--- conflicted
+++ resolved
@@ -1,12 +1,7 @@
 {
 	"MajorVersion": 4,
-<<<<<<< HEAD
-	"MinorVersion": 13,
-	"PatchVersion": 2,
-=======
 	"MinorVersion": 14,
 	"PatchVersion": 0,
->>>>>>> 92a3597a
 	"Changelist": 0,
 	"CompatibleChangelist": 0,
 	"IsLicenseeVersion": 0,
