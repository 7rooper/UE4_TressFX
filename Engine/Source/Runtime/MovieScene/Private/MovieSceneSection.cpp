// Copyright 1998-2016 Epic Games, Inc. All Rights Reserved.

#include "MovieScenePrivatePCH.h"
#include "MovieSceneSection.h"


UMovieSceneSection::UMovieSceneSection( const FObjectInitializer& ObjectInitializer )
	: Super( ObjectInitializer )
	, StartTime(0.0f)
	, EndTime(0.0f)
	, RowIndex(0)
<<<<<<< HEAD
	, bIsActive(true)
	, bIsInfinite(false)
{
=======
	, OverlapPriority(0)
	, bIsActive(true)
	, bIsLocked(false)
	, bIsInfinite(false)
{ }

bool
UMovieSceneSection::TryModify(bool bAlwaysMarkDirty)
{
	if (IsLocked())
	{
		return false;
	}

	return Modify(bAlwaysMarkDirty);
>>>>>>> 73f66985
}


const UMovieSceneSection* UMovieSceneSection::OverlapsWithSections(const TArray<UMovieSceneSection*>& Sections, int32 TrackDelta, float TimeDelta) const
{
	int32 NewTrackIndex = RowIndex + TrackDelta;
	TRange<float> NewSectionRange = TRange<float>(StartTime + TimeDelta, EndTime + TimeDelta);

	for (const auto Section : Sections)
	{
		if ((this != Section) && (Section->GetRowIndex() == NewTrackIndex))
		{
			if (NewSectionRange.Overlaps(Section->GetRange()))
			{
				return Section;
			}
		}
	}

	return nullptr;
}


void UMovieSceneSection::InitialPlacement(const TArray<UMovieSceneSection*>& Sections, float InStartTime, float InEndTime, bool bAllowMultipleRows)
{
	check(StartTime <= EndTime);

	StartTime = InStartTime;
	EndTime = InEndTime;
	RowIndex = 0;

	if (bAllowMultipleRows)
	{
		while (OverlapsWithSections(Sections) != nullptr)
		{
			++RowIndex;
		}
	}
	else
	{
		for (;;)
		{
			const UMovieSceneSection* OverlappedSection = OverlapsWithSections(Sections);

			if (OverlappedSection == nullptr)
			{
				break;
			}

			TSet<FKeyHandle> KeyHandles;
			MoveSection(OverlappedSection->GetEndTime() - StartTime, KeyHandles);
		}
	}
}

<<<<<<< HEAD
void UMovieSceneSection::AddKeyToCurve( FRichCurve& InCurve, float Time, float Value, FKeyParams KeyParams, const bool bUnwindRotation )
=======

UMovieSceneSection* UMovieSceneSection::SplitSection(float SplitTime)
{
	if (!IsTimeWithinSection(SplitTime))
	{
		return nullptr;
	}

	SetFlags(RF_Transactional);

	if (TryModify())
	{
		float SectionEndTime = GetEndTime();
				
		// Trim off the right
		SetEndTime(SplitTime);

		// Create a new section
		UMovieSceneTrack* Track = CastChecked<UMovieSceneTrack>(GetOuter());
		Track->Modify();

		UMovieSceneSection* NewSection = DuplicateObject<UMovieSceneSection>(this, Track);
		ensure(NewSection);

		NewSection->SetStartTime(SplitTime);
		NewSection->SetEndTime(SectionEndTime);
		Track->AddSection(*NewSection);

		return NewSection;
	}

	return nullptr;
}


void UMovieSceneSection::TrimSection(float TrimTime, bool bTrimLeft)
{
	if (IsTimeWithinSection(TrimTime))
	{
		SetFlags(RF_Transactional);
		if (TryModify())
		{
			if (bTrimLeft)
			{
				SetStartTime(TrimTime);
			}
			else
			{
				SetEndTime(TrimTime);
			}
		}
	}
}

void UMovieSceneSection::AddKeyToCurve(FRichCurve& InCurve, float Time, float Value, EMovieSceneKeyInterpolation Interpolation, const bool bUnwindRotation)
{
	if (IsTimeWithinSection(Time))
	{
		if (TryModify())
		{
			FKeyHandle ExistingKeyHandle = InCurve.FindKey(Time);
				
			FKeyHandle NewKeyHandle = InCurve.UpdateOrAddKey(Time, Value, bUnwindRotation);

			if (!InCurve.IsKeyHandleValid(ExistingKeyHandle) && InCurve.IsKeyHandleValid(NewKeyHandle))
			{
				MovieSceneHelpers::SetKeyInterpolation(InCurve, NewKeyHandle, Interpolation);
			}
		}
	}
}

void UMovieSceneSection::SetCurveDefault(FRichCurve& InCurve, float Value)
>>>>>>> 73f66985
{
	if (TryModify())
	{
<<<<<<< HEAD
		Modify();
		if (InCurve.GetNumKeys() == 0 && !KeyParams.bAddKeyEvenIfUnchanged)
		{
			InCurve.SetDefaultValue(Value);
		}
		else
		{
			FKeyHandle ExistingKeyHandle = InCurve.FindKey(Time);
			
			FKeyHandle NewKeyHandle = InCurve.UpdateOrAddKey(Time, Value, bUnwindRotation);

			if (!InCurve.IsKeyHandleValid(ExistingKeyHandle) && InCurve.IsKeyHandleValid(NewKeyHandle))
			{
				// Set the default key interpolation only if a new key was created
				switch (KeyParams.KeyInterpolation)
				{
					case MSKI_Auto:
						InCurve.SetKeyInterpMode(NewKeyHandle, RCIM_Cubic);
						InCurve.SetKeyTangentMode(NewKeyHandle, RCTM_Auto);
						break;
					case MSKI_User:
						InCurve.SetKeyInterpMode(NewKeyHandle, RCIM_Cubic);
						InCurve.SetKeyTangentMode(NewKeyHandle, RCTM_User);
						break;
					case MSKI_Break:
						InCurve.SetKeyInterpMode(NewKeyHandle, RCIM_Cubic);
						InCurve.SetKeyTangentMode(NewKeyHandle, RCTM_Break);
						break;
					case MSKI_Linear:
						InCurve.SetKeyInterpMode(NewKeyHandle, RCIM_Linear);
						InCurve.SetKeyTangentMode(NewKeyHandle, RCTM_Auto);
						break;
					case MSKI_Constant:
						InCurve.SetKeyInterpMode(NewKeyHandle, RCIM_Constant);
						InCurve.SetKeyTangentMode(NewKeyHandle, RCTM_Auto);
						break;
					default:
						InCurve.SetKeyInterpMode(NewKeyHandle, RCIM_Cubic);
						InCurve.SetKeyTangentMode(NewKeyHandle, RCTM_Auto);
						break;
				}
			}
		}
=======
		InCurve.SetDefaultValue(Value);
>>>>>>> 73f66985
	}
}
<|MERGE_RESOLUTION|>--- conflicted
+++ resolved
@@ -9,11 +9,6 @@
 	, StartTime(0.0f)
 	, EndTime(0.0f)
 	, RowIndex(0)
-<<<<<<< HEAD
-	, bIsActive(true)
-	, bIsInfinite(false)
-{
-=======
 	, OverlapPriority(0)
 	, bIsActive(true)
 	, bIsLocked(false)
@@ -29,7 +24,6 @@
 	}
 
 	return Modify(bAlwaysMarkDirty);
->>>>>>> 73f66985
 }
 
 
@@ -85,9 +79,6 @@
 	}
 }
 
-<<<<<<< HEAD
-void UMovieSceneSection::AddKeyToCurve( FRichCurve& InCurve, float Time, float Value, FKeyParams KeyParams, const bool bUnwindRotation )
-=======
 
 UMovieSceneSection* UMovieSceneSection::SplitSection(float SplitTime)
 {
@@ -161,56 +152,9 @@
 }
 
 void UMovieSceneSection::SetCurveDefault(FRichCurve& InCurve, float Value)
->>>>>>> 73f66985
 {
 	if (TryModify())
 	{
-<<<<<<< HEAD
-		Modify();
-		if (InCurve.GetNumKeys() == 0 && !KeyParams.bAddKeyEvenIfUnchanged)
-		{
-			InCurve.SetDefaultValue(Value);
-		}
-		else
-		{
-			FKeyHandle ExistingKeyHandle = InCurve.FindKey(Time);
-			
-			FKeyHandle NewKeyHandle = InCurve.UpdateOrAddKey(Time, Value, bUnwindRotation);
-
-			if (!InCurve.IsKeyHandleValid(ExistingKeyHandle) && InCurve.IsKeyHandleValid(NewKeyHandle))
-			{
-				// Set the default key interpolation only if a new key was created
-				switch (KeyParams.KeyInterpolation)
-				{
-					case MSKI_Auto:
-						InCurve.SetKeyInterpMode(NewKeyHandle, RCIM_Cubic);
-						InCurve.SetKeyTangentMode(NewKeyHandle, RCTM_Auto);
-						break;
-					case MSKI_User:
-						InCurve.SetKeyInterpMode(NewKeyHandle, RCIM_Cubic);
-						InCurve.SetKeyTangentMode(NewKeyHandle, RCTM_User);
-						break;
-					case MSKI_Break:
-						InCurve.SetKeyInterpMode(NewKeyHandle, RCIM_Cubic);
-						InCurve.SetKeyTangentMode(NewKeyHandle, RCTM_Break);
-						break;
-					case MSKI_Linear:
-						InCurve.SetKeyInterpMode(NewKeyHandle, RCIM_Linear);
-						InCurve.SetKeyTangentMode(NewKeyHandle, RCTM_Auto);
-						break;
-					case MSKI_Constant:
-						InCurve.SetKeyInterpMode(NewKeyHandle, RCIM_Constant);
-						InCurve.SetKeyTangentMode(NewKeyHandle, RCTM_Auto);
-						break;
-					default:
-						InCurve.SetKeyInterpMode(NewKeyHandle, RCIM_Cubic);
-						InCurve.SetKeyTangentMode(NewKeyHandle, RCTM_Auto);
-						break;
-				}
-			}
-		}
-=======
 		InCurve.SetDefaultValue(Value);
->>>>>>> 73f66985
 	}
 }
