--- conflicted
+++ resolved
@@ -1,167 +1,3 @@
-<<<<<<< HEAD
-/* Copyright 2016 Google Inc. All rights reserved.
- *
- * Licensed under the Apache License, Version 2.0 (the "License");
- * you may not use this file except in compliance with the License.
- * You may obtain a copy of the License at
- *
- *   http://www.apache.org/licenses/LICENSE-2.0
- *
- * Unless required by applicable law or agreed to in writing, software
- * distributed under the License is distributed on an "AS IS" BASIS,
- * WITHOUT WARRANTIES OR CONDITIONS OF ANY KIND, either express or implied.
- * See the License for the specific language governing permissions and
- * limitations under the License.
- */
-
-#pragma once
-
-#include "GoogleVRControllerPrivatePCH.h"
-#include "InputDevice.h"
-#include "IMotionController.h"
-
-#if GOOGLEVRCONTROLLER_SUPPORTED_PLATFORMS
-using namespace gvr;
-#endif
-
-DEFINE_LOG_CATEGORY_STATIC(LogGoogleVRController, Log, All);
-
-/** Total number of controllers in a set */
-#define CONTROLLERS_PER_PLAYER	2
-
-/** Controller axis mappings. */
-#define DOT_45DEG		0.7071f
-
-namespace AndroidControllerKeyNames
-{
-	const FGamepadKeyNames::Type AndroidMenu("Android_Menu");
-	const FGamepadKeyNames::Type AndroidBack("Android_Back");
-	const FGamepadKeyNames::Type AndroidVolumeUp("Android_Volume_Up");
-	const FGamepadKeyNames::Type AndroidVolumeDown("Android_Volume_Down");
-}
-
-namespace GoogleVRControllerKeyNames
-{
-	const FGamepadKeyNames::Type Touch0("Steam_Touch_0");
-}
-
-class FGoogleVRController : public IInputDevice, public IMotionController
-{
-public:
-
-#if GOOGLEVRCONTROLLER_SUPPORTED_PLATFORMS
-	FGoogleVRController(gvr::ControllerApi* pControllerAPI, const TSharedRef< FGenericApplicationMessageHandler >& InMessageHandler);
-#else
-	FGoogleVRController(const TSharedRef< FGenericApplicationMessageHandler >& InMessageHandler);
-#endif
-	virtual ~FGoogleVRController();
-
-public:
-
-	struct EGoogleVRControllerButton
-	{
-		enum Type
-		{
-			ApplicationMenu,
-			TouchPadLeft,
-			TouchPadUp,
-			TouchPadRight,
-			TouchPadDown,
-			System,
-			TriggerPress,
-			Grip,
-			TouchPadPress,
-			TouchPadTouch,
-
-			/** Max number of controller buttons.  Must be < 256 */
-			TotalButtonCount
-		};
-	};
-
-public: // Helper Functions
-
-	/** Called before application enters background */
-	void ApplicationPauseDelegate();
-
-	/** Called after application resumes */
-	void ApplicationResumeDelegate();
-
-	/** Polls the controller state */
-	void PollController();
-
-	/** Processes the controller buttons */
-	void ProcessControllerButtons();
-
-	/** Checks if the controller is available */
-	bool IsAvailable() const;
-
-	int GetGVRControllerHandedness() const;
-
-public:	// IInputDevice
-
-	/** Tick the interface (e.g. check for new controllers) */
-	virtual void Tick(float DeltaTime);
-
-	/** Poll for controller state and send events if needed */
-	virtual void SendControllerEvents();
-
-	/** Set which MessageHandler will get the events from SendControllerEvents. */
-	virtual void SetMessageHandler(const TSharedRef< FGenericApplicationMessageHandler >& InMessageHandler);
-
-	/** Exec handler to allow console commands to be passed through for debugging */
-	virtual bool Exec(UWorld* InWorld, const TCHAR* Cmd, FOutputDevice& Ar);
-
-	/**
-	* IForceFeedbackSystem pass through functions
-	*/
-	virtual void SetChannelValue(int32 ControllerId, FForceFeedbackChannelType ChannelType, float Value);
-	virtual void SetChannelValues(int32 ControllerId, const FForceFeedbackValues &values);
-
-public: // IMotionController
-	/**
-	* Returns the calibration-space orientation of the requested controller's hand.
-	*
-	* @param ControllerIndex	The Unreal controller (player) index of the contoller set
-	* @param DeviceHand		Which hand, within the controller set for the player, to get the orientation and position for
-	* @param OutOrientation	(out) If tracked, the orientation (in calibrated-space) of the controller in the specified hand
-	* @param OutPosition		(out) If tracked, the position (in calibrated-space) of the controller in the specified hand
-	* @return					True if the device requested is valid and tracked, false otherwise
-	*/
-	virtual bool GetControllerOrientationAndPosition(const int32 ControllerIndex, const EControllerHand DeviceHand, FRotator& OutOrientation, FVector& OutPosition) const;
-
-	/**
-	* Returns the tracking status (e.g. not tracked, intertial-only, fully tracked) of the specified controller
-	*
-	* @return	Tracking status of the specified controller, or ETrackingStatus::NotTracked if the device is not found
-	*/
-	virtual ETrackingStatus GetControllerTrackingStatus(const int32 ControllerIndex, const EControllerHand DeviceHand) const;
-
-#if GOOGLEVRCONTROLLER_SUPPORTED_PLATFORMS
-	/** Cached controller info */
-	gvr::ControllerState CachedControllerState;
-#endif
-
-private:
-
-#if GOOGLEVRCONTROLLER_SUPPORTED_PLATFORMS
-	/** GVR Controller client reference */
-	gvr::ControllerApi *pController;
-
-	/** Capture Button Press states */
-	bool LastButtonStates[EGoogleVRControllerButton::TotalButtonCount];
-
-	/** Button mappings */
-	FGamepadKeyNames::Type Buttons[CONTROLLERS_PER_PLAYER][EGoogleVRControllerButton::TotalButtonCount];
-#endif
-	bool bControllerReadyToPollState;
-
-	/** handler to send all messages to */
-	TSharedRef<FGenericApplicationMessageHandler> MessageHandler;
-
-	/** Last Orientation used */
-	mutable FRotator LastOrientation;
-};
-=======
 /* Copyright 2016 Google Inc. All rights reserved.
  *
  * Licensed under the Apache License, Version 2.0 (the "License");
@@ -326,5 +162,4 @@
 
 	/** Last Orientation used */
 	mutable FRotator LastOrientation;
-};
->>>>>>> 92a3597a
+};