--- conflicted
+++ resolved
@@ -153,14 +153,7 @@
 		public static bool Initialize()
 		{
 			// Read the XML configuration files
-<<<<<<< HEAD
-			if(!XmlConfig.ReadConfigFiles(null))
-			{
-				return false;
-			}
-=======
 			XmlConfig.ReadConfigFiles(null);
->>>>>>> 5edfa17c
 
 			// Register all the platform classes
 			UEBuildPlatform.RegisterPlatforms(false);
