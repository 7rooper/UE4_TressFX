--- conflicted
+++ resolved
@@ -451,11 +451,7 @@
 				UV.Y = 1.f - Point.Location.Y;
 				BorderPoints.Add(UV*Size);
 				BorderPointColors.Add(Point.Color);
-<<<<<<< HEAD
-				Verts.Add(FSlateVertex::Make<ESlateVertexRounding::Disabled>(RenderTransform, Pos + UV*Size, AtlasOffset + FVector2D(UV.X, 0.5f)*AtlasUVSize, FillColor));
-=======
 				Verts.Add(FSlateVertex::Make<ESlateVertexRounding::Disabled>(RenderTransform, (Pos + UV*Size*RangeGeometry.Scale), AtlasOffset + FVector2D(UV.X, 0.5f)*AtlasUVSize, FillColor));
->>>>>>> 9f6ccf49
 
 				if (Verts.Num() >= 4)
 				{
