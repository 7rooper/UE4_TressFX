--- conflicted
+++ resolved
@@ -28,13 +28,10 @@
 	export PATH=$UE_MONO_DIR/bin:$PATH
 	export MONO_PATH=$UE_MONO_DIR/lib:$MONO_PATH
 	export LD_LIBRARY_PATH=$UE_MONO_DIR/lib:$LD_LIBRARY_PATH
-<<<<<<< HEAD
-=======
 
 	if [ ! -f $UE_MONO_DIR/lib/libmsvcrt.dylib ]; then
 		ln -s /usr/lib/libc.dylib $UE_MONO_DIR/lib/libmsvcrt.dylib
 	fi
->>>>>>> 2e95d669
 fi
 
 cd "$START_DIR"