// Copyright 1998-2015 Epic Games, Inc. All Rights Reserved.

// Only designed to be included directly by Delegate.h
#if !defined( __Delegate_h__ ) || !defined( FUNC_INCLUDING_INLINE_IMPL )
	#error "This inline header must only be included by Delegate.h"
#endif


// NOTE: This file is re-included for EVERY delegate signature that we support.  That is, every combination
//		 of parameter count, return value presence or other function modifier will include this file to
//		 generate a delegate interface type and implementation type for that signature.

#define DELEGATE_INSTANCE_INTERFACE_CLASS FUNC_COMBINE( IBaseDelegateInstance_, FUNC_SUFFIX )

#define SP_METHOD_DELEGATE_INSTANCE_CLASS_NoVars FUNC_COMBINE( TBaseSPMethodDelegateInstance_, FUNC_SUFFIX )
#define SP_METHOD_DELEGATE_INSTANCE_CLASS_NoVars_Const FUNC_COMBINE( SP_METHOD_DELEGATE_INSTANCE_CLASS_NoVars, _Const )
#define SP_METHOD_DELEGATE_INSTANCE_CLASS_OneVar FUNC_COMBINE( SP_METHOD_DELEGATE_INSTANCE_CLASS_NoVars, _OneVar )
#define SP_METHOD_DELEGATE_INSTANCE_CLASS_OneVar_Const FUNC_COMBINE( SP_METHOD_DELEGATE_INSTANCE_CLASS_OneVar, _Const )
#define SP_METHOD_DELEGATE_INSTANCE_CLASS_TwoVars FUNC_COMBINE( SP_METHOD_DELEGATE_INSTANCE_CLASS_NoVars, _TwoVars )
#define SP_METHOD_DELEGATE_INSTANCE_CLASS_TwoVars_Const FUNC_COMBINE( SP_METHOD_DELEGATE_INSTANCE_CLASS_TwoVars, _Const )
#define SP_METHOD_DELEGATE_INSTANCE_CLASS_ThreeVars FUNC_COMBINE( SP_METHOD_DELEGATE_INSTANCE_CLASS_NoVars, _ThreeVars )
#define SP_METHOD_DELEGATE_INSTANCE_CLASS_ThreeVars_Const FUNC_COMBINE( SP_METHOD_DELEGATE_INSTANCE_CLASS_ThreeVars, _Const )
#define SP_METHOD_DELEGATE_INSTANCE_CLASS_FourVars FUNC_COMBINE( SP_METHOD_DELEGATE_INSTANCE_CLASS_NoVars, _FourVars )
#define SP_METHOD_DELEGATE_INSTANCE_CLASS_FourVars_Const FUNC_COMBINE( SP_METHOD_DELEGATE_INSTANCE_CLASS_FourVars, _Const )

#define RAW_METHOD_DELEGATE_INSTANCE_CLASS_NoVars FUNC_COMBINE( TBaseRawMethodDelegateInstance_, FUNC_SUFFIX )
#define RAW_METHOD_DELEGATE_INSTANCE_CLASS_NoVars_Const FUNC_COMBINE( RAW_METHOD_DELEGATE_INSTANCE_CLASS_NoVars, _Const )
#define RAW_METHOD_DELEGATE_INSTANCE_CLASS_OneVar FUNC_COMBINE( RAW_METHOD_DELEGATE_INSTANCE_CLASS_NoVars, _OneVar )
#define RAW_METHOD_DELEGATE_INSTANCE_CLASS_OneVar_Const FUNC_COMBINE( RAW_METHOD_DELEGATE_INSTANCE_CLASS_OneVar, _Const )
#define RAW_METHOD_DELEGATE_INSTANCE_CLASS_TwoVars FUNC_COMBINE( RAW_METHOD_DELEGATE_INSTANCE_CLASS_NoVars, _TwoVars )
#define RAW_METHOD_DELEGATE_INSTANCE_CLASS_TwoVars_Const FUNC_COMBINE( RAW_METHOD_DELEGATE_INSTANCE_CLASS_TwoVars, _Const )
#define RAW_METHOD_DELEGATE_INSTANCE_CLASS_ThreeVars FUNC_COMBINE( RAW_METHOD_DELEGATE_INSTANCE_CLASS_NoVars, _ThreeVars )
#define RAW_METHOD_DELEGATE_INSTANCE_CLASS_ThreeVars_Const FUNC_COMBINE( RAW_METHOD_DELEGATE_INSTANCE_CLASS_ThreeVars, _Const )
#define RAW_METHOD_DELEGATE_INSTANCE_CLASS_FourVars FUNC_COMBINE( RAW_METHOD_DELEGATE_INSTANCE_CLASS_NoVars, _FourVars )
#define RAW_METHOD_DELEGATE_INSTANCE_CLASS_FourVars_Const FUNC_COMBINE( RAW_METHOD_DELEGATE_INSTANCE_CLASS_FourVars, _Const )

#define UFUNCTION_DELEGATE_INSTANCE_CLASS_NoVars FUNC_COMBINE( TBaseUFunctionDelegateInstance_, FUNC_SUFFIX )
#define UFUNCTION_DELEGATE_INSTANCE_CLASS_OneVar FUNC_COMBINE( UFUNCTION_DELEGATE_INSTANCE_CLASS_NoVars, _OneVar )
#define UFUNCTION_DELEGATE_INSTANCE_CLASS_TwoVars FUNC_COMBINE( UFUNCTION_DELEGATE_INSTANCE_CLASS_NoVars, _TwoVars )
#define UFUNCTION_DELEGATE_INSTANCE_CLASS_ThreeVars FUNC_COMBINE( UFUNCTION_DELEGATE_INSTANCE_CLASS_NoVars, _ThreeVars )
#define UFUNCTION_DELEGATE_INSTANCE_CLASS_FourVars FUNC_COMBINE( UFUNCTION_DELEGATE_INSTANCE_CLASS_NoVars, _FourVars )

#define UOBJECT_METHOD_DELEGATE_INSTANCE_CLASS_NoVars FUNC_COMBINE( TBaseUObjectMethodDelegateInstance_, FUNC_SUFFIX )
#define UOBJECT_METHOD_DELEGATE_INSTANCE_CLASS_NoVars_Const FUNC_COMBINE( UOBJECT_METHOD_DELEGATE_INSTANCE_CLASS_NoVars, _Const )
#define UOBJECT_METHOD_DELEGATE_INSTANCE_CLASS_OneVar FUNC_COMBINE( UOBJECT_METHOD_DELEGATE_INSTANCE_CLASS_NoVars, _OneVar )
#define UOBJECT_METHOD_DELEGATE_INSTANCE_CLASS_OneVar_Const FUNC_COMBINE( UOBJECT_METHOD_DELEGATE_INSTANCE_CLASS_OneVar, _Const )
#define UOBJECT_METHOD_DELEGATE_INSTANCE_CLASS_TwoVars FUNC_COMBINE( UOBJECT_METHOD_DELEGATE_INSTANCE_CLASS_NoVars, _TwoVars )
#define UOBJECT_METHOD_DELEGATE_INSTANCE_CLASS_TwoVars_Const FUNC_COMBINE( UOBJECT_METHOD_DELEGATE_INSTANCE_CLASS_TwoVars, _Const )
#define UOBJECT_METHOD_DELEGATE_INSTANCE_CLASS_ThreeVars FUNC_COMBINE( UOBJECT_METHOD_DELEGATE_INSTANCE_CLASS_NoVars, _ThreeVars )
#define UOBJECT_METHOD_DELEGATE_INSTANCE_CLASS_ThreeVars_Const FUNC_COMBINE( UOBJECT_METHOD_DELEGATE_INSTANCE_CLASS_ThreeVars, _Const )
#define UOBJECT_METHOD_DELEGATE_INSTANCE_CLASS_FourVars FUNC_COMBINE( UOBJECT_METHOD_DELEGATE_INSTANCE_CLASS_NoVars, _FourVars )
#define UOBJECT_METHOD_DELEGATE_INSTANCE_CLASS_FourVars_Const FUNC_COMBINE( UOBJECT_METHOD_DELEGATE_INSTANCE_CLASS_FourVars, _Const )

#define STATIC_DELEGATE_INSTANCE_CLASS_NoVars FUNC_COMBINE( TBaseStaticDelegateInstance_, FUNC_SUFFIX )
#define STATIC_DELEGATE_INSTANCE_CLASS_OneVar FUNC_COMBINE( STATIC_DELEGATE_INSTANCE_CLASS_NoVars, _OneVar )
#define STATIC_DELEGATE_INSTANCE_CLASS_TwoVars FUNC_COMBINE( STATIC_DELEGATE_INSTANCE_CLASS_NoVars, _TwoVars )
#define STATIC_DELEGATE_INSTANCE_CLASS_ThreeVars FUNC_COMBINE( STATIC_DELEGATE_INSTANCE_CLASS_NoVars, _ThreeVars )
#define STATIC_DELEGATE_INSTANCE_CLASS_FourVars FUNC_COMBINE( STATIC_DELEGATE_INSTANCE_CLASS_NoVars, _FourVars )

#define FUNCTOR_DELEGATE_INSTANCE_CLASS_NoVars FUNC_COMBINE( TBaseFunctorDelegateInstance_, FUNC_SUFFIX )
#define FUNCTOR_DELEGATE_INSTANCE_CLASS_OneVar FUNC_COMBINE( FUNCTOR_DELEGATE_INSTANCE_CLASS_NoVars, _OneVar )
#define FUNCTOR_DELEGATE_INSTANCE_CLASS_TwoVars FUNC_COMBINE( FUNCTOR_DELEGATE_INSTANCE_CLASS_NoVars, _TwoVars )
#define FUNCTOR_DELEGATE_INSTANCE_CLASS_ThreeVars FUNC_COMBINE( FUNCTOR_DELEGATE_INSTANCE_CLASS_NoVars, _ThreeVars )
#define FUNCTOR_DELEGATE_INSTANCE_CLASS_FourVars FUNC_COMBINE( FUNCTOR_DELEGATE_INSTANCE_CLASS_NoVars, _FourVars )

#define DELEGATE_CLASS FUNC_COMBINE( TBaseDelegate_, FUNC_SUFFIX )
#define BASE_MULTICAST_DELEGATE_CLASS FUNC_COMBINE( TBaseMulticastDelegate_, FUNC_SUFFIX )
#define MULTICAST_DELEGATE_CLASS FUNC_COMBINE( TMulticastDelegate_, FUNC_SUFFIX )
#define EVENT_CLASS FUNC_COMBINE( TEvent_, FUNC_SUFFIX )
#define DYNAMIC_DELEGATE_CLASS FUNC_COMBINE( TBaseDynamicDelegate_, FUNC_SUFFIX )
#define DYNAMIC_MULTICAST_DELEGATE_CLASS FUNC_COMBINE( TBaseDynamicMulticastDelegate_, FUNC_SUFFIX )

#define PAYLOAD_TEMPLATE_DECL_OneVar typename Var1Type
#define PAYLOAD_TEMPLATE_LIST_OneVar Var1Type
#define PAYLOAD_TEMPLATE_ARGS_OneVar Var1Type Var1
#define PAYLOAD_TEMPLATE_PASSIN_OneVar Var1

#define PAYLOAD_TEMPLATE_DECL_TwoVars PAYLOAD_TEMPLATE_DECL_OneVar, typename Var2Type
#define PAYLOAD_TEMPLATE_LIST_TwoVars PAYLOAD_TEMPLATE_LIST_OneVar, Var2Type
#define PAYLOAD_TEMPLATE_ARGS_TwoVars PAYLOAD_TEMPLATE_ARGS_OneVar, Var2Type Var2
#define PAYLOAD_TEMPLATE_PASSIN_TwoVars PAYLOAD_TEMPLATE_PASSIN_OneVar, Var2

#define PAYLOAD_TEMPLATE_DECL_ThreeVars PAYLOAD_TEMPLATE_DECL_TwoVars, typename Var3Type
#define PAYLOAD_TEMPLATE_LIST_ThreeVars PAYLOAD_TEMPLATE_LIST_TwoVars, Var3Type
#define PAYLOAD_TEMPLATE_ARGS_ThreeVars PAYLOAD_TEMPLATE_ARGS_TwoVars, Var3Type Var3
#define PAYLOAD_TEMPLATE_PASSIN_ThreeVars PAYLOAD_TEMPLATE_PASSIN_TwoVars, Var3

#define PAYLOAD_TEMPLATE_DECL_FourVars PAYLOAD_TEMPLATE_DECL_ThreeVars, typename Var4Type
#define PAYLOAD_TEMPLATE_LIST_FourVars PAYLOAD_TEMPLATE_LIST_ThreeVars, Var4Type
#define PAYLOAD_TEMPLATE_ARGS_FourVars PAYLOAD_TEMPLATE_ARGS_ThreeVars, Var4Type Var4
#define PAYLOAD_TEMPLATE_PASSIN_FourVars PAYLOAD_TEMPLATE_PASSIN_ThreeVars, Var4


/**
 * Unicast delegate base object.
 *
 * Use the various DECLARE_DELEGATE macros to create the actual delegate type, templated to
 * the function signature the delegate is compatible with. Then, you can create an instance
 * of that class when you want to bind a function to the delegate.
 */
template< FUNC_TEMPLATE_DECL_TYPENAME >
class DELEGATE_CLASS
	: public FDelegateBase<>
{
public:

	/** Type definition for return value type. */
	FUNC_RETVAL_TYPEDEF
		
	/** Type definition for the shared interface of delegate instance types compatible with this delegate class. */
	typedef DELEGATE_INSTANCE_INTERFACE_CLASS<FUNC_TEMPLATE_ARGS> TDelegateInstanceInterface;

	/** Declare the user's "fast" shared pointer-based delegate instance types. */
	template< class UserClass                                  > class TSPMethodDelegate                 : public SP_METHOD_DELEGATE_INSTANCE_CLASS_NoVars         < UserClass, FUNC_TEMPLATE_ARGS,                                  ESPMode::Fast > { public: TSPMethodDelegate                ( const TSharedRef< UserClass, ESPMode::Fast >& InUserObject, typename SP_METHOD_DELEGATE_INSTANCE_CLASS_NoVars         < UserClass, FUNC_TEMPLATE_ARGS,                                  ESPMode::Fast >::FMethodPtr InMethodPtr                                  ) : SP_METHOD_DELEGATE_INSTANCE_CLASS_NoVars         < UserClass, FUNC_TEMPLATE_ARGS,                                  ESPMode::Fast >( InUserObject, InMethodPtr                                    ) {} };
	template< class UserClass                                  > class TSPMethodDelegate_Const           : public SP_METHOD_DELEGATE_INSTANCE_CLASS_NoVars_Const   < UserClass, FUNC_TEMPLATE_ARGS,                                  ESPMode::Fast > { public: TSPMethodDelegate_Const          ( const TSharedRef< UserClass, ESPMode::Fast >& InUserObject, typename SP_METHOD_DELEGATE_INSTANCE_CLASS_NoVars_Const   < UserClass, FUNC_TEMPLATE_ARGS,                                  ESPMode::Fast >::FMethodPtr InMethodPtr                                  ) : SP_METHOD_DELEGATE_INSTANCE_CLASS_NoVars_Const   < UserClass, FUNC_TEMPLATE_ARGS,                                  ESPMode::Fast >( InUserObject, InMethodPtr                                    ) {} };
	template< class UserClass, PAYLOAD_TEMPLATE_DECL_OneVar    > class TSPMethodDelegate_OneVar          : public SP_METHOD_DELEGATE_INSTANCE_CLASS_OneVar         < UserClass, FUNC_TEMPLATE_ARGS, PAYLOAD_TEMPLATE_LIST_OneVar,    ESPMode::Fast > { public: TSPMethodDelegate_OneVar         ( const TSharedRef< UserClass, ESPMode::Fast >& InUserObject, typename SP_METHOD_DELEGATE_INSTANCE_CLASS_OneVar         < UserClass, FUNC_TEMPLATE_ARGS, PAYLOAD_TEMPLATE_LIST_OneVar,    ESPMode::Fast >::FMethodPtr InMethodPtr, PAYLOAD_TEMPLATE_ARGS_OneVar    ) : SP_METHOD_DELEGATE_INSTANCE_CLASS_OneVar         < UserClass, FUNC_TEMPLATE_ARGS, PAYLOAD_TEMPLATE_LIST_OneVar,    ESPMode::Fast >( InUserObject, InMethodPtr, PAYLOAD_TEMPLATE_PASSIN_OneVar    ) {} };
	template< class UserClass, PAYLOAD_TEMPLATE_DECL_OneVar    > class TSPMethodDelegate_OneVar_Const    : public SP_METHOD_DELEGATE_INSTANCE_CLASS_OneVar_Const   < UserClass, FUNC_TEMPLATE_ARGS, PAYLOAD_TEMPLATE_LIST_OneVar,    ESPMode::Fast > { public: TSPMethodDelegate_OneVar_Const   ( const TSharedRef< UserClass, ESPMode::Fast >& InUserObject, typename SP_METHOD_DELEGATE_INSTANCE_CLASS_OneVar_Const   < UserClass, FUNC_TEMPLATE_ARGS, PAYLOAD_TEMPLATE_LIST_OneVar,    ESPMode::Fast >::FMethodPtr InMethodPtr, PAYLOAD_TEMPLATE_ARGS_OneVar    ) : SP_METHOD_DELEGATE_INSTANCE_CLASS_OneVar_Const   < UserClass, FUNC_TEMPLATE_ARGS, PAYLOAD_TEMPLATE_LIST_OneVar,    ESPMode::Fast >( InUserObject, InMethodPtr, PAYLOAD_TEMPLATE_PASSIN_OneVar    ) {} };
	template< class UserClass, PAYLOAD_TEMPLATE_DECL_TwoVars   > class TSPMethodDelegate_TwoVars         : public SP_METHOD_DELEGATE_INSTANCE_CLASS_TwoVars        < UserClass, FUNC_TEMPLATE_ARGS, PAYLOAD_TEMPLATE_LIST_TwoVars,   ESPMode::Fast > { public: TSPMethodDelegate_TwoVars        ( const TSharedRef< UserClass, ESPMode::Fast >& InUserObject, typename SP_METHOD_DELEGATE_INSTANCE_CLASS_TwoVars        < UserClass, FUNC_TEMPLATE_ARGS, PAYLOAD_TEMPLATE_LIST_TwoVars,   ESPMode::Fast >::FMethodPtr InMethodPtr, PAYLOAD_TEMPLATE_ARGS_TwoVars   ) : SP_METHOD_DELEGATE_INSTANCE_CLASS_TwoVars        < UserClass, FUNC_TEMPLATE_ARGS, PAYLOAD_TEMPLATE_LIST_TwoVars,   ESPMode::Fast >( InUserObject, InMethodPtr, PAYLOAD_TEMPLATE_PASSIN_TwoVars   ) {} };
	template< class UserClass, PAYLOAD_TEMPLATE_DECL_TwoVars   > class TSPMethodDelegate_TwoVars_Const   : public SP_METHOD_DELEGATE_INSTANCE_CLASS_TwoVars_Const  < UserClass, FUNC_TEMPLATE_ARGS, PAYLOAD_TEMPLATE_LIST_TwoVars,   ESPMode::Fast > { public: TSPMethodDelegate_TwoVars_Const  ( const TSharedRef< UserClass, ESPMode::Fast >& InUserObject, typename SP_METHOD_DELEGATE_INSTANCE_CLASS_TwoVars_Const  < UserClass, FUNC_TEMPLATE_ARGS, PAYLOAD_TEMPLATE_LIST_TwoVars,   ESPMode::Fast >::FMethodPtr InMethodPtr, PAYLOAD_TEMPLATE_ARGS_TwoVars   ) : SP_METHOD_DELEGATE_INSTANCE_CLASS_TwoVars_Const  < UserClass, FUNC_TEMPLATE_ARGS, PAYLOAD_TEMPLATE_LIST_TwoVars,   ESPMode::Fast >( InUserObject, InMethodPtr, PAYLOAD_TEMPLATE_PASSIN_TwoVars   ) {} };
	template< class UserClass, PAYLOAD_TEMPLATE_DECL_ThreeVars > class TSPMethodDelegate_ThreeVars       : public SP_METHOD_DELEGATE_INSTANCE_CLASS_ThreeVars      < UserClass, FUNC_TEMPLATE_ARGS, PAYLOAD_TEMPLATE_LIST_ThreeVars, ESPMode::Fast > { public: TSPMethodDelegate_ThreeVars      ( const TSharedRef< UserClass, ESPMode::Fast >& InUserObject, typename SP_METHOD_DELEGATE_INSTANCE_CLASS_ThreeVars      < UserClass, FUNC_TEMPLATE_ARGS, PAYLOAD_TEMPLATE_LIST_ThreeVars, ESPMode::Fast >::FMethodPtr InMethodPtr, PAYLOAD_TEMPLATE_ARGS_ThreeVars ) : SP_METHOD_DELEGATE_INSTANCE_CLASS_ThreeVars      < UserClass, FUNC_TEMPLATE_ARGS, PAYLOAD_TEMPLATE_LIST_ThreeVars, ESPMode::Fast >( InUserObject, InMethodPtr, PAYLOAD_TEMPLATE_PASSIN_ThreeVars ) {} };
	template< class UserClass, PAYLOAD_TEMPLATE_DECL_ThreeVars > class TSPMethodDelegate_ThreeVars_Const : public SP_METHOD_DELEGATE_INSTANCE_CLASS_ThreeVars_Const< UserClass, FUNC_TEMPLATE_ARGS, PAYLOAD_TEMPLATE_LIST_ThreeVars, ESPMode::Fast > { public: TSPMethodDelegate_ThreeVars_Const( const TSharedRef< UserClass, ESPMode::Fast >& InUserObject, typename SP_METHOD_DELEGATE_INSTANCE_CLASS_ThreeVars_Const< UserClass, FUNC_TEMPLATE_ARGS, PAYLOAD_TEMPLATE_LIST_ThreeVars, ESPMode::Fast >::FMethodPtr InMethodPtr, PAYLOAD_TEMPLATE_ARGS_ThreeVars ) : SP_METHOD_DELEGATE_INSTANCE_CLASS_ThreeVars_Const< UserClass, FUNC_TEMPLATE_ARGS, PAYLOAD_TEMPLATE_LIST_ThreeVars, ESPMode::Fast >( InUserObject, InMethodPtr, PAYLOAD_TEMPLATE_PASSIN_ThreeVars ) {} };
	template< class UserClass, PAYLOAD_TEMPLATE_DECL_FourVars  > class TSPMethodDelegate_FourVars        : public SP_METHOD_DELEGATE_INSTANCE_CLASS_FourVars       < UserClass, FUNC_TEMPLATE_ARGS, PAYLOAD_TEMPLATE_LIST_FourVars,  ESPMode::Fast > { public: TSPMethodDelegate_FourVars       ( const TSharedRef< UserClass, ESPMode::Fast >& InUserObject, typename SP_METHOD_DELEGATE_INSTANCE_CLASS_FourVars       < UserClass, FUNC_TEMPLATE_ARGS, PAYLOAD_TEMPLATE_LIST_FourVars,  ESPMode::Fast >::FMethodPtr InMethodPtr, PAYLOAD_TEMPLATE_ARGS_FourVars  ) : SP_METHOD_DELEGATE_INSTANCE_CLASS_FourVars       < UserClass, FUNC_TEMPLATE_ARGS, PAYLOAD_TEMPLATE_LIST_FourVars,  ESPMode::Fast >( InUserObject, InMethodPtr, PAYLOAD_TEMPLATE_PASSIN_FourVars  ) {} };
	template< class UserClass, PAYLOAD_TEMPLATE_DECL_FourVars  > class TSPMethodDelegate_FourVars_Const  : public SP_METHOD_DELEGATE_INSTANCE_CLASS_FourVars_Const < UserClass, FUNC_TEMPLATE_ARGS, PAYLOAD_TEMPLATE_LIST_FourVars,  ESPMode::Fast > { public: TSPMethodDelegate_FourVars_Const ( const TSharedRef< UserClass, ESPMode::Fast >& InUserObject, typename SP_METHOD_DELEGATE_INSTANCE_CLASS_FourVars_Const < UserClass, FUNC_TEMPLATE_ARGS, PAYLOAD_TEMPLATE_LIST_FourVars,  ESPMode::Fast >::FMethodPtr InMethodPtr, PAYLOAD_TEMPLATE_ARGS_FourVars  ) : SP_METHOD_DELEGATE_INSTANCE_CLASS_FourVars_Const < UserClass, FUNC_TEMPLATE_ARGS, PAYLOAD_TEMPLATE_LIST_FourVars,  ESPMode::Fast >( InUserObject, InMethodPtr, PAYLOAD_TEMPLATE_PASSIN_FourVars  ) {} };

	/** Declare the user's "thread-safe" shared pointer-based delegate instance types. */
	template< class UserClass                                  > class TThreadSafeSPMethodDelegate                 : public SP_METHOD_DELEGATE_INSTANCE_CLASS_NoVars         < UserClass, FUNC_TEMPLATE_ARGS,                                  ESPMode::ThreadSafe > { public: TThreadSafeSPMethodDelegate                ( const TSharedRef< UserClass, ESPMode::ThreadSafe >& InUserObject, typename SP_METHOD_DELEGATE_INSTANCE_CLASS_NoVars         < UserClass, FUNC_TEMPLATE_ARGS,                                  ESPMode::ThreadSafe >::FMethodPtr InMethodPtr                                  ) : SP_METHOD_DELEGATE_INSTANCE_CLASS_NoVars         < UserClass, FUNC_TEMPLATE_ARGS,                                  ESPMode::ThreadSafe >( InUserObject, InMethodPtr                                    ) {} };
	template< class UserClass                                  > class TThreadSafeSPMethodDelegate_Const           : public SP_METHOD_DELEGATE_INSTANCE_CLASS_NoVars_Const   < UserClass, FUNC_TEMPLATE_ARGS,                                  ESPMode::ThreadSafe > { public: TThreadSafeSPMethodDelegate_Const          ( const TSharedRef< UserClass, ESPMode::ThreadSafe >& InUserObject, typename SP_METHOD_DELEGATE_INSTANCE_CLASS_NoVars_Const   < UserClass, FUNC_TEMPLATE_ARGS,                                  ESPMode::ThreadSafe >::FMethodPtr InMethodPtr                                  ) : SP_METHOD_DELEGATE_INSTANCE_CLASS_NoVars_Const   < UserClass, FUNC_TEMPLATE_ARGS,                                  ESPMode::ThreadSafe >( InUserObject, InMethodPtr                                    ) {} };
	template< class UserClass, PAYLOAD_TEMPLATE_DECL_OneVar    > class TThreadSafeSPMethodDelegate_OneVar          : public SP_METHOD_DELEGATE_INSTANCE_CLASS_OneVar         < UserClass, FUNC_TEMPLATE_ARGS, PAYLOAD_TEMPLATE_LIST_OneVar,    ESPMode::ThreadSafe > { public: TThreadSafeSPMethodDelegate_OneVar         ( const TSharedRef< UserClass, ESPMode::ThreadSafe >& InUserObject, typename SP_METHOD_DELEGATE_INSTANCE_CLASS_OneVar         < UserClass, FUNC_TEMPLATE_ARGS, PAYLOAD_TEMPLATE_LIST_OneVar,    ESPMode::ThreadSafe >::FMethodPtr InMethodPtr, PAYLOAD_TEMPLATE_ARGS_OneVar    ) : SP_METHOD_DELEGATE_INSTANCE_CLASS_OneVar         < UserClass, FUNC_TEMPLATE_ARGS, PAYLOAD_TEMPLATE_LIST_OneVar,    ESPMode::ThreadSafe >( InUserObject, InMethodPtr, PAYLOAD_TEMPLATE_PASSIN_OneVar    ) {} };
	template< class UserClass, PAYLOAD_TEMPLATE_DECL_OneVar    > class TThreadSafeSPMethodDelegate_OneVar_Const    : public SP_METHOD_DELEGATE_INSTANCE_CLASS_OneVar_Const   < UserClass, FUNC_TEMPLATE_ARGS, PAYLOAD_TEMPLATE_LIST_OneVar,    ESPMode::ThreadSafe > { public: TThreadSafeSPMethodDelegate_OneVar_Const   ( const TSharedRef< UserClass, ESPMode::ThreadSafe >& InUserObject, typename SP_METHOD_DELEGATE_INSTANCE_CLASS_OneVar_Const   < UserClass, FUNC_TEMPLATE_ARGS, PAYLOAD_TEMPLATE_LIST_OneVar,    ESPMode::ThreadSafe >::FMethodPtr InMethodPtr, PAYLOAD_TEMPLATE_ARGS_OneVar    ) : SP_METHOD_DELEGATE_INSTANCE_CLASS_OneVar_Const   < UserClass, FUNC_TEMPLATE_ARGS, PAYLOAD_TEMPLATE_LIST_OneVar,    ESPMode::ThreadSafe >( InUserObject, InMethodPtr, PAYLOAD_TEMPLATE_PASSIN_OneVar    ) {} };
	template< class UserClass, PAYLOAD_TEMPLATE_DECL_TwoVars   > class TThreadSafeSPMethodDelegate_TwoVars         : public SP_METHOD_DELEGATE_INSTANCE_CLASS_TwoVars        < UserClass, FUNC_TEMPLATE_ARGS, PAYLOAD_TEMPLATE_LIST_TwoVars,   ESPMode::ThreadSafe > { public: TThreadSafeSPMethodDelegate_TwoVars        ( const TSharedRef< UserClass, ESPMode::ThreadSafe >& InUserObject, typename SP_METHOD_DELEGATE_INSTANCE_CLASS_TwoVars        < UserClass, FUNC_TEMPLATE_ARGS, PAYLOAD_TEMPLATE_LIST_TwoVars,   ESPMode::ThreadSafe >::FMethodPtr InMethodPtr, PAYLOAD_TEMPLATE_ARGS_TwoVars   ) : SP_METHOD_DELEGATE_INSTANCE_CLASS_TwoVars        < UserClass, FUNC_TEMPLATE_ARGS, PAYLOAD_TEMPLATE_LIST_TwoVars,   ESPMode::ThreadSafe >( InUserObject, InMethodPtr, PAYLOAD_TEMPLATE_PASSIN_TwoVars   ) {} };
	template< class UserClass, PAYLOAD_TEMPLATE_DECL_TwoVars   > class TThreadSafeSPMethodDelegate_TwoVars_Const   : public SP_METHOD_DELEGATE_INSTANCE_CLASS_TwoVars_Const  < UserClass, FUNC_TEMPLATE_ARGS, PAYLOAD_TEMPLATE_LIST_TwoVars,   ESPMode::ThreadSafe > { public: TThreadSafeSPMethodDelegate_TwoVars_Const  ( const TSharedRef< UserClass, ESPMode::ThreadSafe >& InUserObject, typename SP_METHOD_DELEGATE_INSTANCE_CLASS_TwoVars_Const  < UserClass, FUNC_TEMPLATE_ARGS, PAYLOAD_TEMPLATE_LIST_TwoVars,   ESPMode::ThreadSafe >::FMethodPtr InMethodPtr, PAYLOAD_TEMPLATE_ARGS_TwoVars   ) : SP_METHOD_DELEGATE_INSTANCE_CLASS_TwoVars_Const  < UserClass, FUNC_TEMPLATE_ARGS, PAYLOAD_TEMPLATE_LIST_TwoVars,   ESPMode::ThreadSafe >( InUserObject, InMethodPtr, PAYLOAD_TEMPLATE_PASSIN_TwoVars   ) {} };
	template< class UserClass, PAYLOAD_TEMPLATE_DECL_ThreeVars > class TThreadSafeSPMethodDelegate_ThreeVars       : public SP_METHOD_DELEGATE_INSTANCE_CLASS_ThreeVars      < UserClass, FUNC_TEMPLATE_ARGS, PAYLOAD_TEMPLATE_LIST_ThreeVars, ESPMode::ThreadSafe > { public: TThreadSafeSPMethodDelegate_ThreeVars      ( const TSharedRef< UserClass, ESPMode::ThreadSafe >& InUserObject, typename SP_METHOD_DELEGATE_INSTANCE_CLASS_ThreeVars      < UserClass, FUNC_TEMPLATE_ARGS, PAYLOAD_TEMPLATE_LIST_ThreeVars, ESPMode::ThreadSafe >::FMethodPtr InMethodPtr, PAYLOAD_TEMPLATE_ARGS_ThreeVars ) : SP_METHOD_DELEGATE_INSTANCE_CLASS_ThreeVars      < UserClass, FUNC_TEMPLATE_ARGS, PAYLOAD_TEMPLATE_LIST_ThreeVars, ESPMode::ThreadSafe >( InUserObject, InMethodPtr, PAYLOAD_TEMPLATE_PASSIN_ThreeVars ) {} };
	template< class UserClass, PAYLOAD_TEMPLATE_DECL_ThreeVars > class TThreadSafeSPMethodDelegate_ThreeVars_Const : public SP_METHOD_DELEGATE_INSTANCE_CLASS_ThreeVars_Const< UserClass, FUNC_TEMPLATE_ARGS, PAYLOAD_TEMPLATE_LIST_ThreeVars, ESPMode::ThreadSafe > { public: TThreadSafeSPMethodDelegate_ThreeVars_Const( const TSharedRef< UserClass, ESPMode::ThreadSafe >& InUserObject, typename SP_METHOD_DELEGATE_INSTANCE_CLASS_ThreeVars_Const< UserClass, FUNC_TEMPLATE_ARGS, PAYLOAD_TEMPLATE_LIST_ThreeVars, ESPMode::ThreadSafe >::FMethodPtr InMethodPtr, PAYLOAD_TEMPLATE_ARGS_ThreeVars ) : SP_METHOD_DELEGATE_INSTANCE_CLASS_ThreeVars_Const< UserClass, FUNC_TEMPLATE_ARGS, PAYLOAD_TEMPLATE_LIST_ThreeVars, ESPMode::ThreadSafe >( InUserObject, InMethodPtr, PAYLOAD_TEMPLATE_PASSIN_ThreeVars ) {} };
	template< class UserClass, PAYLOAD_TEMPLATE_DECL_FourVars  > class TThreadSafeSPMethodDelegate_FourVars        : public SP_METHOD_DELEGATE_INSTANCE_CLASS_FourVars       < UserClass, FUNC_TEMPLATE_ARGS, PAYLOAD_TEMPLATE_LIST_FourVars,  ESPMode::ThreadSafe > { public: TThreadSafeSPMethodDelegate_FourVars       ( const TSharedRef< UserClass, ESPMode::ThreadSafe >& InUserObject, typename SP_METHOD_DELEGATE_INSTANCE_CLASS_FourVars       < UserClass, FUNC_TEMPLATE_ARGS, PAYLOAD_TEMPLATE_LIST_FourVars,  ESPMode::ThreadSafe >::FMethodPtr InMethodPtr, PAYLOAD_TEMPLATE_ARGS_FourVars  ) : SP_METHOD_DELEGATE_INSTANCE_CLASS_FourVars       < UserClass, FUNC_TEMPLATE_ARGS, PAYLOAD_TEMPLATE_LIST_FourVars,  ESPMode::ThreadSafe >( InUserObject, InMethodPtr, PAYLOAD_TEMPLATE_PASSIN_FourVars  ) {} };
	template< class UserClass, PAYLOAD_TEMPLATE_DECL_FourVars  > class TThreadSafeSPMethodDelegate_FourVars_Const  : public SP_METHOD_DELEGATE_INSTANCE_CLASS_FourVars_Const < UserClass, FUNC_TEMPLATE_ARGS, PAYLOAD_TEMPLATE_LIST_FourVars,  ESPMode::ThreadSafe > { public: TThreadSafeSPMethodDelegate_FourVars_Const ( const TSharedRef< UserClass, ESPMode::ThreadSafe >& InUserObject, typename SP_METHOD_DELEGATE_INSTANCE_CLASS_FourVars_Const < UserClass, FUNC_TEMPLATE_ARGS, PAYLOAD_TEMPLATE_LIST_FourVars,  ESPMode::ThreadSafe >::FMethodPtr InMethodPtr, PAYLOAD_TEMPLATE_ARGS_FourVars  ) : SP_METHOD_DELEGATE_INSTANCE_CLASS_FourVars_Const < UserClass, FUNC_TEMPLATE_ARGS, PAYLOAD_TEMPLATE_LIST_FourVars,  ESPMode::ThreadSafe >( InUserObject, InMethodPtr, PAYLOAD_TEMPLATE_PASSIN_FourVars  ) {} };

	/** Declare the user's C++ pointer-based delegate instance types. */
	template< class UserClass                                  > class TRawMethodDelegate                 : public RAW_METHOD_DELEGATE_INSTANCE_CLASS_NoVars         < UserClass, FUNC_TEMPLATE_ARGS                                  > { public: TRawMethodDelegate                ( UserClass* InUserObject, typename RAW_METHOD_DELEGATE_INSTANCE_CLASS_NoVars         < UserClass, FUNC_TEMPLATE_ARGS                                  >::FMethodPtr InMethodPtr                                  ) : RAW_METHOD_DELEGATE_INSTANCE_CLASS_NoVars         < UserClass, FUNC_TEMPLATE_ARGS                                  >( InUserObject, InMethodPtr                                    ) {} };
	template< class UserClass                                  > class TRawMethodDelegate_Const           : public RAW_METHOD_DELEGATE_INSTANCE_CLASS_NoVars_Const   < UserClass, FUNC_TEMPLATE_ARGS                                  > { public: TRawMethodDelegate_Const          ( UserClass* InUserObject, typename RAW_METHOD_DELEGATE_INSTANCE_CLASS_NoVars_Const   < UserClass, FUNC_TEMPLATE_ARGS                                  >::FMethodPtr InMethodPtr                                  ) : RAW_METHOD_DELEGATE_INSTANCE_CLASS_NoVars_Const   < UserClass, FUNC_TEMPLATE_ARGS                                  >( InUserObject, InMethodPtr                                    ) {} };
	template< class UserClass, PAYLOAD_TEMPLATE_DECL_OneVar    > class TRawMethodDelegate_OneVar          : public RAW_METHOD_DELEGATE_INSTANCE_CLASS_OneVar         < UserClass, FUNC_TEMPLATE_ARGS, PAYLOAD_TEMPLATE_LIST_OneVar    > { public: TRawMethodDelegate_OneVar         ( UserClass* InUserObject, typename RAW_METHOD_DELEGATE_INSTANCE_CLASS_OneVar         < UserClass, FUNC_TEMPLATE_ARGS, PAYLOAD_TEMPLATE_LIST_OneVar    >::FMethodPtr InMethodPtr, PAYLOAD_TEMPLATE_ARGS_OneVar    ) : RAW_METHOD_DELEGATE_INSTANCE_CLASS_OneVar         < UserClass, FUNC_TEMPLATE_ARGS, PAYLOAD_TEMPLATE_LIST_OneVar    >( InUserObject, InMethodPtr, PAYLOAD_TEMPLATE_PASSIN_OneVar    ) {} };
	template< class UserClass, PAYLOAD_TEMPLATE_DECL_OneVar    > class TRawMethodDelegate_OneVar_Const    : public RAW_METHOD_DELEGATE_INSTANCE_CLASS_OneVar_Const   < UserClass, FUNC_TEMPLATE_ARGS, PAYLOAD_TEMPLATE_LIST_OneVar    > { public: TRawMethodDelegate_OneVar_Const   ( UserClass* InUserObject, typename RAW_METHOD_DELEGATE_INSTANCE_CLASS_OneVar_Const   < UserClass, FUNC_TEMPLATE_ARGS, PAYLOAD_TEMPLATE_LIST_OneVar    >::FMethodPtr InMethodPtr, PAYLOAD_TEMPLATE_ARGS_OneVar    ) : RAW_METHOD_DELEGATE_INSTANCE_CLASS_OneVar_Const   < UserClass, FUNC_TEMPLATE_ARGS, PAYLOAD_TEMPLATE_LIST_OneVar    >( InUserObject, InMethodPtr, PAYLOAD_TEMPLATE_PASSIN_OneVar    ) {} };
	template< class UserClass, PAYLOAD_TEMPLATE_DECL_TwoVars   > class TRawMethodDelegate_TwoVars         : public RAW_METHOD_DELEGATE_INSTANCE_CLASS_TwoVars        < UserClass, FUNC_TEMPLATE_ARGS, PAYLOAD_TEMPLATE_LIST_TwoVars   > { public: TRawMethodDelegate_TwoVars        ( UserClass* InUserObject, typename RAW_METHOD_DELEGATE_INSTANCE_CLASS_TwoVars        < UserClass, FUNC_TEMPLATE_ARGS, PAYLOAD_TEMPLATE_LIST_TwoVars   >::FMethodPtr InMethodPtr, PAYLOAD_TEMPLATE_ARGS_TwoVars   ) : RAW_METHOD_DELEGATE_INSTANCE_CLASS_TwoVars        < UserClass, FUNC_TEMPLATE_ARGS, PAYLOAD_TEMPLATE_LIST_TwoVars   >( InUserObject, InMethodPtr, PAYLOAD_TEMPLATE_PASSIN_TwoVars   ) {} };
	template< class UserClass, PAYLOAD_TEMPLATE_DECL_TwoVars   > class TRawMethodDelegate_TwoVars_Const   : public RAW_METHOD_DELEGATE_INSTANCE_CLASS_TwoVars_Const  < UserClass, FUNC_TEMPLATE_ARGS, PAYLOAD_TEMPLATE_LIST_TwoVars   > { public: TRawMethodDelegate_TwoVars_Const  ( UserClass* InUserObject, typename RAW_METHOD_DELEGATE_INSTANCE_CLASS_TwoVars_Const  < UserClass, FUNC_TEMPLATE_ARGS, PAYLOAD_TEMPLATE_LIST_TwoVars   >::FMethodPtr InMethodPtr, PAYLOAD_TEMPLATE_ARGS_TwoVars   ) : RAW_METHOD_DELEGATE_INSTANCE_CLASS_TwoVars_Const  < UserClass, FUNC_TEMPLATE_ARGS, PAYLOAD_TEMPLATE_LIST_TwoVars   >( InUserObject, InMethodPtr, PAYLOAD_TEMPLATE_PASSIN_TwoVars   ) {} };
	template< class UserClass, PAYLOAD_TEMPLATE_DECL_ThreeVars > class TRawMethodDelegate_ThreeVars       : public RAW_METHOD_DELEGATE_INSTANCE_CLASS_ThreeVars      < UserClass, FUNC_TEMPLATE_ARGS, PAYLOAD_TEMPLATE_LIST_ThreeVars > { public: TRawMethodDelegate_ThreeVars      ( UserClass* InUserObject, typename RAW_METHOD_DELEGATE_INSTANCE_CLASS_ThreeVars      < UserClass, FUNC_TEMPLATE_ARGS, PAYLOAD_TEMPLATE_LIST_ThreeVars >::FMethodPtr InMethodPtr, PAYLOAD_TEMPLATE_ARGS_ThreeVars ) : RAW_METHOD_DELEGATE_INSTANCE_CLASS_ThreeVars      < UserClass, FUNC_TEMPLATE_ARGS, PAYLOAD_TEMPLATE_LIST_ThreeVars >( InUserObject, InMethodPtr, PAYLOAD_TEMPLATE_PASSIN_ThreeVars ) {} };
	template< class UserClass, PAYLOAD_TEMPLATE_DECL_ThreeVars > class TRawMethodDelegate_ThreeVars_Const : public RAW_METHOD_DELEGATE_INSTANCE_CLASS_ThreeVars_Const< UserClass, FUNC_TEMPLATE_ARGS, PAYLOAD_TEMPLATE_LIST_ThreeVars > { public: TRawMethodDelegate_ThreeVars_Const( UserClass* InUserObject, typename RAW_METHOD_DELEGATE_INSTANCE_CLASS_ThreeVars_Const< UserClass, FUNC_TEMPLATE_ARGS, PAYLOAD_TEMPLATE_LIST_ThreeVars >::FMethodPtr InMethodPtr, PAYLOAD_TEMPLATE_ARGS_ThreeVars ) : RAW_METHOD_DELEGATE_INSTANCE_CLASS_ThreeVars_Const< UserClass, FUNC_TEMPLATE_ARGS, PAYLOAD_TEMPLATE_LIST_ThreeVars >( InUserObject, InMethodPtr, PAYLOAD_TEMPLATE_PASSIN_ThreeVars ) {} };
	template< class UserClass, PAYLOAD_TEMPLATE_DECL_FourVars  > class TRawMethodDelegate_FourVars        : public RAW_METHOD_DELEGATE_INSTANCE_CLASS_FourVars       < UserClass, FUNC_TEMPLATE_ARGS, PAYLOAD_TEMPLATE_LIST_FourVars  > { public: TRawMethodDelegate_FourVars       ( UserClass* InUserObject, typename RAW_METHOD_DELEGATE_INSTANCE_CLASS_FourVars       < UserClass, FUNC_TEMPLATE_ARGS, PAYLOAD_TEMPLATE_LIST_FourVars  >::FMethodPtr InMethodPtr, PAYLOAD_TEMPLATE_ARGS_FourVars  ) : RAW_METHOD_DELEGATE_INSTANCE_CLASS_FourVars       < UserClass, FUNC_TEMPLATE_ARGS, PAYLOAD_TEMPLATE_LIST_FourVars  >( InUserObject, InMethodPtr, PAYLOAD_TEMPLATE_PASSIN_FourVars  ) {} };
	template< class UserClass, PAYLOAD_TEMPLATE_DECL_FourVars  > class TRawMethodDelegate_FourVars_Const  : public RAW_METHOD_DELEGATE_INSTANCE_CLASS_FourVars_Const < UserClass, FUNC_TEMPLATE_ARGS, PAYLOAD_TEMPLATE_LIST_FourVars  > { public: TRawMethodDelegate_FourVars_Const ( UserClass* InUserObject, typename RAW_METHOD_DELEGATE_INSTANCE_CLASS_FourVars_Const < UserClass, FUNC_TEMPLATE_ARGS, PAYLOAD_TEMPLATE_LIST_FourVars  >::FMethodPtr InMethodPtr, PAYLOAD_TEMPLATE_ARGS_FourVars  ) : RAW_METHOD_DELEGATE_INSTANCE_CLASS_FourVars_Const < UserClass, FUNC_TEMPLATE_ARGS, PAYLOAD_TEMPLATE_LIST_FourVars  >( InUserObject, InMethodPtr, PAYLOAD_TEMPLATE_PASSIN_FourVars  ) {} };
	
	/** Declare the user's UFunction-based delegate instance types. */
	template< class UObjectTemplate                                  > class TUFunctionDelegateBinding                     : public UFUNCTION_DELEGATE_INSTANCE_CLASS_NoVars   < UObjectTemplate, FUNC_TEMPLATE_ARGS                                  > { public: TUFunctionDelegateBinding          ( UObjectTemplate* InUserObject, const FName& InFunctionName                                  ) : UFUNCTION_DELEGATE_INSTANCE_CLASS_NoVars   < UObjectTemplate, FUNC_TEMPLATE_ARGS                                  >( InUserObject, InFunctionName                                    ) {} };
	template< class UObjectTemplate, PAYLOAD_TEMPLATE_DECL_OneVar    > class TUFunctionDelegateBinding_OneVar              : public UFUNCTION_DELEGATE_INSTANCE_CLASS_OneVar   < UObjectTemplate, FUNC_TEMPLATE_ARGS, PAYLOAD_TEMPLATE_LIST_OneVar    > { public: TUFunctionDelegateBinding_OneVar   ( UObjectTemplate* InUserObject, const FName& InFunctionName, PAYLOAD_TEMPLATE_ARGS_OneVar    ) : UFUNCTION_DELEGATE_INSTANCE_CLASS_OneVar   < UObjectTemplate, FUNC_TEMPLATE_ARGS, PAYLOAD_TEMPLATE_LIST_OneVar    >( InUserObject, InFunctionName, PAYLOAD_TEMPLATE_PASSIN_OneVar    ) {} };
	template< class UObjectTemplate, PAYLOAD_TEMPLATE_DECL_TwoVars   > class TUFunctionDelegateBinding_TwoVars             : public UFUNCTION_DELEGATE_INSTANCE_CLASS_TwoVars  < UObjectTemplate, FUNC_TEMPLATE_ARGS, PAYLOAD_TEMPLATE_LIST_TwoVars   > { public: TUFunctionDelegateBinding_TwoVars  ( UObjectTemplate* InUserObject, const FName& InFunctionName, PAYLOAD_TEMPLATE_ARGS_TwoVars   ) : UFUNCTION_DELEGATE_INSTANCE_CLASS_TwoVars  < UObjectTemplate, FUNC_TEMPLATE_ARGS, PAYLOAD_TEMPLATE_LIST_TwoVars   >( InUserObject, InFunctionName, PAYLOAD_TEMPLATE_PASSIN_TwoVars   ) {} };
	template< class UObjectTemplate, PAYLOAD_TEMPLATE_DECL_ThreeVars > class TUFunctionDelegateBinding_ThreeVars           : public UFUNCTION_DELEGATE_INSTANCE_CLASS_ThreeVars< UObjectTemplate, FUNC_TEMPLATE_ARGS, PAYLOAD_TEMPLATE_LIST_ThreeVars > { public: TUFunctionDelegateBinding_ThreeVars( UObjectTemplate* InUserObject, const FName& InFunctionName, PAYLOAD_TEMPLATE_ARGS_ThreeVars ) : UFUNCTION_DELEGATE_INSTANCE_CLASS_ThreeVars< UObjectTemplate, FUNC_TEMPLATE_ARGS, PAYLOAD_TEMPLATE_LIST_ThreeVars >( InUserObject, InFunctionName, PAYLOAD_TEMPLATE_PASSIN_ThreeVars ) {} };
	template< class UObjectTemplate, PAYLOAD_TEMPLATE_DECL_FourVars  > class TUFunctionDelegateBinding_FourVars            : public UFUNCTION_DELEGATE_INSTANCE_CLASS_FourVars < UObjectTemplate, FUNC_TEMPLATE_ARGS, PAYLOAD_TEMPLATE_LIST_FourVars  > { public: TUFunctionDelegateBinding_FourVars ( UObjectTemplate* InUserObject, const FName& InFunctionName, PAYLOAD_TEMPLATE_ARGS_FourVars  ) : UFUNCTION_DELEGATE_INSTANCE_CLASS_FourVars < UObjectTemplate, FUNC_TEMPLATE_ARGS, PAYLOAD_TEMPLATE_LIST_FourVars  >( InUserObject, InFunctionName, PAYLOAD_TEMPLATE_PASSIN_FourVars  ) {} };

	/** Declare the user's UObject-based delegate instance types. */
	template< class UserClass                                  > class TUObjectMethodDelegate                 : public UOBJECT_METHOD_DELEGATE_INSTANCE_CLASS_NoVars         < UserClass, FUNC_TEMPLATE_ARGS                                  > { public: TUObjectMethodDelegate                ( UserClass* InUserObject, typename UOBJECT_METHOD_DELEGATE_INSTANCE_CLASS_NoVars         < UserClass, FUNC_TEMPLATE_ARGS                                  >::FMethodPtr InMethodPtr                                  ) : UOBJECT_METHOD_DELEGATE_INSTANCE_CLASS_NoVars         < UserClass, FUNC_TEMPLATE_ARGS                                  >( InUserObject, InMethodPtr                                    ) {} };
	template< class UserClass                                  > class TUObjectMethodDelegate_Const           : public UOBJECT_METHOD_DELEGATE_INSTANCE_CLASS_NoVars_Const   < UserClass, FUNC_TEMPLATE_ARGS                                  > { public: TUObjectMethodDelegate_Const          ( UserClass* InUserObject, typename UOBJECT_METHOD_DELEGATE_INSTANCE_CLASS_NoVars_Const   < UserClass, FUNC_TEMPLATE_ARGS                                  >::FMethodPtr InMethodPtr                                  ) : UOBJECT_METHOD_DELEGATE_INSTANCE_CLASS_NoVars_Const   < UserClass, FUNC_TEMPLATE_ARGS                                  >( InUserObject, InMethodPtr                                    ) {} };
	template< class UserClass, PAYLOAD_TEMPLATE_DECL_OneVar    > class TUObjectMethodDelegate_OneVar          : public UOBJECT_METHOD_DELEGATE_INSTANCE_CLASS_OneVar         < UserClass, FUNC_TEMPLATE_ARGS, PAYLOAD_TEMPLATE_LIST_OneVar    > { public: TUObjectMethodDelegate_OneVar         ( UserClass* InUserObject, typename UOBJECT_METHOD_DELEGATE_INSTANCE_CLASS_OneVar         < UserClass, FUNC_TEMPLATE_ARGS, PAYLOAD_TEMPLATE_LIST_OneVar    >::FMethodPtr InMethodPtr, PAYLOAD_TEMPLATE_ARGS_OneVar    ) : UOBJECT_METHOD_DELEGATE_INSTANCE_CLASS_OneVar         < UserClass, FUNC_TEMPLATE_ARGS, PAYLOAD_TEMPLATE_LIST_OneVar    >( InUserObject, InMethodPtr, PAYLOAD_TEMPLATE_PASSIN_OneVar    ) {} };
	template< class UserClass, PAYLOAD_TEMPLATE_DECL_OneVar    > class TUObjectMethodDelegate_OneVar_Const    : public UOBJECT_METHOD_DELEGATE_INSTANCE_CLASS_OneVar_Const   < UserClass, FUNC_TEMPLATE_ARGS, PAYLOAD_TEMPLATE_LIST_OneVar    > { public: TUObjectMethodDelegate_OneVar_Const   ( UserClass* InUserObject, typename UOBJECT_METHOD_DELEGATE_INSTANCE_CLASS_OneVar_Const   < UserClass, FUNC_TEMPLATE_ARGS, PAYLOAD_TEMPLATE_LIST_OneVar    >::FMethodPtr InMethodPtr, PAYLOAD_TEMPLATE_ARGS_OneVar    ) : UOBJECT_METHOD_DELEGATE_INSTANCE_CLASS_OneVar_Const   < UserClass, FUNC_TEMPLATE_ARGS, PAYLOAD_TEMPLATE_LIST_OneVar    >( InUserObject, InMethodPtr, PAYLOAD_TEMPLATE_PASSIN_OneVar    ) {} };
	template< class UserClass, PAYLOAD_TEMPLATE_DECL_TwoVars   > class TUObjectMethodDelegate_TwoVars         : public UOBJECT_METHOD_DELEGATE_INSTANCE_CLASS_TwoVars        < UserClass, FUNC_TEMPLATE_ARGS, PAYLOAD_TEMPLATE_LIST_TwoVars   > { public: TUObjectMethodDelegate_TwoVars        ( UserClass* InUserObject, typename UOBJECT_METHOD_DELEGATE_INSTANCE_CLASS_TwoVars        < UserClass, FUNC_TEMPLATE_ARGS, PAYLOAD_TEMPLATE_LIST_TwoVars   >::FMethodPtr InMethodPtr, PAYLOAD_TEMPLATE_ARGS_TwoVars   ) : UOBJECT_METHOD_DELEGATE_INSTANCE_CLASS_TwoVars        < UserClass, FUNC_TEMPLATE_ARGS, PAYLOAD_TEMPLATE_LIST_TwoVars   >( InUserObject, InMethodPtr, PAYLOAD_TEMPLATE_PASSIN_TwoVars   ) {} };
	template< class UserClass, PAYLOAD_TEMPLATE_DECL_TwoVars   > class TUObjectMethodDelegate_TwoVars_Const   : public UOBJECT_METHOD_DELEGATE_INSTANCE_CLASS_TwoVars_Const  < UserClass, FUNC_TEMPLATE_ARGS, PAYLOAD_TEMPLATE_LIST_TwoVars   > { public: TUObjectMethodDelegate_TwoVars_Const  ( UserClass* InUserObject, typename UOBJECT_METHOD_DELEGATE_INSTANCE_CLASS_TwoVars_Const  < UserClass, FUNC_TEMPLATE_ARGS, PAYLOAD_TEMPLATE_LIST_TwoVars   >::FMethodPtr InMethodPtr, PAYLOAD_TEMPLATE_ARGS_TwoVars   ) : UOBJECT_METHOD_DELEGATE_INSTANCE_CLASS_TwoVars_Const  < UserClass, FUNC_TEMPLATE_ARGS, PAYLOAD_TEMPLATE_LIST_TwoVars   >( InUserObject, InMethodPtr, PAYLOAD_TEMPLATE_PASSIN_TwoVars   ) {} };
	template< class UserClass, PAYLOAD_TEMPLATE_DECL_ThreeVars > class TUObjectMethodDelegate_ThreeVars       : public UOBJECT_METHOD_DELEGATE_INSTANCE_CLASS_ThreeVars      < UserClass, FUNC_TEMPLATE_ARGS, PAYLOAD_TEMPLATE_LIST_ThreeVars > { public: TUObjectMethodDelegate_ThreeVars      ( UserClass* InUserObject, typename UOBJECT_METHOD_DELEGATE_INSTANCE_CLASS_ThreeVars      < UserClass, FUNC_TEMPLATE_ARGS, PAYLOAD_TEMPLATE_LIST_ThreeVars >::FMethodPtr InMethodPtr, PAYLOAD_TEMPLATE_ARGS_ThreeVars ) : UOBJECT_METHOD_DELEGATE_INSTANCE_CLASS_ThreeVars      < UserClass, FUNC_TEMPLATE_ARGS, PAYLOAD_TEMPLATE_LIST_ThreeVars >( InUserObject, InMethodPtr, PAYLOAD_TEMPLATE_PASSIN_ThreeVars ) {} };
	template< class UserClass, PAYLOAD_TEMPLATE_DECL_ThreeVars > class TUObjectMethodDelegate_ThreeVars_Const : public UOBJECT_METHOD_DELEGATE_INSTANCE_CLASS_ThreeVars_Const< UserClass, FUNC_TEMPLATE_ARGS, PAYLOAD_TEMPLATE_LIST_ThreeVars > { public: TUObjectMethodDelegate_ThreeVars_Const( UserClass* InUserObject, typename UOBJECT_METHOD_DELEGATE_INSTANCE_CLASS_ThreeVars_Const< UserClass, FUNC_TEMPLATE_ARGS, PAYLOAD_TEMPLATE_LIST_ThreeVars >::FMethodPtr InMethodPtr, PAYLOAD_TEMPLATE_ARGS_ThreeVars ) : UOBJECT_METHOD_DELEGATE_INSTANCE_CLASS_ThreeVars_Const< UserClass, FUNC_TEMPLATE_ARGS, PAYLOAD_TEMPLATE_LIST_ThreeVars >( InUserObject, InMethodPtr, PAYLOAD_TEMPLATE_PASSIN_ThreeVars ) {} };
	template< class UserClass, PAYLOAD_TEMPLATE_DECL_FourVars  > class TUObjectMethodDelegate_FourVars        : public UOBJECT_METHOD_DELEGATE_INSTANCE_CLASS_FourVars       < UserClass, FUNC_TEMPLATE_ARGS, PAYLOAD_TEMPLATE_LIST_FourVars  > { public: TUObjectMethodDelegate_FourVars       ( UserClass* InUserObject, typename UOBJECT_METHOD_DELEGATE_INSTANCE_CLASS_FourVars       < UserClass, FUNC_TEMPLATE_ARGS, PAYLOAD_TEMPLATE_LIST_FourVars  >::FMethodPtr InMethodPtr, PAYLOAD_TEMPLATE_ARGS_FourVars  ) : UOBJECT_METHOD_DELEGATE_INSTANCE_CLASS_FourVars       < UserClass, FUNC_TEMPLATE_ARGS, PAYLOAD_TEMPLATE_LIST_FourVars  >( InUserObject, InMethodPtr, PAYLOAD_TEMPLATE_PASSIN_FourVars  ) {} };
	template< class UserClass, PAYLOAD_TEMPLATE_DECL_FourVars  > class TUObjectMethodDelegate_FourVars_Const  : public UOBJECT_METHOD_DELEGATE_INSTANCE_CLASS_FourVars_Const < UserClass, FUNC_TEMPLATE_ARGS, PAYLOAD_TEMPLATE_LIST_FourVars  > { public: TUObjectMethodDelegate_FourVars_Const ( UserClass* InUserObject, typename UOBJECT_METHOD_DELEGATE_INSTANCE_CLASS_FourVars_Const < UserClass, FUNC_TEMPLATE_ARGS, PAYLOAD_TEMPLATE_LIST_FourVars  >::FMethodPtr InMethodPtr, PAYLOAD_TEMPLATE_ARGS_FourVars  ) : UOBJECT_METHOD_DELEGATE_INSTANCE_CLASS_FourVars_Const < UserClass, FUNC_TEMPLATE_ARGS, PAYLOAD_TEMPLATE_LIST_FourVars  >( InUserObject, InMethodPtr, PAYLOAD_TEMPLATE_PASSIN_FourVars  ) {} };
	
	/** Declare the user's static function pointer delegate instance types. */
	typedef STATIC_DELEGATE_INSTANCE_CLASS_NoVars< FUNC_TEMPLATE_ARGS > FStaticDelegate;
	template< PAYLOAD_TEMPLATE_DECL_OneVar    > class TStaticDelegate_OneVar    : public STATIC_DELEGATE_INSTANCE_CLASS_OneVar   < FUNC_TEMPLATE_ARGS, PAYLOAD_TEMPLATE_LIST_OneVar    > { public: TStaticDelegate_OneVar   ( typename STATIC_DELEGATE_INSTANCE_CLASS_OneVar   < FUNC_TEMPLATE_ARGS, PAYLOAD_TEMPLATE_LIST_OneVar    >::FFuncPtr InFuncPtr, PAYLOAD_TEMPLATE_ARGS_OneVar    ) : STATIC_DELEGATE_INSTANCE_CLASS_OneVar   < FUNC_TEMPLATE_ARGS, PAYLOAD_TEMPLATE_LIST_OneVar    >( InFuncPtr, PAYLOAD_TEMPLATE_PASSIN_OneVar    ) {} };
	template< PAYLOAD_TEMPLATE_DECL_TwoVars   > class TStaticDelegate_TwoVars   : public STATIC_DELEGATE_INSTANCE_CLASS_TwoVars  < FUNC_TEMPLATE_ARGS, PAYLOAD_TEMPLATE_LIST_TwoVars   > { public: TStaticDelegate_TwoVars  ( typename STATIC_DELEGATE_INSTANCE_CLASS_TwoVars  < FUNC_TEMPLATE_ARGS, PAYLOAD_TEMPLATE_LIST_TwoVars   >::FFuncPtr InFuncPtr, PAYLOAD_TEMPLATE_ARGS_TwoVars   ) : STATIC_DELEGATE_INSTANCE_CLASS_TwoVars  < FUNC_TEMPLATE_ARGS, PAYLOAD_TEMPLATE_LIST_TwoVars   >( InFuncPtr, PAYLOAD_TEMPLATE_PASSIN_TwoVars   ) {} };
	template< PAYLOAD_TEMPLATE_DECL_ThreeVars > class TStaticDelegate_ThreeVars : public STATIC_DELEGATE_INSTANCE_CLASS_ThreeVars< FUNC_TEMPLATE_ARGS, PAYLOAD_TEMPLATE_LIST_ThreeVars > { public: TStaticDelegate_ThreeVars( typename STATIC_DELEGATE_INSTANCE_CLASS_ThreeVars< FUNC_TEMPLATE_ARGS, PAYLOAD_TEMPLATE_LIST_ThreeVars >::FFuncPtr InFuncPtr, PAYLOAD_TEMPLATE_ARGS_ThreeVars ) : STATIC_DELEGATE_INSTANCE_CLASS_ThreeVars< FUNC_TEMPLATE_ARGS, PAYLOAD_TEMPLATE_LIST_ThreeVars >( InFuncPtr, PAYLOAD_TEMPLATE_PASSIN_ThreeVars ) {} };
	template< PAYLOAD_TEMPLATE_DECL_FourVars  > class TStaticDelegate_FourVars  : public STATIC_DELEGATE_INSTANCE_CLASS_FourVars < FUNC_TEMPLATE_ARGS, PAYLOAD_TEMPLATE_LIST_FourVars  > { public: TStaticDelegate_FourVars ( typename STATIC_DELEGATE_INSTANCE_CLASS_FourVars < FUNC_TEMPLATE_ARGS, PAYLOAD_TEMPLATE_LIST_FourVars  >::FFuncPtr InFuncPtr, PAYLOAD_TEMPLATE_ARGS_FourVars  ) : STATIC_DELEGATE_INSTANCE_CLASS_FourVars < FUNC_TEMPLATE_ARGS, PAYLOAD_TEMPLATE_LIST_FourVars  >( InFuncPtr, PAYLOAD_TEMPLATE_PASSIN_FourVars  ) {} };

	/** Declare the user's functor delegate instance types. */
	template<typename FunctorType                                 > class TFunctorDelegate           : public FUNCTOR_DELEGATE_INSTANCE_CLASS_NoVars   <FunctorType, FUNC_TEMPLATE_ARGS                                 > { public: TFunctorDelegate          (const FunctorType& InFunctor                                 ) : FUNCTOR_DELEGATE_INSTANCE_CLASS_NoVars   <FunctorType, FUNC_TEMPLATE_ARGS                                  >(InFunctor                                   ) {} TFunctorDelegate          (FunctorType&& InFunctor                                 ) : FUNCTOR_DELEGATE_INSTANCE_CLASS_NoVars   <FunctorType, FUNC_TEMPLATE_ARGS                                  >(MoveTemp(InFunctor)                                   ) {} };
	template<typename FunctorType, PAYLOAD_TEMPLATE_DECL_OneVar   > class TFunctorDelegate_OneVar    : public FUNCTOR_DELEGATE_INSTANCE_CLASS_OneVar   <FunctorType, FUNC_TEMPLATE_ARGS, PAYLOAD_TEMPLATE_LIST_OneVar   > { public: TFunctorDelegate_OneVar   (const FunctorType& InFunctor, PAYLOAD_TEMPLATE_ARGS_OneVar   ) : FUNCTOR_DELEGATE_INSTANCE_CLASS_OneVar   <FunctorType, FUNC_TEMPLATE_ARGS, PAYLOAD_TEMPLATE_LIST_OneVar    >(InFunctor, PAYLOAD_TEMPLATE_PASSIN_OneVar   ) {} TFunctorDelegate_OneVar   (FunctorType&& InFunctor, PAYLOAD_TEMPLATE_ARGS_OneVar   ) : FUNCTOR_DELEGATE_INSTANCE_CLASS_OneVar   <FunctorType, FUNC_TEMPLATE_ARGS, PAYLOAD_TEMPLATE_LIST_OneVar    >(MoveTemp(InFunctor), PAYLOAD_TEMPLATE_PASSIN_OneVar   ) {} };
	template<typename FunctorType, PAYLOAD_TEMPLATE_DECL_TwoVars  > class TFunctorDelegate_TwoVars   : public FUNCTOR_DELEGATE_INSTANCE_CLASS_TwoVars  <FunctorType, FUNC_TEMPLATE_ARGS, PAYLOAD_TEMPLATE_LIST_TwoVars  > { public: TFunctorDelegate_TwoVars  (const FunctorType& InFunctor, PAYLOAD_TEMPLATE_ARGS_TwoVars  ) : FUNCTOR_DELEGATE_INSTANCE_CLASS_TwoVars  <FunctorType, FUNC_TEMPLATE_ARGS, PAYLOAD_TEMPLATE_LIST_TwoVars   >(InFunctor, PAYLOAD_TEMPLATE_PASSIN_TwoVars  ) {} TFunctorDelegate_TwoVars  (FunctorType&& InFunctor, PAYLOAD_TEMPLATE_ARGS_TwoVars  ) : FUNCTOR_DELEGATE_INSTANCE_CLASS_TwoVars  <FunctorType, FUNC_TEMPLATE_ARGS, PAYLOAD_TEMPLATE_LIST_TwoVars   >(MoveTemp(InFunctor), PAYLOAD_TEMPLATE_PASSIN_TwoVars  ) {} };
	template<typename FunctorType, PAYLOAD_TEMPLATE_DECL_ThreeVars> class TFunctorDelegate_ThreeVars : public FUNCTOR_DELEGATE_INSTANCE_CLASS_ThreeVars<FunctorType, FUNC_TEMPLATE_ARGS, PAYLOAD_TEMPLATE_LIST_ThreeVars> { public: TFunctorDelegate_ThreeVars(const FunctorType& InFunctor, PAYLOAD_TEMPLATE_ARGS_ThreeVars) : FUNCTOR_DELEGATE_INSTANCE_CLASS_ThreeVars<FunctorType, FUNC_TEMPLATE_ARGS, PAYLOAD_TEMPLATE_LIST_ThreeVars >(InFunctor, PAYLOAD_TEMPLATE_PASSIN_ThreeVars) {} TFunctorDelegate_ThreeVars(FunctorType&& InFunctor, PAYLOAD_TEMPLATE_ARGS_ThreeVars) : FUNCTOR_DELEGATE_INSTANCE_CLASS_ThreeVars<FunctorType, FUNC_TEMPLATE_ARGS, PAYLOAD_TEMPLATE_LIST_ThreeVars >(MoveTemp(InFunctor), PAYLOAD_TEMPLATE_PASSIN_ThreeVars) {} };
	template<typename FunctorType, PAYLOAD_TEMPLATE_DECL_FourVars > class TFunctorDelegate_FourVars  : public FUNCTOR_DELEGATE_INSTANCE_CLASS_FourVars <FunctorType, FUNC_TEMPLATE_ARGS, PAYLOAD_TEMPLATE_LIST_FourVars > { public: TFunctorDelegate_FourVars (const FunctorType& InFunctor, PAYLOAD_TEMPLATE_ARGS_FourVars ) : FUNCTOR_DELEGATE_INSTANCE_CLASS_FourVars <FunctorType, FUNC_TEMPLATE_ARGS, PAYLOAD_TEMPLATE_LIST_FourVars  >(InFunctor, PAYLOAD_TEMPLATE_PASSIN_FourVars ) {} TFunctorDelegate_FourVars (FunctorType&& InFunctor, PAYLOAD_TEMPLATE_ARGS_FourVars ) : FUNCTOR_DELEGATE_INSTANCE_CLASS_FourVars <FunctorType, FUNC_TEMPLATE_ARGS, PAYLOAD_TEMPLATE_LIST_FourVars  >(MoveTemp(InFunctor), PAYLOAD_TEMPLATE_PASSIN_FourVars ) {} };

public:

	/**
	 * Static: Creates a raw C++ pointer global function delegate
	 */
	inline static DELEGATE_CLASS CreateStatic( typename FStaticDelegate::FFuncPtr InFunc )
	{
		return DELEGATE_CLASS( FStaticDelegate::Create( InFunc ) );
	}
	template< PAYLOAD_TEMPLATE_DECL_OneVar >
	inline static DELEGATE_CLASS CreateStatic( typename TStaticDelegate_OneVar< PAYLOAD_TEMPLATE_LIST_OneVar >::FFuncPtr InFunc, PAYLOAD_TEMPLATE_ARGS_OneVar )
	{
		return DELEGATE_CLASS( TStaticDelegate_OneVar< PAYLOAD_TEMPLATE_LIST_OneVar >::Create( InFunc, PAYLOAD_TEMPLATE_PASSIN_OneVar ) );
	}
	template< PAYLOAD_TEMPLATE_DECL_TwoVars >
	inline static DELEGATE_CLASS CreateStatic( typename TStaticDelegate_TwoVars< PAYLOAD_TEMPLATE_LIST_TwoVars >::FFuncPtr InFunc, PAYLOAD_TEMPLATE_ARGS_TwoVars )
	{
		return DELEGATE_CLASS( TStaticDelegate_TwoVars< PAYLOAD_TEMPLATE_LIST_TwoVars >::Create( InFunc, PAYLOAD_TEMPLATE_PASSIN_TwoVars ) );
	}
	template< PAYLOAD_TEMPLATE_DECL_ThreeVars >
	inline static DELEGATE_CLASS CreateStatic( typename TStaticDelegate_ThreeVars< PAYLOAD_TEMPLATE_LIST_ThreeVars >::FFuncPtr InFunc, PAYLOAD_TEMPLATE_ARGS_ThreeVars )
	{
		return DELEGATE_CLASS( TStaticDelegate_ThreeVars< PAYLOAD_TEMPLATE_LIST_ThreeVars >::Create( InFunc, PAYLOAD_TEMPLATE_PASSIN_ThreeVars ) );
	}
	template< PAYLOAD_TEMPLATE_DECL_FourVars >
	inline static DELEGATE_CLASS CreateStatic( typename TStaticDelegate_FourVars< PAYLOAD_TEMPLATE_LIST_FourVars >::FFuncPtr InFunc, PAYLOAD_TEMPLATE_ARGS_FourVars )
	{
		return DELEGATE_CLASS( TStaticDelegate_FourVars< PAYLOAD_TEMPLATE_LIST_FourVars >::Create( InFunc, PAYLOAD_TEMPLATE_PASSIN_FourVars ) );
	}

	/**
	 * Static: Creates a C++ lambda delegate
	 * technically this works for any functor types, but lambdas are the primary use case
	 */
	template<typename FunctorType>
	inline static DELEGATE_CLASS<FUNC_TEMPLATE_ARGS> CreateLambda(FunctorType&& InFunctor)
	{
		return DELEGATE_CLASS<FUNC_TEMPLATE_ARGS>(TFunctorDelegate<typename TRemoveReference<FunctorType>::Type>::Create(Forward<FunctorType>(InFunctor)));
	}
	template<typename FunctorType, PAYLOAD_TEMPLATE_DECL_OneVar>
	inline static DELEGATE_CLASS<FUNC_TEMPLATE_ARGS> CreateLambda(FunctorType&& InFunctor, PAYLOAD_TEMPLATE_ARGS_OneVar)
	{
		return DELEGATE_CLASS<FUNC_TEMPLATE_ARGS>(TFunctorDelegate_OneVar<typename TRemoveReference<FunctorType>::Type, PAYLOAD_TEMPLATE_LIST_OneVar>::Create(Forward<FunctorType>(InFunctor), PAYLOAD_TEMPLATE_PASSIN_OneVar));
	}
	template<typename FunctorType, PAYLOAD_TEMPLATE_DECL_TwoVars>
	inline static DELEGATE_CLASS<FUNC_TEMPLATE_ARGS> CreateLambda(FunctorType&& InFunctor, PAYLOAD_TEMPLATE_ARGS_TwoVars)
	{
		return DELEGATE_CLASS<FUNC_TEMPLATE_ARGS>(TFunctorDelegate_TwoVars<typename TRemoveReference<FunctorType>::Type, PAYLOAD_TEMPLATE_LIST_TwoVars>::Create(Forward<FunctorType>(InFunctor), PAYLOAD_TEMPLATE_PASSIN_TwoVars));
	}
	template<typename FunctorType, PAYLOAD_TEMPLATE_DECL_ThreeVars>
	inline static DELEGATE_CLASS<FUNC_TEMPLATE_ARGS> CreateLambda(FunctorType&& InFunctor, PAYLOAD_TEMPLATE_ARGS_ThreeVars)
	{
		return DELEGATE_CLASS<FUNC_TEMPLATE_ARGS>(TFunctorDelegate_ThreeVars<typename TRemoveReference<FunctorType>::Type, PAYLOAD_TEMPLATE_LIST_ThreeVars>::Create(Forward<FunctorType>(InFunctor), PAYLOAD_TEMPLATE_PASSIN_ThreeVars));
	}
	template<typename FunctorType, PAYLOAD_TEMPLATE_DECL_FourVars>
	inline static DELEGATE_CLASS<FUNC_TEMPLATE_ARGS> CreateLambda(FunctorType&& InFunctor, PAYLOAD_TEMPLATE_ARGS_FourVars)
	{
		return DELEGATE_CLASS<FUNC_TEMPLATE_ARGS>(TFunctorDelegate_FourVars<typename TRemoveReference<FunctorType>::Type, PAYLOAD_TEMPLATE_LIST_FourVars>::Create(Forward<FunctorType>(InFunctor), PAYLOAD_TEMPLATE_PASSIN_FourVars));
	}

	/**
	 * Static: Creates a raw C++ pointer member function delegate.
	 *
	 * Raw pointer doesn't use any sort of reference, so may be unsafe to call if the object was
	 * deleted out from underneath your delegate. Be careful when calling Execute()!
	 */
	template< class UserClass >
	inline static DELEGATE_CLASS CreateRaw( UserClass* InUserObject, typename TRawMethodDelegate< UserClass >::FMethodPtr InFunc )
	{
		return DELEGATE_CLASS( TRawMethodDelegate< UserClass >::Create( InUserObject, InFunc ) );
	}
	template< class UserClass >
	inline static DELEGATE_CLASS CreateRaw( UserClass* InUserObject, typename TRawMethodDelegate_Const< UserClass >::FMethodPtr InFunc )
	{
		return DELEGATE_CLASS( TRawMethodDelegate_Const< UserClass >::Create( InUserObject, InFunc ) );
	}
	template< class UserClass, PAYLOAD_TEMPLATE_DECL_OneVar >
	inline static DELEGATE_CLASS CreateRaw( UserClass* InUserObject, typename TRawMethodDelegate_OneVar< UserClass, PAYLOAD_TEMPLATE_LIST_OneVar >::FMethodPtr InFunc, PAYLOAD_TEMPLATE_ARGS_OneVar )
	{
		return DELEGATE_CLASS( TRawMethodDelegate_OneVar< UserClass, PAYLOAD_TEMPLATE_LIST_OneVar >::Create( InUserObject, InFunc, PAYLOAD_TEMPLATE_PASSIN_OneVar ) );
	}
	template< class UserClass, PAYLOAD_TEMPLATE_DECL_OneVar >
	inline static DELEGATE_CLASS CreateRaw( UserClass* InUserObject, typename TRawMethodDelegate_OneVar_Const< UserClass, PAYLOAD_TEMPLATE_LIST_OneVar >::FMethodPtr InFunc, PAYLOAD_TEMPLATE_ARGS_OneVar )
	{
		return DELEGATE_CLASS( TRawMethodDelegate_OneVar_Const< UserClass, PAYLOAD_TEMPLATE_LIST_OneVar >::Create( InUserObject, InFunc, PAYLOAD_TEMPLATE_PASSIN_OneVar ) );
	}
	template< class UserClass, PAYLOAD_TEMPLATE_DECL_TwoVars >
	inline static DELEGATE_CLASS CreateRaw( UserClass* InUserObject, typename TRawMethodDelegate_TwoVars< UserClass, PAYLOAD_TEMPLATE_LIST_TwoVars >::FMethodPtr InFunc, PAYLOAD_TEMPLATE_ARGS_TwoVars )
	{
		return DELEGATE_CLASS( TRawMethodDelegate_TwoVars< UserClass, PAYLOAD_TEMPLATE_LIST_TwoVars >::Create( InUserObject, InFunc, PAYLOAD_TEMPLATE_PASSIN_TwoVars ) );
	}
	template< class UserClass, PAYLOAD_TEMPLATE_DECL_TwoVars >
	inline static DELEGATE_CLASS CreateRaw( UserClass* InUserObject, typename TRawMethodDelegate_TwoVars_Const< UserClass, PAYLOAD_TEMPLATE_LIST_TwoVars >::FMethodPtr InFunc, PAYLOAD_TEMPLATE_ARGS_TwoVars )
	{
		return DELEGATE_CLASS( TRawMethodDelegate_TwoVars_Const< UserClass, PAYLOAD_TEMPLATE_LIST_TwoVars >::Create( InUserObject, InFunc, PAYLOAD_TEMPLATE_PASSIN_TwoVars ) );
	}
	template< class UserClass, PAYLOAD_TEMPLATE_DECL_ThreeVars >
	inline static DELEGATE_CLASS CreateRaw( UserClass* InUserObject, typename TRawMethodDelegate_ThreeVars< UserClass, PAYLOAD_TEMPLATE_LIST_ThreeVars >::FMethodPtr InFunc, PAYLOAD_TEMPLATE_ARGS_ThreeVars )
	{
		return DELEGATE_CLASS( TRawMethodDelegate_ThreeVars< UserClass, PAYLOAD_TEMPLATE_LIST_ThreeVars >::Create( InUserObject, InFunc, PAYLOAD_TEMPLATE_PASSIN_ThreeVars ) );
	}
	template< class UserClass, PAYLOAD_TEMPLATE_DECL_ThreeVars >
	inline static DELEGATE_CLASS CreateRaw( UserClass* InUserObject, typename TRawMethodDelegate_ThreeVars_Const< UserClass, PAYLOAD_TEMPLATE_LIST_ThreeVars >::FMethodPtr InFunc, PAYLOAD_TEMPLATE_ARGS_ThreeVars )
	{
		return DELEGATE_CLASS( TRawMethodDelegate_ThreeVars_Const< UserClass, PAYLOAD_TEMPLATE_LIST_ThreeVars >::Create( InUserObject, InFunc, PAYLOAD_TEMPLATE_PASSIN_ThreeVars ) );
	}
	template< class UserClass, PAYLOAD_TEMPLATE_DECL_FourVars >
	inline static DELEGATE_CLASS CreateRaw( UserClass* InUserObject, typename TRawMethodDelegate_FourVars< UserClass, PAYLOAD_TEMPLATE_LIST_FourVars >::FMethodPtr InFunc, PAYLOAD_TEMPLATE_ARGS_FourVars )
	{
		return DELEGATE_CLASS( TRawMethodDelegate_FourVars< UserClass, PAYLOAD_TEMPLATE_LIST_FourVars >::Create( InUserObject, InFunc, PAYLOAD_TEMPLATE_PASSIN_FourVars ) );
	}
	template< class UserClass, PAYLOAD_TEMPLATE_DECL_FourVars >
	inline static DELEGATE_CLASS CreateRaw( UserClass* InUserObject, typename TRawMethodDelegate_FourVars_Const< UserClass, PAYLOAD_TEMPLATE_LIST_FourVars >::FMethodPtr InFunc, PAYLOAD_TEMPLATE_ARGS_FourVars )
	{
		return DELEGATE_CLASS( TRawMethodDelegate_FourVars_Const< UserClass, PAYLOAD_TEMPLATE_LIST_FourVars >::Create( InUserObject, InFunc, PAYLOAD_TEMPLATE_PASSIN_FourVars ) );
	}
	
	/**
	 * Static: Creates a shared pointer-based (fast, not thread-safe) member function delegate.
	 *
	 * Shared pointer delegates keep a weak reference to your object.
	 * You can use ExecuteIfBound() to call them.
	 */
	template< class UserClass >
	inline static DELEGATE_CLASS CreateSP( const TSharedRef< UserClass, ESPMode::Fast >& InUserObjectRef, typename TSPMethodDelegate< UserClass >::FMethodPtr InFunc )
	{
		return DELEGATE_CLASS( TSPMethodDelegate< UserClass >::Create( InUserObjectRef, InFunc ) );
	}
	template< class UserClass >
	inline static DELEGATE_CLASS CreateSP( const TSharedRef< UserClass, ESPMode::Fast >& InUserObjectRef, typename TSPMethodDelegate_Const< UserClass >::FMethodPtr InFunc )
	{
		return DELEGATE_CLASS( TSPMethodDelegate_Const< UserClass >::Create( InUserObjectRef, InFunc ) );
	}
	template< class UserClass, PAYLOAD_TEMPLATE_DECL_OneVar >
	inline static DELEGATE_CLASS CreateSP( const TSharedRef< UserClass, ESPMode::Fast >& InUserObjectRef, typename TSPMethodDelegate_OneVar< UserClass, PAYLOAD_TEMPLATE_LIST_OneVar >::FMethodPtr InFunc, PAYLOAD_TEMPLATE_ARGS_OneVar )
	{
		return DELEGATE_CLASS( TSPMethodDelegate_OneVar< UserClass, PAYLOAD_TEMPLATE_LIST_OneVar >::Create( InUserObjectRef, InFunc, PAYLOAD_TEMPLATE_PASSIN_OneVar ) );
	}
	template< class UserClass, PAYLOAD_TEMPLATE_DECL_OneVar >
	inline static DELEGATE_CLASS CreateSP( const TSharedRef< UserClass, ESPMode::Fast >& InUserObjectRef, typename TSPMethodDelegate_OneVar_Const< UserClass, PAYLOAD_TEMPLATE_LIST_OneVar >::FMethodPtr InFunc, PAYLOAD_TEMPLATE_ARGS_OneVar )
	{
		return DELEGATE_CLASS( TSPMethodDelegate_OneVar_Const< UserClass, PAYLOAD_TEMPLATE_LIST_OneVar >::Create( InUserObjectRef, InFunc, PAYLOAD_TEMPLATE_PASSIN_OneVar ) );
	}
	template< class UserClass, PAYLOAD_TEMPLATE_DECL_TwoVars >
	inline static DELEGATE_CLASS CreateSP( const TSharedRef< UserClass, ESPMode::Fast >& InUserObjectRef, typename TSPMethodDelegate_TwoVars< UserClass, PAYLOAD_TEMPLATE_LIST_TwoVars >::FMethodPtr InFunc, PAYLOAD_TEMPLATE_ARGS_TwoVars )
	{
		return DELEGATE_CLASS( TSPMethodDelegate_TwoVars< UserClass, PAYLOAD_TEMPLATE_LIST_TwoVars >::Create( InUserObjectRef, InFunc, PAYLOAD_TEMPLATE_PASSIN_TwoVars ) );
	}
	template< class UserClass, PAYLOAD_TEMPLATE_DECL_TwoVars >
	inline static DELEGATE_CLASS CreateSP( const TSharedRef< UserClass, ESPMode::Fast >& InUserObjectRef, typename TSPMethodDelegate_TwoVars_Const< UserClass, PAYLOAD_TEMPLATE_LIST_TwoVars >::FMethodPtr InFunc, PAYLOAD_TEMPLATE_ARGS_TwoVars )
	{
		return DELEGATE_CLASS( TSPMethodDelegate_TwoVars_Const< UserClass, PAYLOAD_TEMPLATE_LIST_TwoVars >::Create( InUserObjectRef, InFunc, PAYLOAD_TEMPLATE_PASSIN_TwoVars ) );
	}
	template< class UserClass, PAYLOAD_TEMPLATE_DECL_ThreeVars >
	inline static DELEGATE_CLASS CreateSP( const TSharedRef< UserClass, ESPMode::Fast >& InUserObjectRef, typename TSPMethodDelegate_ThreeVars< UserClass, PAYLOAD_TEMPLATE_LIST_ThreeVars >::FMethodPtr InFunc, PAYLOAD_TEMPLATE_ARGS_ThreeVars )
	{
		return DELEGATE_CLASS( TSPMethodDelegate_ThreeVars< UserClass, PAYLOAD_TEMPLATE_LIST_ThreeVars >::Create( InUserObjectRef, InFunc, PAYLOAD_TEMPLATE_PASSIN_ThreeVars ) );
	}
	template< class UserClass, PAYLOAD_TEMPLATE_DECL_ThreeVars >
	inline static DELEGATE_CLASS CreateSP( const TSharedRef< UserClass, ESPMode::Fast >& InUserObjectRef, typename TSPMethodDelegate_ThreeVars_Const< UserClass, PAYLOAD_TEMPLATE_LIST_ThreeVars >::FMethodPtr InFunc, PAYLOAD_TEMPLATE_ARGS_ThreeVars )
	{
		return DELEGATE_CLASS( TSPMethodDelegate_ThreeVars_Const< UserClass, PAYLOAD_TEMPLATE_LIST_ThreeVars >::Create( InUserObjectRef, InFunc, PAYLOAD_TEMPLATE_PASSIN_ThreeVars ) );
	}
	template< class UserClass, PAYLOAD_TEMPLATE_DECL_FourVars >
	inline static DELEGATE_CLASS CreateSP( const TSharedRef< UserClass, ESPMode::Fast >& InUserObjectRef, typename TSPMethodDelegate_FourVars< UserClass, PAYLOAD_TEMPLATE_LIST_FourVars >::FMethodPtr InFunc, PAYLOAD_TEMPLATE_ARGS_FourVars )
	{
		return DELEGATE_CLASS( TSPMethodDelegate_FourVars< UserClass, PAYLOAD_TEMPLATE_LIST_FourVars >::Create( InUserObjectRef, InFunc, PAYLOAD_TEMPLATE_PASSIN_FourVars ) );
	}
	template< class UserClass, PAYLOAD_TEMPLATE_DECL_FourVars >
	inline static DELEGATE_CLASS CreateSP( const TSharedRef< UserClass, ESPMode::Fast >& InUserObjectRef, typename TSPMethodDelegate_FourVars_Const< UserClass, PAYLOAD_TEMPLATE_LIST_FourVars >::FMethodPtr InFunc, PAYLOAD_TEMPLATE_ARGS_FourVars )
	{
		return DELEGATE_CLASS( TSPMethodDelegate_FourVars_Const< UserClass, PAYLOAD_TEMPLATE_LIST_FourVars >::Create( InUserObjectRef, InFunc, PAYLOAD_TEMPLATE_PASSIN_FourVars ) );
	}

	/**
	 * Static: Creates a shared pointer-based (fast, not thread-safe) member function delegate.
	 *
	 * Shared pointer delegates keep a weak reference to your object.
	 * You can use ExecuteIfBound() to call them.
	 */
	template< class UserClass >
	inline static DELEGATE_CLASS CreateSP( UserClass* InUserObject, typename TSPMethodDelegate< UserClass >::FMethodPtr InFunc )
	{
		return CreateSP( StaticCastSharedRef< UserClass >( InUserObject->AsShared() ), InFunc );
	}
	template< class UserClass >
	inline static DELEGATE_CLASS CreateSP( UserClass* InUserObject, typename TSPMethodDelegate_Const< UserClass >::FMethodPtr InFunc )
	{
		return CreateSP( StaticCastSharedRef< UserClass >( InUserObject->AsShared() ), InFunc );
	}
	template< class UserClass, PAYLOAD_TEMPLATE_DECL_OneVar >
	inline static DELEGATE_CLASS CreateSP( UserClass* InUserObject, typename TSPMethodDelegate_OneVar< UserClass, PAYLOAD_TEMPLATE_LIST_OneVar >::FMethodPtr InFunc, PAYLOAD_TEMPLATE_ARGS_OneVar )
	{
		return CreateSP( StaticCastSharedRef< UserClass >( InUserObject->AsShared() ), InFunc, PAYLOAD_TEMPLATE_PASSIN_OneVar );
	}
	template< class UserClass, PAYLOAD_TEMPLATE_DECL_OneVar >
	inline static DELEGATE_CLASS CreateSP( UserClass* InUserObject, typename TSPMethodDelegate_OneVar_Const< UserClass, PAYLOAD_TEMPLATE_LIST_OneVar >::FMethodPtr InFunc, PAYLOAD_TEMPLATE_ARGS_OneVar )
	{
		return CreateSP( StaticCastSharedRef< UserClass >( InUserObject->AsShared() ), InFunc, PAYLOAD_TEMPLATE_PASSIN_OneVar );
	}
	template< class UserClass, PAYLOAD_TEMPLATE_DECL_TwoVars >
	inline static DELEGATE_CLASS CreateSP( UserClass* InUserObject, typename TSPMethodDelegate_TwoVars< UserClass, PAYLOAD_TEMPLATE_LIST_TwoVars >::FMethodPtr InFunc, PAYLOAD_TEMPLATE_ARGS_TwoVars )
	{
		return CreateSP( StaticCastSharedRef< UserClass >( InUserObject->AsShared() ), InFunc, PAYLOAD_TEMPLATE_PASSIN_TwoVars );
	}
	template< class UserClass, PAYLOAD_TEMPLATE_DECL_TwoVars >
	inline static DELEGATE_CLASS CreateSP( UserClass* InUserObject, typename TSPMethodDelegate_TwoVars_Const< UserClass, PAYLOAD_TEMPLATE_LIST_TwoVars >::FMethodPtr InFunc, PAYLOAD_TEMPLATE_ARGS_TwoVars )
	{
		return CreateSP( StaticCastSharedRef< UserClass >( InUserObject->AsShared() ), InFunc, PAYLOAD_TEMPLATE_PASSIN_TwoVars );
	}
	template< class UserClass, PAYLOAD_TEMPLATE_DECL_ThreeVars >
	inline static DELEGATE_CLASS CreateSP( UserClass* InUserObject, typename TSPMethodDelegate_ThreeVars< UserClass, PAYLOAD_TEMPLATE_LIST_ThreeVars >::FMethodPtr InFunc, PAYLOAD_TEMPLATE_ARGS_ThreeVars )
	{
		return CreateSP( StaticCastSharedRef< UserClass >( InUserObject->AsShared() ), InFunc, PAYLOAD_TEMPLATE_PASSIN_ThreeVars );
	}
	template< class UserClass, PAYLOAD_TEMPLATE_DECL_ThreeVars >
	inline static DELEGATE_CLASS CreateSP( UserClass* InUserObject, typename TSPMethodDelegate_ThreeVars_Const< UserClass, PAYLOAD_TEMPLATE_LIST_ThreeVars >::FMethodPtr InFunc, PAYLOAD_TEMPLATE_ARGS_ThreeVars )
	{
		return CreateSP( StaticCastSharedRef< UserClass >( InUserObject->AsShared() ), InFunc, PAYLOAD_TEMPLATE_PASSIN_ThreeVars );
	}
	template< class UserClass, PAYLOAD_TEMPLATE_DECL_FourVars >
	inline static DELEGATE_CLASS CreateSP( UserClass* InUserObject, typename TSPMethodDelegate_FourVars< UserClass, PAYLOAD_TEMPLATE_LIST_FourVars >::FMethodPtr InFunc, PAYLOAD_TEMPLATE_ARGS_FourVars )
	{
		return CreateSP( StaticCastSharedRef< UserClass >( InUserObject->AsShared() ), InFunc, PAYLOAD_TEMPLATE_PASSIN_FourVars );
	}
	template< class UserClass, PAYLOAD_TEMPLATE_DECL_FourVars >
	inline static DELEGATE_CLASS CreateSP( UserClass* InUserObject, typename TSPMethodDelegate_FourVars_Const< UserClass, PAYLOAD_TEMPLATE_LIST_FourVars >::FMethodPtr InFunc, PAYLOAD_TEMPLATE_ARGS_FourVars )
	{
		return CreateSP( StaticCastSharedRef< UserClass >( InUserObject->AsShared() ), InFunc, PAYLOAD_TEMPLATE_PASSIN_FourVars );
	}
	
	/**
	 * Static: Creates a shared pointer-based (slower, conditionally thread-safe) member function delegate.
	 *
	 * Shared pointer delegates keep a weak reference to your object.
	 * You can use ExecuteIfBound() to call them.
	 */
	template< class UserClass >
	inline static DELEGATE_CLASS CreateThreadSafeSP( const TSharedRef< UserClass, ESPMode::ThreadSafe >& InUserObjectRef, typename TThreadSafeSPMethodDelegate< UserClass >::FMethodPtr InFunc )
	{
		return DELEGATE_CLASS( TThreadSafeSPMethodDelegate< UserClass >::Create( InUserObjectRef, InFunc ) );
	}
	template< class UserClass >
	inline static DELEGATE_CLASS CreateThreadSafeSP( const TSharedRef< UserClass, ESPMode::ThreadSafe >& InUserObjectRef, typename TThreadSafeSPMethodDelegate_Const< UserClass >::FMethodPtr InFunc )
	{
		return DELEGATE_CLASS( TThreadSafeSPMethodDelegate_Const< UserClass >::Create( InUserObjectRef, InFunc ) );
	}
	template< class UserClass, PAYLOAD_TEMPLATE_DECL_OneVar >
	inline static DELEGATE_CLASS CreateThreadSafeSP( const TSharedRef< UserClass, ESPMode::ThreadSafe >& InUserObjectRef, typename TThreadSafeSPMethodDelegate_OneVar< UserClass, PAYLOAD_TEMPLATE_LIST_OneVar >::FMethodPtr InFunc, PAYLOAD_TEMPLATE_ARGS_OneVar )
	{
		return DELEGATE_CLASS( TThreadSafeSPMethodDelegate_OneVar< UserClass, PAYLOAD_TEMPLATE_LIST_OneVar >::Create( InUserObjectRef, InFunc, PAYLOAD_TEMPLATE_PASSIN_OneVar ) );
	}
	template< class UserClass, PAYLOAD_TEMPLATE_DECL_OneVar >
	inline static DELEGATE_CLASS CreateThreadSafeSP( const TSharedRef< UserClass, ESPMode::ThreadSafe >& InUserObjectRef, typename TThreadSafeSPMethodDelegate_OneVar_Const< UserClass, PAYLOAD_TEMPLATE_LIST_OneVar >::FMethodPtr InFunc, PAYLOAD_TEMPLATE_ARGS_OneVar )
	{
		return DELEGATE_CLASS( TThreadSafeSPMethodDelegate_OneVar_Const< UserClass, PAYLOAD_TEMPLATE_LIST_OneVar >::Create( InUserObjectRef, InFunc, PAYLOAD_TEMPLATE_PASSIN_OneVar ) );
	}
	template< class UserClass, PAYLOAD_TEMPLATE_DECL_TwoVars >
	inline static DELEGATE_CLASS CreateThreadSafeSP( const TSharedRef< UserClass, ESPMode::ThreadSafe >& InUserObjectRef, typename TThreadSafeSPMethodDelegate_TwoVars< UserClass, PAYLOAD_TEMPLATE_LIST_TwoVars >::FMethodPtr InFunc, PAYLOAD_TEMPLATE_ARGS_TwoVars )
	{
		return DELEGATE_CLASS( TThreadSafeSPMethodDelegate_TwoVars< UserClass, PAYLOAD_TEMPLATE_LIST_TwoVars >::Create( InUserObjectRef, InFunc, PAYLOAD_TEMPLATE_PASSIN_TwoVars ) );
	}
	template< class UserClass, PAYLOAD_TEMPLATE_DECL_TwoVars >
	inline static DELEGATE_CLASS CreateThreadSafeSP( const TSharedRef< UserClass, ESPMode::ThreadSafe >& InUserObjectRef, typename TThreadSafeSPMethodDelegate_TwoVars_Const< UserClass, PAYLOAD_TEMPLATE_LIST_TwoVars >::FMethodPtr InFunc, PAYLOAD_TEMPLATE_ARGS_TwoVars )
	{
		return DELEGATE_CLASS( TThreadSafeSPMethodDelegate_TwoVars_Const< UserClass, PAYLOAD_TEMPLATE_LIST_TwoVars >::Create( InUserObjectRef, InFunc, PAYLOAD_TEMPLATE_PASSIN_TwoVars ) );
	}
	template< class UserClass, PAYLOAD_TEMPLATE_DECL_ThreeVars >
	inline static DELEGATE_CLASS CreateThreadSafeSP( const TSharedRef< UserClass, ESPMode::ThreadSafe >& InUserObjectRef, typename TThreadSafeSPMethodDelegate_ThreeVars< UserClass, PAYLOAD_TEMPLATE_LIST_ThreeVars >::FMethodPtr InFunc, PAYLOAD_TEMPLATE_ARGS_ThreeVars )
	{
		return DELEGATE_CLASS( TThreadSafeSPMethodDelegate_ThreeVars< UserClass, PAYLOAD_TEMPLATE_LIST_ThreeVars >::Create( InUserObjectRef, InFunc, PAYLOAD_TEMPLATE_PASSIN_ThreeVars ) );
	}
	template< class UserClass, PAYLOAD_TEMPLATE_DECL_ThreeVars >
	inline static DELEGATE_CLASS CreateThreadSafeSP( const TSharedRef< UserClass, ESPMode::ThreadSafe >& InUserObjectRef, typename TThreadSafeSPMethodDelegate_ThreeVars_Const< UserClass, PAYLOAD_TEMPLATE_LIST_ThreeVars >::FMethodPtr InFunc, PAYLOAD_TEMPLATE_ARGS_ThreeVars )
	{
		return DELEGATE_CLASS( TThreadSafeSPMethodDelegate_ThreeVars_Const< UserClass, PAYLOAD_TEMPLATE_LIST_ThreeVars >::Create( InUserObjectRef, InFunc, PAYLOAD_TEMPLATE_PASSIN_ThreeVars ) );
	}
	template< class UserClass, PAYLOAD_TEMPLATE_DECL_FourVars >
	inline static DELEGATE_CLASS CreateThreadSafeSP( const TSharedRef< UserClass, ESPMode::ThreadSafe >& InUserObjectRef, typename TThreadSafeSPMethodDelegate_FourVars< UserClass, PAYLOAD_TEMPLATE_LIST_FourVars >::FMethodPtr InFunc, PAYLOAD_TEMPLATE_ARGS_FourVars )
	{
		return DELEGATE_CLASS( TThreadSafeSPMethodDelegate_FourVars< UserClass, PAYLOAD_TEMPLATE_LIST_FourVars >::Create( InUserObjectRef, InFunc, PAYLOAD_TEMPLATE_PASSIN_FourVars ) );
	}
	template< class UserClass, PAYLOAD_TEMPLATE_DECL_FourVars >
	inline static DELEGATE_CLASS CreateThreadSafeSP( const TSharedRef< UserClass, ESPMode::ThreadSafe >& InUserObjectRef, typename TThreadSafeSPMethodDelegate_FourVars_Const< UserClass, PAYLOAD_TEMPLATE_LIST_FourVars >::FMethodPtr InFunc, PAYLOAD_TEMPLATE_ARGS_FourVars )
	{
		return DELEGATE_CLASS( TThreadSafeSPMethodDelegate_FourVars_Const< UserClass, PAYLOAD_TEMPLATE_LIST_FourVars >::Create( InUserObjectRef, InFunc, PAYLOAD_TEMPLATE_PASSIN_FourVars ) );
	}

	/**
	 * Static: Creates a shared pointer-based (slower, conditionally thread-safe) member function delegate.
	 *
	 * Shared pointer delegates keep a weak reference to your object.
	 * You can use ExecuteIfBound() to call them.
	 */
	template< class UserClass >
	inline static DELEGATE_CLASS CreateThreadSafeSP( UserClass* InUserObject, typename TThreadSafeSPMethodDelegate< UserClass >::FMethodPtr InFunc )
	{
		return CreateThreadSafeSP( StaticCastSharedRef< UserClass >( InUserObject->AsShared() ), InFunc );
	}
	template< class UserClass >
	inline static DELEGATE_CLASS CreateThreadSafeSP( UserClass* InUserObject, typename TThreadSafeSPMethodDelegate_Const< UserClass >::FMethodPtr InFunc )
	{
		return CreateThreadSafeSP( StaticCastSharedRef< UserClass >( InUserObject->AsShared() ), InFunc );
	}
	template< class UserClass, PAYLOAD_TEMPLATE_DECL_OneVar >
	inline static DELEGATE_CLASS CreateThreadSafeSP( UserClass* InUserObject, typename TThreadSafeSPMethodDelegate_OneVar< UserClass, PAYLOAD_TEMPLATE_LIST_OneVar >::FMethodPtr InFunc, PAYLOAD_TEMPLATE_ARGS_OneVar )
	{
		return CreateThreadSafeSP( StaticCastSharedRef< UserClass >( InUserObject->AsShared() ), InFunc, PAYLOAD_TEMPLATE_PASSIN_OneVar );
	}
	template< class UserClass, PAYLOAD_TEMPLATE_DECL_OneVar >
	inline static DELEGATE_CLASS CreateThreadSafeSP( UserClass* InUserObject, typename TThreadSafeSPMethodDelegate_OneVar_Const< UserClass, PAYLOAD_TEMPLATE_LIST_OneVar >::FMethodPtr InFunc, PAYLOAD_TEMPLATE_ARGS_OneVar )
	{
		return CreateThreadSafeSP( StaticCastSharedRef< UserClass >( InUserObject->AsShared() ), InFunc, PAYLOAD_TEMPLATE_PASSIN_OneVar );
	}
	template< class UserClass, PAYLOAD_TEMPLATE_DECL_TwoVars >
	inline static DELEGATE_CLASS CreateThreadSafeSP( UserClass* InUserObject, typename TThreadSafeSPMethodDelegate_TwoVars< UserClass, PAYLOAD_TEMPLATE_LIST_TwoVars >::FMethodPtr InFunc, PAYLOAD_TEMPLATE_ARGS_TwoVars )
	{
		return CreateThreadSafeSP( StaticCastSharedRef< UserClass >( InUserObject->AsShared() ), InFunc, PAYLOAD_TEMPLATE_PASSIN_TwoVars );
	}
	template< class UserClass, PAYLOAD_TEMPLATE_DECL_TwoVars >
	inline static DELEGATE_CLASS CreateThreadSafeSP( UserClass* InUserObject, typename TThreadSafeSPMethodDelegate_TwoVars_Const< UserClass, PAYLOAD_TEMPLATE_LIST_TwoVars >::FMethodPtr InFunc, PAYLOAD_TEMPLATE_ARGS_TwoVars )
	{
		return CreateThreadSafeSP( StaticCastSharedRef< UserClass >( InUserObject->AsShared() ), InFunc, PAYLOAD_TEMPLATE_PASSIN_TwoVars );
	}
	template< class UserClass, PAYLOAD_TEMPLATE_DECL_ThreeVars >
	inline static DELEGATE_CLASS CreateThreadSafeSP( UserClass* InUserObject, typename TThreadSafeSPMethodDelegate_ThreeVars< UserClass, PAYLOAD_TEMPLATE_LIST_ThreeVars >::FMethodPtr InFunc, PAYLOAD_TEMPLATE_ARGS_ThreeVars )
	{
		return CreateThreadSafeSP( StaticCastSharedRef< UserClass >( InUserObject->AsShared() ), InFunc, PAYLOAD_TEMPLATE_PASSIN_ThreeVars );
	}
	template< class UserClass, PAYLOAD_TEMPLATE_DECL_ThreeVars >
	inline static DELEGATE_CLASS CreateThreadSafeSP( UserClass* InUserObject, typename TThreadSafeSPMethodDelegate_ThreeVars_Const< UserClass, PAYLOAD_TEMPLATE_LIST_ThreeVars >::FMethodPtr InFunc, PAYLOAD_TEMPLATE_ARGS_ThreeVars )
	{
		return CreateThreadSafeSP( StaticCastSharedRef< UserClass >( InUserObject->AsShared() ), InFunc, PAYLOAD_TEMPLATE_PASSIN_ThreeVars );
	}
	template< class UserClass, PAYLOAD_TEMPLATE_DECL_FourVars >
	inline static DELEGATE_CLASS CreateThreadSafeSP( UserClass* InUserObject, typename TThreadSafeSPMethodDelegate_FourVars< UserClass, PAYLOAD_TEMPLATE_LIST_FourVars >::FMethodPtr InFunc, PAYLOAD_TEMPLATE_ARGS_FourVars )
	{
		return CreateThreadSafeSP( StaticCastSharedRef< UserClass >( InUserObject->AsShared() ), InFunc, PAYLOAD_TEMPLATE_PASSIN_FourVars );
	}
	template< class UserClass, PAYLOAD_TEMPLATE_DECL_FourVars >
	inline static DELEGATE_CLASS CreateThreadSafeSP( UserClass* InUserObject, typename TThreadSafeSPMethodDelegate_FourVars_Const< UserClass, PAYLOAD_TEMPLATE_LIST_FourVars >::FMethodPtr InFunc, PAYLOAD_TEMPLATE_ARGS_FourVars )
	{
		return CreateThreadSafeSP( StaticCastSharedRef< UserClass >( InUserObject->AsShared() ), InFunc, PAYLOAD_TEMPLATE_PASSIN_FourVars );
	}

	/**
	 * Static: Creates a UFunction-based member function delegate.
	 *
	 * UFunction delegates keep a weak reference to your object.
	 * You can use ExecuteIfBound() to call them.
	 */
	template< class UObjectTemplate >
	inline static DELEGATE_CLASS CreateUFunction( UObjectTemplate* InUserObject, const FName& InFunctionName )
	{
		return DELEGATE_CLASS( TUFunctionDelegateBinding< UObjectTemplate >::Create( InUserObject, InFunctionName ) );
	}
	template< class UObjectTemplate, PAYLOAD_TEMPLATE_DECL_OneVar >
	inline static DELEGATE_CLASS CreateUFunction( UObjectTemplate* InUserObject, const FName& InFunctionName, PAYLOAD_TEMPLATE_ARGS_OneVar )
	{
		return DELEGATE_CLASS( TUFunctionDelegateBinding_OneVar< UObjectTemplate, PAYLOAD_TEMPLATE_LIST_OneVar >::Create( InUserObject, InFunctionName, PAYLOAD_TEMPLATE_PASSIN_OneVar ) );
	}
	template< class UObjectTemplate, PAYLOAD_TEMPLATE_DECL_TwoVars >
	inline static DELEGATE_CLASS CreateUFunction( UObjectTemplate* InUserObject, const FName& InFunctionName, PAYLOAD_TEMPLATE_ARGS_TwoVars )
	{
		return DELEGATE_CLASS( TUFunctionDelegateBinding_TwoVars< UObjectTemplate, PAYLOAD_TEMPLATE_LIST_TwoVars >::Create( InUserObject, InFunctionName, PAYLOAD_TEMPLATE_PASSIN_TwoVars ) );
	}
	template< class UObjectTemplate, PAYLOAD_TEMPLATE_DECL_ThreeVars >
	inline static DELEGATE_CLASS CreateUFunction( UObjectTemplate* InUserObject, const FName& InFunctionName, PAYLOAD_TEMPLATE_ARGS_ThreeVars )
	{
		return DELEGATE_CLASS( TUFunctionDelegateBinding_ThreeVars< UObjectTemplate, PAYLOAD_TEMPLATE_LIST_ThreeVars >::Create( InUserObject, InFunctionName, PAYLOAD_TEMPLATE_PASSIN_ThreeVars ) );
	}
	template< class UObjectTemplate, PAYLOAD_TEMPLATE_DECL_FourVars >
	inline static DELEGATE_CLASS CreateUFunction( UObjectTemplate* InUserObject, const FName& InFunctionName, PAYLOAD_TEMPLATE_ARGS_FourVars )
	{
		return DELEGATE_CLASS( TUFunctionDelegateBinding_FourVars< UObjectTemplate, PAYLOAD_TEMPLATE_LIST_FourVars >::Create( InUserObject, InFunctionName, PAYLOAD_TEMPLATE_PASSIN_FourVars ) );
	}

	/**
	 * Static: Creates a UObject-based member function delegate.
	 *
	 * UObject delegates keep a weak reference to your object.
	 * You can use ExecuteIfBound() to call them.
	 */
	template< class UserClass >
	inline static DELEGATE_CLASS CreateUObject( UserClass* InUserObject, typename TUObjectMethodDelegate< UserClass >::FMethodPtr InFunc )
	{
		return DELEGATE_CLASS( TUObjectMethodDelegate< UserClass >::Create( InUserObject, InFunc ) );
	}
	template< class UserClass >
	inline static DELEGATE_CLASS CreateUObject( UserClass* InUserObject, typename TUObjectMethodDelegate_Const< UserClass >::FMethodPtr InFunc )
	{
		return DELEGATE_CLASS( TUObjectMethodDelegate_Const< UserClass >::Create( InUserObject, InFunc ) );
	}
	template< class UserClass, PAYLOAD_TEMPLATE_DECL_OneVar >
	inline static DELEGATE_CLASS CreateUObject( UserClass* InUserObject, typename TUObjectMethodDelegate_OneVar< UserClass, PAYLOAD_TEMPLATE_LIST_OneVar >::FMethodPtr InFunc, PAYLOAD_TEMPLATE_ARGS_OneVar )
	{
		return DELEGATE_CLASS( TUObjectMethodDelegate_OneVar< UserClass, PAYLOAD_TEMPLATE_LIST_OneVar >::Create( InUserObject, InFunc, PAYLOAD_TEMPLATE_PASSIN_OneVar ) );
	}
	template< class UserClass, PAYLOAD_TEMPLATE_DECL_OneVar >
	inline static DELEGATE_CLASS CreateUObject( UserClass* InUserObject, typename TUObjectMethodDelegate_OneVar_Const< UserClass, PAYLOAD_TEMPLATE_LIST_OneVar >::FMethodPtr InFunc, PAYLOAD_TEMPLATE_ARGS_OneVar )
	{
		return DELEGATE_CLASS( TUObjectMethodDelegate_OneVar_Const< UserClass, PAYLOAD_TEMPLATE_LIST_OneVar >::Create( InUserObject, InFunc, PAYLOAD_TEMPLATE_PASSIN_OneVar ) );
	}
	template< class UserClass, PAYLOAD_TEMPLATE_DECL_TwoVars >
	inline static DELEGATE_CLASS CreateUObject( UserClass* InUserObject, typename TUObjectMethodDelegate_TwoVars< UserClass, PAYLOAD_TEMPLATE_LIST_TwoVars >::FMethodPtr InFunc, PAYLOAD_TEMPLATE_ARGS_TwoVars )
	{
		return DELEGATE_CLASS( TUObjectMethodDelegate_TwoVars< UserClass, PAYLOAD_TEMPLATE_LIST_TwoVars >::Create( InUserObject, InFunc, PAYLOAD_TEMPLATE_PASSIN_TwoVars ) );
	}
	template< class UserClass, PAYLOAD_TEMPLATE_DECL_TwoVars >
	inline static DELEGATE_CLASS CreateUObject( UserClass* InUserObject, typename TUObjectMethodDelegate_TwoVars_Const< UserClass, PAYLOAD_TEMPLATE_LIST_TwoVars >::FMethodPtr InFunc, PAYLOAD_TEMPLATE_ARGS_TwoVars )
	{
		return DELEGATE_CLASS( TUObjectMethodDelegate_TwoVars_Const< UserClass, PAYLOAD_TEMPLATE_LIST_TwoVars >::Create( InUserObject, InFunc, PAYLOAD_TEMPLATE_PASSIN_TwoVars ) );
	}
	template< class UserClass, PAYLOAD_TEMPLATE_DECL_ThreeVars >
	inline static DELEGATE_CLASS CreateUObject( UserClass* InUserObject, typename TUObjectMethodDelegate_ThreeVars< UserClass, PAYLOAD_TEMPLATE_LIST_ThreeVars >::FMethodPtr InFunc, PAYLOAD_TEMPLATE_ARGS_ThreeVars )
	{
		return DELEGATE_CLASS( TUObjectMethodDelegate_ThreeVars< UserClass, PAYLOAD_TEMPLATE_LIST_ThreeVars >::Create( InUserObject, InFunc, PAYLOAD_TEMPLATE_PASSIN_ThreeVars ) );
	}
	template< class UserClass, PAYLOAD_TEMPLATE_DECL_ThreeVars >
	inline static DELEGATE_CLASS CreateUObject( UserClass* InUserObject, typename TUObjectMethodDelegate_ThreeVars_Const< UserClass, PAYLOAD_TEMPLATE_LIST_ThreeVars >::FMethodPtr InFunc, PAYLOAD_TEMPLATE_ARGS_ThreeVars )
	{
		return DELEGATE_CLASS( TUObjectMethodDelegate_ThreeVars_Const< UserClass, PAYLOAD_TEMPLATE_LIST_ThreeVars >::Create( InUserObject, InFunc, PAYLOAD_TEMPLATE_PASSIN_ThreeVars ) );
	}
	template< class UserClass, PAYLOAD_TEMPLATE_DECL_FourVars >
	inline static DELEGATE_CLASS CreateUObject( UserClass* InUserObject, typename TUObjectMethodDelegate_FourVars< UserClass, PAYLOAD_TEMPLATE_LIST_FourVars >::FMethodPtr InFunc, PAYLOAD_TEMPLATE_ARGS_FourVars )
	{
		return DELEGATE_CLASS( TUObjectMethodDelegate_FourVars< UserClass, PAYLOAD_TEMPLATE_LIST_FourVars >::Create( InUserObject, InFunc, PAYLOAD_TEMPLATE_PASSIN_FourVars ) );
	}
	template< class UserClass, PAYLOAD_TEMPLATE_DECL_FourVars >
	inline static DELEGATE_CLASS CreateUObject( UserClass* InUserObject, typename TUObjectMethodDelegate_FourVars_Const< UserClass, PAYLOAD_TEMPLATE_LIST_FourVars >::FMethodPtr InFunc, PAYLOAD_TEMPLATE_ARGS_FourVars )
	{
		return DELEGATE_CLASS( TUObjectMethodDelegate_FourVars_Const< UserClass, PAYLOAD_TEMPLATE_LIST_FourVars >::Create( InUserObject, InFunc, PAYLOAD_TEMPLATE_PASSIN_FourVars ) );
	}

public:

	/**
	 * Default constructor
	 */
	inline DELEGATE_CLASS()
		: FDelegateBase(nullptr)
	{ }

	/**
	 * Destructor.
	 */
	inline ~DELEGATE_CLASS()
	{
		Unbind();
	}

	/**
	 * Creates and initializes a new instance with the given delegate instance.
	 *
	 * The delegate will assume ownership of the incoming delegate instance!
	 * IMPORTANT: This is a system-internal function and you should never be using this in regular C++ code
	 *
	 * @param InDelegateInstance The delegate instance to assign.
	 */
	inline DELEGATE_CLASS( TDelegateInstanceInterface* InDelegateInstance )
		: FDelegateBase(InDelegateInstance)
	{ }

	/**
	 * Creates and initializes a new instance from an existing delegate object.
	 *
	 * @param Other The delegate object to copy from.
	 */
	inline DELEGATE_CLASS( const DELEGATE_CLASS& Other )
		: FDelegateBase(nullptr)
	{
		*this = Other;
	}

	/**
	 * Assignment operator.
	 *
	 * @param	OtherDelegate	Delegate object to copy from
	 */
	inline DELEGATE_CLASS& operator=( const DELEGATE_CLASS& Other )
	{
		if (&Other != this)
		{
			// this down-cast is OK! allows for managing invocation list in the base class without requiring virtual functions
			TDelegateInstanceInterface* OtherInstance = (TDelegateInstanceInterface*)Other.GetDelegateInstance();

			if (OtherInstance != nullptr)
			{
				SetDelegateInstance(OtherInstance->CreateCopy());
			}
			else
			{
				SetDelegateInstance(nullptr);
			}
		}

		return *this;
	}

public:

	/**
	 * Binds a raw C++ pointer global function delegate
	 */
	inline void BindStatic( typename FStaticDelegate::FFuncPtr InFunc )
	{
		*this = CreateStatic( InFunc );
	}
	template< PAYLOAD_TEMPLATE_DECL_OneVar >
	inline void BindStatic( typename TStaticDelegate_OneVar< PAYLOAD_TEMPLATE_LIST_OneVar >::FFuncPtr InFunc, PAYLOAD_TEMPLATE_ARGS_OneVar )
	{
		*this = CreateStatic( InFunc, PAYLOAD_TEMPLATE_PASSIN_OneVar );
	}
	template< PAYLOAD_TEMPLATE_DECL_TwoVars >
	inline void BindStatic( typename TStaticDelegate_TwoVars< PAYLOAD_TEMPLATE_LIST_TwoVars >::FFuncPtr InFunc, PAYLOAD_TEMPLATE_ARGS_TwoVars )
	{
		*this = CreateStatic( InFunc, PAYLOAD_TEMPLATE_PASSIN_TwoVars );
	}
	template< PAYLOAD_TEMPLATE_DECL_ThreeVars >
	inline void BindStatic( typename TStaticDelegate_ThreeVars< PAYLOAD_TEMPLATE_LIST_ThreeVars >::FFuncPtr InFunc, PAYLOAD_TEMPLATE_ARGS_ThreeVars )
	{
		*this = CreateStatic( InFunc, PAYLOAD_TEMPLATE_PASSIN_ThreeVars );
	}
	template< PAYLOAD_TEMPLATE_DECL_FourVars >
	inline void BindStatic( typename TStaticDelegate_FourVars< PAYLOAD_TEMPLATE_LIST_FourVars >::FFuncPtr InFunc, PAYLOAD_TEMPLATE_ARGS_FourVars )
	{
		*this = CreateStatic( InFunc, PAYLOAD_TEMPLATE_PASSIN_FourVars );
	}

	/**
	 * Static: Binds a C++ lambda delegate
	 * technically this works for any functor types, but lambdas are the primary use case
	*/
	template<typename FunctorType>
	inline void BindLambda(FunctorType&& InFunctor)
	{
		*this = CreateLambda(Forward<FunctorType>(InFunctor));
	}
	template<typename FunctorType, PAYLOAD_TEMPLATE_DECL_OneVar>
	inline void BindLambda(FunctorType&& InFunctor, PAYLOAD_TEMPLATE_ARGS_OneVar)
	{
		*this = CreateLambda(Forward<FunctorType>(InFunctor), PAYLOAD_TEMPLATE_PASSIN_OneVar);
	}
	template<typename FunctorType, PAYLOAD_TEMPLATE_DECL_TwoVars>
	inline void BindLambda(FunctorType&& InFunctor, PAYLOAD_TEMPLATE_ARGS_TwoVars)
	{
		*this = CreateLambda(Forward<FunctorType>(InFunctor), PAYLOAD_TEMPLATE_PASSIN_TwoVars);
	}
	template<typename FunctorType, PAYLOAD_TEMPLATE_DECL_ThreeVars>
	inline void BindLambda(FunctorType&& InFunctor, PAYLOAD_TEMPLATE_ARGS_ThreeVars)
	{
		*this = CreateLambda(Forward<FunctorType>(InFunctor), PAYLOAD_TEMPLATE_PASSIN_ThreeVars);
	}
	template<typename FunctorType, PAYLOAD_TEMPLATE_DECL_FourVars>
	inline void BindLambda(FunctorType&& InFunctor, PAYLOAD_TEMPLATE_ARGS_FourVars)
	{
		*this = CreateLambda(Forward<FunctorType>(InFunctor), PAYLOAD_TEMPLATE_PASSIN_FourVars);
	}

	/**
	 * Binds a raw C++ pointer delegate.
	 *
	 * Raw pointer doesn't use any sort of reference, so may be unsafe to call if the object was
	 * deleted out from underneath your delegate. Be careful when calling Execute()!
	 */
	template< class UserClass >
	inline void BindRaw( UserClass* InUserObject, typename TRawMethodDelegate< UserClass >::FMethodPtr InFunc )
	{
		*this = CreateRaw( InUserObject, InFunc );
	}
	template< class UserClass >
	inline void BindRaw( UserClass* InUserObject, typename TRawMethodDelegate_Const< UserClass >::FMethodPtr InFunc )
	{
		*this = CreateRaw( InUserObject, InFunc );
	}
	template< class UserClass, PAYLOAD_TEMPLATE_DECL_OneVar >
	inline void BindRaw( UserClass* InUserObject, typename TRawMethodDelegate_OneVar< UserClass, PAYLOAD_TEMPLATE_LIST_OneVar >::FMethodPtr InFunc, PAYLOAD_TEMPLATE_ARGS_OneVar )
	{
		*this = CreateRaw( InUserObject, InFunc, PAYLOAD_TEMPLATE_PASSIN_OneVar );
	}
	template< class UserClass, PAYLOAD_TEMPLATE_DECL_OneVar >
	inline void BindRaw( UserClass* InUserObject, typename TRawMethodDelegate_OneVar_Const< UserClass, PAYLOAD_TEMPLATE_LIST_OneVar >::FMethodPtr InFunc, PAYLOAD_TEMPLATE_ARGS_OneVar )
	{
		*this = CreateRaw( InUserObject, InFunc, PAYLOAD_TEMPLATE_PASSIN_OneVar );
	}
	template< class UserClass, PAYLOAD_TEMPLATE_DECL_TwoVars >
	inline void BindRaw( UserClass* InUserObject, typename TRawMethodDelegate_TwoVars< UserClass, PAYLOAD_TEMPLATE_LIST_TwoVars >::FMethodPtr InFunc, PAYLOAD_TEMPLATE_ARGS_TwoVars )
	{
		*this = CreateRaw( InUserObject, InFunc, PAYLOAD_TEMPLATE_PASSIN_TwoVars );
	}
	template< class UserClass, PAYLOAD_TEMPLATE_DECL_TwoVars >
	inline void BindRaw( UserClass* InUserObject, typename TRawMethodDelegate_TwoVars_Const< UserClass, PAYLOAD_TEMPLATE_LIST_TwoVars >::FMethodPtr InFunc, PAYLOAD_TEMPLATE_ARGS_TwoVars )
	{
		*this = CreateRaw( InUserObject, InFunc, PAYLOAD_TEMPLATE_PASSIN_TwoVars );
	}
	template< class UserClass, PAYLOAD_TEMPLATE_DECL_ThreeVars >
	inline void BindRaw( UserClass* InUserObject, typename TRawMethodDelegate_ThreeVars< UserClass, PAYLOAD_TEMPLATE_LIST_ThreeVars >::FMethodPtr InFunc, PAYLOAD_TEMPLATE_ARGS_ThreeVars )
	{
		*this = CreateRaw( InUserObject, InFunc, PAYLOAD_TEMPLATE_PASSIN_ThreeVars );
	}
	template< class UserClass, PAYLOAD_TEMPLATE_DECL_ThreeVars >
	inline void BindRaw( UserClass* InUserObject, typename TRawMethodDelegate_ThreeVars_Const< UserClass, PAYLOAD_TEMPLATE_LIST_ThreeVars >::FMethodPtr InFunc, PAYLOAD_TEMPLATE_ARGS_ThreeVars )
	{
		*this = CreateRaw( InUserObject, InFunc, PAYLOAD_TEMPLATE_PASSIN_ThreeVars );
	}
	template< class UserClass, PAYLOAD_TEMPLATE_DECL_FourVars >
	inline void BindRaw( UserClass* InUserObject, typename TRawMethodDelegate_FourVars< UserClass, PAYLOAD_TEMPLATE_LIST_FourVars >::FMethodPtr InFunc, PAYLOAD_TEMPLATE_ARGS_FourVars )
	{
		*this = CreateRaw( InUserObject, InFunc, PAYLOAD_TEMPLATE_PASSIN_FourVars );
	}
	template< class UserClass, PAYLOAD_TEMPLATE_DECL_FourVars >
	inline void BindRaw( UserClass* InUserObject, typename TRawMethodDelegate_FourVars_Const< UserClass, PAYLOAD_TEMPLATE_LIST_FourVars >::FMethodPtr InFunc, PAYLOAD_TEMPLATE_ARGS_FourVars )
	{
		*this = CreateRaw( InUserObject, InFunc, PAYLOAD_TEMPLATE_PASSIN_FourVars );
	}

	/**
	 * Binds a shared pointer-based (fast, not thread-safe) member function delegate.  Shared pointer delegates keep a weak reference to your object.  You can use ExecuteIfBound() to call them.
	 */
	template< class UserClass >
	inline void BindSP( const TSharedRef< UserClass, ESPMode::Fast >& InUserObjectRef, typename TSPMethodDelegate< UserClass >::FMethodPtr InFunc )
	{
		*this = CreateSP( InUserObjectRef, InFunc );
	}
	template< class UserClass >
	inline void BindSP( const TSharedRef< UserClass, ESPMode::Fast >& InUserObjectRef, typename TSPMethodDelegate_Const< UserClass >::FMethodPtr InFunc )
	{
		*this = CreateSP( InUserObjectRef, InFunc );
	}
	template< class UserClass, PAYLOAD_TEMPLATE_DECL_OneVar >
	inline void BindSP( const TSharedRef< UserClass, ESPMode::Fast >& InUserObjectRef, typename TSPMethodDelegate_OneVar< UserClass, PAYLOAD_TEMPLATE_LIST_OneVar >::FMethodPtr InFunc, PAYLOAD_TEMPLATE_ARGS_OneVar )
	{
		*this = CreateSP( InUserObjectRef, InFunc, PAYLOAD_TEMPLATE_PASSIN_OneVar );
	}
	template< class UserClass, PAYLOAD_TEMPLATE_DECL_OneVar >
	inline void BindSP( const TSharedRef< UserClass, ESPMode::Fast >& InUserObjectRef, typename TSPMethodDelegate_OneVar_Const< UserClass, PAYLOAD_TEMPLATE_LIST_OneVar >::FMethodPtr InFunc, PAYLOAD_TEMPLATE_ARGS_OneVar )
	{
		*this = CreateSP( InUserObjectRef, InFunc, PAYLOAD_TEMPLATE_PASSIN_OneVar );
	}
	template< class UserClass, PAYLOAD_TEMPLATE_DECL_TwoVars >
	inline void BindSP( const TSharedRef< UserClass, ESPMode::Fast >& InUserObjectRef, typename TSPMethodDelegate_TwoVars< UserClass, PAYLOAD_TEMPLATE_LIST_TwoVars >::FMethodPtr InFunc, PAYLOAD_TEMPLATE_ARGS_TwoVars )
	{
		*this = CreateSP( InUserObjectRef, InFunc, PAYLOAD_TEMPLATE_PASSIN_TwoVars );
	}
	template< class UserClass, PAYLOAD_TEMPLATE_DECL_TwoVars >
	inline void BindSP( const TSharedRef< UserClass, ESPMode::Fast >& InUserObjectRef, typename TSPMethodDelegate_TwoVars_Const< UserClass, PAYLOAD_TEMPLATE_LIST_TwoVars >::FMethodPtr InFunc, PAYLOAD_TEMPLATE_ARGS_TwoVars )
	{
		*this = CreateSP( InUserObjectRef, InFunc, PAYLOAD_TEMPLATE_PASSIN_TwoVars );
	}
	template< class UserClass, PAYLOAD_TEMPLATE_DECL_ThreeVars >
	inline void BindSP( const TSharedRef< UserClass, ESPMode::Fast >& InUserObjectRef, typename TSPMethodDelegate_ThreeVars< UserClass, PAYLOAD_TEMPLATE_LIST_ThreeVars >::FMethodPtr InFunc, PAYLOAD_TEMPLATE_ARGS_ThreeVars )
	{
		*this = CreateSP( InUserObjectRef, InFunc, PAYLOAD_TEMPLATE_PASSIN_ThreeVars );
	}
	template< class UserClass, PAYLOAD_TEMPLATE_DECL_ThreeVars >
	inline void BindSP( const TSharedRef< UserClass, ESPMode::Fast >& InUserObjectRef, typename TSPMethodDelegate_ThreeVars_Const< UserClass, PAYLOAD_TEMPLATE_LIST_ThreeVars >::FMethodPtr InFunc, PAYLOAD_TEMPLATE_ARGS_ThreeVars )
	{
		*this = CreateSP( InUserObjectRef, InFunc, PAYLOAD_TEMPLATE_PASSIN_ThreeVars );
	}
	template< class UserClass, PAYLOAD_TEMPLATE_DECL_FourVars >
	inline void BindSP( const TSharedRef< UserClass, ESPMode::Fast >& InUserObjectRef, typename TSPMethodDelegate_FourVars< UserClass, PAYLOAD_TEMPLATE_LIST_FourVars >::FMethodPtr InFunc, PAYLOAD_TEMPLATE_ARGS_FourVars )
	{
		*this = CreateSP( InUserObjectRef, InFunc, PAYLOAD_TEMPLATE_PASSIN_FourVars );
	}
	template< class UserClass, PAYLOAD_TEMPLATE_DECL_FourVars >
	inline void BindSP( const TSharedRef< UserClass, ESPMode::Fast >& InUserObjectRef, typename TSPMethodDelegate_FourVars_Const< UserClass, PAYLOAD_TEMPLATE_LIST_FourVars >::FMethodPtr InFunc, PAYLOAD_TEMPLATE_ARGS_FourVars )
	{
		*this = CreateSP( InUserObjectRef, InFunc, PAYLOAD_TEMPLATE_PASSIN_FourVars );
	}

	/**
	 * Binds a shared pointer-based (fast, not thread-safe) member function delegate.
	 *
	 * Shared pointer delegates keep a weak reference to your object.
	 * You can use ExecuteIfBound() to call them.
	 */
	template< class UserClass >
	inline void BindSP( UserClass* InUserObject, typename TSPMethodDelegate< UserClass >::FMethodPtr InFunc )
	{
		*this = CreateSP( InUserObject, InFunc );
	}
	template< class UserClass >
	inline void BindSP( UserClass* InUserObject, typename TSPMethodDelegate_Const< UserClass >::FMethodPtr InFunc )
	{
		*this = CreateSP( InUserObject, InFunc );
	}
	template< class UserClass, PAYLOAD_TEMPLATE_DECL_OneVar >
	inline void BindSP( UserClass* InUserObject, typename TSPMethodDelegate_OneVar< UserClass, PAYLOAD_TEMPLATE_LIST_OneVar >::FMethodPtr InFunc, PAYLOAD_TEMPLATE_ARGS_OneVar )
	{
		*this = CreateSP( InUserObject, InFunc, PAYLOAD_TEMPLATE_PASSIN_OneVar );
	}
	template< class UserClass, PAYLOAD_TEMPLATE_DECL_OneVar >
	inline void BindSP( UserClass* InUserObject, typename TSPMethodDelegate_OneVar_Const< UserClass, PAYLOAD_TEMPLATE_LIST_OneVar >::FMethodPtr InFunc, PAYLOAD_TEMPLATE_ARGS_OneVar )
	{
		*this = CreateSP( InUserObject, InFunc, PAYLOAD_TEMPLATE_PASSIN_OneVar );
	}
	template< class UserClass, PAYLOAD_TEMPLATE_DECL_TwoVars >
	inline void BindSP( UserClass* InUserObject, typename TSPMethodDelegate_TwoVars< UserClass, PAYLOAD_TEMPLATE_LIST_TwoVars >::FMethodPtr InFunc, PAYLOAD_TEMPLATE_ARGS_TwoVars )
	{
		*this = CreateSP( InUserObject, InFunc, PAYLOAD_TEMPLATE_PASSIN_TwoVars );
	}
	template< class UserClass, PAYLOAD_TEMPLATE_DECL_TwoVars >
	inline void BindSP( UserClass* InUserObject, typename TSPMethodDelegate_TwoVars_Const< UserClass, PAYLOAD_TEMPLATE_LIST_TwoVars >::FMethodPtr InFunc, PAYLOAD_TEMPLATE_ARGS_TwoVars )
	{
		*this = CreateSP( InUserObject, InFunc, PAYLOAD_TEMPLATE_PASSIN_TwoVars );
	}
	template< class UserClass, PAYLOAD_TEMPLATE_DECL_ThreeVars >
	inline void BindSP( UserClass* InUserObject, typename TSPMethodDelegate_ThreeVars< UserClass, PAYLOAD_TEMPLATE_LIST_ThreeVars >::FMethodPtr InFunc, PAYLOAD_TEMPLATE_ARGS_ThreeVars )
	{
		*this = CreateSP( InUserObject, InFunc, PAYLOAD_TEMPLATE_PASSIN_ThreeVars );
	}
	template< class UserClass, PAYLOAD_TEMPLATE_DECL_ThreeVars >
	inline void BindSP( UserClass* InUserObject, typename TSPMethodDelegate_ThreeVars_Const< UserClass, PAYLOAD_TEMPLATE_LIST_ThreeVars >::FMethodPtr InFunc, PAYLOAD_TEMPLATE_ARGS_ThreeVars )
	{
		*this = CreateSP( InUserObject, InFunc, PAYLOAD_TEMPLATE_PASSIN_ThreeVars );
	}
	template< class UserClass, PAYLOAD_TEMPLATE_DECL_FourVars >
	inline void BindSP( UserClass* InUserObject, typename TSPMethodDelegate_FourVars< UserClass, PAYLOAD_TEMPLATE_LIST_FourVars >::FMethodPtr InFunc, PAYLOAD_TEMPLATE_ARGS_FourVars )
	{
		*this = CreateSP( InUserObject, InFunc, PAYLOAD_TEMPLATE_PASSIN_FourVars );
	}
	template< class UserClass, PAYLOAD_TEMPLATE_DECL_FourVars >
	inline void BindSP( UserClass* InUserObject, typename TSPMethodDelegate_FourVars_Const< UserClass, PAYLOAD_TEMPLATE_LIST_FourVars >::FMethodPtr InFunc, PAYLOAD_TEMPLATE_ARGS_FourVars )
	{
		*this = CreateSP( InUserObject, InFunc, PAYLOAD_TEMPLATE_PASSIN_FourVars );
	}

	/**
	 * Binds a shared pointer-based (slower, conditionally thread-safe) member function delegate.
	 *
	 * Shared pointer delegates keep a weak reference to your object.
	 * You can use ExecuteIfBound() to call them.
	 */
	template< class UserClass >
	inline void BindThreadSafeSP( const TSharedRef< UserClass, ESPMode::ThreadSafe >& InUserObjectRef, typename TThreadSafeSPMethodDelegate< UserClass >::FMethodPtr InFunc )
	{
		*this = CreateThreadSafeSP( InUserObjectRef, InFunc );
	}
	template< class UserClass >
	inline void BindThreadSafeSP( const TSharedRef< UserClass, ESPMode::ThreadSafe >& InUserObjectRef, typename TThreadSafeSPMethodDelegate_Const< UserClass >::FMethodPtr InFunc )
	{
		*this = CreateThreadSafeSP( InUserObjectRef, InFunc );
	}
	template< class UserClass, PAYLOAD_TEMPLATE_DECL_OneVar >
	inline void BindThreadSafeSP( const TSharedRef< UserClass, ESPMode::ThreadSafe >& InUserObjectRef, typename TThreadSafeSPMethodDelegate_OneVar< UserClass, PAYLOAD_TEMPLATE_LIST_OneVar >::FMethodPtr InFunc, PAYLOAD_TEMPLATE_ARGS_OneVar )
	{
		*this = CreateThreadSafeSP( InUserObjectRef, InFunc, PAYLOAD_TEMPLATE_PASSIN_OneVar );
	}
	template< class UserClass, PAYLOAD_TEMPLATE_DECL_OneVar >
	inline void BindThreadSafeSP( const TSharedRef< UserClass, ESPMode::ThreadSafe >& InUserObjectRef, typename TThreadSafeSPMethodDelegate_OneVar_Const< UserClass, PAYLOAD_TEMPLATE_LIST_OneVar >::FMethodPtr InFunc, PAYLOAD_TEMPLATE_ARGS_OneVar )
	{
		*this = CreateThreadSafeSP( InUserObjectRef, InFunc, PAYLOAD_TEMPLATE_PASSIN_OneVar );
	}
	template< class UserClass, PAYLOAD_TEMPLATE_DECL_TwoVars >
	inline void BindThreadSafeSP( const TSharedRef< UserClass, ESPMode::ThreadSafe >& InUserObjectRef, typename TThreadSafeSPMethodDelegate_TwoVars< UserClass, PAYLOAD_TEMPLATE_LIST_TwoVars >::FMethodPtr InFunc, PAYLOAD_TEMPLATE_ARGS_TwoVars )
	{
		*this = CreateThreadSafeSP( InUserObjectRef, InFunc, PAYLOAD_TEMPLATE_PASSIN_TwoVars );
	}
	template< class UserClass, PAYLOAD_TEMPLATE_DECL_TwoVars >
	inline void BindThreadSafeSP( const TSharedRef< UserClass, ESPMode::ThreadSafe >& InUserObjectRef, typename TThreadSafeSPMethodDelegate_TwoVars_Const< UserClass, PAYLOAD_TEMPLATE_LIST_TwoVars >::FMethodPtr InFunc, PAYLOAD_TEMPLATE_ARGS_TwoVars )
	{
		*this = CreateThreadSafeSP( InUserObjectRef, InFunc, PAYLOAD_TEMPLATE_PASSIN_TwoVars );
	}
	template< class UserClass, PAYLOAD_TEMPLATE_DECL_ThreeVars >
	inline void BindThreadSafeSP( const TSharedRef< UserClass, ESPMode::ThreadSafe >& InUserObjectRef, typename TThreadSafeSPMethodDelegate_ThreeVars< UserClass, PAYLOAD_TEMPLATE_LIST_ThreeVars >::FMethodPtr InFunc, PAYLOAD_TEMPLATE_ARGS_ThreeVars )
	{
		*this = CreateThreadSafeSP( InUserObjectRef, InFunc, PAYLOAD_TEMPLATE_PASSIN_ThreeVars );
	}
	template< class UserClass, PAYLOAD_TEMPLATE_DECL_ThreeVars >
	inline void BindThreadSafeSP( const TSharedRef< UserClass, ESPMode::ThreadSafe >& InUserObjectRef, typename TThreadSafeSPMethodDelegate_ThreeVars_Const< UserClass, PAYLOAD_TEMPLATE_LIST_ThreeVars >::FMethodPtr InFunc, PAYLOAD_TEMPLATE_ARGS_ThreeVars )
	{
		*this = CreateThreadSafeSP( InUserObjectRef, InFunc, PAYLOAD_TEMPLATE_PASSIN_ThreeVars );
	}
	template< class UserClass, PAYLOAD_TEMPLATE_DECL_FourVars >
	inline void BindThreadSafeSP( const TSharedRef< UserClass, ESPMode::ThreadSafe >& InUserObjectRef, typename TThreadSafeSPMethodDelegate_FourVars< UserClass, PAYLOAD_TEMPLATE_LIST_FourVars >::FMethodPtr InFunc, PAYLOAD_TEMPLATE_ARGS_FourVars )
	{
		*this = CreateThreadSafeSP( InUserObjectRef, InFunc, PAYLOAD_TEMPLATE_PASSIN_FourVars );
	}
	template< class UserClass, PAYLOAD_TEMPLATE_DECL_FourVars >
	inline void BindThreadSafeSP( const TSharedRef< UserClass, ESPMode::ThreadSafe >& InUserObjectRef, typename TThreadSafeSPMethodDelegate_FourVars_Const< UserClass, PAYLOAD_TEMPLATE_LIST_FourVars >::FMethodPtr InFunc, PAYLOAD_TEMPLATE_ARGS_FourVars )
	{
		*this = CreateThreadSafeSP( InUserObjectRef, InFunc, PAYLOAD_TEMPLATE_PASSIN_FourVars );
	}

	/**
	 * Binds a shared pointer-based (slower, conditionally thread-safe) member function delegate.
	 *
	 * Shared pointer delegates keep a weak reference to your object.
	 * You can use ExecuteIfBound() to call them.
	 */
	template< class UserClass >
	inline void BindThreadSafeSP( UserClass* InUserObject, typename TThreadSafeSPMethodDelegate< UserClass >::FMethodPtr InFunc )
	{
		*this = CreateThreadSafeSP( InUserObject, InFunc );
	}
	template< class UserClass >
	inline void BindThreadSafeSP( UserClass* InUserObject, typename TThreadSafeSPMethodDelegate_Const< UserClass >::FMethodPtr InFunc )
	{
		*this = CreateThreadSafeSP( InUserObject, InFunc );
	}
	template< class UserClass, PAYLOAD_TEMPLATE_DECL_OneVar >
	inline void BindThreadSafeSP( UserClass* InUserObject, typename TThreadSafeSPMethodDelegate_OneVar< UserClass, PAYLOAD_TEMPLATE_LIST_OneVar >::FMethodPtr InFunc, PAYLOAD_TEMPLATE_ARGS_OneVar )
	{
		*this = CreateThreadSafeSP( InUserObject, InFunc, PAYLOAD_TEMPLATE_PASSIN_OneVar );
	}
	template< class UserClass, PAYLOAD_TEMPLATE_DECL_OneVar >
	inline void BindThreadSafeSP( UserClass* InUserObject, typename TThreadSafeSPMethodDelegate_OneVar_Const< UserClass, PAYLOAD_TEMPLATE_LIST_OneVar >::FMethodPtr InFunc, PAYLOAD_TEMPLATE_ARGS_OneVar )
	{
		*this = CreateThreadSafeSP( InUserObject, InFunc, PAYLOAD_TEMPLATE_PASSIN_OneVar );
	}
	template< class UserClass, PAYLOAD_TEMPLATE_DECL_TwoVars >
	inline void BindThreadSafeSP( UserClass* InUserObject, typename TThreadSafeSPMethodDelegate_TwoVars< UserClass, PAYLOAD_TEMPLATE_LIST_TwoVars >::FMethodPtr InFunc, PAYLOAD_TEMPLATE_ARGS_TwoVars )
	{
		*this = CreateThreadSafeSP( InUserObject, InFunc, PAYLOAD_TEMPLATE_PASSIN_TwoVars );
	}
	template< class UserClass, PAYLOAD_TEMPLATE_DECL_TwoVars >
	inline void BindThreadSafeSP( UserClass* InUserObject, typename TThreadSafeSPMethodDelegate_TwoVars_Const< UserClass, PAYLOAD_TEMPLATE_LIST_TwoVars >::FMethodPtr InFunc, PAYLOAD_TEMPLATE_ARGS_TwoVars )
	{
		*this = CreateThreadSafeSP( InUserObject, InFunc, PAYLOAD_TEMPLATE_PASSIN_TwoVars );
	}
	template< class UserClass, PAYLOAD_TEMPLATE_DECL_ThreeVars >
	inline void BindThreadSafeSP( UserClass* InUserObject, typename TThreadSafeSPMethodDelegate_ThreeVars< UserClass, PAYLOAD_TEMPLATE_LIST_ThreeVars >::FMethodPtr InFunc, PAYLOAD_TEMPLATE_ARGS_ThreeVars )
	{
		*this = CreateThreadSafeSP( InUserObject, InFunc, PAYLOAD_TEMPLATE_PASSIN_ThreeVars );
	}
	template< class UserClass, PAYLOAD_TEMPLATE_DECL_ThreeVars >
	inline void BindThreadSafeSP( UserClass* InUserObject, typename TThreadSafeSPMethodDelegate_ThreeVars_Const< UserClass, PAYLOAD_TEMPLATE_LIST_ThreeVars >::FMethodPtr InFunc, PAYLOAD_TEMPLATE_ARGS_ThreeVars )
	{
		*this = CreateThreadSafeSP( InUserObject, InFunc, PAYLOAD_TEMPLATE_PASSIN_ThreeVars );
	}
	template< class UserClass, PAYLOAD_TEMPLATE_DECL_FourVars >
	inline void BindThreadSafeSP( UserClass* InUserObject, typename TThreadSafeSPMethodDelegate_FourVars< UserClass, PAYLOAD_TEMPLATE_LIST_FourVars >::FMethodPtr InFunc, PAYLOAD_TEMPLATE_ARGS_FourVars )
	{
		*this = CreateThreadSafeSP( InUserObject, InFunc, PAYLOAD_TEMPLATE_PASSIN_FourVars );
	}
	template< class UserClass, PAYLOAD_TEMPLATE_DECL_FourVars >
	inline void BindThreadSafeSP( UserClass* InUserObject, typename TThreadSafeSPMethodDelegate_FourVars_Const< UserClass, PAYLOAD_TEMPLATE_LIST_FourVars >::FMethodPtr InFunc, PAYLOAD_TEMPLATE_ARGS_FourVars )
	{
		*this = CreateThreadSafeSP( InUserObject, InFunc, PAYLOAD_TEMPLATE_PASSIN_FourVars );
	}

	/**
	 * Binds a UFunction-based member function delegate.
	 *
	 * UFunction delegates keep a weak reference to your object.
	 * You can use ExecuteIfBound() to call them.
	 */
	template< class UObjectTemplate >
	inline void BindUFunction( UObjectTemplate* InUserObject, const FName& InFunctionName )
	{
		*this = CreateUFunction( InUserObject, InFunctionName );
	}
	template< class UObjectTemplate, PAYLOAD_TEMPLATE_DECL_OneVar >
	inline void BindUFunction( UObjectTemplate* InUserObject, const FName& InFunctionName, PAYLOAD_TEMPLATE_ARGS_OneVar )
	{
		*this = CreateUFunction( InUserObject, InFunctionName, PAYLOAD_TEMPLATE_PASSIN_OneVar );
	}
	template< class UObjectTemplate, PAYLOAD_TEMPLATE_DECL_TwoVars >
	inline void BindUFunction( UObjectTemplate* InUserObject, const FName& InFunctionName, PAYLOAD_TEMPLATE_ARGS_TwoVars )
	{
		*this = CreateUFunction( InUserObject, InFunctionName, PAYLOAD_TEMPLATE_PASSIN_TwoVars );
	}
	template< class UObjectTemplate, PAYLOAD_TEMPLATE_DECL_ThreeVars >
	inline void BindUFunction( UObjectTemplate* InUserObject, const FName& InFunctionName, PAYLOAD_TEMPLATE_ARGS_ThreeVars )
	{
		*this = CreateUFunction( InUserObject, InFunctionName, PAYLOAD_TEMPLATE_PASSIN_ThreeVars );
	}
	template< class UObjectTemplate, PAYLOAD_TEMPLATE_DECL_FourVars >
	inline void BindUFunction( UObjectTemplate* InUserObject, const FName& InFunctionName, PAYLOAD_TEMPLATE_ARGS_FourVars )
	{
		*this = CreateUFunction( InUserObject, InFunctionName, PAYLOAD_TEMPLATE_PASSIN_FourVars );
	}

	/**
	 * Creates a UObject-based member function delegate.
	 *
	 * UObject delegates keep a weak reference to your object.
	 * You can use ExecuteIfBound() to call them.
	 */
	template< class UserClass >
	inline void BindUObject( UserClass* InUserObject, typename TUObjectMethodDelegate< UserClass >::FMethodPtr InFunc )
	{
		*this = CreateUObject( InUserObject, InFunc );
	}
	template< class UserClass >
	inline void BindUObject( UserClass* InUserObject, typename TUObjectMethodDelegate_Const< UserClass >::FMethodPtr InFunc )
	{
		*this = CreateUObject( InUserObject, InFunc );
	}
	template< class UserClass, PAYLOAD_TEMPLATE_DECL_OneVar >
	inline void BindUObject( UserClass* InUserObject, typename TUObjectMethodDelegate_OneVar< UserClass, PAYLOAD_TEMPLATE_LIST_OneVar >::FMethodPtr InFunc, PAYLOAD_TEMPLATE_ARGS_OneVar )
	{
		*this = CreateUObject( InUserObject, InFunc, PAYLOAD_TEMPLATE_PASSIN_OneVar );
	}
	template< class UserClass, PAYLOAD_TEMPLATE_DECL_OneVar >
	inline void BindUObject( UserClass* InUserObject, typename TUObjectMethodDelegate_OneVar_Const< UserClass, PAYLOAD_TEMPLATE_LIST_OneVar >::FMethodPtr InFunc, PAYLOAD_TEMPLATE_ARGS_OneVar )
	{
		*this = CreateUObject( InUserObject, InFunc, PAYLOAD_TEMPLATE_PASSIN_OneVar );
	}
	template< class UserClass, PAYLOAD_TEMPLATE_DECL_TwoVars >
	inline void BindUObject( UserClass* InUserObject, typename TUObjectMethodDelegate_TwoVars< UserClass, PAYLOAD_TEMPLATE_LIST_TwoVars >::FMethodPtr InFunc, PAYLOAD_TEMPLATE_ARGS_TwoVars )
	{
		*this = CreateUObject( InUserObject, InFunc, PAYLOAD_TEMPLATE_PASSIN_TwoVars );
	}
	template< class UserClass, PAYLOAD_TEMPLATE_DECL_TwoVars >
	inline void BindUObject( UserClass* InUserObject, typename TUObjectMethodDelegate_TwoVars_Const< UserClass, PAYLOAD_TEMPLATE_LIST_TwoVars >::FMethodPtr InFunc, PAYLOAD_TEMPLATE_ARGS_TwoVars )
	{
		*this = CreateUObject( InUserObject, InFunc, PAYLOAD_TEMPLATE_PASSIN_TwoVars );
	}
	template< class UserClass, PAYLOAD_TEMPLATE_DECL_ThreeVars >
	inline void BindUObject( UserClass* InUserObject, typename TUObjectMethodDelegate_ThreeVars< UserClass, PAYLOAD_TEMPLATE_LIST_ThreeVars >::FMethodPtr InFunc, PAYLOAD_TEMPLATE_ARGS_ThreeVars )
	{
		*this = CreateUObject( InUserObject, InFunc, PAYLOAD_TEMPLATE_PASSIN_ThreeVars );
	}
	template< class UserClass, PAYLOAD_TEMPLATE_DECL_ThreeVars >
	inline void BindUObject( UserClass* InUserObject, typename TUObjectMethodDelegate_ThreeVars_Const< UserClass, PAYLOAD_TEMPLATE_LIST_ThreeVars >::FMethodPtr InFunc, PAYLOAD_TEMPLATE_ARGS_ThreeVars )
	{
		*this = CreateUObject( InUserObject, InFunc, PAYLOAD_TEMPLATE_PASSIN_ThreeVars );
	}
	template< class UserClass, PAYLOAD_TEMPLATE_DECL_FourVars >
	inline void BindUObject( UserClass* InUserObject, typename TUObjectMethodDelegate_FourVars< UserClass, PAYLOAD_TEMPLATE_LIST_FourVars >::FMethodPtr InFunc, PAYLOAD_TEMPLATE_ARGS_FourVars )
	{
		*this = CreateUObject( InUserObject, InFunc, PAYLOAD_TEMPLATE_PASSIN_FourVars );
	}
	template< class UserClass, PAYLOAD_TEMPLATE_DECL_FourVars >
	inline void BindUObject( UserClass* InUserObject, typename TUObjectMethodDelegate_FourVars_Const< UserClass, PAYLOAD_TEMPLATE_LIST_FourVars >::FMethodPtr InFunc, PAYLOAD_TEMPLATE_ARGS_FourVars )
	{
		*this = CreateUObject( InUserObject, InFunc, PAYLOAD_TEMPLATE_PASSIN_FourVars );
	}
public:

	/**
	 * Execute the delegate.
	 *
	 * If the function pointer is not valid, an error will occur. Check IsBound() before
	 * calling this method or use ExecuteIfBound() instead.
	 *
	 * @see ExecuteIfBound
	 */
	inline RetValType Execute( FUNC_PARAM_LIST ) const
	{
		TDelegateInstanceInterface* DelegateInstance = (TDelegateInstanceInterface*)GetDelegateInstance();

		// If this assert goes off, Execute() was called before a function was bound to the delegate.
		// Consider using ExecuteIfSafe() instead.
		checkSlow(DelegateInstance != nullptr);

		return DelegateInstance->Execute(FUNC_PARAM_PASSTHRU);
	}

#if FUNC_IS_VOID
	/**
	 * Execute the delegate, but only if the function pointer is still valid
	 *
	 * @return  Returns true if the function was executed
	 */
	// NOTE: Currently only delegates with no return value support ExecuteIfBound() 
	inline bool ExecuteIfBound( FUNC_PARAM_LIST ) const
	{
		if( IsBound() )
		{
			return ((TDelegateInstanceInterface*)GetDelegateInstance())->ExecuteIfSafe( FUNC_PARAM_PASSTHRU );
		}

		return false;
	}
#endif

	/**
	 * Equality operator.
	 *
	 * @return true if this delegate equals the other, false otherwise.
	 */
	DELEGATE_DEPRECATED("Delegate comparison is deprecated - please replace any usage with comparison of FDelegateHandles.")
	bool operator==( const DELEGATE_CLASS& Other ) const
	{
		TDelegateInstanceInterface* DelegateInstance = (TDelegateInstanceInterface*)GetDelegateInstance();
		TDelegateInstanceInterface* OtherInstance = (TDelegateInstanceInterface*)Other.GetDelegateInstance();
	
		// The function these delegates point to must be the same
		if ((DelegateInstance != nullptr) && (OtherInstance != nullptr))
		{
			return DelegateInstance->IsSameFunction(*OtherInstance);
		}
	
		// If neither delegate is initialized to anything yet, then we treat them as equal
		if ((DelegateInstance == nullptr) && (OtherInstance == nullptr))
		{
			return true;
		}
	
		// No match!
		return false;
	}

	/**
	 * Delegate comparison operator.
	 *
	 * @return true if this delegate equals the other, false otherwise.
	 */
	bool DEPRECATED_Compare( const DELEGATE_CLASS& Other ) const
	{
		TDelegateInstanceInterface* DelegateInstance = (TDelegateInstanceInterface*)GetDelegateInstance();
		TDelegateInstanceInterface* OtherInstance = (TDelegateInstanceInterface*)Other.GetDelegateInstance();
	
		// The function these delegates point to must be the same
		if ((DelegateInstance != nullptr) && (OtherInstance != nullptr))
		{
			return DelegateInstance->IsSameFunction(*OtherInstance);
		}
	
		// If neither delegate is initialized to anything yet, then we treat them as equal
		if ((DelegateInstance == nullptr) && (OtherInstance == nullptr))
		{
			return true;
		}
	
		// No match!
		return false;
	}

private:

	// Declare ourselves as a friend to our multi-cast counterpart, so that it can access our interface directly
	template< FUNC_TEMPLATE_DECL_NO_SHADOW > friend class BASE_MULTICAST_DELEGATE_CLASS;
};


#if FUNC_IS_VOID

/**
 * Multicast delegate base class.
 *
 * This class implements the functionality of multicast delegates. It is templated to the function signature
 * that it is compatible with. Use the various DECLARE_MULTICAST_DELEGATE and DECLARE_EVENT macros to create
 * actual delegate types.
 *
 * Multicast delegates offer no guarantees for the calling order of bound functions. As bindings get added
 * and removed over time, the calling order may change. Only bindings without return values are supported.
 */
template< FUNC_TEMPLATE_DECL_TYPENAME >
class BASE_MULTICAST_DELEGATE_CLASS
	: public FMulticastDelegateBase<>
{
public:

	/** DEPRECATED: Type definition for unicast delegate classes whose delegate instances are compatible with this delegate. */
	typedef DELEGATE_CLASS< FUNC_TEMPLATE_ARGS > FDelegate;

	/** Type definition for the shared interface of delegate instance types compatible with this delegate class. */
	typedef DELEGATE_INSTANCE_INTERFACE_CLASS<FUNC_TEMPLATE_ARGS> TDelegateInstanceInterface;

public:

	/**
	 * Adds a delegate instance to this multicast delegate's invocation list.
	 *
	 * This delegate will take over ownership of the given delegate instance.
	 *
	 * @param DelegateInstance The delegate instance to add.
	 */
	FDelegateHandle Add( TDelegateInstanceInterface* DelegateInstance )
	{
		FDelegateHandle Result;

		if (DelegateInstance != nullptr)
		{
			Result = AddDelegateInstance(DelegateInstance);
		}

		return Result;
	}

	/**
	 * DEPRECATED: Adds a unicast delegate to this multi-cast delegate's invocation list.
	 *
	 * This method is retained for backwards compatibility.
	 *
	 * @param Delegate The delegate to add.
	 */
	FDelegateHandle Add( const FDelegate& Delegate )
	{
		FDelegateHandle             Result;
		TDelegateInstanceInterface* DelegateInstance = (TDelegateInstanceInterface*)Delegate.GetDelegateInstance();

		if (DelegateInstance != nullptr)
		{
			Result = AddDelegateInstance(DelegateInstance->CreateCopy());
		}

		return Result;
	}

	/**
	 * Adds a raw C++ pointer global function delegate
	 *
	 * @param	InFunc	Function pointer
	 */
	inline FDelegateHandle AddStatic( typename FDelegate::FStaticDelegate::FFuncPtr InFunc )
	{
		return Add( FDelegate::CreateStatic( InFunc ) );
	}
	template< PAYLOAD_TEMPLATE_DECL_OneVar >
	inline FDelegateHandle AddStatic( typename FDelegate::template TStaticDelegate_OneVar< PAYLOAD_TEMPLATE_LIST_OneVar >::FFuncPtr InFunc, PAYLOAD_TEMPLATE_ARGS_OneVar )
	{
		return Add( FDelegate::CreateStatic( InFunc, PAYLOAD_TEMPLATE_PASSIN_OneVar ) );
	}
	template< PAYLOAD_TEMPLATE_DECL_TwoVars >
	inline FDelegateHandle AddStatic( typename FDelegate::template TStaticDelegate_TwoVars< PAYLOAD_TEMPLATE_LIST_TwoVars >::FFuncPtr InFunc, PAYLOAD_TEMPLATE_ARGS_TwoVars )
	{
		return Add( FDelegate::CreateStatic( InFunc, PAYLOAD_TEMPLATE_PASSIN_TwoVars ) );
	}
	template< PAYLOAD_TEMPLATE_DECL_ThreeVars >
	inline FDelegateHandle AddStatic( typename FDelegate::template TStaticDelegate_ThreeVars< PAYLOAD_TEMPLATE_LIST_ThreeVars >::FFuncPtr InFunc, PAYLOAD_TEMPLATE_ARGS_ThreeVars )
	{
		return Add( FDelegate::CreateStatic( InFunc, PAYLOAD_TEMPLATE_PASSIN_ThreeVars ) );
	}
	template< PAYLOAD_TEMPLATE_DECL_FourVars >
	inline FDelegateHandle AddStatic( typename FDelegate::template TStaticDelegate_FourVars< PAYLOAD_TEMPLATE_LIST_FourVars >::FFuncPtr InFunc, PAYLOAD_TEMPLATE_ARGS_FourVars )
	{
		return Add( FDelegate::CreateStatic( InFunc, PAYLOAD_TEMPLATE_PASSIN_FourVars ) );
	}

	/**
	 * Adds a raw C++ pointer delegate.
	 *
	 * Raw pointer doesn't use any sort of reference, so may be unsafe to call if the object was
	 * deleted out from underneath your delegate. Be careful when calling Execute()!
	 *
	 * @param	InUserObject	User object to bind to
	 * @param	InFunc			Class method function address
	 */
	template< class UserClass >
	inline FDelegateHandle AddRaw( UserClass* InUserObject, typename FDelegate::template TRawMethodDelegate< UserClass >::FMethodPtr InFunc )
	{
		return Add( FDelegate::CreateRaw( InUserObject, InFunc ) );
	}
	template< class UserClass >
	inline FDelegateHandle AddRaw( UserClass* InUserObject, typename FDelegate::template TRawMethodDelegate_Const< UserClass >::FMethodPtr InFunc )
	{
		return Add( FDelegate::CreateRaw( InUserObject, InFunc ) );
	}
	template< class UserClass, PAYLOAD_TEMPLATE_DECL_OneVar >
	inline FDelegateHandle AddRaw( UserClass* InUserObject, typename FDelegate::template TRawMethodDelegate_OneVar< UserClass, PAYLOAD_TEMPLATE_LIST_OneVar >::FMethodPtr InFunc, PAYLOAD_TEMPLATE_ARGS_OneVar )
	{
		return Add( FDelegate::CreateRaw( InUserObject, InFunc, PAYLOAD_TEMPLATE_PASSIN_OneVar ) );
	}
	template< class UserClass, PAYLOAD_TEMPLATE_DECL_OneVar >
	inline FDelegateHandle AddRaw( UserClass* InUserObject, typename FDelegate::template TRawMethodDelegate_OneVar_Const< UserClass, PAYLOAD_TEMPLATE_LIST_OneVar >::FMethodPtr InFunc, PAYLOAD_TEMPLATE_ARGS_OneVar )
	{
		return Add( FDelegate::CreateRaw( InUserObject, InFunc, PAYLOAD_TEMPLATE_PASSIN_OneVar ) );
	}
	template< class UserClass, PAYLOAD_TEMPLATE_DECL_TwoVars >
	inline FDelegateHandle AddRaw( UserClass* InUserObject, typename FDelegate::template TRawMethodDelegate_TwoVars< UserClass, PAYLOAD_TEMPLATE_LIST_TwoVars >::FMethodPtr InFunc, PAYLOAD_TEMPLATE_ARGS_TwoVars )
	{
		return Add( FDelegate::CreateRaw( InUserObject, InFunc, PAYLOAD_TEMPLATE_PASSIN_TwoVars ) );
	}
	template< class UserClass, PAYLOAD_TEMPLATE_DECL_TwoVars >
	inline FDelegateHandle AddRaw( UserClass* InUserObject, typename FDelegate::template TRawMethodDelegate_TwoVars_Const< UserClass, PAYLOAD_TEMPLATE_LIST_TwoVars >::FMethodPtr InFunc, PAYLOAD_TEMPLATE_ARGS_TwoVars )
	{
		return Add( FDelegate::CreateRaw( InUserObject, InFunc, PAYLOAD_TEMPLATE_PASSIN_TwoVars ) );
	}
	template< class UserClass, PAYLOAD_TEMPLATE_DECL_ThreeVars >
	inline FDelegateHandle AddRaw( UserClass* InUserObject, typename FDelegate::template TRawMethodDelegate_ThreeVars< UserClass, PAYLOAD_TEMPLATE_LIST_ThreeVars >::FMethodPtr InFunc, PAYLOAD_TEMPLATE_ARGS_ThreeVars )
	{
		return Add( FDelegate::CreateRaw( InUserObject, InFunc, PAYLOAD_TEMPLATE_PASSIN_ThreeVars ) );
	}
	template< class UserClass, PAYLOAD_TEMPLATE_DECL_ThreeVars >
	inline FDelegateHandle AddRaw( UserClass* InUserObject, typename FDelegate::template TRawMethodDelegate_ThreeVars_Const< UserClass, PAYLOAD_TEMPLATE_LIST_ThreeVars >::FMethodPtr InFunc, PAYLOAD_TEMPLATE_ARGS_ThreeVars )
	{
		return Add( FDelegate::CreateRaw( InUserObject, InFunc, PAYLOAD_TEMPLATE_PASSIN_ThreeVars ) );
	}
	template< class UserClass, PAYLOAD_TEMPLATE_DECL_FourVars >
	inline FDelegateHandle AddRaw( UserClass* InUserObject, typename FDelegate::template TRawMethodDelegate_FourVars< UserClass, PAYLOAD_TEMPLATE_LIST_FourVars >::FMethodPtr InFunc, PAYLOAD_TEMPLATE_ARGS_FourVars )
	{
		return Add( FDelegate::CreateRaw( InUserObject, InFunc, PAYLOAD_TEMPLATE_PASSIN_FourVars ) );
	}
	template< class UserClass, PAYLOAD_TEMPLATE_DECL_FourVars >
	inline FDelegateHandle AddRaw( UserClass* InUserObject, typename FDelegate::template TRawMethodDelegate_FourVars_Const< UserClass, PAYLOAD_TEMPLATE_LIST_FourVars >::FMethodPtr InFunc, PAYLOAD_TEMPLATE_ARGS_FourVars )
	{
		return Add( FDelegate::CreateRaw( InUserObject, InFunc, PAYLOAD_TEMPLATE_PASSIN_FourVars ) );
	}

	/**
	 * Adds a shared pointer-based (fast, not thread-safe) member function delegate.
	 *
	 * Shared pointer delegates keep a weak reference to your object.
	 *
	 * @param	InUserObjectRef	User object to bind to
	 * @param	InFunc			Class method function address
	 */
	template< class UserClass >
	inline FDelegateHandle AddSP( const TSharedRef< UserClass, ESPMode::Fast >& InUserObjectRef, typename FDelegate::template TSPMethodDelegate< UserClass >::FMethodPtr InFunc )
	{
		return Add( FDelegate::CreateSP( InUserObjectRef, InFunc ) );
	}
	template< class UserClass >
	inline FDelegateHandle AddSP( const TSharedRef< UserClass, ESPMode::Fast >& InUserObjectRef, typename FDelegate::template TSPMethodDelegate_Const< UserClass >::FMethodPtr InFunc )
	{
		return Add( FDelegate::CreateSP( InUserObjectRef, InFunc ) );
	}
	template< class UserClass, PAYLOAD_TEMPLATE_DECL_OneVar >
	inline FDelegateHandle AddSP( const TSharedRef< UserClass, ESPMode::Fast >& InUserObjectRef, typename FDelegate::template TSPMethodDelegate_OneVar< UserClass, PAYLOAD_TEMPLATE_LIST_OneVar >::FMethodPtr InFunc, PAYLOAD_TEMPLATE_ARGS_OneVar )
	{
		return Add( FDelegate::CreateSP( InUserObjectRef, InFunc, PAYLOAD_TEMPLATE_PASSIN_OneVar ) );
	}
	template< class UserClass, PAYLOAD_TEMPLATE_DECL_OneVar >
	inline FDelegateHandle AddSP( const TSharedRef< UserClass, ESPMode::Fast >& InUserObjectRef, typename FDelegate::template TSPMethodDelegate_OneVar_Const< UserClass, PAYLOAD_TEMPLATE_LIST_OneVar >::FMethodPtr InFunc, PAYLOAD_TEMPLATE_ARGS_OneVar )
	{
		return Add( FDelegate::CreateSP( InUserObjectRef, InFunc, PAYLOAD_TEMPLATE_PASSIN_OneVar ) );
	}
	template< class UserClass, PAYLOAD_TEMPLATE_DECL_TwoVars >
	inline FDelegateHandle AddSP( const TSharedRef< UserClass, ESPMode::Fast >& InUserObjectRef, typename FDelegate::template TSPMethodDelegate_TwoVars< UserClass, PAYLOAD_TEMPLATE_LIST_TwoVars >::FMethodPtr InFunc, PAYLOAD_TEMPLATE_ARGS_TwoVars )
	{
		return Add( FDelegate::CreateSP( InUserObjectRef, InFunc, PAYLOAD_TEMPLATE_PASSIN_TwoVars ) );
	}
	template< class UserClass, PAYLOAD_TEMPLATE_DECL_TwoVars >
	inline FDelegateHandle AddSP( const TSharedRef< UserClass, ESPMode::Fast >& InUserObjectRef, typename FDelegate::template TSPMethodDelegate_TwoVars_Const< UserClass, PAYLOAD_TEMPLATE_LIST_TwoVars >::FMethodPtr InFunc, PAYLOAD_TEMPLATE_ARGS_TwoVars )
	{
		return Add( FDelegate::CreateSP( InUserObjectRef, InFunc, PAYLOAD_TEMPLATE_PASSIN_TwoVars ) );
	}
	template< class UserClass, PAYLOAD_TEMPLATE_DECL_ThreeVars >
	inline FDelegateHandle AddSP( const TSharedRef< UserClass, ESPMode::Fast >& InUserObjectRef, typename FDelegate::template TSPMethodDelegate_ThreeVars< UserClass, PAYLOAD_TEMPLATE_LIST_ThreeVars >::FMethodPtr InFunc, PAYLOAD_TEMPLATE_ARGS_ThreeVars )
	{
		return Add( FDelegate::CreateSP( InUserObjectRef, InFunc, PAYLOAD_TEMPLATE_PASSIN_ThreeVars ) );
	}
	template< class UserClass, PAYLOAD_TEMPLATE_DECL_ThreeVars >
	inline FDelegateHandle AddSP( const TSharedRef< UserClass, ESPMode::Fast >& InUserObjectRef, typename FDelegate::template TSPMethodDelegate_ThreeVars_Const< UserClass, PAYLOAD_TEMPLATE_LIST_ThreeVars >::FMethodPtr InFunc, PAYLOAD_TEMPLATE_ARGS_ThreeVars )
	{
		return Add( FDelegate::CreateSP( InUserObjectRef, InFunc, PAYLOAD_TEMPLATE_PASSIN_ThreeVars ) );
	}
	template< class UserClass, PAYLOAD_TEMPLATE_DECL_FourVars >
	inline FDelegateHandle AddSP( const TSharedRef< UserClass, ESPMode::Fast >& InUserObjectRef, typename FDelegate::template TSPMethodDelegate_FourVars< UserClass, PAYLOAD_TEMPLATE_LIST_FourVars >::FMethodPtr InFunc, PAYLOAD_TEMPLATE_ARGS_FourVars )
	{
		return Add( FDelegate::CreateSP( InUserObjectRef, InFunc, PAYLOAD_TEMPLATE_PASSIN_FourVars ) );
	}
	template< class UserClass, PAYLOAD_TEMPLATE_DECL_FourVars >
	inline FDelegateHandle AddSP( const TSharedRef< UserClass, ESPMode::Fast >& InUserObjectRef, typename FDelegate::template TSPMethodDelegate_FourVars_Const< UserClass, PAYLOAD_TEMPLATE_LIST_FourVars >::FMethodPtr InFunc, PAYLOAD_TEMPLATE_ARGS_FourVars )
	{
		return Add( FDelegate::CreateSP( InUserObjectRef, InFunc, PAYLOAD_TEMPLATE_PASSIN_FourVars ) );
	}

	/**
	 * Adds a shared pointer-based (fast, not thread-safe) member function delegate.
	 *
	 * Shared pointer delegates keep a weak reference to your object.
	 *
	 * @param	InUserObject	User object to bind to
	 * @param	InFunc			Class method function address
	 */
	template< class UserClass >
	inline FDelegateHandle AddSP( UserClass* InUserObject, typename FDelegate::template TSPMethodDelegate< UserClass >::FMethodPtr InFunc )
	{
		return Add( FDelegate::CreateSP( InUserObject, InFunc ) );
	}
	template< class UserClass >
	inline FDelegateHandle AddSP( UserClass* InUserObject, typename FDelegate::template TSPMethodDelegate_Const< UserClass >::FMethodPtr InFunc )
	{
		return Add( FDelegate::CreateSP( InUserObject, InFunc ) );
	}
	template< class UserClass, PAYLOAD_TEMPLATE_DECL_OneVar >
	inline FDelegateHandle AddSP( UserClass* InUserObject, typename FDelegate::template TSPMethodDelegate_OneVar< UserClass, PAYLOAD_TEMPLATE_LIST_OneVar >::FMethodPtr InFunc, PAYLOAD_TEMPLATE_ARGS_OneVar )
	{
		return Add( FDelegate::CreateSP( InUserObject, InFunc, PAYLOAD_TEMPLATE_PASSIN_OneVar ) );
	}
	template< class UserClass, PAYLOAD_TEMPLATE_DECL_OneVar >
	inline FDelegateHandle AddSP( UserClass* InUserObject, typename FDelegate::template TSPMethodDelegate_OneVar_Const< UserClass, PAYLOAD_TEMPLATE_LIST_OneVar >::FMethodPtr InFunc, PAYLOAD_TEMPLATE_ARGS_OneVar )
	{
		return Add( FDelegate::CreateSP( InUserObject, InFunc, PAYLOAD_TEMPLATE_PASSIN_OneVar ) );
	}
	template< class UserClass, PAYLOAD_TEMPLATE_DECL_TwoVars >
	inline FDelegateHandle AddSP( UserClass* InUserObject, typename FDelegate::template TSPMethodDelegate_TwoVars< UserClass, PAYLOAD_TEMPLATE_LIST_TwoVars >::FMethodPtr InFunc, PAYLOAD_TEMPLATE_ARGS_TwoVars )
	{
		return Add( FDelegate::CreateSP( InUserObject, InFunc, PAYLOAD_TEMPLATE_PASSIN_TwoVars ) );
	}
	template< class UserClass, PAYLOAD_TEMPLATE_DECL_TwoVars >
	inline FDelegateHandle AddSP( UserClass* InUserObject, typename FDelegate::template TSPMethodDelegate_TwoVars_Const< UserClass, PAYLOAD_TEMPLATE_LIST_TwoVars >::FMethodPtr InFunc, PAYLOAD_TEMPLATE_ARGS_TwoVars )
	{
		return Add( FDelegate::CreateSP( InUserObject, InFunc, PAYLOAD_TEMPLATE_PASSIN_TwoVars ) );
	}
	template< class UserClass, PAYLOAD_TEMPLATE_DECL_ThreeVars >
	inline FDelegateHandle AddSP( UserClass* InUserObject, typename FDelegate::template TSPMethodDelegate_ThreeVars< UserClass, PAYLOAD_TEMPLATE_LIST_ThreeVars >::FMethodPtr InFunc, PAYLOAD_TEMPLATE_ARGS_ThreeVars )
	{
		return Add( FDelegate::CreateSP( InUserObject, InFunc, PAYLOAD_TEMPLATE_PASSIN_ThreeVars ) );
	}
	template< class UserClass, PAYLOAD_TEMPLATE_DECL_ThreeVars >
	inline FDelegateHandle AddSP( UserClass* InUserObject, typename FDelegate::template TSPMethodDelegate_ThreeVars_Const< UserClass, PAYLOAD_TEMPLATE_LIST_ThreeVars >::FMethodPtr InFunc, PAYLOAD_TEMPLATE_ARGS_ThreeVars )
	{
		return Add( FDelegate::CreateSP( InUserObject, InFunc, PAYLOAD_TEMPLATE_PASSIN_ThreeVars ) );
	}
	template< class UserClass, PAYLOAD_TEMPLATE_DECL_FourVars >
	inline FDelegateHandle AddSP( UserClass* InUserObject, typename FDelegate::template TSPMethodDelegate_FourVars< UserClass, PAYLOAD_TEMPLATE_LIST_FourVars >::FMethodPtr InFunc, PAYLOAD_TEMPLATE_ARGS_FourVars )
	{
		return Add( FDelegate::CreateSP( InUserObject, InFunc, PAYLOAD_TEMPLATE_PASSIN_FourVars ) );
	}
	template< class UserClass, PAYLOAD_TEMPLATE_DECL_FourVars >
	inline FDelegateHandle AddSP( UserClass* InUserObject, typename FDelegate::template TSPMethodDelegate_FourVars_Const< UserClass, PAYLOAD_TEMPLATE_LIST_FourVars >::FMethodPtr InFunc, PAYLOAD_TEMPLATE_ARGS_FourVars )
	{
		return Add( FDelegate::CreateSP( InUserObject, InFunc, PAYLOAD_TEMPLATE_PASSIN_FourVars ) );
	}

	/**
	 * Adds a shared pointer-based (slower, conditionally thread-safe) member function delegate.  Shared pointer delegates keep a weak reference to your object.
	 *
	 * @param	InUserObjectRef	User object to bind to
	 * @param	InFunc			Class method function address
	 */
	template< class UserClass >
	inline FDelegateHandle AddThreadSafeSP( const TSharedRef< UserClass, ESPMode::ThreadSafe >& InUserObjectRef, typename FDelegate::template TThreadSafeSPMethodDelegate< UserClass >::FMethodPtr InFunc )
	{
		return Add( FDelegate::CreateThreadSafeSP( InUserObjectRef, InFunc ) );
	}
	template< class UserClass >
	inline FDelegateHandle AddThreadSafeSP( const TSharedRef< UserClass, ESPMode::ThreadSafe >& InUserObjectRef, typename FDelegate::template TThreadSafeSPMethodDelegate_Const< UserClass >::FMethodPtr InFunc )
	{
		return Add( FDelegate::CreateThreadSafeSP( InUserObjectRef, InFunc ) );
	}
	template< class UserClass, PAYLOAD_TEMPLATE_DECL_OneVar >
	inline FDelegateHandle AddThreadSafeSP( const TSharedRef< UserClass, ESPMode::ThreadSafe >& InUserObjectRef, typename FDelegate::template TThreadSafeSPMethodDelegate_OneVar< UserClass, PAYLOAD_TEMPLATE_LIST_OneVar >::FMethodPtr InFunc, PAYLOAD_TEMPLATE_ARGS_OneVar )
	{
		return Add( FDelegate::CreateThreadSafeSP( InUserObjectRef, InFunc, PAYLOAD_TEMPLATE_PASSIN_OneVar ) );
	}
	template< class UserClass, PAYLOAD_TEMPLATE_DECL_OneVar >
	inline FDelegateHandle AddThreadSafeSP( const TSharedRef< UserClass, ESPMode::ThreadSafe >& InUserObjectRef, typename FDelegate::template TThreadSafeSPMethodDelegate_OneVar_Const< UserClass, PAYLOAD_TEMPLATE_LIST_OneVar >::FMethodPtr InFunc, PAYLOAD_TEMPLATE_ARGS_OneVar )
	{
		return Add( FDelegate::CreateThreadSafeSP( InUserObjectRef, InFunc, PAYLOAD_TEMPLATE_PASSIN_OneVar ) );
	}
	template< class UserClass, PAYLOAD_TEMPLATE_DECL_TwoVars >
	inline FDelegateHandle AddThreadSafeSP( const TSharedRef< UserClass, ESPMode::ThreadSafe >& InUserObjectRef, typename FDelegate::template TThreadSafeSPMethodDelegate_TwoVars< UserClass, PAYLOAD_TEMPLATE_LIST_TwoVars >::FMethodPtr InFunc, PAYLOAD_TEMPLATE_ARGS_TwoVars )
	{
		return Add( FDelegate::CreateThreadSafeSP( InUserObjectRef, InFunc, PAYLOAD_TEMPLATE_PASSIN_TwoVars ) );
	}
	template< class UserClass, PAYLOAD_TEMPLATE_DECL_TwoVars >
	inline FDelegateHandle AddThreadSafeSP( const TSharedRef< UserClass, ESPMode::ThreadSafe >& InUserObjectRef, typename FDelegate::template TThreadSafeSPMethodDelegate_TwoVars_Const< UserClass, PAYLOAD_TEMPLATE_LIST_TwoVars >::FMethodPtr InFunc, PAYLOAD_TEMPLATE_ARGS_TwoVars )
	{
		return Add( FDelegate::CreateThreadSafeSP( InUserObjectRef, InFunc, PAYLOAD_TEMPLATE_PASSIN_TwoVars ) );
	}
	template< class UserClass, PAYLOAD_TEMPLATE_DECL_ThreeVars >
	inline FDelegateHandle AddThreadSafeSP( const TSharedRef< UserClass, ESPMode::ThreadSafe >& InUserObjectRef, typename FDelegate::template TThreadSafeSPMethodDelegate_ThreeVars< UserClass, PAYLOAD_TEMPLATE_LIST_ThreeVars >::FMethodPtr InFunc, PAYLOAD_TEMPLATE_ARGS_ThreeVars )
	{
		return Add( FDelegate::CreateThreadSafeSP( InUserObjectRef, InFunc, PAYLOAD_TEMPLATE_PASSIN_ThreeVars ) );
	}
	template< class UserClass, PAYLOAD_TEMPLATE_DECL_ThreeVars >
	inline FDelegateHandle AddThreadSafeSP( const TSharedRef< UserClass, ESPMode::ThreadSafe >& InUserObjectRef, typename FDelegate::template TThreadSafeSPMethodDelegate_ThreeVars_Const< UserClass, PAYLOAD_TEMPLATE_LIST_ThreeVars >::FMethodPtr InFunc, PAYLOAD_TEMPLATE_ARGS_ThreeVars )
	{
		return Add( FDelegate::CreateThreadSafeSP( InUserObjectRef, InFunc, PAYLOAD_TEMPLATE_PASSIN_ThreeVars ) );
	}
	template< class UserClass, PAYLOAD_TEMPLATE_DECL_FourVars >
	inline FDelegateHandle AddThreadSafeSP( const TSharedRef< UserClass, ESPMode::ThreadSafe >& InUserObjectRef, typename FDelegate::template TThreadSafeSPMethodDelegate_FourVars< UserClass, PAYLOAD_TEMPLATE_LIST_FourVars >::FMethodPtr InFunc, PAYLOAD_TEMPLATE_ARGS_FourVars )
	{
		return Add( FDelegate::CreateThreadSafeSP( InUserObjectRef, InFunc, PAYLOAD_TEMPLATE_PASSIN_FourVars ) );
	}
	template< class UserClass, PAYLOAD_TEMPLATE_DECL_FourVars >
	inline FDelegateHandle AddThreadSafeSP( const TSharedRef< UserClass, ESPMode::ThreadSafe >& InUserObjectRef, typename FDelegate::template TThreadSafeSPMethodDelegate_FourVars_Const< UserClass, PAYLOAD_TEMPLATE_LIST_FourVars >::FMethodPtr InFunc, PAYLOAD_TEMPLATE_ARGS_FourVars )
	{
		return Add( FDelegate::CreateThreadSafeSP( InUserObjectRef, InFunc, PAYLOAD_TEMPLATE_PASSIN_FourVars ) );
	}

	/**
	 * Adds a shared pointer-based (slower, conditionally thread-safe) member function delegate.
	 *
	 * Shared pointer delegates keep a weak reference to your object.
	 *
	 * @param	InUserObject	User object to bind to
	 * @param	InFunc			Class method function address
	 */
	template< class UserClass >
	inline FDelegateHandle AddThreadSafeSP( UserClass* InUserObject, typename FDelegate::template TThreadSafeSPMethodDelegate< UserClass >::FMethodPtr InFunc )
	{
		return Add( FDelegate::CreateThreadSafeSP( InUserObject, InFunc ) );
	}
	template< class UserClass >
	inline FDelegateHandle AddThreadSafeSP( UserClass* InUserObject, typename FDelegate::template TThreadSafeSPMethodDelegate_Const< UserClass >::FMethodPtr InFunc )
	{
		return Add( FDelegate::CreateThreadSafeSP( InUserObject, InFunc ) );
	}
	template< class UserClass, PAYLOAD_TEMPLATE_DECL_OneVar >
	inline FDelegateHandle AddThreadSafeSP( UserClass* InUserObject, typename FDelegate::template TThreadSafeSPMethodDelegate_OneVar< UserClass, PAYLOAD_TEMPLATE_LIST_OneVar >::FMethodPtr InFunc, PAYLOAD_TEMPLATE_ARGS_OneVar )
	{
		return Add( FDelegate::CreateThreadSafeSP( InUserObject, InFunc, PAYLOAD_TEMPLATE_PASSIN_OneVar ) );
	}
	template< class UserClass, PAYLOAD_TEMPLATE_DECL_OneVar >
	inline FDelegateHandle AddThreadSafeSP( UserClass* InUserObject, typename FDelegate::template TThreadSafeSPMethodDelegate_OneVar_Const< UserClass, PAYLOAD_TEMPLATE_LIST_OneVar >::FMethodPtr InFunc, PAYLOAD_TEMPLATE_ARGS_OneVar )
	{
		return Add( FDelegate::CreateThreadSafeSP( InUserObject, InFunc, PAYLOAD_TEMPLATE_PASSIN_OneVar ) );
	}
	template< class UserClass, PAYLOAD_TEMPLATE_DECL_TwoVars >
	inline FDelegateHandle AddThreadSafeSP( UserClass* InUserObject, typename FDelegate::template TThreadSafeSPMethodDelegate_TwoVars< UserClass, PAYLOAD_TEMPLATE_LIST_TwoVars >::FMethodPtr InFunc, PAYLOAD_TEMPLATE_ARGS_TwoVars )
	{
		return Add( FDelegate::CreateThreadSafeSP( InUserObject, InFunc, PAYLOAD_TEMPLATE_PASSIN_TwoVars ) );
	}
	template< class UserClass, PAYLOAD_TEMPLATE_DECL_TwoVars >
	inline FDelegateHandle AddThreadSafeSP( UserClass* InUserObject, typename FDelegate::template TThreadSafeSPMethodDelegate_TwoVars_Const< UserClass, PAYLOAD_TEMPLATE_LIST_TwoVars >::FMethodPtr InFunc, PAYLOAD_TEMPLATE_ARGS_TwoVars )
	{
		return Add( FDelegate::CreateThreadSafeSP( InUserObject, InFunc, PAYLOAD_TEMPLATE_PASSIN_TwoVars ) );
	}
	template< class UserClass, PAYLOAD_TEMPLATE_DECL_ThreeVars >
	inline FDelegateHandle AddThreadSafeSP( UserClass* InUserObject, typename FDelegate::template TThreadSafeSPMethodDelegate_ThreeVars< UserClass, PAYLOAD_TEMPLATE_LIST_ThreeVars >::FMethodPtr InFunc, PAYLOAD_TEMPLATE_ARGS_ThreeVars )
	{
		return Add( FDelegate::CreateThreadSafeSP( InUserObject, InFunc, PAYLOAD_TEMPLATE_PASSIN_ThreeVars ) );
	}
	template< class UserClass, PAYLOAD_TEMPLATE_DECL_ThreeVars >
	inline FDelegateHandle AddThreadSafeSP( UserClass* InUserObject, typename FDelegate::template TThreadSafeSPMethodDelegate_ThreeVars_Const< UserClass, PAYLOAD_TEMPLATE_LIST_ThreeVars >::FMethodPtr InFunc, PAYLOAD_TEMPLATE_ARGS_ThreeVars )
	{
		return Add( FDelegate::CreateThreadSafeSP( InUserObject, InFunc, PAYLOAD_TEMPLATE_PASSIN_ThreeVars ) );
	}
	template< class UserClass, PAYLOAD_TEMPLATE_DECL_FourVars >
	inline FDelegateHandle AddThreadSafeSP( UserClass* InUserObject, typename FDelegate::template TThreadSafeSPMethodDelegate_FourVars< UserClass, PAYLOAD_TEMPLATE_LIST_FourVars >::FMethodPtr InFunc, PAYLOAD_TEMPLATE_ARGS_FourVars )
	{
		return Add( FDelegate::CreateThreadSafeSP( InUserObject, InFunc, PAYLOAD_TEMPLATE_PASSIN_FourVars ) );
	}
	template< class UserClass, PAYLOAD_TEMPLATE_DECL_FourVars >
	inline FDelegateHandle AddThreadSafeSP( UserClass* InUserObject, typename FDelegate::template TThreadSafeSPMethodDelegate_FourVars_Const< UserClass, PAYLOAD_TEMPLATE_LIST_FourVars >::FMethodPtr InFunc, PAYLOAD_TEMPLATE_ARGS_FourVars )
	{
		return Add( FDelegate::CreateThreadSafeSP( InUserObject, InFunc, PAYLOAD_TEMPLATE_PASSIN_FourVars ) );
	}

	/**
	 * Adds a UFunction-based member function delegate.
	 *
	 * UFunction delegates keep a weak reference to your object.
	 *
	 * @param	InUserObject	User object to bind to
	 * @param	InFunctionName			Class method function address
	 */
	template< class UObjectTemplate >
	inline FDelegateHandle AddUFunction( UObjectTemplate* InUserObject, const FName& InFunctionName )
	{
		return Add( FDelegate::CreateUFunction( InUserObject, InFunctionName ) );
	}
	template< class UObjectTemplate, PAYLOAD_TEMPLATE_DECL_OneVar >
	inline FDelegateHandle AddUFunction( UObjectTemplate* InUserObject, const FName& InFunctionName, PAYLOAD_TEMPLATE_ARGS_OneVar )
	{
		return Add( FDelegate::CreateUFunction( InUserObject, InFunctionName, PAYLOAD_TEMPLATE_PASSIN_OneVar ) );
	}
	template< class UObjectTemplate, PAYLOAD_TEMPLATE_DECL_TwoVars >
	inline FDelegateHandle AddUFunction( UObjectTemplate* InUserObject, const FName& InFunctionName, PAYLOAD_TEMPLATE_ARGS_TwoVars )
	{
		return Add( FDelegate::CreateUFunction( InUserObject, InFunctionName, PAYLOAD_TEMPLATE_PASSIN_TwoVars ) );
	}
	template< class UObjectTemplate, PAYLOAD_TEMPLATE_DECL_ThreeVars >
	inline FDelegateHandle AddUFunction( UObjectTemplate* InUserObject, const FName& InFunctionName, PAYLOAD_TEMPLATE_ARGS_ThreeVars )
	{
		return Add( FDelegate::CreateUFunction( InUserObject, InFunctionName, PAYLOAD_TEMPLATE_PASSIN_ThreeVars ) );
	}
	template< class UObjectTemplate, PAYLOAD_TEMPLATE_DECL_FourVars >
	inline FDelegateHandle AddUFunction( UObjectTemplate* InUserObject, const FName& InFunctionName, PAYLOAD_TEMPLATE_ARGS_FourVars )
	{
		return Add( FDelegate::CreateUFunction( InUserObject, InFunctionName, PAYLOAD_TEMPLATE_PASSIN_FourVars ) );
	}

	/**
	 * Adds a UObject-based member function delegate.
	 *
	 * UObject delegates keep a weak reference to your object.
	 *
	 * @param	InUserObject	User object to bind to
	 * @param	InFunc			Class method function address
	 */
	template< class UserClass >
	inline FDelegateHandle AddUObject( UserClass* InUserObject, typename FDelegate::template TUObjectMethodDelegate< UserClass >::FMethodPtr InFunc )
	{
		return Add( FDelegate::CreateUObject( InUserObject, InFunc ) );
	}
	template< class UserClass >
	inline FDelegateHandle AddUObject( UserClass* InUserObject, typename FDelegate::template TUObjectMethodDelegate_Const< UserClass >::FMethodPtr InFunc )
	{
		return Add( FDelegate::CreateUObject( InUserObject, InFunc ) );
	}
	template< class UserClass, PAYLOAD_TEMPLATE_DECL_OneVar >
	inline FDelegateHandle AddUObject( UserClass* InUserObject, typename FDelegate::template TUObjectMethodDelegate_OneVar< UserClass, PAYLOAD_TEMPLATE_LIST_OneVar >::FMethodPtr InFunc, PAYLOAD_TEMPLATE_ARGS_OneVar )
	{
		return Add( FDelegate::CreateUObject( InUserObject, InFunc, PAYLOAD_TEMPLATE_PASSIN_OneVar ) );
	}
	template< class UserClass, PAYLOAD_TEMPLATE_DECL_OneVar >
	inline FDelegateHandle AddUObject( UserClass* InUserObject, typename FDelegate::template TUObjectMethodDelegate_OneVar_Const< UserClass, PAYLOAD_TEMPLATE_LIST_OneVar >::FMethodPtr InFunc, PAYLOAD_TEMPLATE_ARGS_OneVar )
	{
		return Add( FDelegate::CreateUObject( InUserObject, InFunc, PAYLOAD_TEMPLATE_PASSIN_OneVar ) );
	}
	template< class UserClass, PAYLOAD_TEMPLATE_DECL_TwoVars >
	inline FDelegateHandle AddUObject( UserClass* InUserObject, typename FDelegate::template TUObjectMethodDelegate_TwoVars< UserClass, PAYLOAD_TEMPLATE_LIST_TwoVars >::FMethodPtr InFunc, PAYLOAD_TEMPLATE_ARGS_TwoVars )
	{
		return Add( FDelegate::CreateUObject( InUserObject, InFunc, PAYLOAD_TEMPLATE_PASSIN_TwoVars ) );
	}
	template< class UserClass, PAYLOAD_TEMPLATE_DECL_TwoVars >
	inline FDelegateHandle AddUObject( UserClass* InUserObject, typename FDelegate::template TUObjectMethodDelegate_TwoVars_Const< UserClass, PAYLOAD_TEMPLATE_LIST_TwoVars >::FMethodPtr InFunc, PAYLOAD_TEMPLATE_ARGS_TwoVars )
	{
		return Add( FDelegate::CreateUObject( InUserObject, InFunc, PAYLOAD_TEMPLATE_PASSIN_TwoVars ) );
	}
	template< class UserClass, PAYLOAD_TEMPLATE_DECL_ThreeVars >
	inline FDelegateHandle AddUObject( UserClass* InUserObject, typename FDelegate::template TUObjectMethodDelegate_ThreeVars< UserClass, PAYLOAD_TEMPLATE_LIST_ThreeVars >::FMethodPtr InFunc, PAYLOAD_TEMPLATE_ARGS_ThreeVars )
	{
		return Add( FDelegate::CreateUObject( InUserObject, InFunc, PAYLOAD_TEMPLATE_PASSIN_ThreeVars ) );
	}
	template< class UserClass, PAYLOAD_TEMPLATE_DECL_ThreeVars >
	inline FDelegateHandle AddUObject( UserClass* InUserObject, typename FDelegate::template TUObjectMethodDelegate_ThreeVars_Const< UserClass, PAYLOAD_TEMPLATE_LIST_ThreeVars >::FMethodPtr InFunc, PAYLOAD_TEMPLATE_ARGS_ThreeVars )
	{
		return Add( FDelegate::CreateUObject( InUserObject, InFunc, PAYLOAD_TEMPLATE_PASSIN_ThreeVars ) );
	}
	template< class UserClass, PAYLOAD_TEMPLATE_DECL_FourVars >
	inline FDelegateHandle AddUObject( UserClass* InUserObject, typename FDelegate::template TUObjectMethodDelegate_FourVars< UserClass, PAYLOAD_TEMPLATE_LIST_FourVars >::FMethodPtr InFunc, PAYLOAD_TEMPLATE_ARGS_FourVars )
	{
		return Add( FDelegate::CreateUObject( InUserObject, InFunc, PAYLOAD_TEMPLATE_PASSIN_FourVars ) );
	}
	template< class UserClass, PAYLOAD_TEMPLATE_DECL_FourVars >
	inline FDelegateHandle AddUObject( UserClass* InUserObject, typename FDelegate::template TUObjectMethodDelegate_FourVars_Const< UserClass, PAYLOAD_TEMPLATE_LIST_FourVars >::FMethodPtr InFunc, PAYLOAD_TEMPLATE_ARGS_FourVars )
	{
		return Add( FDelegate::CreateUObject( InUserObject, InFunc, PAYLOAD_TEMPLATE_PASSIN_FourVars ) );
	}

public:

	/**
	 * Removes a delegate instance from this multi-cast delegate's invocation list (performance is O(N)).
	 *
	 * Note that the order of the delegate instances may not be preserved!
	 *
	 * @param Handle The handle of the delegate instance to remove.
	 */
	void Remove( FDelegateHandle Handle )
	{
		RemoveDelegateInstance(Handle);
	}

	/**
	 * Removes a delegate instance from this multi-cast delegate's invocation list (performance is O(N)).
	 *
	 * Note that the order of the delegate instances may not be preserved!
	 *
	 * @param DelegateInstance The delegate instance to remove.
	 */
	DELEGATE_DEPRECATED("This Remove overload is deprecated - please remove delegates using the FDelegateHandle returned by the Add function.")
	void Remove( const TDelegateInstanceInterface& DelegateInstance )
	{
		DEPRECATED_RemoveDelegateInstance(&DelegateInstance);
	}
<<<<<<< HEAD

	void DEPRECATED_Remove( const TDelegateInstanceInterface& DelegateInstance )
	{
		// Provided to help implement other deprecated functions without giving multiple warnings.
		// Should not be called directly.

=======

	void DEPRECATED_Remove( const TDelegateInstanceInterface& DelegateInstance )
	{
		// Provided to help implement other deprecated functions without giving multiple warnings.
		// Should not be called directly.

>>>>>>> cce8678d
		DEPRECATED_RemoveDelegateInstance(&DelegateInstance);
	}

	/**
	 * DEPRECATED: Removes a unicast delegate from this multi-cast delegate's invocation list (performance is O(N)).
	 *
	 * The order of the delegates may not be preserved!
	 * This function is retained for backwards compatibility.
	 *
	 * @param Delegate The delegate to remove.
	 */
	DELEGATE_DEPRECATED("This Remove overload is deprecated - please remove delegates using the FDelegateHandle returned by the Add function.")
	void Remove( const FDelegate& Delegate )
	{
		DEPRECATED_Remove(Delegate);
	}

	void DEPRECATED_Remove( const FDelegate& Delegate )
	{
		// Provided to help implement other deprecated functions without giving multiple warnings.
		// Should not be called directly.

		TDelegateInstanceInterface* DelegateInstance = (TDelegateInstanceInterface*)Delegate.GetDelegateInstance();

		if (DelegateInstance != nullptr)
		{
			DEPRECATED_RemoveDelegateInstance(DelegateInstance);
		}		
	}

	// NOTE: These direct Remove methods are only supported for multi-cast delegates with no payload attached.
	// See the comment in the multi-cast delegate Remove() method above for more details.

	/**
	 * Removes a raw C++ pointer global function delegate (performance is O(N)).  Note that the order of the
	 * delegates may not be preserved!
	 *
	 * @param	InFunc	Function pointer
	 */
	DELEGATE_DEPRECATED("RemoveStatic is deprecated - please remove delegates using the FDelegateHandle returned by the Add function.")
	inline void RemoveStatic( typename FDelegate::FStaticDelegate::FFuncPtr InFunc )
	{
		DEPRECATED_RemoveDelegateInstance( (TDelegateInstanceInterface*)FDelegate::CreateStatic( InFunc ).GetDelegateInstance() );
	}

	/**
	 * Removes a raw C++ pointer delegate (performance is O(N)).  Note that the order of the delegates may not
	 * be preserved!
	 *
	 * @param	InUserObject	User object to unbind from
	 * @param	InFunc			Class method function address
	 */
	template< class UserClass >
	DELEGATE_DEPRECATED("RemoveRaw is deprecated - please remove delegates using the FDelegateHandle returned by the Add function.")
	inline void RemoveRaw( UserClass* InUserObject, typename FDelegate::template TRawMethodDelegate< UserClass >::FMethodPtr InFunc )
	{
		DEPRECATED_RemoveDelegateInstance( (TDelegateInstanceInterface*)FDelegate::CreateRaw( InUserObject, InFunc ).GetDelegateInstance() );
	}
	template< class UserClass >
	DELEGATE_DEPRECATED("RemoveRaw is deprecated - please remove delegates using the FDelegateHandle returned by the Add function.")
	inline void RemoveRaw( UserClass* InUserObject, typename FDelegate::template TRawMethodDelegate_Const< UserClass >::FMethodPtr InFunc )
	{
		DEPRECATED_RemoveDelegateInstance( (TDelegateInstanceInterface*)FDelegate::CreateRaw( InUserObject, InFunc ).GetDelegateInstance() );
	}

	/**
	 * Removes a shared pointer-based member function delegate (performance is O(N)).  Note that the order of
	 * the delegates may not be preserved!
	 *
	 * @param	InUserObjectRef	User object to unbind from
	 * @param	InFunc			Class method function address
	 */
	template< class UserClass >
	DELEGATE_DEPRECATED("RemoveSP is deprecated - please remove delegates using the FDelegateHandle returned by the Add function.")
	inline void RemoveSP( const TSharedRef< UserClass, ESPMode::Fast >& InUserObjectRef, typename FDelegate::template TSPMethodDelegate< UserClass >::FMethodPtr InFunc )
	{
		DEPRECATED_RemoveDelegateInstance( (TDelegateInstanceInterface*)FDelegate::CreateSP( InUserObjectRef, InFunc ).GetDelegateInstance() );
	}
	template< class UserClass >
	DELEGATE_DEPRECATED("RemoveSP is deprecated - please remove delegates using the FDelegateHandle returned by the Add function.")
	inline void RemoveSP( const TSharedRef< UserClass, ESPMode::Fast >& InUserObjectRef, typename FDelegate::template TSPMethodDelegate_Const< UserClass >::FMethodPtr InFunc )
	{
		DEPRECATED_RemoveDelegateInstance( (TDelegateInstanceInterface*)FDelegate::CreateSP( InUserObjectRef, InFunc ).GetDelegateInstance() );
	}

	/**
	 * Removes a shared pointer-based member function delegate (performance is O(N)).  Note that the order of
	 * the delegates may not be preserved!
	 *
	 * @param	InUserObject	User object to unbind from
	 * @param	InFunc			Class method function address
	 */
	template< class UserClass >
	DELEGATE_DEPRECATED("RemoveSP is deprecated - please remove delegates using the FDelegateHandle returned by the Add function.")
	inline void RemoveSP( UserClass* InUserObject, typename FDelegate::template TSPMethodDelegate< UserClass >::FMethodPtr InFunc )
	{
		DEPRECATED_RemoveDelegateInstance( (TDelegateInstanceInterface*)FDelegate::CreateSP( InUserObject, InFunc ).GetDelegateInstance() );
	}
	template< class UserClass >
	DELEGATE_DEPRECATED("RemoveSP is deprecated - please remove delegates using the FDelegateHandle returned by the Add function.")
	inline void RemoveSP( UserClass* InUserObject, typename FDelegate::template TSPMethodDelegate_Const< UserClass >::FMethodPtr InFunc )
	{
		DEPRECATED_RemoveDelegateInstance( (TDelegateInstanceInterface*)FDelegate::CreateSP( InUserObject, InFunc ).GetDelegateInstance() );
	}

	/**
	 * Removes a shared pointer-based member function delegate (performance is O(N)).  Note that the order of
	 * the delegates may not be preserved!
	 *
	 * @param	InUserObjectRef	User object to unbind from
	 * @param	InFunc			Class method function address
	 */
	template< class UserClass >
	DELEGATE_DEPRECATED("RemoveThreadSafeSP is deprecated - please remove delegates using the FDelegateHandle returned by the Add function.")
	inline void RemoveThreadSafeSP( const TSharedRef< UserClass, ESPMode::ThreadSafe >& InUserObjectRef, typename FDelegate::template TThreadSafeSPMethodDelegate< UserClass >::FMethodPtr InFunc )
	{
		DEPRECATED_RemoveDelegateInstance( (TDelegateInstanceInterface*)FDelegate::CreateThreadSafeSP( InUserObjectRef, InFunc ).GetDelegateInstance() );
	}
	template< class UserClass >
	DELEGATE_DEPRECATED("RemoveThreadSafeSP is deprecated - please remove delegates using the FDelegateHandle returned by the Add function.")
	inline void RemoveThreadSafeSP( const TSharedRef< UserClass, ESPMode::ThreadSafe >& InUserObjectRef, typename FDelegate::template TThreadSafeSPMethodDelegate_Const< UserClass >::FMethodPtr InFunc )
	{
		DEPRECATED_RemoveDelegateInstance( (TDelegateInstanceInterface*)FDelegate::CreateThreadSafeSP( InUserObjectRef, InFunc ).GetDelegateInstance() );
	}

	/**
	 * Removes a shared pointer-based member function delegate (performance is O(N)).  Note that the order of
	 * the delegates may not be preserved!
	 *
	 * @param	InUserObject	User object to unbind from
	 * @param	InFunc			Class method function address
	 */
	template< class UserClass >
	DELEGATE_DEPRECATED("RemoveThreadSafeSP is deprecated - please remove delegates using the FDelegateHandle returned by the Add function.")
	inline void RemoveThreadSafeSP( UserClass* InUserObject, typename FDelegate::template TThreadSafeSPMethodDelegate< UserClass >::FMethodPtr InFunc )
	{
		DEPRECATED_RemoveDelegateInstance( (TDelegateInstanceInterface*)FDelegate::CreateThreadSafeSP( InUserObject, InFunc ).GetDelegateInstance() );
	}
	template< class UserClass >
	DELEGATE_DEPRECATED("RemoveThreadSafeSP is deprecated - please remove delegates using the FDelegateHandle returned by the Add function.")
	inline void RemoveThreadSafeSP( UserClass* InUserObject, typename FDelegate::template TThreadSafeSPMethodDelegate_Const< UserClass >::FMethodPtr InFunc )
	{
		DEPRECATED_RemoveDelegateInstance( (TDelegateInstanceInterface*)FDelegate::CreateThreadSafeSP( InUserObject, InFunc ).GetDelegateInstance() );
	}

	/**
	 * Removes a UFunction-based member function delegate (performance is O(N)).  Note that the order of the
	 * delegates may not be preserved!
	 *
	 * @param	InUserObject	User object to unbind from
	 * @param	InFunc			Class method function address
	 */
	template< class UObjectTemplate >
	DELEGATE_DEPRECATED("RemoveUFunction is deprecated - please remove delegates using the FDelegateHandle returned by the Add function.")
	inline void RemoveUFunction( UObjectTemplate* InUserObject, const FName& InFunctionName )
	{
		DEPRECATED_RemoveDelegateInstance( (TDelegateInstanceInterface*)FDelegate::CreateUFunction( InUserObject, InFunctionName ).GetDelegateInstance() );
	}

	/**
	 * Removes a UObject-based member function delegate (performance is O(N)).  Note that the order of the
	 * delegates may not be preserved!
	 *
	 * @param	InUserObject	User object to unbind from
	 * @param	InFunc			Class method function address
	 */
	template< class UserClass >
	DELEGATE_DEPRECATED("RemoveUObject is deprecated - please remove delegates using the FDelegateHandle returned by the Add function.")
	inline void RemoveUObject( UserClass* InUserObject, typename FDelegate::template TUObjectMethodDelegate< UserClass >::FMethodPtr InFunc )
	{
		DEPRECATED_RemoveDelegateInstance( (TDelegateInstanceInterface*)FDelegate::CreateUObject( InUserObject, InFunc ).GetDelegateInstance() );
	}
	template< class UserClass >
	DELEGATE_DEPRECATED("RemoveUObject is deprecated - please remove delegates using the FDelegateHandle returned by the Add function.")
	inline void RemoveUObject( UserClass* InUserObject, typename FDelegate::template TUObjectMethodDelegate_Const< UserClass >::FMethodPtr InFunc )
	{
		DEPRECATED_RemoveDelegateInstance( (TDelegateInstanceInterface*)FDelegate::CreateUObject( InUserObject, InFunc ).GetDelegateInstance() );
	}

protected:

	/** 
	 * Hidden default constructor.
	 */
	inline BASE_MULTICAST_DELEGATE_CLASS( ) { }

	/**
	 * Hidden copy constructor (for proper deep copies).
	 *
	 * @param Other The multicast delegate to copy from.
	 */
	BASE_MULTICAST_DELEGATE_CLASS( const BASE_MULTICAST_DELEGATE_CLASS& Other )
	{
		*this = Other;
	}

	/**
	 * Hidden assignment operator (for proper deep copies).
	 *
	 * @param Other The delegate to assign from.
	 * @return This instance.
	 */
	BASE_MULTICAST_DELEGATE_CLASS& operator=( const BASE_MULTICAST_DELEGATE_CLASS& Other )
	{
		if (&Other != this)
		{
			Clear();

			for (IDelegateInstance* DelegateInstance : Other.GetInvocationList())
			{
				// this down-cast is OK! allows for managing invocation list in the base class without requiring virtual functions
				TDelegateInstanceInterface* OtherInstance = (TDelegateInstanceInterface*)DelegateInstance;

				if (OtherInstance != nullptr)
				{
					AddInternal(OtherInstance->CreateCopy());
				}			
			}
		}

		return *this;
	}

protected:

	/**
	 * Adds a function delegate to this multi-cast delegate's invocation list.
	 *
	 * This method will assert if the same function has already been bound.
	 *
	 * @param	InDelegate	Delegate to add
	 */
	FDelegateHandle AddDelegateInstance( TDelegateInstanceInterface* InDelegateInstance )
	{
#if !UE_BUILD_SHIPPING && !UE_BUILD_TEST
		// verify that the same function isn't already bound
		for (IDelegateInstance* DelegateInstance : GetInvocationList())
		{
			if (DelegateInstance != nullptr)
			{
				// this down-cast is OK! allows for managing invocation list in the base class without requiring virtual functions
				TDelegateInstanceInterface* DelegateInstanceInterface = (TDelegateInstanceInterface*)DelegateInstance;
				check(!DelegateInstanceInterface->IsSameFunction(*InDelegateInstance));
			}
		}
#endif

		return AddInternal(InDelegateInstance);
	}

	/**
	 * Broadcasts this delegate to all bound objects, except to those that may have expired.
	 *
	 * The constness of this method is a lie, but it allows for broadcasting from const functions.
	 */
	void Broadcast( FUNC_PARAM_LIST ) const
	{
		bool NeedsCompaction = false;

		LockInvocationList();
		{
			const TArray<IDelegateInstance*>& InvocationList = GetInvocationList();

			// call bound functions in reverse order, so we ignore any instances that may be added by callees
			for (int32 InvocationListIndex = InvocationList.Num() - 1; InvocationListIndex >= 0; --InvocationListIndex)
			{
				// this down-cast is OK! allows for managing invocation list in the base class without requiring virtual functions
				TDelegateInstanceInterface* DelegateInstanceInterface = (TDelegateInstanceInterface*)InvocationList[InvocationListIndex];

				if ((DelegateInstanceInterface == nullptr) || !DelegateInstanceInterface->ExecuteIfSafe(FUNC_PARAM_PASSTHRU))
				{
					NeedsCompaction = true;
				}
			}
		}
		UnlockInvocationList();

		if (NeedsCompaction)
		{
			const_cast<BASE_MULTICAST_DELEGATE_CLASS*>(this)->CompactInvocationList();
		}
	}

	/**
	 * Removes a function from this multi-cast delegate's invocation list (performance is O(N)).
	 *
	 * The function is not actually removed, but deleted and marked as removed.
	 * It will be removed next time the invocation list is compacted within Broadcast().
	 *
	 * @param Handle The handle of the delegate instance to remove.
	 */
	void RemoveDelegateInstance( FDelegateHandle Handle )
	{
		const TArray<IDelegateInstance*>& InvocationList = GetInvocationList();

		// NOTE: We assume that this method is never called with a nullptr object, in which case the
		//       the following algorithm would break down (it would remove the first found instance
		//       of a matching function binding, which is not necessarily the instance we wish to remove).

		for (int32 InvocationListIndex = 0; InvocationListIndex < InvocationList.Num(); ++InvocationListIndex)
		{
			// this down-cast is OK! allows for managing invocation list in the base class without requiring virtual functions
			TDelegateInstanceInterface*& DelegateInstanceRef = (TDelegateInstanceInterface*&)InvocationList[InvocationListIndex];

			// NOTE: We must do a deep compare here, not just compare delegate pointers, because multiple
			//       delegate pointers can refer to the exact same object and method
			if ((DelegateInstanceRef != nullptr) && DelegateInstanceRef->GetHandle() == Handle)
			{
				delete DelegateInstanceRef;
				DelegateInstanceRef = nullptr;

				break;	// no need to continue, as we never allow the same delegate to be bound twice
			}
		}

		const_cast<BASE_MULTICAST_DELEGATE_CLASS*>(this)->CompactInvocationList();
	}

	/**
	 * Removes a function from this multi-cast delegate's invocation list (performance is O(N)).
	 *
	 * The function is not actually removed, but deleted and marked as removed.
	 * It will be removed next time the invocation list is compacted within Broadcast().
	 *
	 * @param InDelegateInstance The delegate instance to remove.
	 */
	void DEPRECATED_RemoveDelegateInstance( const TDelegateInstanceInterface* InDelegateInstance )
	{
		const TArray<IDelegateInstance*>& InvocationList = GetInvocationList();

		// NOTE: We assume that this method is never called with a nullptr object, in which case the
		//       the following algorithm would break down (it would remove the first found instance
		//       of a matching function binding, which is not necessarily the instance we wish to remove).

		for (int32 InvocationListIndex = 0; InvocationListIndex < InvocationList.Num(); ++InvocationListIndex)
		{
			// this down-cast is OK! allows for managing invocation list in the base class without requiring virtual functions
			TDelegateInstanceInterface*& DelegateInstanceRef = (TDelegateInstanceInterface*&)InvocationList[InvocationListIndex];

			// NOTE: We must do a deep compare here, not just compare delegate pointers, because multiple
			//       delegate pointers can refer to the exact same object and method
			if ((DelegateInstanceRef != nullptr) && DelegateInstanceRef->IsSameFunction(*InDelegateInstance))
			{
				delete DelegateInstanceRef;
				DelegateInstanceRef = nullptr;
				
				break;	// no need to continue, as we never allow the same delegate to be bound twice
			}
		}

		const_cast<BASE_MULTICAST_DELEGATE_CLASS*>(this)->CompactInvocationList();
	}
};


/**
 * Implements a multicast delegate.
 *
 * This class should not be instantiated directly. Use the DECLARE_MULTICAST_DELEGATE macros instead.
 */
template< FUNC_TEMPLATE_DECL_TYPENAME >
class MULTICAST_DELEGATE_CLASS : public BASE_MULTICAST_DELEGATE_CLASS< FUNC_TEMPLATE_DECL >
{
public:

	/**
	 * Default constructor.
	 */
	MULTICAST_DELEGATE_CLASS( ) { }

	/**
	 * Copy constructor (for proper deep copies).
	 *
	 * @param Other The multicast delegate to copy from.
	 */
	MULTICAST_DELEGATE_CLASS( const MULTICAST_DELEGATE_CLASS& Other )
		: Super(Other)
	{ }

	/**
	 * Assignment operator (for proper deep copies).
	 *
	 * @param Other The delegate to assign from.
	 * @return This instance.
	 */
	MULTICAST_DELEGATE_CLASS& operator=( const MULTICAST_DELEGATE_CLASS& Other )
	{
		Super::operator=(Other);
		return *this;
	}

public:

	/**
	 * Checks to see if any functions are bound to this multi-cast delegate
	 *
	 * @return	True if any functions are bound
	 */
	inline bool IsBound() const
	{
		return Super::IsBound();
	}

	/**
	 * Removes all functions from this delegate's invocation list
	 */
	inline void Clear()
	{
		return Super::Clear();
	}

	/**
	 * Broadcasts this delegate to all bound objects, except to those that may have expired
	 */
	inline void Broadcast( FUNC_PARAM_LIST ) const
	{
		return Super::Broadcast( FUNC_PARAM_PASSTHRU );
	}

private: 
	
	// Prevents erroneous use by other classes.
	typedef BASE_MULTICAST_DELEGATE_CLASS< FUNC_TEMPLATE_DECL > Super;
};

#endif		// FUNC_IS_VOID


/**
 * Dynamic delegate base object (UObject-based, serializable).  You'll use the various DECLARE_DYNAMIC_DELEGATE
 * macros to create the actual delegate type, templated to the function signature the delegate is compatible with.
 * Then, you can create an instance of that class when you want to assign functions to the delegate.
 */
template< FUNC_TEMPLATE_DECL_TYPENAME, typename TWeakPtr = FWeakObjectPtr >
class DYNAMIC_DELEGATE_CLASS
	: public TScriptDelegate<TWeakPtr>
{
public:

	/**
	 * Default constructor
	 */
	DYNAMIC_DELEGATE_CLASS() { }

	/**
	 * Construction from an FScriptDelegate must be explicit.  This is really only used by UObject system internals.
	 *
	 * @param	InScriptDelegate	The delegate to construct from by copying
	 */
	explicit DYNAMIC_DELEGATE_CLASS( const TScriptDelegate<TWeakPtr>& InScriptDelegate )
		: TScriptDelegate<TWeakPtr>( InScriptDelegate )
	{ }

	/**
	 * Templated helper class to define a typedef for user's method pointer, then used below
	 */
	template< class UserClass >
	class TMethodPtrResolver
	{
	public:

		typedef RetValType ( UserClass::*FMethodPtr )( FUNC_PARAM_LIST );
	};

	/**
	 * Binds a UObject instance and a UObject method address to this delegate.
	 *
	 * @param	InUserObject			UObject instance
	 * @param	InMethodPtr				Member function address pointer
	 * @param	InMacroFunctionName		Name of member function, including class name (generated by a macro)
	 *
	 * NOTE:  Do not call this function directly.  Instead, call BindDynamic() which is a macro proxy function that
	 *        automatically sets the function name string for the caller.
	 */
	template< class UserClass >
	void __Internal_BindDynamic( UserClass* InUserObject, typename TMethodPtrResolver< UserClass >::FMethodPtr InMethodPtr, const TCHAR* InMacroFunctionName )
	{
		check( InUserObject != nullptr && InMethodPtr != nullptr && InMacroFunctionName[0] );

		// NOTE: We're not actually storing the incoming method pointer or calling it.  We simply require it for type-safety reasons.

		// NOTE: If you hit a compile error on the following line, it means you're trying to use a non-UObject type
		//       with this delegate, which is not supported
		this->Object = InUserObject;

		// Store the function name.  The incoming function name was generated by a macro and includes the method's class name.
		this->FunctionName = UE4Delegates_Private::GetTrimmedMemberFunctionName( InMacroFunctionName );

		ensureMsgf(this->IsBound(), TEXT("Unable to bind delegate to '%s' (function might not be marked as a UFUNCTION)"), InMacroFunctionName);
	}

	friend uint32 GetTypeHash(const DYNAMIC_DELEGATE_CLASS& Key)
	{
		return FCrc::MemCrc_DEPRECATED(&Key,sizeof(Key));
	}

	// NOTE:  Execute() method must be defined in derived classes

	// NOTE:  ExecuteIfBound() method must be defined in derived classes
};


/**
 * Dynamic multi-cast delegate base object (UObject-based, serializable).  You'll use the various
 * DECLARE_DYNAMIC_MULTICAST_DELEGATE macros to create the actual delegate type, templated to the function
 * signature the delegate is compatible with.   Then, you can create an instance of that class when you
 * want to assign functions to the delegate.
 */
template< FUNC_TEMPLATE_DECL_TYPENAME, typename TWeakPtr = FWeakObjectPtr >
class DYNAMIC_MULTICAST_DELEGATE_CLASS
	: public TMulticastScriptDelegate<TWeakPtr>
{
public:

	/** The actual single-cast delegate class for this multi-cast delegate */
	typedef DYNAMIC_DELEGATE_CLASS< FUNC_TEMPLATE_ARGS > FDelegate;

	/**
	 * Default constructor
	 */
	DYNAMIC_MULTICAST_DELEGATE_CLASS() { }

	/**
	 * Construction from an FMulticastScriptDelegate must be explicit.  This is really only used by UObject system internals.
	 *
	 * @param	InScriptDelegate	The delegate to construct from by copying
	 */
	explicit DYNAMIC_MULTICAST_DELEGATE_CLASS( const TMulticastScriptDelegate<TWeakPtr>& InMulticastScriptDelegate )
		: TMulticastScriptDelegate<TWeakPtr>( InMulticastScriptDelegate )
	{ }

	/**
	 * Tests if a UObject instance and a UObject method address pair are already bound to this multi-cast delegate.
	 *
	 * @param	InUserObject			UObject instance
	 * @param	InMethodPtr				Member function address pointer
	 * @param	InMacroFunctionName		Name of member function, including class name (generated by a macro)
	 * @return	True if the instance/method is already bound.
	 *
	 * NOTE:  Do not call this function directly.  Instead, call IsAlreadyBound() which is a macro proxy function that
	 *        automatically sets the function name string for the caller.
	 */
	template< class UserClass >
	bool __Internal_IsAlreadyBound( UserClass* InUserObject, typename FDelegate::template TMethodPtrResolver< UserClass >::FMethodPtr InMethodPtr, const TCHAR* InMacroFunctionName ) const
	{
		check( InUserObject != nullptr && InMethodPtr != nullptr && InMacroFunctionName[0] );

		// NOTE: We're not actually using the incoming method pointer or calling it.  We simply require it for type-safety reasons.

		FName TrimmedName = UE4Delegates_Private::GetTrimmedMemberFunctionName( InMacroFunctionName );
		return this->Contains( InUserObject, TrimmedName );
	}

	/**
	 * Binds a UObject instance and a UObject method address to this multi-cast delegate.
	 *
	 * @param	InUserObject			UObject instance
	 * @param	InMethodPtr				Member function address pointer
	 * @param	InMacroFunctionName		Name of member function, including class name (generated by a macro)
	 *
	 * NOTE:  Do not call this function directly.  Instead, call AddDynamic() which is a macro proxy function that
	 *        automatically sets the function name string for the caller.
	 */
	template< class UserClass >
	void __Internal_AddDynamic( UserClass* InUserObject, typename FDelegate::template TMethodPtrResolver< UserClass >::FMethodPtr InMethodPtr, const TCHAR* InMacroFunctionName )
	{
		check( InUserObject != nullptr && InMethodPtr != nullptr && InMacroFunctionName[0] );

		// NOTE: We're not actually storing the incoming method pointer or calling it.  We simply require it for type-safety reasons.

		FDelegate NewDelegate;
		NewDelegate.__Internal_BindDynamic( InUserObject, InMethodPtr, InMacroFunctionName );

		this->Add( NewDelegate );
	}

	/**
	 * Binds a UObject instance and a UObject method address to this multi-cast delegate, but only if it hasn't been bound before.
	 *
	 * @param	InUserObject			UObject instance
	 * @param	InMethodPtr				Member function address pointer
	 * @param	InMacroFunctionName		Name of member function, including class name (generated by a macro)
	 *
	 * NOTE:  Do not call this function directly.  Instead, call AddUniqueDynamic() which is a macro proxy function that
	 *        automatically sets the function name string for the caller.
	 */
	template< class UserClass >
	void __Internal_AddUniqueDynamic( UserClass* InUserObject, typename FDelegate::template TMethodPtrResolver< UserClass >::FMethodPtr InMethodPtr, const TCHAR* InMacroFunctionName )
	{
		check( InUserObject != nullptr && InMethodPtr != nullptr && InMacroFunctionName[0] );

		// NOTE: We're not actually storing the incoming method pointer or calling it.  We simply require it for type-safety reasons.

		FDelegate NewDelegate;
		NewDelegate.__Internal_BindDynamic( InUserObject, InMethodPtr, InMacroFunctionName );

		this->AddUnique( NewDelegate );
	}

	/**
	 * Unbinds a UObject instance and a UObject method address from this multi-cast delegate.
	 *
	 * @param	InUserObject			UObject instance
	 * @param	InMethodPtr				Member function address pointer
	 * @param	InMacroFunctionName		Name of member function, including class name (generated by a macro)
	 *
	 * NOTE:  Do not call this function directly.  Instead, call RemoveDynamic() which is a macro proxy function that
	 *        automatically sets the function name string for the caller.
	 */
	template< class UserClass >
	void __Internal_RemoveDynamic( UserClass* InUserObject, typename FDelegate::template TMethodPtrResolver< UserClass >::FMethodPtr InMethodPtr, const TCHAR* InMacroFunctionName )
	{
		check( InUserObject != nullptr && InMethodPtr != nullptr && InMacroFunctionName[0] );

		// NOTE: We're not actually storing the incoming method pointer or calling it.  We simply require it for type-safety reasons.

		FName TrimmedName = UE4Delegates_Private::GetTrimmedMemberFunctionName( InMacroFunctionName );
		this->Remove( InUserObject, TrimmedName );
	}

	// NOTE:  Broadcast() method must be defined in derived classes
};


#undef PAYLOAD_TEMPLATE_DECL_OneVar
#undef PAYLOAD_TEMPLATE_LIST_OneVar
#undef PAYLOAD_TEMPLATE_ARGS_OneVar
#undef PAYLOAD_TEMPLATE_PASSIN_OneVar

#undef PAYLOAD_TEMPLATE_DECL_TwoVars
#undef PAYLOAD_TEMPLATE_LIST_TwoVars
#undef PAYLOAD_TEMPLATE_ARGS_TwoVars
#undef PAYLOAD_TEMPLATE_PASSIN_TwoVars

#undef PAYLOAD_TEMPLATE_DECL_ThreeVars
#undef PAYLOAD_TEMPLATE_LIST_ThreeVars
#undef PAYLOAD_TEMPLATE_ARGS_ThreeVars
#undef PAYLOAD_TEMPLATE_PASSIN_ThreeVars

#undef PAYLOAD_TEMPLATE_DECL_FourVars
#undef PAYLOAD_TEMPLATE_LIST_FourVars
#undef PAYLOAD_TEMPLATE_ARGS_FourVars
#undef PAYLOAD_TEMPLATE_PASSIN_FourVars

#undef DYNAMIC_MULTICAST_DELEGATE_CLASS
#undef DYNAMIC_DELEGATE_CLASS
#undef EVENT_CLASS
#undef MULTICAST_DELEGATE_CLASS
#undef DELEGATE_CLASS

#undef SP_METHOD_DELEGATE_INSTANCE_CLASS_NoVars
#undef SP_METHOD_DELEGATE_INSTANCE_CLASS_OneVar
#undef SP_METHOD_DELEGATE_INSTANCE_CLASS_TwoVars
#undef SP_METHOD_DELEGATE_INSTANCE_CLASS_ThreeVars
#undef SP_METHOD_DELEGATE_INSTANCE_CLASS_FourVars

#undef RAW_METHOD_DELEGATE_INSTANCE_CLASS_NoVars
#undef RAW_METHOD_DELEGATE_INSTANCE_CLASS_OneVar
#undef RAW_METHOD_DELEGATE_INSTANCE_CLASS_TwoVars
#undef RAW_METHOD_DELEGATE_INSTANCE_CLASS_ThreeVars
#undef RAW_METHOD_DELEGATE_INSTANCE_CLASS_FourVars

#undef UFUNCTION_DELEGATE_INSTANCE_CLASS_NoVars
#undef UFUNCTION_DELEGATE_INSTANCE_CLASS_OneVar
#undef UFUNCTION_DELEGATE_INSTANCE_CLASS_TwoVars
#undef UFUNCTION_DELEGATE_INSTANCE_CLASS_ThreeVars
#undef UFUNCTION_DELEGATE_INSTANCE_CLASS_FourVars

#undef UOBJECT_METHOD_DELEGATE_INSTANCE_CLASS_NoVars
#undef UOBJECT_METHOD_DELEGATE_INSTANCE_CLASS_OneVar
#undef UOBJECT_METHOD_DELEGATE_INSTANCE_CLASS_TwoVars
#undef UOBJECT_METHOD_DELEGATE_INSTANCE_CLASS_ThreeVars
#undef UOBJECT_METHOD_DELEGATE_INSTANCE_CLASS_FourVars

#undef STATIC_DELEGATE_INSTANCE_CLASS_NoVars
#undef STATIC_DELEGATE_INSTANCE_CLASS_OneVar
#undef STATIC_DELEGATE_INSTANCE_CLASS_TwoVars
#undef STATIC_DELEGATE_INSTANCE_CLASS_ThreeVars
#undef STATIC_DELEGATE_INSTANCE_CLASS_FourVars

#undef DELEGATE_INSTANCE_INTERFACE_CLASS<|MERGE_RESOLUTION|>--- conflicted
+++ resolved
@@ -1715,21 +1715,12 @@
 	{
 		DEPRECATED_RemoveDelegateInstance(&DelegateInstance);
 	}
-<<<<<<< HEAD
 
 	void DEPRECATED_Remove( const TDelegateInstanceInterface& DelegateInstance )
 	{
 		// Provided to help implement other deprecated functions without giving multiple warnings.
 		// Should not be called directly.
 
-=======
-
-	void DEPRECATED_Remove( const TDelegateInstanceInterface& DelegateInstance )
-	{
-		// Provided to help implement other deprecated functions without giving multiple warnings.
-		// Should not be called directly.
-
->>>>>>> cce8678d
 		DEPRECATED_RemoveDelegateInstance(&DelegateInstance);
 	}
 
