--- conflicted
+++ resolved
@@ -206,11 +206,7 @@
 	{
 		// walk up class hierarchy until we find an icon
 		const UClass* CurrentClass = InClass;
-<<<<<<< HEAD
-		while( Brush == NULL && CurrentClass )
-=======
 		while( !Brush && CurrentClass )
->>>>>>> cce8678d
 		{
 			BrushName = *FString::Printf( TEXT( "%s.%s" ), StyleRoot, *CurrentClass->GetName() );
 			Brush = FClassIconFinder::LookupBrush( BrushName );
