// Copyright 1998-2014 Epic Games, Inc. All Rights Reserved.

#include "CorePrivatePCH.h"

#include "MacApplication.h"
#include "MacWindow.h"
#include "MacCursor.h"
#include "MacEvent.h"
#include "CocoaMenu.h"
#include "GenericApplicationMessageHandler.h"
#include "HIDInputInterface.h"
#include "AnalyticsEventAttribute.h"
#include "IAnalyticsProvider.h"
#include "CocoaThread.h"
#include "ModuleManager.h"

static NSString* NSWindowDraggingFinished = @"NSWindowDraggingFinished";

FMacApplication* MacApplication = NULL;

#if WITH_EDITOR
typedef int32 (*MTContactCallbackFunction)(void*, void*, int32, double, int32);
extern "C" CFMutableArrayRef MTDeviceCreateList(void);
extern "C" void MTRegisterContactFrameCallback(void*, MTContactCallbackFunction);
extern "C" void MTDeviceStart(void*, int);
extern "C" bool MTDeviceIsBuiltIn(void*);

static int MTContactCallback(void* Device, void* Data, int32 NumFingers, double TimeStamp, int32 Frame)
{
	if (MacApplication)
	{
		const bool bIsTrackpad = MTDeviceIsBuiltIn(Device);
		MacApplication->SetIsUsingTrackpad(NumFingers > (bIsTrackpad ? 1 : 0));
	}
	return 1;
}
#endif

FMacApplication* FMacApplication::CreateMacApplication()
{
	MacApplication = new FMacApplication();
	return MacApplication;
}

NSEvent* FMacApplication::HandleNSEvent(NSEvent* Event)
{
<<<<<<< HEAD
	NSEvent* ReturnEvent = nil;
	
	if ([Event windowNumber] == 0 || [Event window] != nil)
	{
		ReturnEvent = Event;
		const bool bIsMouseClickOrKeyEvent = [Event type] == NSLeftMouseDown || [Event type] == NSLeftMouseUp
			|| [Event type] == NSRightMouseDown || [Event type] == NSRightMouseUp
			|| [Event type] == NSOtherMouseDown || [Event type] == NSOtherMouseUp;
		const bool bIsResentEvent = [Event type] == NSApplicationDefined && [Event subtype] == FMacApplication::ResentEvent;
		
		if (MacApplication)
		{
			if ( bIsResentEvent )
			{
				ReturnEvent = (NSEvent*)[Event data1];
			}
			
			if ( !bIsResentEvent && ( !bIsMouseClickOrKeyEvent || [Event window] == NULL ) )
			{
				FMacEvent::SendToGameRunLoop(Event, EMacEventSendMethod::Async);
				
				if ( [Event type] == NSKeyDown || [Event type] == NSKeyUp )
				{
					ReturnEvent = nil;
				}
			}
			
			if ([Event type] == NSLeftMouseUp)
			{
				NSNotification* Notification = [NSNotification notificationWithName:NSWindowDraggingFinished object:[Event window]];
				FMacEvent::SendToGameRunLoop(Notification, [Event window], EMacEventSendMethod::Async);
			}
		}
	}
	
=======
	NSEvent* ReturnEvent = Event;

	const bool bIsMouseClickOrKeyEvent = [Event type] == NSLeftMouseDown || [Event type] == NSLeftMouseUp
		|| [Event type] == NSRightMouseDown || [Event type] == NSRightMouseUp
		|| [Event type] == NSOtherMouseDown || [Event type] == NSOtherMouseUp;
	const bool bIsResentEvent = [Event type] == NSApplicationDefined && (FMacApplicationEventTypes)[Event subtype] == FMacApplication::ResentEvent;

	if (MacApplication)
	{
		if (bIsResentEvent)
		{
			ReturnEvent = (NSEvent*)[Event data1];
		}

		if (!bIsResentEvent && (!bIsMouseClickOrKeyEvent || [Event window] == NULL))
		{
			FMacEvent::SendToGameRunLoop(Event, EMacEventSendMethod::Async);
			
			if ([Event type] == NSKeyDown || [Event type] == NSKeyUp)
			{
				ReturnEvent = nil;
			}
		}

		if ([Event type] == NSLeftMouseUp)
		{
			NSNotification* Notification = [NSNotification notificationWithName:NSWindowDraggingFinished object:[Event window]];
			FMacEvent::SendToGameRunLoop(Notification, EMacEventSendMethod::Async);
		}
	}

>>>>>>> 972e0610
	return ReturnEvent;
}

void FMacApplication::OnDisplayReconfiguration(CGDirectDisplayID Display, CGDisplayChangeSummaryFlags Flags, void* UserInfo)
{
	FMacApplication* App = (FMacApplication*)UserInfo;
	if(Flags & kCGDisplayDesktopShapeChangedFlag)
	{
		// Slate needs to know when desktop size changes.
		FDisplayMetrics DisplayMetrics;
		FDisplayMetrics::GetDisplayMetrics(DisplayMetrics);
		App->BroadcastDisplayMetricsChanged(DisplayMetrics);
	}
	
	for (int32 WindowIndex=0; WindowIndex < App->Windows.Num(); ++WindowIndex)
	{
		TSharedRef< FMacWindow > WindowRef = App->Windows[ WindowIndex ];
		WindowRef->OnDisplayReconfiguration(Display, Flags);
	}
}

FMacApplication::FMacApplication()
	: GenericApplication( MakeShareable( new FMacCursor() ) )
	, bUsingHighPrecisionMouseInput( false )
	, bUsingTrackpad( false )
	, HIDInput( HIDInputInterface::Create( MessageHandler ) )
	, DraggedWindow( NULL )
	, MouseCaptureWindow( NULL )
	, bIsMouseCaptureEnabled( false )
	, bIsMouseCursorLocked( false )
	, bSystemModalMode( false )
	, bIsProcessingNSEvent( false )
	, ModifierKeysFlags( 0 )
	, CurrentModifierFlags( 0 )
	, bIsWorkspaceSessionActive( true )
{
	CGDisplayRegisterReconfigurationCallback(FMacApplication::OnDisplayReconfiguration, this);

	[NSEvent addGlobalMonitorForEventsMatchingMask:NSMouseMovedMask handler:^(NSEvent* Event){
		FMacEvent::SendToGameRunLoop(Event, EMacEventSendMethod::Async);
	}];

	EventMonitor = [NSEvent addLocalMonitorForEventsMatchingMask:NSAnyEventMask handler:^(NSEvent* IncomingEvent)
	{
		NSEvent* ReturnEvent = HandleNSEvent(IncomingEvent);
		return ReturnEvent;
	}];

#if WITH_EDITOR
	NSMutableArray* MultiTouchDevices = (__bridge NSMutableArray*)MTDeviceCreateList();
	for (id Device in MultiTouchDevices)
	{
		MTRegisterContactFrameCallback((void*)Device, MTContactCallback);
		MTDeviceStart((void*)Device, 0);
	}
#endif

	TextInputMethodSystem = MakeShareable( new FMacTextInputMethodSystem );
	if(!TextInputMethodSystem->Initialize())
	{
		TextInputMethodSystem.Reset();
	}

<<<<<<< HEAD
	AppActivationObserver = [[NSNotificationCenter defaultCenter] addObserverForName:NSApplicationDidBecomeActiveNotification object:[NSApplication sharedApplication] queue:[NSOperationQueue mainQueue] usingBlock:^(NSNotification* Notification){
								// Change modal window levels
								NSWindow* BaseWindow = nil;
								for( auto Window : Windows )
								{
									NSWindow* CocoaWindow = (NSWindow*)Window->GetOSWindowHandle();
									if ( CocoaWindow && Window->IsVisible() && [CocoaWindow level] == NSModalPanelWindowLevel )
									{
										BaseWindow = CocoaWindow;
										break;
									}
								}
							 
								if (BaseWindow)
								{
									for( auto Window : Windows )
									{
										NSWindow* CocoaWindow = (NSWindow*)Window->GetOSWindowHandle();
										if ( CocoaWindow && Window->GetDefinition().IsModalWindow )
										{
											[CocoaWindow setLevel:NSModalPanelWindowLevel];
											if ( BaseWindow )
											{
												[CocoaWindow orderWindow:NSWindowBelow relativeTo:[BaseWindow windowNumber]];
											}
										}
									}
								}
							 
=======
	AppActivationObserver = [[NSNotificationCenter defaultCenter] addObserverForName:NSApplicationDidBecomeActiveNotification object:[NSApplication sharedApplication] queue:[NSOperationQueue mainQueue] usingBlock:^(NSNotification* Notification)
							{
								for (int32 Index = 0; Index < SavedWindowsOrder.Num(); Index++)
								{
									const FSavedWindowOrderInfo& SavedWindowLevel = SavedWindowsOrder[Index];
									NSWindow* Window = [NSApp windowWithWindowNumber:SavedWindowLevel.WindowNumber];
									if (Window)
									{
										[Window setLevel:SavedWindowLevel.Level];
									}
								}

								if (SavedWindowsOrder.Num() > 0)
								{
									[[NSApp windowWithWindowNumber:SavedWindowsOrder[0].WindowNumber] orderWindow:NSWindowAbove relativeTo:0];
									for (int32 Index = 1; Index < SavedWindowsOrder.Num(); Index++)
									{
										const FSavedWindowOrderInfo& SavedWindowLevel = SavedWindowsOrder[Index];
										NSWindow* Window = [NSApp windowWithWindowNumber:SavedWindowLevel.WindowNumber];
										if (Window)
										{
											[Window orderWindow:NSWindowBelow relativeTo:SavedWindowsOrder[Index - 1].WindowNumber];
										}
									}
								}

>>>>>>> 972e0610
								// If editor thread doesn't have the focus, don't suck up too much CPU time.
								if (GIsEditor)
								{
									// Boost our priority back to normal.
									struct sched_param Sched;
									FMemory::Memzero(&Sched, sizeof(struct sched_param));
									Sched.sched_priority = 15;
									pthread_setschedparam(pthread_self(), SCHED_RR, &Sched);
								}

								// app is active, allow sound
								FApp::SetVolumeMultiplier( 1.0f );
							}];

<<<<<<< HEAD
	AppDeactivationObserver = [[NSNotificationCenter defaultCenter] addObserverForName:NSApplicationDidResignActiveNotification object:[NSApplication sharedApplication] queue:[NSOperationQueue mainQueue] usingBlock:^(NSNotification* Notification){
									// Change modal window levels
									if (Windows.Num() > 0)
									{
										NSWindow* BaseWindow = nil;
										for( auto Window : Windows )
										{
											NSWindow* CocoaWindow = (NSWindow*)Window->GetOSWindowHandle();
											if ( CocoaWindow && Window->IsVisible() && [CocoaWindow level] == NSNormalWindowLevel )
											{
												BaseWindow = CocoaWindow;
											}
										}
										
										if (BaseWindow)
										{
											for( auto Window : Windows )
											{
												NSWindow* CocoaWindow = (NSWindow*)Window->GetOSWindowHandle();
												if ( CocoaWindow && Window->GetDefinition().IsModalWindow )
												{
													[CocoaWindow setLevel:NSNormalWindowLevel];
													[CocoaWindow orderWindow:NSWindowAbove relativeTo:[BaseWindow windowNumber]];
													BaseWindow = CocoaWindow;
												}
											}
										}
								   }

									CFRunLoopRunInMode(kCFRunLoopDefaultMode, 0, true);
							   
									// If editor thread doesn't have the focus, don't suck up too much CPU time.
									if( GIsEditor )
=======
	AppDeactivationObserver = [[NSNotificationCenter defaultCenter] addObserverForName:NSApplicationWillResignActiveNotification object:[NSApplication sharedApplication] queue:[NSOperationQueue mainQueue] usingBlock:^(NSNotification* Notification)
							{
								SavedWindowsOrder.Empty();

								NSArray* OrderedWindows = [NSApp orderedWindows];
								for (NSWindow* Window in OrderedWindows)
								{
									if ([Window isKindOfClass:[FCocoaWindow class]] && [Window isVisible] && ![Window hidesOnDeactivate])
>>>>>>> 972e0610
									{
										SavedWindowsOrder.Add(FSavedWindowOrderInfo([Window windowNumber], [Window level]));
										[Window setLevel:NSNormalWindowLevel];
									}
								}

								if (SavedWindowsOrder.Num() > 0)
								{
									[[NSApp windowWithWindowNumber:SavedWindowsOrder[0].WindowNumber] orderWindow:NSWindowAbove relativeTo:0];
									for (int32 Index = 1; Index < SavedWindowsOrder.Num(); Index++)
									{
										const FSavedWindowOrderInfo& SavedWindowLevel = SavedWindowsOrder[Index];
										NSWindow* Window = [NSApp windowWithWindowNumber:SavedWindowLevel.WindowNumber];
										if (Window)
										{
											[Window orderWindow:NSWindowBelow relativeTo:SavedWindowsOrder[Index - 1].WindowNumber];
										}
									}
								}

								// If editor thread doesn't have the focus, don't suck up too much CPU time.
								if (GIsEditor)
								{
									// Drop our priority to speed up whatever is in the foreground.
									struct sched_param Sched;
									FMemory::Memzero(&Sched, sizeof(struct sched_param));
									Sched.sched_priority = 5;
									pthread_setschedparam(pthread_self(), SCHED_RR, &Sched);

									// Sleep for a bit to not eat up all CPU time.
									FPlatformProcess::Sleep(0.005f);
								}

								// app is inactive, apply multiplier
								FApp::SetVolumeMultiplier(FApp::GetUnfocusedVolumeMultiplier());
							}];

	WorkspaceActivationObserver = [[[NSWorkspace sharedWorkspace] notificationCenter] addObserverForName:NSWorkspaceSessionDidBecomeActiveNotification object:[NSWorkspace sharedWorkspace] queue:[NSOperationQueue mainQueue] usingBlock:^(NSNotification* Notification){
									   bIsWorkspaceSessionActive = true;
								   }];

	WorkspaceDeactivationObserver = [[[NSWorkspace sharedWorkspace] notificationCenter] addObserverForName:NSWorkspaceSessionDidResignActiveNotification object:[NSWorkspace sharedWorkspace] queue:[NSOperationQueue mainQueue] usingBlock:^(NSNotification* Notification){
									   bIsWorkspaceSessionActive = false;
								   }];

#if WITH_EDITOR
	FMemory::MemZero(GestureUsage);
	LastGestureUsed = EGestureEvent::None;
#endif
}

FMacApplication::~FMacApplication()
{
	if(EventMonitor)
	{
		[NSEvent removeMonitor:EventMonitor];
		EventMonitor = nil;
	}
	
	if(AppActivationObserver)
	{
		[[NSNotificationCenter defaultCenter] removeObserver:AppActivationObserver];
		AppActivationObserver = nil;
	}
	
	if(AppDeactivationObserver)
	{
		[[NSNotificationCenter defaultCenter] removeObserver:AppDeactivationObserver];
		AppDeactivationObserver = nil;
	}
	
	if(WorkspaceActivationObserver)
	{
		[[NSNotificationCenter defaultCenter] removeObserver:WorkspaceActivationObserver];
		WorkspaceActivationObserver = nil;
	}

	if(WorkspaceDeactivationObserver)
	{
		[[NSNotificationCenter defaultCenter] removeObserver:WorkspaceDeactivationObserver];
		WorkspaceDeactivationObserver = nil;
	}

	CGDisplayRemoveReconfigurationCallback(FMacApplication::OnDisplayReconfiguration, this);
	if (MouseCaptureWindow)
	{
		[MouseCaptureWindow close];
		MouseCaptureWindow = NULL;
	}
	
	TextInputMethodSystem->Terminate();

	MacApplication = NULL;
}

TSharedRef< FGenericWindow > FMacApplication::MakeWindow()
{
	return FMacWindow::Make();
}

void FMacApplication::InitializeWindow( const TSharedRef< FGenericWindow >& InWindow, const TSharedRef< FGenericWindowDefinition >& InDefinition, const TSharedPtr< FGenericWindow >& InParent, const bool bShowImmediately )
{
	const TSharedRef< FMacWindow > Window = StaticCastSharedRef< FMacWindow >( InWindow );
	const TSharedPtr< FMacWindow > ParentWindow = StaticCastSharedPtr< FMacWindow >( InParent );

	Windows.Add( Window );
	Window->Initialize( this, InDefinition, ParentWindow, bShowImmediately );
}

void FMacApplication::SetMessageHandler( const TSharedRef< FGenericApplicationMessageHandler >& InMessageHandler )
{
	GenericApplication::SetMessageHandler( InMessageHandler );
	HIDInput->SetMessageHandler( InMessageHandler );
}

static TSharedPtr< FMacWindow > FindWindowByNSWindow( const TArray< TSharedRef< FMacWindow > >& WindowsToSearch, FCriticalSection* const Mutex, FCocoaWindow* const WindowHandle )
{
	FScopeLock Lock(Mutex);
	for (int32 WindowIndex=0; WindowIndex < WindowsToSearch.Num(); ++WindowIndex)
	{
		TSharedRef< FMacWindow > Window = WindowsToSearch[ WindowIndex ];
		if ( Window->GetWindowHandle() == WindowHandle )
		{
			return Window;
		}
	}

	return TSharedPtr< FMacWindow >( NULL );
}

void FMacApplication::ProcessEvent(FMacEvent const* const Event)
{
	// Must have an event
	check(Event);
	
	// Determine the type of the event to forward to the right handling routine
	NSEvent* AppKitEvent = Event->GetEvent();
	NSNotification* Notification = Event->GetNotification();

	if(AppKitEvent)
	{
		// Process a standard NSEvent as we always did
<<<<<<< HEAD
		TSharedPtr<FMacWindow> MacWindow = FindWindowByNSWindow(MacApplication->Windows, &MacApplication->WindowsMutex, Event->GetWindow());
		MacApplication->ProcessNSEvent(AppKitEvent, MacWindow, Event->GetMousePosition());
=======
		MacApplication->ProcessNSEvent(AppKitEvent);
>>>>>>> 972e0610
	}
	else if(Notification)
	{
		// Notifications need to mapped to the right handler function, that's no longer handled in the
		// call location.
		NSString* const NotificationName = [Notification name];
<<<<<<< HEAD
		FCocoaWindow* CocoaWindow = Event->GetWindow();
=======
		FCocoaWindow* CocoaWindow = [[Notification object] isKindOfClass:[FCocoaWindow class]] ? (FCocoaWindow*)[Notification object] : nullptr;
>>>>>>> 972e0610
		if (CocoaWindow)
		{
			if(NotificationName == NSWindowDidResizeNotification)
			{
				MacApplication->OnWindowDidResize( CocoaWindow );
			}
			else if(NotificationName == NSWindowDidEnterFullScreenNotification)
			{
				MacApplication->OnWindowDidResize( CocoaWindow );
			}
			else if(NotificationName == NSWindowDidExitFullScreenNotification)
			{
				MacApplication->OnWindowDidResize( CocoaWindow );
			}
			else if(NotificationName == NSWindowDidBecomeKeyNotification)
			{
				MacApplication->OnWindowDidBecomeKey( CocoaWindow );
			}
			else if(NotificationName == NSWindowDidResignKeyNotification)
			{
				MacApplication->OnWindowDidResignKey( CocoaWindow );
			}
			else if(NotificationName == NSWindowWillMoveNotification)
			{
				MacApplication->OnWindowWillMove( CocoaWindow );
			}
			else if(NotificationName == NSWindowDidMoveNotification)
			{
				MacApplication->OnWindowDidMove( CocoaWindow );
			}
			else if(NotificationName == NSWindowWillCloseNotification)
			{
				MacApplication->OnWindowDidClose( CocoaWindow );
			}
			else if(NotificationName == NSWindowRedrawContents)
			{
				MacApplication->OnWindowRedrawContents( CocoaWindow );
			}
			else if(NotificationName == NSWindowDraggingFinished)
			{
				MacApplication->OnWindowDraggingFinished();
			}
			else
			{
				check(false);
			}
		}
		else if ([[Notification object] conformsToProtocol:@protocol(NSDraggingInfo)])
		{
			CocoaWindow = (FCocoaWindow*)[(id<NSDraggingInfo>)[Notification object] draggingDestinationWindow];
			if(NotificationName == NSDraggingExited)
			{
				MacApplication->OnDragOut( CocoaWindow );
			}
			else if(NotificationName == NSDraggingUpdated)
			{
				MacApplication->OnDragOver( CocoaWindow );
			}
			else if(NotificationName == NSPrepareForDragOperation)
			{
				MacApplication->OnDragEnter( CocoaWindow, [(id < NSDraggingInfo >)[Notification object] draggingPasteboard] );
			}
			else if(NotificationName == NSPerformDragOperation)
			{
				MacApplication->OnDragDrop( CocoaWindow );
			}
			else
			{
				check(false);
			}
		}
	}
	
	// We are responsible for deallocating the event
	delete Event;
}

void FMacApplication::PumpMessages( const float TimeDelta )
{
	FPlatformMisc::PumpMessages( true );
}

void FMacApplication::OnWindowDraggingFinished()
{
	if( DraggedWindow )
	{
		SCOPED_AUTORELEASE_POOL;
		DraggedWindow = NULL;
	}
}

bool FMacApplication::IsWindowMovable(FCocoaWindow* Win, bool* OutMovableByBackground)
{
	if(OutMovableByBackground)
	{
		*OutMovableByBackground = false;
	}

	FCocoaWindow* NativeWindow = (FCocoaWindow*)Win;
	TSharedPtr< FMacWindow > CurrentEventWindow = FindWindowByNSWindow( Windows, &WindowsMutex, NativeWindow );
	if( CurrentEventWindow.IsValid() )
	{
		const FVector2D CursorPos = static_cast<FMacCursor*>( Cursor.Get() )->GetPosition();
		const int32 LocalMouseX = CursorPos.X - CurrentEventWindow->PositionX;
		const int32 LocalMouseY = CursorPos.Y - CurrentEventWindow->PositionY;
		
		const EWindowZone::Type Zone = MessageHandler->GetWindowZoneForPoint( CurrentEventWindow.ToSharedRef(), LocalMouseX, LocalMouseY );
		bool IsMouseOverTitleBar = Zone == EWindowZone::TitleBar;
		switch(Zone)
		{
			case EWindowZone::NotInWindow:
			case EWindowZone::TopLeftBorder:
			case EWindowZone::TopBorder:
			case EWindowZone::TopRightBorder:
			case EWindowZone::LeftBorder:
			case EWindowZone::RightBorder:
			case EWindowZone::BottomLeftBorder:
			case EWindowZone::BottomBorder:
			case EWindowZone::BottomRightBorder:
				return true;
			case EWindowZone::TitleBar:
				if(OutMovableByBackground)
				{
					*OutMovableByBackground = true;
				}
				return true;
			case EWindowZone::ClientArea:
			case EWindowZone::MinimizeButton:
			case EWindowZone::MaximizeButton:
			case EWindowZone::CloseButton:
			case EWindowZone::SysMenu:
			default:
				return false;
		}
	}
	return true;
}

void FMacApplication::HandleModifierChange(NSUInteger NewModifierFlags, NSUInteger FlagsShift, NSUInteger UE4Shift, EMacModifierKeys TranslatedCode)
{
	bool CurrentPressed = (CurrentModifierFlags & FlagsShift) != 0;
	bool NewPressed = (NewModifierFlags & FlagsShift) != 0;
	if(CurrentPressed != NewPressed)
	{
		if( NewPressed )
		{
			ModifierKeysFlags |= 1 << UE4Shift;
			MessageHandler->OnKeyDown( TranslatedCode, 0, false );
		}
		else
		{
			ModifierKeysFlags &= ~(1 << UE4Shift);
			MessageHandler->OnKeyUp( TranslatedCode, 0, false );
		}
	}
}

void FMacApplication::ProcessNSEvent(NSEvent* const Event)
{
	SCOPED_AUTORELEASE_POOL;

	const bool bWasProcessingNSEvent = bIsProcessingNSEvent; // This function can be called recursively
	bIsProcessingNSEvent = true;

	if (CurrentModifierFlags != [Event modifierFlags])
	{
		NSUInteger ModifierFlags = [Event modifierFlags];

		HandleModifierChange(ModifierFlags, (1<<4), 7, MMK_RightCommand);
		HandleModifierChange(ModifierFlags, (1<<3), 6, MMK_LeftCommand);
		HandleModifierChange(ModifierFlags, (1<<1), 0, MMK_LeftShift);
		HandleModifierChange(ModifierFlags, (1<<16), 8, MMK_CapsLock);
		HandleModifierChange(ModifierFlags, (1<<5), 4, MMK_LeftAlt);
		HandleModifierChange(ModifierFlags, (1<<0), 2, MMK_LeftControl);
		HandleModifierChange(ModifierFlags, (1<<2), 1, MMK_RightShift);
		HandleModifierChange(ModifierFlags, (1<<6), 5, MMK_RightAlt);
		HandleModifierChange(ModifierFlags, (1<<13), 3, MMK_RightControl);

<<<<<<< HEAD
	const bool bWasProcessingNSEvent = bIsProcessingNSEvent; // ProcessNSEvent can be called recursively
	bIsProcessingNSEvent = true;

	if( CurrentModifierFlags != [Event modifierFlags] )
	{
		NSUInteger ModifierFlags = [Event modifierFlags];
		
		HandleModifierChange(CurrentEventWindow, ModifierFlags, (1<<4), 7, MMK_RightCommand);
		HandleModifierChange(CurrentEventWindow, ModifierFlags, (1<<3), 6, MMK_LeftCommand);
		HandleModifierChange(CurrentEventWindow, ModifierFlags, (1<<1), 0, MMK_LeftShift);
		HandleModifierChange(CurrentEventWindow, ModifierFlags, (1<<16), 8, MMK_CapsLock);
		HandleModifierChange(CurrentEventWindow, ModifierFlags, (1<<5), 4, MMK_LeftAlt);
		HandleModifierChange(CurrentEventWindow, ModifierFlags, (1<<0), 2, MMK_LeftControl);
		HandleModifierChange(CurrentEventWindow, ModifierFlags, (1<<2), 1, MMK_RightShift);
		HandleModifierChange(CurrentEventWindow, ModifierFlags, (1<<6), 5, MMK_RightAlt);
		HandleModifierChange(CurrentEventWindow, ModifierFlags, (1<<13), 3, MMK_RightControl);
		
=======
>>>>>>> 972e0610
		CurrentModifierFlags = ModifierFlags;
	}

	FCocoaWindow* NativeWindow = FindEventWindow(Event);
	TSharedPtr<FMacWindow> CurrentEventWindow = FindWindowByNSWindow(MacApplication->Windows, &MacApplication->WindowsMutex, NativeWindow);

	const NSEventType EventType = [Event type];
	switch (EventType)
	{
		case NSMouseMoved:
		case NSLeftMouseDragged:
		case NSRightMouseDragged:
		case NSOtherMouseDragged:
		{
			if (CurrentEventWindow.IsValid() && CurrentEventWindow->IsRegularWindow())
			{
				bool IsMouseOverTitleBar = false;
				const bool IsMovable = IsWindowMovable(NativeWindow, &IsMouseOverTitleBar);
				[NativeWindow setMovable:IsMovable];
				[NativeWindow setMovableByWindowBackground:IsMouseOverTitleBar];
			}

			FMacCursor* MacCursor = (FMacCursor*)Cursor.Get();

			// Cocoa does not update NSWindow's frame until user stops dragging the window, so while window is being dragged, we calculate
			// its position based on mouse move delta
			if (CurrentEventWindow.IsValid() && DraggedWindow && DraggedWindow == NativeWindow)
			{
				const int32 X = FMath::TruncToInt(CurrentEventWindow->PositionX + [Event deltaX]);
				const int32 Y = FMath::TruncToInt(CurrentEventWindow->PositionY + [Event deltaY]);
				CurrentEventWindow->PositionX = X;
				CurrentEventWindow->PositionY = Y;
				MessageHandler->OnMovedWindow(CurrentEventWindow.ToSharedRef(), X, Y);
			}

			if (bUsingHighPrecisionMouseInput)
			{
				// Under OS X we disassociate the cursor and mouse position during hi-precision mouse input.
				// The game snaps the mouse cursor back to the starting point when this is disabled, which
				// accumulates mouse delta that we want to ignore.
				const FVector2D AccumDelta = MacCursor->GetMouseWarpDelta(true);

				// Find the screen the cursor is currently on.
				NSEnumerator *ScreenEnumerator = [[NSScreen screens] objectEnumerator];
				NSScreen *Screen;
				while ((Screen = [ScreenEnumerator nextObject]) && !NSMouseInRect(NSMakePoint(HighPrecisionMousePos.X, HighPrecisionMousePos.Y), Screen.frame, NO))
					;

				// Clamp to no more than the reported delta - a single event of no mouse movement won't be noticed
				// but going in the wrong direction will.
				const FVector2D FullDelta([Event deltaX], [Event deltaY]);
				const FVector2D WarpDelta(FMath::Abs(AccumDelta.X)<FMath::Abs(FullDelta.X) ? AccumDelta.X : FullDelta.X, FMath::Abs(AccumDelta.Y)<FMath::Abs(FullDelta.Y) ? AccumDelta.Y : FullDelta.Y);

				FVector2D Delta = ((FullDelta - WarpDelta) / 2.f) * MacCursor->GetMouseScaling();

				HighPrecisionMousePos = MacCursor->GetPosition() + Delta;
				MacCursor->UpdateCursorClipping(HighPrecisionMousePos);

				// Clamp to the current screen and avoid the menu bar and dock to prevent popups and other
				// assorted potential for mouse abuse.
				NSRect VisibleFrame = [Screen visibleFrame];
				// Avoid the menu bar & dock disclosure borders at the top & bottom of fullscreen windows
				if (CurrentEventWindow.IsValid() && CurrentEventWindow->GetWindowMode() != EWindowMode::Windowed)
				{
					VisibleFrame.origin.y += 5;
					VisibleFrame.size.height -= 10;
				}
				NSRect FullFrame = [Screen frame];
				VisibleFrame.origin.y = (FullFrame.origin.y+FullFrame.size.height) - (VisibleFrame.origin.y + VisibleFrame.size.height);

				HighPrecisionMousePos.X = FMath::Clamp(HighPrecisionMousePos.X / MacCursor->GetMouseScaling().X, (float)VisibleFrame.origin.x, (float)(VisibleFrame.origin.x + VisibleFrame.size.width)-1.f);
				HighPrecisionMousePos.Y = FMath::Clamp(HighPrecisionMousePos.Y / MacCursor->GetMouseScaling().Y, (float)VisibleFrame.origin.y, (float)(VisibleFrame.origin.y + VisibleFrame.size.height)-1.f);

				MacCursor->WarpCursor(HighPrecisionMousePos.X, HighPrecisionMousePos.Y);
				MessageHandler->OnRawMouseMove(Delta.X, Delta.Y);
			}
			else
			{
				NSPoint CursorPos = [Event locationInWindow];
				if ([Event window])
				{
					CursorPos.x += [Event window].frame.origin.x;
					CursorPos.y += [Event window].frame.origin.y;
				}
				CursorPos.y--; // The y coordinate in the point returned by locationInWindow starts from a base of 1
				const FVector2D MousePosition = FVector2D(CursorPos.x, FPlatformMisc::ConvertSlateYPositionToCocoa(CursorPos.y));
				FVector2D CurrentPosition = MousePosition * MacCursor->GetMouseScaling();
				if (MacCursor->UpdateCursorClipping(CurrentPosition))
				{
					MacCursor->SetPosition(CurrentPosition.X, CurrentPosition.Y);
				}
				else
				{
					MacCursor->UpdateCurrentPosition(MousePosition);
				}
				MessageHandler->OnMouseMove();
			}

			if (CurrentEventWindow.IsValid() && !DraggedWindow && !GetCapture())
			{
				MessageHandler->OnCursorSet();
			}
			break;
		}

		case NSLeftMouseDown:
		case NSRightMouseDown:
		case NSOtherMouseDown:
		{
			EMouseButtons::Type Button = [Event type] == NSLeftMouseDown ? EMouseButtons::Left : EMouseButtons::Right;
			if ([Event type] == NSOtherMouseDown)
			{
				switch ([Event buttonNumber])
				{
					case 2:
						Button = EMouseButtons::Middle;
						break;

					case 3:
						Button = EMouseButtons::Thumb01;
						break;

					case 4:
						Button = EMouseButtons::Thumb02;
						break;
				}
			}

			if (CurrentEventWindow.IsValid())
			{
				if (Button == LastPressedMouseButton && ([Event clickCount] % 2) == 0)
				{
					MessageHandler->OnMouseDoubleClick(CurrentEventWindow, Button);
				}
				else
				{
					MessageHandler->OnMouseDown(CurrentEventWindow, Button);
				}

				if (!DraggedWindow && !GetCapture())
				{
					MessageHandler->OnCursorSet();
				}
			}

			LastPressedMouseButton = Button;

			break;
		}

		case NSLeftMouseUp:
		case NSRightMouseUp:
		case NSOtherMouseUp:
		{
			EMouseButtons::Type Button = [Event type] == NSLeftMouseUp ? EMouseButtons::Left : EMouseButtons::Right;
			if ([Event type] == NSOtherMouseUp)
			{
				switch ([Event buttonNumber])
				{
					case 2:
						Button = EMouseButtons::Middle;
						break;

					case 3:
						Button = EMouseButtons::Thumb01;
						break;

					case 4:
						Button = EMouseButtons::Thumb02;
						break;
				}
			}

			MessageHandler->OnMouseUp(Button);

			if (CurrentEventWindow.IsValid() && !DraggedWindow && !GetCapture())
			{
				MessageHandler->OnCursorSet();
			}
<<<<<<< HEAD
=======

>>>>>>> 972e0610
			FPlatformMisc::bChachedMacMenuStateNeedsUpdate = true;
			break;
		}

		case NSScrollWheel:
		{
			const float DeltaX = ([Event modifierFlags] & NSShiftKeyMask) ? [Event deltaY] : [Event deltaX];
			const float DeltaY = ([Event modifierFlags] & NSShiftKeyMask) ? [Event deltaX] : [Event deltaY];

			NSEventPhase Phase = [Event phase];

			if ([Event momentumPhase] != NSEventPhaseNone || [Event phase] != NSEventPhaseNone)
			{
				const bool bInverted = [Event isDirectionInvertedFromDevice];

				const FVector2D ScrollDelta([Event scrollingDeltaX], [Event scrollingDeltaY]);

				// This is actually a scroll gesture from trackpad
				MessageHandler->OnTouchGesture(EGestureEvent::Scroll, bInverted ? -ScrollDelta : ScrollDelta, DeltaY);
				RecordUsage(EGestureEvent::Scroll);
			}
			else
			{
				MessageHandler->OnMouseWheel(DeltaY);
			}

			if (CurrentEventWindow.IsValid() && !DraggedWindow && !GetCapture())
			{
				MessageHandler->OnCursorSet();
			}
			break;
		}

		case NSEventTypeMagnify:
		{
			MessageHandler->OnTouchGesture(EGestureEvent::Magnify, FVector2D([Event magnification], [Event magnification]), 0);
			RecordUsage(EGestureEvent::Magnify);
			break;
		}

		case NSEventTypeSwipe:
		{
			MessageHandler->OnTouchGesture(EGestureEvent::Swipe, FVector2D([Event deltaX], [Event deltaY]), 0);
			RecordUsage(EGestureEvent::Swipe);
			break;
		}

		case NSEventTypeRotate:
		{
			MessageHandler->OnTouchGesture(EGestureEvent::Rotate, FVector2D([Event rotation], [Event rotation]), 0);
			RecordUsage(EGestureEvent::Rotate);
			break;
		}

		case NSEventTypeBeginGesture:
		{
			MessageHandler->OnBeginGesture();
			break;
		}

		case NSEventTypeEndGesture:
		{
			MessageHandler->OnEndGesture();
#if WITH_EDITOR
			LastGestureUsed = EGestureEvent::None;
#endif
			break;
		}

		case NSKeyDown:
		{
			NSString *Characters = [Event characters];
			bool bHandled = false;
<<<<<<< HEAD
			if( !bSystemModalMode && [Characters length] && CurrentEventWindow.IsValid() )
			{
				bHandled = CurrentEventWindow->OnIMKKeyDown(Event);
				if(!bHandled)
=======
			if (!bSystemModalMode && [Characters length] && CurrentEventWindow.IsValid())
			{
				bHandled = CurrentEventWindow->OnIMKKeyDown(Event);
				if (!bHandled)
>>>>>>> 972e0610
				{
					const bool IsRepeat = [Event isARepeat];
					const TCHAR Character = ConvertChar([Characters characterAtIndex:0]);
					const TCHAR CharCode = [[Event charactersIgnoringModifiers] characterAtIndex:0];
					const uint32 KeyCode = [Event keyCode];
<<<<<<< HEAD
					const bool IsPrintable = IsPrintableKey( Character );
					
					bHandled = MessageHandler->OnKeyDown( KeyCode, TranslateCharCode( CharCode, KeyCode ), IsRepeat );
					
=======
					const bool IsPrintable = IsPrintableKey(Character);

					bHandled = MessageHandler->OnKeyDown(KeyCode, TranslateCharCode(CharCode, KeyCode), IsRepeat);

>>>>>>> 972e0610
					// First KeyDown, then KeyChar. This is important, as in-game console ignores first character otherwise
					bool bCmdKeyPressed = [Event modifierFlags] & 0x18;
					if (!bCmdKeyPressed && IsPrintable)
					{
						MessageHandler->OnKeyChar(Character, IsRepeat);
					}
				}
			}
			if (bHandled)
			{
				FCocoaMenu* MainMenu = [[NSApp mainMenu] isKindOfClass:[FCocoaMenu class]] ? (FCocoaMenu*)[NSApp mainMenu]: nil;
<<<<<<< HEAD
				if ( MainMenu )
=======
				if (MainMenu)
>>>>>>> 972e0610
				{
					MainThreadCall(^{ [MainMenu highlightKeyEquivalent:Event]; }, NSDefaultRunLoopMode, true);
				}
			}
			else
			{
				ResendEvent(Event);
			}
			break;
		}

		case NSKeyUp:
		{
			NSString *Characters = [Event characters];
			bool bHandled = false;
<<<<<<< HEAD
			if( !bSystemModalMode && [Characters length] && CurrentEventWindow.IsValid() )
=======
			if (!bSystemModalMode && [Characters length])
>>>>>>> 972e0610
			{
				const bool IsRepeat = [Event isARepeat];
				const TCHAR Character = ConvertChar([Characters characterAtIndex:0]);
				const TCHAR CharCode = [[Event charactersIgnoringModifiers] characterAtIndex:0];
				const uint32 KeyCode = [Event keyCode];
				const bool IsPrintable = IsPrintableKey(Character);

<<<<<<< HEAD
				bHandled = MessageHandler->OnKeyUp( KeyCode, TranslateCharCode( CharCode, KeyCode ), IsRepeat );
			}
			if (!bHandled)
			{
				ResendEvent(Event);
			}
=======
				bHandled = MessageHandler->OnKeyUp(KeyCode, TranslateCharCode(CharCode, KeyCode), IsRepeat);
			}
			if (!bHandled)
			{
				ResendEvent(Event);
			}
>>>>>>> 972e0610
			FPlatformMisc::bChachedMacMenuStateNeedsUpdate = true;
			break;
		}
	}

	bIsProcessingNSEvent = bWasProcessingNSEvent;
}

void FMacApplication::ResendEvent(NSEvent* Event)
{
	MainThreadCall(^{
		NSEvent* Wrapper = [NSEvent otherEventWithType:NSApplicationDefined location:[Event locationInWindow] modifierFlags:[Event modifierFlags] timestamp:[Event timestamp] windowNumber:[Event windowNumber] context:[Event context] subtype:FMacApplication::ResentEvent data1:(NSInteger)Event data2:0];
		
		[NSApp sendEvent:Wrapper];
	}, NSDefaultRunLoopMode, true);
}

void FMacApplication::ResendEvent(NSEvent* Event)
{
	MainThreadCall(^{
		NSEvent* Wrapper = [NSEvent otherEventWithType:NSApplicationDefined location:[Event locationInWindow] modifierFlags:[Event modifierFlags] timestamp:[Event timestamp] windowNumber:[Event windowNumber] context:[Event context] subtype:FMacApplication::ResentEvent data1:(NSInteger)Event data2:0];
		
		[NSApp sendEvent:Wrapper];
	}, NSDefaultRunLoopMode, true);
}

FCocoaWindow* FMacApplication::FindEventWindow( NSEvent* Event )
{
	SCOPED_AUTORELEASE_POOL;

	bool IsMouseEvent = false;
	switch ([Event type])
	{
		case NSMouseMoved:
		case NSLeftMouseDragged:
		case NSRightMouseDragged:
		case NSOtherMouseDragged:
		case NSLeftMouseDown:
		case NSRightMouseDown:
		case NSOtherMouseDown:
		case NSLeftMouseUp:
		case NSRightMouseUp:
		case NSOtherMouseUp:
		case NSScrollWheel:
			IsMouseEvent = true;
			break;
	}

	FCocoaWindow* EventWindow = (FCocoaWindow*)[Event window];

	if ([Event type] == NSMouseMoved)
	{
		// Ignore windows owned by other applications
		NSInteger WindowNumber = [NSWindow windowNumberAtPoint:[NSEvent mouseLocation] belowWindowWithWindowNumber:0];
		if ([NSApp windowWithWindowNumber:WindowNumber] == NULL)
		{
			return NULL;
		}
	}

	if( IsMouseEvent )
	{
		if( DraggedWindow )
		{
			EventWindow = DraggedWindow;
		}
		else if( MouseCaptureWindow && MouseCaptureWindow == [Event window] && [MouseCaptureWindow targetWindow] )
		{
			EventWindow = [MouseCaptureWindow targetWindow];
		}
		else
		{
			NSPoint CursorPos = [Event locationInWindow];
			if ([Event window])
			{
				CursorPos.x += [Event window].frame.origin.x;
				CursorPos.y += [Event window].frame.origin.y;
			}
			CursorPos.y--; // The y coordinate in the point returned by locationInWindow starts from a base of 1
			TSharedPtr<FMacWindow> WindowUnderCursor = LocateWindowUnderCursor(CursorPos);
			if (WindowUnderCursor.IsValid())
			{
				EventWindow = WindowUnderCursor->GetWindowHandle();
			}
		}
	}

	return EventWindow;
}

TSharedPtr<FMacWindow> FMacApplication::LocateWindowUnderCursor( const NSPoint Position )
{
	NSScreen* MouseScreen = nil;
	if ([NSScreen screensHaveSeparateSpaces])
	{
		// New default mode which uses a separate Space per display
		// Find the screen the cursor is currently on so we can ignore invisible window regions.
		NSEnumerator* ScreenEnumerator = [[NSScreen screens] objectEnumerator];
		while ((MouseScreen = [ScreenEnumerator nextObject]) && !NSMouseInRect(Position, MouseScreen.frame, NO))
			;
	}

	NSArray* AllWindows = [NSApp orderedWindows];
	for (int32 Index = 0; Index < [AllWindows count]; Index++)
	{
		NSWindow* NativeWindow = (NSWindow*)[AllWindows objectAtIndex: Index];
		if ([NativeWindow isMiniaturized] || ![NativeWindow isVisible] || ![NativeWindow isOnActiveSpace] || ![NativeWindow isKindOfClass: [FCocoaWindow class]])
		{
			continue;
		}

        NSRect VisibleFrame = [NativeWindow frame];
#if WITH_EDITOR
        if(MouseScreen != nil)
        {
            VisibleFrame = NSIntersectionRect([MouseScreen frame], VisibleFrame);
        }
#endif

		if (NSPointInRect(Position, VisibleFrame))
		{
			TSharedPtr<FMacWindow> MacWindow = FindWindowByNSWindow(Windows, &WindowsMutex, (FCocoaWindow*)NativeWindow);
			return MacWindow;
		}
	}

	return NULL;
}

void FMacApplication::PollGameDeviceState( const float TimeDelta )
{
	// Poll game device state and send new events
	HIDInput->SendControllerEvents();
}

void FMacApplication::SetCapture( const TSharedPtr< FGenericWindow >& InWindow )
{
	bIsMouseCaptureEnabled = InWindow.IsValid();
	UpdateMouseCaptureWindow( bIsMouseCaptureEnabled ? ((FMacWindow*)InWindow.Get())->GetWindowHandle() : NULL );
}

void* FMacApplication::GetCapture( void ) const
{
	return ( bIsMouseCaptureEnabled && MouseCaptureWindow ) ? [MouseCaptureWindow targetWindow] : NULL;
}

void FMacApplication::UseMouseCaptureWindow( bool bUseMouseCaptureWindow )
{
	bIsMouseCaptureEnabled = bUseMouseCaptureWindow;
	if(bUseMouseCaptureWindow)
	{
		// Bring the mouse capture window to front
		if(MouseCaptureWindow)
		{
			[MouseCaptureWindow orderFront: nil];
		}
	}
	else
	{
		if(MouseCaptureWindow)
		{
			[MouseCaptureWindow orderOut: nil];
		}
	}
}

void FMacApplication::UpdateMouseCaptureWindow( FCocoaWindow* TargetWindow )
{
	SCOPED_AUTORELEASE_POOL;

	// To prevent mouse events to get passed to the Dock or top menu bar, we create a transparent, full screen window above everything.
	// This assures that only the editor (and with that, its active window) gets the mouse events while mouse capture is active.

	const bool bEnable = bIsMouseCaptureEnabled || bIsMouseCursorLocked;

	if( bEnable )
	{
		if( !TargetWindow )
		{
			if( [MouseCaptureWindow targetWindow] )
			{
				TargetWindow = [MouseCaptureWindow targetWindow];
			}
			else if( [[NSApp keyWindow] isKindOfClass: [FCocoaWindow class]] )
			{
				TargetWindow = (FCocoaWindow*)[NSApp keyWindow];
			}
		}

		if( !MouseCaptureWindow )
		{
			MouseCaptureWindow = [[FMouseCaptureWindow alloc] initWithTargetWindow: TargetWindow];
			check(MouseCaptureWindow);
		}
		else
		{
			[MouseCaptureWindow setTargetWindow: TargetWindow];
		}

		// Bring the mouse capture window to front
		[MouseCaptureWindow orderFront: nil];
	}
	else
	{
		// Hide the mouse capture window
		if( MouseCaptureWindow )
		{
			[MouseCaptureWindow orderOut: nil];
			[MouseCaptureWindow setTargetWindow: NULL];
		}
	}
}

void FMacApplication::SetHighPrecisionMouseMode( const bool Enable, const TSharedPtr< FGenericWindow >& InWindow )
{
	bUsingHighPrecisionMouseInput = Enable;
	HighPrecisionMousePos = static_cast<FMacCursor*>( Cursor.Get() )->GetPosition();
	static_cast<FMacCursor*>( Cursor.Get() )->AssociateMouseAndCursorPosition( !Enable );
}

FModifierKeysState FMacApplication::GetModifierKeys() const
{
	uint32 CurrentFlags = ModifierKeysFlags;

	const bool bIsLeftShiftDown			= ( CurrentFlags & ( 1 << 0 ) ) != 0;
	const bool bIsRightShiftDown		= ( CurrentFlags & ( 1 << 1 ) ) != 0;
	const bool bIsLeftControlDown		= ( CurrentFlags & ( 1 << 6 ) ) != 0; // Mac pretends the Command key is Control
	const bool bIsRightControlDown		= ( CurrentFlags & ( 1 << 7 ) ) != 0; // Mac pretends the Command key is Control
	const bool bIsLeftAltDown			= ( CurrentFlags & ( 1 << 4 ) ) != 0;
	const bool bIsRightAltDown			= ( CurrentFlags & ( 1 << 5 ) ) != 0;
	const bool bIsLeftCommandDown		= ( CurrentFlags & ( 1 << 2 ) ) != 0; // Mac pretends the Control key is Command
	const bool bIsRightCommandDown		= ( CurrentFlags & ( 1 << 3 ) ) != 0; // Mac pretends the Control key is Command
	const bool bAreCapsLocked           = ( CurrentFlags & ( 1 << 8 ) ) != 0; 

	return FModifierKeysState(bIsLeftShiftDown, bIsRightShiftDown, bIsLeftControlDown, bIsRightControlDown, bIsLeftAltDown, bIsRightAltDown, bIsLeftCommandDown, bIsRightCommandDown, bAreCapsLocked);
}

FPlatformRect FMacApplication::GetWorkArea( const FPlatformRect& CurrentWindow ) const
{
	SCOPED_AUTORELEASE_POOL;

	NSScreen* Screen = FindScreenByPoint( CurrentWindow.Left, CurrentWindow.Top );

	const int32 ScreenHeight = FMath::TruncToInt([Screen frame].size.height);
	const NSRect VisibleFrame = [Screen visibleFrame];
	
	NSArray* AllScreens = [NSScreen screens];
	NSScreen* PrimaryScreen = (NSScreen*)[AllScreens objectAtIndex: 0];
	NSRect PrimaryFrame = [PrimaryScreen frame];

	FPlatformRect WorkArea;
	WorkArea.Left = VisibleFrame.origin.x;
	WorkArea.Top = (PrimaryFrame.origin.y + PrimaryFrame.size.height) - (VisibleFrame.origin.y + VisibleFrame.size.height);
	WorkArea.Right = WorkArea.Left + VisibleFrame.size.width;
	WorkArea.Bottom = WorkArea.Top + VisibleFrame.size.height;

	return WorkArea;
}

NSScreen* FMacApplication::FindScreenByPoint( int32 X, int32 Y ) const
{
	NSPoint Point = {0};
	Point.x = X;
	Point.y = FPlatformMisc::ConvertSlateYPositionToCocoa(Y);
	
	NSArray* AllScreens = [NSScreen screens];
	NSScreen* TargetScreen = [AllScreens objectAtIndex: 0];
	for(NSScreen* Screen in AllScreens)
	{
		if(Screen && NSPointInRect(Point, [Screen frame]))
		{
			TargetScreen = Screen;
			break;
		}
	}

	return TargetScreen;
}

void FDisplayMetrics::GetDisplayMetrics(FDisplayMetrics& OutDisplayMetrics)
{
	SCOPED_AUTORELEASE_POOL;

	NSArray* AllScreens = [NSScreen screens];
	NSScreen* PrimaryScreen = (NSScreen*)[AllScreens objectAtIndex: 0];

	NSRect ScreenFrame = [PrimaryScreen frame];
	NSRect VisibleFrame = [PrimaryScreen visibleFrame];

	// Total screen size of the primary monitor
	OutDisplayMetrics.PrimaryDisplayWidth = ScreenFrame.size.width;
	OutDisplayMetrics.PrimaryDisplayHeight = ScreenFrame.size.height;

	// Virtual desktop area
	NSRect WholeWorkspace = {{0,0},{0,0}};
	for (NSScreen* Screen in AllScreens)
	{
		if (Screen)
		{
			WholeWorkspace = NSUnionRect(WholeWorkspace, [Screen frame]);
		}
	}
	OutDisplayMetrics.VirtualDisplayRect.Left = WholeWorkspace.origin.x;
	OutDisplayMetrics.VirtualDisplayRect.Top = FMath::Min((ScreenFrame.size.height - (WholeWorkspace.origin.y + WholeWorkspace.size.height)), 0.0);
	OutDisplayMetrics.VirtualDisplayRect.Right = WholeWorkspace.origin.x + WholeWorkspace.size.width;
	OutDisplayMetrics.VirtualDisplayRect.Bottom = WholeWorkspace.size.height + OutDisplayMetrics.VirtualDisplayRect.Top;
	
	// Get the screen rect of the primary monitor, excluding taskbar etc.
	OutDisplayMetrics.PrimaryDisplayWorkAreaRect.Left = VisibleFrame.origin.x;
	OutDisplayMetrics.PrimaryDisplayWorkAreaRect.Top = ScreenFrame.size.height - (VisibleFrame.origin.y + VisibleFrame.size.height);
	OutDisplayMetrics.PrimaryDisplayWorkAreaRect.Right = VisibleFrame.origin.x + VisibleFrame.size.width;
	OutDisplayMetrics.PrimaryDisplayWorkAreaRect.Bottom = OutDisplayMetrics.PrimaryDisplayWorkAreaRect.Top + VisibleFrame.size.height;
}

void FMacApplication::OnDragEnter(FCocoaWindow* Window, NSPasteboard* Pasteboard)
{
	SCOPED_AUTORELEASE_POOL;

	TSharedPtr< FMacWindow > EventWindow = FindWindowByNSWindow(Windows, &WindowsMutex, Window);
	if (!EventWindow.IsValid())
	{
		return;
	}

	// Decipher the pasteboard data
	const bool bHaveText = [[Pasteboard types] containsObject:NSPasteboardTypeString];
	const bool bHaveFiles = [[Pasteboard types] containsObject:NSFilenamesPboardType];

	if (bHaveFiles)
	{
		TArray<FString> FileList;

		NSArray *Files = [Pasteboard propertyListForType:NSFilenamesPboardType];
		for (int32 Index = 0; Index < [Files count]; Index++)
		{
			NSString* FilePath = [Files objectAtIndex: Index];
			const FString ListElement = FString([FilePath fileSystemRepresentation]);
			FileList.Add(ListElement);
		}

		MessageHandler->OnDragEnterFiles(EventWindow.ToSharedRef(), FileList);
	}
	else if (bHaveText)
	{
		NSString* Text = [Pasteboard stringForType:NSPasteboardTypeString];
		MessageHandler->OnDragEnterText(EventWindow.ToSharedRef(), FString(Text));
	}
}

void FMacApplication::OnDragOver( FCocoaWindow* Window )
{
	TSharedPtr< FMacWindow > EventWindow = FindWindowByNSWindow( Windows, &WindowsMutex, Window );
	if( EventWindow.IsValid() )
	{
		MessageHandler->OnDragOver( EventWindow.ToSharedRef() );
	}
}

void FMacApplication::OnDragOut( FCocoaWindow* Window )
{
	TSharedPtr< FMacWindow > EventWindow = FindWindowByNSWindow( Windows, &WindowsMutex, Window );
	if( EventWindow.IsValid() )
	{
		MessageHandler->OnDragLeave( EventWindow.ToSharedRef() );
	}
}

void FMacApplication::OnDragDrop( FCocoaWindow* Window )
{
	TSharedPtr< FMacWindow > EventWindow = FindWindowByNSWindow( Windows, &WindowsMutex, Window );
	if( EventWindow.IsValid() )
	{
		MessageHandler->OnDragDrop( EventWindow.ToSharedRef() );
	}
}

void FMacApplication::OnWindowDidBecomeKey( FCocoaWindow* Window )
{
	TSharedPtr< FMacWindow > EventWindow = FindWindowByNSWindow( Windows, &WindowsMutex, Window );
	if( EventWindow.IsValid() )
	{
		MessageHandler->OnWindowActivationChanged( EventWindow.ToSharedRef(), EWindowActivation::Activate );
		KeyWindows.Add( EventWindow.ToSharedRef() );
	}
}

void FMacApplication::OnWindowDidResignKey( FCocoaWindow* Window )
{
	TSharedPtr< FMacWindow > EventWindow = FindWindowByNSWindow( Windows, &WindowsMutex, Window );
	if( EventWindow.IsValid() )
	{
		MessageHandler->OnWindowActivationChanged( EventWindow.ToSharedRef(), EWindowActivation::Deactivate );
	}
}

void FMacApplication::OnWindowWillMove( FCocoaWindow* Window )
{
	SCOPED_AUTORELEASE_POOL;

	DraggedWindow = Window;
}

void FMacApplication::OnWindowDidMove( FCocoaWindow* Window )
{
	SCOPED_AUTORELEASE_POOL;

	NSRect WindowFrame = (Window.bDeferSetFrame || Window.bDeferSetOrigin) ? Window.DeferFrame : [Window frame];
	NSRect OpenGLFrame = [Window openGLFrame];
	
	const int32 X = (int32)WindowFrame.origin.x;
	const int32 Y = ([Window windowMode] != EWindowMode::Fullscreen) ? FPlatformMisc::ConvertSlateYPositionToCocoa( (int32)WindowFrame.origin.y ) - OpenGLFrame.size.height + 1 : 0;
	
	TSharedPtr< FMacWindow > EventWindow = FindWindowByNSWindow( Windows, &WindowsMutex, Window );
	if( EventWindow.IsValid() )
	{
		MessageHandler->OnMovedWindow( EventWindow.ToSharedRef(), X, Y );
		EventWindow->PositionX = X;
		EventWindow->PositionY = Y;
	}
}

void FMacApplication::OnWindowDidResize( FCocoaWindow* Window )
{
	SCOPED_AUTORELEASE_POOL;

	OnWindowDidMove( Window );
	
	TSharedPtr< FMacWindow > EventWindow = FindWindowByNSWindow( Windows, &WindowsMutex, Window );
	if( EventWindow.IsValid() )
	{
		// default is no override
		uint32 Width = [Window openGLFrame].size.width;
		uint32 Height = [Window openGLFrame].size.height;
		
		if([Window windowMode] == EWindowMode::WindowedFullscreen)
		{
			// Grab current monitor data for sizing
			Width = FMath::TruncToInt([[Window screen] frame].size.width);
			Height = FMath::TruncToInt([[Window screen] frame].size.height);
		}
		
		MessageHandler->OnSizeChanged( EventWindow.ToSharedRef(), Width, Height );
	}
}

void FMacApplication::OnWindowRedrawContents( FCocoaWindow* Window )
{
	TSharedPtr< FMacWindow > EventWindow = FindWindowByNSWindow( Windows, &WindowsMutex, Window );
	if( EventWindow.IsValid() )
	{
		SCOPED_AUTORELEASE_POOL;
		MessageHandler->OnSizeChanged( EventWindow.ToSharedRef(), [Window openGLFrame].size.width, [Window openGLFrame].size.height );
	}
}

void FMacApplication::OnWindowDidClose( FCocoaWindow* Window )
{
	TSharedPtr< FMacWindow > EventWindow = FindWindowByNSWindow( Windows, &WindowsMutex, Window );
	if( EventWindow.IsValid() )
	{
		SCOPED_AUTORELEASE_POOL;
		if ([Window isKeyWindow])
		{
			MessageHandler->OnWindowActivationChanged( EventWindow.ToSharedRef(), EWindowActivation::Deactivate );
		}
		Windows.Remove( EventWindow.ToSharedRef() );
		KeyWindows.Remove( EventWindow.ToSharedRef() );
		MessageHandler->OnWindowClose( EventWindow.ToSharedRef() );
	}
}

bool FMacApplication::OnWindowDestroyed( FCocoaWindow* Window )
{
	TSharedPtr< FMacWindow > EventWindow = FindWindowByNSWindow( Windows, &WindowsMutex, Window );
	if( EventWindow.IsValid() )
	{
		if ([Window isKeyWindow])
		{
			MessageHandler->OnWindowActivationChanged( EventWindow.ToSharedRef(), EWindowActivation::Deactivate );
		}
		Windows.Remove( EventWindow.ToSharedRef() );
		KeyWindows.Remove( EventWindow.ToSharedRef() );
		return true;
	}
	return false;
}

void FMacApplication::OnWindowClose( FCocoaWindow* Window )
{
	TSharedPtr< FMacWindow > EventWindow = FindWindowByNSWindow( Windows, &WindowsMutex, Window );
	if( EventWindow.IsValid() )
	{
		MessageHandler->OnWindowClose( EventWindow.ToSharedRef() );
	}
}

void FMacApplication::OnMouseCursorLock( bool bLockEnabled )
{
	bIsMouseCursorLocked = bLockEnabled;
	UpdateMouseCaptureWindow( NULL );
}

bool FMacApplication::IsPrintableKey(uint32 Character)
{
	switch (Character)
	{
		case NSPauseFunctionKey:		// EKeys::Pause
		case 0x1b:						// EKeys::Escape
		case NSPageUpFunctionKey:		// EKeys::PageUp
		case NSPageDownFunctionKey:		// EKeys::PageDown
		case NSEndFunctionKey:			// EKeys::End
		case NSHomeFunctionKey:			// EKeys::Home
		case NSLeftArrowFunctionKey:	// EKeys::Left
		case NSUpArrowFunctionKey:		// EKeys::Up
		case NSRightArrowFunctionKey:	// EKeys::Right
		case NSDownArrowFunctionKey:	// EKeys::Down
		case NSInsertFunctionKey:		// EKeys::Insert
		case NSDeleteFunctionKey:		// EKeys::Delete
		case NSF1FunctionKey:			// EKeys::F1
		case NSF2FunctionKey:			// EKeys::F2
		case NSF3FunctionKey:			// EKeys::F3
		case NSF4FunctionKey:			// EKeys::F4
		case NSF5FunctionKey:			// EKeys::F5
		case NSF6FunctionKey:			// EKeys::F6
		case NSF7FunctionKey:			// EKeys::F7
		case NSF8FunctionKey:			// EKeys::F8
		case NSF9FunctionKey:			// EKeys::F9
		case NSF10FunctionKey:			// EKeys::F10
		case NSF11FunctionKey:			// EKeys::F11
		case NSF12FunctionKey:			// EKeys::F12
			return false;

		default:
			return true;
	}
}

TCHAR FMacApplication::ConvertChar(TCHAR Character)
{
	switch (Character)
	{
		case NSDeleteCharacter:
			return '\b';
		default:
			return Character;
	}
}

TCHAR FMacApplication::TranslateCharCode(TCHAR CharCode, uint32 KeyCode)
{
	// Keys like F1-F12 or Enter do not need translation
	bool bNeedsTranslation = CharCode < NSOpenStepUnicodeReservedBase || CharCode > 0xF8FF;
	if( bNeedsTranslation )
	{
		// For non-numpad keys, the key code depends on the keyboard layout, so find out what was pressed by converting the key code to a Latin character
		TISInputSourceRef CurrentKeyboard = TISCopyCurrentKeyboardLayoutInputSource();
		if( CurrentKeyboard )
		{
			CFDataRef CurrentLayoutData = ( CFDataRef )TISGetInputSourceProperty( CurrentKeyboard, kTISPropertyUnicodeKeyLayoutData );
			CFRelease( CurrentKeyboard );

			if( CurrentLayoutData )
			{
				const UCKeyboardLayout *KeyboardLayout = ( UCKeyboardLayout *)CFDataGetBytePtr( CurrentLayoutData );
				if( KeyboardLayout )
				{
					UniChar Buffer[256] = { 0 };
					UniCharCount BufferLength = 256;
					uint32 DeadKeyState = 0;

					// To ensure we get a latin character, we pretend that command modifier key is pressed
					OSStatus Status = UCKeyTranslate( KeyboardLayout, KeyCode, kUCKeyActionDown, cmdKey >> 8, LMGetKbdType(), kUCKeyTranslateNoDeadKeysMask, &DeadKeyState, BufferLength, &BufferLength, Buffer );
					if( Status == noErr )
					{
						CharCode = Buffer[0];
					}
				}
			}
		}
	}
	// Private use range should not be returned
	else
	{
		CharCode = 0;
	}

	return CharCode;
}

TSharedPtr<FMacWindow> FMacApplication::GetKeyWindow()
{
	TSharedPtr<FMacWindow> KeyWindow;
	if(KeyWindows.Num() > 0)
	{
		KeyWindow = KeyWindows.Top();
	}
	return KeyWindow;
}

#if WITH_EDITOR

void FMacApplication::RecordUsage(EGestureEvent::Type Gesture)
{
	if ( LastGestureUsed != Gesture )
	{
		LastGestureUsed = Gesture;
		GestureUsage[Gesture] += 1;
	}
}

void FMacApplication::SendAnalytics(IAnalyticsProvider* Provider)
{
	static_assert(EGestureEvent::Count == 5, "If the number of gestures changes you need to add more entries below!");

	TArray<FAnalyticsEventAttribute> GestureAttributes;
	GestureAttributes.Add(FAnalyticsEventAttribute(FString("Scroll"),	GestureUsage[EGestureEvent::Scroll]));
	GestureAttributes.Add(FAnalyticsEventAttribute(FString("Magnify"),	GestureUsage[EGestureEvent::Magnify]));
	GestureAttributes.Add(FAnalyticsEventAttribute(FString("Swipe"),	GestureUsage[EGestureEvent::Swipe]));
	GestureAttributes.Add(FAnalyticsEventAttribute(FString("Rotate"),	GestureUsage[EGestureEvent::Rotate]));

    Provider->RecordEvent(FString("Mac.Gesture.Usage"), GestureAttributes);

	FMemory::MemZero(GestureUsage);
	LastGestureUsed = EGestureEvent::None;
}

#endif

void FMacApplication::SystemModalMode(bool const bInSystemModalMode)
{
	bSystemModalMode = bInSystemModalMode;
}<|MERGE_RESOLUTION|>--- conflicted
+++ resolved
@@ -44,43 +44,6 @@
 
 NSEvent* FMacApplication::HandleNSEvent(NSEvent* Event)
 {
-<<<<<<< HEAD
-	NSEvent* ReturnEvent = nil;
-	
-	if ([Event windowNumber] == 0 || [Event window] != nil)
-	{
-		ReturnEvent = Event;
-		const bool bIsMouseClickOrKeyEvent = [Event type] == NSLeftMouseDown || [Event type] == NSLeftMouseUp
-			|| [Event type] == NSRightMouseDown || [Event type] == NSRightMouseUp
-			|| [Event type] == NSOtherMouseDown || [Event type] == NSOtherMouseUp;
-		const bool bIsResentEvent = [Event type] == NSApplicationDefined && [Event subtype] == FMacApplication::ResentEvent;
-		
-		if (MacApplication)
-		{
-			if ( bIsResentEvent )
-			{
-				ReturnEvent = (NSEvent*)[Event data1];
-			}
-			
-			if ( !bIsResentEvent && ( !bIsMouseClickOrKeyEvent || [Event window] == NULL ) )
-			{
-				FMacEvent::SendToGameRunLoop(Event, EMacEventSendMethod::Async);
-				
-				if ( [Event type] == NSKeyDown || [Event type] == NSKeyUp )
-				{
-					ReturnEvent = nil;
-				}
-			}
-			
-			if ([Event type] == NSLeftMouseUp)
-			{
-				NSNotification* Notification = [NSNotification notificationWithName:NSWindowDraggingFinished object:[Event window]];
-				FMacEvent::SendToGameRunLoop(Notification, [Event window], EMacEventSendMethod::Async);
-			}
-		}
-	}
-	
-=======
 	NSEvent* ReturnEvent = Event;
 
 	const bool bIsMouseClickOrKeyEvent = [Event type] == NSLeftMouseDown || [Event type] == NSLeftMouseUp
@@ -112,7 +75,6 @@
 		}
 	}
 
->>>>>>> 972e0610
 	return ReturnEvent;
 }
 
@@ -176,37 +138,6 @@
 		TextInputMethodSystem.Reset();
 	}
 
-<<<<<<< HEAD
-	AppActivationObserver = [[NSNotificationCenter defaultCenter] addObserverForName:NSApplicationDidBecomeActiveNotification object:[NSApplication sharedApplication] queue:[NSOperationQueue mainQueue] usingBlock:^(NSNotification* Notification){
-								// Change modal window levels
-								NSWindow* BaseWindow = nil;
-								for( auto Window : Windows )
-								{
-									NSWindow* CocoaWindow = (NSWindow*)Window->GetOSWindowHandle();
-									if ( CocoaWindow && Window->IsVisible() && [CocoaWindow level] == NSModalPanelWindowLevel )
-									{
-										BaseWindow = CocoaWindow;
-										break;
-									}
-								}
-							 
-								if (BaseWindow)
-								{
-									for( auto Window : Windows )
-									{
-										NSWindow* CocoaWindow = (NSWindow*)Window->GetOSWindowHandle();
-										if ( CocoaWindow && Window->GetDefinition().IsModalWindow )
-										{
-											[CocoaWindow setLevel:NSModalPanelWindowLevel];
-											if ( BaseWindow )
-											{
-												[CocoaWindow orderWindow:NSWindowBelow relativeTo:[BaseWindow windowNumber]];
-											}
-										}
-									}
-								}
-							 
-=======
 	AppActivationObserver = [[NSNotificationCenter defaultCenter] addObserverForName:NSApplicationDidBecomeActiveNotification object:[NSApplication sharedApplication] queue:[NSOperationQueue mainQueue] usingBlock:^(NSNotification* Notification)
 							{
 								for (int32 Index = 0; Index < SavedWindowsOrder.Num(); Index++)
@@ -233,7 +164,6 @@
 									}
 								}
 
->>>>>>> 972e0610
 								// If editor thread doesn't have the focus, don't suck up too much CPU time.
 								if (GIsEditor)
 								{
@@ -248,41 +178,6 @@
 								FApp::SetVolumeMultiplier( 1.0f );
 							}];
 
-<<<<<<< HEAD
-	AppDeactivationObserver = [[NSNotificationCenter defaultCenter] addObserverForName:NSApplicationDidResignActiveNotification object:[NSApplication sharedApplication] queue:[NSOperationQueue mainQueue] usingBlock:^(NSNotification* Notification){
-									// Change modal window levels
-									if (Windows.Num() > 0)
-									{
-										NSWindow* BaseWindow = nil;
-										for( auto Window : Windows )
-										{
-											NSWindow* CocoaWindow = (NSWindow*)Window->GetOSWindowHandle();
-											if ( CocoaWindow && Window->IsVisible() && [CocoaWindow level] == NSNormalWindowLevel )
-											{
-												BaseWindow = CocoaWindow;
-											}
-										}
-										
-										if (BaseWindow)
-										{
-											for( auto Window : Windows )
-											{
-												NSWindow* CocoaWindow = (NSWindow*)Window->GetOSWindowHandle();
-												if ( CocoaWindow && Window->GetDefinition().IsModalWindow )
-												{
-													[CocoaWindow setLevel:NSNormalWindowLevel];
-													[CocoaWindow orderWindow:NSWindowAbove relativeTo:[BaseWindow windowNumber]];
-													BaseWindow = CocoaWindow;
-												}
-											}
-										}
-								   }
-
-									CFRunLoopRunInMode(kCFRunLoopDefaultMode, 0, true);
-							   
-									// If editor thread doesn't have the focus, don't suck up too much CPU time.
-									if( GIsEditor )
-=======
 	AppDeactivationObserver = [[NSNotificationCenter defaultCenter] addObserverForName:NSApplicationWillResignActiveNotification object:[NSApplication sharedApplication] queue:[NSOperationQueue mainQueue] usingBlock:^(NSNotification* Notification)
 							{
 								SavedWindowsOrder.Empty();
@@ -291,7 +186,6 @@
 								for (NSWindow* Window in OrderedWindows)
 								{
 									if ([Window isKindOfClass:[FCocoaWindow class]] && [Window isVisible] && ![Window hidesOnDeactivate])
->>>>>>> 972e0610
 									{
 										SavedWindowsOrder.Add(FSavedWindowOrderInfo([Window windowNumber], [Window level]));
 										[Window setLevel:NSNormalWindowLevel];
@@ -434,23 +328,14 @@
 	if(AppKitEvent)
 	{
 		// Process a standard NSEvent as we always did
-<<<<<<< HEAD
-		TSharedPtr<FMacWindow> MacWindow = FindWindowByNSWindow(MacApplication->Windows, &MacApplication->WindowsMutex, Event->GetWindow());
-		MacApplication->ProcessNSEvent(AppKitEvent, MacWindow, Event->GetMousePosition());
-=======
 		MacApplication->ProcessNSEvent(AppKitEvent);
->>>>>>> 972e0610
 	}
 	else if(Notification)
 	{
 		// Notifications need to mapped to the right handler function, that's no longer handled in the
 		// call location.
 		NSString* const NotificationName = [Notification name];
-<<<<<<< HEAD
-		FCocoaWindow* CocoaWindow = Event->GetWindow();
-=======
 		FCocoaWindow* CocoaWindow = [[Notification object] isKindOfClass:[FCocoaWindow class]] ? (FCocoaWindow*)[Notification object] : nullptr;
->>>>>>> 972e0610
 		if (CocoaWindow)
 		{
 			if(NotificationName == NSWindowDidResizeNotification)
@@ -629,26 +514,6 @@
 		HandleModifierChange(ModifierFlags, (1<<6), 5, MMK_RightAlt);
 		HandleModifierChange(ModifierFlags, (1<<13), 3, MMK_RightControl);
 
-<<<<<<< HEAD
-	const bool bWasProcessingNSEvent = bIsProcessingNSEvent; // ProcessNSEvent can be called recursively
-	bIsProcessingNSEvent = true;
-
-	if( CurrentModifierFlags != [Event modifierFlags] )
-	{
-		NSUInteger ModifierFlags = [Event modifierFlags];
-		
-		HandleModifierChange(CurrentEventWindow, ModifierFlags, (1<<4), 7, MMK_RightCommand);
-		HandleModifierChange(CurrentEventWindow, ModifierFlags, (1<<3), 6, MMK_LeftCommand);
-		HandleModifierChange(CurrentEventWindow, ModifierFlags, (1<<1), 0, MMK_LeftShift);
-		HandleModifierChange(CurrentEventWindow, ModifierFlags, (1<<16), 8, MMK_CapsLock);
-		HandleModifierChange(CurrentEventWindow, ModifierFlags, (1<<5), 4, MMK_LeftAlt);
-		HandleModifierChange(CurrentEventWindow, ModifierFlags, (1<<0), 2, MMK_LeftControl);
-		HandleModifierChange(CurrentEventWindow, ModifierFlags, (1<<2), 1, MMK_RightShift);
-		HandleModifierChange(CurrentEventWindow, ModifierFlags, (1<<6), 5, MMK_RightAlt);
-		HandleModifierChange(CurrentEventWindow, ModifierFlags, (1<<13), 3, MMK_RightControl);
-		
-=======
->>>>>>> 972e0610
 		CurrentModifierFlags = ModifierFlags;
 	}
 
@@ -828,10 +693,7 @@
 			{
 				MessageHandler->OnCursorSet();
 			}
-<<<<<<< HEAD
-=======
-
->>>>>>> 972e0610
+
 			FPlatformMisc::bChachedMacMenuStateNeedsUpdate = true;
 			break;
 		}
@@ -905,33 +767,19 @@
 		{
 			NSString *Characters = [Event characters];
 			bool bHandled = false;
-<<<<<<< HEAD
-			if( !bSystemModalMode && [Characters length] && CurrentEventWindow.IsValid() )
-			{
-				bHandled = CurrentEventWindow->OnIMKKeyDown(Event);
-				if(!bHandled)
-=======
 			if (!bSystemModalMode && [Characters length] && CurrentEventWindow.IsValid())
 			{
 				bHandled = CurrentEventWindow->OnIMKKeyDown(Event);
 				if (!bHandled)
->>>>>>> 972e0610
 				{
 					const bool IsRepeat = [Event isARepeat];
 					const TCHAR Character = ConvertChar([Characters characterAtIndex:0]);
 					const TCHAR CharCode = [[Event charactersIgnoringModifiers] characterAtIndex:0];
 					const uint32 KeyCode = [Event keyCode];
-<<<<<<< HEAD
-					const bool IsPrintable = IsPrintableKey( Character );
-					
-					bHandled = MessageHandler->OnKeyDown( KeyCode, TranslateCharCode( CharCode, KeyCode ), IsRepeat );
-					
-=======
 					const bool IsPrintable = IsPrintableKey(Character);
 
 					bHandled = MessageHandler->OnKeyDown(KeyCode, TranslateCharCode(CharCode, KeyCode), IsRepeat);
 
->>>>>>> 972e0610
 					// First KeyDown, then KeyChar. This is important, as in-game console ignores first character otherwise
 					bool bCmdKeyPressed = [Event modifierFlags] & 0x18;
 					if (!bCmdKeyPressed && IsPrintable)
@@ -943,11 +791,7 @@
 			if (bHandled)
 			{
 				FCocoaMenu* MainMenu = [[NSApp mainMenu] isKindOfClass:[FCocoaMenu class]] ? (FCocoaMenu*)[NSApp mainMenu]: nil;
-<<<<<<< HEAD
-				if ( MainMenu )
-=======
 				if (MainMenu)
->>>>>>> 972e0610
 				{
 					MainThreadCall(^{ [MainMenu highlightKeyEquivalent:Event]; }, NSDefaultRunLoopMode, true);
 				}
@@ -963,11 +807,7 @@
 		{
 			NSString *Characters = [Event characters];
 			bool bHandled = false;
-<<<<<<< HEAD
-			if( !bSystemModalMode && [Characters length] && CurrentEventWindow.IsValid() )
-=======
 			if (!bSystemModalMode && [Characters length])
->>>>>>> 972e0610
 			{
 				const bool IsRepeat = [Event isARepeat];
 				const TCHAR Character = ConvertChar([Characters characterAtIndex:0]);
@@ -975,36 +815,18 @@
 				const uint32 KeyCode = [Event keyCode];
 				const bool IsPrintable = IsPrintableKey(Character);
 
-<<<<<<< HEAD
-				bHandled = MessageHandler->OnKeyUp( KeyCode, TranslateCharCode( CharCode, KeyCode ), IsRepeat );
+				bHandled = MessageHandler->OnKeyUp(KeyCode, TranslateCharCode(CharCode, KeyCode), IsRepeat);
 			}
 			if (!bHandled)
 			{
 				ResendEvent(Event);
 			}
-=======
-				bHandled = MessageHandler->OnKeyUp(KeyCode, TranslateCharCode(CharCode, KeyCode), IsRepeat);
-			}
-			if (!bHandled)
-			{
-				ResendEvent(Event);
-			}
->>>>>>> 972e0610
 			FPlatformMisc::bChachedMacMenuStateNeedsUpdate = true;
 			break;
 		}
 	}
 
 	bIsProcessingNSEvent = bWasProcessingNSEvent;
-}
-
-void FMacApplication::ResendEvent(NSEvent* Event)
-{
-	MainThreadCall(^{
-		NSEvent* Wrapper = [NSEvent otherEventWithType:NSApplicationDefined location:[Event locationInWindow] modifierFlags:[Event modifierFlags] timestamp:[Event timestamp] windowNumber:[Event windowNumber] context:[Event context] subtype:FMacApplication::ResentEvent data1:(NSInteger)Event data2:0];
-		
-		[NSApp sendEvent:Wrapper];
-	}, NSDefaultRunLoopMode, true);
 }
 
 void FMacApplication::ResendEvent(NSEvent* Event)
