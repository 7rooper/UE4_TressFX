// Copyright 1998-2016 Epic Games, Inc. All Rights Reserved.

#include "LandscapeEditorPrivatePCH.h"
#include "ObjectTools.h"
#include "LandscapeEdMode.h"
#include "ScopedTransaction.h"
#include "Landscape.h"
#include "LandscapeEdit.h"
#include "LandscapeLayerInfoObject.h"
#include "LandscapeRender.h"
#include "LandscapeDataAccess.h"
#include "LandscapeSplineProxies.h"
#include "LandscapeEditorModule.h"
#include "Editor/PropertyEditor/Public/PropertyEditorModule.h"
#include "LandscapeEdMode.h"
#include "LandscapeEdModeTools.h"
#include "InstancedFoliageActor.h"
#include "ComponentReregisterContext.h"
#include "PhysicalMaterials/PhysicalMaterial.h"
#include "Materials/MaterialExpressionLandscapeVisibilityMask.h"
<<<<<<< HEAD
=======
#include "Algo/Copy.h"
>>>>>>> aaefee4c

#define LOCTEXT_NAMESPACE "Landscape"

//
// FLandscapeToolSelect
//
class FLandscapeToolStrokeSelect : public FLandscapeToolStrokeBase
{
	bool bInitializedComponentInvert;
<<<<<<< HEAD
	bool bComponentInvert;
=======
	bool bInvert;
>>>>>>> aaefee4c
	bool bNeedsSelectionUpdate;

public:
	FLandscapeToolStrokeSelect(FEdModeLandscape* InEdMode, FEditorViewportClient* InViewportClient, const FLandscapeToolTarget& InTarget)
		: FLandscapeToolStrokeBase(InEdMode, InViewportClient, InTarget)
		, bInitializedComponentInvert(false)
		, bNeedsSelectionUpdate(false)
		, Cache(InTarget)
	{
	}

	~FLandscapeToolStrokeSelect()
	{
		if (bNeedsSelectionUpdate)
		{
			TArray<UObject*> Objects;
<<<<<<< HEAD
			ULandscapeInfo* LandscapeInfo = EdMode->CurrentToolTarget.LandscapeInfo.Get();
			if (LandscapeInfo)
			{
				TSet<ULandscapeComponent*> SelectedComponents = LandscapeInfo->GetSelectedComponents();

				Objects.Reset(SelectedComponents.Num());
				for (ULandscapeComponent* Component : SelectedComponents)
				{
					Objects.Add(Component);
				}
=======
			if (LandscapeInfo)
			{
				TSet<ULandscapeComponent*> SelectedComponents = LandscapeInfo->GetSelectedComponents();
				Objects.Reset(SelectedComponents.Num());
				Algo::Copy(SelectedComponents, Objects);
>>>>>>> aaefee4c
			}
			FPropertyEditorModule& PropertyModule = FModuleManager::Get().LoadModuleChecked<FPropertyEditorModule>(TEXT("PropertyEditor"));
			PropertyModule.UpdatePropertyViews(Objects);
		}
	}

	void Apply(FEditorViewportClient* ViewportClient, FLandscapeBrush* Brush, const ULandscapeEditorObject* UISettings, const TArray<FLandscapeToolMousePosition>& MousePositions)
	{
		if (LandscapeInfo)
		{
			LandscapeInfo->Modify();

			// TODO - only retrieve bounds as we don't need the data
			const FLandscapeBrushData BrushInfo = Brush->ApplyBrush(MousePositions);
			if (!BrushInfo)
			{
				return;
			}

			int32 X1, Y1, X2, Y2;
			BrushInfo.GetInclusiveBounds(X1, Y1, X2, Y2);

			// Shrink bounds by 1,1 to avoid GetComponentsInRegion picking up extra components on all sides due to the overlap between components
			TSet<ULandscapeComponent*> NewComponents;
			LandscapeInfo->GetComponentsInRegion(X1 + 1, Y1 + 1, X2 - 1, Y2 - 1, NewComponents);

			if (!bInitializedComponentInvert)
			{
				// Get the component under the mouse location. Copied from FLandscapeBrushComponent::ApplyBrush()
				const float MouseX = MousePositions[0].Position.X;
				const float MouseY = MousePositions[0].Position.Y;
				const int32 MouseComponentIndexX = (MouseX >= 0.0f) ? FMath::FloorToInt(MouseX / LandscapeInfo->ComponentSizeQuads) : FMath::CeilToInt(MouseX / LandscapeInfo->ComponentSizeQuads);
				const int32 MouseComponentIndexY = (MouseY >= 0.0f) ? FMath::FloorToInt(MouseY / LandscapeInfo->ComponentSizeQuads) : FMath::CeilToInt(MouseY / LandscapeInfo->ComponentSizeQuads);
				ULandscapeComponent* MouseComponent = LandscapeInfo->XYtoComponentMap.FindRef(FIntPoint(MouseComponentIndexX, MouseComponentIndexY));

				if (MouseComponent != nullptr)
				{
					bInvert = LandscapeInfo->GetSelectedComponents().Contains(MouseComponent);
				}
				else
				{
					bInvert = false;
				}

				bInitializedComponentInvert = true;
			}

<<<<<<< HEAD
				// Update Details tab with selection
				bNeedsSelectionUpdate = true;
=======
			TSet<ULandscapeComponent*> NewSelection;
			if (bInvert)
			{
				NewSelection = LandscapeInfo->GetSelectedComponents().Difference(NewComponents);
>>>>>>> aaefee4c
			}
			else
			{
				NewSelection = LandscapeInfo->GetSelectedComponents().Union(NewComponents);
			}

			LandscapeInfo->Modify();
			LandscapeInfo->UpdateSelectedComponents(NewSelection);

			// Update Details tab with selection
			bNeedsSelectionUpdate = true;
		}
	}

protected:
	FLandscapeDataCache Cache;
};

class FLandscapeToolSelect : public FLandscapeToolBase<FLandscapeToolStrokeSelect>
{
public:
	FLandscapeToolSelect(FEdModeLandscape* InEdMode)
		: FLandscapeToolBase<FLandscapeToolStrokeSelect>(InEdMode)
	{
	}

	virtual const TCHAR* GetToolName() override { return TEXT("Select"); }
	virtual FText GetDisplayName() override { return NSLOCTEXT("UnrealEd", "LandscapeMode_Selection", "Component Selection"); };
	virtual void SetEditRenderType() override { GLandscapeEditRenderMode = ELandscapeEditRenderMode::SelectComponent | (GLandscapeEditRenderMode & ELandscapeEditRenderMode::BitMaskForMask); }
	virtual bool SupportsMask() override { return false; }
};

//
// FLandscapeToolMask
//
class FLandscapeToolStrokeMask : public FLandscapeToolStrokeBase
{
public:
	FLandscapeToolStrokeMask(FEdModeLandscape* InEdMode, FEditorViewportClient* InViewportClient, const FLandscapeToolTarget& InTarget)
		: FLandscapeToolStrokeBase(InEdMode, InViewportClient, InTarget)
		, Cache(InTarget)
	{
	}

	void Apply(FEditorViewportClient* ViewportClient, FLandscapeBrush* Brush, const ULandscapeEditorObject* UISettings, const TArray<FLandscapeToolMousePosition>& MousePositions)
	{
		if (LandscapeInfo)
		{
			LandscapeInfo->Modify();

			// Invert when holding Shift
			bool bInvert = MousePositions[MousePositions.Num() - 1].bShiftDown;

			const FLandscapeBrushData BrushInfo = Brush->ApplyBrush(MousePositions);
			if (!BrushInfo)
			{
				return;
			}

			int32 X1, Y1, X2, Y2;
			BrushInfo.GetInclusiveBounds(X1, Y1, X2, Y2);

			// Tablet pressure
			float Pressure = ViewportClient->Viewport->IsPenActive() ? ViewportClient->Viewport->GetTabletPressure() : 1.0f;

			Cache.CacheData(X1, Y1, X2, Y2);
			TArray<uint8> Data;
			Cache.GetCachedData(X1, Y1, X2, Y2, Data);

			TSet<ULandscapeComponent*> NewComponents;
			LandscapeInfo->GetComponentsInRegion(X1, Y1, X2, Y2, NewComponents);
			LandscapeInfo->UpdateSelectedComponents(NewComponents, false);

			for (int32 Y = BrushInfo.GetBounds().Min.Y; Y < BrushInfo.GetBounds().Max.Y; Y++)
			{
				const float* BrushScanline = BrushInfo.GetDataPtr(FIntPoint(0, Y));
				uint8* DataScanline = Data.GetData() + (Y - Y1) * (X2 - X1 + 1) + (0 - X1);

				for (int32 X = BrushInfo.GetBounds().Min.X; X < BrushInfo.GetBounds().Max.X; X++)
				{
					const FIntPoint Key = ALandscape::MakeKey(X, Y);
					const float BrushValue = BrushScanline[X];

					if (BrushValue > 0.0f && LandscapeInfo->IsValidPosition(X, Y))
					{
						float PaintValue = BrushValue * UISettings->ToolStrength * Pressure;
						float Value = DataScanline[X] / 255.0f;
						checkSlow(FMath::IsNearlyEqual(Value, LandscapeInfo->SelectedRegion.FindRef(Key), 1 / 255.0f));
						if (bInvert)
						{
							Value = FMath::Max(Value - PaintValue, 0.0f);
						}
						else
						{
							Value = FMath::Min(Value + PaintValue, 1.0f);
						}
						if (Value > 0.0f)
						{
							LandscapeInfo->SelectedRegion.Add(Key, Value);
						}
						else
						{
							LandscapeInfo->SelectedRegion.Remove(Key);
						}

						DataScanline[X] = FMath::Clamp<int32>(FMath::RoundToInt(Value * 255), 0, 255);
					}
				}
			}

			Cache.SetCachedData(X1, Y1, X2, Y2, Data);
			Cache.Flush();
		}
	}

protected:
	FLandscapeDataCache Cache;
};

class FLandscapeToolMask : public FLandscapeToolBase<FLandscapeToolStrokeMask>
{
public:
	FLandscapeToolMask(FEdModeLandscape* InEdMode)
		: FLandscapeToolBase<FLandscapeToolStrokeMask>(InEdMode)
	{
	}

	virtual const TCHAR* GetToolName() override { return TEXT("Mask"); }
	virtual FText GetDisplayName() override { return NSLOCTEXT("UnrealEd", "LandscapeMode_Mask", "Region Selection"); };
	virtual void SetEditRenderType() override { GLandscapeEditRenderMode = ELandscapeEditRenderMode::SelectRegion | (GLandscapeEditRenderMode & ELandscapeEditRenderMode::BitMaskForMask); }
	virtual bool SupportsMask() override { return true; }

	virtual ELandscapeToolType GetToolType() override { return ELandscapeToolType::Mask; }
};

//
// FLandscapeToolVisibility
//
class FLandscapeToolStrokeVisibility : public FLandscapeToolStrokeBase
{
public:
	FLandscapeToolStrokeVisibility(FEdModeLandscape* InEdMode, FEditorViewportClient* InViewportClient, const FLandscapeToolTarget& InTarget)
		: FLandscapeToolStrokeBase(InEdMode, InViewportClient, InTarget)
		, Cache(InTarget)
	{
	}

	void Apply(FEditorViewportClient* ViewportClient, FLandscapeBrush* Brush, const ULandscapeEditorObject* UISettings, const TArray<FLandscapeToolMousePosition>& MousePositions)
	{
		if (LandscapeInfo)
		{
			LandscapeInfo->Modify();
			// Get list of verts to update
			FLandscapeBrushData BrushInfo = Brush->ApplyBrush(MousePositions);
			if (!BrushInfo)
			{
				return;
			}

			int32 X1, Y1, X2, Y2;
			BrushInfo.GetInclusiveBounds(X1, Y1, X2, Y2);

			// Invert when holding Shift
			bool bInvert = MousePositions[MousePositions.Num() - 1].bShiftDown;

			// Tablet pressure
			float Pressure = ViewportClient->Viewport->IsPenActive() ? ViewportClient->Viewport->GetTabletPressure() : 1.0f;

			Cache.CacheData(X1, Y1, X2, Y2);
			TArray<uint8> Data;
			Cache.GetCachedData(X1, Y1, X2, Y2, Data);

			for (int32 Y = BrushInfo.GetBounds().Min.Y; Y < BrushInfo.GetBounds().Max.Y; Y++)
			{
				const float* BrushScanline = BrushInfo.GetDataPtr(FIntPoint(0, Y));
				uint8* DataScanline = Data.GetData() + (Y - Y1) * (X2 - X1 + 1) + (0 - X1);

				for (int32 X = BrushInfo.GetBounds().Min.X; X < BrushInfo.GetBounds().Max.X; X++)
				{
					const float BrushValue = BrushScanline[X];

					if (BrushValue > 0.0f)
					{
						uint8 Value = bInvert ? 0 : 255; // Just on and off for visibility, for masking...
						DataScanline[X] = Value;
					}
				}
			}

			Cache.SetCachedData(X1, Y1, X2, Y2, Data);
			Cache.Flush();
		}
	}

protected:
	FLandscapeVisCache Cache;
};

class FLandscapeToolVisibility : public FLandscapeToolBase<FLandscapeToolStrokeVisibility>
{
public:
	FLandscapeToolVisibility(FEdModeLandscape* InEdMode)
		: FLandscapeToolBase<FLandscapeToolStrokeVisibility>(InEdMode)
	{
	}

	virtual bool BeginTool(FEditorViewportClient* ViewportClient, const FLandscapeToolTarget& InTarget, const FVector& InHitLocation) override
	{
		ALandscapeProxy* Proxy = InTarget.LandscapeInfo->GetLandscapeProxy();
		UMaterialInterface* HoleMaterial = Proxy->GetLandscapeHoleMaterial();
		if (!HoleMaterial)
		{
			HoleMaterial = Proxy->GetLandscapeMaterial();
		}
		if (!HoleMaterial->GetMaterial()->HasAnyExpressionsInMaterialAndFunctionsOfType<UMaterialExpressionLandscapeVisibilityMask>())
		{
			FMessageDialog::Open(EAppMsgType::Ok,
				LOCTEXT("LandscapeVisibilityMaskMissing", "You must add a \"Landscape Visibility Mask\" node to your material before you can paint visibility."));
			return false;
		}

		return FLandscapeToolBase<FLandscapeToolStrokeVisibility>::BeginTool(ViewportClient, InTarget, InHitLocation);
	}

	virtual const TCHAR* GetToolName() override { return TEXT("Visibility"); }
	virtual FText GetDisplayName() override { return NSLOCTEXT("UnrealEd", "LandscapeMode_Visibility", "Visibility"); };

	virtual void SetEditRenderType() override { GLandscapeEditRenderMode = ELandscapeEditRenderMode::None | (GLandscapeEditRenderMode & ELandscapeEditRenderMode::BitMaskForMask); }
	virtual bool SupportsMask() override { return false; }

	virtual ELandscapeToolTargetTypeMask::Type GetSupportedTargetTypes() override
	{
		return ELandscapeToolTargetTypeMask::Visibility;
	}
};

//
// FLandscapeToolMoveToLevel
//
class FLandscapeToolStrokeMoveToLevel : public FLandscapeToolStrokeBase
{
public:
	FLandscapeToolStrokeMoveToLevel(FEdModeLandscape* InEdMode, FEditorViewportClient* InViewportClient, const FLandscapeToolTarget& InTarget)
		: FLandscapeToolStrokeBase(InEdMode, InViewportClient, InTarget)
	{
	}

	void Apply(FEditorViewportClient* ViewportClient, FLandscapeBrush* Brush, const ULandscapeEditorObject* UISettings, const TArray<FLandscapeToolMousePosition>& MousePositions)
	{
		ALandscape* Landscape = LandscapeInfo ? LandscapeInfo->LandscapeActor.Get() : nullptr;

		if (Landscape)
		{
			Landscape->Modify();
			LandscapeInfo->Modify();

			TArray<UObject*> RenameObjects;
			FString MsgBoxList;

			// Check the Physical Material is same package with Landscape
			if (Landscape->DefaultPhysMaterial && Landscape->DefaultPhysMaterial->GetOutermost() == Landscape->GetOutermost())
			{
				//FMessageDialog::Open( EAppMsgType::Ok, NSLOCTEXT("UnrealEd", "LandscapePhyMaterial_Warning", "Landscape's DefaultPhysMaterial is in the same package as the Landscape Actor. To support streaming levels, you must move the PhysicalMaterial to another package.") );
				RenameObjects.AddUnique(Landscape->DefaultPhysMaterial);
				MsgBoxList += Landscape->DefaultPhysMaterial->GetPathName();
				MsgBoxList += FString::Printf(TEXT("\n"));
			}

			// Check the LayerInfoObjects are same package with Landscape
			for (int32 i = 0; i < LandscapeInfo->Layers.Num(); ++i)
			{
				ULandscapeLayerInfoObject* LayerInfo = LandscapeInfo->Layers[i].LayerInfoObj;
				if (LayerInfo && LayerInfo->GetOutermost() == Landscape->GetOutermost())
				{
					RenameObjects.AddUnique(LayerInfo);
					MsgBoxList += LayerInfo->GetPathName();
					MsgBoxList += FString::Printf(TEXT("\n"));
				}
			}

			auto SelectedComponents = LandscapeInfo->GetSelectedComponents();
			bool bBrush = false;
			if (!SelectedComponents.Num())
			{
				// Get list of verts to update
				// TODO - only retrieve bounds as we don't need the data
				FLandscapeBrushData BrushInfo = Brush->ApplyBrush(MousePositions);
				if (!BrushInfo)
				{
					return;
				}

				int32 X1, Y1, X2, Y2;
				BrushInfo.GetInclusiveBounds(X1, Y1, X2, Y2);

				// Shrink bounds by 1,1 to avoid GetComponentsInRegion picking up extra components on all sides due to the overlap between components
				LandscapeInfo->GetComponentsInRegion(X1 + 1, Y1 + 1, X2 - 1, Y2 - 1, SelectedComponents);
				bBrush = true;
			}

			check(ViewportClient->GetScene());
			UWorld* World = ViewportClient->GetScene()->GetWorld();
			check(World);
			if (SelectedComponents.Num())
			{
				bool bIsAllCurrentLevel = true;
				for (ULandscapeComponent* Component : SelectedComponents)
				{
					if (Component->GetLandscapeProxy()->GetLevel() != World->GetCurrentLevel())
					{
						bIsAllCurrentLevel = false;
					}
				}

				if (bIsAllCurrentLevel)
				{
					// Need to fix double WM
					if (!bBrush)
					{
						// Remove Selection
						LandscapeInfo->ClearSelectedRegion(true);
					}
					return;
				}

				for (ULandscapeComponent* Component : SelectedComponents)
				{
					UMaterialInterface* LandscapeMaterial = Component->GetLandscapeMaterial();
					if (LandscapeMaterial && LandscapeMaterial->GetOutermost() == Component->GetOutermost())
					{
						RenameObjects.AddUnique(LandscapeMaterial);
						MsgBoxList += Component->GetName() + TEXT("'s ") + LandscapeMaterial->GetPathName();
						MsgBoxList += FString::Printf(TEXT("\n"));
						//It.RemoveCurrent();
					}
				}

				if (RenameObjects.Num())
				{
					if (FMessageDialog::Open(EAppMsgType::OkCancel,
						FText::Format(
						NSLOCTEXT("UnrealEd", "LandscapeMoveToStreamingLevel_SharedResources", "The following items must be moved out of the persistent level and into a package that can be shared between multiple levels:\n\n{0}"),
						FText::FromString(MsgBoxList))))
					{
						FString Path = Landscape->GetOutermost()->GetName() + TEXT("_sharedassets/");
						bool bSucceed = ObjectTools::RenameObjects(RenameObjects, false, TEXT(""), Path);
						if (!bSucceed)
						{
							FMessageDialog::Open(EAppMsgType::Ok, NSLOCTEXT("UnrealEd", "LandscapeMoveToStreamingLevel_RenameFailed", "Move To Streaming Level did not succeed because shared resources could not be moved to a new package."));
							return;
						}
					}
					else
					{
						return;
					}
				}

				FScopedSlowTask SlowTask(0, LOCTEXT("BeginMovingLandscapeComponentsToCurrentLevelTask", "Moving Landscape components to current level"));
				SlowTask.MakeDialogDelayed(10); // show slow task dialog after 10 seconds

				LandscapeInfo->SortSelectedComponents();
				const int32 ComponentSizeVerts = Landscape->NumSubsections * (Landscape->SubsectionSizeQuads + 1);
				const int32 NeedHeightmapSize = 1 << FMath::CeilLogTwo(ComponentSizeVerts);

				TSet<ALandscapeProxy*> SelectProxies;
				TSet<ULandscapeComponent*> TargetSelectedComponents;
				TArray<ULandscapeHeightfieldCollisionComponent*> TargetSelectedCollisionComponents;
				for (ULandscapeComponent* Component : SelectedComponents)
				{
					SelectProxies.Add(Component->GetLandscapeProxy());
					if (Component->GetLandscapeProxy()->GetOuter() != World->GetCurrentLevel())
					{
						TargetSelectedComponents.Add(Component);
					}

					ULandscapeHeightfieldCollisionComponent* CollisionComp = Component->CollisionComponent.Get();
					SelectProxies.Add(CollisionComp->GetLandscapeProxy());
					if (CollisionComp->GetLandscapeProxy()->GetOuter() != World->GetCurrentLevel())
					{
						TargetSelectedCollisionComponents.Add(CollisionComp);
					}
				}

				// Check which ones are need for height map change
				TSet<UTexture2D*> OldHeightmapTextures;
				for (ULandscapeComponent* Component : TargetSelectedComponents)
				{
					Component->Modify();
					OldHeightmapTextures.Add(Component->HeightmapTexture);
				}

				// Need to split all the component which share Heightmap with selected components
				TMap<ULandscapeComponent*, bool> HeightmapUpdateComponents;
				HeightmapUpdateComponents.Reserve(TargetSelectedComponents.Num() * 4); // worst case
				for (ULandscapeComponent* Component : TargetSelectedComponents)
				{
					// Search neighbor only
					const int32 SearchX = Component->HeightmapTexture->Source.GetSizeX() / NeedHeightmapSize - 1;
					const int32 SearchY = Component->HeightmapTexture->Source.GetSizeY() / NeedHeightmapSize - 1;
					const FIntPoint ComponentBase = Component->GetSectionBase() / Component->ComponentSizeQuads;

					for (int32 Y = -SearchY; Y <= SearchY; ++Y)
					{
						for (int32 X = -SearchX; X <= SearchX; ++X)
						{
							ULandscapeComponent* const Neighbor = LandscapeInfo->XYtoComponentMap.FindRef(ComponentBase + FIntPoint(X, Y));
							if (Neighbor && Neighbor->HeightmapTexture == Component->HeightmapTexture && !HeightmapUpdateComponents.Contains(Neighbor))
							{
								Neighbor->Modify();
								bool bNeedsMoveToCurrentLevel = TargetSelectedComponents.Contains(Neighbor);
								HeightmapUpdateComponents.Add(Neighbor, bNeedsMoveToCurrentLevel);
							}
						}
					}
				}

				// Changing Heightmap format for selected components
				for (const auto& HeightmapUpdateComponentPair : HeightmapUpdateComponents)
				{
					ALandscape::SplitHeightmap(HeightmapUpdateComponentPair.Key, HeightmapUpdateComponentPair.Value);
				}

				// Delete if it is no referenced textures...
				for (UTexture2D* Texture : OldHeightmapTextures)
				{
					Texture->SetFlags(RF_Transactional);
					Texture->Modify();
					Texture->MarkPackageDirty();
					Texture->ClearFlags(RF_Standalone);
				}

				ALandscapeProxy* LandscapeProxy = LandscapeInfo->GetCurrentLevelLandscapeProxy(false);
				if (!LandscapeProxy)
				{
					LandscapeProxy = World->SpawnActor<ALandscapeStreamingProxy>();
					// copy shared properties to this new proxy
					LandscapeProxy->GetSharedProperties(Landscape);

					// set proxy location
					// by default first component location
					ULandscapeComponent* FirstComponent = *TargetSelectedComponents.CreateConstIterator();
					LandscapeProxy->GetRootComponent()->SetWorldLocationAndRotation(FirstComponent->GetComponentLocation(), FirstComponent->GetComponentRotation());
					LandscapeProxy->LandscapeSectionOffset = FirstComponent->GetSectionBase();

					// Hide(unregister) the new landscape if owning level currently in hidden state
					if (LandscapeProxy->GetLevel()->bIsVisible == false)
					{
						LandscapeProxy->UnregisterAllComponents();
					}
				}

				for (ALandscapeProxy* Proxy : SelectProxies)
				{
					Proxy->Modify();
				}

				LandscapeProxy->Modify();
				LandscapeProxy->MarkPackageDirty();

				// Handle XY-offset textures (these don't need splitting, as they aren't currently shared between components like heightmaps/weightmaps can be)
				for (ULandscapeComponent* Component : TargetSelectedComponents)
				{
					if (Component->XYOffsetmapTexture)
					{
						Component->XYOffsetmapTexture->Modify();
						Component->XYOffsetmapTexture->Rename(nullptr, LandscapeProxy->GetOutermost());
					}
				}

				// Change Weight maps...
				{
					FLandscapeEditDataInterface LandscapeEdit(LandscapeInfo);
					for (ULandscapeComponent* Component : TargetSelectedComponents)
					{
						int32 TotalNeededChannels = Component->WeightmapLayerAllocations.Num();
						int32 CurrentLayer = 0;
						TArray<UTexture2D*> NewWeightmapTextures;

						// Code from ULandscapeComponent::ReallocateWeightmaps
						// Move to other channels left
						while (TotalNeededChannels > 0)
						{
							// UE_LOG(LogLandscape, Log, TEXT("Still need %d channels"), TotalNeededChannels);

							UTexture2D* CurrentWeightmapTexture = nullptr;
							FLandscapeWeightmapUsage* CurrentWeightmapUsage = nullptr;

							if (TotalNeededChannels < 4)
							{
								// UE_LOG(LogLandscape, Log, TEXT("Looking for nearest"));

								// see if we can find a suitable existing weightmap texture with sufficient channels
								int32 BestDistanceSquared = MAX_int32;
								for (auto& WeightmapUsagePair : LandscapeProxy->WeightmapUsageMap)
								{
									FLandscapeWeightmapUsage* TryWeightmapUsage = &WeightmapUsagePair.Value;
									if (TryWeightmapUsage->FreeChannelCount() >= TotalNeededChannels)
									{
										// See if this candidate is closer than any others we've found
										for (int32 ChanIdx = 0; ChanIdx < 4; ChanIdx++)
										{
											if (TryWeightmapUsage->ChannelUsage[ChanIdx] != nullptr)
											{
												int32 TryDistanceSquared = (TryWeightmapUsage->ChannelUsage[ChanIdx]->GetSectionBase() - Component->GetSectionBase()).SizeSquared();
												if (TryDistanceSquared < BestDistanceSquared)
												{
													CurrentWeightmapTexture = WeightmapUsagePair.Key;
													CurrentWeightmapUsage = TryWeightmapUsage;
													BestDistanceSquared = TryDistanceSquared;
												}
											}
										}
									}
								}
							}

							bool NeedsUpdateResource = false;
							// No suitable weightmap texture
							if (CurrentWeightmapTexture == nullptr)
							{
								Component->MarkPackageDirty();

								// Weightmap is sized the same as the component
								int32 WeightmapSize = (Component->SubsectionSizeQuads + 1) * Component->NumSubsections;

								// We need a new weightmap texture
								CurrentWeightmapTexture = LandscapeProxy->CreateLandscapeTexture(WeightmapSize, WeightmapSize, TEXTUREGROUP_Terrain_Weightmap, TSF_BGRA8);
								// Alloc dummy mips
								Component->CreateEmptyTextureMips(CurrentWeightmapTexture);
								CurrentWeightmapTexture->PostEditChange();

								// Store it in the usage map
								CurrentWeightmapUsage = &LandscapeProxy->WeightmapUsageMap.Add(CurrentWeightmapTexture, FLandscapeWeightmapUsage());

								// UE_LOG(LogLandscape, Log, TEXT("Making a new texture %s"), *CurrentWeightmapTexture->GetName());
							}

							NewWeightmapTextures.Add(CurrentWeightmapTexture);

							for (int32 ChanIdx = 0; ChanIdx < 4 && TotalNeededChannels > 0; ChanIdx++)
							{
								// UE_LOG(LogLandscape, Log, TEXT("Finding allocation for layer %d"), CurrentLayer);

								if (CurrentWeightmapUsage->ChannelUsage[ChanIdx] == nullptr)
								{
									// Use this allocation
									FWeightmapLayerAllocationInfo& AllocInfo = Component->WeightmapLayerAllocations[CurrentLayer];

									if (AllocInfo.WeightmapTextureIndex == 255)
									{
										// New layer - zero out the data for this texture channel
										LandscapeEdit.ZeroTextureChannel(CurrentWeightmapTexture, ChanIdx);
									}
									else
									{
										UTexture2D* OldWeightmapTexture = Component->WeightmapTextures[AllocInfo.WeightmapTextureIndex];

										// Copy the data
										LandscapeEdit.CopyTextureChannel(CurrentWeightmapTexture, ChanIdx, OldWeightmapTexture, AllocInfo.WeightmapTextureChannel);
										LandscapeEdit.ZeroTextureChannel(OldWeightmapTexture, AllocInfo.WeightmapTextureChannel);

										// Remove the old allocation
										FLandscapeWeightmapUsage* OldWeightmapUsage = Component->GetLandscapeProxy()->WeightmapUsageMap.Find(OldWeightmapTexture);
										OldWeightmapUsage->ChannelUsage[AllocInfo.WeightmapTextureChannel] = nullptr;
									}

									// Assign the new allocation
									CurrentWeightmapUsage->ChannelUsage[ChanIdx] = Component;
									AllocInfo.WeightmapTextureIndex = NewWeightmapTextures.Num() - 1;
									AllocInfo.WeightmapTextureChannel = ChanIdx;
									CurrentLayer++;
									TotalNeededChannels--;
								}
							}
						}

						// Replace the weightmap textures
						Component->WeightmapTextures = NewWeightmapTextures;

						// Update the mipmaps for the textures we edited
						for (UTexture2D* WeightmapTexture : Component->WeightmapTextures)
						{
							FLandscapeTextureDataInfo* WeightmapDataInfo = LandscapeEdit.GetTextureDataInfo(WeightmapTexture);

							int32 NumMips = WeightmapTexture->Source.GetNumMips();
							TArray<FColor*> WeightmapTextureMipData;
							WeightmapTextureMipData.AddUninitialized(NumMips);
							for (int32 MipIdx = 0; MipIdx < NumMips; MipIdx++)
							{
								WeightmapTextureMipData[MipIdx] = (FColor*)WeightmapDataInfo->GetMipData(MipIdx);
							}

							ULandscapeComponent::UpdateWeightmapMips(Component->NumSubsections, Component->SubsectionSizeQuads, WeightmapTexture, WeightmapTextureMipData, 0, 0, MAX_int32, MAX_int32, WeightmapDataInfo);
						}
					}
					// Need to Repacking all the Weight map (to make it packed well...)
					Landscape->RemoveInvalidWeightmaps();
				}

				// Move the components to the Proxy actor
				// This does not use the MoveSelectedActorsToCurrentLevel path as there is no support to only move certain components.
				for (ULandscapeComponent* Component :TargetSelectedComponents)
				{
					// Need to move or recreate all related data (Height map, Weight map, maybe collision components, allocation info)
					Component->GetLandscapeProxy()->LandscapeComponents.Remove(Component);
					Component->UnregisterComponent();
					Component->DetachFromComponent(FDetachmentTransformRules::KeepWorldTransform);
					Component->InvalidateLightingCache();
					Component->Rename(nullptr, LandscapeProxy);
					LandscapeProxy->LandscapeComponents.Add(Component);
					Component->AttachToComponent(LandscapeProxy->GetRootComponent(), FAttachmentTransformRules::KeepWorldTransform);
					
					// clear transient mobile data
					Component->MobileDataSourceHash.Invalidate();
					Component->MobileMaterialInterface = nullptr;
					Component->MobileWeightNormalmapTexture = nullptr;
					
					Component->UpdateMaterialInstances();

					FFormatNamedArguments Args;
					Args.Add(TEXT("ComponentName"), FText::FromString(Component->GetName()));
				}

				for (ULandscapeHeightfieldCollisionComponent* Component : TargetSelectedCollisionComponents)
				{
					// Need to move or recreate all related data (Height map, Weight map, maybe collision components, allocation info)

					Component->GetLandscapeProxy()->CollisionComponents.Remove(Component);
					Component->UnregisterComponent();
					Component->DetachFromComponent(FDetachmentTransformRules::KeepWorldTransform);
					Component->Rename(nullptr, LandscapeProxy);
					LandscapeProxy->CollisionComponents.Add(Component);
					Component->AttachToComponent(LandscapeProxy->GetRootComponent(), FAttachmentTransformRules::KeepWorldTransform);

					// Move any foliage associated
					AInstancedFoliageActor::MoveInstancesForComponentToCurrentLevel(Component);

					FFormatNamedArguments Args;
					Args.Add(TEXT("ComponentName"), FText::FromString(Component->GetName()));
				}

				GEditor->SelectNone(false, true);
				GEditor->SelectActor(LandscapeProxy, true, false, true);

				GEditor->SelectNone(false, true);

				// Register our new components if destination landscape is registered in scene 
				if (LandscapeProxy->GetRootComponent()->IsRegistered())
				{
					LandscapeProxy->RegisterAllComponents();
				}

				for (ALandscapeProxy* Proxy : SelectProxies)
				{
					if (Proxy->GetRootComponent()->IsRegistered())
					{
						Proxy->RegisterAllComponents();
					}
				}

				//Landscape->bLockLocation = (LandscapeInfo->XYtoComponentMap.Num() != Landscape->LandscapeComponents.Num());

				// Remove Selection
				LandscapeInfo->ClearSelectedRegion(true);

				//EdMode->SetMaskEnable(Landscape->SelectedRegion.Num());
			}
		}
	}
};

class FLandscapeToolMoveToLevel : public FLandscapeToolBase<FLandscapeToolStrokeMoveToLevel>
{
public:
	FLandscapeToolMoveToLevel(FEdModeLandscape* InEdMode)
		: FLandscapeToolBase<FLandscapeToolStrokeMoveToLevel>(InEdMode)
	{
	}

	virtual const TCHAR* GetToolName() override { return TEXT("MoveToLevel"); }
	virtual FText GetDisplayName() override { return NSLOCTEXT("UnrealEd", "LandscapeMode_MoveToLevel", "Move to Streaming Level"); };

	virtual void SetEditRenderType() override { GLandscapeEditRenderMode = ELandscapeEditRenderMode::SelectComponent | (GLandscapeEditRenderMode & ELandscapeEditRenderMode::BitMaskForMask); }
	virtual bool SupportsMask() override { return false; }
};

//
// FLandscapeToolAddComponent
//
class FLandscapeToolStrokeAddComponent : public FLandscapeToolStrokeBase
{
public:
	FLandscapeToolStrokeAddComponent(FEdModeLandscape* InEdMode, FEditorViewportClient* InViewportClient, const FLandscapeToolTarget& InTarget)
		: FLandscapeToolStrokeBase(InEdMode, InViewportClient, InTarget)
		, HeightCache(InTarget)
		, XYOffsetCache(InTarget)
	{
	}

	virtual ~FLandscapeToolStrokeAddComponent()
	{
		// We flush here so here ~FXYOffsetmapAccessor can safely lock the heightmap data to update bounds
		HeightCache.Flush();
		XYOffsetCache.Flush();
	}

	virtual void Apply(FEditorViewportClient* ViewportClient, FLandscapeBrush* Brush, const ULandscapeEditorObject* UISettings, const TArray<FLandscapeToolMousePosition>& MousePositions)
	{
		ALandscapeProxy* Landscape = LandscapeInfo ? LandscapeInfo->GetCurrentLevelLandscapeProxy(true) : nullptr;
		if (Landscape && EdMode->LandscapeRenderAddCollision)
		{
			check(Brush->GetBrushType() == ELandscapeBrushType::Component);

			// Get list of verts to update
			// TODO - only retrieve bounds as we don't need the data
			FLandscapeBrushData BrushInfo = Brush->ApplyBrush(MousePositions);
			if (!BrushInfo)
			{
				return;
			}

			int32 X1, Y1, X2, Y2;
			BrushInfo.GetInclusiveBounds(X1, Y1, X2, Y2);

			// Find component range for this block of data, non shared vertices
			int32 ComponentIndexX1, ComponentIndexY1, ComponentIndexX2, ComponentIndexY2;
			ALandscape::CalcComponentIndicesNoOverlap(X1, Y1, X2, Y2, Landscape->ComponentSizeQuads, ComponentIndexX1, ComponentIndexY1, ComponentIndexX2, ComponentIndexY2);

			// expand the area by one vertex in each direction to ensure normals are calculated correctly
			X1 -= 1;
			Y1 -= 1;
			X2 += 1;
			Y2 += 1;

			TArray<uint16> Data;
			TArray<FVector> XYOffsetData;
			HeightCache.CacheData(X1, Y1, X2, Y2);
			XYOffsetCache.CacheData(X1, Y1, X2, Y2);
			HeightCache.GetCachedData(X1, Y1, X2, Y2, Data);
			bool bHasXYOffset = XYOffsetCache.GetCachedData(X1, Y1, X2, Y2, XYOffsetData);

			TArray<ULandscapeComponent*> NewComponents;
			Landscape->Modify();
			LandscapeInfo->Modify();
			for (int32 ComponentIndexY = ComponentIndexY1; ComponentIndexY <= ComponentIndexY2; ComponentIndexY++)
			{
				for (int32 ComponentIndexX = ComponentIndexX1; ComponentIndexX <= ComponentIndexX2; ComponentIndexX++)
				{
					ULandscapeComponent* LandscapeComponent = LandscapeInfo->XYtoComponentMap.FindRef(FIntPoint(ComponentIndexX, ComponentIndexY));
					if (!LandscapeComponent)
					{
						// Add New component...
						FIntPoint ComponentBase = FIntPoint(ComponentIndexX, ComponentIndexY)*Landscape->ComponentSizeQuads;
						LandscapeComponent = NewObject<ULandscapeComponent>(Landscape, NAME_None, RF_Transactional);
						Landscape->LandscapeComponents.Add(LandscapeComponent);
						NewComponents.Add(LandscapeComponent);
						LandscapeComponent->Init(
							ComponentBase.X, ComponentBase.Y,
							Landscape->ComponentSizeQuads,
							Landscape->NumSubsections,
							Landscape->SubsectionSizeQuads
							);
						LandscapeComponent->AttachToComponent(Landscape->GetRootComponent(), FAttachmentTransformRules::KeepRelativeTransform);

						// Assign shared properties
						LandscapeComponent->bCastStaticShadow = Landscape->bCastStaticShadow;
						LandscapeComponent->bCastShadowAsTwoSided = Landscape->bCastShadowAsTwoSided;

						int32 ComponentVerts = (Landscape->SubsectionSizeQuads + 1) * Landscape->NumSubsections;
						// Update Weightmap Scale Bias
						LandscapeComponent->WeightmapScaleBias = FVector4(1.0f / (float)ComponentVerts, 1.0f / (float)ComponentVerts, 0.5f / (float)ComponentVerts, 0.5f / (float)ComponentVerts);
						LandscapeComponent->WeightmapSubsectionOffset = (float)(LandscapeComponent->SubsectionSizeQuads + 1) / (float)ComponentVerts;

						TArray<FColor> HeightData;
						HeightData.Empty(FMath::Square(ComponentVerts));
						HeightData.AddZeroed(FMath::Square(ComponentVerts));
						LandscapeComponent->InitHeightmapData(HeightData, true);
						LandscapeComponent->UpdateMaterialInstances();

						LandscapeInfo->XYtoComponentMap.Add(FIntPoint(ComponentIndexX, ComponentIndexY), LandscapeComponent);
						LandscapeInfo->XYtoAddCollisionMap.Remove(FIntPoint(ComponentIndexX, ComponentIndexY));
					}
				}
			}

			// Need to register to use general height/xyoffset data update
			for (int32 Idx = 0; Idx < NewComponents.Num(); Idx++)
			{
				NewComponents[Idx]->RegisterComponent();
			}

			if (bHasXYOffset)
			{
				XYOffsetCache.SetCachedData(X1, Y1, X2, Y2, XYOffsetData);
				XYOffsetCache.Flush();
			}

			HeightCache.SetCachedData(X1, Y1, X2, Y2, Data);
			HeightCache.Flush();

			for (ULandscapeComponent* NewComponent : NewComponents)
			{
				// Update Collision
				NewComponent->UpdateCachedBounds();
				NewComponent->UpdateBounds();
				NewComponent->MarkRenderStateDirty();
				ULandscapeHeightfieldCollisionComponent* CollisionComp = NewComponent->CollisionComponent.Get();
				if (CollisionComp && !bHasXYOffset)
				{
					CollisionComp->MarkRenderStateDirty();
					CollisionComp->RecreateCollision();
				}
			}

			EdMode->LandscapeRenderAddCollision = nullptr;

			// Add/update "add collision" around the newly added components
			{
				// Top row
				int32 ComponentIndexY = ComponentIndexY1 - 1;
				for (int32 ComponentIndexX = ComponentIndexX1 - 1; ComponentIndexX <= ComponentIndexX2 + 1; ++ComponentIndexX)
				{
					if (!LandscapeInfo->XYtoComponentMap.FindRef(FIntPoint(ComponentIndexX, ComponentIndexY)))
					{
						LandscapeInfo->UpdateAddCollision(FIntPoint(ComponentIndexX, ComponentIndexY));
					}
				}

				// Sides
				for (ComponentIndexY = ComponentIndexY1; ComponentIndexY <= ComponentIndexY2; ++ComponentIndexY)
				{
					// Left
					int32 ComponentIndexX = ComponentIndexX1 - 1;
					if (!LandscapeInfo->XYtoComponentMap.FindRef(FIntPoint(ComponentIndexX, ComponentIndexY)))
					{
						LandscapeInfo->UpdateAddCollision(FIntPoint(ComponentIndexX, ComponentIndexY));
					}

					// Right
					ComponentIndexX = ComponentIndexX1 + 1;
					if (!LandscapeInfo->XYtoComponentMap.FindRef(FIntPoint(ComponentIndexX, ComponentIndexY)))
					{
						LandscapeInfo->UpdateAddCollision(FIntPoint(ComponentIndexX, ComponentIndexY));
					}
				}

				// Bottom row
				ComponentIndexY = ComponentIndexY2 + 1;
				for (int32 ComponentIndexX = ComponentIndexX1 - 1; ComponentIndexX <= ComponentIndexX2 + 1; ++ComponentIndexX)
				{
					if (!LandscapeInfo->XYtoComponentMap.FindRef(FIntPoint(ComponentIndexX, ComponentIndexY)))
					{
						LandscapeInfo->UpdateAddCollision(FIntPoint(ComponentIndexX, ComponentIndexY));
					}
				}
			}

			GEngine->BroadcastOnActorMoved(Landscape);
		}
	}

protected:
	FLandscapeHeightCache HeightCache;
	FLandscapeXYOffsetCache<true> XYOffsetCache;
};

class FLandscapeToolAddComponent : public FLandscapeToolBase<FLandscapeToolStrokeAddComponent>
{
public:
	FLandscapeToolAddComponent(FEdModeLandscape* InEdMode)
		: FLandscapeToolBase<FLandscapeToolStrokeAddComponent>(InEdMode)
	{
	}

	virtual const TCHAR* GetToolName() override { return TEXT("AddComponent"); }
	virtual FText GetDisplayName() override { return NSLOCTEXT("UnrealEd", "LandscapeMode_AddComponent", "Add New Landscape Component"); };

	virtual void SetEditRenderType() override { GLandscapeEditRenderMode = ELandscapeEditRenderMode::None | (GLandscapeEditRenderMode & ELandscapeEditRenderMode::BitMaskForMask); }
	virtual bool SupportsMask() override { return false; }

	virtual void EnterTool() override
	{
		FLandscapeToolBase<FLandscapeToolStrokeAddComponent>::EnterTool();
		ULandscapeInfo* LandscapeInfo = EdMode->CurrentToolTarget.LandscapeInfo.Get();
		LandscapeInfo->UpdateAllAddCollisions(); // Todo - as this is only used by this tool, move it into this tool?
	}

	virtual void ExitTool() override
	{
		FLandscapeToolBase<FLandscapeToolStrokeAddComponent>::ExitTool();

		EdMode->LandscapeRenderAddCollision = nullptr;
	}
};

//
// FLandscapeToolDeleteComponent
//
class FLandscapeToolStrokeDeleteComponent : public FLandscapeToolStrokeBase
{
public:
	FLandscapeToolStrokeDeleteComponent(FEdModeLandscape* InEdMode, FEditorViewportClient* InViewportClient, const FLandscapeToolTarget& InTarget)
		: FLandscapeToolStrokeBase(InEdMode, InViewportClient, InTarget)
	{
	}

	void Apply(FEditorViewportClient* ViewportClient, FLandscapeBrush* Brush, const ULandscapeEditorObject* UISettings, const TArray<FLandscapeToolMousePosition>& MousePositions)
	{
		if (LandscapeInfo)
		{
			auto SelectedComponents = LandscapeInfo->GetSelectedComponents();
			if (SelectedComponents.Num() == 0)
			{
				// Get list of components to delete from brush
				// TODO - only retrieve bounds as we don't need the vert data
				FLandscapeBrushData BrushInfo = Brush->ApplyBrush(MousePositions);
				if (!BrushInfo)
				{
					return;
				}

				int32 X1, Y1, X2, Y2;
				BrushInfo.GetInclusiveBounds(X1, Y1, X2, Y2);

				// Shrink bounds by 1,1 to avoid GetComponentsInRegion picking up extra components on all sides due to the overlap between components
				LandscapeInfo->GetComponentsInRegion(X1 + 1, Y1 + 1, X2 - 1, Y2 - 1, SelectedComponents);
			}

			// Delete the components
			EdMode->DeleteLandscapeComponents(LandscapeInfo, SelectedComponents);
		}
	}
};

class FLandscapeToolDeleteComponent : public FLandscapeToolBase<FLandscapeToolStrokeDeleteComponent>
{
public:
	FLandscapeToolDeleteComponent(FEdModeLandscape* InEdMode)
		: FLandscapeToolBase<FLandscapeToolStrokeDeleteComponent>(InEdMode)
	{
	}

	virtual const TCHAR* GetToolName() override { return TEXT("DeleteComponent"); }
	virtual FText GetDisplayName() override { return NSLOCTEXT("UnrealEd", "LandscapeMode_DeleteComponent", "Delete Landscape Components"); };

	virtual void SetEditRenderType() override { GLandscapeEditRenderMode = ELandscapeEditRenderMode::SelectComponent | (GLandscapeEditRenderMode & ELandscapeEditRenderMode::BitMaskForMask); }
	virtual bool SupportsMask() override { return false; }
};

//
// FLandscapeToolCopy
//
template<class ToolTarget>
class FLandscapeToolStrokeCopy : public FLandscapeToolStrokeBase
{
public:
	FLandscapeToolStrokeCopy(FEdModeLandscape* InEdMode, FEditorViewportClient* InViewportClient, const FLandscapeToolTarget& InTarget)
		: FLandscapeToolStrokeBase(InEdMode, InViewportClient, InTarget)
		, Cache(InTarget)
		, HeightCache(InTarget)
		, WeightCache(InTarget)
	{
	}

	struct FGizmoPreData
	{
		float Ratio;
		float Data;
	};

	void Apply(FEditorViewportClient* ViewportClient, FLandscapeBrush* Brush, const ULandscapeEditorObject* UISettings, const TArray<FLandscapeToolMousePosition>& MousePositions)
	{
		//ULandscapeInfo* LandscapeInfo = EdMode->CurrentToolTarget.LandscapeInfo;
		ALandscapeGizmoActiveActor* Gizmo = EdMode->CurrentGizmoActor.Get();
		if (LandscapeInfo && Gizmo && Gizmo->GizmoTexture && Gizmo->GetRootComponent())
		{
			Gizmo->TargetLandscapeInfo = LandscapeInfo;

			// Get list of verts to update
			// TODO - only retrieve bounds as we don't need the data
			FLandscapeBrushData BrushInfo = Brush->ApplyBrush(MousePositions);
			if (!BrushInfo)
			{
				return;
			}

			int32 X1, Y1, X2, Y2;
			BrushInfo.GetInclusiveBounds(X1, Y1, X2, Y2);

			//Gizmo->Modify(); // No transaction for Copied data as other tools...
			//Gizmo->SelectedData.Empty();
			Gizmo->ClearGizmoData();

			// Tablet pressure
			//float Pressure = ViewportClient->Viewport->IsPenActive() ? ViewportClient->Viewport->GetTabletPressure() : 1.0f;

			bool bApplyToAll = EdMode->UISettings->bApplyToAllTargets;
			const int32 LayerNum = LandscapeInfo->Layers.Num();

			TArray<uint16> HeightData;
			TArray<uint8> WeightDatas; // Weight*Layers...
			TArray<typename ToolTarget::CacheClass::DataType> Data;

			TSet<ULandscapeLayerInfoObject*> LayerInfoSet;

			if (bApplyToAll)
			{
				HeightCache.CacheData(X1, Y1, X2, Y2);
				HeightCache.GetCachedData(X1, Y1, X2, Y2, HeightData);

				WeightCache.CacheData(X1, Y1, X2, Y2);
				WeightCache.GetCachedData(X1, Y1, X2, Y2, WeightDatas, LayerNum);
			}
			else
			{
				Cache.CacheData(X1, Y1, X2, Y2);
				Cache.GetCachedData(X1, Y1, X2, Y2, Data);
			}

			const float ScaleXY = LandscapeInfo->DrawScale.X;
			float Width = Gizmo->GetWidth();
			float Height = Gizmo->GetHeight();

			Gizmo->CachedWidth = Width;
			Gizmo->CachedHeight = Height;
			Gizmo->CachedScaleXY = ScaleXY;

			// Rasterize Gizmo regions
			int32 SizeX = FMath::CeilToInt(Width / ScaleXY);
			int32 SizeY = FMath::CeilToInt(Height / ScaleXY);

			const float W = (Width - ScaleXY) / (2 * ScaleXY);
			const float H = (Height - ScaleXY) / (2 * ScaleXY);

			FMatrix WToL = LandscapeInfo->GetLandscapeProxy()->LandscapeActorToWorld().ToMatrixWithScale().InverseFast();
			//FMatrix LToW = Landscape->LocalToWorld();

			FVector BaseLocation = WToL.TransformPosition(Gizmo->GetActorLocation());
			FMatrix GizmoLocalToLandscape = FRotationTranslationMatrix(FRotator(0, Gizmo->GetActorRotation().Yaw, 0), FVector(BaseLocation.X, BaseLocation.Y, 0));

			const int32 NeighborNum = 4;
			bool bDidCopy = false;
			bool bFullCopy = !EdMode->UISettings->bUseSelectedRegion || !LandscapeInfo->SelectedRegion.Num();
			//bool bInverted = EdMode->UISettings->bUseSelectedRegion && EdMode->UISettings->bUseNegativeMask;

			// TODO: This is a mess and badly needs refactoring
			for (int32 Y = 0; Y < SizeY; ++Y)
			{
				for (int32 X = 0; X < SizeX; ++X)
				{
					FVector LandscapeLocal = GizmoLocalToLandscape.TransformPosition(FVector(-W + X, -H + Y, 0));
					int32 LX = FMath::FloorToInt(LandscapeLocal.X);
					int32 LY = FMath::FloorToInt(LandscapeLocal.Y);

					{
						for (int32 i = -1; (!bApplyToAll && i < 0) || i < LayerNum; ++i)
						{
							// Don't try to copy data for null layers
							if ((bApplyToAll && i >= 0 && !LandscapeInfo->Layers[i].LayerInfoObj) ||
								(!bApplyToAll && !EdMode->CurrentToolTarget.LayerInfo.Get()))
							{
								continue;
							}

							FGizmoPreData GizmoPreData[NeighborNum];

							for (int32 LocalY = 0; LocalY < 2; ++LocalY)
							{
								for (int32 LocalX = 0; LocalX < 2; ++LocalX)
								{
									int32 x = FMath::Clamp(LX + LocalX, X1, X2);
									int32 y = FMath::Clamp(LY + LocalY, Y1, Y2);
									GizmoPreData[LocalX + LocalY * 2].Ratio = LandscapeInfo->SelectedRegion.FindRef(FIntPoint(x, y));
									int32 index = (x - X1) + (y - Y1)*(1 + X2 - X1);

									if (bApplyToAll)
									{
										if (i < 0)
										{
											GizmoPreData[LocalX + LocalY * 2].Data = Gizmo->GetNormalizedHeight(HeightData[index]);
										}
										else
										{
											GizmoPreData[LocalX + LocalY * 2].Data = WeightDatas[index*LayerNum + i];
										}
									}
									else
									{
										typename ToolTarget::CacheClass::DataType OriginalValue = Data[index];
										if (EdMode->CurrentToolTarget.TargetType == ELandscapeToolTargetType::Heightmap)
										{
											GizmoPreData[LocalX + LocalY * 2].Data = Gizmo->GetNormalizedHeight(OriginalValue);
										}
										else
										{
											GizmoPreData[LocalX + LocalY * 2].Data = OriginalValue;
										}
									}
								}
							}

							FGizmoPreData LerpedData;
							float FracX = LandscapeLocal.X - LX;
							float FracY = LandscapeLocal.Y - LY;
							LerpedData.Ratio = bFullCopy ? 1.0f :
								FMath::Lerp(
								FMath::Lerp(GizmoPreData[0].Ratio, GizmoPreData[1].Ratio, FracX),
								FMath::Lerp(GizmoPreData[2].Ratio, GizmoPreData[3].Ratio, FracX),
								FracY
								);

							LerpedData.Data = FMath::Lerp(
								FMath::Lerp(GizmoPreData[0].Data, GizmoPreData[1].Data, FracX),
								FMath::Lerp(GizmoPreData[2].Data, GizmoPreData[3].Data, FracX),
								FracY
								);

							if (!bDidCopy && LerpedData.Ratio > 0.0f)
							{
								bDidCopy = true;
							}

							if (LerpedData.Ratio > 0.0f)
							{
								// Added for LayerNames
								if (bApplyToAll)
								{
									if (i >= 0)
									{
										LayerInfoSet.Add(LandscapeInfo->Layers[i].LayerInfoObj);
									}
								}
								else
								{
									if (EdMode->CurrentToolTarget.TargetType == ELandscapeToolTargetType::Weightmap)
									{
										LayerInfoSet.Add(EdMode->CurrentToolTarget.LayerInfo.Get());
									}
								}

								FGizmoSelectData* GizmoSelectData = Gizmo->SelectedData.Find(ALandscape::MakeKey(X, Y));
								if (GizmoSelectData)
								{
									if (bApplyToAll)
									{
										if (i < 0)
										{
											GizmoSelectData->HeightData = LerpedData.Data;
										}
										else
										{
											GizmoSelectData->WeightDataMap.Add(LandscapeInfo->Layers[i].LayerInfoObj, LerpedData.Data);
										}
									}
									else
									{
										if (EdMode->CurrentToolTarget.TargetType == ELandscapeToolTargetType::Heightmap)
										{
											GizmoSelectData->HeightData = LerpedData.Data;
										}
										else
										{
											GizmoSelectData->WeightDataMap.Add(EdMode->CurrentToolTarget.LayerInfo.Get(), LerpedData.Data);
										}
									}
								}
								else
								{
									FGizmoSelectData NewData;
									NewData.Ratio = LerpedData.Ratio;
									if (bApplyToAll)
									{
										if (i < 0)
										{
											NewData.HeightData = LerpedData.Data;
										}
										else
										{
											NewData.WeightDataMap.Add(LandscapeInfo->Layers[i].LayerInfoObj, LerpedData.Data);
										}
									}
									else
									{
										if (EdMode->CurrentToolTarget.TargetType == ELandscapeToolTargetType::Heightmap)
										{
											NewData.HeightData = LerpedData.Data;
										}
										else
										{
											NewData.WeightDataMap.Add(EdMode->CurrentToolTarget.LayerInfo.Get(), LerpedData.Data);
										}
									}
									Gizmo->SelectedData.Add(ALandscape::MakeKey(X, Y), NewData);
								}
							}
						}
					}
				}
			}

			if (bDidCopy)
			{
				if (!bApplyToAll)
				{
					if (EdMode->CurrentToolTarget.TargetType == ELandscapeToolTargetType::Heightmap)
					{
						Gizmo->DataType = ELandscapeGizmoType(Gizmo->DataType | LGT_Height);
					}
					else
					{
						Gizmo->DataType = ELandscapeGizmoType(Gizmo->DataType | LGT_Weight);
					}
				}
				else
				{
					if (LayerNum > 0)
					{
						Gizmo->DataType = ELandscapeGizmoType(Gizmo->DataType | LGT_Height);
						Gizmo->DataType = ELandscapeGizmoType(Gizmo->DataType | LGT_Weight);
					}
					else
					{
						Gizmo->DataType = ELandscapeGizmoType(Gizmo->DataType | LGT_Height);
					}
				}

				Gizmo->SampleData(SizeX, SizeY);

				// Update LayerInfos
				for (ULandscapeLayerInfoObject* LayerInfo : LayerInfoSet)
				{
					Gizmo->LayerInfos.Add(LayerInfo);
				}
			}

			//// Clean up Ratio 0 regions... (That was for sampling...)
			//for ( TMap<uint64, FGizmoSelectData>::TIterator It(Gizmo->SelectedData); It; ++It )
			//{
			//	FGizmoSelectData& Data = It.Value();
			//	if (Data.Ratio <= 0.0f)
			//	{
			//		Gizmo->SelectedData.Remove(It.Key());
			//	}
			//}

			Gizmo->ExportToClipboard();

			GEngine->BroadcastLevelActorListChanged();
		}
	}

protected:
	typename ToolTarget::CacheClass Cache;
	FLandscapeHeightCache HeightCache;
	FLandscapeFullWeightCache WeightCache;
};

template<class ToolTarget>
class FLandscapeToolCopy : public FLandscapeToolBase<FLandscapeToolStrokeCopy<ToolTarget>>
{
public:
	FLandscapeToolCopy(FEdModeLandscape* InEdMode)
		: FLandscapeToolBase<FLandscapeToolStrokeCopy<ToolTarget> >(InEdMode)
		, BackupCurrentBrush(nullptr)
	{
	}

	virtual const TCHAR* GetToolName() override { return TEXT("Copy"); }
	virtual FText GetDisplayName() override { return NSLOCTEXT("UnrealEd", "LandscapeMode_Copy", "Copy"); };

	virtual void SetEditRenderType() override
	{
		GLandscapeEditRenderMode = ELandscapeEditRenderMode::Gizmo | (GLandscapeEditRenderMode & ELandscapeEditRenderMode::BitMaskForMask);
		GLandscapeEditRenderMode |= (this->EdMode && this->EdMode->CurrentToolTarget.LandscapeInfo.IsValid() && this->EdMode->CurrentToolTarget.LandscapeInfo->SelectedRegion.Num()) ? ELandscapeEditRenderMode::SelectRegion : ELandscapeEditRenderMode::SelectComponent;
	}

	virtual ELandscapeToolTargetTypeMask::Type GetSupportedTargetTypes() override
	{
		return ELandscapeToolTargetTypeMask::FromType(ToolTarget::TargetType);
	}

	virtual bool BeginTool(FEditorViewportClient* ViewportClient, const FLandscapeToolTarget& InTarget, const FVector& InHitLocation) override
	{
		this->EdMode->GizmoBrush->Tick(ViewportClient, 0.1f);

		// horrible hack
		// (but avoids duplicating the code from FLandscapeToolBase)
		BackupCurrentBrush = this->EdMode->CurrentBrush;
		this->EdMode->CurrentBrush = this->EdMode->GizmoBrush;

		return FLandscapeToolBase<FLandscapeToolStrokeCopy<ToolTarget>>::BeginTool(ViewportClient, InTarget, InHitLocation);
	}

	virtual void EndTool(FEditorViewportClient* ViewportClient) override
	{
		FLandscapeToolBase<FLandscapeToolStrokeCopy<ToolTarget>>::EndTool(ViewportClient);

		this->EdMode->CurrentBrush = BackupCurrentBrush;
	}

protected:
	FLandscapeBrush* BackupCurrentBrush;
};

//
// FLandscapeToolPaste
//
template<class ToolTarget>
class FLandscapeToolStrokePaste : public FLandscapeToolStrokeBase
{
public:
	FLandscapeToolStrokePaste(FEdModeLandscape* InEdMode, FEditorViewportClient* InViewportClient, const FLandscapeToolTarget& InTarget)
		: FLandscapeToolStrokeBase(InEdMode, InViewportClient, InTarget)
		, Cache(InTarget)
		, HeightCache(InTarget)
		, WeightCache(InTarget)
	{
	}

	void Apply(FEditorViewportClient* ViewportClient, FLandscapeBrush* Brush, const ULandscapeEditorObject* UISettings, const TArray<FLandscapeToolMousePosition>& MousePositions)
	{
		//ULandscapeInfo* LandscapeInfo = EdMode->CurrentToolTarget.LandscapeInfo;
		ALandscapeGizmoActiveActor* Gizmo = EdMode->CurrentGizmoActor.Get();
		// Cache and copy in Gizmo's region...
		if (LandscapeInfo && Gizmo && Gizmo->GetRootComponent())
		{
			if (Gizmo->SelectedData.Num() == 0)
			{
				return;
			}

			// Automatically fill in any placeholder layers
			// This gives a much better user experience when copying data to a newly created landscape
			for (ULandscapeLayerInfoObject* LayerInfo : Gizmo->LayerInfos)
			{
				int32 LayerInfoIndex = LandscapeInfo->GetLayerInfoIndex(LayerInfo);
				if (LayerInfoIndex == INDEX_NONE)
				{
					LayerInfoIndex = LandscapeInfo->GetLayerInfoIndex(LayerInfo->LayerName);
					if (LayerInfoIndex != INDEX_NONE)
					{
						FLandscapeInfoLayerSettings& LayerSettings = LandscapeInfo->Layers[LayerInfoIndex];

						if (LayerSettings.LayerInfoObj == nullptr)
						{
							LayerSettings.Owner = LandscapeInfo->GetLandscapeProxy(); // this isn't strictly accurate, but close enough
							LayerSettings.LayerInfoObj = LayerInfo;
							LayerSettings.bValid = true;
						}
					}
				}
			}

			Gizmo->TargetLandscapeInfo = LandscapeInfo;
			float ScaleXY = LandscapeInfo->DrawScale.X;

			//LandscapeInfo->Modify();

			// Get list of verts to update
			FLandscapeBrushData BrushInfo = Brush->ApplyBrush(MousePositions);
			if (!BrushInfo)
			{
				return;
			}

			int32 X1, Y1, X2, Y2;
			BrushInfo.GetInclusiveBounds(X1, Y1, X2, Y2);

			// Tablet pressure
			float Pressure = (ViewportClient && ViewportClient->Viewport->IsPenActive()) ? ViewportClient->Viewport->GetTabletPressure() : 1.0f;

			// expand the area by one vertex in each direction to ensure normals are calculated correctly
			X1 -= 1;
			Y1 -= 1;
			X2 += 1;
			Y2 += 1;

			const bool bApplyToAll = EdMode->UISettings->bApplyToAllTargets;
			const int32 LayerNum = Gizmo->LayerInfos.Num() > 0 ? LandscapeInfo->Layers.Num() : 0;

			TArray<uint16> HeightData;
			TArray<uint8> WeightDatas; // Weight*Layers...
			TArray<typename ToolTarget::CacheClass::DataType> Data;

			if (bApplyToAll)
			{
				HeightCache.CacheData(X1, Y1, X2, Y2);
				HeightCache.GetCachedData(X1, Y1, X2, Y2, HeightData);

				if (LayerNum > 0)
				{
					WeightCache.CacheData(X1, Y1, X2, Y2);
					WeightCache.GetCachedData(X1, Y1, X2, Y2, WeightDatas, LayerNum);
				}
			}
			else
			{
				Cache.CacheData(X1, Y1, X2, Y2);
				Cache.GetCachedData(X1, Y1, X2, Y2, Data);
			}

			const float Width = Gizmo->GetWidth();
			const float Height = Gizmo->GetHeight();

			const float W = Gizmo->GetWidth() / (2 * ScaleXY);
			const float H = Gizmo->GetHeight() / (2 * ScaleXY);

			const float SignX = Gizmo->GetRootComponent()->RelativeScale3D.X > 0.0f ? 1.0f : -1.0f;
			const float SignY = Gizmo->GetRootComponent()->RelativeScale3D.Y > 0.0f ? 1.0f : -1.0f;

			const float ScaleX = Gizmo->CachedWidth / Width * ScaleXY / Gizmo->CachedScaleXY;
			const float ScaleY = Gizmo->CachedHeight / Height * ScaleXY / Gizmo->CachedScaleXY;

			FMatrix WToL = LandscapeInfo->GetLandscapeProxy()->LandscapeActorToWorld().ToMatrixWithScale().InverseFast();
			//FMatrix LToW = Landscape->LocalToWorld();
			FVector BaseLocation = WToL.TransformPosition(Gizmo->GetActorLocation());
			//FMatrix LandscapeLocalToGizmo = FRotationTranslationMatrix(FRotator(0, Gizmo->Rotation.Yaw, 0), FVector(BaseLocation.X - W + 0.5, BaseLocation.Y - H + 0.5, 0));
			FMatrix LandscapeToGizmoLocal =
				(FTranslationMatrix(FVector((-W + 0.5)*SignX, (-H + 0.5)*SignY, 0)) * FScaleRotationTranslationMatrix(FVector(SignX, SignY, 1.0f), FRotator(0, Gizmo->GetActorRotation().Yaw, 0), FVector(BaseLocation.X, BaseLocation.Y, 0))).InverseFast();

			for (int32 Y = BrushInfo.GetBounds().Min.Y; Y < BrushInfo.GetBounds().Max.Y; Y++)
			{
				const float* BrushScanline = BrushInfo.GetDataPtr(FIntPoint(0, Y));

				for (int32 X = BrushInfo.GetBounds().Min.X; X < BrushInfo.GetBounds().Max.X; X++)
				{
					const float BrushValue = BrushScanline[X];

					if (BrushValue > 0.0f)
					{
						// TODO: This is a mess and badly needs refactoring

						// Value before we apply our painting
						int32 index = (X - X1) + (Y - Y1)*(1 + X2 - X1);
						float PaintAmount = (Brush->GetBrushType() == ELandscapeBrushType::Gizmo) ? BrushValue : BrushValue * EdMode->UISettings->ToolStrength * Pressure;

						FVector GizmoLocal = LandscapeToGizmoLocal.TransformPosition(FVector(X, Y, 0));
						GizmoLocal.X *= ScaleX * SignX;
						GizmoLocal.Y *= ScaleY * SignY;

						int32 LX = FMath::FloorToInt(GizmoLocal.X);
						int32 LY = FMath::FloorToInt(GizmoLocal.Y);

						float FracX = GizmoLocal.X - LX;
						float FracY = GizmoLocal.Y - LY;

						FGizmoSelectData* Data00 = Gizmo->SelectedData.Find(ALandscape::MakeKey(LX, LY));
						FGizmoSelectData* Data10 = Gizmo->SelectedData.Find(ALandscape::MakeKey(LX + 1, LY));
						FGizmoSelectData* Data01 = Gizmo->SelectedData.Find(ALandscape::MakeKey(LX, LY + 1));
						FGizmoSelectData* Data11 = Gizmo->SelectedData.Find(ALandscape::MakeKey(LX + 1, LY + 1));

						for (int32 i = -1; (!bApplyToAll && i < 0) || i < LayerNum; ++i)
						{
							if ((bApplyToAll && (i < 0)) || (!bApplyToAll && EdMode->CurrentToolTarget.TargetType == ELandscapeToolTargetType::Heightmap))
							{
								float OriginalValue;
								if (bApplyToAll)
								{
									OriginalValue = HeightData[index];
								}
								else
								{
									OriginalValue = Data[index];
								}

								float Value = LandscapeDataAccess::GetLocalHeight(OriginalValue);

								float DestValue = FLandscapeHeightCache::ClampValue(
									LandscapeDataAccess::GetTexHeight(
									FMath::Lerp(
									FMath::Lerp(Data00 ? FMath::Lerp(Value, Gizmo->GetLandscapeHeight(Data00->HeightData), Data00->Ratio) : Value,
									Data10 ? FMath::Lerp(Value, Gizmo->GetLandscapeHeight(Data10->HeightData), Data10->Ratio) : Value, FracX),
									FMath::Lerp(Data01 ? FMath::Lerp(Value, Gizmo->GetLandscapeHeight(Data01->HeightData), Data01->Ratio) : Value,
									Data11 ? FMath::Lerp(Value, Gizmo->GetLandscapeHeight(Data11->HeightData), Data11->Ratio) : Value, FracX),
									FracY
									))
									);

								switch (EdMode->UISettings->PasteMode)
								{
								case ELandscapeToolNoiseMode::Add:
									PaintAmount = OriginalValue < DestValue ? PaintAmount : 0.0f;
									break;
								case ELandscapeToolNoiseMode::Sub:
									PaintAmount = OriginalValue > DestValue ? PaintAmount : 0.0f;
									break;
								default:
									break;
								}

								if (bApplyToAll)
								{
									HeightData[index] = FMath::Lerp(OriginalValue, DestValue, PaintAmount);
								}
								else
								{
									Data[index] = FMath::Lerp(OriginalValue, DestValue, PaintAmount);
								}
							}
							else
							{
								ULandscapeLayerInfoObject* LayerInfo;
								float OriginalValue;
								if (bApplyToAll)
								{
									LayerInfo = LandscapeInfo->Layers[i].LayerInfoObj;
									OriginalValue = WeightDatas[index*LayerNum + i];
								}
								else
								{
									LayerInfo = EdMode->CurrentToolTarget.LayerInfo.Get();
									OriginalValue = Data[index];
								}

								float DestValue = FLandscapeAlphaCache::ClampValue(
									FMath::Lerp(
									FMath::Lerp(Data00 ? FMath::Lerp(OriginalValue, Data00->WeightDataMap.FindRef(LayerInfo), Data00->Ratio) : OriginalValue,
									Data10 ? FMath::Lerp(OriginalValue, Data10->WeightDataMap.FindRef(LayerInfo), Data10->Ratio) : OriginalValue, FracX),
									FMath::Lerp(Data01 ? FMath::Lerp(OriginalValue, Data01->WeightDataMap.FindRef(LayerInfo), Data01->Ratio) : OriginalValue,
									Data11 ? FMath::Lerp(OriginalValue, Data11->WeightDataMap.FindRef(LayerInfo), Data11->Ratio) : OriginalValue, FracX),
									FracY
									));

								if (bApplyToAll)
								{
									WeightDatas[index*LayerNum + i] = FMath::Lerp(OriginalValue, DestValue, PaintAmount);
								}
								else
								{
									Data[index] = FMath::Lerp(OriginalValue, DestValue, PaintAmount);
								}
							}
						}
					}
				}
			}

			for (ULandscapeLayerInfoObject* LayerInfo : Gizmo->LayerInfos)
			{
				if (LandscapeInfo->GetLayerInfoIndex(LayerInfo) != INDEX_NONE)
				{
					WeightCache.AddDirtyLayer(LayerInfo);
				}
			}

			if (bApplyToAll)
			{
				HeightCache.SetCachedData(X1, Y1, X2, Y2, HeightData);
				HeightCache.Flush();
				if (WeightDatas.Num())
				{
					// Set the layer data, bypassing painting restrictions because it doesn't work well when altering multiple layers
					WeightCache.SetCachedData(X1, Y1, X2, Y2, WeightDatas, LayerNum, ELandscapeLayerPaintingRestriction::None);
				}
				WeightCache.Flush();
			}
			else
			{
				Cache.SetCachedData(X1, Y1, X2, Y2, Data);
				Cache.Flush();
			}

			GEngine->BroadcastLevelActorListChanged();
		}
	}

protected:
	typename ToolTarget::CacheClass Cache;
	FLandscapeHeightCache HeightCache;
	FLandscapeFullWeightCache WeightCache;
};

template<class ToolTarget>
class FLandscapeToolPaste : public FLandscapeToolBase<FLandscapeToolStrokePaste<ToolTarget>>
{
public:
	FLandscapeToolPaste(FEdModeLandscape* InEdMode)
		: FLandscapeToolBase<FLandscapeToolStrokePaste<ToolTarget>>(InEdMode)
		, bUseGizmoRegion(false)
		, BackupCurrentBrush(nullptr)
	{
	}

	virtual const TCHAR* GetToolName() override { return TEXT("Paste"); }
	virtual FText GetDisplayName() override { return NSLOCTEXT("UnrealEd", "LandscapeMode_Region", "Region Copy/Paste"); };

	virtual void SetEditRenderType() override
	{
		GLandscapeEditRenderMode = ELandscapeEditRenderMode::Gizmo | (GLandscapeEditRenderMode & ELandscapeEditRenderMode::BitMaskForMask);
		GLandscapeEditRenderMode |= (this->EdMode && this->EdMode->CurrentToolTarget.LandscapeInfo.IsValid() && this->EdMode->CurrentToolTarget.LandscapeInfo->SelectedRegion.Num()) ? ELandscapeEditRenderMode::SelectRegion : ELandscapeEditRenderMode::SelectComponent;
	}

	void SetGizmoMode(bool InbUseGizmoRegion)
	{
		bUseGizmoRegion = InbUseGizmoRegion;
	}

	virtual ELandscapeToolTargetTypeMask::Type GetSupportedTargetTypes() override
	{
		return ELandscapeToolTargetTypeMask::FromType(ToolTarget::TargetType);
	}

	virtual bool BeginTool(FEditorViewportClient* ViewportClient, const FLandscapeToolTarget& InTarget, const FVector& InHitLocation) override
	{
		this->EdMode->GizmoBrush->Tick(ViewportClient, 0.1f);

		// horrible hack
		// (but avoids duplicating the code from FLandscapeToolBase)
		BackupCurrentBrush = this->EdMode->CurrentBrush;
		if (bUseGizmoRegion)
		{
			this->EdMode->CurrentBrush = this->EdMode->GizmoBrush;
		}

		return FLandscapeToolBase<FLandscapeToolStrokePaste<ToolTarget>>::BeginTool(ViewportClient, InTarget, InHitLocation);
	}

	virtual void EndTool(FEditorViewportClient* ViewportClient) override
	{
		FLandscapeToolBase<FLandscapeToolStrokePaste<ToolTarget>>::EndTool(ViewportClient);

		if (bUseGizmoRegion)
		{
			this->EdMode->CurrentBrush = BackupCurrentBrush;
		}
		check(this->EdMode->CurrentBrush == BackupCurrentBrush);
	}

	virtual bool MouseMove(FEditorViewportClient* ViewportClient, FViewport* Viewport, int32 x, int32 y) override
	{
		if (bUseGizmoRegion)
		{
			return true;
		}

		return FLandscapeToolBase<FLandscapeToolStrokePaste<ToolTarget>>::MouseMove(ViewportClient, Viewport, x, y);
	}

protected:
	bool bUseGizmoRegion;
	FLandscapeBrush* BackupCurrentBrush;
};

//
// FLandscapeToolCopyPaste
//
template<class ToolTarget>
class FLandscapeToolCopyPaste : public FLandscapeToolPaste<ToolTarget>
{
public:
	FLandscapeToolCopyPaste(FEdModeLandscape* InEdMode)
		: FLandscapeToolPaste<ToolTarget>(InEdMode)
		, CopyTool(InEdMode)
	{
	}

	// Just hybrid of Copy and Paste tool
	virtual const TCHAR* GetToolName() override { return TEXT("CopyPaste"); }
	virtual FText GetDisplayName() override { return NSLOCTEXT("UnrealEd", "LandscapeMode_Region", "Region Copy/Paste"); };

	virtual void EnterTool() override
	{
		// Make sure gizmo actor is selected
		ALandscapeGizmoActiveActor* Gizmo = this->EdMode->CurrentGizmoActor.Get();
		if (Gizmo)
		{
			GEditor->SelectNone(false, true);
			GEditor->SelectActor(Gizmo, true, false, true);
		}
	}

	// Copy tool doesn't use any view information, so just do it as one function
	void Copy()
	{
		CopyTool.BeginTool(nullptr, this->EdMode->CurrentToolTarget, FVector::ZeroVector);
		CopyTool.EndTool(nullptr);
	}

	void Paste()
	{
		this->SetGizmoMode(true);
		this->BeginTool(nullptr, this->EdMode->CurrentToolTarget, FVector::ZeroVector);
		this->EndTool(nullptr);
		this->SetGizmoMode(false);
	}

protected:
	FLandscapeToolCopy<ToolTarget> CopyTool;
};

void FEdModeLandscape::CopyDataToGizmo()
{
	// For Copy operation...
	if (CopyPasteTool /*&& CopyPasteTool == CurrentTool*/)
	{
		CopyPasteTool->Copy();
	}
	if (CurrentGizmoActor.IsValid())
	{
		GEditor->SelectNone(false, true);
		GEditor->SelectActor(CurrentGizmoActor.Get(), true, true, true);
	}
}

void FEdModeLandscape::PasteDataFromGizmo()
{
	// For Paste for Gizmo Region operation...
	if (CopyPasteTool /*&& CopyPasteTool == CurrentTool*/)
	{
		CopyPasteTool->Paste();
	}
	if (CurrentGizmoActor.IsValid())
	{
		GEditor->SelectNone(false, true);
		GEditor->SelectActor(CurrentGizmoActor.Get(), true, true, true);
	}
}

//
// FLandscapeToolNewLandscape
//
class FLandscapeToolNewLandscape : public FLandscapeTool
{
public:
	FEdModeLandscape* EdMode;
	ENewLandscapePreviewMode::Type NewLandscapePreviewMode;

	FLandscapeToolNewLandscape(FEdModeLandscape* InEdMode)
		: FLandscapeTool()
		, EdMode(InEdMode)
		, NewLandscapePreviewMode(ENewLandscapePreviewMode::NewLandscape)
	{
	}

	virtual const TCHAR* GetToolName() override { return TEXT("NewLandscape"); }
	virtual FText GetDisplayName() override { return NSLOCTEXT("UnrealEd", "LandscapeMode_NewLandscape", "New Landscape"); };

	virtual void SetEditRenderType() override { GLandscapeEditRenderMode = ELandscapeEditRenderMode::None | (GLandscapeEditRenderMode & ELandscapeEditRenderMode::BitMaskForMask); }
	virtual bool SupportsMask() override { return false; }

	virtual void EnterTool() override
	{
		EdMode->NewLandscapePreviewMode = NewLandscapePreviewMode;
	}

	virtual void ExitTool() override
	{
		NewLandscapePreviewMode = EdMode->NewLandscapePreviewMode;
		EdMode->NewLandscapePreviewMode = ENewLandscapePreviewMode::None;
	}

	virtual bool BeginTool(FEditorViewportClient* ViewportClient, const FLandscapeToolTarget& Target, const FVector& InHitLocation) override
	{
		// does nothing
		return false;
	}

	virtual void EndTool(FEditorViewportClient* ViewportClient) override
	{
		// does nothing
	}

	virtual bool MouseMove(FEditorViewportClient* ViewportClient, FViewport* Viewport, int32 x, int32 y) override
	{
		// does nothing
		return false;
	}
};


//
// FLandscapeToolResizeLandscape
//
class FLandscapeToolResizeLandscape : public FLandscapeTool
{
public:
	FEdModeLandscape* EdMode;

	FLandscapeToolResizeLandscape(FEdModeLandscape* InEdMode)
		: FLandscapeTool()
		, EdMode(InEdMode)
	{
	}

	virtual const TCHAR* GetToolName() override { return TEXT("ResizeLandscape"); }
	virtual FText GetDisplayName() override { return LOCTEXT("LandscapeMode_ResizeLandscape", "Change Landscape Component Size"); };

	virtual void SetEditRenderType() override { GLandscapeEditRenderMode = ELandscapeEditRenderMode::None | (GLandscapeEditRenderMode & ELandscapeEditRenderMode::BitMaskForMask); }
	virtual bool SupportsMask() override { return false; }

	virtual void EnterTool() override
	{
		const int32 ComponentSizeQuads = EdMode->CurrentToolTarget.LandscapeInfo->ComponentSizeQuads;
		int32 MinX, MinY, MaxX, MaxY;
		if (EdMode->CurrentToolTarget.LandscapeInfo->GetLandscapeExtent(MinX, MinY, MaxX, MaxY))
		{
			EdMode->UISettings->ResizeLandscape_Original_ComponentCount.X = (MaxX - MinX) / ComponentSizeQuads;
			EdMode->UISettings->ResizeLandscape_Original_ComponentCount.Y = (MaxY - MinY) / ComponentSizeQuads;
			EdMode->UISettings->ResizeLandscape_ComponentCount = EdMode->UISettings->ResizeLandscape_Original_ComponentCount;
		}
		else
		{
			EdMode->UISettings->ResizeLandscape_Original_ComponentCount = FIntPoint::ZeroValue;
			EdMode->UISettings->ResizeLandscape_ComponentCount = FIntPoint::ZeroValue;
		}
		EdMode->UISettings->ResizeLandscape_Original_QuadsPerSection = EdMode->CurrentToolTarget.LandscapeInfo->SubsectionSizeQuads;
		EdMode->UISettings->ResizeLandscape_Original_SectionsPerComponent = EdMode->CurrentToolTarget.LandscapeInfo->ComponentNumSubsections;
		EdMode->UISettings->ResizeLandscape_QuadsPerSection = EdMode->UISettings->ResizeLandscape_Original_QuadsPerSection;
		EdMode->UISettings->ResizeLandscape_SectionsPerComponent = EdMode->UISettings->ResizeLandscape_Original_SectionsPerComponent;
	}

	virtual void ExitTool() override
	{
	}

	virtual bool BeginTool(FEditorViewportClient* ViewportClient, const FLandscapeToolTarget& Target, const FVector& InHitLocation) override
	{
		// does nothing
		return false;
	}

	virtual void EndTool(FEditorViewportClient* ViewportClient) override
	{
		// does nothing
	}

	virtual bool MouseMove(FEditorViewportClient* ViewportClient, FViewport* Viewport, int32 x, int32 y) override
	{
		// does nothing
		return false;
	}
};

//////////////////////////////////////////////////////////////////////////

void FEdModeLandscape::InitializeTool_NewLandscape()
{
	auto Tool_NewLandscape = MakeUnique<FLandscapeToolNewLandscape>(this);
	Tool_NewLandscape->ValidBrushes.Add("BrushSet_Dummy");
	LandscapeTools.Add(MoveTemp(Tool_NewLandscape));
}

void FEdModeLandscape::InitializeTool_ResizeLandscape()
{
	auto Tool_ResizeLandscape = MakeUnique<FLandscapeToolResizeLandscape>(this);
	Tool_ResizeLandscape->ValidBrushes.Add("BrushSet_Dummy");
	LandscapeTools.Add(MoveTemp(Tool_ResizeLandscape));
}

void FEdModeLandscape::InitializeTool_Select()
{
	auto Tool_Select = MakeUnique<FLandscapeToolSelect>(this);
	Tool_Select->ValidBrushes.Add("BrushSet_Component");
	LandscapeTools.Add(MoveTemp(Tool_Select));
}

void FEdModeLandscape::InitializeTool_AddComponent()
{
	auto Tool_AddComponent = MakeUnique<FLandscapeToolAddComponent>(this);
	Tool_AddComponent->ValidBrushes.Add("BrushSet_Component");
	LandscapeTools.Add(MoveTemp(Tool_AddComponent));
}

void FEdModeLandscape::InitializeTool_DeleteComponent()
{
	auto Tool_DeleteComponent = MakeUnique<FLandscapeToolDeleteComponent>(this);
	Tool_DeleteComponent->ValidBrushes.Add("BrushSet_Component");
	LandscapeTools.Add(MoveTemp(Tool_DeleteComponent));
}

void FEdModeLandscape::InitializeTool_MoveToLevel()
{
	auto Tool_MoveToLevel = MakeUnique<FLandscapeToolMoveToLevel>(this);
	Tool_MoveToLevel->ValidBrushes.Add("BrushSet_Component");
	LandscapeTools.Add(MoveTemp(Tool_MoveToLevel));
}

void FEdModeLandscape::InitializeTool_Mask()
{
	auto Tool_Mask = MakeUnique<FLandscapeToolMask>(this);
	Tool_Mask->ValidBrushes.Add("BrushSet_Circle");
	Tool_Mask->ValidBrushes.Add("BrushSet_Alpha");
	Tool_Mask->ValidBrushes.Add("BrushSet_Pattern");
	LandscapeTools.Add(MoveTemp(Tool_Mask));
}

void FEdModeLandscape::InitializeTool_CopyPaste()
{
	auto Tool_CopyPaste_Heightmap = MakeUnique<FLandscapeToolCopyPaste<FHeightmapToolTarget>>(this);
	Tool_CopyPaste_Heightmap->ValidBrushes.Add("BrushSet_Circle");
	Tool_CopyPaste_Heightmap->ValidBrushes.Add("BrushSet_Alpha");
	Tool_CopyPaste_Heightmap->ValidBrushes.Add("BrushSet_Pattern");
	Tool_CopyPaste_Heightmap->ValidBrushes.Add("BrushSet_Gizmo");
	CopyPasteTool = Tool_CopyPaste_Heightmap.Get();
	LandscapeTools.Add(MoveTemp(Tool_CopyPaste_Heightmap));

	//auto Tool_CopyPaste_Weightmap = MakeUnique<FLandscapeToolCopyPaste<FWeightmapToolTarget>>(this);
	//Tool_CopyPaste_Weightmap->ValidBrushes.Add("BrushSet_Circle");
	//Tool_CopyPaste_Weightmap->ValidBrushes.Add("BrushSet_Alpha");
	//Tool_CopyPaste_Weightmap->ValidBrushes.Add("BrushSet_Pattern");
	//Tool_CopyPaste_Weightmap->ValidBrushes.Add("BrushSet_Gizmo");
	//LandscapeTools.Add(MoveTemp(Tool_CopyPaste_Weightmap));
}

void FEdModeLandscape::InitializeTool_Visibility()
{
	auto Tool_Visibility = MakeUnique<FLandscapeToolVisibility>(this);
	Tool_Visibility->ValidBrushes.Add("BrushSet_Circle");
	Tool_Visibility->ValidBrushes.Add("BrushSet_Alpha");
	Tool_Visibility->ValidBrushes.Add("BrushSet_Pattern");
	LandscapeTools.Add(MoveTemp(Tool_Visibility));
}

#undef LOCTEXT_NAMESPACE<|MERGE_RESOLUTION|>--- conflicted
+++ resolved
@@ -18,10 +18,7 @@
 #include "ComponentReregisterContext.h"
 #include "PhysicalMaterials/PhysicalMaterial.h"
 #include "Materials/MaterialExpressionLandscapeVisibilityMask.h"
-<<<<<<< HEAD
-=======
 #include "Algo/Copy.h"
->>>>>>> aaefee4c
 
 #define LOCTEXT_NAMESPACE "Landscape"
 
@@ -31,11 +28,7 @@
 class FLandscapeToolStrokeSelect : public FLandscapeToolStrokeBase
 {
 	bool bInitializedComponentInvert;
-<<<<<<< HEAD
-	bool bComponentInvert;
-=======
 	bool bInvert;
->>>>>>> aaefee4c
 	bool bNeedsSelectionUpdate;
 
 public:
@@ -52,24 +45,11 @@
 		if (bNeedsSelectionUpdate)
 		{
 			TArray<UObject*> Objects;
-<<<<<<< HEAD
-			ULandscapeInfo* LandscapeInfo = EdMode->CurrentToolTarget.LandscapeInfo.Get();
-			if (LandscapeInfo)
-			{
-				TSet<ULandscapeComponent*> SelectedComponents = LandscapeInfo->GetSelectedComponents();
-
-				Objects.Reset(SelectedComponents.Num());
-				for (ULandscapeComponent* Component : SelectedComponents)
-				{
-					Objects.Add(Component);
-				}
-=======
 			if (LandscapeInfo)
 			{
 				TSet<ULandscapeComponent*> SelectedComponents = LandscapeInfo->GetSelectedComponents();
 				Objects.Reset(SelectedComponents.Num());
 				Algo::Copy(SelectedComponents, Objects);
->>>>>>> aaefee4c
 			}
 			FPropertyEditorModule& PropertyModule = FModuleManager::Get().LoadModuleChecked<FPropertyEditorModule>(TEXT("PropertyEditor"));
 			PropertyModule.UpdatePropertyViews(Objects);
@@ -117,15 +97,10 @@
 				bInitializedComponentInvert = true;
 			}
 
-<<<<<<< HEAD
-				// Update Details tab with selection
-				bNeedsSelectionUpdate = true;
-=======
 			TSet<ULandscapeComponent*> NewSelection;
 			if (bInvert)
 			{
 				NewSelection = LandscapeInfo->GetSelectedComponents().Difference(NewComponents);
->>>>>>> aaefee4c
 			}
 			else
 			{
