--- conflicted
+++ resolved
@@ -440,11 +440,7 @@
 
 	if (Actor->IsPendingKill() && !SpawnParameters.bNoFail)
 	{
-<<<<<<< HEAD
-		UE_LOG(LogSpawn, Warning, TEXT("SpawnActor failed because the spawned actor %s IsPendingKill"), *Actor->GetPathName());
-=======
 		UE_LOG(LogSpawn, Log, TEXT("SpawnActor failed because the spawned actor %s IsPendingKill"), *Actor->GetPathName());
->>>>>>> e58dcb1b
 		return NULL;
 	}
 
