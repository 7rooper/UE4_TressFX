// Copyright 1998-2019 Epic Games, Inc. All Rights Reserved.

#pragma once
#include "CoreMinimal.h"

class USceneComponent;
class FSceneInterface;
class FPrimitiveSceneInfo;

/**
* Utility class for applying an offset to a hierarchy of components in the renderer thread.
*/
class HEADMOUNTEDDISPLAY_API FLateUpdateManager
{
public:
	FLateUpdateManager();
	virtual ~FLateUpdateManager() {}

	/** Setup state for applying the render thread late update */
	void Setup(const FTransform& ParentToWorld, USceneComponent* Component, bool bSkipLateUpdate);

	/** Returns true if the LateUpdateSetup data is stale. */
	bool GetSkipLateUpdate_RenderThread() const { return RenderThreadState.bSkip; }

	/** Apply the late update delta to the cached components */
	void Apply_RenderThread(FSceneInterface* Scene, const FTransform& OldRelativeTransform, const FTransform& NewRelativeTransform);

private:

	/** A utility method that calls CacheSceneInfo on ParentComponent and all of its descendants */
	void GatherLateUpdatePrimitives(USceneComponent* ParentComponent);
	/** Generates a LateUpdatePrimitiveInfo for the given component if it has a SceneProxy and appends it to the current LateUpdatePrimitives array */
	void CacheSceneInfo(USceneComponent* Component);

<<<<<<< HEAD
	/** Parent world transform used to reconstruct new world transforms for late update scene proxies */
	FTransform LateUpdateParentToWorld[2];
	/** Primitives that need late update before rendering */
	TMap<FPrimitiveSceneInfo*,int32> LateUpdatePrimitives[2];
	/** Late Update Info Stale, if this is found true do not late update */
	bool SkipLateUpdate[2];

	int32 LateUpdateGameWriteIndex;
	int32 LateUpdateRenderReadIndex;
=======
	struct FLateUpdateState
	{
		FLateUpdateState()
			: ParentToWorld(FTransform::Identity)
			, bSkip(false)
			, TrackingNumber(-1)
		{}

		/** Parent world transform used to reconstruct new world transforms for late update scene proxies */
		FTransform ParentToWorld;
		/** Primitives that need late update before rendering */
		TMap<FPrimitiveSceneInfo*, int32> Primitives;
		/** Late Update Info Stale, if this is found true do not late update */
		bool bSkip;
		/** Frame tracking number - used to flag if the game and render threads get badly out of sync */
		int64 TrackingNumber;
	};
>>>>>>> 9ba46998

	FLateUpdateState GameThreadState;
	FLateUpdateState RenderThreadState;
	FCriticalSection StateCriticalSection;
};
<|MERGE_RESOLUTION|>--- conflicted
+++ resolved
@@ -32,17 +32,6 @@
 	/** Generates a LateUpdatePrimitiveInfo for the given component if it has a SceneProxy and appends it to the current LateUpdatePrimitives array */
 	void CacheSceneInfo(USceneComponent* Component);
 
-<<<<<<< HEAD
-	/** Parent world transform used to reconstruct new world transforms for late update scene proxies */
-	FTransform LateUpdateParentToWorld[2];
-	/** Primitives that need late update before rendering */
-	TMap<FPrimitiveSceneInfo*,int32> LateUpdatePrimitives[2];
-	/** Late Update Info Stale, if this is found true do not late update */
-	bool SkipLateUpdate[2];
-
-	int32 LateUpdateGameWriteIndex;
-	int32 LateUpdateRenderReadIndex;
-=======
 	struct FLateUpdateState
 	{
 		FLateUpdateState()
@@ -60,7 +49,6 @@
 		/** Frame tracking number - used to flag if the game and render threads get badly out of sync */
 		int64 TrackingNumber;
 	};
->>>>>>> 9ba46998
 
 	FLateUpdateState GameThreadState;
 	FLateUpdateState RenderThreadState;
