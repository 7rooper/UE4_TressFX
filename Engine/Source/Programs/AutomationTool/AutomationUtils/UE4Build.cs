--- conflicted
+++ resolved
@@ -1005,38 +1005,9 @@
 				AddBuildProductsForCSharpProj(CsProj);
 			}
 
-<<<<<<< HEAD
-			foreach (var IOSDotNetProject in Agenda.IOSDotNetProjects)
-			{
-				string IOSCsProj = Path.Combine(CommandUtils.CmdEnv.LocalRoot, IOSDotNetProject);
-				CommandUtils.BuildCSharpProject(CommandUtils.CmdEnv, IOSCsProj);
-				AddIOSBuildProductsForCSharpProj(IOSCsProj);
-			}
-
-			foreach (var HTML5DotNetProject in Agenda.HTML5DotNetProjects)
-			{
-				string CsProj = Path.Combine(CommandUtils.CmdEnv.LocalRoot, HTML5DotNetProject);
-				CommandUtils.BuildCSharpProject(CommandUtils.CmdEnv, CsProj);
-				AddBuildProductsForCSharpProj(CsProj);
-			}
-
-			foreach (var File in Agenda.ExtraDotNetFiles)
-			{
-				AddBuildProductsForCSharpProj(Path.Combine(CommandUtils.CmdEnv.LocalRoot, File));
-			}
-
-			bool bForceMonolithic = ParseParam("ForceMonolithic");
-			bool bForceNonUnity = ParseParam("ForceNonUnity") || InForceNonUnity;
-			bool bForceUnity = ParseParam("ForceUnity") || InForceUnity;
-			bool bForceDebugInfo = ParseParam("ForceDebugInfo");
-			string XGEConsole = XGEConsoleExe();
-			bool bDisableXGE = ParseParam("NoXGE") || InForceNoXGE;
-			bool bCanUseXGE = !bDisableXGE && !String.IsNullOrEmpty(XGEConsole);
-=======
 			string XGEConsole = null;
 			bool bDisableXGE = ParseParam("NoXGE") || InForceNoXGE;
 			bool bCanUseXGE = !bDisableXGE && PlatformExports.TryGetXgConsoleExecutable(out XGEConsole);
->>>>>>> 5edfa17c
 
 			// only run ParallelExecutor if not running XGE (and we've requested ParallelExecutor and it exists)
 			bool bCanUseParallelExecutor = InUseParallelExecutor && (HostPlatform.Current.HostEditorPlatform == UnrealTargetPlatform.Win64);
@@ -1083,11 +1054,7 @@
 			{
 				// When building a target for Mac or iOS, use UBT's -flushmac option to clean up the remote builder
 				bool bForceFlushMac = DeleteBuildProducts && (Target.Platform == UnrealTargetPlatform.Mac || Target.Platform == UnrealTargetPlatform.IOS);
-<<<<<<< HEAD
-				BuildManifest Manifest = BuildWithUBT(Target.TargetName, Target.Platform, Target.Config, Target.UprojectPath, bForceMonolithic, bForceNonUnity, bForceDebugInfo, bForceFlushMac, bDisableXGE, Target.UBTArgs, bForceUnity);
-=======
 				BuildManifest Manifest = BuildWithUBT(Target.TargetName, Target.Platform, Target.Config, Target.UprojectPath, bForceFlushMac, bDisableXGE, Target.UBTArgs);
->>>>>>> 5edfa17c
 				if(InTargetToManifest != null)
 				{
 					InTargetToManifest[Target] = Manifest;
@@ -1130,28 +1097,7 @@
 				Args = "\"" + TaskFilePath + "\" /Rebuild /NoLogo /ShowAgent /ShowTime";
 				if (ParseParam("StopOnErrors"))
 				{
-<<<<<<< HEAD
-					XGETool = XGEConsoleExePath;
-					Args = "\"" + TaskFilePath + "\" /Rebuild /NoLogo /ShowAgent /ShowTime";
-					if (ParseParam("StopOnErrors"))
-					{
-						Args += " /StopOnErrors";
-					}
-
-					// A bug in the UCRT can cause XGE to hang on VS2015 builds. Figure out if this hang is likely to effect this build and workaround it if able.
-					string XGEVersion = Microsoft.Win32.Registry.GetValue(@"HKEY_LOCAL_MACHINE\SOFTWARE\Wow6432Node\Xoreax\IncrediBuild\Builder", "Version", null) as string;
-					if (XGEVersion != null)
-					{
-						// Per Xoreax support, subtract 1001000 from the registry value to get the build number of the installed XGE.
-						int XGEBuildNumber;
-						if (Int32.TryParse(XGEVersion, out XGEBuildNumber) && XGEBuildNumber - 1001000 >= 1659)
-						{
-							Args += " /no_watchdog_thread";
-						}
-					}
-=======
 					Args += " /StopOnErrors";
->>>>>>> 5edfa17c
 				}
 
 				// A bug in the UCRT can cause XGE to hang on VS2015 builds. Figure out if this hang is likely to effect this build and workaround it if able.
