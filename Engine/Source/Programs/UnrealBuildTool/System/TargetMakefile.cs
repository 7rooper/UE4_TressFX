--- conflicted
+++ resolved
@@ -21,11 +21,7 @@
 		/// <summary>
 		/// The version number to write
 		/// </summary>
-<<<<<<< HEAD
-		public const int CurrentVersion = 13;
-=======
 		public const int CurrentVersion = 18;
->>>>>>> 9ba46998
 
 		/// <summary>
 		/// The time at which the makefile was created
