// Copyright 1998-2019 Epic Games, Inc. All Rights Reserved.

#pragma once

#include "CoreMinimal.h"
#include "UObject/ObjectMacros.h"
#include "UObject/Object.h"
#include "SoundConcurrency.generated.h"

class FAudioDevice;
class FSoundConcurrencyManager;

struct FActiveSound;

/** Sound concurrency group ID. */
using FConcurrencyGroupID = uint32;

/** Sound concurrency unique object IDs. */
using FConcurrencyObjectID = uint32;

/** Sound owner object IDs */
using FSoundOwnerObjectID = uint32;

/** Sound instance (USoundBase) object ID. */
using FSoundObjectID = uint32;


UENUM()
namespace EMaxConcurrentResolutionRule
{
	enum Type
	{
		/** When Max Concurrent sounds are active do not start a new sound. */
		PreventNew,

		/** When Max Concurrent sounds are active stop the oldest and start a new one. */
		StopOldest,

		/** When Max Concurrent sounds are active stop the furthest sound.  If all sounds are the same distance then do not start a new sound. */
		StopFarthestThenPreventNew,

		/** When Max Concurrent sounds are active stop the furthest sound.  If all sounds are the same distance then stop the oldest. */
		StopFarthestThenOldest,

		/** Stop the lowest priority sound in the group. If all sounds are the same priority, then it will stop the oldest sound in the group. */
		StopLowestPriority,

		/** Stop the sound that is quietest in the group. */
		StopQuietest,

		/** Stop the lowest priority sound in the group. If all sounds are the same priority, then it won't play a new sound. */
		StopLowestPriorityThenPreventNew,
	};
}


USTRUCT(BlueprintType)
struct ENGINE_API FSoundConcurrencySettings
{
	GENERATED_USTRUCT_BODY()

	/** The max number of allowable concurrent active voices for voices playing in this concurrency group. */
	UPROPERTY(EditAnywhere, BlueprintReadWrite, Category = Concurrency, meta = (UIMin = "1", ClampMin = "1"))
	int32 MaxCount;

	/* Whether or not to limit the concurrency to per sound owner (i.e. the actor that plays the sound). If the sound doesn't have an owner, it falls back to global concurrency. */
	UPROPERTY(EditAnywhere, BlueprintReadWrite, Category = Concurrency)
	uint32 bLimitToOwner:1;

	/** Which concurrency resolution policy to use if max voice count is reached. */
	UPROPERTY(EditAnywhere, BlueprintReadWrite, Category = Concurrency)
	TEnumAsByte<EMaxConcurrentResolutionRule::Type> ResolutionRule;

private:
	/**
	 * Ducking factor to apply per older voice instance (generation), which compounds as new voices play
	 * and (optionally) revives them as they stop according to the provided attack/release times.
	 *
	 * AppliedVolumeScale = Math.Pow(DuckingScale, VoiceGeneration)
	 */
	UPROPERTY(EditAnywhere, Category = "Volume Scaling", meta = (UIMin = "0.0", UIMax = "1.0", ClampMin = "0.0", ClampMax = "1.0"))
	float VolumeScale;

public:
	/**
	 * Time taken to apply duck using volume scalar.
	 */
	UPROPERTY(EditAnywhere, BlueprintReadWrite, Category = "Volume Scaling", meta = (DisplayName = "Attack Time", UIMin = "0.0", ClampMin = "0.0", UIMax = "10.0", ClampMax = "1000000.0"))
	float VolumeScaleAttackTime;

	/**
	 * Whether or not volume scaling can release (i.e. "recover") volume ducking behavior when concurrency group sounds stop.
	 */
	UPROPERTY(EditAnywhere, BlueprintReadWrite, Category = "Volume Scaling", meta = (DisplayName = "Can Release"))
	uint32 bVolumeScaleCanRelease:1;

	/**
	 * Time taken to remove duck using volume scalar.
	 */
	UPROPERTY(EditAnywhere, BlueprintReadWrite, Category = "Volume Scaling", meta = (DisplayName = "Release Time", EditCondition = "bVolumeScaleCanRelease", UIMin = "0.0", ClampMin = "0.0", UIMax = "10.0", ClampMax="1000000.0"))
	float VolumeScaleReleaseTime;

	/**
	 * Time taken to fade out if voice is evicted or culled due to another voice in the group starting.
	 */
	UPROPERTY(EditAnywhere, BlueprintReadWrite, Category = "Voice Stealing", meta = (UIMin = "0.0", ClampMin = "0.0", UIMax = "1.0", ClampMax="1000000.0"))
	float VoiceStealReleaseTime;


	FSoundConcurrencySettings()
		: MaxCount(16)
		, bLimitToOwner(0)
		, ResolutionRule(EMaxConcurrentResolutionRule::StopFarthestThenOldest)
		, VolumeScale(1.0f)
		, VolumeScaleAttackTime(0.01f)
		, bVolumeScaleCanRelease(0)
		, VolumeScaleReleaseTime(0.5f)
		, VoiceStealReleaseTime(0.0f)
	{}

	/**
	 * Retrieves the volume scale
	 */
	float GetVolumeScale() const;
};

UCLASS(BlueprintType, hidecategories=Object, editinlinenew, MinimalAPI)
class USoundConcurrency : public UObject
{
	GENERATED_UCLASS_BODY()

public:
	UPROPERTY(EditAnywhere, BlueprintReadOnly, Category = Settings, meta = (ShowOnlyInnerProperties))
	FSoundConcurrencySettings Concurrency;
};

/** How the concurrency request is handled by the concurrency manager */
enum class EConcurrencyMode : uint8
{
	Group,
	Owner,
	OwnerPerSound,
	Sound,
};

/** Handle to all required data to create and catalog a concurrency group */
struct FConcurrencyHandle
{
	const FSoundConcurrencySettings& Settings;
	const FConcurrencyObjectID ObjectID;
	const bool bIsOverride;

	/** Constructs a handle from concurrency override settings */
	FConcurrencyHandle(const FSoundConcurrencySettings& InSettings);

	/** Constructs a handle to a concurrency asset */
	FConcurrencyHandle(const USoundConcurrency& Concurrency);

	EConcurrencyMode GetMode(const FActiveSound& ActiveSound) const;
};


/** Sound instance data pertaining to concurrency tracking */
struct FConcurrencySoundData
{
	int32 Generation;
	float LerpTime;

private:
	float Elapsed;
	float DbTargetVolume;
	float DbStartVolume;

public:
	FConcurrencySoundData()
		: Generation(0)
		, LerpTime(0.0f)
		, Elapsed(0.0f)
		, DbTargetVolume(0.0f)
		, DbStartVolume(0.0f)
	{
	}

	void Update(float InElapsed);

	float GetVolume(bool bInDecibels = false) const;
	float GetTargetVolume(bool bInDecibels = false) const;

	void SetTarget(float InTargetVolume, float InLerpTime);
};


/** Class which tracks array of active sound pointers for concurrency management */
class FConcurrencyGroup
{
	/** Array of active sounds for this concurrency group. */
	TArray<FActiveSound*> ActiveSounds;

	FConcurrencyGroupID GroupID;
	FConcurrencyObjectID ObjectID;
	FSoundConcurrencySettings Settings;

public:
	/** Constructor for the max concurrency active sound entry. */
	FConcurrencyGroup(FConcurrencyGroupID GroupID, const FConcurrencyHandle& ConcurrencyHandle);

	static FConcurrencyGroupID GenerateNewID();

	/** Returns the active sounds array. */
	const TArray<FActiveSound*>& GetActiveSounds() const { return ActiveSounds; }

	/** Returns the id of the concurrency group */
	FConcurrencyGroupID GetGroupID() const { return GroupID; }

	/** Returns the current generation (effectively, the number of concurrency sound instances active) */
	const int32 GetNextGeneration() const { return ActiveSounds.Num(); }

	/** Returns the settings associated with the group */
	const FSoundConcurrencySettings& GetSettings() const { return Settings; }

	/** Returns the parent object ID */
	FConcurrencyObjectID GetObjectID() const { return ObjectID; }

	/** Determines if the group is full. */
	bool IsEmpty() const { return ActiveSounds.Num() == 0; }

	/** Determines if the group is full. */
	bool IsFull() const { return Settings.MaxCount <= ActiveSounds.Num(); }

	/** Adds an active sound to the active sound array. */
	void AddActiveSound(FActiveSound& ActiveSound);

	/** Removes an active sound from the active sound array. */
	void RemoveActiveSound(FActiveSound& ActiveSound);

	/** Sorts the active sound array by volume */
	void StopQuietSoundsDueToMaxConcurrency();
};

typedef TMap<FConcurrencyGroupID, FConcurrencyGroup*> FConcurrencyGroups;

struct FSoundInstanceEntry
{
	TMap<FSoundObjectID, FConcurrencyGroupID> SoundInstanceToConcurrencyGroup;

	FSoundInstanceEntry(FSoundObjectID SoundObjectID, FConcurrencyGroupID GroupID)
	{
		SoundInstanceToConcurrencyGroup.Add(SoundObjectID, GroupID);
	}
};

/** Type for mapping an object id to a concurrency entry. */
typedef TMap<FConcurrencyObjectID, FConcurrencyGroupID> FConcurrencyMap;

struct FOwnerConcurrencyMapEntry
{
	FConcurrencyMap ConcurrencyObjectToConcurrencyGroup;

	FOwnerConcurrencyMapEntry(FConcurrencyObjectID ConcurrencyObjectID, FConcurrencyGroupID GroupID)
	{
		ConcurrencyObjectToConcurrencyGroup.Add(ConcurrencyObjectID, GroupID);
	}
};

/** Maps owners to concurrency maps */
typedef TMap<FSoundOwnerObjectID, FOwnerConcurrencyMapEntry> FOwnerConcurrencyMap;

/** Maps owners to sound instances */
typedef TMap<FSoundOwnerObjectID, FSoundInstanceEntry> FOwnerPerSoundConcurrencyMap;

/** Maps sound object ids to active sound array for global concurrency limiting */
typedef TMap<FSoundObjectID, FConcurrencyGroupID> FPerSoundToActiveSoundsMap;


class FSoundConcurrencyManager
{
public:
	FSoundConcurrencyManager(FAudioDevice* InAudioDevice);
	ENGINE_API ~FSoundConcurrencyManager();

	/** Returns a newly allocated active sound given the input active sound struct. Will return nullptr if the active sound concurrency evaluation doesn't allow for it. */
	FActiveSound* CreateNewActiveSound(const FActiveSound& NewActiveSound, bool bIsRetriggering);

	/** Removes the active sound from concurrency tracking when active sound is stopped. */
	void RemoveActiveSound(FActiveSound& ActiveSound);

<<<<<<< HEAD
	/** Removes the active sound from concurrency tracking when active sound is stopped. */
	void StopActiveSound(FActiveSound* ActiveSound);
=======
	/** Stops sound, applying concurrency rules for how to stop. */
	void StopDueToVoiceStealing(FActiveSound& ActiveSound);
>>>>>>> 9ba46998

	/** Stops any active sounds due to max concurrency quietest sound resolution rule */
	void UpdateQuietSoundsToStop();

private: // Methods
	/** Evaluates whether or not the sound can play given the concurrency group's rules. Appends permissible
	sounds to evict in order for sound to play (if required) and returns the desired concurrency group. */
	FConcurrencyGroup* CanPlaySound(const FActiveSound& NewActiveSound, const FConcurrencyGroupID GroupID, TArray<FActiveSound*>& OutSoundsToEvict, bool bIsRetriggering);

	/** Creates a new concurrency group and returns pointer to said group */
	FConcurrencyGroup& CreateNewConcurrencyGroup(const FConcurrencyHandle& ConcurrencyHandle);

	/** Creates new concurrency groups from handle array */
	void CreateNewGroupsFromHandles(
		const FActiveSound& NewActiveSound,
		const TArray<FConcurrencyHandle>& ConcurrencyHandles,
		TArray<FConcurrencyGroup*>& OutGroupsToApply
	);

	/**  Creates an active sound to play, assigning it to the provided concurrency groups, and evicting required sounds */
	FActiveSound* CreateAndEvictActiveSounds(const FActiveSound& NewActiveSound, const TArray<FConcurrencyGroup*>& GroupsToApply, const TArray<FActiveSound*>& SoundsToEvict);

	/** Finds an active sound able to be evicted based on the provided concurrency settings. */
	FActiveSound* GetEvictableSound(const FActiveSound& NewActiveSound, const FConcurrencyGroup& ConcurrencyGroup, bool bIsRetriggering);

	/** Helper functions for finding evictable sounds for the given concurrency rule */
	FActiveSound* GetEvictableSoundStopFarthest(const FActiveSound& NewActiveSound, const FConcurrencyGroup& ConcurrencyGroup, bool bIsRetriggering) const;
	FActiveSound* GetEvictableSoundStopLowestPriority(const FActiveSound& NewActiveSound, const FConcurrencyGroup& ConcurrencyGroup, bool bIsRetriggering) const;
	FActiveSound* GetEvictableSoundStopOldest(const FActiveSound& NewActiveSound, const FConcurrencyGroup& ConcurrencyGroup, bool bIsRetriggering) const;

	/** Handles concurrency evaluation that happens per USoundConcurrencyObject */
	FActiveSound* EvaluateConcurrency(const FActiveSound& NewActiveSound, TArray<FConcurrencyHandle>& ConcurrencyHandles, bool bIsRetriggering);

private: // Data
	/** Owning audio device ptr for the concurrency manager. */
	FAudioDevice* AudioDevice;

	/** Global concurrency map that maps individual sounds instances to shared USoundConcurrency UObjects. */
	FConcurrencyMap ConcurrencyMap;

	FOwnerConcurrencyMap OwnerConcurrencyMap;

	/** A map of owners to concurrency maps for sounds which are concurrency-limited per sound owner. */
	FOwnerPerSoundConcurrencyMap OwnerPerSoundConcurrencyMap;

	/** Map of sound objects concurrency-limited globally */
	FPerSoundToActiveSoundsMap SoundObjectToConcurrencyGroup;

	/** A map of concurrency active sound ID to concurrency active sounds */
	FConcurrencyGroups ConcurrencyGroups;
};<|MERGE_RESOLUTION|>--- conflicted
+++ resolved
@@ -284,13 +284,8 @@
 	/** Removes the active sound from concurrency tracking when active sound is stopped. */
 	void RemoveActiveSound(FActiveSound& ActiveSound);
 
-<<<<<<< HEAD
-	/** Removes the active sound from concurrency tracking when active sound is stopped. */
-	void StopActiveSound(FActiveSound* ActiveSound);
-=======
 	/** Stops sound, applying concurrency rules for how to stop. */
 	void StopDueToVoiceStealing(FActiveSound& ActiveSound);
->>>>>>> 9ba46998
 
 	/** Stops any active sounds due to max concurrency quietest sound resolution rule */
 	void UpdateQuietSoundsToStop();
