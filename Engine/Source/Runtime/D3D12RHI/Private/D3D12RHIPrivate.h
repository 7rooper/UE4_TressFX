// Copyright 1998-2019 Epic Games, Inc. All Rights Reserved.

/*=============================================================================
	D3D12RHIPrivate.h: Private D3D RHI definitions.
	=============================================================================*/

#pragma once

#include "CoreMinimal.h"
#include "Misc/CommandLine.h"
#include "Misc/App.h"
#include "Misc/ConfigCacheIni.h"
#include "Misc/Paths.h"
#include "Misc/ScopeLock.h"
#include "Misc/ScopeRWLock.h"
#include "HAL/LowLevelMemTracker.h"
#include "HAL/RunnableThread.h"
#include "HAL/ThreadManager.h"
#include "Containers/ResourceArray.h"
#include "Serialization/MemoryReader.h"
#include "EngineGlobals.h"
#include "StaticBoundShaderState.h"

#define D3D12_SUPPORTS_PARALLEL_RHI_EXECUTE 1

#define BATCH_COPYPAGEMAPPINGS 1

#define D3D12_RHI_RAYTRACING (RHI_RAYTRACING)

#ifndef WITH_DX_PERF
#define WITH_DX_PERF 0
#endif

// Dependencies.
#include "CoreMinimal.h"
#include "RHI.h"
#include "GPUProfiler.h"
#include "ShaderCore.h"

DECLARE_LOG_CATEGORY_EXTERN(LogD3D12RHI, Log, All);

#include "D3D12RHI.h"
#include "D3D12RHICommon.h"

#if PLATFORM_WINDOWS
#include "Windows/D3D12RHIBasePrivate.h"
#elif PLATFORM_HOLOLENS
#include "HoloLens/D3D12RHIBasePrivate.h"
#else
#include "XboxOne/D3D12RHIBasePrivate.h"
#endif

#if NV_AFTERMATH
#define GFSDK_Aftermath_WITH_DX12 1
#include "GFSDK_Aftermath.h"
#undef GFSDK_Aftermath_WITH_DX12
extern int32 GDX12NVAfterMathEnabled;
#endif

#include "D3D12Residency.h"

// D3D RHI public headers.
#include "../Public/D3D12Util.h"
#include "../Public/D3D12State.h"
#include "../Public/D3D12Resources.h"
#include "D3D12RootSignature.h"
#include "D3D12Shader.h"
#include "D3D12View.h"
#include "D3D12CommandList.h"
#include "D3D12Texture.h"
#include "D3D12DirectCommandListManager.h"
#include "../Public/D3D12Viewport.h"
#include "../Public/D3D12ConstantBuffer.h"
#include "D3D12Query.h"
#include "D3D12DescriptorCache.h"
#include "D3D12StateCachePrivate.h"
typedef FD3D12StateCacheBase FD3D12StateCache;
#include "D3D12Allocation.h"
#include "D3D12CommandContext.h"
#include "D3D12Stats.h"
#include "D3D12Device.h"
#include "D3D12Adapter.h"

// Definitions.
#define USE_D3D12RHI_RESOURCE_STATE_TRACKING 1	// Fully relying on the engine's resource barriers is a work in progress. For now, continue to use the D3D12 RHI's resource state tracking.

#define EXECUTE_DEBUG_COMMAND_LISTS 0
#define ENABLE_PLACED_RESOURCES 0 // Disabled due to a couple of NVidia bugs related to placed resources. Works fine on Intel
#define NAME_OBJECTS !(UE_BUILD_SHIPPING || UE_BUILD_TEST)	// Name objects in all builds except shipping
#define LOG_PSO_CREATES (0 && STATS)	// Logs Create Pipeline State timings (also requires STATS)

//@TODO: Improve allocator efficiency so we can increase these thresholds and improve performance
// We measured 149MB of wastage in 340MB of allocations with DEFAULT_BUFFER_POOL_MAX_ALLOC_SIZE set to 512KB
#if PLATFORM_XBOXONE
  // Most allocs are 4K and below, but most of the waste comes from larger
  // allocations, so this is a good compromise (4KB reduced waste by 66% compared to 512KB)
  #define DEFAULT_BUFFER_POOL_MAX_ALLOC_SIZE (4 * 1024) 
  #define DEFAULT_BUFFER_POOL_SIZE (1 * 1024 * 1024)
#elif D3D12_RHI_RAYTRACING
  // #dxr_todo: Reevaluate these values. Currently optimized to reduce number of CreateCommitedResource() calls, at the expense of memory use.
  #define DEFAULT_BUFFER_POOL_MAX_ALLOC_SIZE (8 * 1024 * 1024)
  #define DEFAULT_BUFFER_POOL_SIZE (16 * 1024 * 1024)
#else
  // On PC, buffers are 64KB aligned, so anything smaller should be sub-allocated
  #define DEFAULT_BUFFER_POOL_MAX_ALLOC_SIZE (64 * 1024)
  #define DEFAULT_BUFFER_POOL_SIZE (8 * 1024 * 1024)
#endif

#define DEFAULT_CONTEXT_UPLOAD_POOL_SIZE (8 * 1024 * 1024)
#define DEFAULT_CONTEXT_UPLOAD_POOL_MAX_ALLOC_SIZE (4 * 1024 * 1024)
#define DEFAULT_CONTEXT_UPLOAD_POOL_ALIGNMENT (D3D12_CONSTANT_BUFFER_DATA_PLACEMENT_ALIGNMENT)
#define TEXTURE_POOL_SIZE (8 * 1024 * 1024)

#if DEBUG_RESOURCE_STATES
#define LOG_EXECUTE_COMMAND_LISTS 1
#define ASSERT_RESOURCE_STATES 0	// Disabled for now.
#define LOG_PRESENT 1
#else
#define LOG_EXECUTE_COMMAND_LISTS 0
#define ASSERT_RESOURCE_STATES 0
#define LOG_PRESENT 0
#endif

#define DEBUG_FRAME_TIMING 0
#if DEBUG_FRAME_TIMING
#define LOG_VIEWPORT_EVENTS 1
#define LOG_PRESENT 1
#define LOG_EXECUTE_COMMAND_LISTS 1
#else
#define LOG_VIEWPORT_EVENTS 0
#endif

#if EXECUTE_DEBUG_COMMAND_LISTS
extern bool GIsDoingQuery;
#define DEBUG_EXECUTE_COMMAND_LIST(scope) if (!GIsDoingQuery) { scope##->FlushCommands(true); }
#define DEBUG_EXECUTE_COMMAND_CONTEXT(context) if (!GIsDoingQuery) { context##.FlushCommands(true); }
#define DEBUG_RHI_EXECUTE_COMMAND_LIST(scope) if (!GIsDoingQuery) { scope##->GetRHIDevice()->GetDefaultCommandContext().FlushCommands(true); }
#else
#define DEBUG_EXECUTE_COMMAND_LIST(scope) 
#define DEBUG_EXECUTE_COMMAND_CONTEXT(context) 
#define DEBUG_RHI_EXECUTE_COMMAND_LIST(scope) 
#endif

template< typename t_A, typename t_B >
inline t_A RoundUpToNextMultiple(const t_A& a, const t_B& b)
{
	return ((a - 1) / b + 1) * b;
}

using namespace D3D12RHI;

static bool D3D12RHI_ShouldCreateWithD3DDebug()
{
	// Use a debug device if specified on the command line.
	static bool bCreateWithD3DDebug =
		FParse::Param(FCommandLine::Get(), TEXT("d3ddebug")) ||
		FParse::Param(FCommandLine::Get(), TEXT("d3debug")) ||
		FParse::Param(FCommandLine::Get(), TEXT("dxdebug"));
	return bCreateWithD3DDebug;
}

static bool D3D12RHI_ShouldCreateWithWarp()
{
	// Use the warp adapter if specified on the command line.
	static bool bCreateWithWarp = FParse::Param(FCommandLine::Get(), TEXT("warp"));
	return bCreateWithWarp;
}

static bool D3D12RHI_ShouldAllowAsyncResourceCreation()
{
	static bool bAllowAsyncResourceCreation = !FParse::Param(FCommandLine::Get(), TEXT("nod3dasync"));
	return bAllowAsyncResourceCreation;
}

static bool D3D12RHI_ShouldForceCompatibility()
{
	// Suppress the use of newer D3D12 features.
	static bool bForceCompatibility =
		FParse::Param(FCommandLine::Get(), TEXT("d3dcompat")) ||
		FParse::Param(FCommandLine::Get(), TEXT("d3d12compat"));
	return bForceCompatibility;
}

struct FD3D12UpdateTexture3DData
{
	FD3D12ResourceLocation* UploadHeapResourceLocation;
	bool bComputeShaderCopy;
};

/** Forward declare the context for the AMD AGS utility library. */
struct AGSContext;

/** The interface which is implemented by the dynamically bound RHI. */
class FD3D12DynamicRHI : public FDynamicRHI
{
	friend class FD3D12CommandContext;

	static FD3D12DynamicRHI* SingleD3DRHI;

public:

	static FD3D12DynamicRHI* GetD3DRHI() { return SingleD3DRHI; }

private:

	/** Texture pool size */
	int64 RequestedTexturePoolSize;

public:

	/** Initialization constructor. */
	FD3D12DynamicRHI(const TArray<TSharedPtr<FD3D12Adapter>>& ChosenAdaptersIn);

	/** Destructor */
	virtual ~FD3D12DynamicRHI();

	// FDynamicRHI interface.
	virtual void Init() override;
	virtual void PostInit() override;
	virtual void Shutdown() override;
	virtual const TCHAR* GetName() override { return TEXT("D3D12"); }

	template<typename TRHIType>
	static FORCEINLINE typename TD3D12ResourceTraits<TRHIType>::TConcreteType* ResourceCast(TRHIType* Resource)
	{
		return static_cast<typename TD3D12ResourceTraits<TRHIType>::TConcreteType*>(Resource);
	}

	template<typename TRHIType>
	static FORCEINLINE_DEBUGGABLE typename TD3D12ResourceTraits<TRHIType>::TConcreteType* ResourceCast(TRHIType* Resource, uint32 GPUIndex)
	{
#if !WITH_MGPU
		return ResourceCast(Resource);
#else
		typename TD3D12ResourceTraits<TRHIType>::TConcreteType* Object = ResourceCast(Resource);
		if (GNumExplicitGPUsForRendering > 1)
		{
			if (!Object)
			{
				return nullptr;
			}

			while (Object && Object->GetParentDevice()->GetGPUIndex() != GPUIndex)
			{
				Object = Object->GetNextObject();
			}

			check(Object);
		}
		return Object;
#endif
	}
	
	virtual FD3D12CommandContext* CreateCommandContext(FD3D12Device* InParent, FD3D12SubAllocatedOnlineHeap::SubAllocationDesc& SubHeapDesc, bool InIsDefaultContext, bool InIsAsyncComputeContext = false);
	virtual ID3D12CommandQueue* CreateCommandQueue(FD3D12Device* Device, const D3D12_COMMAND_QUEUE_DESC& Desc);

	virtual bool GetHardwareGPUFrameTime(double& OutGPUFrameTime) const
	{ 
		OutGPUFrameTime = 0.0;
		return false;
	}

	virtual FSamplerStateRHIRef RHICreateSamplerState(const FSamplerStateInitializerRHI& Initializer) final override;
	virtual FRasterizerStateRHIRef RHICreateRasterizerState(const FRasterizerStateInitializerRHI& Initializer) final override;
	virtual FDepthStencilStateRHIRef RHICreateDepthStencilState(const FDepthStencilStateInitializerRHI& Initializer) final override;
	virtual FBlendStateRHIRef RHICreateBlendState(const FBlendStateInitializerRHI& Initializer) final override;
	virtual FVertexDeclarationRHIRef RHICreateVertexDeclaration(const FVertexDeclarationElementList& Elements) final override;
	virtual FPixelShaderRHIRef RHICreatePixelShader(const TArray<uint8>& Code) final override;
	virtual FVertexShaderRHIRef RHICreateVertexShader(const TArray<uint8>& Code) final override;
	virtual FHullShaderRHIRef RHICreateHullShader(const TArray<uint8>& Code) final override;
	virtual FDomainShaderRHIRef RHICreateDomainShader(const TArray<uint8>& Code) final override;
	virtual FGeometryShaderRHIRef RHICreateGeometryShader(const TArray<uint8>& Code) final override;
	virtual FGeometryShaderRHIRef RHICreateGeometryShaderWithStreamOutput(const TArray<uint8>& Code, const FStreamOutElementList& ElementList, uint32 NumStrides, const uint32* Strides, int32 RasterizedStream) final override;
	virtual FComputeShaderRHIRef RHICreateComputeShader(const TArray<uint8>& Code) override;
	virtual FComputeFenceRHIRef RHICreateComputeFence(const FName& Name) final override;
	virtual FGPUFenceRHIRef RHICreateGPUFence(const FName& Name) final override;
	virtual FStagingBufferRHIRef RHICreateStagingBuffer() final override;
	virtual void* RHILockStagingBuffer(FRHIStagingBuffer* StagingBuffer, uint32 Offset, uint32 SizeRHI) final override;
    virtual void RHIUnlockStagingBuffer(FRHIStagingBuffer* StagingBuffer) final override;
	virtual FBoundShaderStateRHIRef RHICreateBoundShaderState(FRHIVertexDeclaration* VertexDeclaration, FRHIVertexShader* VertexShader, FRHIHullShader* HullShader, FRHIDomainShader* DomainShader, FRHIPixelShader* PixelShader, FRHIGeometryShader* GeometryShader) final override;
	virtual FGraphicsPipelineStateRHIRef RHICreateGraphicsPipelineState(const FGraphicsPipelineStateInitializer& Initializer) final override;
	virtual TRefCountPtr<FRHIComputePipelineState> RHICreateComputePipelineState(FRHIComputeShader* ComputeShader) final override;
	virtual FUniformBufferRHIRef RHICreateUniformBuffer(const void* Contents, const FRHIUniformBufferLayout& Layout, EUniformBufferUsage Usage, EUniformBufferValidation Validation) final override;
	virtual void RHIUpdateUniformBuffer(FRHIUniformBuffer* UniformBufferRHI, const void* Contents) final override;
	virtual FIndexBufferRHIRef RHICreateIndexBuffer(uint32 Stride, uint32 Size, uint32 InUsage, FRHIResourceCreateInfo& CreateInfo) final override;
	virtual void* RHILockIndexBuffer(FRHIIndexBuffer* IndexBuffer, uint32 Offset, uint32 Size, EResourceLockMode LockMode) final override;
	virtual void RHIUnlockIndexBuffer(FRHIIndexBuffer* IndexBuffer) final override;
	virtual void RHITransferIndexBufferUnderlyingResource(FRHIIndexBuffer* DestIndexBuffer, FRHIIndexBuffer* SrcIndexBuffer) final override;
	virtual FVertexBufferRHIRef RHICreateVertexBuffer(uint32 Size, uint32 InUsage, FRHIResourceCreateInfo& CreateInfo) final override;
	virtual void* RHILockVertexBuffer(FRHIVertexBuffer* VertexBuffer, uint32 Offset, uint32 SizeRHI, EResourceLockMode LockMode) final override;
	virtual void RHIUnlockVertexBuffer(FRHIVertexBuffer* VertexBuffer) final override;
	virtual void RHICopyVertexBuffer(FRHIVertexBuffer* SourceBuffer, FRHIVertexBuffer* DestBuffer) final override;
	virtual void RHITransferVertexBufferUnderlyingResource(FRHIVertexBuffer* DestVertexBuffer, FRHIVertexBuffer* SrcVertexBuffer) final override;
	virtual FStructuredBufferRHIRef RHICreateStructuredBuffer(uint32 Stride, uint32 Size, uint32 InUsage, FRHIResourceCreateInfo& CreateInfo) final override;
	virtual void* RHILockStructuredBuffer(FRHIStructuredBuffer* StructuredBuffer, uint32 Offset, uint32 SizeRHI, EResourceLockMode LockMode) final override;
	virtual void RHIUnlockStructuredBuffer(FRHIStructuredBuffer* StructuredBuffer) final override;
	virtual FUnorderedAccessViewRHIRef RHICreateUnorderedAccessView(FRHIStructuredBuffer* StructuredBuffer, bool bUseUAVCounter, bool bAppendBuffer) final override;
	virtual FUnorderedAccessViewRHIRef RHICreateUnorderedAccessView(FRHITexture* Texture, uint32 MipLevel) final override;
	virtual FUnorderedAccessViewRHIRef RHICreateUnorderedAccessView(FRHIVertexBuffer* VertexBuffer, uint8 Format) final override;
	virtual FUnorderedAccessViewRHIRef RHICreateUnorderedAccessView(FRHIIndexBuffer* IndexBuffer, uint8 Format) final override;
	virtual FShaderResourceViewRHIRef RHICreateShaderResourceView(FRHIStructuredBuffer* StructuredBuffer) final override;
	virtual FShaderResourceViewRHIRef RHICreateShaderResourceView(FRHIVertexBuffer* VertexBuffer, uint32 Stride, uint8 Format) final override;
	virtual FShaderResourceViewRHIRef RHICreateShaderResourceView(FRHIIndexBuffer* Buffer) final override;
	virtual void RHIUpdateShaderResourceView(FRHIShaderResourceView* SRV, FRHIVertexBuffer* VertexBuffer, uint32 Stride, uint8 Format) final override;
	virtual void RHIUpdateShaderResourceView(FRHIShaderResourceView* SRV, FRHIIndexBuffer* IndexBuffer) final override;
	virtual uint64 RHICalcTexture2DPlatformSize(uint32 SizeX, uint32 SizeY, uint8 Format, uint32 NumMips, uint32 NumSamples, uint32 Flags, uint32& OutAlign) override;
	virtual uint64 RHICalcTexture3DPlatformSize(uint32 SizeX, uint32 SizeY, uint32 SizeZ, uint8 Format, uint32 NumMips, uint32 Flags, uint32& OutAlign) final override;
	virtual uint64 RHICalcTextureCubePlatformSize(uint32 Size, uint8 Format, uint32 NumMips, uint32 Flags, uint32& OutAlign) final override;
	virtual void RHIGetTextureMemoryStats(FTextureMemoryStats& OutStats) final override;
	virtual bool RHIGetTextureMemoryVisualizeData(FColor* TextureData, int32 SizeX, int32 SizeY, int32 Pitch, int32 PixelSize) final override;
	virtual FTextureReferenceRHIRef RHICreateTextureReference(FLastRenderTimeContainer* LastRenderTime) final override;
	virtual FTexture2DRHIRef RHICreateTexture2D(uint32 SizeX, uint32 SizeY, uint8 Format, uint32 NumMips, uint32 NumSamples, uint32 Flags, FRHIResourceCreateInfo& CreateInfo) override;
	virtual FTexture2DRHIRef RHIAsyncCreateTexture2D(uint32 SizeX, uint32 SizeY, uint8 Format, uint32 NumMips, uint32 Flags, void** InitialMipData, uint32 NumInitialMips) final override;
	virtual void RHICopySharedMips(FRHITexture2D* DestTexture2D, FRHITexture2D* SrcTexture2D) final override;
	void RHIMultiGPULockstep(FRHIGPUMask GPUMask);
	virtual void RHITransferTexture(FRHITexture2D* Texture, FIntRect Rect, uint32 SrcGPUIndex, uint32 DestGPUIndex, bool PullData) final override;
	virtual FTexture2DArrayRHIRef RHICreateTexture2DArray(uint32 SizeX, uint32 SizeY, uint32 SizeZ, uint8 Format, uint32 NumMips, uint32 NumSamples, uint32 Flags, FRHIResourceCreateInfo& CreateInfo) override;
	virtual FTexture3DRHIRef RHICreateTexture3D(uint32 SizeX, uint32 SizeY, uint32 SizeZ, uint8 Format, uint32 NumMips, uint32 Flags, FRHIResourceCreateInfo& CreateInfo) override;
	virtual void RHIGetResourceInfo(FRHITexture* Ref, FRHIResourceInfo& OutInfo) override;
	virtual FShaderResourceViewRHIRef RHICreateShaderResourceView(FRHITexture* Texture, const FRHITextureSRVCreateInfo& CreateInfo) final override;
	virtual uint32 RHIComputeMemorySize(FRHITexture* TextureRHI) final override;
	virtual FTexture2DRHIRef RHIAsyncReallocateTexture2D(FRHITexture2D* Texture2D, int32 NewMipCount, int32 NewSizeX, int32 NewSizeY, FThreadSafeCounter* RequestStatus) override;
	virtual ETextureReallocationStatus RHIFinalizeAsyncReallocateTexture2D(FRHITexture2D* Texture2D, bool bBlockUntilCompleted) final override;
	virtual ETextureReallocationStatus RHICancelAsyncReallocateTexture2D(FRHITexture2D* Texture2D, bool bBlockUntilCompleted) final override;
	virtual void* RHILockTexture2D(FRHITexture2D* Texture, uint32 MipIndex, EResourceLockMode LockMode, uint32& DestStride, bool bLockWithinMiptail) final override;
	virtual void RHIUnlockTexture2D(FRHITexture2D* Texture, uint32 MipIndex, bool bLockWithinMiptail) final override;
	virtual void* RHILockTexture2DArray(FRHITexture2DArray* Texture, uint32 TextureIndex, uint32 MipIndex, EResourceLockMode LockMode, uint32& DestStride, bool bLockWithinMiptail) final override;
	virtual void RHIUnlockTexture2DArray(FRHITexture2DArray* Texture, uint32 TextureIndex, uint32 MipIndex, bool bLockWithinMiptail) final override;
	virtual void RHIUpdateTexture2D(FRHITexture2D* Texture, uint32 MipIndex, const struct FUpdateTextureRegion2D& UpdateRegion, uint32 SourcePitch, const uint8* SourceData) final override;
	virtual void RHIUpdateTexture3D(FRHITexture3D* Texture, uint32 MipIndex, const struct FUpdateTextureRegion3D& UpdateRegion, uint32 SourceRowPitch, uint32 SourceDepthPitch, const uint8* SourceData) final override;
	virtual FUpdateTexture3DData BeginUpdateTexture3D_RenderThread(class FRHICommandListImmediate& RHICmdList, FRHITexture3D* Texture, uint32 MipIndex, const struct FUpdateTextureRegion3D& UpdateRegion) final override;
	virtual void EndUpdateTexture3D_RenderThread(class FRHICommandListImmediate& RHICmdList, FUpdateTexture3DData& UpdateData) final override;
	virtual void EndMultiUpdateTexture3D_RenderThread(class FRHICommandListImmediate& RHICmdList, TArray<FUpdateTexture3DData>& UpdateDataArray) final override;
	virtual FTextureCubeRHIRef RHICreateTextureCube(uint32 Size, uint8 Format, uint32 NumMips, uint32 Flags, FRHIResourceCreateInfo& CreateInfo) override;
	virtual FTextureCubeRHIRef RHICreateTextureCubeArray(uint32 Size, uint32 ArraySize, uint8 Format, uint32 NumMips, uint32 Flags, FRHIResourceCreateInfo& CreateInfo) override;
	virtual void* RHILockTextureCubeFace(FRHITextureCube* Texture, uint32 FaceIndex, uint32 ArrayIndex, uint32 MipIndex, EResourceLockMode LockMode, uint32& DestStride, bool bLockWithinMiptail) final override;
	virtual void RHIUnlockTextureCubeFace(FRHITextureCube* Texture, uint32 FaceIndex, uint32 ArrayIndex, uint32 MipIndex, bool bLockWithinMiptail) final override;
	virtual void RHIBindDebugLabelName(FRHITexture* Texture, const TCHAR* Name) final override;
	virtual void RHIReadSurfaceData(FRHITexture* Texture, FIntRect Rect, TArray<FColor>& OutData, FReadSurfaceDataFlags InFlags) final override;
	virtual void RHIReadSurfaceData(FRHITexture* TextureRHI, FIntRect InRect, TArray<FLinearColor>& OutData, FReadSurfaceDataFlags InFlags) final override;
	virtual void RHIMapStagingSurface(FRHITexture* Texture, void*& OutData, int32& OutWidth, int32& OutHeight) final override;
	virtual void RHIUnmapStagingSurface(FRHITexture* Texture) final override;
	virtual void RHIReadSurfaceFloatData(FRHITexture* Texture, FIntRect Rect, TArray<FFloat16Color>& OutData, ECubeFace CubeFace, int32 ArrayIndex, int32 MipIndex) final override;
	virtual void RHIRead3DSurfaceFloatData(FRHITexture* Texture, FIntRect Rect, FIntPoint ZMinMax, TArray<FFloat16Color>& OutData) final override;
	virtual FRenderQueryRHIRef RHICreateRenderQuery(ERenderQueryType QueryType) final override;
	virtual bool RHIGetRenderQueryResult(FRHIRenderQuery* RenderQuery, uint64& OutResult, bool bWait) final override;
	virtual uint32 RHIGetViewportNextPresentGPUIndex(FRHIViewport* Viewport) final override;
	virtual FTexture2DRHIRef RHIGetViewportBackBuffer(FRHIViewport* Viewport) final override;
	virtual void RHIAliasTextureResources(FRHITexture* DestTexture, FRHITexture* SrcTexture) final override;
	virtual void RHIAdvanceFrameForGetViewportBackBuffer(FRHIViewport* Viewport) final override;
	virtual void RHIAcquireThreadOwnership() final override;
	virtual void RHIReleaseThreadOwnership() final override;
	virtual void RHIFlushResources() final override;
	virtual uint32 RHIGetGPUFrameCycles() final override;
	virtual FViewportRHIRef RHICreateViewport(void* WindowHandle, uint32 SizeX, uint32 SizeY, bool bIsFullscreen, EPixelFormat PreferredPixelFormat) final override;
	virtual void RHIResizeViewport(FRHIViewport* Viewport, uint32 SizeX, uint32 SizeY, bool bIsFullscreen) final override;
	virtual void RHIResizeViewport(FRHIViewport* ViewportRHI, uint32 SizeX, uint32 SizeY, bool bIsFullscreen, EPixelFormat PreferredPixelFormat) final override;
	virtual void RHITick(float DeltaTime) final override;
	virtual void RHISetStreamOutTargets(uint32 NumTargets, FRHIVertexBuffer* const* VertexBuffers, const uint32* Offsets) final override;
	virtual void RHIBlockUntilGPUIdle() final override;
	virtual void RHISubmitCommandsAndFlushGPU() final override;
	virtual bool RHIGetAvailableResolutions(FScreenResolutionArray& Resolutions, bool bIgnoreRefreshRate) final override;
	virtual void RHIGetSupportedResolution(uint32& Width, uint32& Height) final override;
	virtual void RHIVirtualTextureSetFirstMipInMemory(FRHITexture2D* Texture, uint32 FirstMip) override;
	virtual void RHIVirtualTextureSetFirstMipVisible(FRHITexture2D* Texture, uint32 FirstMip) override;
	virtual void RHIExecuteCommandList(FRHICommandList* CmdList) final override;
	virtual void* RHIGetNativeDevice() final override;
	virtual class IRHICommandContext* RHIGetDefaultContext() final override;
	virtual class IRHIComputeContext* RHIGetDefaultAsyncComputeContext() final override;
	virtual class IRHICommandContextContainer* RHIGetCommandContextContainer(int32 Index, int32 Num) final override;

#if WITH_MGPU
	virtual class IRHICommandContext* RHIGetDefaultContext(FRHIGPUMask GPUMask) final override;
	virtual class IRHIComputeContext* RHIGetDefaultAsyncComputeContext(FRHIGPUMask GPUMask) final override;
	virtual IRHICommandContextContainer* RHIGetCommandContextContainer(int32 Index, int32 Num, FRHIGPUMask GPUMask)final override;
#endif

	// FD3D12DynamicRHI interface.
	virtual uint32 GetDebugFlags();
	virtual ID3D12CommandQueue* RHIGetD3DCommandQueue();
	virtual FTexture2DRHIRef RHICreateTexture2DFromResource(EPixelFormat Format, uint32 TexCreateFlags, const FClearValueBinding& ClearValueBinding, ID3D12Resource* Resource);
	virtual FTextureCubeRHIRef RHICreateTextureCubeFromResource(EPixelFormat Format, uint32 TexCreateFlags, const FClearValueBinding& ClearValueBinding, ID3D12Resource* Resource);

	//
	// The Following functions are the _RenderThread version of the above functions. They allow the RHI to control the thread synchronization for greater efficiency.
	// These will be un-commented as they are implemented.
	//

	virtual FVertexShaderRHIRef CreateVertexShader_RenderThread(class FRHICommandListImmediate& RHICmdList, const TArray<uint8>& Code) override final
	{
		return RHICreateVertexShader(Code);
	}

	virtual FGeometryShaderRHIRef CreateGeometryShader_RenderThread(class FRHICommandListImmediate& RHICmdList, const TArray<uint8>& Code) override final
	{
		return RHICreateGeometryShader(Code);
	}

	virtual FGeometryShaderRHIRef CreateGeometryShaderWithStreamOutput_RenderThread(class FRHICommandListImmediate& RHICmdList, const TArray<uint8>& Code, const FStreamOutElementList& ElementList, uint32 NumStrides, const uint32* Strides, int32 RasterizedStream) override final
	{
		return RHICreateGeometryShaderWithStreamOutput(Code, ElementList, NumStrides, Strides, RasterizedStream);
	}

	virtual FHullShaderRHIRef CreateHullShader_RenderThread(class FRHICommandListImmediate& RHICmdList, const TArray<uint8>& Code) override final
	{
		return RHICreateHullShader(Code);
	}

	virtual FDomainShaderRHIRef CreateDomainShader_RenderThread(class FRHICommandListImmediate& RHICmdList, const TArray<uint8>& Code) override final
	{
		return RHICreateDomainShader(Code);
	}

	virtual FPixelShaderRHIRef CreatePixelShader_RenderThread(class FRHICommandListImmediate& RHICmdList, const TArray<uint8>& Code) override final
	{
		return RHICreatePixelShader(Code);
	}

	virtual FComputeShaderRHIRef CreateComputeShader_RenderThread(class FRHICommandListImmediate& RHICmdList, const TArray<uint8>& Code) override final
	{
		return RHICreateComputeShader(Code);
	}

	virtual FVertexBufferRHIRef CreateVertexBuffer_RenderThread(class FRHICommandListImmediate& RHICmdList, uint32 Size, uint32 InUsage, FRHIResourceCreateInfo& CreateInfo);
	virtual FStructuredBufferRHIRef CreateStructuredBuffer_RenderThread(class FRHICommandListImmediate& RHICmdList, uint32 Stride, uint32 Size, uint32 InUsage, FRHIResourceCreateInfo& CreateInfo);
	virtual void* LockVertexBuffer_RenderThread(class FRHICommandListImmediate& RHICmdList, FRHIVertexBuffer* VertexBuffer, uint32 Offset, uint32 SizeRHI, EResourceLockMode LockMode);
	virtual void UnlockVertexBuffer_RenderThread(class FRHICommandListImmediate& RHICmdList, FRHIVertexBuffer* VertexBuffer);
	virtual FVertexBufferRHIRef CreateAndLockVertexBuffer_RenderThread(class FRHICommandListImmediate& RHICmdList, uint32 Size, uint32 InUsage, FRHIResourceCreateInfo& CreateInfo, void*& OutDataBuffer);
	virtual FIndexBufferRHIRef CreateAndLockIndexBuffer_RenderThread(class FRHICommandListImmediate& RHICmdList, uint32 Stride, uint32 Size, uint32 InUsage, FRHIResourceCreateInfo& CreateInfo, void*& OutDataBuffer);
	// virtual FTexture2DRHIRef AsyncReallocateTexture2D_RenderThread(class FRHICommandListImmediate& RHICmdList, FRHITexture2D* Texture2D, int32 NewMipCount, int32 NewSizeX, int32 NewSizeY, FThreadSafeCounter* RequestStatus);
	// virtual ETextureReallocationStatus FinalizeAsyncReallocateTexture2D_RenderThread(class FRHICommandListImmediate& RHICmdList, FRHITexture2D* Texture2D, bool bBlockUntilCompleted);
	// virtual ETextureReallocationStatus CancelAsyncReallocateTexture2D_RenderThread(class FRHICommandListImmediate& RHICmdList, FRHITexture2D* Texture2D, bool bBlockUntilCompleted);
	virtual FIndexBufferRHIRef CreateIndexBuffer_RenderThread(class FRHICommandListImmediate& RHICmdList, uint32 Stride, uint32 Size, uint32 InUsage, FRHIResourceCreateInfo& CreateInfo);
	virtual void* LockIndexBuffer_RenderThread(class FRHICommandListImmediate& RHICmdList, FRHIIndexBuffer* IndexBuffer, uint32 Offset, uint32 SizeRHI, EResourceLockMode LockMode);
	virtual void UnlockIndexBuffer_RenderThread(class FRHICommandListImmediate& RHICmdList, FRHIIndexBuffer* IndexBuffer);
	virtual void UpdateTexture2D_RenderThread(class FRHICommandListImmediate& RHICmdList, FRHITexture2D* Texture, uint32 MipIndex, const struct FUpdateTextureRegion2D& UpdateRegion, uint32 SourcePitch, const uint8* SourceData);
	virtual void* LockTexture2D_RenderThread(class FRHICommandListImmediate& RHICmdList, FRHITexture2D* Texture, uint32 MipIndex, EResourceLockMode LockMode, uint32& DestStride, bool bLockWithinMiptail, bool bNeedsDefaultRHIFlush = true);
	virtual void UnlockTexture2D_RenderThread(class FRHICommandListImmediate& RHICmdList, FRHITexture2D* Texture, uint32 MipIndex, bool bLockWithinMiptail, bool bNeedsDefaultRHIFlush = true);
	// 
	virtual FTexture2DRHIRef RHICreateTexture2D_RenderThread(class FRHICommandListImmediate& RHICmdList, uint32 SizeX, uint32 SizeY, uint8 Format, uint32 NumMips, uint32 NumSamples, uint32 Flags, FRHIResourceCreateInfo& CreateInfo);
	virtual FTexture2DArrayRHIRef RHICreateTexture2DArray_RenderThread(class FRHICommandListImmediate& RHICmdList, uint32 SizeX, uint32 SizeY, uint32 SizeZ, uint8 Format, uint32 NumMips, uint32 NumSamples, uint32 Flags, FRHIResourceCreateInfo& CreateInfo);
	virtual FTexture3DRHIRef RHICreateTexture3D_RenderThread(class FRHICommandListImmediate& RHICmdList, uint32 SizeX, uint32 SizeY, uint32 SizeZ, uint8 Format, uint32 NumMips, uint32 Flags, FRHIResourceCreateInfo& CreateInfo);
	virtual FUnorderedAccessViewRHIRef RHICreateUnorderedAccessView_RenderThread(class FRHICommandListImmediate& RHICmdList, FRHIStructuredBuffer* StructuredBuffer, bool bUseUAVCounter, bool bAppendBuffer);
	virtual FUnorderedAccessViewRHIRef RHICreateUnorderedAccessView_RenderThread(class FRHICommandListImmediate& RHICmdList, FRHITexture* Texture, uint32 MipLevel);
	virtual FUnorderedAccessViewRHIRef RHICreateUnorderedAccessView_RenderThread(class FRHICommandListImmediate& RHICmdList, FRHIVertexBuffer* VertexBuffer, uint8 Format);
	virtual FShaderResourceViewRHIRef RHICreateShaderResourceView_RenderThread(class FRHICommandListImmediate& RHICmdList, FRHITexture* Texture, const FRHITextureSRVCreateInfo& CreateInfo);
	virtual FShaderResourceViewRHIRef RHICreateShaderResourceView_RenderThread(class FRHICommandListImmediate& RHICmdList, FRHIVertexBuffer* VertexBuffer, uint32 Stride, uint8 Format);
	virtual FShaderResourceViewRHIRef CreateShaderResourceView_RenderThread(class FRHICommandListImmediate& RHICmdList, FRHIVertexBuffer* VertexBuffer, uint32 Stride, uint8 Format);
	virtual FShaderResourceViewRHIRef RHICreateShaderResourceView_RenderThread(class FRHICommandListImmediate& RHICmdList, FRHIStructuredBuffer* StructuredBuffer);
	virtual FTextureCubeRHIRef RHICreateTextureCube_RenderThread(class FRHICommandListImmediate& RHICmdList, uint32 Size, uint8 Format, uint32 NumMips, uint32 Flags, FRHIResourceCreateInfo& CreateInfo);
	virtual FTextureCubeRHIRef RHICreateTextureCubeArray_RenderThread(class FRHICommandListImmediate& RHICmdList, uint32 Size, uint32 ArraySize, uint8 Format, uint32 NumMips, uint32 Flags, FRHIResourceCreateInfo& CreateInfo);

	virtual FRenderQueryRHIRef RHICreateRenderQuery_RenderThread(class FRHICommandListImmediate& RHICmdList, ERenderQueryType QueryType) override final
	{
		return RHICreateRenderQuery(QueryType);
	}

	virtual void RHICopySubTextureRegion(FRHITexture2D* SourceTexture, FRHITexture2D* DestinationTexture, FBox2D SourceBox, FBox2D DestinationBox) final override;

	void RHICalibrateTimers() override;

#if D3D12_RHI_RAYTRACING

	virtual FRayTracingGeometryRHIRef RHICreateRayTracingGeometry(const FRayTracingGeometryInitializer& Initializer) final override;
	virtual FRayTracingSceneRHIRef RHICreateRayTracingScene(const FRayTracingSceneInitializer& Initializer) final override;
	virtual FRayTracingShaderRHIRef RHICreateRayTracingShader(const TArray<uint8>& Code, EShaderFrequency ShaderFrequency) final override;
	virtual FRayTracingPipelineStateRHIRef RHICreateRayTracingPipelineState(const FRayTracingPipelineStateInitializer& Initializer) final override;

#endif //D3D12_RHI_RAYTRACING

	bool CheckGpuHeartbeat() const override;

<<<<<<< HEAD
=======
	bool RHIRequiresComputeGenerateMips() const override { return true; };

>>>>>>> 9ba46998
	bool IsQuadBufferStereoEnabled() const;
	void DisableQuadBufferStereo();

	template<class BufferType>
	void* LockBuffer(FRHICommandListImmediate* RHICmdList, BufferType* Buffer, uint32 Offset, uint32 Size, EResourceLockMode LockMode);

	template<class BufferType>
	void UnlockBuffer(FRHICommandListImmediate* RHICmdList, BufferType* Buffer);

	static inline bool ShouldDeferBufferLockOperation(FRHICommandList* RHICmdList)
	{
		if (RHICmdList == nullptr)
		{
			return false;
		}

		if (RHICmdList->Bypass() || !IsRunningRHIInSeparateThread())
		{
			return false;
		}

		return true;
	}

	virtual bool BeginUpdateTexture3D_ComputeShader(FUpdateTexture3DData& UpdateData, FD3D12UpdateTexture3DData* UpdateDataD3D12)
	{
		// Not supported on PC
		return false;
	}
	virtual void EndUpdateTexture3D_ComputeShader(FUpdateTexture3DData& UpdateData, FD3D12UpdateTexture3DData* UpdateDataD3D12)
	{
		// Not supported on PC
	}

	FUpdateTexture3DData BeginUpdateTexture3D_Internal(FRHITexture3D* Texture, uint32 MipIndex, const struct FUpdateTextureRegion3D& UpdateRegion);
	void EndUpdateTexture3D_Internal(FUpdateTexture3DData& UpdateData);

	void UpdateBuffer(FD3D12Resource* Dest, uint32 DestOffset, FD3D12Resource* Source, uint32 SourceOffset, uint32 NumBytes);

#if UE_BUILD_DEBUG	
	uint32 SubmissionLockStalls;
	uint32 DrawCount;
	uint64 PresentCount;
#endif

	inline void UpdataTextureMemorySize(int64 TextureSizeInKiloBytes) { FPlatformAtomics::InterlockedAdd(&GCurrentTextureMemorySize, TextureSizeInKiloBytes); }

	/** Determine if an two views intersect */
	template <class LeftT, class RightT>
	static inline bool ResourceViewsIntersect(FD3D12View<LeftT>* pLeftView, FD3D12View<RightT>* pRightView)
	{
		if (pLeftView == nullptr || pRightView == nullptr)
		{
			// Cannot intersect if at least one is null
			return false;
		}

		if ((void*)pLeftView == (void*)pRightView)
		{
			// Cannot intersect with itself
			return false;
		}

		FD3D12Resource* pRTVResource = pLeftView->GetResource();
		FD3D12Resource* pSRVResource = pRightView->GetResource();
		if (pRTVResource != pSRVResource)
		{
			// Not the same resource
			return false;
		}

		// Same resource, so see if their subresources overlap
		return !pLeftView->DoesNotOverlap(*pRightView);
	}

	static inline bool IsTransitionNeeded(uint32 before, uint32 after)
	{
		check(before != D3D12_RESOURCE_STATE_CORRUPT && after != D3D12_RESOURCE_STATE_CORRUPT);
		check(before != D3D12_RESOURCE_STATE_TBD && after != D3D12_RESOURCE_STATE_TBD);

		// Depth write is actually a suitable for read operations as a "normal" depth buffer.
		if ((before == D3D12_RESOURCE_STATE_DEPTH_WRITE) && (after == D3D12_RESOURCE_STATE_DEPTH_READ))
		{
			return false;
		}

		// If 'after' is a subset of 'before', then there's no need for a transition
		// Note: COMMON is an oddball state that doesn't follow the RESOURE_STATE pattern of 
		// having exactly one bit set so we need to special case these
		return before != after &&
			((before | after) != before ||
				after == D3D12_RESOURCE_STATE_COMMON);
	}

	/** Transition a resource's state based on a Render target view */
	static inline void TransitionResource(FD3D12CommandListHandle& hCommandList, FD3D12RenderTargetView* pView, D3D12_RESOURCE_STATES after)
	{
#if USE_D3D12RHI_RESOURCE_STATE_TRACKING
		FD3D12Resource* pResource = pView->GetResource();

		const D3D12_RENDER_TARGET_VIEW_DESC &desc = pView->GetDesc();
		switch (desc.ViewDimension)
		{
		case D3D12_RTV_DIMENSION_TEXTURE3D:
			// Note: For volume (3D) textures, all slices for a given mipmap level are a single subresource index.
			// Fall-through
		case D3D12_RTV_DIMENSION_TEXTURE2D:
		case D3D12_RTV_DIMENSION_TEXTURE2DMS:
			// Only one subresource to transition
			TransitionResource(hCommandList, pResource, after, desc.Texture2D.MipSlice);
			break;

		case D3D12_RTV_DIMENSION_TEXTURE2DARRAY:
		{
			// Multiple subresources to transition
			TransitionResource(hCommandList, pResource, after, pView->GetViewSubresourceSubset());
			break;
		}

		default:
			check(false);	// Need to update this code to include the view type
			break;
		}
#endif // USE_D3D12RHI_RESOURCE_STATE_TRACKING
	}

	/** Transition a resource's state based on a Depth stencil view's desc flags */
	static inline void TransitionResource(FD3D12CommandListHandle& hCommandList, FD3D12DepthStencilView* pView)
	{
#if USE_D3D12RHI_RESOURCE_STATE_TRACKING
		// Determine the required subresource states from the view desc
		const D3D12_DEPTH_STENCIL_VIEW_DESC& DSVDesc = pView->GetDesc();
		const bool bDSVDepthIsWritable = (DSVDesc.Flags & D3D12_DSV_FLAG_READ_ONLY_DEPTH) == 0;
		const bool bDSVStencilIsWritable = (DSVDesc.Flags & D3D12_DSV_FLAG_READ_ONLY_STENCIL) == 0;
		// TODO: Check if the PSO depth stencil is writable. When this is done, we need to transition in SetDepthStencilState too.

		// This code assumes that the DSV always contains the depth plane
		check(pView->HasDepth());
		const bool bHasDepth = true;
		const bool bHasStencil = pView->HasStencil();
		const bool bDepthIsWritable = bHasDepth && bDSVDepthIsWritable;
		const bool bStencilIsWritable = bHasStencil && bDSVStencilIsWritable;

		// DEPTH_WRITE is suitable for read operations when used as a normal depth/stencil buffer.
		FD3D12Resource* pResource = pView->GetResource();
		if (bDepthIsWritable)
		{
			TransitionResource(hCommandList, pResource, D3D12_RESOURCE_STATE_DEPTH_WRITE, pView->GetDepthOnlyViewSubresourceSubset());
		}

		if (bStencilIsWritable)
		{
			TransitionResource(hCommandList, pResource, D3D12_RESOURCE_STATE_DEPTH_WRITE, pView->GetStencilOnlyViewSubresourceSubset());
		}
#endif // USE_D3D12RHI_RESOURCE_STATE_TRACKING
	}

	/** Transition a resource's state based on a Depth stencil view */
	static inline void TransitionResource(FD3D12CommandListHandle& hCommandList, FD3D12DepthStencilView* pView, D3D12_RESOURCE_STATES after)
	{
#if USE_D3D12RHI_RESOURCE_STATE_TRACKING
		FD3D12Resource* pResource = pView->GetResource();

		const D3D12_DEPTH_STENCIL_VIEW_DESC &desc = pView->GetDesc();
		switch (desc.ViewDimension)
		{
		case D3D12_DSV_DIMENSION_TEXTURE2D:
		case D3D12_DSV_DIMENSION_TEXTURE2DMS:
			if (pResource->GetPlaneCount() > 1)
			{
				// Multiple subresources to transtion
				TransitionResource(hCommandList, pResource, after, pView->GetViewSubresourceSubset());
				break;
			}
			else
			{
				// Only one subresource to transition
				check(pResource->GetPlaneCount() == 1);
				TransitionResource(hCommandList, pResource, after, desc.Texture2D.MipSlice);
			}
			break;

		case D3D12_DSV_DIMENSION_TEXTURE2DARRAY:
		case D3D12_DSV_DIMENSION_TEXTURE2DMSARRAY:
		{
			// Multiple subresources to transtion
			TransitionResource(hCommandList, pResource, after, pView->GetViewSubresourceSubset());
			break;
		}

		default:
			check(false);	// Need to update this code to include the view type
			break;
		}
#endif // USE_D3D12RHI_RESOURCE_STATE_TRACKING
	}

	/** Transition a resource's state based on a Unordered access view */
	static inline void TransitionResource(FD3D12CommandListHandle& hCommandList, FD3D12UnorderedAccessView* pView, D3D12_RESOURCE_STATES after)
	{
#if USE_D3D12RHI_RESOURCE_STATE_TRACKING
		FD3D12Resource* pResource = pView->GetResource();

		const D3D12_UNORDERED_ACCESS_VIEW_DESC &desc = pView->GetDesc();
		switch (desc.ViewDimension)
		{
		case D3D12_UAV_DIMENSION_BUFFER:
			TransitionResource(hCommandList, pResource, after, 0);
			break;

		case D3D12_UAV_DIMENSION_TEXTURE2D:
			// Only one subresource to transition
			TransitionResource(hCommandList, pResource, after, desc.Texture2D.MipSlice);
			break;

		case D3D12_UAV_DIMENSION_TEXTURE2DARRAY:
		{
			// Multiple subresources to transtion
			TransitionResource(hCommandList, pResource, after, pView->GetViewSubresourceSubset());
			break;
		}
		case D3D12_UAV_DIMENSION_TEXTURE3D:
		{
			// Multiple subresources to transtion
			TransitionResource(hCommandList, pResource, after, pView->GetViewSubresourceSubset());
			break;
		}

		default:
			check(false);	// Need to update this code to include the view type
			break;
		}
#endif // USE_D3D12RHI_RESOURCE_STATE_TRACKING
	}

	/** Transition a resource's state based on a Shader resource view */
	static inline void TransitionResource(FD3D12CommandListHandle& hCommandList, FD3D12ShaderResourceView* pView, D3D12_RESOURCE_STATES after)
	{
#if USE_D3D12RHI_RESOURCE_STATE_TRACKING
		FD3D12Resource* pResource = pView->GetResource();

		if (!pResource || !pResource->RequiresResourceStateTracking())
		{
			// Early out if we never need to do state tracking, the resource should always be in an SRV state.
			return;
		}

		const D3D12_RESOURCE_DESC &ResDesc = pResource->GetDesc();
		const CViewSubresourceSubset &subresourceSubset = pView->GetViewSubresourceSubset();

		const D3D12_SHADER_RESOURCE_VIEW_DESC &desc = pView->GetDesc();
		switch (desc.ViewDimension)
		{
		default:
		{
			// Transition the resource
			TransitionResource(hCommandList, pResource, after, subresourceSubset);
			break;
		}

		case D3D12_SRV_DIMENSION_BUFFER:
		{
			if (pResource->GetHeapType() == D3D12_HEAP_TYPE_DEFAULT)
			{
				// Transition the resource
				TransitionResource(hCommandList, pResource, after, subresourceSubset);
			}
			break;
		}
		}
#endif // USE_D3D12RHI_RESOURCE_STATE_TRACKING
	}

	// Transition a specific subresource to the after state.
	static inline void TransitionResource(FD3D12CommandListHandle& hCommandList, FD3D12Resource* pResource, D3D12_RESOURCE_STATES after, uint32 subresource)
	{
#if USE_D3D12RHI_RESOURCE_STATE_TRACKING
		TransitionResourceWithTracking(hCommandList, pResource, after, subresource);
#endif // USE_D3D12RHI_RESOURCE_STATE_TRACKING
	}

	// Transition a subset of subresources to the after state.
	static inline void TransitionResource(FD3D12CommandListHandle& hCommandList, FD3D12Resource* pResource, D3D12_RESOURCE_STATES after, const CViewSubresourceSubset& subresourceSubset)
	{
#if USE_D3D12RHI_RESOURCE_STATE_TRACKING
		TransitionResourceWithTracking(hCommandList, pResource, after, subresourceSubset);
#endif // USE_D3D12RHI_RESOURCE_STATE_TRACKING
	}

	// Transition a subresource from current to a new state, using resource state tracking.
	static void TransitionResourceWithTracking(FD3D12CommandListHandle& hCommandList, FD3D12Resource* pResource, D3D12_RESOURCE_STATES after, uint32 subresource)
	{
#if USE_D3D12RHI_RESOURCE_STATE_TRACKING
		check(pResource);
		check(pResource->RequiresResourceStateTracking());

		check(!((after & (D3D12_RESOURCE_STATE_PIXEL_SHADER_RESOURCE | D3D12_RESOURCE_STATE_NON_PIXEL_SHADER_RESOURCE)) && (pResource->GetDesc().Flags & D3D12_RESOURCE_FLAG_DENY_SHADER_RESOURCE)));

#ifdef PLATFORM_SUPPORTS_RESOURCE_COMPRESSION
		after |= pResource->GetCompressedState();
#endif

		hCommandList.UpdateResidency(pResource);

		CResourceState& ResourceState = hCommandList.GetResourceState(pResource);
		if (subresource == D3D12_RESOURCE_BARRIER_ALL_SUBRESOURCES && !ResourceState.AreAllSubresourcesSame())
		{
			// Slow path. Want to transition the entire resource (with multiple subresources). But they aren't in the same state.

			const uint8 SubresourceCount = pResource->GetSubresourceCount();
			for (uint32 SubresourceIndex = 0; SubresourceIndex < SubresourceCount; SubresourceIndex++)
			{
				const D3D12_RESOURCE_STATES before = ResourceState.GetSubresourceState(SubresourceIndex);
				if (before == D3D12_RESOURCE_STATE_TBD)
				{
					// We need a pending resource barrier so we can setup the state before this command list executes
					hCommandList.AddPendingResourceBarrier(pResource, after, SubresourceIndex);
					ResourceState.SetSubresourceState(SubresourceIndex, after);
				}
				// We're not using IsTransitionNeeded() because we do want to transition even if 'after' is a subset of 'before'
				// This is so that we can ensure all subresources are in the same state, simplifying future barriers
				else if (before != after)
				{
					hCommandList.AddTransitionBarrier(pResource, before, after, SubresourceIndex);
					ResourceState.SetSubresourceState(SubresourceIndex, after);
				}
			}

			// The entire resource should now be in the after state on this command list (even if all barriers are pending)
			check(ResourceState.CheckResourceState(after));
			ResourceState.SetResourceState(after);
		}
		else
		{
			const D3D12_RESOURCE_STATES before = ResourceState.GetSubresourceState(subresource);
			if (before == D3D12_RESOURCE_STATE_TBD)
			{
				// We need a pending resource barrier so we can setup the state before this command list executes
				hCommandList.AddPendingResourceBarrier(pResource, after, subresource);
				ResourceState.SetSubresourceState(subresource, after);
			}
			else if (IsTransitionNeeded(before, after))
			{
				hCommandList.AddTransitionBarrier(pResource, before, after, subresource);
				ResourceState.SetSubresourceState(subresource, after);
			}
		}
#endif // USE_D3D12RHI_RESOURCE_STATE_TRACKING
	}

	// Transition subresources from current to a new state, using resource state tracking.
	static void TransitionResourceWithTracking(FD3D12CommandListHandle& hCommandList, FD3D12Resource* pResource, D3D12_RESOURCE_STATES after, const CViewSubresourceSubset& subresourceSubset)
	{
#if USE_D3D12RHI_RESOURCE_STATE_TRACKING
		check(pResource);
		check(pResource->RequiresResourceStateTracking());

		check(!((after & (D3D12_RESOURCE_STATE_PIXEL_SHADER_RESOURCE | D3D12_RESOURCE_STATE_NON_PIXEL_SHADER_RESOURCE)) && (pResource->GetDesc().Flags & D3D12_RESOURCE_FLAG_DENY_SHADER_RESOURCE)));

#ifdef PLATFORM_SUPPORTS_RESOURCE_COMPRESSION
		after |= pResource->GetCompressedState();
#endif

		hCommandList.UpdateResidency(pResource);
		D3D12_RESOURCE_STATES before;
		const bool bIsWholeResource = subresourceSubset.IsWholeResource();
		CResourceState& ResourceState = hCommandList.GetResourceState(pResource);
		if (bIsWholeResource && ResourceState.AreAllSubresourcesSame())
		{
			// Fast path. Transition the entire resource from one state to another.
			before = ResourceState.GetSubresourceState(D3D12_RESOURCE_BARRIER_ALL_SUBRESOURCES);
			if (before == D3D12_RESOURCE_STATE_TBD)
			{
				// We need a pending resource barrier so we can setup the state before this command list executes
				hCommandList.AddPendingResourceBarrier(pResource, after, D3D12_RESOURCE_BARRIER_ALL_SUBRESOURCES);
				ResourceState.SetResourceState(after);
			}
			else if (IsTransitionNeeded(before, after))
			{
				hCommandList.AddTransitionBarrier(pResource, before, after, D3D12_RESOURCE_BARRIER_ALL_SUBRESOURCES);
				ResourceState.SetResourceState(after);
			}
		}
		else
		{
			// Slower path. Either the subresources are in more than 1 state, or the view only partially covers the resource.
			// Either way, we'll need to loop over each subresource in the view...

			bool bWholeResourceWasTransitionedToSameState = bIsWholeResource;
			for (CViewSubresourceSubset::CViewSubresourceIterator it = subresourceSubset.begin(); it != subresourceSubset.end(); ++it)
			{
				for (uint32 SubresourceIndex = it.StartSubresource(); SubresourceIndex < it.EndSubresource(); SubresourceIndex++)
				{
					before = ResourceState.GetSubresourceState(SubresourceIndex);
					if (before == D3D12_RESOURCE_STATE_TBD)
					{
						// We need a pending resource barrier so we can setup the state before this command list executes
						hCommandList.AddPendingResourceBarrier(pResource, after, SubresourceIndex);
						ResourceState.SetSubresourceState(SubresourceIndex, after);
					}
					else if (IsTransitionNeeded(before, after))
					{
						hCommandList.AddTransitionBarrier(pResource, before, after, SubresourceIndex);
						ResourceState.SetSubresourceState(SubresourceIndex, after);
					}
					else
					{
						// Didn't need to transition the subresource.
						if (before != after)
						{
							bWholeResourceWasTransitionedToSameState = false;
						}
					}
				}
			}

			// If we just transtioned every subresource to the same state, lets update it's tracking so it's on a per-resource level
			if (bWholeResourceWasTransitionedToSameState)
			{
				// Sanity check to make sure all subresources are really in the 'after' state
				check(ResourceState.CheckResourceState(after));

				ResourceState.SetResourceState(after);
			}
		}
#endif // USE_D3D12RHI_RESOURCE_STATE_TRACKING
	}

public:

	inline FD3D12FastAllocator& GetHelperThreadDynamicUploadHeapAllocator()
	{
		FD3D12Device* Device = GetRHIDevice();
		const FRHIGPUMask Node = Device->GetGPUMask();

		check(!IsInActualRenderingThread());

		static const uint32 AsyncTexturePoolSize = 1024 * 512;

		if (HelperThreadDynamicHeapAllocator == nullptr)
		{
			uint32 NextIndex = FPlatformAtomics::InterlockedIncrement(&NumThreadDynamicHeapAllocators) - 1;
			check(NextIndex < (uint32)ThreadDynamicHeapAllocatorArray.Num());
			HelperThreadDynamicHeapAllocator = new FD3D12FastAllocator(Device, Node, D3D12_HEAP_TYPE_UPLOAD, AsyncTexturePoolSize);

			ThreadDynamicHeapAllocatorArray[NextIndex] = HelperThreadDynamicHeapAllocator;
		}

		return *HelperThreadDynamicHeapAllocator;
	}

	TArray<FD3D12FastAllocator*> ThreadDynamicHeapAllocatorArray;
	int32 NumThreadDynamicHeapAllocators;
	static __declspec(thread) FD3D12FastAllocator* HelperThreadDynamicHeapAllocator;

#if	PLATFORM_SUPPORTS_VIRTUAL_TEXTURES
	virtual void* CreateVirtualTexture(uint32 Flags, D3D12_RESOURCE_DESC& ResourceDesc, const struct FD3D12TextureLayout& TextureLayout, FD3D12Resource** ppResource, FPlatformMemory::FPlatformVirtualMemoryBlock& RawTextureBlock, D3D12_RESOURCE_STATES InitialUsage = D3D12_RESOURCE_STATE_PIXEL_SHADER_RESOURCE) = 0;
	virtual void DestroyVirtualTexture(uint32 Flags, void* RawTextureMemory, FPlatformMemory::FPlatformVirtualMemoryBlock& RawTextureBlock, uint64 CommittedTextureSize) = 0;
	virtual bool HandleSpecialLock(void*& MemoryOut, uint32 MipIndex, uint32 ArrayIndex, uint32 Flags, EResourceLockMode LockMode, const FD3D12TextureLayout& TextureLayout, void* RawTextureMemory, uint32& DestStride) = 0;
	virtual bool HandleSpecialUnlock(FRHICommandListBase* RHICmdList, uint32 MipIndex, uint32 Flags, const struct FD3D12TextureLayout& TextureLayout, void* RawTextureMemory) = 0;
#endif

	FD3D12Adapter& GetAdapter(uint32_t Index = 0) { return *ChosenAdapters[Index]; }
	int32 GetNumAdapters() const { return ChosenAdapters.Num(); }

	AGSContext* GetAmdAgsContext() { return AmdAgsContext; }

protected:

	TArray<TSharedPtr<FD3D12Adapter>> ChosenAdapters;

	/** The feature level of the device. */
	D3D_FEATURE_LEVEL FeatureLevel;

	/**
	 * The context for the AMD AGS utility library.
	 * AGSContext does not implement AddRef/Release.
	 * Just use a bare pointer.
	 */
	AGSContext* AmdAgsContext;

	/** A buffer in system memory containing all zeroes of the specified size. */
	void* ZeroBuffer;
	uint32 ZeroBufferSize;

	template<typename BaseResourceType>
	TD3D12Texture2D<BaseResourceType>* CreateD3D12Texture2D(class FRHICommandListImmediate* RHICmdList, uint32 SizeX, uint32 SizeY, uint32 SizeZ, bool bTextureArray, bool CubeTexture, EPixelFormat Format,
		uint32 NumMips, uint32 NumSamples, uint32 Flags, FRHIResourceCreateInfo& CreateInfo);

	FD3D12Texture3D* CreateD3D12Texture3D(class FRHICommandListImmediate* RHICmdList, uint32 SizeX, uint32 SizeY, uint32 SizeZ, EPixelFormat Format, uint32 NumMips, uint32 Flags, FRHIResourceCreateInfo& CreateInfo);

	/**
	 * Gets the best supported MSAA settings from the provided MSAA count to check against.
	 *
	 * @param PlatformFormat		The format of the texture being created
	 * @param MSAACount				The MSAA count to check against.
	 * @param OutBestMSAACount		The best MSAA count that is suppored.  Could be smaller than MSAACount if it is not supported
	 * @param OutMSAAQualityLevels	The number MSAA quality levels for the best msaa count supported
	 */
	void GetBestSupportedMSAASetting(DXGI_FORMAT PlatformFormat, uint32 MSAACount, uint32& OutBestMSAACount, uint32& OutMSAAQualityLevels);

	/**
	* Returns a pointer to a texture resource that can be used for CPU reads.
	* Note: the returned resource could be the original texture or a new temporary texture.
	* @param TextureRHI - Source texture to create a staging texture from.
	* @param InRect - rectangle to 'stage'.
	* @param StagingRectOUT - parameter is filled with the rectangle to read from the returned texture.
	* @return The CPU readable Texture object.
	*/
	TRefCountPtr<FD3D12Resource> GetStagingTexture(FRHITexture* TextureRHI, FIntRect InRect, FIntRect& OutRect, FReadSurfaceDataFlags InFlags, D3D12_PLACED_SUBRESOURCE_FOOTPRINT &readBackHeapDesc);

	void ReadSurfaceDataNoMSAARaw(FRHITexture* TextureRHI, FIntRect Rect, TArray<uint8>& OutData, FReadSurfaceDataFlags InFlags);

	void ReadSurfaceDataMSAARaw(FRHICommandList_RecursiveHazardous& RHICmdList, FRHITexture* TextureRHI, FIntRect Rect, TArray<uint8>& OutData, FReadSurfaceDataFlags InFlags);

	void SetupRecursiveResources();

	// This should only be called by Dynamic RHI member functions
	inline FD3D12Device* GetRHIDevice()
	{
		 // Multi-GPU support : any code using this function needs validation.
		return GetAdapter().GetDevice(0);
	}

	HANDLE FlipEvent;
};

/** Implements the D3D12RHI module as a dynamic RHI providing module. */
class FD3D12DynamicRHIModule : public IDynamicRHIModule
{
public:

	FD3D12DynamicRHIModule()
		: WindowsPixDllHandle(nullptr)
	{
	}

	~FD3D12DynamicRHIModule()
	{
	}

	// IModuleInterface
	virtual bool SupportsDynamicReloading() override { return false; }
	virtual void StartupModule() override;
	virtual void ShutdownModule() override;

	// IDynamicRHIModule
	virtual bool IsSupported() override;
	virtual FDynamicRHI* CreateRHI(ERHIFeatureLevel::Type RequestedFeatureLevel = ERHIFeatureLevel::Num) override;

private:
	void* WindowsPixDllHandle;
	TArray<TSharedPtr<FD3D12Adapter>> ChosenAdapters;

	// set MaxSupportedFeatureLevel and ChosenAdapter
	void FindAdapter();
};

/**
*	Class of a scoped resource barrier.
*	This class avoids resource state tracking because resources will be
*	returned to their original state when the object leaves scope.
*/
class FScopeResourceBarrier
{
private:
	FD3D12CommandListHandle& hCommandList;
	FD3D12Resource* const pResource;
	const D3D12_RESOURCE_STATES Current;
	const D3D12_RESOURCE_STATES Desired;
	const uint32 Subresource;

public:
	explicit FScopeResourceBarrier(FD3D12CommandListHandle& hInCommandList, FD3D12Resource* pInResource, const D3D12_RESOURCE_STATES& InCurrent, const D3D12_RESOURCE_STATES& InDesired, const uint32 InSubresource)
		: hCommandList(hInCommandList)
		, pResource(pInResource)
		, Current(InCurrent)
		, Desired(InDesired)
		, Subresource(InSubresource)
	{
		check(!pResource->RequiresResourceStateTracking());
		hCommandList.AddTransitionBarrier(pResource, Current, Desired, Subresource);
	}

	~FScopeResourceBarrier()
	{
		hCommandList.AddTransitionBarrier(pResource, Desired, Current, Subresource);
	}
};

/**
*	Class of a scoped resource barrier.
*	This class conditionally uses resource state tracking.
*	This should only be used with the Editor.
*/
class FConditionalScopeResourceBarrier
{
private:
	FD3D12CommandListHandle& hCommandList;
	FD3D12Resource* const pResource;
	D3D12_RESOURCE_STATES Current;
	const D3D12_RESOURCE_STATES Desired;
	const uint32 Subresource;
	const bool bUseTracking;

public:
	explicit FConditionalScopeResourceBarrier(FD3D12CommandListHandle& hInCommandList, FD3D12Resource* pInResource, const D3D12_RESOURCE_STATES& InDesired, const uint32 InSubresource)
		: hCommandList(hInCommandList)
		, pResource(pInResource)
		, Current(D3D12_RESOURCE_STATE_TBD)
		, Desired(InDesired)
		, Subresource(InSubresource)
		, bUseTracking(pResource->RequiresResourceStateTracking())
	{
		if (!bUseTracking)
		{
			Current = pResource->GetDefaultResourceState();
			hCommandList.AddTransitionBarrier(pResource, Current, Desired, Subresource);
		}
		else
		{
			FD3D12DynamicRHI::TransitionResource(hCommandList, pResource, Desired, Subresource);
		}
	}

	~FConditionalScopeResourceBarrier()
	{
		// Return the resource to it's default state if it doesn't use tracking
		if (!bUseTracking)
		{
			hCommandList.AddTransitionBarrier(pResource, Desired, Current, Subresource);
		}
	}
};


/**
*	Class of a scoped Map/Unmap().
*	This class ensures that Mapped subresources are appropriately unmapped.
*/
template<typename TType>
class FD3D12ScopeMap
{
private:
	ID3D12Resource* const pResource;
	const uint32 Subresource;
	const D3D12_RANGE* pReadRange;	// This indicates the region the CPU might read, and the coordinates are subresource-relative. A null pointer indicates the entire subresource might be read by the CPU.
	const D3D12_RANGE* pWriteRange;	// This indicates the region the CPU might have modified, and the coordinates are subresource-relative. A null pointer indicates the entire subresource might have been modified by the CPU.
	TType* pData;

public:
	explicit FD3D12ScopeMap(FD3D12Resource* pInResource, const uint32 InSubresource, const D3D12_RANGE* InReadRange, const D3D12_RANGE* InWriteRange)
		: pResource(pInResource->GetResource())
		, Subresource(InSubresource)
		, pReadRange(InReadRange)
		, pWriteRange(InWriteRange)
		, pData(nullptr)
	{
		VERIFYD3D12RESULT(pResource->Map(Subresource, pReadRange, reinterpret_cast<void**>(&pData)));
	}

	explicit FD3D12ScopeMap(ID3D12Resource* pInResource, const uint32 InSubresource, const D3D12_RANGE* InReadRange, const D3D12_RANGE* InWriteRange)
		: pResource(pInResource)
		, Subresource(InSubresource)
		, pReadRange(InReadRange)
		, pWriteRange(InWriteRange)
		, pData(nullptr)
	{
		VERIFYD3D12RESULT(pResource->Map(Subresource, pReadRange, reinterpret_cast<void**>(&pData)));
	}

	~FD3D12ScopeMap()
	{
		pResource->Unmap(Subresource, pWriteRange);
	}

	bool IsValidForRead(const uint32 Index) const
	{
		return IsInRange(pReadRange, Index);
	}

	bool IsValidForWrite(const uint32 Index) const
	{
		return IsInRange(pWriteRange, Index);
	}

	TType& operator[] (const uint32 Index)
	{
		checkf(IsValidForRead(Index) || IsValidForWrite(Index), TEXT("Index %u is not valid for read or write based on the ranges used to Map/Unmap the resource."), Index);
		return *(pData + Index);
	}

	const TType& operator[] (const uint32 Index) const
	{
		checkf(IsValidForRead(Index), TEXT("Index %u is not valid for read based on the range used to Map the resource."), Index);
		return *(pData + Index);
	}

private:
	inline bool IsInRange(const D3D12_RANGE* pRange, const uint32 Index) const
	{
		if (pRange)
		{
			const uint64 Offset = Index * sizeof(TType);
			return (Offset >= pRange->Begin) && (Offset < pRange->End);
		}
		else
		{
			// Null means the entire resource is mapped for read or will be written to.
			return true;
		}
	}
};

#if !PLATFORM_XBOXONE

#ifndef DXGI_PRESENT_ALLOW_TEARING
#define DXGI_PRESENT_ALLOW_TEARING          0x00000200UL
#define DXGI_SWAP_CHAIN_FLAG_ALLOW_TEARING  2048

#endif

#endif //!PLATFORM_XBOXONE<|MERGE_RESOLUTION|>--- conflicted
+++ resolved
@@ -470,11 +470,8 @@
 
 	bool CheckGpuHeartbeat() const override;
 
-<<<<<<< HEAD
-=======
 	bool RHIRequiresComputeGenerateMips() const override { return true; };
 
->>>>>>> 9ba46998
 	bool IsQuadBufferStereoEnabled() const;
 	void DisableQuadBufferStereo();
 
