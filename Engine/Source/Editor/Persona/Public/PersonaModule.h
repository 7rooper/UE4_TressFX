--- conflicted
+++ resolved
@@ -144,15 +144,12 @@
 	
 	/** Menu extenders */
 	TArray<TSharedPtr<FExtender>> Extenders;
-<<<<<<< HEAD
-=======
 
 	/** Delegate used to customize viewport corner text */
 	FOnGetViewportText OnGetViewportText;
 
 	/** The context in which we are constructed. Used to persist various settings. */
 	FName ContextName;
->>>>>>> e3a25b20
 
 	/** Whether to show the 'Show' menu */
 	bool bShowShowMenu;
