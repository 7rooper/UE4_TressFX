// Copyright 1998-2019 Epic Games, Inc. All Rights Reserved.

#pragma once

#include "Developer/AssetTools/Public/AssetTypeCategories.h"
#include "Modules/ModuleInterface.h"
#include "Modules/ModuleManager.h"		// For inline LoadModuleChecked()
#include "Toolkits/IToolkit.h"

#define DATASMITHCONTENTEDITOR_MODULE_NAME TEXT("DatasmithContentEditor")

struct FGuid;
class UDatasmithImportOptions;
class UDatasmithScene;
class UPackage;
class UWorld;

// DATAPREP_TODO: Temporary interface to emulate future workflow. Interface to trigger build world and 'finalize' from data prep editor
class IDataprepImporterInterface
{
public:
	virtual ~IDataprepImporterInterface() = default;

	/**
<<<<<<< HEAD
	 * @param GUID				The GUID to use as a seed when generating unique ids.
	 * @param ImportWorld		The destination world that we will spawn the actors in.
	 * @param DatasmithScene	The DatasmithScene that we will apply the data prep pipeline on.
	 */
	virtual bool Initialize(const FGuid& Guid, UWorld* ImportWorld, UDatasmithScene* DatasmithScene) = 0;
=======
	 * @param Namespace			The namespace in which to generate asset's unique ids.
	 * @param ImportWorld		The destination world that we will spawn the actors in.
	 * @param DatasmithScene	The DatasmithScene that we will apply the data prep pipeline on.
	 */
	virtual bool Initialize(const FString& Namespace, UWorld* ImportWorld, UDatasmithScene* DatasmithScene) = 0;
>>>>>>> 9ba46998
	virtual bool BuildWorld(TArray<TWeakObjectPtr<UObject>>& OutAssets) = 0;
	virtual bool SetFinalWorld(UWorld* FinalWorld) = 0;
	virtual bool FinalizeAssets(const TArray<TWeakObjectPtr<UObject>>& Assets) = 0;
	virtual TSubclassOf<class UDatasmithSceneImportData> GetAssetImportDataClass() const = 0;
};

DECLARE_DELEGATE_TwoParams( FOnSpawnDatasmithSceneActors, class ADatasmithSceneActor*, bool );
DECLARE_DELEGATE_ThreeParams( FOnCreateDatasmithSceneEditor, const EToolkitMode::Type, const TSharedPtr< class IToolkitHost >&, class UDatasmithScene*);
DECLARE_DELEGATE_RetVal(TSharedPtr<IDataprepImporterInterface>, FOnCreateDatasmithImportHandler );

struct FImporterDescription
{
	FText Label;
	FText Description;
	FName StyleName;
	FString IconPath;
	TArray<FString> Formats;
	FString FilterString;
	FOnCreateDatasmithImportHandler Handler;
};


/**
 * The public interface of the DatasmithContent module
 */
class IDatasmithContentEditorModule : public IModuleInterface
{

public:

	/**
	 * Singleton-like access to IDatasmithContentEditorModule
	 *
	 * @return Returns DatasmithContent singleton instance, loading the module on demand if needed
	 */
	static inline IDatasmithContentEditorModule& Get()
	{
		return FModuleManager::LoadModuleChecked<IDatasmithContentEditorModule>(DATASMITHCONTENTEDITOR_MODULE_NAME);
	}

	/**
	 * Checks to see if this module is loaded and ready.  It is only valid to call Get() if IsAvailable() returns true.
	 *
	 * @return True if the module is loaded and ready to use
	 */
	static inline bool IsAvailable()
	{
		return FModuleManager::Get().IsModuleLoaded(DATASMITHCONTENTEDITOR_MODULE_NAME);
	}

	/**
	 * Delegate to spawn the actors related to a Datasmith scene. Called when the user triggers the action in the UI.
	 */
	virtual void RegisterSpawnDatasmithSceneActorsHandler( FOnSpawnDatasmithSceneActors SpawnActorsDelegate ) = 0;
	virtual void UnregisterSpawnDatasmithSceneActorsHandler( FOnSpawnDatasmithSceneActors SpawnActorsDelegate ) = 0;
	virtual FOnSpawnDatasmithSceneActors GetSpawnDatasmithSceneActorsHandler() const = 0;

	/**
	 * Delegate to creation of the datasmith scene editor. The action is in this module while the datasmith scene editor is in its own plugin
	 */
	virtual void RegisterDatasmithSceneEditorHandler(FOnCreateDatasmithSceneEditor InCreateDatasmithSceneEditor) = 0;
	virtual void UnregisterDatasmithSceneEditorHandler(FOnCreateDatasmithSceneEditor InCreateDatasmithSceneEditor) = 0;
	virtual FOnCreateDatasmithSceneEditor GetDatasmithSceneEditorHandler() const = 0;

	/**
	* Delegate to creation of the datasmith scene editor. The action is in this module while the datasmith scene editor is in its own plugin
	*/
	virtual void RegisterDatasmithImporter(const void* Registrar, const FImporterDescription& ImporterDescription) = 0;
	virtual void UnregisterDatasmithImporter(const void* Registrar) = 0;
	virtual TArray<FImporterDescription> GetDatasmithImporters() = 0;

	/** Category bit associated with Datasmith related content */
	static DATASMITHCONTENTEDITOR_API EAssetTypeCategories::Type DatasmithAssetCategoryBit;
};
<|MERGE_RESOLUTION|>--- conflicted
+++ resolved
@@ -22,19 +22,11 @@
 	virtual ~IDataprepImporterInterface() = default;
 
 	/**
-<<<<<<< HEAD
-	 * @param GUID				The GUID to use as a seed when generating unique ids.
-	 * @param ImportWorld		The destination world that we will spawn the actors in.
-	 * @param DatasmithScene	The DatasmithScene that we will apply the data prep pipeline on.
-	 */
-	virtual bool Initialize(const FGuid& Guid, UWorld* ImportWorld, UDatasmithScene* DatasmithScene) = 0;
-=======
 	 * @param Namespace			The namespace in which to generate asset's unique ids.
 	 * @param ImportWorld		The destination world that we will spawn the actors in.
 	 * @param DatasmithScene	The DatasmithScene that we will apply the data prep pipeline on.
 	 */
 	virtual bool Initialize(const FString& Namespace, UWorld* ImportWorld, UDatasmithScene* DatasmithScene) = 0;
->>>>>>> 9ba46998
 	virtual bool BuildWorld(TArray<TWeakObjectPtr<UObject>>& OutAssets) = 0;
 	virtual bool SetFinalWorld(UWorld* FinalWorld) = 0;
 	virtual bool FinalizeAssets(const TArray<TWeakObjectPtr<UObject>>& Assets) = 0;
