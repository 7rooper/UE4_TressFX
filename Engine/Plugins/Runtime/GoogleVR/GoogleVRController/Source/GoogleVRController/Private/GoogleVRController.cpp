--- conflicted
+++ resolved
@@ -148,11 +148,7 @@
 		GoogleVRCaps = EGoogleVRCaps::Cardboard;
 		FString ValueString;
 		GConfig->GetString(TEXT("/Script/AndroidRuntimeSettings.AndroidRuntimeSettings"), TEXT("GoogleVRCaps"), ValueString, GEngineIni);
-<<<<<<< HEAD
-		UEnum* Enum = FindObject<UEnum>((UObject*)ANY_PACKAGE, TEXT("EGoogleVRCaps"), true);
-=======
 		UEnum* Enum = StaticEnum<EGoogleVRCaps::Type>();
->>>>>>> 5edfa17c
 		if (Enum)
 		{
 			int64 Value = Enum->GetValueByName(FName(*ValueString));
@@ -372,12 +368,9 @@
 
 			// Get connected status
 			UpdateData.connected = ControllerState->GetConnectionState() == gvr::ControllerConnectionState::GVR_CONTROLLER_CONNECTED;
-<<<<<<< HEAD
-=======
 			
 			// Was the controller recentered?
 			recentered = ControllerState->GetRecentered();
->>>>>>> 5edfa17c
 		}
 
 		// Get head direction and position of the HMD, used for FollowGaze options
@@ -659,7 +652,6 @@
 }
 
 EGoogleVRControllerAPIStatus FGoogleVRController::GetApiStatus() const
-<<<<<<< HEAD
 {
 #if GOOGLEVRCONTROLLER_SUPPORTED_ANDROID_PLATFORMS
 	// Any controller would give the same result.
@@ -671,19 +663,6 @@
 
 EGoogleVRControllerState FGoogleVRController::GetControllerState(EControllerHand Hand) const
 {
-=======
-{
-#if GOOGLEVRCONTROLLER_SUPPORTED_ANDROID_PLATFORMS
-	// Any controller would give the same result.
-	return (EGoogleVRControllerAPIStatus) CachedControllerStates[0].GetApiStatus();
-#else
-	return EGoogleVRControllerAPIStatus::Unknown;
-#endif
-}
-
-EGoogleVRControllerState FGoogleVRController::GetControllerState(EControllerHand Hand) const
-{
->>>>>>> 5edfa17c
 	int32 ControllerIndex = GetControllerStateIndex(Hand);
 	if (ControllerIndex >= 0)
 	{
