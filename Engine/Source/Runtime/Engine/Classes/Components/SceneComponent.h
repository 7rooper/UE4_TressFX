--- conflicted
+++ resolved
@@ -45,12 +45,9 @@
 // All added members of FOverlapInfo are PODs.
 template<> struct TIsPODType<FOverlapInfo> { enum { Value = TIsPODType<FHitResult>::Value }; };
 
-<<<<<<< HEAD
-=======
 typedef TArray<FOverlapInfo, TInlineAllocator<3>> TInlineOverlapInfoArray;
 typedef TArrayView<const FOverlapInfo> TOverlapArrayView;
 
->>>>>>> 647851d4
 /** Detail mode for scene component rendering, corresponds with the integer value of UWorld::GetDetailMode() */
 UENUM()
 enum EDetailMode
@@ -897,11 +894,7 @@
 	bool CheckStaticMobilityAndWarn(const FText& ActionText) const;
 
 	/** Internal helper for UpdateOverlaps */
-<<<<<<< HEAD
-	virtual bool UpdateOverlapsImpl(TArray<FOverlapInfo> const* PendingOverlaps = nullptr, bool bDoNotifies = true, const TArray<FOverlapInfo>* OverlapsAtEndLocation = nullptr);
-=======
 	virtual bool UpdateOverlapsImpl(const TOverlapArrayView* PendingOverlaps = nullptr, bool bDoNotifies = true, const TOverlapArrayView* OverlapsAtEndLocation = nullptr);
->>>>>>> 647851d4
 
 private:
 	void PropagateTransformUpdate(bool bTransformChanged, EUpdateTransformFlags UpdateTransformFlags = EUpdateTransformFlags::None, ETeleportType Teleport = ETeleportType::None);
