--- conflicted
+++ resolved
@@ -1750,11 +1750,7 @@
 		// Update PixelDensity
 		float PixelDensity = CurrentSettings->PixelDensity;
 
-<<<<<<< HEAD
-		if (CurrentSettings->PixelDensityAdaptive && pCustomPresent && pCustomPresent->IsReadyToSubmitFrame())
-=======
 		if (CurrentSettings->bPixelDensityAdaptive && pCustomPresent && pCustomPresent->IsReadyToSubmitFrame())
->>>>>>> 50b84fc1
 		{
 			PixelDensity *= ovr_GetFloat(OvrSession, "AdaptiveGpuPerformanceScale", 1.0f);
 		}
