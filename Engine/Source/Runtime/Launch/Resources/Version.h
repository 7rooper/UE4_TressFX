// Copyright 1998-2016 Epic Games, Inc. All Rights Reserved.

#pragma once

#define VERSION_TEXT_2(x) L ## x
#define VERSION_TEXT(x) VERSION_TEXT_2(x)
#define VERSION_STRINGIFY_2(x) VERSION_TEXT(#x)
#define VERSION_STRINGIFY(x) VERSION_STRINGIFY_2(x)

#include "VersionLocked.h"

#if !LOCKED_BUILD_VERSION

#define ENGINE_MAJOR_VERSION	4
<<<<<<< HEAD
#define ENGINE_MINOR_VERSION	12
#define ENGINE_PATCH_VERSION	5
=======
#define ENGINE_MINOR_VERSION	13
#define ENGINE_PATCH_VERSION	0
>>>>>>> aaefee4c

#define ENGINE_IS_LICENSEE_VERSION 0

#define BUILT_FROM_CHANGELIST 0
#define BRANCH_NAME "UE4"

#define ENGINE_IS_PROMOTED_BUILD (BUILT_FROM_CHANGELIST > 0)

#define EPIC_COMPANY_NAME  "Epic Games, Inc."
#define EPIC_COPYRIGHT_STRING "Copyright 1998-2016 Epic Games, Inc. All Rights Reserved."
#define EPIC_PRODUCT_NAME "Unreal Engine"
#define EPIC_PRODUCT_IDENTIFIER "UnrealEngine"

#define BUILD_VERSION VERSION_TEXT(BRANCH_NAME) VERSION_TEXT("-CL-") VERSION_STRINGIFY(BUILT_FROM_CHANGELIST) 

#endif // BUILD_VERSION_LOCKED

#if LOCKED_NETWORK_VERSION
	#define ENGINE_NET_VERSION LOCKED_NETWORK_VERSION
#else
	// if not defined default network to build cl
	#define ENGINE_NET_VERSION BUILT_FROM_CHANGELIST
#endif

#if LOCKED_REPLAY_VERSION
	#define ENGINE_REPLAY_VERSION LOCKED_REPLAY_VERSION
#else
	// If not defined default replays to network version
	#define ENGINE_REPLAY_VERSION ENGINE_NET_VERSION
#endif

// Checks

#ifndef BUILT_FROM_CHANGELIST
	#error BUILT_FROM_CHANGELIST must be defined!
#endif

#ifndef ENGINE_NET_VERSION
	#error ENGINE_NET_VERSION must be defined!
#endif

#ifndef ENGINE_REPLAY_VERSION
	#error ENGINE_REPLAY_VERSION must be defined!
#endif

#ifndef BUILD_VERSION
	#error BUILD_VERSION must be defined!
#endif

#define ENGINE_VERSION_STRING \
	VERSION_STRINGIFY(ENGINE_MAJOR_VERSION) \
	VERSION_TEXT(".") \
	VERSION_STRINGIFY(ENGINE_MINOR_VERSION) \
	VERSION_TEXT(".") \
	VERSION_STRINGIFY(ENGINE_PATCH_VERSION) \
	VERSION_TEXT("-") \
	VERSION_STRINGIFY(BUILT_FROM_CHANGELIST) \
	VERSION_TEXT("+") \
	VERSION_TEXT(BRANCH_NAME)<|MERGE_RESOLUTION|>--- conflicted
+++ resolved
@@ -12,13 +12,8 @@
 #if !LOCKED_BUILD_VERSION
 
 #define ENGINE_MAJOR_VERSION	4
-<<<<<<< HEAD
-#define ENGINE_MINOR_VERSION	12
-#define ENGINE_PATCH_VERSION	5
-=======
 #define ENGINE_MINOR_VERSION	13
 #define ENGINE_PATCH_VERSION	0
->>>>>>> aaefee4c
 
 #define ENGINE_IS_LICENSEE_VERSION 0
 
