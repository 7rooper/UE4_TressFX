// Copyright 1998-2019 Epic Games, Inc. All Rights Reserved.

#include "Factories/SoundFactory.h"
#include "AssetRegistryModule.h"
#include "Audio.h"
#include "Components/AudioComponent.h"
#include "ContentBrowserModule.h"
#include "IContentBrowserSingleton.h"
#include "Modules/ModuleManager.h"
#include "Sound/SoundCue.h"
#include "Sound/SoundNode.h"
#include "Sound/SoundNodeWavePlayer.h"
#include "Sound/SoundNodeModulator.h"
#include "Sound/SoundNodeAttenuation.h"
#include "Sound/SoundWave.h"
#include "AudioDeviceManager.h"
#include "AudioDevice.h"
#include "AudioEditorModule.h"
#include "Editor.h"
#include "Misc/MessageDialog.h"
#include "Misc/FeedbackContext.h"
#include "EditorFramework/AssetImportData.h"
#include "SoundFileIO/SoundFileIO.h"


namespace
{
	void InsertSoundNode(USoundCue* SoundCue, UClass* NodeClass, int32 NodeIndex)
	{
		USoundNode* SoundNode = SoundCue->ConstructSoundNode<USoundNode>(NodeClass);

		// If this node allows >0 children but by default has zero - create a connector for starters
		if (SoundNode->GetMaxChildNodes() > 0 && SoundNode->ChildNodes.Num() == 0)
		{
			SoundNode->CreateStartingConnectors();
		}

		SoundNode->GraphNode->NodePosX = -150 * NodeIndex - 100;
		SoundNode->GraphNode->NodePosY = -35;

		// Link the node to the cue.
		SoundNode->ChildNodes[0] = SoundCue->FirstNode;

		// Link the attenuation node to root.
		SoundCue->FirstNode = SoundNode;

		SoundCue->LinkGraphNodesFromSoundNodes();
	}

	void CreateSoundCue(USoundWave* Sound, UObject* InParent, EObjectFlags Flags, bool bIncludeAttenuationNode, bool bIncludeModulatorNode, bool bIncludeLoopingNode, float CueVolume)
	{
		// then first create the actual sound cue
		FString SoundCueName = FString::Printf(TEXT("%s_Cue"), *Sound->GetName());

		// Create sound cue and wave player
		USoundCue* SoundCue = NewObject<USoundCue>(InParent, *SoundCueName, Flags);
		USoundNodeWavePlayer* WavePlayer = SoundCue->ConstructSoundNode<USoundNodeWavePlayer>();

		int32 NodeIndex = (int32)bIncludeAttenuationNode + (int32)bIncludeModulatorNode + (int32)bIncludeLoopingNode;

		WavePlayer->GraphNode->NodePosX = -150 * NodeIndex - 100;
		WavePlayer->GraphNode->NodePosY = -35;

		// Apply the initial volume.
		SoundCue->VolumeMultiplier = CueVolume;

		WavePlayer->SetSoundWave(Sound);
		SoundCue->FirstNode = WavePlayer;
		SoundCue->LinkGraphNodesFromSoundNodes();

		if (bIncludeLoopingNode)
		{
			WavePlayer->bLooping = true;
		}

		if (bIncludeModulatorNode)
		{
			InsertSoundNode(SoundCue, USoundNodeModulator::StaticClass(), --NodeIndex);
		}

		if (bIncludeAttenuationNode)
		{
			InsertSoundNode(SoundCue, USoundNodeAttenuation::StaticClass(), --NodeIndex);
		}

		// Make sure the content browser finds out about this newly-created object.  This is necessary when sound
		// cues are created automatically after creating a sound node wave.  See use of bAutoCreateCue in USoundTTSFactory.
		if ((Flags & (RF_Public | RF_Standalone)) != 0)
		{
			// Notify the asset registry
			FAssetRegistryModule::AssetCreated(SoundCue);
		}
	}
} // namespace <>

USoundFactory::USoundFactory(const FObjectInitializer& ObjectInitializer)
	: Super(ObjectInitializer)
{
	SuppressImportDialogOptions = ESuppressImportDialog::None;
	TemplateSoundWave = nullptr;

	SupportedClass = USoundWave::StaticClass();
	Formats.Add(TEXT("wav;Wave Audio File"));

#if WITH_SNDFILE_IO
	Formats.Add(TEXT("aif;Audio Interchange File"));
	Formats.Add(TEXT("ogg;OGG Vorbis bitstream format "));
	Formats.Add(TEXT("flac;Free Lossless Audio Codec"));
#endif // WITH_SNDFILE_IO

	bCreateNew = false;
	bAutoCreateCue = false;
	bIncludeAttenuationNode = false;
	bIncludeModulatorNode = false;
	bIncludeLoopingNode = false;
	CueVolume = 0.75f;
	CuePackageSuffix = TEXT("_Cue");
	bEditorImport = true;
} 

UObject* USoundFactory::FactoryCreateBinary
(
	UClass*				Class,
	UObject*			InParent,
	FName				Name,
	EObjectFlags		Flags,
	UObject*			Context,
	const TCHAR*		FileType,
	const uint8*&		Buffer,
	const uint8*		BufferEnd,
	FFeedbackContext*	Warn
	)
{
	GEditor->GetEditorSubsystem<UImportSubsystem>()->BroadcastAssetPreImport(this, Class, InParent, Name, FileType);

	UObject* SoundObject = nullptr;

	// First, see if we support this file type in-engine:
<<<<<<< HEAD
	const bool SuppressOverwrite = bSoundFactorySuppressImportOverwriteDialog;
=======
>>>>>>> 9ba46998
	if (FCString::Stricmp(FileType, TEXT("WAV")) == 0)
	{
		SoundObject = CreateObject(Class, InParent, Name, Flags, Context, FileType, Buffer, BufferEnd, Warn);
	}

	// If we do not, we can use LibSoundFile here to attempt to convert the file to a 16 bit wave file.
#if WITH_SNDFILE_IO
	if (!SoundObject)
	{
		// Read raw audio data
		TArray<uint8> RawAudioData;
		RawAudioData.Empty(BufferEnd - Buffer);
		RawAudioData.AddUninitialized(BufferEnd - Buffer);
		FMemory::Memcpy(RawAudioData.GetData(), Buffer, RawAudioData.Num());

		// Convert audio data to a wav file in memory
		TArray<uint8> RawWaveData;
		if (Audio::ConvertAudioToWav(RawAudioData, RawWaveData))
		{
			const uint8* Ptr = &RawWaveData[0];

			// Perpetuate the setting of the suppression flag to avoid
			// user notification if we attempt to call CreateObject twice
<<<<<<< HEAD
			bSoundFactorySuppressImportOverwriteDialog = SuppressOverwrite;
=======
>>>>>>> 9ba46998
			SoundObject = CreateObject(Class, InParent, Name, Flags, Context, TEXT("WAV"), Ptr, Ptr + RawWaveData.Num(), Warn);
		}
	}
#endif // WITH_SNDFILE_IO

	if (!SoundObject)
	{
		// Unrecognized sound format
		Warn->Logf(ELogVerbosity::Error, TEXT("Unrecognized sound format '%s' in %s"), FileType, *Name.ToString());
		GEditor->GetEditorSubsystem<UImportSubsystem>()->BroadcastAssetPostImport(this, nullptr);
	}

	return SoundObject;
}

UObject* USoundFactory::CreateObject
(
	UClass*				Class,
	UObject*			InParent,
	FName				Name,
	EObjectFlags		Flags,
	UObject*			Context,
	const TCHAR*		FileType,
	const uint8*&		Buffer,
	const uint8*		BufferEnd,
	FFeedbackContext*	Warn
)
{
	if (FCString::Stricmp(FileType, TEXT("WAV")) == 0)
	{
		// create the group name for the cue
		const FString GroupName = InParent->GetFullGroupName(false);
		FString CuePackageName = InParent->GetOutermost()->GetName();
		CuePackageName += CuePackageSuffix;
		if (GroupName.Len() > 0 && GroupName != TEXT("None"))
		{
			CuePackageName += TEXT(".");
			CuePackageName += GroupName;
		}

		// validate the cue's group
		FText Reason;
		const bool bCuePathIsValid = FName(*CuePackageSuffix).IsValidGroupName(Reason);
		const bool bMoveCue = CuePackageSuffix.Len() > 0 && bCuePathIsValid && bAutoCreateCue;
		if (bAutoCreateCue)
		{
			if (!bCuePathIsValid)
			{
				FMessageDialog::Open(EAppMsgType::Ok, FText::Format(NSLOCTEXT("SoundFactory", "Import Failed", "Import failed for {0}: {1}"), FText::FromString(CuePackageName), Reason));
				GEditor->GetEditorSubsystem<UImportSubsystem>()->BroadcastAssetPostImport(this, nullptr);
				return nullptr;
			}
		}

		// if we are creating the cue move it when necessary
		UPackage* CuePackage = bMoveCue ? CreatePackage(nullptr, *CuePackageName) : nullptr;

		// if the sound already exists, remember the user settings
		USoundWave* ExistingSound = FindObject<USoundWave>(InParent, *Name.ToString());

		TArray<UAudioComponent*> ComponentsToRestart;
		FAudioDeviceManager* AudioDeviceManager = GEngine->GetAudioDeviceManager();
		if (AudioDeviceManager && ExistingSound)
		{
			// Will block internally on audio thread completing outstanding commands
			AudioDeviceManager->StopSoundsUsingResource(ExistingSound, &ComponentsToRestart);

			// Resource data is required to exist, if it hasn't been loaded yet,
			// to properly flush compressed data.  This allows the new version
			// to be auditioned in the editor properly.
			if (!ExistingSound->ResourceData)
			{
				if (FAudioDevice* AudioDevice = GEngine->GetMainAudioDevice())
				{
					FName RuntimeFormat = AudioDevice->GetRuntimeFormat(ExistingSound);
					ExistingSound->InitAudioResource(RuntimeFormat);
				}
			}

			UE_LOG(LogAudioEditor, Log, TEXT("Stopping Sound Resources of Existing Sound"));
			if (ComponentsToRestart.Num() > 0)
			{
				for (UAudioComponent* AudioComponent : ComponentsToRestart)
				{
					UE_LOG(LogAudioEditor, Log, TEXT("Component '%s' Stopped"), *AudioComponent->GetName());
					AudioComponent->Stop();
				}
			}
		}

		UpdateTemplate();

		bool bUseExistingSettings = SuppressImportDialogOptions & ESuppressImportDialog::Overwrite;
		if (ExistingSound && !bUseExistingSettings && !GIsAutomationTesting)
		{
			SuppressImportDialogOptions |= ESuppressImportDialog::Overwrite;
			DisplayOverwriteOptionsDialog(FText::Format(
				NSLOCTEXT("SoundFactory", "ImportOverwriteWarning", "You are about to import '{0}' over an existing sound."),
				FText::FromName(Name)));

			switch (OverwriteYesOrNoToAllState)
			{

			case EAppReturnType::Yes:
			case EAppReturnType::YesAll:
			{
				// Overwrite existing settings
				bUseExistingSettings = false;
				break;
			}
			case EAppReturnType::No:
			case EAppReturnType::NoAll:
			{
				// Preserve existing settings
				bUseExistingSettings = true;
				break;
			}
			default:
			{
				GEditor->GetEditorSubsystem<UImportSubsystem>()->BroadcastAssetPostImport(this, nullptr);
				return nullptr;
			}
			}
		}

		// See if this may be an ambisonics import by checking ambisonics naming convention (ambix)
		FString RootName = Name.GetPlainNameString();
		FString AmbiXTag = RootName.Right(6).ToLower();
		FString FuMaTag = RootName.Right(5).ToLower();

		// check for AmbiX or FuMa tag for the file
		bool bIsAmbiX = (AmbiXTag == TEXT("_ambix"));
		bool bIsFuMa = (FuMaTag == TEXT("_fuma"));

		TArray<uint8> RawWaveData;
		RawWaveData.Empty(BufferEnd - Buffer);
		RawWaveData.AddUninitialized(BufferEnd - Buffer);
		FMemory::Memcpy(RawWaveData.GetData(), Buffer, RawWaveData.Num());

		// Read the wave info and make sure we have valid wave data
		FWaveModInfo WaveInfo;
		FString ErrorMessage;
		if (WaveInfo.ReadWaveInfo(RawWaveData.GetData(), RawWaveData.Num(), &ErrorMessage))
		{
			// Validate if somebody has used the ambiX or FuMa tag that the ChannelCount is 4 channels
			if ((bIsAmbiX || bIsFuMa) && (int32)*WaveInfo.pChannels != 4)
			{
				Warn->Logf(ELogVerbosity::Error, TEXT("Tried to import ambisonics format file but requires exactly 4 channels: '%s'"), *Name.ToString());
				GEditor->GetEditorSubsystem<UImportSubsystem>()->BroadcastAssetPostImport(this, nullptr);
				return nullptr;
			}

			// If we are not using libSoundFile, we cannot support non-16 bit WAV files.
			if (*WaveInfo.pBitsPerSample != 16)
			{
#if !WITH_SNDFILE_IO
				WaveInfo.ReportImportFailure();
				Warn->Logf(ELogVerbosity::Error, TEXT("Only 16 bit WAV source files are supported (%s) on this editor platform."), *Name.ToString());
				GEditor->GetEditorSubsystem<UImportSubsystem>()->BroadcastAssetPostImport(this, nullptr);
#endif // WITH_SNDFILE_IO
				
				return nullptr;
			}
		}
		else
		{
			Warn->Logf(ELogVerbosity::Error, TEXT("Unable to read wave file '%s' - \"%s\""), *Name.ToString(), *ErrorMessage);
			GEditor->GetEditorSubsystem<UImportSubsystem>()->BroadcastAssetPostImport(this, nullptr);
			return nullptr;
		}


		// Use pre-existing sound if it exists and we want to keep settings,
		// otherwise create new sound and import raw data.
		USoundWave* Sound = (bUseExistingSettings && ExistingSound) ? ExistingSound : NewObject<USoundWave>(InParent, Name, Flags, TemplateSoundWave.Get());

		// These get wiped in PostInitProperties by defaults set from Audio Settings,
		// so set back to template in this specialized case
		if (TemplateSoundWave.IsValid())
		{
			Sound->SoundClassObject = TemplateSoundWave->SoundClassObject;
			Sound->ConcurrencySet = TemplateSoundWave->ConcurrencySet;
		}

		if (bUseExistingSettings && ExistingSound)
		{
			// Clear resources so that if it's already been played, it will reload the wave data
			Sound->FreeResources();
		}

		// Store the current file path and timestamp for re-import purposes
		Sound->AssetImportData->Update(CurrentFilename);

		// Compressed data is now out of date.
		Sound->InvalidateCompressedData();
		 
		// If we're a multi-channel file, we're going to spoof the behavior of the SoundSurroundFactory
		int32 ChannelCount = (int32)*WaveInfo.pChannels;
		check(ChannelCount >0);

		int32 SizeOfSample = (*WaveInfo.pBitsPerSample) / 8;

		int32 NumSamples = WaveInfo.SampleDataSize / SizeOfSample;
		int32 NumFrames = NumSamples / ChannelCount;

		if (ChannelCount > 2)
		{
			// We need to deinterleave the raw PCM data in the multi-channel file reuse a scratch buffer
			TArray<int16> DeinterleavedAudioScratchBuffer;

			// Store the array of raw .wav files we're going to create from the deinterleaved int16 data
			TArray<uint8> RawChannelWaveData[SPEAKER_Count];

			// Ptr to the pcm data of the imported sound wave
			int16* SampleDataBuffer = (int16*)WaveInfo.SampleDataStart;

			int32 TotalSize = 0;

			Sound->ChannelOffsets.Empty(SPEAKER_Count);
			Sound->ChannelOffsets.AddZeroed(SPEAKER_Count);

			Sound->ChannelSizes.Empty(SPEAKER_Count);
			Sound->ChannelSizes.AddZeroed(SPEAKER_Count);

			TArray<int32> ChannelIndices;
			if (ChannelCount == 4)
			{
				ChannelIndices = {
					SPEAKER_FrontLeft,
					SPEAKER_FrontRight,
					SPEAKER_LeftSurround,
					SPEAKER_RightSurround
				};
			}
			else if (ChannelCount == 6)
			{
				ChannelIndices = {
					SPEAKER_FrontLeft,
					SPEAKER_FrontRight,
					SPEAKER_FrontCenter,
					SPEAKER_LowFrequency,
					SPEAKER_LeftSurround,
					SPEAKER_RightSurround
				};
			}
			else if (ChannelCount == 8)
			{
				ChannelIndices = {
					SPEAKER_FrontLeft,
					SPEAKER_FrontRight,
					SPEAKER_FrontCenter,
					SPEAKER_LowFrequency,
					SPEAKER_LeftSurround,
					SPEAKER_RightSurround,
					SPEAKER_LeftBack,
					SPEAKER_RightBack
				};
			}
			else
			{
				Warn->Logf(ELogVerbosity::Error, TEXT("Wave file '%s' has unsupported number of channels %d"), *Name.ToString(), ChannelCount);
				GEditor->GetEditorSubsystem<UImportSubsystem>()->BroadcastAssetPostImport(this, nullptr);
				return nullptr;
			}

			// Make some new sound waves
			check(ChannelCount == ChannelIndices.Num());
			for (int32 Chan = 0; Chan < ChannelCount; ++Chan)
			{
				// Build the deinterleaved buffer for the channel
				DeinterleavedAudioScratchBuffer.Empty(NumFrames);
				for (int32 Frame = 0; Frame < NumFrames; ++Frame)
				{
					const int32 SampleIndex = Frame * ChannelCount + Chan;
					DeinterleavedAudioScratchBuffer.Add(SampleDataBuffer[SampleIndex]);
				}

				// Now create a sound wave asset
				SerializeWaveFile(RawChannelWaveData[Chan], (uint8*)DeinterleavedAudioScratchBuffer.GetData(), NumFrames * sizeof(int16), 1, *WaveInfo.pSamplesPerSec);

				// The current TotalSize is the "offset" into the bulk data for this sound wave
				Sound->ChannelOffsets[ChannelIndices[Chan]] = TotalSize;

				// "ChannelSize" is the size of the .wav file representing this channel of data
				const int32 ChannelSize = RawChannelWaveData[Chan].Num();

				// Store it in the sound wave
				Sound->ChannelSizes[ChannelIndices[Chan]] = ChannelSize;

				// TotalSize is the sum of all ChannelSizes
				TotalSize += ChannelSize;
			}

			// Now we have an array of mono .wav files in the format that the SoundSurroundFactory expects
			// copy the data into the bulk byte data

			// Get the raw data bulk byte pointer and copy over the .wav files we generated
			Sound->RawData.Lock(LOCK_READ_WRITE);

			uint8* LockedData = (uint8*)Sound->RawData.Realloc(TotalSize);
			int32 RawDataOffset = 0;


			if (bIsAmbiX || bIsFuMa)
			{
				check(ChannelCount == 4);

				// Flag that this is an ambisonics file
				Sound->bIsAmbisonics = true;
			}
			for (int32 Chan = 0; Chan < ChannelCount; ++Chan)
			{
				const int32 ChannelSize = RawChannelWaveData[Chan].Num();
				FMemory::Memcpy(LockedData + RawDataOffset, RawChannelWaveData[Chan].GetData(), ChannelSize);
				RawDataOffset += ChannelSize;
			}

			Sound->RawData.Unlock();
		}
		else
		{
			// For mono and stereo assets, just copy the data into the buffer
			Sound->RawData.Lock(LOCK_READ_WRITE);
			void* LockedData = Sound->RawData.Realloc(BufferEnd - Buffer);
			FMemory::Memcpy(LockedData, Buffer, BufferEnd - Buffer);
			Sound->RawData.Unlock();
		}

		Sound->Duration = (float)NumFrames / *WaveInfo.pSamplesPerSec;
		Sound->SetSampleRate(*WaveInfo.pSamplesPerSec);
		Sound->NumChannels = ChannelCount;
		Sound->TotalSamples = *WaveInfo.pSamplesPerSec * Sound->Duration;

		GEditor->GetEditorSubsystem<UImportSubsystem>()->BroadcastAssetPostImport(this, Sound);

		if (ExistingSound && bUseExistingSettings)
		{
			// Call PostEditChange() to update text to speech
			Sound->PostEditChange();
		}

		// if we're auto creating a default cue
		if (bAutoCreateCue)
		{
			CreateSoundCue(Sound, bMoveCue ? CuePackage : InParent, Flags, bIncludeAttenuationNode, bIncludeModulatorNode, bIncludeLoopingNode, CueVolume);
		}

		for (UAudioComponent* AudioComponent : ComponentsToRestart)
		{
			AudioComponent->Play();
		}

		Sound->bNeedsThumbnailGeneration = true;

		return Sound;
	}

	return nullptr;
}

void USoundFactory::SuppressImportDialogs()
{
	SuppressImportDialogOptions = ESuppressImportDialog::Overwrite | ESuppressImportDialog::UseTemplate;
}

void USoundFactory::UpdateTemplate()
{
	if (!IsAutomatedImport() && !TemplateSoundWave.IsValid() && !(SuppressImportDialogOptions & ESuppressImportDialog::UseTemplate))
	{
		SuppressImportDialogOptions |= ESuppressImportDialog::UseTemplate;

		FContentBrowserModule& ContentBrowserModule = FModuleManager::LoadModuleChecked<FContentBrowserModule>("ContentBrowser");
		TArray<FAssetData> SelectedAssets;
		ContentBrowserModule.Get().GetSelectedAssets(SelectedAssets);

		if (SelectedAssets.Num() == 1)
		{
			if (USoundWave* SoundWave = Cast<USoundWave>(SelectedAssets[0].GetAsset()))
			{
				const bool bUseTemplateSoundWave = FMessageDialog::Open(EAppMsgType::YesNo, FText::Format(
					NSLOCTEXT("SoundFactory", "UseSoundWaveTemplate", "Use the selected Sound Wave '{0}' in the Content Browser as a template for sound(s) being imported?"),
					FText::FromString(SoundWave->GetName()))) == EAppReturnType::Yes;

				if (bUseTemplateSoundWave)
				{
					TemplateSoundWave = SoundWave;
				}
			}
		}
	}
}

void USoundFactory::CleanUp()
{
	SuppressImportDialogOptions = ESuppressImportDialog::None;
	TemplateSoundWave.Reset();
}<|MERGE_RESOLUTION|>--- conflicted
+++ resolved
@@ -136,10 +136,6 @@
 	UObject* SoundObject = nullptr;
 
 	// First, see if we support this file type in-engine:
-<<<<<<< HEAD
-	const bool SuppressOverwrite = bSoundFactorySuppressImportOverwriteDialog;
-=======
->>>>>>> 9ba46998
 	if (FCString::Stricmp(FileType, TEXT("WAV")) == 0)
 	{
 		SoundObject = CreateObject(Class, InParent, Name, Flags, Context, FileType, Buffer, BufferEnd, Warn);
@@ -163,10 +159,6 @@
 
 			// Perpetuate the setting of the suppression flag to avoid
 			// user notification if we attempt to call CreateObject twice
-<<<<<<< HEAD
-			bSoundFactorySuppressImportOverwriteDialog = SuppressOverwrite;
-=======
->>>>>>> 9ba46998
 			SoundObject = CreateObject(Class, InParent, Name, Flags, Context, TEXT("WAV"), Ptr, Ptr + RawWaveData.Num(), Warn);
 		}
 	}
