--- conflicted
+++ resolved
@@ -1,8 +1,4 @@
-<<<<<<< HEAD
 // Copyright 1998-2019 Epic Games, Inc. All Rights Reserved.
-=======
-// Copyright 1998-2018 Epic Games, Inc. All Rights Reserved.
->>>>>>> df71d635
 
 #pragma once
 
@@ -126,9 +122,9 @@
 	UPROPERTY(GlobalConfig, EditAnywhere, Category = "Advanced MPK Packaging", Meta = (DisplayName = "Version Code", ClampMin = 0))
 	int32 VersionCode;
 
-	/** Name of the minimum Lumin OS Version required */
-	UPROPERTY(GlobalConfig, EditAnywhere, Category = "Advanced MPK Packaging", Meta = (DisplayName = "Minimum OS Version Required"))
-	FString MinimumOSVersion;
+	/** Minimum API level required based on which APIs have been integrated into the base engine. Developers can set higher API levels if they are implementing newer APIs. */
+	UPROPERTY(GlobalConfig, EditAnywhere, Category = "Advanced MPK Packaging", Meta = (DisplayName = "Minimum API Level", ClampMin = 2))
+	int32 MinimumAPILevel;
 
 	/** Any privileges your app needs. */
 	UPROPERTY(GlobalConfig, EditAnywhere, Category = "Advanced MPK Packaging", Meta = (DisplayName = "App Privileges"))
@@ -153,4 +149,8 @@
 	/** Which of the currently enabled occlusion plugins to use on Lumin. */
 	UPROPERTY(config, EditAnywhere, Category = "Audio")
 	FString OcclusionPlugin;
+
+	// Strip debug symbols from packaged builds even if they aren't shipping builds.
+	UPROPERTY(GlobalConfig, EditAnywhere, Category = AdvancedBuild, meta = (DisplayName = "Strip debug symbols from packaged builds even if they aren't shipping builds"))
+	bool bRemoveDebugInfo;
 };