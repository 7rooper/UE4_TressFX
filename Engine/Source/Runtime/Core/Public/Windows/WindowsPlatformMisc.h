// Copyright 1998-2015 Epic Games, Inc. All Rights Reserved.

#pragma once

#include "GenericPlatform/GenericPlatformMisc.h"
#include "Windows/WindowsHWrapper.h"


/** Helper struct used to get the string version of the Windows version. */
struct FWindowsOSVersionHelper
{
	enum ErrorCodes
	{
		SUCCEEDED = 0,
		ERROR_UNKNOWNVERSION = 1,
		ERROR_GETPRODUCTINFO_FAILED = 2,
		ERROR_GETVERSIONEX_FAILED = 4,
	};

	static int32 GetOSVersions( FString& out_OSVersion, FString& out_OSSubVersion );
};


/**
* Windows implementation of the misc OS functions
**/
struct CORE_API FWindowsPlatformMisc
	: public FGenericPlatformMisc
{
	static void PlatformPreInit();
	static void PlatformInit();
	static class GenericApplication* CreateApplication();
	static void SetGracefulTerminationHandler();
	static void GetEnvironmentVariable(const TCHAR* VariableName, TCHAR* Result, int32 ResultLength);
	static void SetEnvironmentVar(const TCHAR* VariableName, const TCHAR* Value);

	static TArray<uint8> GetMacAddress();
	static void SubmitErrorReport( const TCHAR* InErrorHist, EErrorReportMode::Type InMode );

#if !UE_BUILD_SHIPPING
	FORCEINLINE static bool IsDebuggerPresent()
	{
		return !!::IsDebuggerPresent(); 
	}
	FORCEINLINE static void DebugBreak()
	{
		if (IsDebuggerPresent())
		{
			// Prefer __debugbreak() instead of ::DebugBreak() on Windows platform, so the code pointer isn't left
			// inside the DebugBreak() Windows system library (which we usually won't have symbols for), and avoids
			// us having to "step out" to get back to Unreal code.
			__debugbreak();
		}
	}
#endif


	/** Break into debugger. Returning false allows this function to be used in conditionals. */
	FORCEINLINE static bool DebugBreakReturningFalse()
	{
#if !UE_BUILD_SHIPPING
		DebugBreak();
#endif
		return false;
	}

<<<<<<< HEAD
=======
	/** Prompts for remote debugging if debugger is not attached. Regardless of result, breaks into debugger afterwards. Returns false for use in conditionals. */
	static FORCEINLINE bool DebugBreakAndPromptForRemoteReturningFalse()
	{
#if !UE_BUILD_SHIPPING
		if (!IsDebuggerPresent())
		{
			PromptForRemoteDebugging(false);
		}

		DebugBreak();
#endif

		return false;
	}

>>>>>>> cce8678d
	static void PumpMessages(bool bFromMainLoop);
	static uint32 GetKeyMap( uint16* KeyCodes, FString* KeyNames, uint32 MaxMappings );
	static uint32 GetCharKeyMap(uint16* KeyCodes, FString* KeyNames, uint32 MaxMappings);
	static void SetUTF8Output();
	static void LocalPrint(const TCHAR *Message);
	static void RequestExit(bool Force);
	static void RequestMinimize();
	static const TCHAR* GetSystemErrorMessage(TCHAR* OutBuffer, int32 BufferCount, int32 Error);
	static void ClipboardCopy(const TCHAR* Str);
	static void ClipboardPaste(class FString& Dest);
	static void CreateGuid(struct FGuid& Result);
	static EAppReturnType::Type MessageBoxExt( EAppMsgType::Type MsgType, const TCHAR* Text, const TCHAR* Caption );
	static void PreventScreenSaver();
	static bool CommandLineCommands();
	static bool Is64bitOperatingSystem();
	static bool IsValidAbsolutePathFormat(const FString& Path);
	static int32 NumberOfCores();
	static int32 NumberOfCoresIncludingHyperthreads();
	static void LoadPreInitModules();
	static void LoadStartupModules();

	static uint32 GetLastError();
	static void RaiseException( uint32 ExceptionCode );
	static bool SetStoredValue(const FString& InStoreId, const FString& InSectionName, const FString& InKeyName, const FString& InValue);
	static bool GetStoredValue(const FString& InStoreId, const FString& InSectionName, const FString& InKeyName, FString& OutValue);

	static bool CoInitialize();
	static void CoUninitialize();

	/**
	 * Has the OS execute a command and path pair (such as launch a browser)
	 *
	 * @param ComandType OS hint as to the type of command 
	 * @param Command the command to execute
	 * @param CommandLine the commands to pass to the executable
	 *
	 * @return whether the command was successful or not
	 */
	static bool OsExecute(const TCHAR* CommandType, const TCHAR* Command, const TCHAR* CommandLine = NULL);

	/**
	 * Attempts to get the handle to a top-level window of the specified process.
	 *
	 * If the process has a single main window (root), its handle will be returned.
	 * If the process has multiple top-level windows, the first one found is returned.
	 *
	 * @param ProcessId The identifier of the process to get the window for.
	 * @return Window handle, or 0 if not found.
	 */
	static HWND GetTopLevelWindowHandle(uint32 ProcessId);

	/**
	 * Searches for a window that matches the window name or the title starts with a particular text. When
	 * found, it returns the title text for that window
	 *
	 * @param TitleStartsWith searches for a window that has partial information about the title
	 * @param OutTitle the string the data is copied into
	 *
	 * @return whether the window was found and the text copied or not
	 */
	static bool GetWindowTitleMatchingText(const TCHAR* TitleStartsWith, FString& OutTitle);

	//////// Platform specific
	static int32	GetAppIcon();

	/** 
	 * Determines if we are running on the Windows version or newer
	 *
	 * See the 'Remarks' section of https://msdn.microsoft.com/en-us/library/windows/desktop/ms724833(v=vs.85).aspx
	 * for a list of MajorVersion/MinorVersion version combinations for Microsoft Windows.
	 *
	 * @return	Returns true if the current Windows version if equal or newer than MajorVersion
	 */
	static bool VerifyWindowsVersion(uint32 MajorVersion, uint32 MinorVersion);

	/**
	 * Sample the displayed pixel color from anywhere on the screen using the OS
	 *
	 * @param	InScreenPos		The screen coordinates to sample for current pixel color
	 * @param	InGamma			Optional gamma correction to apply to the screen color
	 *
	 * @return					The color of the pixel displayed at the chosen location
	 */
	static struct FLinearColor GetScreenPixelColor(const FVector2D& InScreenPos, float InGamma = 1.0f);

#if !UE_BUILD_SHIPPING
	static void PromptForRemoteDebugging(bool bIsEnsure);
#endif	//#if !UE_BUILD_SHIPPING

	FORCEINLINE static void PrefetchBlock(const void* InPtr, int32 NumBytes = 1)
	{
		const char* Ptr           = (const char*)InPtr;
		const int32 CacheLineSize = GetCacheLineSize();
		for (int32 LinesToPrefetch = (NumBytes + CacheLineSize - 1) / CacheLineSize; LinesToPrefetch; --LinesToPrefetch)
		{
			_mm_prefetch( Ptr, _MM_HINT_T0 );
			Ptr += CacheLineSize;
		}
	}

	FORCEINLINE static void Prefetch(void const* x, int32 offset = 0)
	{
		 _mm_prefetch( (char const*)(x) + offset, _MM_HINT_T0 );
	}

	/** 
	 * Determines if the cpuid instruction is supported on this processor
	 *
	 * @return	Returns true if cpuid is supported
	 */
	static bool HasCPUIDInstruction();

	static FString GetCPUVendor();
	static FString GetCPUBrand();
	static FString GetPrimaryGPUBrand();
	static void GetOSVersions( FString& out_OSVersionLabel, FString& out_OSSubVersionLabel );
	static bool GetDiskTotalAndFreeSpace( const FString& InPath, uint64& TotalNumberOfBytes, uint64& NumberOfFreeBytes );

	/**
	 * Uses cpuid instruction to get the vendor string
	 *
	 * @return	CPU info bitfield
	 *
	 *			Bits 0-3	Stepping ID
	 *			Bits 4-7	Model
	 *			Bits 8-11	Family
	 *			Bits 12-13	Processor type (Intel) / Reserved (AMD)
	 *			Bits 14-15	Reserved
	 *			Bits 16-19	Extended model
	 *			Bits 20-27	Extended family
	 *			Bits 28-31	Reserved
	 */
	static uint32 GetCPUInfo();

	/** 
	 * Provides a simpler interface for fetching and cleanup of registry value queries
	 *
	 * @param	InKey		The Key (folder) in the registry to search under
	 * @param	InSubKey	The Sub Key (folder) within the main Key to look for
	 * @param	InValueName	The Name of the Value (file) withing the Sub Key to look for
	 * @param	OutData		The Data entered into the Value
	 *
	 * @return	true, if it successfully found the Value
	 */
	static bool QueryRegKey( const HKEY InKey, const TCHAR* InSubKey, const TCHAR* InValueName, FString& OutData );

	/**
	 * Gets Visual Studio common tools path.
	 *
	 * @param Version Version of VS to get (11 - 2012, 12 - 2013).
	 * @param OutData Output parameter with common tools path.
	 *
	 * @return Returns if succeeded.
	 */
	static bool GetVSComnTools(int32 Version, FString& OutData);

	/**
	 * Returns the size of the cache line in bytes.
	 *
	 * @return The cache line size.
	 */
	static int32 GetCacheLineSize();

	/**
	* @return Windows path separator.
	*/
	static const TCHAR* GetDefaultPathSeparator();

	/** @return Get the name of the platform specific file manager (Explorer) */
	static FText GetFileManagerName();

	/**
	 * Returns whether the platform is running on battery power or not.
	 */
	static bool IsRunningOnBattery();

	/**
	 * Gets a globally unique ID the represents a particular operating system install.
	 */
	static FString GetOperatingSystemId();

<<<<<<< HEAD
=======
	static EConvertibleLaptopMode GetConvertibleLaptopMode();

	static IPlatformChunkInstall* GetPlatformChunkInstall();
>>>>>>> cce8678d
};


typedef FWindowsPlatformMisc FPlatformMisc;<|MERGE_RESOLUTION|>--- conflicted
+++ resolved
@@ -64,8 +64,6 @@
 		return false;
 	}
 
-<<<<<<< HEAD
-=======
 	/** Prompts for remote debugging if debugger is not attached. Regardless of result, breaks into debugger afterwards. Returns false for use in conditionals. */
 	static FORCEINLINE bool DebugBreakAndPromptForRemoteReturningFalse()
 	{
@@ -81,7 +79,6 @@
 		return false;
 	}
 
->>>>>>> cce8678d
 	static void PumpMessages(bool bFromMainLoop);
 	static uint32 GetKeyMap( uint16* KeyCodes, FString* KeyNames, uint32 MaxMappings );
 	static uint32 GetCharKeyMap(uint16* KeyCodes, FString* KeyNames, uint32 MaxMappings);
@@ -263,12 +260,9 @@
 	 */
 	static FString GetOperatingSystemId();
 
-<<<<<<< HEAD
-=======
 	static EConvertibleLaptopMode GetConvertibleLaptopMode();
 
 	static IPlatformChunkInstall* GetPlatformChunkInstall();
->>>>>>> cce8678d
 };
 
 
