--- conflicted
+++ resolved
@@ -703,15 +703,6 @@
 
 				// Make debug info LLDB friendly
 				Result += " -glldb";
-<<<<<<< HEAD
-
-				if (CompileEnvironment.bIsBuildingDLL)
-				{
-					// Makes debugging .so libraries better
-					Result += " -fstandalone-debug";
-				}
-=======
->>>>>>> 5edfa17c
 			}
 
 			// optimization level
