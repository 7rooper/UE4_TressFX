--- conflicted
+++ resolved
@@ -2043,8 +2043,6 @@
 	}
 };
 
-<<<<<<< HEAD
-=======
 /**
  * A helper function to find closing parenthesis that matches the first open parenthesis found. The open parenthesis
  * referred to must be at or further up from the start index.
@@ -2055,5 +2053,4 @@
  */
 CORE_API int32 FindMatchingClosingParenthesis(const FString& TargetString, const int32 StartSearch = 0);
 
->>>>>>> 73f66985
 #include "Misc/StringFormatArg.h"