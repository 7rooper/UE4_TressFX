--- conflicted
+++ resolved
@@ -64,15 +64,11 @@
 				"AudioEditor",
 				"AnimGraphRuntime",
 				"MeshMergeUtilities",
-<<<<<<< HEAD
-				"MaterialBaking"
-=======
 				"MaterialBaking",
                 "MeshDescription",
                 "MeshDescriptionOperations",
                 "MeshBuilder",
                 "RawMesh",
->>>>>>> 28020755
 			}
 		);
 
