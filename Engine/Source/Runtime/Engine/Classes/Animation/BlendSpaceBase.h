--- conflicted
+++ resolved
@@ -437,11 +437,7 @@
 	virtual void GetRawSamplesFromBlendInput(const FVector &BlendInput, TArray<FGridBlendSample, TInlineAllocator<4> > & OutBlendSamples) const {}
 
 	/** Track index to get marker data from. Samples are tested for the suitability of marker based sync
-<<<<<<< HEAD
-		during load and if we can use marker based sync we cache an index to a representative sample here */
-=======
 	    during load and if we can use marker based sync we cache an index to a representative sample here */
->>>>>>> e58dcb1b
 	int32 SampleIndexWithMarkers;
 
 #if WITH_EDITOR
