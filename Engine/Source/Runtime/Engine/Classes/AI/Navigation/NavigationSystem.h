--- conflicted
+++ resolved
@@ -596,11 +596,7 @@
 	static void UpdateActorInNavOctree(AActor& Actor);
 	static void UpdateComponentInNavOctree(UActorComponent& Comp);
 	/** update all navoctree entries for actor and its components */
-<<<<<<< HEAD
-	static void UpdateNavOctreeAll(AActor* Actor, bool bUpdateAttachedActors = true);
-=======
 	static void UpdateActorAndComponentsInNavOctree(AActor& Actor, bool bUpdateAttachedActors = true);
->>>>>>> 73f66985
 	/** update all navoctree entries for actor and its non scene components after root movement */
 	static void UpdateNavOctreeAfterMove(USceneComponent* Comp);
 
