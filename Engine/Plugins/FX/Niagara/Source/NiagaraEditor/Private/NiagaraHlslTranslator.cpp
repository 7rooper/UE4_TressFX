--- conflicted
+++ resolved
@@ -258,11 +258,7 @@
 
 
 void FHlslNiagaraTranslator::GenerateFunctionSignature(ENiagaraScriptUsage ScriptUsage, FString InName, const FString& InFullName, UNiagaraGraph* FuncGraph, TArray<int32>& Inputs,
-<<<<<<< HEAD
-	bool bHadNumericInputs, bool bHasParameterMapParameters, FNiagaraFunctionSignature& OutSig)const
-=======
 	bool bHadNumericInputs, bool bHasParameterMapParameters, TArray<UEdGraphPin*> StaticSwitchValues, FNiagaraFunctionSignature& OutSig)const
->>>>>>> 9ba46998
 {
 	SCOPE_CYCLE_COUNTER(STAT_NiagaraEditor_Module_NiagaraHLSLTranslator_GenerateFunctionSignature);
 
@@ -2007,17 +2003,9 @@
 			//       as well just keep it simple and check against MapUpdate only instead of redundantly branch.
 			OutHlslOutput += TEXT("\tbool bValid = Context.MapUpdate.") + DataSetName + TEXT(".Alive;\n");
 		}
-<<<<<<< HEAD
-		else if ((UNiagaraScript::IsParticleSpawnScript(CompileOptions.TargetUsage) && bHasPerParticleAliveSpawn)
-			|| (UNiagaraScript::IsGPUScript(CompileOptions.TargetUsage) && bHasPerParticleAliveSpawn)
-			|| (UNiagaraScript::IsParticleUpdateScript(CompileOptions.TargetUsage) && bHasPerParticleAliveUpdate)
-			|| (UNiagaraScript::IsParticleEventScript(CompileOptions.TargetUsage) && bHasPerParticleAliveEvent)
-			|| (UNiagaraScript::IsGPUScript(CompileOptions.TargetUsage) && bHasPerParticleAliveUpdate && CompilationTarget == ENiagaraSimTarget::GPUComputeSim))
-=======
 		else if ((UNiagaraScript::IsParticleSpawnScript(CompileOptions.TargetUsage) && bHasPerParticleAliveSpawn) 
 			|| (UNiagaraScript::IsParticleUpdateScript(CompileOptions.TargetUsage) && bHasPerParticleAliveUpdate)
 			|| (UNiagaraScript::IsParticleEventScript(CompileOptions.TargetUsage) && bHasPerParticleAliveEvent))
->>>>>>> 9ba46998
 		{
 			// Non-interpolated CPU spawn script
 			OutHlslOutput += TEXT("\tbool bValid = Context.Map.") + DataSetName + TEXT(".Alive;\n");
@@ -2302,31 +2290,7 @@
 		SplitName[i].ReplaceInline(TEXT(" "), TEXT(""));
 
 		// Handle internationalization of characters..
-<<<<<<< HEAD
-		FString ChangedSplitName;
-		ChangedSplitName.Reserve(SplitName[i].Len() * 6); // Assign room for every current char to be 'ASCXXX'
-		for (int32 j = 0; j < SplitName[i].Len(); j++)
-		{
-			if ((SplitName[i][j] >= TCHAR('0') && SplitName[i][j] <= TCHAR('9')) ||
-				(SplitName[i][j] >= TCHAR('A') && SplitName[i][j] <= TCHAR('Z')) ||
-				(SplitName[i][j] >= TCHAR('a') && SplitName[i][j] <= TCHAR('z')) ||
-				SplitName[i][j] == TCHAR('_') ||
-				SplitName[i][j] == TCHAR(' '))
-			{
-				// Do nothing.. these are valid chars..
-				ChangedSplitName.AppendChar(SplitName[i][j]);
-			}
-			else
-			{
-				// Need to replace the bad characters..
-				ChangedSplitName.Append(TEXT("ASC"));
-				ChangedSplitName.AppendInt((int32)SplitName[i][j]);
-			}
-		}
-		SplitName[i] = ChangedSplitName;
-=======
 		SplitName[i] = ConvertToAsciiString(SplitName[i]);
->>>>>>> 9ba46998
 	}
 
 	// Gather back into single string..
@@ -4322,8 +4286,6 @@
 	FunctionNode->GetOutputPins(CallOutputs);
 	FunctionNode->GetInputPins(CallInputs);
 
-<<<<<<< HEAD
-=======
 	// Validate that there are no input pins with the same name and type
 	TMultiMap<FName, FEdGraphPinType> SeenPins;
 	for (UEdGraphPin* Pin : CallInputs)
@@ -4340,7 +4302,6 @@
 		}
 	}
 
->>>>>>> 9ba46998
 	// If the function call is disabled, we 
 	// need to route the input parameter map pin to the output parameter map pin.
 	// Any other outputs become invalid.
@@ -4712,16 +4673,9 @@
 			}
 		}
 
-<<<<<<< HEAD
-
 		bool bHasParameterMapParameters = SourceGraph->HasParameterMapParameters();
 
-		GenerateFunctionSignature(ScriptUsage, InName, InFullName, SourceGraph, Inputs, bHasNumericInputs, bHasParameterMapParameters, OutSignature);
-=======
-		bool bHasParameterMapParameters = SourceGraph->HasParameterMapParameters();
-
 		GenerateFunctionSignature(ScriptUsage, InName, InFullName, SourceGraph, Inputs, bHasNumericInputs, bHasParameterMapParameters, StaticSwitchValues, OutSignature);
->>>>>>> 9ba46998
 
 		// 		//Sort the input and outputs to match the sorted parameters. They may be different.
 		// 		TArray<FNiagaraVariable> OrderedInputs;
@@ -5505,14 +5459,11 @@
 {
 	SCOPE_CYCLE_COUNTER(STAT_NiagaraEditor_HlslTranslator_CompileOutputPin);
 
-<<<<<<< HEAD
-=======
 	if (InPin)
 	{
 		UpdateStaticSwitchConstants(InPin->GetOwningNode());
 	}
 
->>>>>>> 9ba46998
 	// The incoming pin to compile may be pointing to a reroute node. If so, we just jump over it
 	// to where it really came from.
 	UEdGraphPin* Pin = UNiagaraNode::TraceOutputPin(const_cast<UEdGraphPin*>(InPin));
@@ -5618,13 +5569,8 @@
 		NodePinSuffix = TEXT(" - ");
 	}
 
-<<<<<<< HEAD
-	FString ErrorString = FString::Printf(TEXT("%s%s%s%sCallstack: %s"), *ErrorText.ToString(), *NodePinPrefix, *NodePinStr, *NodePinSuffix, *GetCallstack());
-	TranslateResults.CompileEvents.Add(FNiagaraCompileEvent(FNiagaraCompileEventType::Error, ErrorString, Node ? Node->NodeGuid : FGuid(), Pin ? Pin->PersistentGuid : FGuid(), GetCallstackGuids()));
-=======
 	FString ErrorString = FString::Printf(TEXT("%s%s%s%s"), *ErrorText.ToString(), *NodePinPrefix, *NodePinStr, *NodePinSuffix);
 	TranslateResults.CompileEvents.Add(FNiagaraCompileEvent(FNiagaraCompileEventSeverity::Error, ErrorString, Node ? Node->NodeGuid : FGuid(), Pin ? Pin->PersistentGuid : FGuid(), GetCallstackGuids()));
->>>>>>> 9ba46998
 	TranslateResults.NumErrors++;
 }
 
