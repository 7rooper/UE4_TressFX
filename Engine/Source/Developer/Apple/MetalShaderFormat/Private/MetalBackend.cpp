--- conflicted
+++ resolved
@@ -1464,11 +1464,7 @@
 				{
 					bool bIsStructuredBuffer = (inst->type->inner_type->is_record() || !strncmp(inst->type->name, "RWStructuredBuffer<", 19) || !strncmp(inst->type->name, "StructuredBuffer<", 17));
 					bool bIsByteAddressBuffer = (!strncmp(inst->type->name, "RWByteAddressBuffer", 19) || !strncmp(inst->type->name, "ByteAddressBuffer", 17));
-<<<<<<< HEAD
-					if (Buffers.AtomicVariables.find(inst) != Buffers.AtomicVariables.end() || bIsStructuredBuffer || bIsByteAddressBuffer || inst->invariant || (inst->type->components() == 3) || inst->type->inner_type->components() == 3 || Backend.Version <= 2)
-=======
                 	if (Buffers.AtomicVariables.find(inst) != Buffers.AtomicVariables.end() || bIsStructuredBuffer || bIsByteAddressBuffer || inst->invariant || ((inst->type->components() == 3) || (Backend.TypedMode == EMetalTypeBufferMode2DSRV || Backend.TypedMode == EMetalTypeBufferModeTBSRV) && inst->type->is_image()) || inst->type->inner_type->components() == 3 || Backend.Version <= 2)
->>>>>>> 5edfa17c
 					{
 						bInsertSideTable |= true;
 					}
@@ -3852,8 +3848,6 @@
 						ralloc_asprintf_append(buffer, "alignas(4) ", "");
 					}
 					
-<<<<<<< HEAD
-=======
 					
 					const glsl_type* t = s->fields.structure[j].type;
 					if (t->base_type == GLSL_TYPE_IMAGE)
@@ -3877,7 +3871,6 @@
 					{
 						ralloc_asprintf_append(buffer, "constant ");
 					}
->>>>>>> 5edfa17c
 					print_type_pre(s->fields.structure[j].type);
 					if (t->base_type == GLSL_TYPE_STRUCT && !strncmp(t->name, "CB_", 3))
 					{
