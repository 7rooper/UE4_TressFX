// Copyright 1998-2018 Epic Games, Inc. All Rights Reserved.

#include "ViewModels/Stack/NiagaraStackGraphUtilities.h"
#include "NiagaraParameterMapHistory.h"
#include "ViewModels/NiagaraSystemViewModel.h"
#include "NiagaraSystemScriptViewModel.h"
#include "NiagaraGraph.h"
#include "NiagaraNode.h"
#include "NiagaraNodeOutput.h"
#include "NiagaraNodeInput.h"
#include "NiagaraNodeFunctionCall.h"
#include "NiagaraNodeAssignment.h"
#include "NiagaraNodeCustomHlsl.h"
#include "NiagaraNodeParameterMapGet.h"
#include "NiagaraNodeParameterMapSet.h"
#include "NiagaraScriptSource.h"
#include "EdGraphSchema_Niagara.h"
#include "ViewModels/Stack/NiagaraStackEntry.h"
#include "ViewModels/Stack/NiagaraStackFunctionInputCollection.h"
#include "ViewModels/Stack/NiagaraStackInputCategory.h"
#include "ViewModels/Stack/NiagaraStackFunctionInput.h"
#include "ViewModels/Stack/NiagaraStackErrorItem.h"
#include "NiagaraSystem.h"
#include "NiagaraEditorModule.h"
#include "NiagaraEditorUtilities.h"
#include "NiagaraConstants.h"
#include "EdGraph/EdGraph.h"
#include "EdGraph/EdGraphNode.h"
#include "EdGraph/EdGraphPin.h"
#include "ViewModels/NiagaraEmitterViewModel.h"
#include "AssetRegistryModule.h"

DECLARE_CYCLE_STAT(TEXT("Niagara - StackGraphUtilities - RelayoutGraph"), STAT_NiagaraEditor_StackGraphUtilities_RelayoutGraph, STATGROUP_NiagaraEditor);

#define LOCTEXT_NAMESPACE "NiagaraStackGraphUtilities"

void FNiagaraStackGraphUtilities::RelayoutGraph(UEdGraph& Graph)
{
	SCOPE_CYCLE_COUNTER(STAT_NiagaraEditor_StackGraphUtilities_RelayoutGraph);
	TArray<TArray<TArray<UEdGraphNode*>>> OutputNodeTraversalStacks;
	TArray<UNiagaraNodeOutput*> OutputNodes;
	Graph.GetNodesOfClass(OutputNodes);
	TSet<UEdGraphNode*> AllTraversedNodes;
	for (UNiagaraNodeOutput* OutputNode : OutputNodes)
	{
		TSet<UEdGraphNode*> TraversedNodes;
		TArray<TArray<UEdGraphNode*>> TraversalStack;
		TArray<UEdGraphNode*> CurrentNodesToTraverse;
		CurrentNodesToTraverse.Add(OutputNode);
		while (CurrentNodesToTraverse.Num() > 0)
		{
			TArray<UEdGraphNode*> TraversedNodesThisLevel;
			TArray<UEdGraphNode*> NextNodesToTraverse;
			for (UEdGraphNode* CurrentNodeToTraverse : CurrentNodesToTraverse)
			{
				if (TraversedNodes.Contains(CurrentNodeToTraverse))
				{
					continue;
				}
				
				for (UEdGraphPin* Pin : CurrentNodeToTraverse->GetAllPins())
				{
					if (Pin->Direction == EGPD_Input)
					{
						for (UEdGraphPin* LinkedPin : Pin->LinkedTo)
						{
							if (LinkedPin->GetOwningNode() != nullptr)
							{
								NextNodesToTraverse.Add(LinkedPin->GetOwningNode());
							}
						}
					}
				}
				TraversedNodes.Add(CurrentNodeToTraverse);
				TraversedNodesThisLevel.Add(CurrentNodeToTraverse);
			}
			TraversalStack.Add(TraversedNodesThisLevel);
			CurrentNodesToTraverse.Empty();
			CurrentNodesToTraverse.Append(NextNodesToTraverse);
		}
		OutputNodeTraversalStacks.Add(TraversalStack);
		AllTraversedNodes = AllTraversedNodes.Union(TraversedNodes);
	}

	// Find all nodes which were not traversed and put them them in a separate traversal stack.
	TArray<UEdGraphNode*> UntraversedNodes;
	for (UEdGraphNode* Node : Graph.Nodes)
	{
		if (AllTraversedNodes.Contains(Node) == false)
		{
			UntraversedNodes.Add(Node);
		}
	}
	TArray<TArray<UEdGraphNode*>> UntraversedNodeStack;
	for (UEdGraphNode* UntraversedNode : UntraversedNodes)
	{
		TArray<UEdGraphNode*> UntraversedStackItem;
		UntraversedStackItem.Add(UntraversedNode);
		UntraversedNodeStack.Add(UntraversedStackItem);
	}
	OutputNodeTraversalStacks.Add(UntraversedNodeStack);

	// Layout the traversed node stacks.
	float YOffset = 0;
	float XDistance = 400;
	float YDistance = 50;
	float YPinDistance = 50;
	for (const TArray<TArray<UEdGraphNode*>>& TraversalStack : OutputNodeTraversalStacks)
	{
		float CurrentXOffset = 0;
		float MaxYOffset = YOffset;
		for (const TArray<UEdGraphNode*> TraversalLevel : TraversalStack)
		{
			float CurrentYOffset = YOffset;
			for (UEdGraphNode* Node : TraversalLevel)
			{
				Node->Modify();
				Node->NodePosX = CurrentXOffset;
				Node->NodePosY = CurrentYOffset;
				int NumInputPins = 0;
				int NumOutputPins = 0;
				for (UEdGraphPin* Pin : Node->GetAllPins())
				{
					if (Pin->Direction == EGPD_Input)
					{
						NumInputPins++;
					}
					else
					{
						NumOutputPins++;
					}
				}
				int MaxPins = FMath::Max(NumInputPins, NumOutputPins);
				CurrentYOffset += YDistance + (MaxPins * YPinDistance);
			}
			MaxYOffset = FMath::Max(MaxYOffset, CurrentYOffset);
			CurrentXOffset -= XDistance;
		}
		YOffset = MaxYOffset + YDistance;
	}

	Graph.NotifyGraphChanged();
}

void FNiagaraStackGraphUtilities::GetWrittenVariablesForGraph(UEdGraph& Graph, TArray<FNiagaraVariable>& OutWrittenVariables)
{
	TArray<UNiagaraNodeOutput*> OutputNodes;
	Graph.GetNodesOfClass<UNiagaraNodeOutput>(OutputNodes);
	for (UNiagaraNodeOutput* OutputNode : OutputNodes)
	{
		TArray<UEdGraphPin*> InputPins;
		OutputNode->GetInputPins(InputPins);
		if (InputPins.Num() == 1)
		{
			FNiagaraParameterMapHistoryBuilder Builder;
			Builder.BuildParameterMaps(OutputNode, true);
			check(Builder.Histories.Num() == 1);
			for (int32 i = 0; i < Builder.Histories[0].Variables.Num(); i++)
			{
				if (Builder.Histories[0].PerVariableWriteHistory[i].Num() > 0)
				{
					OutWrittenVariables.Add(Builder.Histories[0].Variables[i]);
				}
			}
		}
	}
}

void FNiagaraStackGraphUtilities::ConnectPinToInputNode(UEdGraphPin& Pin, UNiagaraNodeInput& InputNode)
{
	TArray<UEdGraphPin*> InputPins;
	InputNode.GetOutputPins(InputPins);
	if (InputPins.Num() == 1)
	{
		Pin.MakeLinkTo(InputPins[0]);
	}
}

UEdGraphPin* GetParameterMapPin(const TArray<UEdGraphPin*>& Pins)
{
	auto IsParameterMapPin = [](const UEdGraphPin* Pin)
	{
		const UEdGraphSchema_Niagara* NiagaraSchema = CastChecked<UEdGraphSchema_Niagara>(Pin->GetSchema());
		FNiagaraTypeDefinition PinDefinition = NiagaraSchema->PinToTypeDefinition(Pin);
		return PinDefinition == FNiagaraTypeDefinition::GetParameterMapDef();
	};

	UEdGraphPin*const* ParameterMapPinPtr = Pins.FindByPredicate(IsParameterMapPin);

	return ParameterMapPinPtr != nullptr ? *ParameterMapPinPtr : nullptr;
}

UEdGraphPin* FNiagaraStackGraphUtilities::GetParameterMapInputPin(UNiagaraNode& Node)
{
	TArray<UEdGraphPin*> InputPins;
	Node.GetInputPins(InputPins);
	return GetParameterMapPin(InputPins);
}

UEdGraphPin* FNiagaraStackGraphUtilities::GetParameterMapOutputPin(UNiagaraNode& Node)
{
	TArray<UEdGraphPin*> OutputPins;
	Node.GetOutputPins(OutputPins);
	return GetParameterMapPin(OutputPins);
}

void FNiagaraStackGraphUtilities::GetOrderedModuleNodes(UNiagaraNodeOutput& OutputNode, TArray<UNiagaraNodeFunctionCall*>& ModuleNodes)
{
	UNiagaraNode* PreviousNode = &OutputNode;
	while (PreviousNode != nullptr)
	{
		UEdGraphPin* PreviousNodeInputPin = FNiagaraStackGraphUtilities::GetParameterMapInputPin(*PreviousNode);
		if (PreviousNodeInputPin != nullptr && PreviousNodeInputPin->LinkedTo.Num() == 1)
		{
			UNiagaraNode* CurrentNode = Cast<UNiagaraNode>(PreviousNodeInputPin->LinkedTo[0]->GetOwningNode());
			UNiagaraNodeFunctionCall* ModuleNode = Cast<UNiagaraNodeFunctionCall>(CurrentNode);
			if (ModuleNode != nullptr)
			{
				ModuleNodes.Insert(ModuleNode, 0);
			}
			PreviousNode = CurrentNode;
		}
		else
		{
			PreviousNode = nullptr;
		}
	}
}

UNiagaraNodeFunctionCall* FNiagaraStackGraphUtilities::GetPreviousModuleNode(UNiagaraNodeFunctionCall& CurrentNode)
{
	UNiagaraNodeOutput* OutputNode = GetEmitterOutputNodeForStackNode(CurrentNode);
	if (OutputNode != nullptr)
	{
		TArray<UNiagaraNodeFunctionCall*> ModuleNodes;
		GetOrderedModuleNodes(*OutputNode, ModuleNodes);

		int32 ModuleIndex;
		ModuleNodes.Find(&CurrentNode, ModuleIndex);
		return ModuleIndex > 0 ? ModuleNodes[ModuleIndex - 1] : nullptr;
	}
	return nullptr;
}

UNiagaraNodeFunctionCall* FNiagaraStackGraphUtilities::GetNextModuleNode(UNiagaraNodeFunctionCall& CurrentNode)
{
	UNiagaraNodeOutput* OutputNode = GetEmitterOutputNodeForStackNode(CurrentNode);
	if (OutputNode != nullptr)
	{
		TArray<UNiagaraNodeFunctionCall*> ModuleNodes;
		GetOrderedModuleNodes(*OutputNode, ModuleNodes);

		int32 ModuleIndex;
		ModuleNodes.Find(&CurrentNode, ModuleIndex);
		return ModuleIndex < ModuleNodes.Num() - 2 ? ModuleNodes[ModuleIndex + 1] : nullptr;
	}
	return nullptr;
}

UNiagaraNodeOutput* FNiagaraStackGraphUtilities::GetEmitterOutputNodeForStackNode(UNiagaraNode& StackNode)
{
	TArray<UNiagaraNode*> NodesToCheck;
	TSet<UNiagaraNode*> NodesChecked;
	NodesToCheck.Add(&StackNode);
	while (NodesToCheck.Num() > 0)
	{
		UNiagaraNode* NodeToCheck = NodesToCheck[0];
		NodesToCheck.RemoveAt(0);
		NodesChecked.Add(NodeToCheck);

		if (NodeToCheck->GetClass() == UNiagaraNodeOutput::StaticClass())
		{
			return CastChecked<UNiagaraNodeOutput>(NodeToCheck);
		}
		
		TArray<UEdGraphPin*> OutputPins;
		NodeToCheck->GetOutputPins(OutputPins);
		for (UEdGraphPin* OutputPin : OutputPins)
		{
			for (UEdGraphPin* LinkedPin : OutputPin->LinkedTo)
			{
				UNiagaraNode* LinkedNiagaraNode = Cast<UNiagaraNode>(LinkedPin->GetOwningNode());
				if (LinkedNiagaraNode != nullptr && NodesChecked.Contains(LinkedNiagaraNode) == false)
				{
					NodesToCheck.Add(LinkedNiagaraNode);
				}
			}
		}
	}
	return nullptr;
}

UNiagaraNodeInput* FNiagaraStackGraphUtilities::GetEmitterInputNodeForStackNode(UNiagaraNode& StackNode)
{
	// Since the stack graph can have arbitrary branches when traversing inputs, the only safe way to get the initial input
	// is to start at the output node and then trace only parameter map inputs.
	UNiagaraNodeOutput* OutputNode = GetEmitterOutputNodeForStackNode(StackNode);

	UNiagaraNode* PreviousNode = OutputNode;
	while (PreviousNode != nullptr)
	{
		UEdGraphPin* PreviousNodeInputPin = FNiagaraStackGraphUtilities::GetParameterMapInputPin(*PreviousNode);
		if (PreviousNodeInputPin != nullptr && PreviousNodeInputPin->LinkedTo.Num() == 1)
		{
			UNiagaraNode* CurrentNode = Cast<UNiagaraNode>(PreviousNodeInputPin->LinkedTo[0]->GetOwningNode());
			UNiagaraNodeInput* InputNode = Cast<UNiagaraNodeInput>(CurrentNode);
			if (InputNode != nullptr)
			{
				return InputNode;
			}
			PreviousNode = CurrentNode;
		}
		else
		{
			PreviousNode = nullptr;
		}
	}
	return nullptr;
}

void GetGroupNodesRecursive(const TArray<UNiagaraNode*>& CurrentStartNodes, UNiagaraNode* EndNode, TArray<UNiagaraNode*>& OutAllNodes)
{
	for (UNiagaraNode* CurrentStartNode : CurrentStartNodes)
	{
		if (OutAllNodes.Contains(CurrentStartNode) == false)
		{
			OutAllNodes.Add(CurrentStartNode);
			if (CurrentStartNode != EndNode)
			{
				TArray<UNiagaraNode*> LinkedNodes;
				TArray<UEdGraphPin*> OutputPins;
				CurrentStartNode->GetOutputPins(OutputPins);
				for (UEdGraphPin* OutputPin : OutputPins)
				{
					for (UEdGraphPin* LinkedPin : OutputPin->LinkedTo)
					{
						UNiagaraNode* LinkedNode = Cast<UNiagaraNode>(LinkedPin->GetOwningNode());
						if (LinkedNode != nullptr)
						{
							LinkedNodes.Add(LinkedNode);
						}
					}
				}
				GetGroupNodesRecursive(LinkedNodes, EndNode, OutAllNodes);
			}
		}
	}
}

void FNiagaraStackGraphUtilities::FStackNodeGroup::GetAllNodesInGroup(TArray<UNiagaraNode*>& OutAllNodes) const
{
	GetGroupNodesRecursive(StartNodes, EndNode, OutAllNodes);
}

void FNiagaraStackGraphUtilities::GetStackNodeGroups(UNiagaraNode& StackNode, TArray<FNiagaraStackGraphUtilities::FStackNodeGroup>& OutStackNodeGroups)
{
	UNiagaraNodeOutput* OutputNode = GetEmitterOutputNodeForStackNode(StackNode);
	if (OutputNode != nullptr)
	{
		UNiagaraNodeInput* InputNode = GetEmitterInputNodeForStackNode(*OutputNode);
		if (InputNode != nullptr)
		{
			FStackNodeGroup InputGroup;
			InputGroup.StartNodes.Add(InputNode);
			InputGroup.EndNode = InputNode;
			OutStackNodeGroups.Add(InputGroup);

			TArray<UNiagaraNodeFunctionCall*> ModuleNodes;
			GetOrderedModuleNodes(*OutputNode, ModuleNodes);
			for (UNiagaraNodeFunctionCall* ModuleNode : ModuleNodes)
			{
				FStackNodeGroup ModuleGroup;
				UEdGraphPin* PreviousOutputPin = GetParameterMapOutputPin(*OutStackNodeGroups.Last().EndNode);
				for (UEdGraphPin* PreviousOutputPinLinkedPin : PreviousOutputPin->LinkedTo)
				{
					ModuleGroup.StartNodes.Add(CastChecked<UNiagaraNode>(PreviousOutputPinLinkedPin->GetOwningNode()));
				}
				ModuleGroup.EndNode = ModuleNode;
				OutStackNodeGroups.Add(ModuleGroup);
			}

			FStackNodeGroup OutputGroup;
			UEdGraphPin* PreviousOutputPin = GetParameterMapOutputPin(*OutStackNodeGroups.Last().EndNode);
			for (UEdGraphPin* PreviousOutputPinLinkedPin : PreviousOutputPin->LinkedTo)
			{
				OutputGroup.StartNodes.Add(CastChecked<UNiagaraNode>(PreviousOutputPinLinkedPin->GetOwningNode()));
			}
			OutputGroup.EndNode = OutputNode;
			OutStackNodeGroups.Add(OutputGroup);
		}
	}
}

void FNiagaraStackGraphUtilities::DisconnectStackNodeGroup(const FStackNodeGroup& DisconnectGroup, const FStackNodeGroup& PreviousGroup, const FStackNodeGroup& NextGroup)
{
	UEdGraphPin* PreviousOutputPin = FNiagaraStackGraphUtilities::GetParameterMapOutputPin(*PreviousGroup.EndNode);
	PreviousOutputPin->BreakAllPinLinks();

	UEdGraphPin* DisconnectOutputPin = FNiagaraStackGraphUtilities::GetParameterMapOutputPin(*DisconnectGroup.EndNode);
	DisconnectOutputPin->BreakAllPinLinks();

	for (UNiagaraNode* NextStartNode : NextGroup.StartNodes)
	{
		UEdGraphPin* NextStartInputPin = FNiagaraStackGraphUtilities::GetParameterMapInputPin(*NextStartNode);
		PreviousOutputPin->MakeLinkTo(NextStartInputPin);
	}
}

void FNiagaraStackGraphUtilities::ConnectStackNodeGroup(const FStackNodeGroup& ConnectGroup, const FStackNodeGroup& NewPreviousGroup, const FStackNodeGroup& NewNextGroup)
{
	UEdGraphPin* NewPreviousOutputPin = FNiagaraStackGraphUtilities::GetParameterMapOutputPin(*NewPreviousGroup.EndNode);
	NewPreviousOutputPin->BreakAllPinLinks();

	for (UNiagaraNode* ConnectStartNode : ConnectGroup.StartNodes)
	{
		UEdGraphPin* ConnectInputPin = FNiagaraStackGraphUtilities::GetParameterMapInputPin(*ConnectStartNode);
		NewPreviousOutputPin->MakeLinkTo(ConnectInputPin);
	}

	UEdGraphPin* ConnectOutputPin = FNiagaraStackGraphUtilities::GetParameterMapOutputPin(*ConnectGroup.EndNode);

	for (UNiagaraNode* NewNextStartNode : NewNextGroup.StartNodes)
	{
		UEdGraphPin* NewNextStartInputPin = FNiagaraStackGraphUtilities::GetParameterMapInputPin(*NewNextStartNode);
		ConnectOutputPin->MakeLinkTo(NewNextStartInputPin);
	}
}

DECLARE_DELEGATE_RetVal_OneParam(bool, FInputSelector, UNiagaraStackFunctionInput*);

void InitializeStackFunctionInputsInternal(TSharedRef<FNiagaraSystemViewModel> SystemViewModel, TSharedRef<FNiagaraEmitterViewModel> EmitterViewModel, UNiagaraStackEditorData& StackEditorData, UNiagaraNodeFunctionCall& ModuleNode, UNiagaraNodeFunctionCall& InputFunctionCallNode, FInputSelector InputSelector)
{
	UNiagaraStackFunctionInputCollection* FunctionInputCollection = NewObject<UNiagaraStackFunctionInputCollection>(GetTransientPackage()); 
	UNiagaraStackEntry::FRequiredEntryData RequiredEntryData(SystemViewModel, EmitterViewModel, NAME_None, NAME_None, StackEditorData);
	FunctionInputCollection->Initialize(RequiredEntryData, ModuleNode, InputFunctionCallNode, FString());
	FunctionInputCollection->RefreshChildren();

	// Reset all direct inputs on this function to initialize data interfaces and default dynamic inputs.
	TArray<UNiagaraStackEntry*> Children;
	FunctionInputCollection->GetUnfilteredChildren(Children);
	for (UNiagaraStackEntry* Child : Children)
	{
		UNiagaraStackInputCategory* InputCategory = Cast<UNiagaraStackInputCategory>(Child);
		if (InputCategory != nullptr)
		{
			TArray<UNiagaraStackEntry*> CategoryChildren;
			InputCategory->GetUnfilteredChildren(CategoryChildren);
			for (UNiagaraStackEntry* CategoryChild : CategoryChildren)
			{
				UNiagaraStackFunctionInput* FunctionInput = Cast<UNiagaraStackFunctionInput>(CategoryChild);
				if (FunctionInput != nullptr && (InputSelector.IsBound() == false || InputSelector.Execute(FunctionInput)) && FunctionInput->CanReset())
				{
					FunctionInput->Reset();
				}
			}
		}
	}

	FunctionInputCollection->Finalize();
	SystemViewModel->NotifyDataObjectChanged(nullptr);
}

void FNiagaraStackGraphUtilities::InitializeStackFunctionInputs(TSharedRef<FNiagaraSystemViewModel> SystemViewModel, TSharedRef<FNiagaraEmitterViewModel> EmitterViewModel, UNiagaraStackEditorData& StackEditorData, UNiagaraNodeFunctionCall& ModuleNode, UNiagaraNodeFunctionCall& InputFunctionCallNode)
{
	InitializeStackFunctionInputsInternal(SystemViewModel, EmitterViewModel, StackEditorData, ModuleNode, InputFunctionCallNode, FInputSelector());
}

void FNiagaraStackGraphUtilities::InitializeStackFunctionInput(TSharedRef<FNiagaraSystemViewModel> SystemViewModel, TSharedRef<FNiagaraEmitterViewModel> EmitterViewModel, UNiagaraStackEditorData& StackEditorData, UNiagaraNodeFunctionCall& ModuleNode, UNiagaraNodeFunctionCall& InputFunctionCallNode, FName InputName)
{
	FInputSelector InputSelector;
	InputSelector.BindLambda([&InputName](UNiagaraStackFunctionInput* Input)
	{
		return Input->GetInputParameterHandle().GetName() == InputName;
	});
	InitializeStackFunctionInputsInternal(SystemViewModel, EmitterViewModel, StackEditorData, ModuleNode, InputFunctionCallNode, InputSelector);
}

FString FNiagaraStackGraphUtilities::GenerateStackFunctionInputEditorDataKey(UNiagaraNodeFunctionCall& FunctionCallNode, FNiagaraParameterHandle InputParameterHandle)
{
	return FunctionCallNode.GetFunctionName() + InputParameterHandle.GetParameterHandleString().ToString();
}

FString FNiagaraStackGraphUtilities::GenerateStackModuleEditorDataKey(UNiagaraNodeFunctionCall& ModuleNode)
{
	return ModuleNode.GetFunctionName();
}

void FNiagaraStackGraphUtilities::GetStackFunctionInputPins(UNiagaraNodeFunctionCall& FunctionCallNode, TArray<const UEdGraphPin*>& OutInputPins, ENiagaraGetStackFunctionInputPinsOptions Options, bool bIgnoreDisabled)
{
	FNiagaraParameterMapHistoryBuilder Builder;
	Builder.SetIgnoreDisabled(bIgnoreDisabled);
	FunctionCallNode.BuildParameterMapHistory(Builder, false);
	
	if (Builder.Histories.Num() == 1)
	{
		for (int32 i = 0; i < Builder.Histories[0].Variables.Num(); i++)
		{
			FNiagaraVariable& Variable = Builder.Histories[0].Variables[i];
			TArray<TTuple<const UEdGraphPin*, const UEdGraphPin*>>& ReadHistory = Builder.Histories[0].PerVariableReadHistory[i];

			// A read is only really exposed if it's the first read and it has no corresponding write.
			if (ReadHistory.Num() > 0 && ReadHistory[0].Get<1>() == nullptr)
			{
				const UEdGraphPin* InputPin = ReadHistory[0].Get<0>();

				// Make sure that the module input is from the called graph, and not a nested graph.
				if (InputPin->GetOwningNode()->GetGraph() == FunctionCallNode.GetCalledGraph() &&
					(Options == ENiagaraGetStackFunctionInputPinsOptions::AllInputs || FNiagaraParameterHandle(InputPin->PinName).IsModuleHandle()))
				{
					OutInputPins.Add(InputPin);
				}
			}
		}
	}
}

UNiagaraNodeParameterMapSet* FNiagaraStackGraphUtilities::GetStackFunctionOverrideNode(UNiagaraNodeFunctionCall& FunctionCallNode)
{
	UEdGraphPin* ParameterMapInput = FNiagaraStackGraphUtilities::GetParameterMapInputPin(FunctionCallNode);
	if (ParameterMapInput != nullptr && ParameterMapInput->LinkedTo.Num() == 1)
	{
		return Cast<UNiagaraNodeParameterMapSet>(ParameterMapInput->LinkedTo[0]->GetOwningNode());
	}
	return nullptr;
}

UNiagaraNodeParameterMapSet& FNiagaraStackGraphUtilities::GetOrCreateStackFunctionOverrideNode(UNiagaraNodeFunctionCall& StackFunctionCall, const FGuid& PreferredOverrideNodeGuid)
{
	UNiagaraNodeParameterMapSet* OverrideNode = GetStackFunctionOverrideNode(StackFunctionCall);
	if (OverrideNode == nullptr)
	{
		UEdGraph* Graph = StackFunctionCall.GetGraph();
		FGraphNodeCreator<UNiagaraNodeParameterMapSet> ParameterMapSetNodeCreator(*Graph);
		OverrideNode = ParameterMapSetNodeCreator.CreateNode();
		ParameterMapSetNodeCreator.Finalize();
		if (PreferredOverrideNodeGuid.IsValid())
		{
			OverrideNode->NodeGuid = PreferredOverrideNodeGuid;
		}
		OverrideNode->SetEnabledState(StackFunctionCall.GetDesiredEnabledState(), StackFunctionCall.HasUserSetTheEnabledState());

		UEdGraphPin* OverrideNodeInputPin = FNiagaraStackGraphUtilities::GetParameterMapInputPin(*OverrideNode);
		UEdGraphPin* OverrideNodeOutputPin = FNiagaraStackGraphUtilities::GetParameterMapOutputPin(*OverrideNode);

		UEdGraphPin* OwningFunctionCallInputPin = FNiagaraStackGraphUtilities::GetParameterMapInputPin(StackFunctionCall);
		UEdGraphPin* PreviousStackNodeOutputPin = OwningFunctionCallInputPin->LinkedTo[0];

		OwningFunctionCallInputPin->BreakAllPinLinks();
		OwningFunctionCallInputPin->MakeLinkTo(OverrideNodeOutputPin);
		for (UEdGraphPin* PreviousStackNodeOutputLinkedPin : PreviousStackNodeOutputPin->LinkedTo)
		{
			PreviousStackNodeOutputLinkedPin->MakeLinkTo(OverrideNodeOutputPin);
		}
		PreviousStackNodeOutputPin->BreakAllPinLinks();
		PreviousStackNodeOutputPin->MakeLinkTo(OverrideNodeInputPin);
	}
	return *OverrideNode;
}

UEdGraphPin* FNiagaraStackGraphUtilities::GetStackFunctionInputOverridePin(UNiagaraNodeFunctionCall& StackFunctionCall, FNiagaraParameterHandle AliasedInputParameterHandle)
{
	UNiagaraNodeParameterMapSet* OverrideNode = GetStackFunctionOverrideNode(StackFunctionCall);
	if (OverrideNode != nullptr)
	{
		TArray<UEdGraphPin*> InputPins;
		OverrideNode->GetInputPins(InputPins);
		UEdGraphPin** OverridePinPtr = InputPins.FindByPredicate([&](const UEdGraphPin* Pin) { return Pin->PinName == AliasedInputParameterHandle.GetParameterHandleString(); });
		if (OverridePinPtr != nullptr)
		{
			return *OverridePinPtr;
		}
	}
	return nullptr;
}

UEdGraphPin& FNiagaraStackGraphUtilities::GetOrCreateStackFunctionInputOverridePin(UNiagaraNodeFunctionCall& StackFunctionCall, FNiagaraParameterHandle AliasedInputParameterHandle, FNiagaraTypeDefinition InputType, const FGuid& PreferredOverrideNodeGuid)
{
	UEdGraphPin* OverridePin = GetStackFunctionInputOverridePin(StackFunctionCall, AliasedInputParameterHandle);
	if (OverridePin == nullptr)
	{
		UNiagaraNodeParameterMapSet& OverrideNode = GetOrCreateStackFunctionOverrideNode(StackFunctionCall, PreferredOverrideNodeGuid);
		OverrideNode.Modify();

		TArray<UEdGraphPin*> OverrideInputPins;
		OverrideNode.GetInputPins(OverrideInputPins);

		const UEdGraphSchema_Niagara* NiagaraSchema = GetDefault<UEdGraphSchema_Niagara>();
		FEdGraphPinType PinType = NiagaraSchema->TypeDefinitionToPinType(InputType);
		OverridePin = OverrideNode.CreatePin(EEdGraphPinDirection::EGPD_Input, PinType, AliasedInputParameterHandle.GetParameterHandleString(), OverrideInputPins.Num() - 1);
	}
	return *OverridePin;
}

void FNiagaraStackGraphUtilities::RemoveNodesForStackFunctionInputOverridePin(UEdGraphPin& StackFunctionInputOverridePin)
{
	TArray<TWeakObjectPtr<UNiagaraDataInterface>> RemovedDataObjects;
	RemoveNodesForStackFunctionInputOverridePin(StackFunctionInputOverridePin, RemovedDataObjects);
}

void FNiagaraStackGraphUtilities::RemoveNodesForStackFunctionInputOverridePin(UEdGraphPin& StackFunctionInputOverridePin, TArray<TWeakObjectPtr<UNiagaraDataInterface>>& OutRemovedDataObjects)
{
	if (StackFunctionInputOverridePin.LinkedTo.Num() == 1)
	{
		UEdGraphNode* OverrideValueNode = StackFunctionInputOverridePin.LinkedTo[0]->GetOwningNode();
		UEdGraph* Graph = OverrideValueNode->GetGraph();
		if (OverrideValueNode->IsA<UNiagaraNodeInput>() || OverrideValueNode->IsA<UNiagaraNodeParameterMapGet>())
		{
			UNiagaraNodeInput* InputNode = Cast<UNiagaraNodeInput>(OverrideValueNode);
			if (InputNode != nullptr && InputNode->GetDataInterface() != nullptr)
			{
				OutRemovedDataObjects.Add(InputNode->GetDataInterface());
			}
			Graph->RemoveNode(OverrideValueNode);
		}
		else if (OverrideValueNode->IsA<UNiagaraNodeFunctionCall>())
		{
			UNiagaraNodeFunctionCall* DynamicInputNode = CastChecked<UNiagaraNodeFunctionCall>(OverrideValueNode);
			UEdGraphPin* DynamicInputNodeInputPin = FNiagaraStackGraphUtilities::GetParameterMapInputPin(*DynamicInputNode);
			if (DynamicInputNodeInputPin && DynamicInputNodeInputPin->LinkedTo.Num() > 0 && DynamicInputNodeInputPin->LinkedTo[0] != nullptr)
			{
				UNiagaraNodeParameterMapSet* DynamicInputNodeOverrideNode = Cast<UNiagaraNodeParameterMapSet>(DynamicInputNodeInputPin->LinkedTo[0]->GetOwningNode());
				if (DynamicInputNodeOverrideNode != nullptr)
				{
					TArray<UEdGraphPin*> InputPins;
					DynamicInputNodeOverrideNode->GetInputPins(InputPins);
					for (UEdGraphPin* InputPin : InputPins)
					{
<<<<<<< HEAD
						if (InputPin->PinName.ToString().StartsWith(DynamicInputNode->GetFunctionName()))
=======
						FNiagaraParameterHandle InputHandle(InputPin->PinName);
						if (InputHandle.GetNamespace().ToString() == DynamicInputNode->GetFunctionName())
>>>>>>> cf6d231e
						{
							RemoveNodesForStackFunctionInputOverridePin(*InputPin, OutRemovedDataObjects);
							DynamicInputNodeOverrideNode->RemovePin(InputPin);
						}
					}

					TArray<UEdGraphPin*> NewInputPins;
					DynamicInputNodeOverrideNode->GetInputPins(NewInputPins);
					if (NewInputPins.Num() == 2)
					{
						// If there are only 2 input pins left, they are the parameter map input and the add pin, so the dynamic input's override node 
						// can be removed.  This not always be the case when removing dynamic input nodes because they share the same override node.
						UEdGraphPin* InputPin = FNiagaraStackGraphUtilities::GetParameterMapInputPin(*DynamicInputNodeOverrideNode);
						UEdGraphPin* OutputPin = FNiagaraStackGraphUtilities::GetParameterMapOutputPin(*DynamicInputNodeOverrideNode);

						if (ensureMsgf(InputPin != nullptr && InputPin->LinkedTo.Num() == 1 && OutputPin != nullptr &&
							OutputPin->LinkedTo.Num() >= 2, TEXT("Invalid Stack - Dynamic input node override node not connected correctly.")))
						{
							// The DynamicInputOverrideNode will have a single input which is the previous module or override map set, and
							// two or more output links, one to the dynamic input node, one to the next override map set, and 0 or more links
							// to other dynamic inputs on sibling inputs.  Collect these linked pins to reconnect after removing the override node.
							UEdGraphPin* LinkedInputPin = InputPin->LinkedTo[0];
							TArray<UEdGraphPin*> LinkedOutputPins;
							for (UEdGraphPin* LinkedOutputPin : OutputPin->LinkedTo)
							{
								if (LinkedOutputPin->GetOwningNode() != DynamicInputNode)
								{
									LinkedOutputPins.Add(LinkedOutputPin);
								}
							}

							// Disconnect the override node and remove it.
							InputPin->BreakAllPinLinks();
							OutputPin->BreakAllPinLinks();
							Graph->RemoveNode(DynamicInputNodeOverrideNode);

							// Reconnect the pins which were connected to the removed override node.
							for (UEdGraphPin* LinkedOutputPin : LinkedOutputPins)
							{
								LinkedInputPin->MakeLinkTo(LinkedOutputPin);
							}
						}
					}
				}
			}

			Graph->RemoveNode(DynamicInputNode);
		}
	}
}

void FNiagaraStackGraphUtilities::SetLinkedValueHandleForFunctionInput(UEdGraphPin& OverridePin, FNiagaraParameterHandle LinkedParameterHandle, const FGuid& NewNodePersistentId)
{
	checkf(OverridePin.LinkedTo.Num() == 0, TEXT("Can't set a linked value handle when the override pin already has a value."));

	UNiagaraNodeParameterMapSet* OverrideNode = CastChecked<UNiagaraNodeParameterMapSet>(OverridePin.GetOwningNode());
	UEdGraph* Graph = OverrideNode->GetGraph();
	FGraphNodeCreator<UNiagaraNodeParameterMapGet> GetNodeCreator(*Graph);
	UNiagaraNodeParameterMapGet* GetNode = GetNodeCreator.CreateNode();
	GetNodeCreator.Finalize();
	GetNode->SetEnabledState(OverrideNode->GetDesiredEnabledState(), OverrideNode->HasUserSetTheEnabledState());

	UEdGraphPin* GetInputPin = FNiagaraStackGraphUtilities::GetParameterMapInputPin(*GetNode);
	checkf(GetInputPin != nullptr, TEXT("Parameter map get node was missing it's parameter map input pin."));

	UEdGraphPin* OverrideNodeInputPin = FNiagaraStackGraphUtilities::GetParameterMapInputPin(*OverrideNode);
	UEdGraphPin* PreviousStackNodeOutputPin = OverrideNodeInputPin->LinkedTo[0];
	checkf(PreviousStackNodeOutputPin != nullptr, TEXT("Invalid Stack Graph - No previous stack node."));

	const UEdGraphSchema_Niagara* NiagaraSchema = GetDefault<UEdGraphSchema_Niagara>();
	FNiagaraTypeDefinition InputType = NiagaraSchema->PinToTypeDefinition(&OverridePin);
	UEdGraphPin* GetOutputPin = GetNode->RequestNewTypedPin(EGPD_Output, InputType, LinkedParameterHandle.GetParameterHandleString());
	GetInputPin->MakeLinkTo(PreviousStackNodeOutputPin);
	GetOutputPin->MakeLinkTo(&OverridePin);

	if (NewNodePersistentId.IsValid())
	{
		GetNode->NodeGuid = NewNodePersistentId;
	}
}

void FNiagaraStackGraphUtilities::SetDataValueObjectForFunctionInput(UEdGraphPin& OverridePin, UClass* DataObjectType, FString DataObjectName, UNiagaraDataInterface*& OutDataObject, const FGuid& NewNodePersistentId)
{
	checkf(OverridePin.LinkedTo.Num() == 0, TEXT("Can't set a data value when the override pin already has a value."));
	checkf(DataObjectType->IsChildOf<UNiagaraDataInterface>(), TEXT("Can only set a function input to a data interface value object"));

	UNiagaraNodeParameterMapSet* OverrideNode = CastChecked<UNiagaraNodeParameterMapSet>(OverridePin.GetOwningNode());
	UEdGraph* Graph = OverrideNode->GetGraph();
	FGraphNodeCreator<UNiagaraNodeInput> InputNodeCreator(*Graph);
	UNiagaraNodeInput* InputNode = InputNodeCreator.CreateNode();
	FNiagaraEditorUtilities::InitializeParameterInputNode(*InputNode, FNiagaraTypeDefinition(DataObjectType), CastChecked<UNiagaraGraph>(Graph), *DataObjectName);

	OutDataObject = NewObject<UNiagaraDataInterface>(InputNode, DataObjectType, *DataObjectName, RF_Transactional | RF_Public);
	InputNode->SetDataInterface(OutDataObject);

	InputNodeCreator.Finalize();
	FNiagaraStackGraphUtilities::ConnectPinToInputNode(OverridePin, *InputNode);

	if (NewNodePersistentId.IsValid())
	{
		InputNode->NodeGuid = NewNodePersistentId;
	}
}

void FNiagaraStackGraphUtilities::SetDynamicInputForFunctionInput(UEdGraphPin& OverridePin, UNiagaraScript* DynamicInput, UNiagaraNodeFunctionCall*& OutDynamicInputFunctionCall, const FGuid& NewNodePersistentId, FString SuggestedName)
{
	checkf(OverridePin.LinkedTo.Num() == 0, TEXT("Can't set a data value when the override pin already has a value."));

	UNiagaraNodeParameterMapSet* OverrideNode = CastChecked<UNiagaraNodeParameterMapSet>(OverridePin.GetOwningNode());
	UEdGraph* Graph = OverrideNode->GetGraph();
	FGraphNodeCreator<UNiagaraNodeFunctionCall> FunctionCallNodeCreator(*Graph);
	UNiagaraNodeFunctionCall* FunctionCallNode = FunctionCallNodeCreator.CreateNode();
	FunctionCallNode->FunctionScript = DynamicInput;
	FunctionCallNodeCreator.Finalize();
	FunctionCallNode->SetEnabledState(OverrideNode->GetDesiredEnabledState(), OverrideNode->HasUserSetTheEnabledState());

	UEdGraphPin* FunctionCallInputPin = FNiagaraStackGraphUtilities::GetParameterMapInputPin(*FunctionCallNode);
	TArray<UEdGraphPin*> FunctionCallOutputPins;
	FunctionCallNode->GetOutputPins(FunctionCallOutputPins);

	const UEdGraphSchema_Niagara* NiagaraSchema = GetDefault<UEdGraphSchema_Niagara>();

	FNiagaraTypeDefinition InputType = NiagaraSchema->PinToTypeDefinition(&OverridePin);


	UEdGraphPin* OverrideNodeInputPin = FNiagaraStackGraphUtilities::GetParameterMapInputPin(*OverrideNode);
	UEdGraphPin* PreviousStackNodeOutputPin = nullptr;
	if (OverrideNodeInputPin != nullptr)
	{
		PreviousStackNodeOutputPin = OverrideNodeInputPin->LinkedTo[0];
	}
	
	if (FunctionCallInputPin != nullptr && PreviousStackNodeOutputPin != nullptr)
	{
		FunctionCallInputPin->MakeLinkTo(PreviousStackNodeOutputPin);
	}
	
	if (FunctionCallOutputPins.Num() >= 1 && FunctionCallOutputPins[0] != nullptr)
	{
		FunctionCallOutputPins[0]->MakeLinkTo(&OverridePin);
	}

	OutDynamicInputFunctionCall = FunctionCallNode;

	if (NewNodePersistentId.IsValid())
	{
		FunctionCallNode->NodeGuid = NewNodePersistentId;
	}

	if (SuggestedName.IsEmpty() == false)
	{
		FunctionCallNode->SuggestName(SuggestedName);
	}
}

void FNiagaraStackGraphUtilities::SetCustomExpressionForFunctionInput(UEdGraphPin& OverridePin, UNiagaraNodeCustomHlsl*& OutDynamicInputFunctionCall, const FGuid& NewNodePersistentId)
{
	checkf(OverridePin.LinkedTo.Num() == 0, TEXT("Can't set a data value when the override pin already has a value."));

	UNiagaraNodeParameterMapSet* OverrideNode = CastChecked<UNiagaraNodeParameterMapSet>(OverridePin.GetOwningNode());
	UEdGraph* Graph = OverrideNode->GetGraph();
	const UEdGraphSchema_Niagara* Schema = CastChecked<UEdGraphSchema_Niagara>(OverrideNode->GetSchema());

	FGraphNodeCreator<UNiagaraNodeCustomHlsl> FunctionCallNodeCreator(*Graph);
	UNiagaraNodeCustomHlsl* FunctionCallNode = FunctionCallNodeCreator.CreateNode();
	FunctionCallNode->InitAsCustomHlslDynamicInput(Schema->PinToTypeDefinition(&OverridePin));
	FunctionCallNodeCreator.Finalize();
	FunctionCallNode->SetEnabledState(OverrideNode->GetDesiredEnabledState(), OverrideNode->HasUserSetTheEnabledState());

	UEdGraphPin* FunctionCallInputPin = FNiagaraStackGraphUtilities::GetParameterMapInputPin(*FunctionCallNode);
	TArray<UEdGraphPin*> FunctionCallOutputPins;
	FunctionCallNode->GetOutputPins(FunctionCallOutputPins);

	const UEdGraphSchema_Niagara* NiagaraSchema = GetDefault<UEdGraphSchema_Niagara>();

	FNiagaraTypeDefinition InputType = NiagaraSchema->PinToTypeDefinition(&OverridePin);
	checkf(FunctionCallInputPin != nullptr, TEXT("Dynamic Input function call did not have a parameter map input pin."));
	checkf(FunctionCallOutputPins.Num() == 2 && NiagaraSchema->PinToTypeDefinition(FunctionCallOutputPins[0]) == InputType, TEXT("Invalid Stack Graph - Dynamic Input function did not have the correct typed output pin"));

	UEdGraphPin* OverrideNodeInputPin = FNiagaraStackGraphUtilities::GetParameterMapInputPin(*OverrideNode);
	UEdGraphPin* PreviousStackNodeOutputPin = OverrideNodeInputPin->LinkedTo[0];
	checkf(PreviousStackNodeOutputPin != nullptr, TEXT("Invalid Stack Graph - No previous stack node."));

	FunctionCallInputPin->MakeLinkTo(PreviousStackNodeOutputPin);
	FunctionCallOutputPins[0]->MakeLinkTo(&OverridePin);

	OutDynamicInputFunctionCall = FunctionCallNode;

	if (NewNodePersistentId.IsValid())
	{
		FunctionCallNode->NodeGuid = NewNodePersistentId;
	}
}

bool FNiagaraStackGraphUtilities::RemoveModuleFromStack(UNiagaraSystem& OwningSystem, FGuid OwningEmitterId, UNiagaraNodeFunctionCall& ModuleNode)
{
	TArray<TWeakObjectPtr<UNiagaraNodeInput>> RemovedNodes;
	return RemoveModuleFromStack(OwningSystem, OwningEmitterId, ModuleNode, RemovedNodes);
<<<<<<< HEAD
}

bool FNiagaraStackGraphUtilities::RemoveModuleFromStack(UNiagaraSystem& OwningSystem, FGuid OwningEmitterId, UNiagaraNodeFunctionCall& ModuleNode, TArray<TWeakObjectPtr<UNiagaraNodeInput>>& OutRemovedInputNodes)
{
	// Find the owning script so it can be modified as part of the transaction so that rapid iteration parameters values are retained upon undo.
	UNiagaraNodeOutput* OutputNode = GetEmitterOutputNodeForStackNode(ModuleNode);
	checkf(OutputNode != nullptr, TEXT("Invalid Stack - Output node could not be found for module"));

	UNiagaraScript* OwningScript = FNiagaraEditorUtilities::GetScriptFromSystem(
		OwningSystem, OwningEmitterId, OutputNode->GetUsage(), OutputNode->GetUsageId());
	checkf(OwningScript != nullptr, TEXT("Invalid Stack - Owning script could not be found for module"));

	return RemoveModuleFromStack(*OwningScript, ModuleNode, OutRemovedInputNodes);
}

=======
}

bool FNiagaraStackGraphUtilities::RemoveModuleFromStack(UNiagaraSystem& OwningSystem, FGuid OwningEmitterId, UNiagaraNodeFunctionCall& ModuleNode, TArray<TWeakObjectPtr<UNiagaraNodeInput>>& OutRemovedInputNodes)
{
	// Find the owning script so it can be modified as part of the transaction so that rapid iteration parameters values are retained upon undo.
	UNiagaraNodeOutput* OutputNode = GetEmitterOutputNodeForStackNode(ModuleNode);
	checkf(OutputNode != nullptr, TEXT("Invalid Stack - Output node could not be found for module"));

	UNiagaraScript* OwningScript = FNiagaraEditorUtilities::GetScriptFromSystem(
		OwningSystem, OwningEmitterId, OutputNode->GetUsage(), OutputNode->GetUsageId());
	checkf(OwningScript != nullptr, TEXT("Invalid Stack - Owning script could not be found for module"));

	return RemoveModuleFromStack(*OwningScript, ModuleNode, OutRemovedInputNodes);
}

>>>>>>> cf6d231e
bool FNiagaraStackGraphUtilities::RemoveModuleFromStack(UNiagaraScript& OwningScript, UNiagaraNodeFunctionCall& ModuleNode)
{
	TArray<TWeakObjectPtr<UNiagaraNodeInput>> RemovedNodes;
	return RemoveModuleFromStack(OwningScript, ModuleNode, RemovedNodes);
}

bool FNiagaraStackGraphUtilities::RemoveModuleFromStack(UNiagaraScript& OwningScript, UNiagaraNodeFunctionCall& ModuleNode, TArray<TWeakObjectPtr<UNiagaraNodeInput>>& OutRemovedInputNodes)
{
	TArray<FNiagaraStackGraphUtilities::FStackNodeGroup> StackNodeGroups;
	FNiagaraStackGraphUtilities::GetStackNodeGroups(ModuleNode, StackNodeGroups);

	int32 ModuleStackIndex = StackNodeGroups.IndexOfByPredicate([&](const FNiagaraStackGraphUtilities::FStackNodeGroup& StackNodeGroup) { return StackNodeGroup.EndNode == &ModuleNode; });
	if (ModuleStackIndex == INDEX_NONE)
	{
		return false;
	}

	OwningScript.Modify();

	// Disconnect the group from the stack first to make collecting the nodes to remove easier.
	FNiagaraStackGraphUtilities::DisconnectStackNodeGroup(StackNodeGroups[ModuleStackIndex], StackNodeGroups[ModuleStackIndex - 1], StackNodeGroups[ModuleStackIndex + 1]);

	// Traverse all of the nodes in the group to find the nodes to remove.
	FNiagaraStackGraphUtilities::FStackNodeGroup ModuleGroup = StackNodeGroups[ModuleStackIndex];
	TArray<UNiagaraNode*> NodesToRemove;
	TArray<UNiagaraNode*> NodesToCheck;
	NodesToCheck.Add(ModuleGroup.EndNode);
	while (NodesToCheck.Num() > 0)
	{
		UNiagaraNode* NodeToRemove = NodesToCheck[0];
		NodesToCheck.RemoveAt(0);
		NodesToRemove.AddUnique(NodeToRemove);

		TArray<UEdGraphPin*> InputPins;
		NodeToRemove->GetInputPins(InputPins);
		for (UEdGraphPin* InputPin : InputPins)
		{
			if (InputPin->LinkedTo.Num() == 1)
			{
				UNiagaraNode* LinkedNode = Cast<UNiagaraNode>(InputPin->LinkedTo[0]->GetOwningNode());
				if (LinkedNode != nullptr)
				{
					NodesToCheck.Add(LinkedNode);
				}
			}
		}
	}

	// Remove the nodes in the group from the graph.
	UNiagaraGraph* Graph = ModuleNode.GetNiagaraGraph();
	for (UNiagaraNode* NodeToRemove : NodesToRemove)
	{
		NodeToRemove->Modify();
		Graph->RemoveNode(NodeToRemove);
		UNiagaraNodeInput* InputNode = Cast<UNiagaraNodeInput>(NodeToRemove);
		if (InputNode != nullptr)
		{
			OutRemovedInputNodes.Add(InputNode);
		}
	}

	return true;
}

void ConnectModuleNode(UNiagaraNodeFunctionCall& ModuleNode, UNiagaraNodeOutput& TargetOutputNode, int32 TargetIndex)
{
	FNiagaraStackGraphUtilities::FStackNodeGroup ModuleGroup;
	ModuleGroup.StartNodes.Add(&ModuleNode);
	ModuleGroup.EndNode = &ModuleNode;

	TArray<FNiagaraStackGraphUtilities::FStackNodeGroup> StackNodeGroups;
	FNiagaraStackGraphUtilities::GetStackNodeGroups(TargetOutputNode, StackNodeGroups);
	checkf(StackNodeGroups.Num() >= 2, TEXT("Stack graph is invalid, can not connect module"));

	int32 InsertIndex;
	if (TargetIndex != INDEX_NONE)
	{
		// The first stack node group is always the input node so we add one to the target module index to get the insertion index.
		InsertIndex = FMath::Clamp(TargetIndex + 1, 1, StackNodeGroups.Num() - 1);
	}
	else
	{
		// If no insert index was specified, add the module at the end.
		InsertIndex = StackNodeGroups.Num() - 1;
	}

	FNiagaraStackGraphUtilities::FStackNodeGroup& TargetInsertGroup = StackNodeGroups[InsertIndex];
	FNiagaraStackGraphUtilities::FStackNodeGroup& TargetInsertPreviousGroup = StackNodeGroups[InsertIndex - 1];
	FNiagaraStackGraphUtilities::ConnectStackNodeGroup(ModuleGroup, TargetInsertPreviousGroup, TargetInsertGroup);
}

bool FNiagaraStackGraphUtilities::FindScriptModulesInStack(FAssetData ModuleScriptAsset, UNiagaraNodeOutput& TargetOutputNode, TArray<UNiagaraNodeFunctionCall*> OutFunctionCalls)
{
	UNiagaraGraph* Graph = TargetOutputNode.GetNiagaraGraph();
	TArray<UNiagaraNode*> Nodes;
	Graph->BuildTraversal(Nodes, &TargetOutputNode);

	OutFunctionCalls.Empty();
	FString ModuleObjectName = ModuleScriptAsset.ObjectPath.ToString();
	for (UEdGraphNode* Node : Nodes)
	{
		if (UNiagaraNodeFunctionCall* FunctionCallNode = Cast<UNiagaraNodeFunctionCall>(Node))
		{
			if (FunctionCallNode->FunctionScriptAssetObjectPath == ModuleScriptAsset.ObjectPath ||
				(FunctionCallNode->FunctionScript != nullptr && FunctionCallNode->FunctionScript->GetPathName() == ModuleObjectName))
			{
				OutFunctionCalls.Add(FunctionCallNode);
			}
		}
	}

	return OutFunctionCalls.Num() > 0;
}

UNiagaraNodeFunctionCall* FNiagaraStackGraphUtilities::AddScriptModuleToStack(FAssetData ModuleScriptAsset, UNiagaraNodeOutput& TargetOutputNode, int32 TargetIndex)
{
	UEdGraph* Graph = TargetOutputNode.GetGraph();
	Graph->Modify();

	FGraphNodeCreator<UNiagaraNodeFunctionCall> ModuleNodeCreator(*Graph);
	UNiagaraNodeFunctionCall* NewModuleNode = ModuleNodeCreator.CreateNode();
	NewModuleNode->FunctionScriptAssetObjectPath = ModuleScriptAsset.ObjectPath;
	ModuleNodeCreator.Finalize();

	ConnectModuleNode(*NewModuleNode, TargetOutputNode, TargetIndex);
	return NewModuleNode;
}

UNiagaraNodeAssignment* FNiagaraStackGraphUtilities::AddParameterModuleToStack(const TArray<FNiagaraVariable>& ParameterVariables, UNiagaraNodeOutput& TargetOutputNode, int32 TargetIndex, const TArray<FString>& InDefaultValues)
{
	UEdGraph* Graph = TargetOutputNode.GetGraph();
	Graph->Modify();

	FGraphNodeCreator<UNiagaraNodeAssignment> AssignmentNodeCreator(*Graph);
	UNiagaraNodeAssignment* NewAssignmentNode = AssignmentNodeCreator.CreateNode();

	check(ParameterVariables.Num() == InDefaultValues.Num());
	for (int32 i = 0; i < ParameterVariables.Num(); i++)
	{
		NewAssignmentNode->AddAssignmentTarget(ParameterVariables[i], &InDefaultValues[i]);
	}
	AssignmentNodeCreator.Finalize();

	ConnectModuleNode(*NewAssignmentNode, TargetOutputNode, TargetIndex);
	NewAssignmentNode->UpdateUsageBitmaskFromOwningScript();

	return NewAssignmentNode;
}

void GetAllNodesForModule(UNiagaraNodeFunctionCall& ModuleFunctionCall, TArray<UNiagaraNode*>& ModuleNodes)
{
	TArray<FNiagaraStackGraphUtilities::FStackNodeGroup> StackNodeGroups;
	FNiagaraStackGraphUtilities::GetStackNodeGroups(ModuleFunctionCall, StackNodeGroups);

	int32 ThisGroupIndex = StackNodeGroups.IndexOfByPredicate([&](const FNiagaraStackGraphUtilities::FStackNodeGroup& Group) { return Group.EndNode == &ModuleFunctionCall; });
	checkf(ThisGroupIndex > 0 && ThisGroupIndex < StackNodeGroups.Num() - 1, TEXT("Stack graph is invalid"));

	TArray<UNiagaraNode*> AllGroupNodes;
	StackNodeGroups[ThisGroupIndex].GetAllNodesInGroup(ModuleNodes);
}

TOptional<bool> FNiagaraStackGraphUtilities::GetModuleIsEnabled(UNiagaraNodeFunctionCall& FunctionCallNode)
{
	TArray<UNiagaraNode*> AllModuleNodes;
	GetAllNodesForModule(FunctionCallNode, AllModuleNodes);
	bool bIsEnabled = AllModuleNodes[0]->IsNodeEnabled();
	for (int32 i = 1; i < AllModuleNodes.Num(); i++)
	{
		if (AllModuleNodes[i]->IsNodeEnabled() != bIsEnabled)
		{
			return TOptional<bool>();
		}
	}
	return TOptional<bool>(bIsEnabled);
}

void FNiagaraStackGraphUtilities::SetModuleIsEnabled(UNiagaraNodeFunctionCall& FunctionCallNode, bool bIsEnabled)
{
	FunctionCallNode.Modify();
	TArray<UNiagaraNode*> ModuleNodes;
	GetAllNodesForModule(FunctionCallNode, ModuleNodes);
	for (UNiagaraNode* ModuleNode : ModuleNodes)
	{
		ModuleNode->Modify();
		ModuleNode->SetEnabledState(bIsEnabled ? ENodeEnabledState::Enabled : ENodeEnabledState::Disabled, true);
		ModuleNode->MarkNodeRequiresSynchronization(__FUNCTION__, false);
	}
	FunctionCallNode.GetNiagaraGraph()->NotifyGraphNeedsRecompile();
}

bool FNiagaraStackGraphUtilities::ValidateGraphForOutput(UNiagaraGraph& NiagaraGraph, ENiagaraScriptUsage ScriptUsage, FGuid ScriptUsageId, FText& ErrorMessage)
{
	UNiagaraNodeOutput* OutputNode = NiagaraGraph.FindEquivalentOutputNode(ScriptUsage, ScriptUsageId);
	if (OutputNode == nullptr)
	{
		ErrorMessage = LOCTEXT("ValidateNoOutputMessage", "Output node doesn't exist for script.");
		return false;
	}

	TArray<FStackNodeGroup> NodeGroups;
	GetStackNodeGroups(*OutputNode, NodeGroups);
	
	if (NodeGroups.Num() < 2 || NodeGroups[0].EndNode->IsA<UNiagaraNodeInput>() == false || NodeGroups.Last().EndNode->IsA<UNiagaraNodeOutput>() == false)
	{
		ErrorMessage = LOCTEXT("ValidateInvalidStackMessage", "Stack graph does not include an input node connected to an output node.");
		return false;
	}

	return true;
}

UNiagaraNodeOutput* FNiagaraStackGraphUtilities::ResetGraphForOutput(UNiagaraGraph& NiagaraGraph, ENiagaraScriptUsage ScriptUsage, FGuid ScriptUsageId, const FGuid& PreferredOutputNodeGuid, const FGuid& PreferredInputNodeGuid)
{
	NiagaraGraph.Modify();
	UNiagaraNodeOutput* OutputNode = NiagaraGraph.FindOutputNode(ScriptUsage, ScriptUsageId);
	UEdGraphPin* OutputNodeInputPin = OutputNode != nullptr ? GetParameterMapInputPin(*OutputNode) : nullptr;
	if (OutputNode != nullptr && OutputNodeInputPin == nullptr)
	{
		NiagaraGraph.RemoveNode(OutputNode);
		OutputNode = nullptr;
	}

	if (OutputNode == nullptr)
	{
		FGraphNodeCreator<UNiagaraNodeOutput> OutputNodeCreator(NiagaraGraph);
		OutputNode = OutputNodeCreator.CreateNode();
		OutputNode->SetUsage(ScriptUsage);
		OutputNode->SetUsageId(ScriptUsageId);
		OutputNode->Outputs.Add(FNiagaraVariable(FNiagaraTypeDefinition::GetParameterMapDef(), TEXT("Out")));
		OutputNodeCreator.Finalize();

		if (PreferredOutputNodeGuid.IsValid())
		{
			OutputNode->NodeGuid = PreferredOutputNodeGuid;
		}

		OutputNodeInputPin = GetParameterMapInputPin(*OutputNode);
	}
	else
	{
		OutputNode->Modify();
	}

	FNiagaraVariable InputVariable(FNiagaraTypeDefinition::GetParameterMapDef(), TEXT("InputMap"));
	FGraphNodeCreator<UNiagaraNodeInput> InputNodeCreator(NiagaraGraph);
	UNiagaraNodeInput* InputNode = InputNodeCreator.CreateNode();
	InputNode->Input = FNiagaraVariable(FNiagaraTypeDefinition::GetParameterMapDef(), TEXT("InputMap"));
	InputNode->Usage = ENiagaraInputNodeUsage::Parameter;
	InputNodeCreator.Finalize();

	if (PreferredInputNodeGuid.IsValid())
	{
		InputNode->NodeGuid = PreferredInputNodeGuid;
	}

	UEdGraphPin* InputNodeOutputPin = GetParameterMapOutputPin(*InputNode);
	OutputNodeInputPin->BreakAllPinLinks();
	OutputNodeInputPin->MakeLinkTo(InputNodeOutputPin);

	if (ScriptUsage == ENiagaraScriptUsage::SystemSpawnScript || ScriptUsage == ENiagaraScriptUsage::SystemUpdateScript)
	{
		// TODO: Move the emitter node wrangling to a utility function instead of getting the typed outer here and creating a view model.
		UNiagaraSystem* System = NiagaraGraph.GetTypedOuter<UNiagaraSystem>();
		if (System != nullptr && System->GetEmitterHandles().Num() != 0)
		{
			TSharedRef<FNiagaraSystemScriptViewModel> SystemScriptViewModel = MakeShared<FNiagaraSystemScriptViewModel>(*System, nullptr);
			SystemScriptViewModel->RebuildEmitterNodes();
		}
	}

	return OutputNode;
}

const UNiagaraEmitter* FNiagaraStackGraphUtilities::GetBaseEmitter(UNiagaraEmitter& Emitter, UNiagaraSystem& OwningSystem)
{
	for(const FNiagaraEmitterHandle& Handle : OwningSystem.GetEmitterHandles())
	{ 
		if (Handle.GetInstance() == &Emitter)
		{
			if (Handle.GetSource() != nullptr && Handle.GetSource() != &Emitter)
			{
				return Handle.GetSource();
			}
			else
			{
				// If the source is null then it was deleted and if the source is the same as the emitter the owning
				// system is transient and the emitter doesn't have base.
				return nullptr;
			}
		}
	}
	return nullptr;
}

void GetFunctionNamesRecursive(UNiagaraNode* CurrentNode, TArray<UNiagaraNode*>& VisitedNodes, TArray<FString>& FunctionNames)
{
	if (VisitedNodes.Contains(CurrentNode) == false)
	{
		VisitedNodes.Add(CurrentNode);
		UNiagaraNodeFunctionCall* FunctionCall = Cast<UNiagaraNodeFunctionCall>(CurrentNode);
		if (FunctionCall != nullptr)
		{
			FunctionNames.Add(FunctionCall->GetFunctionName());
		}
		TArray<UEdGraphPin*> InputPins;
		CurrentNode->GetInputPins(InputPins);
		for (UEdGraphPin* InputPin : InputPins)
		{
			for (UEdGraphPin* LinkedPin : InputPin->LinkedTo)
			{
				UNiagaraNode* LinkedNode = Cast<UNiagaraNode>(LinkedPin->GetOwningNode());
				if (LinkedNode != nullptr)
				{
					GetFunctionNamesRecursive(LinkedNode, VisitedNodes, FunctionNames);
				}
			}
		}
	}
}

void GetFunctionNamesForOutputNode(UNiagaraNodeOutput& OutputNode, TArray<FString>& FunctionNames)
{
	TArray<UNiagaraNode*> VisitedNodes;
	GetFunctionNamesRecursive(&OutputNode, VisitedNodes, FunctionNames);
}

bool FNiagaraStackGraphUtilities::IsRapidIterationType(const FNiagaraTypeDefinition& InputType)
{
	return InputType != FNiagaraTypeDefinition::GetBoolDef() && !InputType.IsEnum() &&
		InputType != FNiagaraTypeDefinition::GetParameterMapDef() && !InputType.IsDataInterface();
}

FNiagaraVariable FNiagaraStackGraphUtilities::CreateRapidIterationParameter(const FString& UniqueEmitterName, ENiagaraScriptUsage ScriptUsage, const FName& AliasedInputName, const FNiagaraTypeDefinition& InputType)
{
	FNiagaraVariable InputVariable(InputType, AliasedInputName);
	FNiagaraVariable RapidIterationVariable;
	if (ScriptUsage == ENiagaraScriptUsage::SystemSpawnScript || ScriptUsage == ENiagaraScriptUsage::SystemUpdateScript)
	{
		RapidIterationVariable = FNiagaraParameterMapHistory::ConvertVariableToRapidIterationConstantName(InputVariable, nullptr, ScriptUsage); // These names *should* have the emitter baked in...
	}
	else
	{
		RapidIterationVariable = FNiagaraParameterMapHistory::ConvertVariableToRapidIterationConstantName(InputVariable, *UniqueEmitterName, ScriptUsage);
	}

	return RapidIterationVariable;
}

void FNiagaraStackGraphUtilities::CleanUpStaleRapidIterationParameters(UNiagaraScript& Script, UNiagaraEmitter& OwningEmitter)
{
	UNiagaraScriptSource* Source = CastChecked<UNiagaraScriptSource>(Script.GetSource());
	UNiagaraNodeOutput* OutputNode = Source->NodeGraph->FindOutputNode(Script.GetUsage(), Script.GetUsageId());
	if (OutputNode != nullptr)
	{
		TArray<FString> ValidFunctionCallNames;
		GetFunctionNamesForOutputNode(*OutputNode, ValidFunctionCallNames);
		TArray<FNiagaraVariable> RapidIterationParameters;
		Script.RapidIterationParameters.GetParameters(RapidIterationParameters);
		for (const FNiagaraVariable& RapidIterationParameter : RapidIterationParameters)
		{
			FString EmitterName;
			FString FunctionCallName;
			FString InputName;
			if (FNiagaraParameterMapHistory::SplitRapidIterationParameterName(RapidIterationParameter, EmitterName, FunctionCallName, InputName))
			{
				if (EmitterName != OwningEmitter.GetUniqueEmitterName() || ValidFunctionCallNames.Contains(FunctionCallName) == false)
				{
					Script.RapidIterationParameters.RemoveParameter(RapidIterationParameter);
				}
			}
		}
	}
}

void FNiagaraStackGraphUtilities::CleanUpStaleRapidIterationParameters(UNiagaraEmitter& Emitter)
{
	TArray<UNiagaraScript*> Scripts;
	Emitter.GetScripts(Scripts, false);
	for (UNiagaraScript* Script : Scripts)
	{
		CleanUpStaleRapidIterationParameters(*Script, Emitter);
	}
}

void FNiagaraStackGraphUtilities::GetNewParameterAvailableTypes(TArray<FNiagaraTypeDefinition>& OutAvailableTypes)
{
	for (const FNiagaraTypeDefinition& RegisteredParameterType : FNiagaraTypeRegistry::GetRegisteredParameterTypes())
	{
		if (RegisteredParameterType != FNiagaraTypeDefinition::GetGenericNumericDef() && RegisteredParameterType != FNiagaraTypeDefinition::GetParameterMapDef())
		{
			OutAvailableTypes.Add(RegisteredParameterType);
		}
	}
}

void FNiagaraStackGraphUtilities::GetScriptAssetsByUsage(ENiagaraScriptUsage AssetUsage, ENiagaraScriptUsage TargetUsage, TArray<FAssetData>& OutAssets)
{
	FAssetRegistryModule& AssetRegistryModule = FModuleManager::LoadModuleChecked<FAssetRegistryModule>(TEXT("AssetRegistry"));
	TArray<FAssetData> ScriptAssets;
	AssetRegistryModule.Get().GetAssetsByClass(UNiagaraScript::StaticClass()->GetFName(), ScriptAssets);

	UEnum* NiagaraScriptUsageEnum = FindObjectChecked<UEnum>(ANY_PACKAGE, TEXT("ENiagaraScriptUsage"), true);

	for (const FAssetData& ScriptAsset : ScriptAssets)
	{
		FName CandidateUsageName;
		ScriptAsset.GetTagValue(GET_MEMBER_NAME_CHECKED(UNiagaraScript, Usage), CandidateUsageName);
		FString QualifiedCandidateUsageName = "ENiagaraScriptUsage::" + CandidateUsageName.ToString();
		int32 CandidateUsageIndex = NiagaraScriptUsageEnum->GetIndexByNameString(QualifiedCandidateUsageName);
		if (CandidateUsageIndex != INDEX_NONE)
		{
			ENiagaraScriptUsage CandidateAssetUsage = static_cast<ENiagaraScriptUsage>(NiagaraScriptUsageEnum->GetValueByIndex(CandidateUsageIndex));
			if (CandidateAssetUsage == AssetUsage)
			{
				const FString TargetUsageBitfieldTagValue = ScriptAsset.GetTagValueRef<FString>(GET_MEMBER_NAME_CHECKED(UNiagaraScript, ModuleUsageBitmask));
				int32 TargetUsageBitfieldValue = FCString::Atoi(*TargetUsageBitfieldTagValue);
				bool bTargetUsageBitfieldHasTargetUsage = ((TargetUsageBitfieldValue >> (int32)TargetUsage) & 1) == 1;
				if (bTargetUsageBitfieldHasTargetUsage)
				{
					OutAssets.Add(ScriptAsset);
				}
			}
		}
	}
}

void FNiagaraStackGraphUtilities::GetScriptAssetsByDependencyProvided(ENiagaraScriptUsage AssetUsage, FName DependencyName, TArray<FAssetData>& OutAssets)
{
	FAssetRegistryModule& AssetRegistryModule = FModuleManager::LoadModuleChecked<FAssetRegistryModule>(TEXT("AssetRegistry"));
	TArray<FAssetData> ScriptAssets;
	AssetRegistryModule.Get().GetAssetsByClass(UNiagaraScript::StaticClass()->GetFName(), ScriptAssets);
	
	for (const FAssetData& ScriptAsset : ScriptAssets)
	{
		auto TagName = GET_MEMBER_NAME_CHECKED(UNiagaraScript, ProvidedDependencies);

		FString ProvidedDependenciesString;
		if(ScriptAsset.GetTagValue(GET_MEMBER_NAME_CHECKED(UNiagaraScript, ProvidedDependencies), ProvidedDependenciesString) && ProvidedDependenciesString.IsEmpty() == false)
		{
			TArray<FString> DependencyStrings;
			ProvidedDependenciesString.ParseIntoArray(DependencyStrings, TEXT(","));
			for (FString DependencyString: DependencyStrings)
			{
				if (FName(*DependencyString) == DependencyName)
				{
					OutAssets.Add(ScriptAsset);
					break;
				}
			}
		}
	}
}

void FNiagaraStackGraphUtilities::GetAvailableParametersForScript(UNiagaraNodeOutput& ScriptOutputNode, TArray<FNiagaraVariable>& OutAvailableParameters)
{
	TArray<FNiagaraParameterMapHistory> Histories = UNiagaraNodeParameterMapBase::GetParameterMaps(ScriptOutputNode.GetNiagaraGraph());

	if (ScriptOutputNode.GetUsage() == ENiagaraScriptUsage::ParticleSpawnScript ||
		ScriptOutputNode.GetUsage() == ENiagaraScriptUsage::ParticleSpawnScriptInterpolated ||
		ScriptOutputNode.GetUsage() == ENiagaraScriptUsage::ParticleUpdateScript ||
		ScriptOutputNode.GetUsage() == ENiagaraScriptUsage::ParticleEventScript)
	{
		OutAvailableParameters.Append(FNiagaraConstants::GetCommonParticleAttributes());
	}

	for (FNiagaraParameterMapHistory& History : Histories)
	{
		for (FNiagaraVariable& Variable : History.Variables)
		{
			if (History.IsPrimaryDataSetOutput(Variable, ScriptOutputNode.GetUsage()))
			{
				OutAvailableParameters.AddUnique(Variable);
			}
		}
	}

	TOptional<FName> UsageNamespace = FNiagaraStackGraphUtilities::GetNamespaceForScriptUsage(ScriptOutputNode.GetUsage());
	if (UsageNamespace.IsSet())
	{
		for (const TPair<FNiagaraVariable, FNiagaraGraphParameterReferenceCollection>& Entry : ScriptOutputNode.GetNiagaraGraph()->GetParameterMap())
		{
			// Pick up any params with 0 references from the Parameters window
			bool bDoesParamHaveNoReferences = Entry.Value.ParameterReferences.Num() == 0;
			bool bIsParamInUsageNamespace = Entry.Key.IsInNameSpace(UsageNamespace.GetValue().ToString());

			if (bDoesParamHaveNoReferences && bIsParamInUsageNamespace)
			{
				OutAvailableParameters.AddUnique(Entry.Key);
			}
		}
	}
}

TOptional<FName> FNiagaraStackGraphUtilities::GetNamespaceForScriptUsage(ENiagaraScriptUsage ScriptUsage)
{
	switch (ScriptUsage)
	{
	case ENiagaraScriptUsage::ParticleSpawnScript:
	case ENiagaraScriptUsage::ParticleSpawnScriptInterpolated:
	case ENiagaraScriptUsage::ParticleUpdateScript:
		return FNiagaraParameterHandle::ParticleAttributeNamespace;
	case ENiagaraScriptUsage::EmitterSpawnScript:
	case ENiagaraScriptUsage::EmitterUpdateScript:
		return FNiagaraParameterHandle::EmitterNamespace;
	case ENiagaraScriptUsage::SystemSpawnScript:
	case ENiagaraScriptUsage::SystemUpdateScript:
		return FNiagaraParameterHandle::SystemNamespace;
	default:
		return TOptional<FName>();
	}
}

void FNiagaraStackGraphUtilities::GetOwningEmitterAndScriptForStackNode(UNiagaraNode& StackNode, UNiagaraSystem& OwningSystem, UNiagaraEmitter*& OutEmitter, UNiagaraScript*& OutScript)
{
	OutEmitter = nullptr;
	OutScript = nullptr;
	UNiagaraNodeOutput* OutputNode = GetEmitterOutputNodeForStackNode(StackNode);
	if (OutputNode != nullptr)
	{
		switch (OutputNode->GetUsage())
		{
			case ENiagaraScriptUsage::SystemSpawnScript:
				OutScript = OwningSystem.GetSystemSpawnScript();
				break;
			case ENiagaraScriptUsage::SystemUpdateScript:
				OutScript = OwningSystem.GetSystemUpdateScript();
				break;
			case ENiagaraScriptUsage::EmitterSpawnScript:
			case ENiagaraScriptUsage::EmitterUpdateScript:
			case ENiagaraScriptUsage::ParticleSpawnScript:
			case ENiagaraScriptUsage::ParticleUpdateScript:
			case ENiagaraScriptUsage::ParticleEventScript:
				for (const FNiagaraEmitterHandle& EmitterHandle : OwningSystem.GetEmitterHandles())
				{
					UNiagaraScriptSource* EmitterSource = CastChecked<UNiagaraScriptSource>(EmitterHandle.GetInstance()->GraphSource);
					if (EmitterSource->NodeGraph == StackNode.GetNiagaraGraph())
					{
						OutEmitter = EmitterHandle.GetInstance();
						OutScript = OutEmitter->GetScript(OutputNode->GetUsage(), OutputNode->GetUsageId());
						break;
					}
				}
				break;
		}
	}
}

struct FRapidIterationParameterContext
{
	FRapidIterationParameterContext()
		: UniqueEmitterName()
		, OwningFunctionCall(nullptr)
	{
	}

	FRapidIterationParameterContext(FString InUniqueEmitterName, UNiagaraNodeFunctionCall& InOwningFunctionCall)
		: UniqueEmitterName(InUniqueEmitterName)
		, OwningFunctionCall(&InOwningFunctionCall)
	{
	}

	bool IsValid()
	{
		return UniqueEmitterName.IsEmpty() == false && OwningFunctionCall != nullptr;
	}

	FNiagaraVariable GetValue(UNiagaraScript& OwningScript, FName InputName, FNiagaraTypeDefinition Type)
	{
		FNiagaraParameterHandle ModuleHandle = FNiagaraParameterHandle::CreateModuleParameterHandle(InputName);
		FNiagaraParameterHandle AliasedFunctionHandle = FNiagaraParameterHandle::CreateAliasedModuleParameterHandle(ModuleHandle, OwningFunctionCall);
		FNiagaraVariable RapidIterationParameter = FNiagaraStackGraphUtilities::CreateRapidIterationParameter(UniqueEmitterName, OwningScript.GetUsage(), AliasedFunctionHandle.GetParameterHandleString(), Type);
		const uint8* ValueData = OwningScript.RapidIterationParameters.GetParameterData(RapidIterationParameter);
		if (ValueData != nullptr)
		{
			RapidIterationParameter.SetData(ValueData);
			return RapidIterationParameter;
		}
		return FNiagaraVariable();
	}

	const FString UniqueEmitterName;
	UNiagaraNodeFunctionCall* const OwningFunctionCall;
};

struct FStackFunctionInputValue
{
	FNiagaraTypeDefinition Type;
	bool bIsOverride;
	TOptional<FNiagaraVariable> LocalValue;
	TOptional<FName> LinkedValue;
	TOptional<UNiagaraDataInterface*> DataValue;
	TOptional<UNiagaraNodeFunctionCall*> DynamicValue;
	TMap<FName, TSharedRef<FStackFunctionInputValue>> DynamicValueInputs;

	bool Matches(const FStackFunctionInputValue& Other) const
	{
		if (Type != Other.Type)
		{
			return false;
		}
		if (LocalValue.IsSet() && Other.LocalValue.IsSet())
		{
			return LocalValue.GetValue().GetType() == Other.LocalValue.GetValue().GetType() &&
				FMemory::Memcmp(LocalValue.GetValue().GetData(), Other.LocalValue.GetValue().GetData(), LocalValue.GetValue().GetSizeInBytes()) == 0;
		}
		else if (LinkedValue.IsSet() && Other.LinkedValue.IsSet())
		{
			return LinkedValue.GetValue() == Other.LinkedValue.GetValue();
		}
		else if (DataValue.IsSet() && Other.DataValue.IsSet())
		{
			return (DataValue.GetValue() == nullptr && Other.DataValue.GetValue() == nullptr) ||
				(DataValue.GetValue() != nullptr && Other.DataValue.GetValue() != nullptr && DataValue.GetValue()->Equals(Other.DataValue.GetValue()));
		}
		else if (DynamicValue.IsSet() && Other.DynamicValue.IsSet())
		{
			if (DynamicValue.GetValue()->FunctionScript == Other.DynamicValue.GetValue()->FunctionScript)
			{
				for (auto It = DynamicValueInputs.CreateConstIterator(); It; ++It)
				{
					FName InputName = It.Key();
					TSharedRef<FStackFunctionInputValue> InputValue = It.Value();
					const TSharedRef<FStackFunctionInputValue>* OtherInputValue = Other.DynamicValueInputs.Find(InputName);
					if (OtherInputValue == nullptr || InputValue->Matches(**OtherInputValue) == false)
					{
						return false;
					}
				}
				return true;
			}
			else
			{
				return false;
			}
		}
		else
		{
			return false;
		}
	}
};

bool TryGetStackFunctionInputValue(UNiagaraScript& OwningScript, const UEdGraphPin* OverridePin, const UEdGraphPin& DefaultPin, FName InputName, FRapidIterationParameterContext RapidIterationParameterContext, FStackFunctionInputValue& OutStackFunctionInputValue)
{
	OutStackFunctionInputValue.Type = GetDefault<UEdGraphSchema_Niagara>()->PinToTypeDefinition(&DefaultPin);
	OutStackFunctionInputValue.bIsOverride = OverridePin != nullptr;
	const UEdGraphPin& InputPin = OverridePin != nullptr ? *OverridePin : DefaultPin;
	if (RapidIterationParameterContext.IsValid() && DefaultPin.LinkedTo.Num() == 0 && OverridePin == nullptr)
	{
		OutStackFunctionInputValue.LocalValue = RapidIterationParameterContext.GetValue(OwningScript, InputName, OutStackFunctionInputValue.Type);
	}
	else if (InputPin.LinkedTo.Num() == 0)
	{
		const UEdGraphSchema_Niagara* NiagaraSchema = GetDefault<UEdGraphSchema_Niagara>();
		if (NiagaraSchema->PinToTypeDefinition(&InputPin).IsDataInterface())
		{
			OutStackFunctionInputValue.DataValue = nullptr;
		}
		else
		{
			OutStackFunctionInputValue.LocalValue = NiagaraSchema->PinToNiagaraVariable(&InputPin, true);
		}
	}
	else if (InputPin.LinkedTo.Num() == 1)
	{
		if (InputPin.LinkedTo[0]->GetOwningNode()->IsA<UNiagaraNodeParameterMapGet>())
		{
			OutStackFunctionInputValue.LinkedValue = InputPin.LinkedTo[0]->GetFName();
		}
		else if (InputPin.LinkedTo[0]->GetOwningNode()->IsA<UNiagaraNodeInput>())
		{
			OutStackFunctionInputValue.DataValue = CastChecked<UNiagaraNodeInput>(InputPin.LinkedTo[0]->GetOwningNode())->GetDataInterface();
		}
		else if (InputPin.LinkedTo[0]->GetOwningNode()->IsA<UNiagaraNodeFunctionCall>())
		{
			UNiagaraNodeFunctionCall* DynamicInputFunctionCall = CastChecked<UNiagaraNodeFunctionCall>(InputPin.LinkedTo[0]->GetOwningNode());
			OutStackFunctionInputValue.DynamicValue = DynamicInputFunctionCall;
			TArray<const UEdGraphPin*> DynamicValueInputPins;
			FNiagaraStackGraphUtilities::GetStackFunctionInputPins(*DynamicInputFunctionCall,DynamicValueInputPins,
				FNiagaraStackGraphUtilities::ENiagaraGetStackFunctionInputPinsOptions::ModuleInputsOnly);

			FRapidIterationParameterContext InputRapidIterationParameterContext = RapidIterationParameterContext.IsValid() 
				? FRapidIterationParameterContext(RapidIterationParameterContext.UniqueEmitterName, *DynamicInputFunctionCall)
				: FRapidIterationParameterContext();

			for (const UEdGraphPin* DynamicValueInputPin : DynamicValueInputPins)
			{
				FNiagaraParameterHandle ModuleHandle(DynamicValueInputPin->GetFName());
				UEdGraphPin* DynamicValueOverridePin = FNiagaraStackGraphUtilities::GetStackFunctionInputOverridePin(*DynamicInputFunctionCall,
					FNiagaraParameterHandle::CreateAliasedModuleParameterHandle(ModuleHandle, DynamicInputFunctionCall));

				UEdGraphPin* DynamicValueInputDefaultPin = DynamicInputFunctionCall->FindParameterMapDefaultValuePin(DynamicValueInputPin->PinName, OwningScript.GetUsage());

				FStackFunctionInputValue InputValue;
				if (TryGetStackFunctionInputValue(OwningScript, DynamicValueOverridePin, *DynamicValueInputDefaultPin, ModuleHandle.GetName(), InputRapidIterationParameterContext, InputValue))
				{
					OutStackFunctionInputValue.DynamicValueInputs.Add(ModuleHandle.GetName(), MakeShared<FStackFunctionInputValue>(InputValue));
				}
				else
				{
					return false;
				}
			}
		}
		else
		{
			return false;
		}
	}
	else
	{
		return false;
	}
	return true;
}

bool FNiagaraStackGraphUtilities::IsValidDefaultDynamicInput(UNiagaraScript& OwningScript, UEdGraphPin& DefaultPin)
{
	FStackFunctionInputValue InputValue;
	return TryGetStackFunctionInputValue(OwningScript, nullptr, DefaultPin, NAME_None, FRapidIterationParameterContext(), InputValue) && InputValue.DynamicValue.IsSet();
}

bool FNiagaraStackGraphUtilities::ParameterIsCompatibleWithScriptUsage(FNiagaraVariable Parameter, ENiagaraScriptUsage Usage)
{
	const FNiagaraParameterHandle ParameterHandle(Parameter.GetName());
	switch (Usage)
	{
	case ENiagaraScriptUsage::SystemSpawnScript:
	case ENiagaraScriptUsage::SystemUpdateScript:
		return ParameterHandle.IsSystemHandle();
	case ENiagaraScriptUsage::EmitterSpawnScript:
	case ENiagaraScriptUsage::EmitterUpdateScript:
		return ParameterHandle.IsEmitterHandle();
	case ENiagaraScriptUsage::ParticleSpawnScript:
	case ENiagaraScriptUsage::ParticleSpawnScriptInterpolated:
	case ENiagaraScriptUsage::ParticleUpdateScript:
	case ENiagaraScriptUsage::ParticleEventScript:
		return ParameterHandle.IsParticleAttributeHandle();
	default:
		return false;
	}
}

bool FNiagaraStackGraphUtilities::DoesDynamicInputMatchDefault(
	FString EmitterUniqueName, 
	UNiagaraScript& OwningScript,
	UNiagaraNodeFunctionCall& OwningFunctionCallNode,
	UEdGraphPin& OverridePin,
	FName InputName,
	UEdGraphPin& DefaultPin)
{
	FStackFunctionInputValue CurrentValue;
	FStackFunctionInputValue DefaultValue;
	return
		TryGetStackFunctionInputValue(OwningScript, &OverridePin, DefaultPin, InputName, FRapidIterationParameterContext(EmitterUniqueName, OwningFunctionCallNode), CurrentValue) &&
		TryGetStackFunctionInputValue(OwningScript, nullptr, DefaultPin, NAME_None, FRapidIterationParameterContext(), DefaultValue) &&
		CurrentValue.Matches(DefaultValue);
}

void SetInputValue(
	TSharedRef<FNiagaraSystemViewModel> SystemViewModel,
	TSharedRef<FNiagaraEmitterViewModel> EmitterViewModel,
	UNiagaraStackEditorData& StackEditorData,
	UNiagaraScript& SourceScript,
	const TArray<TWeakObjectPtr<UNiagaraScript>> AffectedScripts,
	UNiagaraNodeFunctionCall& ModuleNode,
	UNiagaraNodeFunctionCall& InputFunctionCallNode,
	FName InputName,
	const FStackFunctionInputValue& Value)
{
	FNiagaraParameterHandle ModuleHandle = FNiagaraParameterHandle::CreateModuleParameterHandle(InputName);
	FNiagaraParameterHandle AliasedFunctionHandle = FNiagaraParameterHandle::CreateAliasedModuleParameterHandle(ModuleHandle, &InputFunctionCallNode);
	if (Value.LocalValue.IsSet())
	{
		bool bRapidIterationParameterSet = false;
		if (FNiagaraStackGraphUtilities::IsRapidIterationType(Value.Type))
		{
			UEdGraphPin* DefaultPin = InputFunctionCallNode.FindParameterMapDefaultValuePin(ModuleHandle.GetParameterHandleString(), SourceScript.GetUsage());
			if (DefaultPin->LinkedTo.Num() == 0)
			{
				FNiagaraVariable RapidIterationParameter = FNiagaraStackGraphUtilities::CreateRapidIterationParameter(
					EmitterViewModel->GetEmitter()->GetUniqueEmitterName(), SourceScript.GetUsage(), AliasedFunctionHandle.GetParameterHandleString(), Value.Type);

				for (TWeakObjectPtr<UNiagaraScript> AffectedScript : AffectedScripts)
				{
					AffectedScript->Modify();
					AffectedScript->RapidIterationParameters.SetParameterData(Value.LocalValue.GetValue().GetData(), RapidIterationParameter, true);
				}
				bRapidIterationParameterSet = true;
			}
		}

		if (bRapidIterationParameterSet == false)
		{
			const UEdGraphSchema_Niagara* NiagaraSchema = GetDefault<UEdGraphSchema_Niagara>();
			FString PinDefaultValue;
			if (ensureMsgf(NiagaraSchema->TryGetPinDefaultValueFromNiagaraVariable(Value.LocalValue.GetValue(), PinDefaultValue),
				TEXT("Could not generate default value string for non-rapid iteration parameter.")))
			{
				UEdGraphPin& OverridePin = FNiagaraStackGraphUtilities::GetOrCreateStackFunctionInputOverridePin(InputFunctionCallNode, AliasedFunctionHandle, Value.Type);
				OverridePin.Modify();
				OverridePin.DefaultValue = PinDefaultValue;
				Cast<UNiagaraNode>(OverridePin.GetOwningNode())->MarkNodeRequiresSynchronization(TEXT("OverridePin Default Value Changed"), true);
			}
		}
	}
	else if (Value.LinkedValue.IsSet())
	{
		UEdGraphPin& OverridePin = FNiagaraStackGraphUtilities::GetOrCreateStackFunctionInputOverridePin(InputFunctionCallNode, AliasedFunctionHandle, Value.Type);
		FNiagaraStackGraphUtilities::SetLinkedValueHandleForFunctionInput(OverridePin, FNiagaraParameterHandle(Value.LinkedValue.GetValue()));
	}
	else if (Value.DataValue.IsSet())
	{
		UEdGraphPin& OverridePin = FNiagaraStackGraphUtilities::GetOrCreateStackFunctionInputOverridePin(InputFunctionCallNode, AliasedFunctionHandle, Value.Type);
		FString DataObjectName = Value.DataValue.GetValue() != nullptr ? Value.DataValue.GetValue()->GetName() : Value.Type.GetName();
		UNiagaraDataInterface* NewDataObject;
		FNiagaraStackGraphUtilities::SetDataValueObjectForFunctionInput(OverridePin, Value.Type.GetClass(), DataObjectName, NewDataObject);
		if (Value.DataValue.GetValue() != nullptr)
		{
			Value.DataValue.GetValue()->CopyTo(NewDataObject);
		}
	}
	else if (Value.DynamicValue.IsSet())
	{
		UEdGraphPin& OverridePin = FNiagaraStackGraphUtilities::GetOrCreateStackFunctionInputOverridePin(InputFunctionCallNode, AliasedFunctionHandle, Value.Type);
		UNiagaraNodeFunctionCall* NewDynamicInputFunctionCall;
		FNiagaraStackGraphUtilities::SetDynamicInputForFunctionInput(OverridePin, Value.DynamicValue.GetValue()->FunctionScript, NewDynamicInputFunctionCall);
		FNiagaraStackGraphUtilities::InitializeStackFunctionInputs(SystemViewModel, EmitterViewModel, StackEditorData, ModuleNode, *NewDynamicInputFunctionCall);
		for (auto It = Value.DynamicValueInputs.CreateConstIterator(); It; ++It)
		{
			FName DynamicValueInputName = It.Key();
			TSharedRef<FStackFunctionInputValue> DynamicValueInputValue = It.Value();
			if (DynamicValueInputValue->bIsOverride)
			{
				SetInputValue(SystemViewModel, EmitterViewModel, StackEditorData, SourceScript, AffectedScripts, ModuleNode, *NewDynamicInputFunctionCall, DynamicValueInputName, *DynamicValueInputValue);
			}
		}
	}
}

void FNiagaraStackGraphUtilities::ResetToDefaultDynamicInput(
	TSharedRef<FNiagaraSystemViewModel> SystemViewModel,
	TSharedRef<FNiagaraEmitterViewModel> EmitterViewModel,
	UNiagaraStackEditorData& StackEditorData,
	UNiagaraScript& SourceScript,
	const TArray<TWeakObjectPtr<UNiagaraScript>> AffectedScripts,
	UNiagaraNodeFunctionCall& ModuleNode,
	UNiagaraNodeFunctionCall& InputFunctionCallNode,
	FName InputName,
	UEdGraphPin& DefaultPin)
{
	FStackFunctionInputValue DefaultValue;
	if (ensureMsgf(TryGetStackFunctionInputValue(SourceScript, nullptr, DefaultPin, NAME_None, FRapidIterationParameterContext(), DefaultValue), TEXT("Default dynamic input was not valid")))
	{
		SetInputValue(SystemViewModel, EmitterViewModel, StackEditorData, SourceScript, AffectedScripts, ModuleNode, InputFunctionCallNode, InputName, DefaultValue);
	}
}

bool FNiagaraStackGraphUtilities::GetStackIssuesRecursively(const UNiagaraStackEntry* const Entry, TArray<UNiagaraStackErrorItem*>& OutIssues)
{
	TArray<UNiagaraStackEntry*> Entries;
	Entry->GetUnfilteredChildren(Entries);
	while (Entries.Num() > 0)
	{
		UNiagaraStackEntry* EntryToProcess = Entries[0];
		UNiagaraStackErrorItem* ErrorItem = Cast<UNiagaraStackErrorItem>(EntryToProcess);
		if (ErrorItem != nullptr)
		{
			OutIssues.Add(ErrorItem);
		}
		else // don't process error items, errors don't have errors
		{
			EntryToProcess->GetUnfilteredChildren(Entries);
		}
		Entries.RemoveAtSwap(0); 
	}
	return OutIssues.Num() > 0;
}

void FNiagaraStackGraphUtilities::MoveModule(UNiagaraScript& SourceScript, UNiagaraNodeFunctionCall& ModuleToMove, UNiagaraSystem& TargetSystem, FGuid TargetEmitterHandleId, ENiagaraScriptUsage TargetUsage, FGuid TargetUsageId, int32 TargetModuleIndex)
{
	UNiagaraScript* TargetScript = FNiagaraEditorUtilities::GetScriptFromSystem(TargetSystem, TargetEmitterHandleId, TargetUsage, TargetUsageId);
	checkf(TargetScript != nullptr, TEXT("Target script not found"));

	UNiagaraNodeOutput* TargetOutputNode = FNiagaraEditorUtilities::GetScriptOutputNode(*TargetScript);
	checkf(TargetOutputNode != nullptr, TEXT("Target stack is invalid"));

	TArray<FStackNodeGroup> SourceGroups;
	GetStackNodeGroups(ModuleToMove, SourceGroups);
	int32 SourceGroupIndex = SourceGroups.IndexOfByPredicate([&ModuleToMove](const FStackNodeGroup& SourceGroup) { return SourceGroup.EndNode == &ModuleToMove; });
	TArray<UNiagaraNode*> SourceGroupNodes;
	SourceGroups[SourceGroupIndex].GetAllNodesInGroup(SourceGroupNodes);

	UNiagaraGraph* SourceGraph = ModuleToMove.GetNiagaraGraph();
	UNiagaraGraph* TargetGraph = TargetOutputNode->GetNiagaraGraph();

	// If the source and target scripts don't match we need to collect the rapid iteration parameter values for each function in the source group
	// so we can restore them after moving.
	TMap<FGuid, TArray<FNiagaraVariable>> SourceFunctionIdToRapidIterationParametersMap;
	if (&SourceScript != TargetScript)
	{
		TMap<FString, FGuid> FunctionCallNameToNodeIdMap;
		for (UNiagaraNode* SourceGroupNode : SourceGroupNodes)
		{
			UNiagaraNodeFunctionCall* FunctionNode = Cast<UNiagaraNodeFunctionCall>(SourceGroupNode);
			if (FunctionNode != nullptr)
			{
				FunctionCallNameToNodeIdMap.Add(FunctionNode->GetFunctionName(), FunctionNode->NodeGuid);
			}
		}

		TArray<FNiagaraVariable> ScriptRapidIterationParameters;
		SourceScript.RapidIterationParameters.GetParameters(ScriptRapidIterationParameters);
		for (FNiagaraVariable& ScriptRapidIterationParameter : ScriptRapidIterationParameters)
		{
			FString EmitterName;
			FString FunctionCallName;
			FString InputName;
			if (FNiagaraParameterMapHistory::SplitRapidIterationParameterName(
				ScriptRapidIterationParameter, EmitterName, FunctionCallName, InputName))
			{
				FGuid* NodeIdPtr = FunctionCallNameToNodeIdMap.Find(FunctionCallName);
				if (NodeIdPtr != nullptr)
				{
					TArray<FNiagaraVariable>& RapidIterationParameters = SourceFunctionIdToRapidIterationParametersMap.FindOrAdd(*NodeIdPtr);
					RapidIterationParameters.Add(ScriptRapidIterationParameter);
					RapidIterationParameters.Last().SetData(SourceScript.RapidIterationParameters.GetParameterData(ScriptRapidIterationParameter));
				}
			}
		}
	}

	FStackNodeGroup TargetGroup;
	TArray<UNiagaraNode*> TargetGroupNodes;
	TMap<FGuid, FGuid> OldNodeIdToNewIdMap;
	if (SourceGraph == TargetGraph)
	{
		TargetGroup = SourceGroups[SourceGroupIndex];
		TargetGroupNodes = SourceGroupNodes;
	}
	else 
	{
		// If the module is being inserted into a different graph all of the nodes need to be copied into the target graph.
		FStackNodeGroup SourceGroup = SourceGroups[SourceGroupIndex];
		
		TSet<UObject*> NodesToCopy;
		for (UNiagaraNode* SourceGroupNode : SourceGroupNodes)
		{
			SourceGroupNode->PrepareForCopying();
			NodesToCopy.Add(SourceGroupNode);
		}

		FString ExportedText;
		FEdGraphUtilities::ExportNodesToText(NodesToCopy, ExportedText);

		TSet<UEdGraphNode*> CopiedNodesSet;
		FEdGraphUtilities::ImportNodesFromText(TargetGraph, ExportedText, CopiedNodesSet);
		TArray<UEdGraphNode*> CopiedNodes = CopiedNodesSet.Array();

		// Collect the start and end nodes for the group by ID before assigning the copied nodes new ids.
		UEdGraphNode** CopiedEndNode = CopiedNodes.FindByPredicate([SourceGroup](UEdGraphNode* CopiedNode)
			{ return CopiedNode->NodeGuid == SourceGroup.EndNode->NodeGuid; });
		checkf(CopiedEndNode != nullptr, TEXT("Group copy failed"));
		TargetGroup.EndNode = CastChecked<UNiagaraNode>(*CopiedEndNode);

		for (UNiagaraNode* StartNode : SourceGroup.StartNodes)
		{
			UEdGraphNode** CopiedStartNode = CopiedNodes.FindByPredicate([StartNode](UEdGraphNode* CopiedNode)
				{ return CopiedNode->NodeGuid == StartNode->NodeGuid; });
			checkf(CopiedStartNode != nullptr, TEXT("Group copy failed"));
			TargetGroup.StartNodes.Add(CastChecked<UNiagaraNode>(*CopiedStartNode));
		}

		TargetGroup.GetAllNodesInGroup(TargetGroupNodes);

		// Assign all of the new nodes new ids and mark them as requiring synchronization.
		for (UEdGraphNode* CopiedNode : CopiedNodes)
		{
			FGuid OldId = CopiedNode->NodeGuid;
			CopiedNode->CreateNewGuid();
			OldNodeIdToNewIdMap.Add(OldId, CopiedNode->NodeGuid);
			UNiagaraNode* CopiedNiagaraNode = Cast<UNiagaraNode>(CopiedNode);
			if (CopiedNiagaraNode != nullptr)
			{
				CopiedNiagaraNode->MarkNodeRequiresSynchronization(__FUNCTION__, false);
			}
		}
	}

	TArray<FStackNodeGroup> TargetGroups;
	GetStackNodeGroups(*TargetOutputNode, TargetGroups);

	// The first group is the output node, so to get the group index from module index we need to add 1, but 
	// if a valid index wasn't supplied, than we insert at the end.
	int32 TargetGroupIndex = TargetModuleIndex != INDEX_NONE ? TargetModuleIndex + 1 : TargetGroups.Num() - 1;

	// Remove the source module group from it's stack, and insert the source or copied nodes into the target stack.
	DisconnectStackNodeGroup(SourceGroups[SourceGroupIndex], SourceGroups[SourceGroupIndex - 1], SourceGroups[SourceGroupIndex + 1]);
	if (SourceGraph != TargetGraph)
	{
		// If the graphs were different also remove the nodes from the source graph.
		for (UNiagaraNode* SourceGroupNode : SourceGroupNodes)
		{
			SourceGraph->RemoveNode(SourceGroupNode);
		}
	}

	ConnectStackNodeGroup(TargetGroup, TargetGroups[TargetGroupIndex - 1], TargetGroups[TargetGroupIndex]);

	// Copy any rapid iteration parameters cached earlier into the target script.
	if (SourceFunctionIdToRapidIterationParametersMap.Num() != 0)
	{
		SourceScript.Modify();
		TargetScript->Modify();
		if (SourceGraph == TargetGraph)
		{
			// If the module was dropped in the same graph than neither the emitter or function call name could have changed
			// so we can just add them directly to the target script.
			for (auto It = SourceFunctionIdToRapidIterationParametersMap.CreateIterator(); It; ++It)
			{
				FGuid& FunctionId = It.Key();
				TArray<FNiagaraVariable>& RapidIterationParameters = It.Value();
				for (FNiagaraVariable& RapidIterationParameter : RapidIterationParameters)
				{
					TargetScript->RapidIterationParameters.SetParameterData(RapidIterationParameter.GetData(), RapidIterationParameter, true);
				}
			}
		}
		else
		{
			// If the module was moved to a different graph it's possible that the emitter name or function call name could have
			// changed so we need to construct new rapid iteration parameters.
			FString EmitterName;
			if (TargetEmitterHandleId.IsValid())
			{
				const FNiagaraEmitterHandle* TargetEmitterHandle = TargetSystem.GetEmitterHandles().FindByPredicate(
					[TargetEmitterHandleId](const FNiagaraEmitterHandle& EmitterHandle) { return EmitterHandle.GetId() == TargetEmitterHandleId; });
				EmitterName = TargetEmitterHandle->GetUniqueInstanceName();
			}

			TArray<FNiagaraVariable> TargetRapidIterationParameters;
			for (auto It = SourceFunctionIdToRapidIterationParametersMap.CreateIterator(); It; ++It)
			{
				FGuid& FunctionId = It.Key();
				TArray<FNiagaraVariable>& RapidIterationParameters = It.Value();

				if (SourceGraph == TargetGraph)
				{
					TargetRapidIterationParameters.Append(RapidIterationParameters);
				}
				else
				{
					FGuid TargetNodeId = OldNodeIdToNewIdMap[FunctionId];
					UNiagaraNode** TargetFunctionNodePtr = TargetGroupNodes.FindByPredicate(
						[TargetNodeId](UNiagaraNode* TargetGroupNode) { return TargetGroupNode->NodeGuid == TargetNodeId; });
					checkf(TargetFunctionNodePtr != nullptr, TEXT("Target nodes not copied correctly"));
					UNiagaraNodeFunctionCall* TargetFunctionNode = CastChecked<UNiagaraNodeFunctionCall>(*TargetFunctionNodePtr);
					for (FNiagaraVariable& RapidIterationParameter : RapidIterationParameters)
					{
						FString OldEmitterName;
						FString OldFunctionCallName;
						FString InputName;
						FNiagaraParameterMapHistory::SplitRapidIterationParameterName(RapidIterationParameter, OldEmitterName, OldFunctionCallName, InputName);
						FNiagaraParameterHandle ModuleHandle = FNiagaraParameterHandle::CreateModuleParameterHandle(*InputName);
						FNiagaraParameterHandle AliasedModuleHandle = FNiagaraParameterHandle::CreateAliasedModuleParameterHandle(ModuleHandle, TargetFunctionNode);
						FNiagaraVariable TargetRapidIterationParameter = CreateRapidIterationParameter(EmitterName, TargetUsage, AliasedModuleHandle.GetParameterHandleString(), RapidIterationParameter.GetType());
						TargetScript->RapidIterationParameters.SetParameterData(RapidIterationParameter.GetData(), TargetRapidIterationParameter, true);
					}
				}
			}
		}
	}
}

bool FNiagaraStackGraphUtilities::ParameterAllowedInExecutionCategory(const FName InParameterName, const FName ExecutionCategory)
{
	FNiagaraParameterHandle Handle = FNiagaraParameterHandle(InParameterName);
	if (Handle.IsSystemHandle())
	{
		return ExecutionCategory == UNiagaraStackEntry::FExecutionCategoryNames::System
			|| ExecutionCategory == UNiagaraStackEntry::FExecutionCategoryNames::Emitter
			|| ExecutionCategory == UNiagaraStackEntry::FExecutionCategoryNames::Particle;
	}
	else if (Handle.IsEmitterHandle())
	{
		return ExecutionCategory == UNiagaraStackEntry::FExecutionCategoryNames::Emitter
			|| ExecutionCategory == UNiagaraStackEntry::FExecutionCategoryNames::Particle;
	}
	else if (Handle.IsParticleAttributeHandle())
	{
		return ExecutionCategory == UNiagaraStackEntry::FExecutionCategoryNames::Particle;
	}

	return true;
}

#undef LOCTEXT_NAMESPACE<|MERGE_RESOLUTION|>--- conflicted
+++ resolved
@@ -625,12 +625,8 @@
 					DynamicInputNodeOverrideNode->GetInputPins(InputPins);
 					for (UEdGraphPin* InputPin : InputPins)
 					{
-<<<<<<< HEAD
-						if (InputPin->PinName.ToString().StartsWith(DynamicInputNode->GetFunctionName()))
-=======
 						FNiagaraParameterHandle InputHandle(InputPin->PinName);
 						if (InputHandle.GetNamespace().ToString() == DynamicInputNode->GetFunctionName())
->>>>>>> cf6d231e
 						{
 							RemoveNodesForStackFunctionInputOverridePin(*InputPin, OutRemovedDataObjects);
 							DynamicInputNodeOverrideNode->RemovePin(InputPin);
@@ -829,7 +825,6 @@
 {
 	TArray<TWeakObjectPtr<UNiagaraNodeInput>> RemovedNodes;
 	return RemoveModuleFromStack(OwningSystem, OwningEmitterId, ModuleNode, RemovedNodes);
-<<<<<<< HEAD
 }
 
 bool FNiagaraStackGraphUtilities::RemoveModuleFromStack(UNiagaraSystem& OwningSystem, FGuid OwningEmitterId, UNiagaraNodeFunctionCall& ModuleNode, TArray<TWeakObjectPtr<UNiagaraNodeInput>>& OutRemovedInputNodes)
@@ -845,23 +840,6 @@
 	return RemoveModuleFromStack(*OwningScript, ModuleNode, OutRemovedInputNodes);
 }
 
-=======
-}
-
-bool FNiagaraStackGraphUtilities::RemoveModuleFromStack(UNiagaraSystem& OwningSystem, FGuid OwningEmitterId, UNiagaraNodeFunctionCall& ModuleNode, TArray<TWeakObjectPtr<UNiagaraNodeInput>>& OutRemovedInputNodes)
-{
-	// Find the owning script so it can be modified as part of the transaction so that rapid iteration parameters values are retained upon undo.
-	UNiagaraNodeOutput* OutputNode = GetEmitterOutputNodeForStackNode(ModuleNode);
-	checkf(OutputNode != nullptr, TEXT("Invalid Stack - Output node could not be found for module"));
-
-	UNiagaraScript* OwningScript = FNiagaraEditorUtilities::GetScriptFromSystem(
-		OwningSystem, OwningEmitterId, OutputNode->GetUsage(), OutputNode->GetUsageId());
-	checkf(OwningScript != nullptr, TEXT("Invalid Stack - Owning script could not be found for module"));
-
-	return RemoveModuleFromStack(*OwningScript, ModuleNode, OutRemovedInputNodes);
-}
-
->>>>>>> cf6d231e
 bool FNiagaraStackGraphUtilities::RemoveModuleFromStack(UNiagaraScript& OwningScript, UNiagaraNodeFunctionCall& ModuleNode)
 {
 	TArray<TWeakObjectPtr<UNiagaraNodeInput>> RemovedNodes;
