--- conflicted
+++ resolved
@@ -906,11 +906,7 @@
 	bool bHasNoMeshAssignedError = false;
 	
 	// Collect Errors
-<<<<<<< HEAD
-	if (DefaultMesh != nullptr)
-=======
 	if (DefaultMesh != nullptr && (GIsEditor || bUseTriangleSampling || bUseVertexSampling))
->>>>>>> 5edfa17c
 	{
 		for (auto info : DefaultMesh->GetLODInfoArray())
 		{
