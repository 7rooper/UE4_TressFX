// Copyright 1998-2015 Epic Games, Inc. All Rights Reserved.

#pragma once

#include "UniquePtr.h"


struct FSlowTask;


/** A stack of feedback scopes */
struct FSlowTaskStack : TArray<FSlowTask*>
{
	/** Get the fraction of work that has been completed for the specified index in the stack (0=total progress) */
	CORE_API float GetProgressFraction(int32 Index) const;
};


/** A context for displaying modal warning messages. */
class CORE_API FFeedbackContext
	: public FOutputDevice
{
public:

	/** Ask the user a binary question, returning their answer */
	virtual bool YesNof( const FText& Question ) { return false; }
	
	/** Return whether the user has requested to cancel the current slow task */
	virtual bool ReceivedUserCancel() { return false; };
	
	/** Public const access to the current state of the scope stack */
	FORCEINLINE const FSlowTaskStack& GetScopeStack() const
	{
		return *ScopeStack;
	}

	/**** Legacy API - not deprecated as it's still in heavy use, but superceded by FScopedSlowTask ****/
	void BeginSlowTask( const FText& Task, bool ShowProgressDialog, bool bShowCancelButton=false );
	void UpdateProgress( int32 Numerator, int32 Denominator );
	void StatusUpdate( int32 Numerator, int32 Denominator, const FText& StatusText );
	void StatusForceUpdate( int32 Numerator, int32 Denominator, const FText& StatusText );
	void EndSlowTask();
	/**** end legacy API ****/

protected:

	/**
	 * Called to create a slow task
	 */
	virtual void StartSlowTask( const FText& Task, bool bShowCancelButton=false )
	{
		GIsSlowTask = true;
	}

	/**
	 * Called to destroy a slow task
	 */
	virtual void FinalizeSlowTask( )
	{
		GIsSlowTask = false;
	}

	/**
	 * Called when some progress has occurred
	 * @param	TotalProgressInterp		[0..1] Value indicating the total progress of the slow task
	 * @param	DisplayMessage			The message to display on the slow task
	 */
	virtual void ProgressReported( const float TotalProgressInterp, FText DisplayMessage ) {}

public:
	virtual FContextSupplier* GetContext() const { return NULL; }
	virtual void SetContext( FContextSupplier* InSupplier ) {}

	/** Shows/Closes Special Build Progress dialogs */
	virtual TWeakPtr<class SBuildProgressWidget> ShowBuildProgressWindow() {return TWeakPtr<class SBuildProgressWidget>();}
	virtual void CloseBuildProgressWindow() {}

	TArray<FString> Warnings;
	TArray<FString> Errors;

	bool	TreatWarningsAsErrors;

	FFeedbackContext()
		: TreatWarningsAsErrors(0)
		, ScopeStack(MakeShareable(new FSlowTaskStack))
	{}

	virtual ~FFeedbackContext();

private:
	FFeedbackContext(const FFeedbackContext&);
	FFeedbackContext& operator=(const FFeedbackContext&);

protected:
	
	friend FSlowTask;

	/** Stack of pointers to feedback scopes that are currently open */
	TSharedRef<FSlowTaskStack> ScopeStack;
	TArray<TUniquePtr<FSlowTask>> LegacyAPIScopes;

	/** Ask that the UI be updated as a result of the scope stack changing */
	void RequestUpdateUI(bool bForceUpdate = false);

	/** Update the UI as a result of the scope stack changing */
	void UpdateUI();

};

/** Enum to specify a particular slow task section should be shown */
enum class ESlowTaskVisibility
{
	/** Default visibility (inferred by some heuristic of remaining work/time open) */
	Default,
	/** Force this particular slow task to be visible on the UI */
	ForceVisible,
	/** Forcibly prevent this slow task from being shown, but still use it for work progress calculations */
	Invisible,
};

/**
 * Data type used to store information about a currently running slow task. Direct use is not advised, use FScopedSlowTask instead
 */
struct CORE_API FSlowTask
{
	/** Default message to display to the user when not overridden by a frame */
	FText DefaultMessage;

	/** Message pertaining to the current frame's work */
	FText FrameMessage;

	/** The amount of work to do in this scope */
	float TotalAmountOfWork;

	/** The amount of work we have already completed in this scope */
	float CompletedWork;

	/** The amount of work the current frame is responsible for */
	float CurrentFrameScope;

	/** The visibility of this slow task */
	ESlowTaskVisibility Visibility;

	/** The time that this scope was created */
	double StartTime;

private:

	/** Boolean flag to control whether this scope actually does anything (unset for quiet operations etc) */
	bool bEnabled;

	/** Flag that specifies whether this feedback scope created a new slow task dialog */
	bool bCreatedDialog;
	
	/** The feedback context that we belong to */
	FFeedbackContext& Context;

	/** Prevent copying */
	FSlowTask(const FSlowTask&);

public:

	/**
	 * Construct this scope from an amount of work to do, and a message to display
	 * @param		InAmountOfWork			Arbitrary number of work units to perform (can be a percentage or number of steps).
	 *										0 indicates that no progress frames are to be entered in this scope (automatically enters a frame encompassing the entire scope)
	 * @param		InDefaultMessage		A message to display to the user to describe the purpose of the scope
	 * @param		bInVisible				When false, this scope will have no effect. Allows for proper scoped objects that are conditionally hidden.
	 */
	FORCEINLINE FSlowTask(float InAmountOfWork, const FText& InDefaultMessage = FText(), bool bInEnabled = true, FFeedbackContext& InContext = *GWarn)
		: DefaultMessage(InDefaultMessage)
		, FrameMessage()
		, TotalAmountOfWork(InAmountOfWork)
		, CompletedWork(0)
		, CurrentFrameScope(0)
		, Visibility(ESlowTaskVisibility::Default)
		, StartTime(FPlatformTime::Seconds())
		, bEnabled(bInEnabled && IsInGameThread())
		, bCreatedDialog(false)		// only set to true if we create a dialog
		, Context(InContext)
	{
		// If we have no work to do ourselves, create an arbitrary scope so that any actions performed underneath this still contribute to this one.
		if (TotalAmountOfWork == 0.f)
		{
			TotalAmountOfWork = CurrentFrameScope = 1.f;
		}
	}

	/** Function that initializes the scope by adding it to its context's stack */
	FORCEINLINE void Initialize()
	{
		if (bEnabled)
		{
			Context.ScopeStack->Push(this);
		}
	}

	/** Function that finishes any remaining work and removes itself from the global scope stack */
	FORCEINLINE void Destroy()
	{
		if (bEnabled)
		{
			if (bCreatedDialog)
			{
				checkSlow(GIsSlowTask);
				Context.FinalizeSlowTask();
			}

			FSlowTaskStack& Stack = *Context.ScopeStack;
			checkSlow(Stack.Num() != 0 && Stack.Last() == this);

			auto* Task = Stack.Last();
<<<<<<< HEAD
			if (ensureMsg(Task == this, TEXT("Out-of-order scoped task construction/destruction")))
=======
			if (ensureMsgf(Task == this, TEXT("Out-of-order scoped task construction/destruction")))
>>>>>>> a8a797ea
			{
				Stack.Pop(false);
			}
			else
			{
				Stack.RemoveSingleSwap(this, false);
			}

			if (Stack.Num() != 0)
			{
				// Stop anything else contributing to the parent frame
				auto* Parent = Stack.Last();
				Parent->EnterProgressFrame(0, Parent->FrameMessage);
			}

		}
	}

	/**
	 * Creates a new dialog for this slow task, if there is currently not one open
	 * @param		bShowCancelButton		Whether to show a cancel button on the dialog or not
	 * @param		bAllowInPIE				Whether to allow this dialog in PIE. If false, this dialog will not appear during PIE sessions.
	 */
	void MakeDialog(bool bShowCancelButton = false, bool bAllowInPIE = false);

	/**
	 * Indicate that we are to enter a frame that will take up the specified amount of work. Completes any previous frames (potentially contributing to parent scopes' progress).
	 * @param		ExpectedWorkThisFrame	The amount of work that will happen between now and the next frame, as a numerator of TotalAmountOfWork.
	 * @param		Text					Optional text to describe this frame's purpose.
	 */
	FORCEINLINE void EnterProgressFrame(float ExpectedWorkThisFrame = 1.f, FText Text = FText())
	{
		FrameMessage = Text;
		CompletedWork += CurrentFrameScope;

		const float WorkRemaining = TotalAmountOfWork - CompletedWork;
		verifySlow(ExpectedWorkThisFrame <= WorkRemaining);
		CurrentFrameScope = FMath::Min(WorkRemaining, ExpectedWorkThisFrame);

		if (bEnabled)
		{
			Context.RequestUpdateUI(bCreatedDialog || (*Context.ScopeStack)[0] == this);
		}
	}

	/**
	 * Get the frame message or default message if empty
	 */
	FText GetCurrentMessage() const
	{
		return FrameMessage.IsEmpty() ? DefaultMessage : FrameMessage;
	}
};


/**
 * A scope block representing an amount of work divided up into sections.
 * Use one scope at the top of each function to give accurate feedback to the user of a slow operation's progress.
 *
 * Example Usage:
 *	void DoSlowWork()
 *	{
 *		FScopedSlowTask Progress(2.f, LOCTEXT("DoingSlowWork", "Doing Slow Work..."));
 *		// Optionally make this show a dialog if not already shown
 *		Progress.MakeDialog();
 *
 *		// Indicate that we are entering a frame representing 1 unit of work
 *		Progress.EnterProgressFrame(1.f);
 *		
 *		// DoFirstThing() can follow a similar pattern of creating a scope divided into frames. These contribute to their parent's progress frame proportionately.
 *		DoFirstThing();
 *		
 *		Progress.EnterProgressFrame(1.f);
 *		DoSecondThing();
 *	}
 *
 */
struct FScopedSlowTask : FSlowTask
{

	/**
	 * Construct this scope from an amount of work to do, and a message to display
	 * @param		InAmountOfWork			Arbitrary number of work units to perform (can be a percentage or number of steps).
	 *										0 indicates that no progress frames are to be entered in this scope (automatically enters a frame encompassing the entire scope)
	 * @param		InDefaultMessage		A message to display to the user to describe the purpose of the scope
	 * @param		bInEnabled				When false, this scope will have no effect. Allows for proper scoped objects that are conditionally disabled.
	 */
	FORCEINLINE FScopedSlowTask(float InAmountOfWork, const FText& InDefaultMessage = FText(), bool bInEnabled = true, FFeedbackContext& InContext = *GWarn)
		: FSlowTask(InAmountOfWork, InDefaultMessage, bInEnabled, InContext)
	{
		Initialize();
	}

	FORCEINLINE ~FScopedSlowTask()
	{
		Destroy();
	}
};<|MERGE_RESOLUTION|>--- conflicted
+++ resolved
@@ -210,11 +210,7 @@
 			checkSlow(Stack.Num() != 0 && Stack.Last() == this);
 
 			auto* Task = Stack.Last();
-<<<<<<< HEAD
-			if (ensureMsg(Task == this, TEXT("Out-of-order scoped task construction/destruction")))
-=======
 			if (ensureMsgf(Task == this, TEXT("Out-of-order scoped task construction/destruction")))
->>>>>>> a8a797ea
 			{
 				Stack.Pop(false);
 			}
