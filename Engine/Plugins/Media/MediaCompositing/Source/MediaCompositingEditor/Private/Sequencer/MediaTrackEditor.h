--- conflicted
+++ resolved
@@ -68,17 +68,10 @@
 protected:
 
 	/** Callback for AnimatablePropertyChanged in HandleAssetAdded for attached media sources. */
-<<<<<<< HEAD
-	FKeyPropertyResult AddAttachedMediaSource(float KeyTime, class UMediaSource* MediaSource, TArray<TWeakObjectPtr<UObject>> ObjectsToAttachTo);
-
-	/** Callback for AnimatablePropertyChanged in HandleAssetAdded for master media sources. */
-	FKeyPropertyResult AddMasterMediaSource(float KeyTime, class UMediaSource* MediaSource);
-=======
 	FKeyPropertyResult AddAttachedMediaSource(FFrameNumber KeyTime, class UMediaSource* MediaSource, TArray<TWeakObjectPtr<UObject>> ObjectsToAttachTo, int32 RowIndex);
 
 	/** Callback for AnimatablePropertyChanged in HandleAssetAdded for master media sources. */
 	FKeyPropertyResult AddMasterMediaSource(FFrameNumber KeyTime, class UMediaSource* MediaSource, int32 RowIndex);
->>>>>>> a23640a2
 
 	void AddNewSection(const FAssetData& Asset, UMovieSceneMediaTrack* Track);
 
@@ -91,13 +84,5 @@
 
 private:
 
-<<<<<<< HEAD
-	/** Callback for executing the "Add Media Track" menu entry. */
-	void HandleAddMediaTrackMenuEntryExecute();
-
-private:
-
-=======
->>>>>>> a23640a2
 	TSharedPtr<FTrackEditorThumbnailPool> ThumbnailPool;
 };