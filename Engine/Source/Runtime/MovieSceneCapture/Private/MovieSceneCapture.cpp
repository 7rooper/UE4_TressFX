// Copyright 1998-2016 Epic Games, Inc. All Rights Reserved.

#include "MovieSceneCapturePCH.h"
#include "MovieSceneCapture.h"
#include "ActiveMovieSceneCaptures.h"
#include "HighResScreenshot.h"
#include "BufferVisualizationData.h"
#include "SceneViewExtension.h"

#if WITH_EDITOR
#include "ImageWrapper.h"
#endif

#include "MovieSceneCaptureModule.h"

#define LOCTEXT_NAMESPACE "MovieSceneCapture"

struct FUniqueMovieSceneCaptureHandle : FMovieSceneCaptureHandle
{
	FUniqueMovieSceneCaptureHandle()
	{
		/// Start IDs at index 1 since 0 is deemed invalid
		static uint32 Unique = 1;
		ID = Unique++;
	}
};

FMovieSceneCaptureSettings::FMovieSceneCaptureSettings()
	: Resolution(1280, 720)
{
	OutputDirectory.Path = FPaths::VideoCaptureDir();
	FPaths::MakePlatformFilename( OutputDirectory.Path );

	bCreateTemporaryCopiesOfLevels = false;
	bUseRelativeFrameNumbers = false;
	GameModeOverride = nullptr;
	OutputFormat = TEXT("{world}_{frame}");
	FrameRate = 24;
	bEnableTextureStreaming = true;
	bCinematicMode = true;
	bAllowMovement = false;
	bAllowTurning = false;
	bShowPlayer = false;
	bShowHUD = false;
}

UMovieSceneCapture::UMovieSceneCapture(const FObjectInitializer& Initializer)
	: Super(Initializer)
{
	TArray<FString> Tokens, Switches;
	FCommandLine::Parse( FCommandLine::Get(), Tokens, Switches );
	for (auto& Switch : Switches)
	{
		InheritedCommandLineArguments.AppendChar('-');
		InheritedCommandLineArguments.Append(Switch);
		InheritedCommandLineArguments.AppendChar(' ');
	}

	AdditionalCommandLineArguments += TEXT("-NoLoadingScreen -NOSCREENMESSAGES -ForceRes");

	Handle = FUniqueMovieSceneCaptureHandle();

	FrameCount = 0;
	bCapturing = false;
	FrameNumberOffset = 0;
	CaptureType = TEXT("Video");
}

void UMovieSceneCapture::PostInitProperties()
{
	if (!HasAnyFlags(RF_ClassDefaultObject))
	{
<<<<<<< HEAD
		ProtocolSettings = IMovieSceneCaptureModule::Get().GetProtocolRegistry().FactorySettingsType(CaptureType, this);
		if (ProtocolSettings)
		{
			ProtocolSettings->LoadConfig();
		}
=======
		CaptureStrategy = MakeShareable(new FFixedTimeStepCaptureStrategy(Settings.FrameRate));
>>>>>>> 4ab2558b
	}

	Super::PostInitProperties();
}

void UMovieSceneCapture::Initialize(TSharedPtr<FSceneViewport> InSceneViewport, int32 PIEInstance)
{
	ensure(!bCapturing);

	// Apply command-line overrides
	{
		FString OutputPathOverride;
		if( FParse::Value( FCommandLine::Get(), TEXT( "-MovieFolder=" ), OutputPathOverride ) )
		{
			Settings.OutputDirectory.Path = OutputPathOverride;
		}

		FString OutputNameOverride;
		if( FParse::Value( FCommandLine::Get(), TEXT( "-MovieName=" ), OutputNameOverride ) )
		{
			Settings.OutputFormat = OutputNameOverride;
		}

		bool bOverrideOverwriteExisting;
		if( FParse::Bool( FCommandLine::Get(), TEXT( "-MovieOverwriteExisting=" ), bOverrideOverwriteExisting ) )
		{
			Settings.bOverwriteExisting = bOverrideOverwriteExisting;
		}

<<<<<<< HEAD
		bool bOverrideRelativeFrameNumbers;
		if( FParse::Bool( FCommandLine::Get(), TEXT( "-MovieRelativeFrames=" ), bOverrideRelativeFrameNumbers ) )
		{
			Settings.bUseRelativeFrameNumbers = bOverrideRelativeFrameNumbers;
		}

		bool bOverrideCinematicMode;
		if( FParse::Bool( FCommandLine::Get(), TEXT( "-MovieCinematicMode=" ), bOverrideCinematicMode ) )
		{
			Settings.bCinematicMode = bOverrideCinematicMode;
		}
=======
	// Ensure the destination folder exists
	FPlatformFileManager::Get().GetPlatformFile().CreateDirectory(*Settings.OutputDirectory.Path);

	if (Settings.CaptureType == EMovieCaptureType::AVI)
	{
		FAVIWriterOptions Options;
		Options.OutputFilename = ResolveUniqueFilename();
		Options.CaptureFPS = Settings.FrameRate;
		Options.CodecName = Settings.Codec;
		Options.bSynchronizeFrames = CaptureStrategy->ShouldSynchronizeFrames();
>>>>>>> 4ab2558b

		FString FormatOverride;
		if( FParse::Value( FCommandLine::Get(), TEXT( "-MovieFormat=" ), FormatOverride ) )
		{
			CaptureType = *FormatOverride;
		}

		int32 FrameRateOverride;
		if( FParse::Value( FCommandLine::Get(), TEXT( "-MovieFrameRate=" ), FrameRateOverride ) )
		{
			Settings.FrameRate = FrameRateOverride;
		}
	}

	bFinalizeWhenReady = false;

	InitSettings = FCaptureProtocolInitSettings::FromSlateViewport(InSceneViewport.ToSharedRef(), ProtocolSettings);

	CachedMetrics = FCachedMetrics();
	CachedMetrics.Width = InitSettings->DesiredSize.X;
	CachedMetrics.Height = InitSettings->DesiredSize.Y;

	FormatMappings.Reserve(10);
	FormatMappings.Add(TEXT("fps"), FString::Printf(TEXT("%d"), Settings.FrameRate));
	FormatMappings.Add(TEXT("width"), FString::Printf(TEXT("%d"), CachedMetrics.Width));
	FormatMappings.Add(TEXT("height"), FString::Printf(TEXT("%d"), CachedMetrics.Height));
	FormatMappings.Add(TEXT("world"), GWorld->GetName());

	if (!HasAnyFlags(RF_ClassDefaultObject))
	{
		FActiveMovieSceneCaptures::Get().Add(this);
	}
}

void UMovieSceneCapture::StartWarmup()
{
	check( !bCapturing );
	if( !CaptureStrategy.IsValid() )
	{
		CaptureStrategy = MakeShareable( new FRealTimeCaptureStrategy( Settings.FrameRate ) );
	}
	CaptureStrategy->OnWarmup();
}

void UMovieSceneCapture::StartCapture()
{
	bFinalizeWhenReady = false;
	bCapturing = true;

	if (!CaptureStrategy.IsValid())
	{
		CaptureStrategy = MakeShareable(new FRealTimeCaptureStrategy(Settings.FrameRate));
	}

	CaptureStrategy->OnStart();

	CaptureProtocol = IMovieSceneCaptureModule::Get().GetProtocolRegistry().Factory(CaptureType);
	if (ensure(CaptureProtocol.IsValid()))
	{
		CaptureProtocol->Initialize(InitSettings.GetValue(), *this);
	}
}

void UMovieSceneCapture::CaptureThisFrame(float DeltaSeconds)
{
	if (!bCapturing || !CaptureStrategy.IsValid() || !CaptureProtocol.IsValid() || bFinalizeWhenReady)
	{
		return;
	}

	CachedMetrics.ElapsedSeconds += DeltaSeconds;
	if (CaptureStrategy->ShouldPresent(CachedMetrics.ElapsedSeconds, CachedMetrics.Frame))
	{
		uint32 NumDroppedFrames = CaptureStrategy->GetDroppedFrames(CachedMetrics.ElapsedSeconds, CachedMetrics.Frame);
		CachedMetrics.Frame += NumDroppedFrames;

		CaptureStrategy->OnPresent(CachedMetrics.ElapsedSeconds, CachedMetrics.Frame);

		const FFrameMetrics ThisFrameMetrics(
			CachedMetrics.ElapsedSeconds,
			DeltaSeconds,
			CachedMetrics.Frame,
			NumDroppedFrames
			);
		CaptureProtocol->CaptureFrame(ThisFrameMetrics, *this);

		++CachedMetrics.Frame;

		if (!bFinalizeWhenReady && (FrameCount != 0 && CachedMetrics.Frame >= FrameCount))
		{
			FinalizeWhenReady();
		}
	}
}

void UMovieSceneCapture::FinalizeWhenReady()
{
	bFinalizeWhenReady = true;
}

void UMovieSceneCapture::Finalize()
{
	FActiveMovieSceneCaptures::Get().Remove(this);

	if (bCapturing)
	{
		bCapturing = false;

		if (CaptureStrategy.IsValid())
		{
			CaptureStrategy->OnStop();
			CaptureStrategy = nullptr;
		}

		if (CaptureProtocol.IsValid())
		{
			CaptureProtocol->Finalize();
			CaptureProtocol = nullptr;
		}

		OnCaptureFinishedDelegate.Broadcast();
	}
}

FString UMovieSceneCapture::ResolveFileFormat(const FString& Format, const FFrameMetrics& FrameMetrics) const
{
	FormatMappings.Add(TEXT("frame"), FString::Printf(TEXT("%04d"), Settings.bUseRelativeFrameNumbers ? FrameMetrics.FrameNumber : FrameMetrics.FrameNumber + FrameNumberOffset));
	
	if (CaptureProtocol.IsValid())
	{
		CaptureProtocol->AddFormatMappings(FormatMappings);
	}
	return FString::Format(*Format, FormatMappings);
}

FString UMovieSceneCapture::GenerateFilename(const FFrameMetrics& FrameMetrics, const TCHAR* Extension) const
{
	FString OutputDirectory = ResolveFileFormat(Settings.OutputDirectory.Path, FrameMetrics);

	if (!IFileManager::Get().DirectoryExists(*OutputDirectory))
	{
		IFileManager::Get().MakeDirectory(*OutputDirectory);
	}

	const FString BaseFilename = OutputDirectory / ResolveFileFormat(Settings.OutputFormat, FrameMetrics);

	FString ThisTry = BaseFilename + Extension;

	if (Settings.bOverwriteExisting)
	{
		// Try and delete it first
		while (IFileManager::Get().FileSize(*ThisTry) != -1 && !FPlatformFileManager::Get().GetPlatformFile().DeleteFile(*ThisTry))
		{
			// popup a message box
			FText MessageText = FText::Format(LOCTEXT("UnableToRemoveFile_Format", "The destination file '{0}' could not be deleted because it's in use by another application.\n\nPlease close this application before continuing."), FText::FromString(ThisTry));
			FPlatformMisc::MessageBoxExt(EAppMsgType::Ok, *MessageText.ToString(), *LOCTEXT("UnableToRemoveFile", "Unable to remove file").ToString());
		}
		return ThisTry;
	}

	if (IFileManager::Get().FileSize(*ThisTry) == -1)
	{
		return ThisTry;
	}

	int32 DuplicateIndex = 1;
	for (;;)
	{
		ThisTry = BaseFilename + FString::Printf(TEXT("_(%d)"), DuplicateIndex) + Extension;

		// If the file doesn't exist, we can use that, else, increment the index and try again
		if (IFileManager::Get().FileSize(*ThisTry) == -1)
		{
			return ThisTry;
		}

		++DuplicateIndex;
	}

	return ThisTry;
}

#if WITH_EDITOR
void UMovieSceneCapture::PostEditChangeProperty( struct FPropertyChangedEvent& PropertyChangedEvent)
{
	FName PropertyName = (PropertyChangedEvent.MemberProperty != NULL) ? PropertyChangedEvent.MemberProperty->GetFName() : NAME_None;

	if (PropertyName == GET_MEMBER_NAME_CHECKED(UMovieSceneCapture, CaptureType))
	{
		ProtocolSettings = IMovieSceneCaptureModule::Get().GetProtocolRegistry().FactorySettingsType(CaptureType, this);
		if (ProtocolSettings)
		{
			ProtocolSettings->LoadConfig();
		}
	}

	Super::PostEditChangeProperty(PropertyChangedEvent);
}
#endif

FFixedTimeStepCaptureStrategy::FFixedTimeStepCaptureStrategy(uint32 InTargetFPS)
	: TargetFPS(InTargetFPS)
{
}

void FFixedTimeStepCaptureStrategy::OnWarmup()
{
	FApp::SetFixedDeltaTime(1.0 / TargetFPS);
	FApp::SetUseFixedTimeStep(true);
}

void FFixedTimeStepCaptureStrategy::OnStart()
{
	FApp::SetFixedDeltaTime(1.0 / TargetFPS);
	FApp::SetUseFixedTimeStep(true);
}

void FFixedTimeStepCaptureStrategy::OnStop()
{
	FApp::SetUseFixedTimeStep(false);
}

void FFixedTimeStepCaptureStrategy::OnPresent(double CurrentTimeSeconds, uint32 FrameIndex)
{
}

bool FFixedTimeStepCaptureStrategy::ShouldPresent(double CurrentTimeSeconds, uint32 FrameIndex) const
{
	return true;
}

int32 FFixedTimeStepCaptureStrategy::GetDroppedFrames(double CurrentTimeSeconds, uint32 FrameIndex) const
{
	return 0;
}

FRealTimeCaptureStrategy::FRealTimeCaptureStrategy(uint32 InTargetFPS)
	: NextPresentTimeS(0), FrameLength(1.0 / InTargetFPS)
{
}

void FRealTimeCaptureStrategy::OnWarmup()
{
}

void FRealTimeCaptureStrategy::OnStart()
{
}

void FRealTimeCaptureStrategy::OnStop()
{
}

void FRealTimeCaptureStrategy::OnPresent(double CurrentTimeSeconds, uint32 FrameIndex)
{
}

bool FRealTimeCaptureStrategy::ShouldPresent(double CurrentTimeSeconds, uint32 FrameIndex) const
{
	return CurrentTimeSeconds >= FrameIndex * FrameLength;
}

int32 FRealTimeCaptureStrategy::GetDroppedFrames(double CurrentTimeSeconds, uint32 FrameIndex) const
{
	uint32 ThisFrame = FMath::FloorToInt(CurrentTimeSeconds / FrameLength);
	if (ThisFrame > FrameIndex)
	{
		return ThisFrame - FrameIndex;
	}
	return 0;
}

#undef LOCTEXT_NAMESPACE<|MERGE_RESOLUTION|>--- conflicted
+++ resolved
@@ -1,11 +1,7 @@
-// Copyright 1998-2016 Epic Games, Inc. All Rights Reserved.
+// Copyright 1998-2015 Epic Games, Inc. All Rights Reserved.
 
 #include "MovieSceneCapturePCH.h"
 #include "MovieSceneCapture.h"
-#include "ActiveMovieSceneCaptures.h"
-#include "HighResScreenshot.h"
-#include "BufferVisualizationData.h"
-#include "SceneViewExtension.h"
 
 #if WITH_EDITOR
 #include "ImageWrapper.h"
@@ -13,8 +9,6 @@
 
 #include "MovieSceneCaptureModule.h"
 
-#define LOCTEXT_NAMESPACE "MovieSceneCapture"
-
 struct FUniqueMovieSceneCaptureHandle : FMovieSceneCaptureHandle
 {
 	FUniqueMovieSceneCaptureHandle()
@@ -29,98 +23,78 @@
 	: Resolution(1280, 720)
 {
 	OutputDirectory.Path = FPaths::VideoCaptureDir();
-	FPaths::MakePlatformFilename( OutputDirectory.Path );
-
-	bCreateTemporaryCopiesOfLevels = false;
-	bUseRelativeFrameNumbers = false;
-	GameModeOverride = nullptr;
-	OutputFormat = TEXT("{world}_{frame}");
+	OutputFormat = NSLOCTEXT("MovieCapture", "DefaultFormat", "MovieCapture_{width}x{height}_{quality}").ToString();
 	FrameRate = 24;
+	CaptureType = EMovieCaptureType::AVI;
+	bUseCompression = true;
+	CompressionQuality = 1.f;
 	bEnableTextureStreaming = true;
 	bCinematicMode = true;
-	bAllowMovement = false;
-	bAllowTurning = false;
-	bShowPlayer = false;
-	bShowHUD = false;
+	bAllowMovement = true;
+	bAllowTurning = true;
+	bShowPlayer = true;
+	bShowHUD = true;
 }
 
 UMovieSceneCapture::UMovieSceneCapture(const FObjectInitializer& Initializer)
 	: Super(Initializer)
 {
+	bBufferVisualizationDumpFrames = false;
+
 	TArray<FString> Tokens, Switches;
 	FCommandLine::Parse( FCommandLine::Get(), Tokens, Switches );
 	for (auto& Switch : Switches)
 	{
-		InheritedCommandLineArguments.AppendChar('-');
-		InheritedCommandLineArguments.Append(Switch);
-		InheritedCommandLineArguments.AppendChar(' ');
-	}
-
-	AdditionalCommandLineArguments += TEXT("-NoLoadingScreen -NOSCREENMESSAGES -ForceRes");
+		AdditionalCommandLineArguments.AppendChar('-');
+		AdditionalCommandLineArguments.Append(Switch);
+		AdditionalCommandLineArguments.AppendChar(' ');
+	}
+	AdditionalCommandLineArguments += TEXT("-PIEVIACONSOLE -nomovie ");
+
+	// renderer overrides - hack
+	AdditionalCommandLineArguments += FParse::Param(FCommandLine::Get(), TEXT("d3d11"))		?	TEXT("-d3d11 ")		: TEXT("");
+	AdditionalCommandLineArguments += FParse::Param(FCommandLine::Get(), TEXT("sm5"))		?	TEXT("-sm5 ")		: TEXT("");
+	AdditionalCommandLineArguments += FParse::Param(FCommandLine::Get(), TEXT("dx11"))		?	TEXT("-dx11 ")		: TEXT("");
+	AdditionalCommandLineArguments += FParse::Param(FCommandLine::Get(), TEXT("d3d10"))		?	TEXT("-d3d10 ")		: TEXT("");
+	AdditionalCommandLineArguments += FParse::Param(FCommandLine::Get(), TEXT("sm4"))		?	TEXT("-sm4 ")		: TEXT("");
+	AdditionalCommandLineArguments += FParse::Param(FCommandLine::Get(), TEXT("dx10"))		?	TEXT("-dx10 ")		: TEXT("");
+	AdditionalCommandLineArguments += FParse::Param(FCommandLine::Get(), TEXT("opengl"))	?	TEXT("-opengl ")	: TEXT("");
+	AdditionalCommandLineArguments += FParse::Param(FCommandLine::Get(), TEXT("opengl3"))	?	TEXT("-opengl3 ")	: TEXT("");
+	AdditionalCommandLineArguments += FParse::Param(FCommandLine::Get(), TEXT("opengl4"))	?	TEXT("-opengl4 ")	: TEXT("");
 
 	Handle = FUniqueMovieSceneCaptureHandle();
-
-	FrameCount = 0;
-	bCapturing = false;
-	FrameNumberOffset = 0;
-	CaptureType = TEXT("Video");
-}
-
-void UMovieSceneCapture::PostInitProperties()
-{
-	if (!HasAnyFlags(RF_ClassDefaultObject))
-	{
-<<<<<<< HEAD
-		ProtocolSettings = IMovieSceneCaptureModule::Get().GetProtocolRegistry().FactorySettingsType(CaptureType, this);
-		if (ProtocolSettings)
-		{
-			ProtocolSettings->LoadConfig();
-		}
-=======
+}
+
+void UMovieSceneCapture::Initialize(FViewport* InViewport)
+{
+	Viewport = InViewport;
+}
+
+void UMovieSceneCapture::StartCapture()
+{
+	if (!CaptureStrategy.IsValid())
+	{
 		CaptureStrategy = MakeShareable(new FFixedTimeStepCaptureStrategy(Settings.FrameRate));
->>>>>>> 4ab2558b
-	}
-
-	Super::PostInitProperties();
-}
-
-void UMovieSceneCapture::Initialize(TSharedPtr<FSceneViewport> InSceneViewport, int32 PIEInstance)
-{
-	ensure(!bCapturing);
-
-	// Apply command-line overrides
-	{
-		FString OutputPathOverride;
-		if( FParse::Value( FCommandLine::Get(), TEXT( "-MovieFolder=" ), OutputPathOverride ) )
-		{
-			Settings.OutputDirectory.Path = OutputPathOverride;
-		}
-
-		FString OutputNameOverride;
-		if( FParse::Value( FCommandLine::Get(), TEXT( "-MovieName=" ), OutputNameOverride ) )
-		{
-			Settings.OutputFormat = OutputNameOverride;
-		}
-
-		bool bOverrideOverwriteExisting;
-		if( FParse::Bool( FCommandLine::Get(), TEXT( "-MovieOverwriteExisting=" ), bOverrideOverwriteExisting ) )
-		{
-			Settings.bOverwriteExisting = bOverrideOverwriteExisting;
-		}
-
-<<<<<<< HEAD
-		bool bOverrideRelativeFrameNumbers;
-		if( FParse::Bool( FCommandLine::Get(), TEXT( "-MovieRelativeFrames=" ), bOverrideRelativeFrameNumbers ) )
-		{
-			Settings.bUseRelativeFrameNumbers = bOverrideRelativeFrameNumbers;
-		}
-
-		bool bOverrideCinematicMode;
-		if( FParse::Bool( FCommandLine::Get(), TEXT( "-MovieCinematicMode=" ), bOverrideCinematicMode ) )
-		{
-			Settings.bCinematicMode = bOverrideCinematicMode;
-		}
-=======
+	}
+
+	CaptureStrategy->OnStart();
+
+	CachedMetrics.ElapsedSeconds = 0;
+
+	if (bBufferVisualizationDumpFrames)
+	{
+		static IConsoleVariable* CVarDumpFrames = IConsoleManager::Get().FindConsoleVariable(TEXT("r.BufferVisualizationDumpFrames"));
+		if (CVarDumpFrames)
+		{
+			CVarDumpFrames->Set(1, ECVF_SetByCommandline);
+		}
+	}
+
+	CachedMetrics.Width = Viewport->GetSizeXY().X;
+	CachedMetrics.Height = Viewport->GetSizeXY().Y;
+
+	Viewport->SetMovieSceneCapture(Handle);
+
 	// Ensure the destination folder exists
 	FPlatformFileManager::Get().GetPlatformFile().CreateDirectory(*Settings.OutputDirectory.Path);
 
@@ -131,176 +105,175 @@
 		Options.CaptureFPS = Settings.FrameRate;
 		Options.CodecName = Settings.Codec;
 		Options.bSynchronizeFrames = CaptureStrategy->ShouldSynchronizeFrames();
->>>>>>> 4ab2558b
-
-		FString FormatOverride;
-		if( FParse::Value( FCommandLine::Get(), TEXT( "-MovieFormat=" ), FormatOverride ) )
-		{
-			CaptureType = *FormatOverride;
-		}
-
-		int32 FrameRateOverride;
-		if( FParse::Value( FCommandLine::Get(), TEXT( "-MovieFrameRate=" ), FrameRateOverride ) )
-		{
-			Settings.FrameRate = FrameRateOverride;
-		}
-	}
-
-	bFinalizeWhenReady = false;
-
-	InitSettings = FCaptureProtocolInitSettings::FromSlateViewport(InSceneViewport.ToSharedRef(), ProtocolSettings);
-
-	CachedMetrics = FCachedMetrics();
-	CachedMetrics.Width = InitSettings->DesiredSize.X;
-	CachedMetrics.Height = InitSettings->DesiredSize.Y;
-
-	FormatMappings.Reserve(10);
-	FormatMappings.Add(TEXT("fps"), FString::Printf(TEXT("%d"), Settings.FrameRate));
-	FormatMappings.Add(TEXT("width"), FString::Printf(TEXT("%d"), CachedMetrics.Width));
-	FormatMappings.Add(TEXT("height"), FString::Printf(TEXT("%d"), CachedMetrics.Height));
-	FormatMappings.Add(TEXT("world"), GWorld->GetName());
-
-	if (!HasAnyFlags(RF_ClassDefaultObject))
-	{
-		FActiveMovieSceneCaptures::Get().Add(this);
-	}
-}
-
-void UMovieSceneCapture::StartWarmup()
-{
-	check( !bCapturing );
-	if( !CaptureStrategy.IsValid() )
-	{
-		CaptureStrategy = MakeShareable( new FRealTimeCaptureStrategy( Settings.FrameRate ) );
-	}
-	CaptureStrategy->OnWarmup();
-}
-
-void UMovieSceneCapture::StartCapture()
-{
-	bFinalizeWhenReady = false;
-	bCapturing = true;
-
+
+		if (Settings.bUseCompression)
+		{
+			Options.CompressionQuality = Settings.CompressionQuality;
+		}
+
+		AVIWriter.Reset(FAVIWriter::CreateInstance(Options));
+		AVIWriter->StartCapture(Viewport);
+	}
+}
+
+void UMovieSceneCapture::CaptureFrame(float DeltaSeconds)
+{
 	if (!CaptureStrategy.IsValid())
 	{
-		CaptureStrategy = MakeShareable(new FRealTimeCaptureStrategy(Settings.FrameRate));
-	}
-
-	CaptureStrategy->OnStart();
-
-	CaptureProtocol = IMovieSceneCaptureModule::Get().GetProtocolRegistry().Factory(CaptureType);
-	if (ensure(CaptureProtocol.IsValid()))
-	{
-		CaptureProtocol->Initialize(InitSettings.GetValue(), *this);
-	}
-}
-
-void UMovieSceneCapture::CaptureThisFrame(float DeltaSeconds)
-{
-	if (!bCapturing || !CaptureStrategy.IsValid() || !CaptureProtocol.IsValid() || bFinalizeWhenReady)
-	{
 		return;
 	}
 
 	CachedMetrics.ElapsedSeconds += DeltaSeconds;
+
 	if (CaptureStrategy->ShouldPresent(CachedMetrics.ElapsedSeconds, CachedMetrics.Frame))
 	{
 		uint32 NumDroppedFrames = CaptureStrategy->GetDroppedFrames(CachedMetrics.ElapsedSeconds, CachedMetrics.Frame);
 		CachedMetrics.Frame += NumDroppedFrames;
 
 		CaptureStrategy->OnPresent(CachedMetrics.ElapsedSeconds, CachedMetrics.Frame);
-
-		const FFrameMetrics ThisFrameMetrics(
-			CachedMetrics.ElapsedSeconds,
-			DeltaSeconds,
-			CachedMetrics.Frame,
-			NumDroppedFrames
-			);
-		CaptureProtocol->CaptureFrame(ThisFrameMetrics, *this);
-
 		++CachedMetrics.Frame;
-
-		if (!bFinalizeWhenReady && (FrameCount != 0 && CachedMetrics.Frame >= FrameCount))
-		{
-			FinalizeWhenReady();
-		}
-	}
-}
-
-void UMovieSceneCapture::FinalizeWhenReady()
-{
-	bFinalizeWhenReady = true;
-}
-
-void UMovieSceneCapture::Finalize()
-{
-	FActiveMovieSceneCaptures::Get().Remove(this);
-
-	if (bCapturing)
-	{
-		bCapturing = false;
-
-		if (CaptureStrategy.IsValid())
-		{
-			CaptureStrategy->OnStop();
-			CaptureStrategy = nullptr;
-		}
-
-		if (CaptureProtocol.IsValid())
-		{
-			CaptureProtocol->Finalize();
-			CaptureProtocol = nullptr;
-		}
-
-		OnCaptureFinishedDelegate.Broadcast();
-	}
-}
-
-FString UMovieSceneCapture::ResolveFileFormat(const FString& Format, const FFrameMetrics& FrameMetrics) const
-{
-	FormatMappings.Add(TEXT("frame"), FString::Printf(TEXT("%04d"), Settings.bUseRelativeFrameNumbers ? FrameMetrics.FrameNumber : FrameMetrics.FrameNumber + FrameNumberOffset));
-	
-	if (CaptureProtocol.IsValid())
-	{
-		CaptureProtocol->AddFormatMappings(FormatMappings);
-	}
-	return FString::Format(*Format, FormatMappings);
-}
-
-FString UMovieSceneCapture::GenerateFilename(const FFrameMetrics& FrameMetrics, const TCHAR* Extension) const
-{
-	FString OutputDirectory = ResolveFileFormat(Settings.OutputDirectory.Path, FrameMetrics);
-
-	if (!IFileManager::Get().DirectoryExists(*OutputDirectory))
-	{
-		IFileManager::Get().MakeDirectory(*OutputDirectory);
-	}
-
-	const FString BaseFilename = OutputDirectory / ResolveFileFormat(Settings.OutputFormat, FrameMetrics);
-
-	FString ThisTry = BaseFilename + Extension;
-
-	if (Settings.bOverwriteExisting)
-	{
-		// Try and delete it first
-		while (IFileManager::Get().FileSize(*ThisTry) != -1 && !FPlatformFileManager::Get().GetPlatformFile().DeleteFile(*ThisTry))
-		{
-			// popup a message box
-			FText MessageText = FText::Format(LOCTEXT("UnableToRemoveFile_Format", "The destination file '{0}' could not be deleted because it's in use by another application.\n\nPlease close this application before continuing."), FText::FromString(ThisTry));
-			FPlatformMisc::MessageBoxExt(EAppMsgType::Ok, *MessageText.ToString(), *LOCTEXT("UnableToRemoveFile", "Unable to remove file").ToString());
-		}
+		
+		if (AVIWriter)
+		{
+			AVIWriter->DropFrames(NumDroppedFrames);
+			AVIWriter->Update(CachedMetrics.ElapsedSeconds);
+		}
+#if WITH_EDITOR
+		else
+		{
+			TArray<FColor> Data;
+			Viewport->ReadPixels(Data, FReadSurfaceDataFlags());
+			CaptureSnapshot(Data);
+		}
+#endif
+	}
+}
+
+void UMovieSceneCapture::StopCapture()
+{
+	CaptureStrategy->OnStop();
+	CaptureStrategy = nullptr;
+
+	if (AVIWriter)
+	{
+		AVIWriter->StopCapture();
+		AVIWriter.Reset();
+	}
+}
+
+void UMovieSceneCapture::Close()
+{
+	StopCapture();
+	IMovieSceneCaptureModule::Get().OnMovieSceneCaptureFinished(this);
+}
+
+#if WITH_EDITOR
+void UMovieSceneCapture::CaptureSnapshot(const TArray<FColor>& Colors)
+{
+	if (Colors.Num() == 0)
+	{
+		return;
+	}
+
+	FString Filename = ResolveUniqueFilename();
+	if (Filename.IsEmpty())
+	{
+		return;
+	}
+
+	IImageWrapperModule& ImageWrapperModule = FModuleManager::LoadModuleChecked<IImageWrapperModule>( FName("ImageWrapper") );
+
+	// clamp to 1-100 range
+	const int32 ImageCompressionQuality = FMath::Clamp<int32>(Settings.CompressionQuality * 100, 1, 100);
+
+	switch (Settings.CaptureType)
+	{
+	case EMovieCaptureType::BMP:
+		FFileHelper::CreateBitmap(*Filename, CachedMetrics.Width, CachedMetrics.Height, Colors.GetData());
+		break;
+
+	case EMovieCaptureType::PNG:
+		{
+			IImageWrapperPtr ImageWrapper = ImageWrapperModule.CreateImageWrapper(EImageFormat::PNG);
+
+			TArray<FColor> FinalColors = Colors;
+			for (FColor& Color : FinalColors)
+			{
+				Color.A = 255;
+			}
+
+			if (ImageWrapper.IsValid() && ImageWrapper->SetRaw(&FinalColors[0], FinalColors.Num() * sizeof(FColor), CachedMetrics.Width, CachedMetrics.Height, ERGBFormat::BGRA, 8))
+			{
+				FFileHelper::SaveArrayToFile(ImageWrapper->GetCompressed(ImageCompressionQuality), *Filename);
+			}
+		}
+		break;
+
+	case EMovieCaptureType::JPEG:
+		{
+			IImageWrapperPtr ImageWrapper = ImageWrapperModule.CreateImageWrapper(EImageFormat::JPEG);
+			if (ImageWrapper.IsValid() && ImageWrapper->SetRaw(&Colors[0], Colors.Num() * sizeof(FColor), CachedMetrics.Width, CachedMetrics.Height, ERGBFormat::BGRA, 8))
+			{
+				FFileHelper::SaveArrayToFile(ImageWrapper->GetCompressed(ImageCompressionQuality), *Filename);
+			}
+		}
+		break;
+
+	default:
+		break;
+	}
+}
+#endif
+
+const TCHAR* UMovieSceneCapture::GetDefaultFileExtension() const
+{
+	switch (Settings.CaptureType)
+	{
+		case EMovieCaptureType::BMP:	return TEXT(".bmp");
+		case EMovieCaptureType::PNG:	return TEXT(".png");
+		case EMovieCaptureType::JPEG:	return TEXT(".jpeg");
+#if PLATFORM_MAC
+		default:						return TEXT(".mov");
+#else
+		default:						return TEXT(".avi");
+#endif
+	}
+}
+
+FString UMovieSceneCapture::ResolveFileFormat(const FString& Folder, const FString& Format) const
+{
+	TMap<FString, FStringFormatArg> Mappings;
+	Mappings.Add(TEXT("fps"), FString::Printf(TEXT("%d"), Settings.FrameRate));
+	Mappings.Add(TEXT("frame"), FString::Printf(TEXT("%04d"), CachedMetrics.Frame));
+	Mappings.Add(TEXT("width"), FString::Printf(TEXT("%d"), CachedMetrics.Width));
+	Mappings.Add(TEXT("height"), FString::Printf(TEXT("%d"), CachedMetrics.Height));
+
+	if (Settings.bUseCompression)
+	{
+		Mappings.Add(TEXT("quality"), FString::Printf(TEXT("%.2f"), Settings.CompressionQuality));
+	}
+	else
+	{
+		Mappings.Add(TEXT("quality"), NSLOCTEXT("MovieCapture", "Uncompressed", "Uncompressed").ToString());
+	}
+
+	return Folder / FString::Format(*Format, Mappings);
+}
+
+FString UMovieSceneCapture::ResolveUniqueFilename()
+{
+	FString BaseFilename = ResolveFileFormat(Settings.OutputDirectory.Path, Settings.OutputFormat);
+	FString ThisTry = BaseFilename + GetDefaultFileExtension();
+
+	if (IFileManager::Get().FileSize(*ThisTry) != -1)
+	{
 		return ThisTry;
 	}
 
-	if (IFileManager::Get().FileSize(*ThisTry) == -1)
-	{
-		return ThisTry;
-	}
-
-	int32 DuplicateIndex = 1;
+	uint32 Index = 2;
 	for (;;)
 	{
-		ThisTry = BaseFilename + FString::Printf(TEXT("_(%d)"), DuplicateIndex) + Extension;
+		ThisTry = BaseFilename + FString::Printf(TEXT(" %02d"), Index) + GetDefaultFileExtension();
 
 		// If the file doesn't exist, we can use that, else, increment the index and try again
 		if (IFileManager::Get().FileSize(*ThisTry) == -1)
@@ -308,47 +281,23 @@
 			return ThisTry;
 		}
 
-		++DuplicateIndex;
+		++Index;
 	}
 
 	return ThisTry;
 }
-
-#if WITH_EDITOR
-void UMovieSceneCapture::PostEditChangeProperty( struct FPropertyChangedEvent& PropertyChangedEvent)
-{
-	FName PropertyName = (PropertyChangedEvent.MemberProperty != NULL) ? PropertyChangedEvent.MemberProperty->GetFName() : NAME_None;
-
-	if (PropertyName == GET_MEMBER_NAME_CHECKED(UMovieSceneCapture, CaptureType))
-	{
-		ProtocolSettings = IMovieSceneCaptureModule::Get().GetProtocolRegistry().FactorySettingsType(CaptureType, this);
-		if (ProtocolSettings)
-		{
-			ProtocolSettings->LoadConfig();
-		}
-	}
-
-	Super::PostEditChangeProperty(PropertyChangedEvent);
-}
-#endif
 
 FFixedTimeStepCaptureStrategy::FFixedTimeStepCaptureStrategy(uint32 InTargetFPS)
 	: TargetFPS(InTargetFPS)
 {
 }
 
-void FFixedTimeStepCaptureStrategy::OnWarmup()
+void FFixedTimeStepCaptureStrategy::OnStart()
 {
 	FApp::SetFixedDeltaTime(1.0 / TargetFPS);
 	FApp::SetUseFixedTimeStep(true);
 }
 
-void FFixedTimeStepCaptureStrategy::OnStart()
-{
-	FApp::SetFixedDeltaTime(1.0 / TargetFPS);
-	FApp::SetUseFixedTimeStep(true);
-}
-
 void FFixedTimeStepCaptureStrategy::OnStop()
 {
 	FApp::SetUseFixedTimeStep(false);
@@ -373,10 +322,6 @@
 {
 }
 
-void FRealTimeCaptureStrategy::OnWarmup()
-{
-}
-
 void FRealTimeCaptureStrategy::OnStart()
 {
 }
@@ -402,6 +347,4 @@
 		return ThisFrame - FrameIndex;
 	}
 	return 0;
-}
-
-#undef LOCTEXT_NAMESPACE+}