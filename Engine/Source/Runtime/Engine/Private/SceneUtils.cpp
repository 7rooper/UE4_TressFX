// Copyright 1998-2018 Epic Games, Inc. All Rights Reserved.

#include "SceneUtils.h"
#include "ProfilingDebugging/CsvProfiler.h"
#include "ProfilingDebugging/TracingProfiler.h"

DEFINE_LOG_CATEGORY_STATIC(LogSceneUtils,All,All);

// Only exposed for debugging. Disabling this carries a severe performance penalty
#define RENDER_QUERY_POOLING_ENABLED 1

#if HAS_GPU_STATS 

CSV_DEFINE_CATEGORY_MODULE(ENGINE_API, GPU, true);

CSV_DEFINE_CATEGORY_MODULE(ENGINE_API, GPU, true);

static TAutoConsoleVariable<int> CVarGPUStatsEnabled(
	TEXT("r.GPUStatsEnabled"),
	1,
	TEXT("Enables or disables GPU stat recording"));


static TAutoConsoleVariable<int> CVarGPUStatsMaxQueriesPerFrame(
	TEXT("r.GPUStatsMaxQueriesPerFrame"),
	-1,
	TEXT("Limits the number of timestamps allocated per frame. -1 = no limit"), 
	ECVF_RenderThreadSafe);


static TAutoConsoleVariable<int> CVarGPUCsvStatsEnabled(
	TEXT("r.GPUCsvStatsEnabled"),
	0,
	TEXT("Enables or disables GPU stat recording to CSVs"));

DECLARE_GPU_STAT_NAMED( Total, TEXT("[TOTAL]") );

static TAutoConsoleVariable<int> CVarGPUTracingStatsEnabled(
	TEXT("r.GPUTracingStatsEnabled"),
	1,
	TEXT("Enables or disables GPU stat recording to tracing profiler"));

static TAutoConsoleVariable<int> CVarGPUStatsChildTimesIncluded(
	TEXT("r.GPUStatsChildTimesIncluded"),
	0,
	TEXT("If this is enabled, the child stat timings will be included in their parents' times.\n")
	TEXT("This presents problems for non-hierarchical stats if we're expecting them to add up\n")
	TEXT("to the total GPU time, so we probably want this disabled.\n")
);

#endif //HAS_GPU_STATS


#if WANTS_DRAW_MESH_EVENTS

template<typename TRHICmdList>
void TDrawEvent<TRHICmdList>::Start(TRHICmdList& InRHICmdList, FColor Color, const TCHAR* Fmt, ...)
{
	check(IsInParallelRenderingThread() || IsInRHIThread());
	{
		va_list ptr;
		va_start(ptr, Fmt);
		TCHAR TempStr[256];
		// Build the string in the temp buffer
		FCString::GetVarArgs(TempStr, ARRAY_COUNT(TempStr), ARRAY_COUNT(TempStr) - 1, Fmt, ptr);
		InRHICmdList.PushEvent(TempStr, Color);
		RHICmdList = &InRHICmdList;
	}
}

template<typename TRHICmdList>
void TDrawEvent<TRHICmdList>::Stop()
{
	if (RHICmdList)
	{
		RHICmdList->PopEvent();
		RHICmdList = NULL;
	}
}
template struct TDrawEvent<FRHICommandList>;
template struct TDrawEvent<FRHIAsyncComputeCommandList>;

void FDrawEventRHIExecute::Start(IRHIComputeContext& InRHICommandContext, FColor Color, const TCHAR* Fmt, ...)
{
	check(IsInParallelRenderingThread() || IsInRHIThread() || (!IsRunningRHIInSeparateThread() && IsInRenderingThread()));
	{
		va_list ptr;
		va_start(ptr, Fmt);
		TCHAR TempStr[256];
		// Build the string in the temp buffer
		FCString::GetVarArgs(TempStr, ARRAY_COUNT(TempStr), ARRAY_COUNT(TempStr) - 1, Fmt, ptr);
		RHICommandContext = &InRHICommandContext;
		RHICommandContext->RHIPushEvent(TempStr, Color);
	}
}

void FDrawEventRHIExecute::Stop()
{
	RHICommandContext->RHIPopEvent();
}

#endif // WANTS_DRAW_MESH_EVENTS


bool IsMobileHDR()
{
	static auto* MobileHDRCvar = IConsoleManager::Get().FindTConsoleVariableDataInt(TEXT("r.MobileHDR"));
	return MobileHDRCvar->GetValueOnAnyThread() == 1;
}

bool IsMobileHDR32bpp()
{
	static auto* MobileHDR32bppModeCvar = IConsoleManager::Get().FindTConsoleVariableDataInt(TEXT("r.MobileHDR32bppMode"));
	return IsMobileHDR() && (GSupportsRenderTargetFormat_PF_FloatRGBA == false || MobileHDR32bppModeCvar->GetValueOnAnyThread() != 0);
}

bool IsMobileHDRMosaic()
{
	if (!IsMobileHDR32bpp())
		return false;

	static auto* MobileHDR32bppMode = IConsoleManager::Get().FindTConsoleVariableDataInt(TEXT("r.MobileHDR32bppMode"));
	switch (MobileHDR32bppMode->GetValueOnAnyThread())
	{
		case 1:
			return true;
		case 2:
		case 3:
			return false;
		default:
			return !(GSupportsHDR32bppEncodeModeIntrinsic && GSupportsShaderFramebufferFetch);
	}
}

ENGINE_API EMobileHDRMode GetMobileHDRMode()
{
	EMobileHDRMode HDRMode = EMobileHDRMode::EnabledFloat16;

	if (!IsMobileHDR() && !IsHTML5Platform())
	{
		HDRMode = EMobileHDRMode::Disabled;
	}
	
	if (IsMobileHDR32bpp())
	{
		static auto* MobileHDR32bppMode = IConsoleManager::Get().FindTConsoleVariableDataInt(TEXT("r.MobileHDR32bppMode"));
		switch (MobileHDR32bppMode->GetValueOnAnyThread())
		{
			case 1:
				HDRMode = EMobileHDRMode::EnabledMosaic;
				break;
			case 2:
				HDRMode = EMobileHDRMode::EnabledRGBE;
				break;
			case 3:
				HDRMode = EMobileHDRMode::EnabledRGBA8;
				break;
			default:
				HDRMode = (GSupportsHDR32bppEncodeModeIntrinsic && GSupportsShaderFramebufferFetch) ? EMobileHDRMode::EnabledRGBE : EMobileHDRMode::EnabledMosaic;
				break;
		}
	}

	return HDRMode;
}

ENGINE_API bool IsHTML5Platform()
{
#if PLATFORM_HTML5
	return true;
#else
	return false;
#endif
}


#if HAS_GPU_STATS
static const int32 NumGPUProfilerBufferedFrames = 4;

/*-----------------------------------------------------------------------------
FRealTimeGPUProfilerEvent class
-----------------------------------------------------------------------------*/
class FRealtimeGPUProfilerEvent
{
public:
	static const uint64 InvalidQueryResult = 0xFFFFFFFFFFFFFFFFull;

public:
	FRealtimeGPUProfilerEvent(const FName& InName, const FName& InStatName, FRenderQueryPool* RenderQueryPool)
		: StartResultMicroseconds(InvalidQueryResult)
		, EndResultMicroseconds(InvalidQueryResult)
		, FrameNumber(-1)
		, bInsideQuery(false)
		, bBeginQueryInFlight(false)
		, bEndQueryInFlight(false)
	{
#if STATS
		StatName = InStatName;
#endif
		Name = InName;

		const int MaxGPUQueries = CVarGPUStatsMaxQueriesPerFrame.GetValueOnRenderThread();
		if ( MaxGPUQueries == -1 || RenderQueryPool->GetAllocatedQueryCount() < MaxGPUQueries )
		{
			StartQuery = RenderQueryPool->AllocateQuery();
			EndQuery = RenderQueryPool->AllocateQuery();
		}
	}

	bool HasQueriesAllocated() const 
	{ 
		return IsValidRef(StartQuery); 
	}

	void ReleaseQueries(FRenderQueryPool* RenderQueryPool, FRHICommandListImmediate* RHICmdListPtr)
	{
		if ( HasQueriesAllocated() )
		{
			if (RHICmdListPtr)
			{
				// If we have queries in flight then get results before releasing back to the pool to avoid an ensure fail in the gnm RHI
				uint64 Temp;
				if (bBeginQueryInFlight)
				{
					RHICmdListPtr->GetRenderQueryResult(StartQuery, Temp, false);
				}

				if (bEndQueryInFlight)
				{
					RHICmdListPtr->GetRenderQueryResult(EndQuery, Temp, false);
				}
			}
			RenderQueryPool->ReleaseQuery(StartQuery);
			RenderQueryPool->ReleaseQuery(EndQuery);
		}
	}

	void Begin(FRHICommandListImmediate& RHICmdList)
	{
		check(IsInRenderingThread());
		check(!bInsideQuery);
		bInsideQuery = true;

		if (IsValidRef(StartQuery))
		{
			RHICmdList.EndRenderQuery(StartQuery);
			bBeginQueryInFlight = true;
		}
		StartResultMicroseconds = InvalidQueryResult;
		EndResultMicroseconds = InvalidQueryResult;
		FrameNumber = GFrameNumberRenderThread;
	}

	void End(FRHICommandListImmediate& RHICmdList)
	{
		check(IsInRenderingThread());
		check(bInsideQuery);
		bInsideQuery = false;

		if ( HasQueriesAllocated() )
		{
			RHICmdList.EndRenderQuery(EndQuery);
			bEndQueryInFlight = true;
		}
	}

	bool GatherQueryResults(FRHICommandListImmediate& RHICmdList)
	{
		// Get the query results which are still outstanding
		check(GFrameNumberRenderThread != FrameNumber);
		if ( HasQueriesAllocated() )
		{
			if (StartResultMicroseconds == InvalidQueryResult)
			{
				if (!RHICmdList.GetRenderQueryResult(StartQuery, StartResultMicroseconds, true))
				{
					StartResultMicroseconds = InvalidQueryResult;
				}
				bBeginQueryInFlight = false;
			}
			if (EndResultMicroseconds == InvalidQueryResult)
			{
				if (!RHICmdList.GetRenderQueryResult(EndQuery, EndResultMicroseconds, true))
				{
					EndResultMicroseconds = InvalidQueryResult;
				}
				bEndQueryInFlight = false;
			}
		}
		else
		{
			// If we don't have a query allocated, just set the results to zero
			EndResultMicroseconds = StartResultMicroseconds = 0;
		}
		return HasValidResult();
	}

	float GetResultMS() const
	{
		check(HasValidResult());
		if (EndResultMicroseconds < StartResultMicroseconds)
		{
			// This should never happen...
			return 0.0f;
		}
		return float(EndResultMicroseconds - StartResultMicroseconds) / 1000.0f;
	}

	bool HasValidResult() const
	{
		return StartResultMicroseconds != FRealtimeGPUProfilerEvent::InvalidQueryResult && EndResultMicroseconds != FRealtimeGPUProfilerEvent::InvalidQueryResult;
	}

#if STATS
	const FName& GetStatName() const
	{
		return StatName;
	}
#endif
	const FName& GetName() const
	{
		return Name;
	}

	uint64 GetStartResultMicroseconds(uint32 GPUIndex = 0) const
	{
		return StartResultMicroseconds;
	}

	uint64 GetEndResultMicroseconds(uint32 GPUIndex = 0) const
	{
		return EndResultMicroseconds;
	}

	uint32 GetFrameNumber() const
	{
		return FrameNumber;
	}

private:
	FRenderQueryRHIRef StartQuery;
	FRenderQueryRHIRef EndQuery;
#if STATS
	FName StatName;
#endif
	FName Name;
	uint64 StartResultMicroseconds;
	uint64 EndResultMicroseconds;
	uint32 FrameNumber;

	bool bInsideQuery;
	bool bBeginQueryInFlight;
	bool bEndQueryInFlight;
};

/*-----------------------------------------------------------------------------
FRealtimeGPUProfilerFrame class
Container for a single frame's GPU stats
-----------------------------------------------------------------------------*/
class FRealtimeGPUProfilerFrame
{
public:
	FRealtimeGPUProfilerFrame(FRenderQueryPool* InRenderQueryPool)
		: FrameNumber(-1)
		, RenderQueryPool(InRenderQueryPool)
	{}

	~FRealtimeGPUProfilerFrame()
	{
		Clear(nullptr);
	}

	void PushEvent(FRHICommandListImmediate& RHICmdList, const FName& Name, const FName& StatName)
	{
		// TODO: this should really use a pool / free list
		FRealtimeGPUProfilerEvent* Event = new FRealtimeGPUProfilerEvent(Name, StatName, RenderQueryPool);
		const int32 EventIndex = GpuProfilerEvents.Num();

		GpuProfilerEvents.Add(Event);

		FRealtimeGPUProfilerTimelineEvent TimelineEvent = {};
		TimelineEvent.Type = FRealtimeGPUProfilerTimelineEvent::EType::PushEvent;
		TimelineEvent.EventIndex = EventIndex;

		GpuProfilerTimelineEvents.Push(TimelineEvent);

		EventStack.Push(EventIndex);
		Event->Begin(RHICmdList);
	}

	void PopEvent(FRHICommandListImmediate& RHICmdList)
	{
		int32 Index = EventStack.Pop();

		FRealtimeGPUProfilerTimelineEvent TimelineEvent = {};
		TimelineEvent.Type = FRealtimeGPUProfilerTimelineEvent::EType::PopEvent;
		TimelineEvent.EventIndex = Index;
		GpuProfilerTimelineEvents.Push(TimelineEvent);

		GpuProfilerEvents[Index]->End(RHICmdList);
	}

	void Clear(FRHICommandListImmediate* RHICommandListPtr)
	{
		EventStack.Empty();

		for (int Index = 0; Index < GpuProfilerEvents.Num(); Index++)
		{
			if (GpuProfilerEvents[Index])
			{
				GpuProfilerEvents[Index]->ReleaseQueries(RenderQueryPool, RHICommandListPtr);
				delete GpuProfilerEvents[Index];
			}
		}
		GpuProfilerEvents.Empty();
		GpuProfilerTimelineEvents.Empty();
		EventAggregates.Empty();
	}

	bool UpdateStats(FRHICommandListImmediate& RHICmdList)
	{
		const bool bCsvStatsEnabled = !!CVarGPUCsvStatsEnabled.GetValueOnRenderThread();
		const bool bTracingStatsEnabled = !!CVarGPUTracingStatsEnabled.GetValueOnRenderThread();

		// Gather any remaining results and check all the results are ready
		bool bAllQueriesAllocated = true;
		for (int Index = 0; Index < GpuProfilerEvents.Num(); Index++)
		{
			FRealtimeGPUProfilerEvent* Event = GpuProfilerEvents[Index];
			check(Event != nullptr);
			if (!Event->HasValidResult())
			{
				Event->GatherQueryResults(RHICmdList);
			}
			if (!Event->HasValidResult())
			{
				// The frame isn't ready yet. Don't update stats - we'll try again next frame. 
				return false;
			}
			if (!Event->HasQueriesAllocated())
			{
				bAllQueriesAllocated = false;
			}
		}

		if (!bAllQueriesAllocated)
		{
			static bool bWarned = false;

			if (!bWarned)
			{
				bWarned = true;
				UE_LOG(LogSceneUtils, Warning, TEXT("Ran out of GPU queries! Results for this frame will be incomplete"));
			}
		}

		// Calculate inclusive and exclusive time for all events

		EventAggregates.Reserve(GpuProfilerEvents.Num());
		TArray<int32, TInlineAllocator<32>> TimelineEventStack;

		for (const FRealtimeGPUProfilerEvent* Event : GpuProfilerEvents)
		{
			FGPUEventTimeAggregate Aggregate;
			Aggregate.InclusiveTime = Event->GetResultMS();
			Aggregate.ExclusiveTime = Aggregate.InclusiveTime;
			EventAggregates.Push(Aggregate);
		}

		for (const FRealtimeGPUProfilerTimelineEvent& TimelineEvent : GpuProfilerTimelineEvents)
		{
			if (TimelineEvent.Type == FRealtimeGPUProfilerTimelineEvent::EType::PushEvent)
			{
				if (TimelineEventStack.Num() != 0)
				{
					EventAggregates[TimelineEventStack.Last()].ExclusiveTime -= EventAggregates[TimelineEvent.EventIndex].InclusiveTime;
				}
				TimelineEventStack.Push(TimelineEvent.EventIndex);
			}
			else
			{
				TimelineEventStack.Pop();
			}
		}

		// Update the stats

		const bool GPUStatsChildTimesIncluded = !!CVarGPUStatsChildTimesIncluded.GetValueOnRenderThread();
		float TotalMS = 0.0f;

		TMap<FName, bool> StatSeenMap;
		for (int Index = 0; Index < GpuProfilerEvents.Num(); Index++)
		{
			FRealtimeGPUProfilerEvent* Event = GpuProfilerEvents[Index];
			check(Event != nullptr);
			check(Event->HasValidResult());
			const FName& StatName = Event->GetName();

			// Check if we've seen this stat yet 
			bool bIsNew = false;
			if (StatSeenMap.Find(StatName) == nullptr)
			{
				StatSeenMap.Add(StatName, true);
				bIsNew = true;
			}

			const float EventTime = GPUStatsChildTimesIncluded
				? EventAggregates[Index].InclusiveTime
				: EventAggregates[Index].ExclusiveTime;

#if STATS
			EStatOperation::Type StatOp = bIsNew ? EStatOperation::Set : EStatOperation::Add;
			FThreadStats::AddMessage(Event->GetStatName(), StatOp, double(EventTime));
#endif

			if (bCsvStatsEnabled)
			{
				ECsvCustomStatOp CsvStatOp = bIsNew ? ECsvCustomStatOp::Set : ECsvCustomStatOp::Accumulate;
<<<<<<< HEAD
				FCsvProfiler::Get()->RecordCustomStat(Event->GetName(), CSV_CATEGORY_INDEX(GPU), ResultMS, CsvStatOp);
=======
				FCsvProfiler::Get()->RecordCustomStat(Event->GetName(), CSV_CATEGORY_INDEX(GPU), EventTime, CsvStatOp);
			}

#if TRACING_PROFILER
			if (bTracingStatsEnabled)
			{
				const uint32 GPUIndex = 0;
				FTracingProfiler::Get()->AddGPUEvent(
					Event->GetName().GetPlainANSIString(),
					Event->GetStartResultMicroseconds(),
					Event->GetEndResultMicroseconds(),
					GPUIndex,
					Event->GetFrameNumber());
>>>>>>> a23640a2
			}
#endif //TRACING_PROFILER

			TotalMS += EventAggregates[Index].ExclusiveTime;
		}

#if STATS
		FThreadStats::AddMessage( GET_STATFNAME(Stat_GPU_Total), EStatOperation::Set, double(TotalMS) );
#endif 

#if CSV_PROFILER
		if (bCsvStatsEnabled)
		{
			FCsvProfiler::Get()->RecordCustomStat(CSV_STAT_FNAME(Total), CSV_CATEGORY_INDEX(GPU), TotalMS, ECsvCustomStatOp::Set);
		}
#endif
		return true;
	}

private:

	TArray<FRealtimeGPUProfilerEvent*> GpuProfilerEvents;
	TArray<int32> EventStack;

	struct FRealtimeGPUProfilerTimelineEvent
	{
		enum class EType { PushEvent, PopEvent };
		EType Type;
		int32 EventIndex;
	};

	// All profiler push and pop events are recorded to calculate inclusive and exclusive timing
	// while maintaining hierarchy and not splitting events unnecessarily.
	TArray<FRealtimeGPUProfilerTimelineEvent> GpuProfilerTimelineEvents;

	struct FGPUEventTimeAggregate
	{
		float ExclusiveTime;
		float InclusiveTime;
	};
	TArray<FGPUEventTimeAggregate> EventAggregates;

	uint32 FrameNumber;
	FRenderQueryPool* RenderQueryPool;
};

/*-----------------------------------------------------------------------------
FRealtimeGPUProfiler
-----------------------------------------------------------------------------*/
FRealtimeGPUProfiler* FRealtimeGPUProfiler::Instance = nullptr;

FRealtimeGPUProfiler* FRealtimeGPUProfiler::Get()
{
	if (Instance == nullptr)
	{
		Instance = new FRealtimeGPUProfiler;
	}
	return Instance;
}

FRealtimeGPUProfiler::FRealtimeGPUProfiler()
	: WriteBufferIndex(0)
	, ReadBufferIndex(1) 
	, WriteFrameNumber(-1)
	, bStatGatheringPaused(false)
	, bInBeginEndBlock(false)
{
	RenderQueryPool = new FRenderQueryPool(RQT_AbsoluteTime);
	for (int Index = 0; Index < NumGPUProfilerBufferedFrames; Index++)
	{
		Frames.Add(new FRealtimeGPUProfilerFrame(RenderQueryPool));
	}
}

void FRealtimeGPUProfiler::Release()
{
	for (int Index = 0; Index < Frames.Num(); Index++)
	{
		delete Frames[Index];
	}
	Frames.Empty();
	delete RenderQueryPool;
	RenderQueryPool = nullptr;
}

void FRealtimeGPUProfiler::BeginFrame(FRHICommandListImmediate& RHICmdList)
{
	check(bInBeginEndBlock == false);
	bInBeginEndBlock = true;
}

inline bool AreGPUStatsEnabled()
{
	if (GSupportsTimestampRenderQueries == false || !CVarGPUStatsEnabled.GetValueOnRenderThread())
	{
		return false;
	}

	// If stats are off, we only enable GPU stats if the CSV profiler is enabled
#if !STATS 
#if !CSV_PROFILER
	return false;
#endif
	// If we only have CSV stats, only capture if CSV GPU stats are enabled, and we're capturing
	if (!CVarGPUCsvStatsEnabled.GetValueOnRenderThread())
	{
		return false;
	}
	if (!FCsvProfiler::Get()->IsCapturing_Renderthread())
	{
		return false;
	}
#endif
	return true;
}

void FRealtimeGPUProfiler::EndFrame(FRHICommandListImmediate& RHICmdList)
{
	// This is called at the end of the renderthread frame. Note that the RHI thread may still be processing commands for the frame at this point, however
	// The read buffer index is always 3 frames beind the write buffer index in order to prevent us reading from the frame the RHI thread is still processing. 
	// This should also ensure the GPU is done with the queries before we try to read them
	check(Frames.Num() > 0);
	check(IsInRenderingThread());
	check(bInBeginEndBlock == true);
	bInBeginEndBlock = false;
	if (!AreGPUStatsEnabled())
	{
		return;
	}

	if (Frames[ReadBufferIndex]->UpdateStats(RHICmdList))
	{
		// On a successful read, advance the ReadBufferIndex and WriteBufferIndex and clear the frame we just read
		Frames[ReadBufferIndex]->Clear(&RHICmdList);
		WriteFrameNumber = GFrameNumberRenderThread;
		WriteBufferIndex = (WriteBufferIndex + 1) % Frames.Num();
		ReadBufferIndex = (ReadBufferIndex + 1) % Frames.Num();
		bStatGatheringPaused = false;
	}
	else
	{
		// The stats weren't ready; skip the next frame and don't advance the indices. We'll try to read the stats again next frame
		bStatGatheringPaused = true;
	}
}

void FRealtimeGPUProfiler::PushEvent(FRHICommandListImmediate& RHICmdList, const FName& Name, const FName& StatName)
{
	check(IsInRenderingThread());
	if (bStatGatheringPaused || !bInBeginEndBlock)
	{
		return;
	}
	check(Frames.Num() > 0);
	if (WriteBufferIndex >= 0)
	{
		Frames[WriteBufferIndex]->PushEvent(RHICmdList, Name, StatName);
	}
}

void FRealtimeGPUProfiler::PopEvent(FRHICommandListImmediate& RHICmdList)
{
	check(IsInRenderingThread());
	if (bStatGatheringPaused || !bInBeginEndBlock)
	{
		return;
	}
	check(Frames.Num() > 0);
	if (WriteBufferIndex >= 0)
	{
		Frames[WriteBufferIndex]->PopEvent(RHICmdList);
	}
}

/*-----------------------------------------------------------------------------
FScopedGPUStatEvent
-----------------------------------------------------------------------------*/
void FScopedGPUStatEvent::Begin(FRHICommandList& InRHICmdList, const FName& Name, const FName& StatName)
{
	check(IsInRenderingThread());
	if (!AreGPUStatsEnabled())
	{
		return;
	}

	// Non-immediate command lists are not supported (silently fail)
	if (InRHICmdList.IsImmediate())
	{
		RHICmdList = (FRHICommandListImmediate*)&InRHICmdList;
		FRealtimeGPUProfiler::Get()->PushEvent(*RHICmdList, Name, StatName);
	}
}

void FScopedGPUStatEvent::End()
{
	check(IsInRenderingThread());
	if (!AreGPUStatsEnabled())
	{
		return;
	}
	if (RHICmdList != nullptr)
	{
		FRealtimeGPUProfiler::Get()->PopEvent(*RHICmdList);
	}
}
#endif // HAS_GPU_STATS

/*-----------------------------------------------------------------------------
FRenderQueryPool
-----------------------------------------------------------------------------*/
FRenderQueryPool::~FRenderQueryPool()
{
	Release();
}

void FRenderQueryPool::Release()
{
	Queries.Empty();
	NumQueriesAllocated = 0;
}

FRenderQueryRHIRef FRenderQueryPool::AllocateQuery()
{
	// Are we out of available render queries?
	NumQueriesAllocated++;
	if (Queries.Num() == 0)
	{
		// Create a new render query.
		return RHICreateRenderQuery(QueryType);
	}

	return Queries.Pop(/*bAllowShrinking=*/ false);
}

void FRenderQueryPool::ReleaseQuery(FRenderQueryRHIRef &Query)
{
	if (IsValidRef(Query))
	{
		NumQueriesAllocated--;
#if RENDER_QUERY_POOLING_ENABLED
		// Is no one else keeping a refcount to the query?
		if (Query.GetRefCount() == 1)
		{
			// Return it to the pool.
			Queries.Add(Query);
		}
#endif
		// De-ref without deleting.
		Query = NULL;
	}
}

PRAGMA_ENABLE_OPTIMIZATION<|MERGE_RESOLUTION|>--- conflicted
+++ resolved
@@ -10,8 +10,6 @@
 #define RENDER_QUERY_POOLING_ENABLED 1
 
 #if HAS_GPU_STATS 
-
-CSV_DEFINE_CATEGORY_MODULE(ENGINE_API, GPU, true);
 
 CSV_DEFINE_CATEGORY_MODULE(ENGINE_API, GPU, true);
 
@@ -516,9 +514,6 @@
 			if (bCsvStatsEnabled)
 			{
 				ECsvCustomStatOp CsvStatOp = bIsNew ? ECsvCustomStatOp::Set : ECsvCustomStatOp::Accumulate;
-<<<<<<< HEAD
-				FCsvProfiler::Get()->RecordCustomStat(Event->GetName(), CSV_CATEGORY_INDEX(GPU), ResultMS, CsvStatOp);
-=======
 				FCsvProfiler::Get()->RecordCustomStat(Event->GetName(), CSV_CATEGORY_INDEX(GPU), EventTime, CsvStatOp);
 			}
 
@@ -532,7 +527,6 @@
 					Event->GetEndResultMicroseconds(),
 					GPUIndex,
 					Event->GetFrameNumber());
->>>>>>> a23640a2
 			}
 #endif //TRACING_PROFILER
 
