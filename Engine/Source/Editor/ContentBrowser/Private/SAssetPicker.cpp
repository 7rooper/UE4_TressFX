--- conflicted
+++ resolved
@@ -24,6 +24,7 @@
 	OnAssetDoubleClicked = InArgs._AssetPickerConfig.OnAssetDoubleClicked;
 	OnAssetEnterPressed = InArgs._AssetPickerConfig.OnAssetEnterPressed;
 	bPendingFocusNextFrame = InArgs._AssetPickerConfig.bFocusSearchBoxWhenOpened;
+	DefaultFilterMenuExpansion = InArgs._AssetPickerConfig.DefaultFilterMenuExpansion;
 
 	if ( InArgs._AssetPickerConfig.ClearSelectionDelegate != NULL )
 	{
@@ -64,8 +65,6 @@
 		OtherDevelopersFilter = MakeShareable(new FOtherDevelopersAssetFilter());
 		FilterCollection->Add( OtherDevelopersFilter );
 
-<<<<<<< HEAD
-=======
 		TSharedRef<SHorizontalBox> HorizontalBox = SNew(SHorizontalBox);
 
 		if(InArgs._AssetPickerConfig.bAddFilterUI)
@@ -116,36 +115,11 @@
 			]
 		];
 
->>>>>>> 5338f086
 		VerticalBox->AddSlot()
 		.AutoHeight()
 		.Padding( 0, 0, 0, 1 )
 		[
-			SNew( SHorizontalBox )
-
-			+ SHorizontalBox::Slot()
-				.FillWidth(1.0f)
-				[
-					SAssignNew( SearchBoxPtr, SAssetSearchBox )
-						.HintText(NSLOCTEXT( "ContentBrowser", "SearchBoxHint", "Search Assets" ))
-						.OnTextChanged( this, &SAssetPicker::OnSearchBoxChanged )
-						.OnTextCommitted( this, &SAssetPicker::OnSearchBoxCommitted )
-						.DelayChangeNotificationsWhileTyping( true )
-				]
-
-			+ SHorizontalBox::Slot()
-				.AutoWidth()
-				[
-					SNew( SCheckBox )
-						.Style( FEditorStyle::Get(), "ToggleButtonCheckbox" )
-						.ToolTipText( this, &SAssetPicker::GetShowOtherDevelopersToolTip )
-						.OnCheckStateChanged( this, &SAssetPicker::HandleShowOtherDevelopersCheckStateChanged )
-						.IsChecked( this, &SAssetPicker::GetShowOtherDevelopersCheckState )
-						[
-							SNew( SImage )
-								.Image( FEditorStyle::GetBrush("ContentBrowser.ColumnViewDeveloperFolderIcon") )
-						]
-				]
+			HorizontalBox
 		];
 	}
 
@@ -187,8 +161,35 @@
 	FSourcesData InitialSourcesData;
 	InitialSourcesData.PackagePaths = InArgs._AssetPickerConfig.Filter.PackagePaths;
 	InitialSourcesData.Collections = InArgs._AssetPickerConfig.Collections;
-	FARFilter InitialBackendFilter = InArgs._AssetPickerConfig.Filter;
+	InitialBackendFilter = InArgs._AssetPickerConfig.Filter;
 	InitialBackendFilter.PackagePaths.Empty();
+
+	TSharedPtr<AssetFilterCollectionType> FrontendFilters = MakeShareable(new AssetFilterCollectionType());
+
+	if(InArgs._AssetPickerConfig.bAddFilterUI)
+	{
+		// Filters
+		TArray<UClass*> FilterClassList;
+		for(auto Iter = InitialBackendFilter.ClassNames.CreateIterator(); Iter; ++Iter)
+		{
+			FName ClassName = (*Iter);
+			UClass* FilterClass = FindObject<UClass>(ANY_PACKAGE, *ClassName.ToString());
+			if(FilterClass)
+			{
+				FilterClassList.AddUnique(FilterClass);
+			}
+		}
+
+		VerticalBox->AddSlot()
+		.AutoHeight()
+		[
+			SAssignNew(FilterListPtr, SFilterList)
+			.OnFilterChanged(this, &SAssetPicker::OnFilterChanged)
+			.FrontendFilters(FrontendFilters)
+			.InitialClassFilters(FilterClassList)
+			.ExtraFrontendFilters(InArgs._AssetPickerConfig.ExtraFrontendFilters)
+		];
+	}
 
 	VerticalBox->AddSlot()
 	.FillHeight(1.f)
@@ -201,6 +202,7 @@
 		.OnAssetsActivated(this, &SAssetPicker::HandleAssetsActivated)
 		.OnGetAssetContextMenu(InArgs._AssetPickerConfig.OnGetAssetContextMenu)
 		.AreRealTimeThumbnailsAllowed(this, &SAssetPicker::IsHovered)
+		.FrontendFilters(FrontendFilters)
 		.InitialSourcesData(InitialSourcesData)
 		.InitialBackendFilter(InitialBackendFilter)
 		.InitialViewType(InArgs._AssetPickerConfig.InitialAssetViewType)
@@ -216,6 +218,7 @@
 		.CanShowOnlyAssetsInSelectedFolders( InArgs._AssetPickerConfig.bCanShowOnlyAssetsInSelectedFolders )
 		.CanShowRealTimeThumbnails( InArgs._AssetPickerConfig.bCanShowRealTimeThumbnails )
 		.CanShowDevelopersFolder( InArgs._AssetPickerConfig.bCanShowDevelopersFolder )
+		.PreloadAssetsForContextMenu( InArgs._AssetPickerConfig.bPreloadAssetsForContextMenu )
 		.DynamicFilters( FilterCollection )
 		.HighlightedText( HighlightText )
 		.LabelVisibility( LabelVisibility )
@@ -298,6 +301,18 @@
 	}
 }
 
+TSharedRef<SWidget> SAssetPicker::MakeAddFilterMenu()
+{
+	return FilterListPtr->ExternalMakeAddFilterMenu(DefaultFilterMenuExpansion);
+}
+
+void SAssetPicker::OnFilterChanged()
+{
+	FARFilter Filter = FilterListPtr->GetCombinedBackendFilter();
+	Filter.Append(InitialBackendFilter);
+	AssetViewPtr->SetBackendFilter( Filter );
+}
+
 FReply SAssetPicker::OnNoneButtonClicked()
 {
 	OnAssetSelected.ExecuteIfBound(FAssetData());
