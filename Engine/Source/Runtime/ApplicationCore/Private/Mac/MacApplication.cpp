--- conflicted
+++ resolved
@@ -2037,7 +2037,6 @@
 				const CGDisplayModeRef Mode = (const CGDisplayModeRef)CFArrayGetValueAtIndex(ArrDisplay, i);
 				const int32 Width = (int32)CGDisplayModeGetWidth(Mode);
 				const int32 Height = (int32)CGDisplayModeGetHeight(Mode);
-<<<<<<< HEAD
 
 				if (Width * Height > Info.NativeWidth * Info.NativeHeight)
 				{
@@ -2051,6 +2050,8 @@
 				Info.NativeWidth = CGDisplayPixelsWide(DisplayID);
 				Info.NativeHeight = CGDisplayPixelsHigh(DisplayID);
 			}
+		
+			CFRelease(ArrDisplay);
 
 			Info.DisplayRect = FPlatformRect(Screen->FramePixels.origin.x, Screen->FramePixels.origin.y, Screen->FramePixels.origin.x + Screen->FramePixels.size.width, Screen->FramePixels.origin.y + Screen->FramePixels.size.height);
 			Info.WorkArea = FPlatformRect(Screen->VisibleFramePixels.origin.x, Screen->VisibleFramePixels.origin.y, Screen->VisibleFramePixels.origin.x + Screen->VisibleFramePixels.size.width, Screen->VisibleFramePixels.origin.y + Screen->VisibleFramePixels.size.height);
@@ -2068,40 +2069,6 @@
 			kern_return_t Result = IOServiceGetMatchingServices(kIOMasterPortDefault, IOServiceMatching("IODisplayConnect"), &IOIterator);
 			if (Result == kIOReturnSuccess)
 			{
-=======
-
-				if (Width * Height > Info.NativeWidth * Info.NativeHeight)
-				{
-					Info.NativeWidth = Width;
-					Info.NativeHeight = Height;
-				}
-			}
-
-			if (!Info.NativeWidth || !Info.NativeHeight)
-			{
-				Info.NativeWidth = CGDisplayPixelsWide(DisplayID);
-				Info.NativeHeight = CGDisplayPixelsHigh(DisplayID);
-			}
-		
-			CFRelease(ArrDisplay);
-
-			Info.DisplayRect = FPlatformRect(Screen->FramePixels.origin.x, Screen->FramePixels.origin.y, Screen->FramePixels.origin.x + Screen->FramePixels.size.width, Screen->FramePixels.origin.y + Screen->FramePixels.size.height);
-			Info.WorkArea = FPlatformRect(Screen->VisibleFramePixels.origin.x, Screen->VisibleFramePixels.origin.y, Screen->VisibleFramePixels.origin.x + Screen->VisibleFramePixels.size.width, Screen->VisibleFramePixels.origin.y + Screen->VisibleFramePixels.size.height);
-			Info.bIsPrimary = Screen->Screen == [NSScreen mainScreen];
-
-			// dpi computations
-			const CGSize DisplayPhysicalSize = CGDisplayScreenSize(DisplayID);
-			const float MilimetreInch = 25.4f;
-			float HorizontalDPI = MilimetreInch * (float)Info.NativeWidth / (float)DisplayPhysicalSize.width;
-			float VerticalDPI = MilimetreInch * (float)Info.NativeHeight / (float)DisplayPhysicalSize.height;
-			Info.DPI = FMath::CeilToInt((HorizontalDPI + VerticalDPI) / 2.0f);
-
-			// Monitor's name can only be obtained from IOKit
-			io_iterator_t IOIterator;
-			kern_return_t Result = IOServiceGetMatchingServices(kIOMasterPortDefault, IOServiceMatching("IODisplayConnect"), &IOIterator);
-			if (Result == kIOReturnSuccess)
-			{
->>>>>>> 70e5db4e
 				io_object_t Device;
 				while ((Device = IOIteratorNext(IOIterator)))
 				{
@@ -2134,11 +2101,6 @@
 			}
 
 			OutDisplayMetrics.MonitorInfo.Add(Info);
-<<<<<<< HEAD
-
-			CFRelease(ArrDisplay);
-=======
->>>>>>> 70e5db4e
 		}
 	}
 
