--- conflicted
+++ resolved
@@ -105,21 +105,14 @@
 
 FText UK2Node_CustomEvent::GetNodeTitle(ENodeTitleType::Type TitleType) const
 {
-<<<<<<< HEAD
-	if (TitleType == ENodeTitleType::EditableTitle || TitleType == ENodeTitleType::ListView)
-=======
 	if (CustomFunctionName.IsNone() && (TitleType == ENodeTitleType::ListView))
->>>>>>> 81f58720
 	{
 		return LOCTEXT("ActionMenuTitle", "Custom Event...");
 	}
-<<<<<<< HEAD
-=======
 	else if ((TitleType == ENodeTitleType::EditableTitle) || (TitleType == ENodeTitleType::ListView))
 	{
 		return FText::FromName(CustomFunctionName);
 	}
->>>>>>> 81f58720
 	else
 	{
 		FString RPCString = UK2Node_Event::GetLocalizedNetString(FunctionFlags, false);
