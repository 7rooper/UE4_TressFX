// Copyright 1998-2018 Epic Games, Inc. All Rights Reserved.

#include "PIEPreviewDeviceProfileSelectorModule.h"
#include "Misc/FileHelper.h"
#include "Dom/JsonObject.h"
#include "Serialization/JsonReader.h"
#include "Serialization/JsonSerializer.h"
#include "PIEPreviewDeviceSpecification.h"
#include "JsonObjectConverter.h"
#include "MaterialShaderQualitySettings.h"
#include "RHI.h"
#include "Framework/Docking/TabManager.h"
#include "CoreGlobals.h"
#include "Modules/ModuleManager.h"
#include "Misc/ConfigCacheIni.h"
#include "Internationalization/Culture.h"
#include "PIEPreviewWindowStyle.h"
#include "PIEPreviewDevice.h"
#include "PIEPreviewWindow.h"
#include "Framework/Application/SlateApplication.h"
#include "UnrealEngine.h"
<<<<<<< HEAD
=======
#include "Engine/GameViewportClient.h"
#include "Engine/UserInterfaceSettings.h"
>>>>>>> 15f50b57

DECLARE_LOG_CATEGORY_EXTERN(LogPIEPreviewDevice, Log, All); 
DEFINE_LOG_CATEGORY(LogPIEPreviewDevice);
IMPLEMENT_MODULE(FPIEPreviewDeviceModule, PIEPreviewDeviceProfileSelector);

void FPIEPreviewDeviceModule::StartupModule()
{
}

void FPIEPreviewDeviceModule::ShutdownModule()
{
	// clear delegates set in StartupModule()
	if (EngineInitCompleteDelegate.IsValid())
	{
		FCoreDelegates::OnFEngineLoopInitComplete.Remove(EngineInitCompleteDelegate);
	}

	if (ViewportCreatedDelegate.IsValid())
	{
		UGameViewportClient::OnViewportCreated().Remove(ViewportCreatedDelegate);
	}

	TSharedPtr<SPIEPreviewWindow> WindowPtr = WindowWPtr.Pin();
	if (WindowPtr.IsValid())
	{
		WindowPtr->PrepareShutdown();
	}

	if (Device.IsValid())
	{
		Device->ShutdownDevice();
	}
}

FString const FPIEPreviewDeviceModule::GetRuntimeDeviceProfileName()
{
	if (!bInitialized)
	{
		InitPreviewDevice();
	}

	return DeviceProfile;
}

void FPIEPreviewDeviceModule::InitPreviewDevice()
{
	bInitialized = true;

<<<<<<< HEAD
	if (ReadDeviceSpecification())
	{
		Device->ApplyRHIPrerequisitesOverrides();
		DeviceProfile = Device->GetProfile();
	}
}

TSharedRef<SWindow> FPIEPreviewDeviceModule::CreatePIEPreviewDeviceWindow(FVector2D ClientSize, FText WindowTitle, EAutoCenter AutoCenterType, FVector2D ScreenPosition, TOptional<float> MaxWindowWidth, TOptional<float> MaxWindowHeight)
{
	if (ScreenPosition.IsNearlyZero())
	{
		int32 WinX, WinY;
		bool bFoundX = GConfig->GetInt(TEXT("/Script/Engine.MobilePIE"), TEXT("WindowPosX"), WinX, GEngineIni);
		bool bFoundY = GConfig->GetInt(TEXT("/Script/Engine.MobilePIE"), TEXT("WindowPosY"), WinY, GEngineIni);

		if (bFoundX && bFoundY)
		{
			ScreenPosition.X = WinX;
			ScreenPosition.Y = WinY;

			AutoCenterType = EAutoCenter::None;
		}
=======
	// the window size will be available after all data is loaded and we'll use this callback to display it
	EngineInitCompleteDelegate = FCoreDelegates::OnFEngineLoopInitComplete.AddRaw(this, &FPIEPreviewDeviceModule::OnEngineInitComplete);

	// to finish setup we need complete engine initialization
	ViewportCreatedDelegate = UGameViewportClient::OnViewportCreated().AddRaw(this, &FPIEPreviewDeviceModule::OnViewportCreated);

	bool bReadSuccess = ReadDeviceSpecification();
	checkf(bReadSuccess, TEXT("Unable to read device specifications"));

	Device->ApplyRHIPrerequisitesOverrides();
	DeviceProfile = Device->GetProfile();
}

void FPIEPreviewDeviceModule::OnEngineInitComplete()
{
	TSharedPtr<SPIEPreviewWindow> WindowPtr = WindowWPtr.Pin();

	// TODO: Localization
	FString AppTitle = FGlobalTabmanager::Get()->GetApplicationTitle().ToString() + "Previewing: " + PreviewDevice;
	FGlobalTabmanager::Get()->SetApplicationTitle(FText::FromString(AppTitle));

	if (WindowPtr.IsValid())
	{
		int32 TitleBarSize = SPIEPreviewWindow::GetDefaultTitleBarSize();
		Device->SetupDevice(TitleBarSize);
		
		WindowPtr->PrepareWindow(InitialWindowPosition, InitialWindowScaleValue, Device);
		WindowPtr->ShowWindow();
	}
}

bool FPIEPreviewDeviceModule::ReadWindowConfig()
{
	InitialWindowScaleValue = 0.0f;
	GConfig->GetFloat(TEXT("/Script/Engine.MobilePIE"), TEXT("DeviceScalingFactor"), InitialWindowScaleValue, GEngineIni);

	// read window position
	int32 WinX = 0, WinY = 0;
	bool bFound = GConfig->GetInt(TEXT("/Script/Engine.MobilePIE"), TEXT("WindowPosX"), WinX, GEngineIni);
	bFound &= GConfig->GetInt(TEXT("/Script/Engine.MobilePIE"), TEXT("WindowPosY"), WinY, GEngineIni);
	InitialWindowPosition.Set(WinX, WinY);

	return bFound;
}

TSharedRef<SWindow> FPIEPreviewDeviceModule::CreatePIEPreviewDeviceWindow(FVector2D ClientSize, FText WindowTitle, EAutoCenter AutoCenterType, FVector2D ScreenPosition, TOptional<float> MaxWindowWidth, TOptional<float> MaxWindowHeight)
{
	bool bPosFound = ReadWindowConfig();

	if (ScreenPosition.IsNearlyZero() && bPosFound)
	{
		ScreenPosition = InitialWindowPosition;
		AutoCenterType = EAutoCenter::None;
	}
	else
	{
		InitialWindowPosition = ScreenPosition;
>>>>>>> 15f50b57
	}

	FPIEPreviewWindowCoreStyle::InitializePIECoreStyle();

	static FWindowStyle BackgroundlessStyle = FCoreStyle::Get().GetWidgetStyle<FWindowStyle>("Window");
	BackgroundlessStyle.SetBackgroundBrush(FSlateNoResource());
<<<<<<< HEAD
	TSharedRef<SPIEPreviewWindow> Window = SNew(SPIEPreviewWindow, Device)
=======
	TSharedRef<SPIEPreviewWindow> Window = SNew(SPIEPreviewWindow)
>>>>>>> 15f50b57
		.Type(EWindowType::GameWindow)
		.Style(&BackgroundlessStyle)
		.ClientSize(ClientSize)
		.Title(WindowTitle)
		.AutoCenter(AutoCenterType)
		.ScreenPosition(ScreenPosition)
		.MaxWidth(MaxWindowWidth)
		.MaxHeight(MaxWindowHeight)
		.FocusWhenFirstShown(true)
		.SaneWindowPlacement(AutoCenterType == EAutoCenter::None)
		.UseOSWindowBorder(false)
		.CreateTitleBar(true)
		.ShouldPreserveAspectRatio(true)
		.LayoutBorder(FMargin(0))
		.SizingRule(ESizingRule::FixedSize)
		.HasCloseButton(true)
		.SupportsMinimize(true)
		.SupportsMaximize(false)
		.bManualManageDPI(false);

 	WindowWPtr = Window;

<<<<<<< HEAD
=======
	if (GameLayerManagerWidget.IsValid())
	{
		Window->SetGameLayerManagerWidget(GameLayerManagerWidget);
	}

>>>>>>> 15f50b57
	return Window;
}

void FPIEPreviewDeviceModule::UpdateDisplayResolution()
{
<<<<<<< HEAD
	if (!Device.IsValid())
=======
	TSharedPtr<SPIEPreviewWindow> WindowPtr = WindowWPtr.Pin();

	if (!Device.IsValid() || !WindowPtr.IsValid())
>>>>>>> 15f50b57
	{
		return;
	}

<<<<<<< HEAD
	const int32 ClientWidth = Device->GetWindowClientWidth();
	const int32 ClientHeight = Device->GetWindowClientHeight();
=======
	const int32 ClientWidth = Device->GetWindowWidth();
	const int32 ClientHeight = Device->GetWindowHeight() - WindowPtr->GetTitleBarSize().Get();
>>>>>>> 15f50b57

	FSystemResolution::RequestResolutionChange(ClientWidth, ClientHeight, EWindowMode::Windowed);
	IConsoleManager::Get().CallAllConsoleVariableSinks();
}

<<<<<<< HEAD
void FPIEPreviewDeviceModule::PrepareDeviceDisplay()
{
	TSharedPtr<SPIEPreviewWindow> WindowPtr = WindowWPtr.Pin();

	if (!WindowPtr.IsValid() && !Device.IsValid())
	{
		return;
	}

	FSlateApplication::Get().SetGameIsFakingTouchEvents(true);

	WindowPtr->SetScaleWindowToDeviceSize(true);

	UpdateDisplayResolution();
=======
void FPIEPreviewDeviceModule::OnWindowReady(TSharedRef<SWindow> Window)
{
	TSharedPtr<SPIEPreviewWindow> WindowPtr = StaticCastSharedRef<SPIEPreviewWindow>(Window);

	if (WindowPtr.IsValid())
	{
		// the window will only be displayed after the loading is complete (OnEngineInitComplete)
		WindowPtr->HideWindow();
	}

	FSlateApplication::Get().SetGameIsFakingTouchEvents(true);
>>>>>>> 15f50b57
}

void FPIEPreviewDeviceModule::ApplyPreviewDeviceState()
{
	if (!Device.IsValid())
	{
		return;
	}

<<<<<<< HEAD
	// TODO: Localization
	FString AppTitle = FGlobalTabmanager::Get()->GetApplicationTitle().ToString() + "Previewing: "+ PreviewDevice;
	FGlobalTabmanager::Get()->SetApplicationTitle(FText::FromString(AppTitle));

	int32 TitleBarSize = SPIEPreviewWindow::GetDefaultTitleBarSize();
	Device->SetupDevice(TitleBarSize);

	// need to call this before the actual window is created in order override the window mode to EWindowMode::Windowed
	UpdateDisplayResolution();
=======
	Device->ApplyRHIOverrides();
}

void FPIEPreviewDeviceModule::OnViewportCreated()
{
	// disable mouse viewport locking
	if (GEngine->GameViewport != nullptr)
	{
		GEngine->GameViewport->SetCaptureMouseOnClick(EMouseCaptureMode::NoCapture);
		GEngine->GameViewport->SetMouseLockMode(EMouseLockMode::DoNotLock);
	}
>>>>>>> 15f50b57
}

const FPIEPreviewDeviceContainer& FPIEPreviewDeviceModule::GetPreviewDeviceContainer()
{
	if (!EnumeratedDevices.GetRootCategory().IsValid())
	{
		EnumeratedDevices.EnumerateDeviceSpecifications(GetDeviceSpecificationContentDir());
	}
	return EnumeratedDevices;
}

FString FPIEPreviewDeviceModule::GetDeviceSpecificationContentDir()
{
	return FPaths::EngineContentDir() / TEXT("Editor") / TEXT("PIEPreviewDeviceSpecs");
}

FString FPIEPreviewDeviceModule::FindDeviceSpecificationFilePath(const FString& SearchDevice)
{
	const FPIEPreviewDeviceContainer& PIEPreviewDeviceContainer = GetPreviewDeviceContainer();
	FString FoundPath;

	int32 FoundIndex;
	if (PIEPreviewDeviceContainer.GetDeviceSpecifications().Find(SearchDevice, FoundIndex))
	{
		TSharedPtr<FPIEPreviewDeviceContainerCategory> SubCategory = PIEPreviewDeviceContainer.FindDeviceContainingCategory(FoundIndex);
		if(SubCategory.IsValid())
		{
			FoundPath = SubCategory->GetSubDirectoryPath() / SearchDevice + ".json";
		}
	}
	return FoundPath;

}

bool FPIEPreviewDeviceModule::ReadDeviceSpecification()
{
	Device = nullptr;

	if (!FParse::Value(FCommandLine::Get(), GetPreviewDeviceCommandSwitch(), PreviewDevice))
	{
		return false;
	}

	const FString Filename = FindDeviceSpecificationFilePath(PreviewDevice);

	FString Json;
	if (FFileHelper::LoadFileToString(Json, *Filename))
	{
		TSharedPtr<FJsonObject> RootObject;
		TSharedRef<TJsonReader<> > JsonReader = TJsonReaderFactory<>::Create(Json);
		if (FJsonSerializer::Deserialize(JsonReader, RootObject) && RootObject.IsValid())
		{
			// We need to initialize FPIEPreviewDeviceSpecifications early as device profiles need to be evaluated before ProcessNewlyLoadedUObjects can be called.
			CreatePackage(nullptr, TEXT("/Script/PIEPreviewDeviceProfileSelector"));

			Device = MakeShareable(new FPIEPreviewDevice());

			if (!FJsonObjectConverter::JsonAttributesToUStruct(RootObject->Values, FPIEPreviewDeviceSpecifications::StaticStruct(), Device->GetDeviceSpecs().Get(), 0, 0))
			{
				Device = nullptr;
			}
		}
	}
	bool bValidDeviceSpec = Device.IsValid();
	if (!bValidDeviceSpec)
	{
		UE_LOG(LogPIEPreviewDevice, Warning, TEXT("Could not load device specifications for preview target device '%s'"), *PreviewDevice);
	}

	return bValidDeviceSpec;
<<<<<<< HEAD
=======
}

void FPIEPreviewDeviceModule::SetGameLayerManagerWidget(TSharedPtr<class SGameLayerManager> GameLayerManager)
{
	GameLayerManagerWidget = GameLayerManager;

	TSharedPtr<SPIEPreviewWindow> WindowPtr = WindowWPtr.Pin();
	if (WindowPtr.IsValid())
	{
		WindowPtr->SetGameLayerManagerWidget(GameLayerManager);
	}
>>>>>>> 15f50b57
}<|MERGE_RESOLUTION|>--- conflicted
+++ resolved
@@ -19,11 +19,8 @@
 #include "PIEPreviewWindow.h"
 #include "Framework/Application/SlateApplication.h"
 #include "UnrealEngine.h"
-<<<<<<< HEAD
-=======
 #include "Engine/GameViewportClient.h"
 #include "Engine/UserInterfaceSettings.h"
->>>>>>> 15f50b57
 
 DECLARE_LOG_CATEGORY_EXTERN(LogPIEPreviewDevice, Log, All); 
 DEFINE_LOG_CATEGORY(LogPIEPreviewDevice);
@@ -72,30 +69,6 @@
 {
 	bInitialized = true;
 
-<<<<<<< HEAD
-	if (ReadDeviceSpecification())
-	{
-		Device->ApplyRHIPrerequisitesOverrides();
-		DeviceProfile = Device->GetProfile();
-	}
-}
-
-TSharedRef<SWindow> FPIEPreviewDeviceModule::CreatePIEPreviewDeviceWindow(FVector2D ClientSize, FText WindowTitle, EAutoCenter AutoCenterType, FVector2D ScreenPosition, TOptional<float> MaxWindowWidth, TOptional<float> MaxWindowHeight)
-{
-	if (ScreenPosition.IsNearlyZero())
-	{
-		int32 WinX, WinY;
-		bool bFoundX = GConfig->GetInt(TEXT("/Script/Engine.MobilePIE"), TEXT("WindowPosX"), WinX, GEngineIni);
-		bool bFoundY = GConfig->GetInt(TEXT("/Script/Engine.MobilePIE"), TEXT("WindowPosY"), WinY, GEngineIni);
-
-		if (bFoundX && bFoundY)
-		{
-			ScreenPosition.X = WinX;
-			ScreenPosition.Y = WinY;
-
-			AutoCenterType = EAutoCenter::None;
-		}
-=======
 	// the window size will be available after all data is loaded and we'll use this callback to display it
 	EngineInitCompleteDelegate = FCoreDelegates::OnFEngineLoopInitComplete.AddRaw(this, &FPIEPreviewDeviceModule::OnEngineInitComplete);
 
@@ -153,18 +126,13 @@
 	else
 	{
 		InitialWindowPosition = ScreenPosition;
->>>>>>> 15f50b57
 	}
 
 	FPIEPreviewWindowCoreStyle::InitializePIECoreStyle();
 
 	static FWindowStyle BackgroundlessStyle = FCoreStyle::Get().GetWidgetStyle<FWindowStyle>("Window");
 	BackgroundlessStyle.SetBackgroundBrush(FSlateNoResource());
-<<<<<<< HEAD
-	TSharedRef<SPIEPreviewWindow> Window = SNew(SPIEPreviewWindow, Device)
-=======
 	TSharedRef<SPIEPreviewWindow> Window = SNew(SPIEPreviewWindow)
->>>>>>> 15f50b57
 		.Type(EWindowType::GameWindow)
 		.Style(&BackgroundlessStyle)
 		.ClientSize(ClientSize)
@@ -187,58 +155,30 @@
 
  	WindowWPtr = Window;
 
-<<<<<<< HEAD
-=======
 	if (GameLayerManagerWidget.IsValid())
 	{
 		Window->SetGameLayerManagerWidget(GameLayerManagerWidget);
 	}
 
->>>>>>> 15f50b57
 	return Window;
 }
 
 void FPIEPreviewDeviceModule::UpdateDisplayResolution()
 {
-<<<<<<< HEAD
-	if (!Device.IsValid())
-=======
 	TSharedPtr<SPIEPreviewWindow> WindowPtr = WindowWPtr.Pin();
 
 	if (!Device.IsValid() || !WindowPtr.IsValid())
->>>>>>> 15f50b57
 	{
 		return;
 	}
 
-<<<<<<< HEAD
-	const int32 ClientWidth = Device->GetWindowClientWidth();
-	const int32 ClientHeight = Device->GetWindowClientHeight();
-=======
 	const int32 ClientWidth = Device->GetWindowWidth();
 	const int32 ClientHeight = Device->GetWindowHeight() - WindowPtr->GetTitleBarSize().Get();
->>>>>>> 15f50b57
 
 	FSystemResolution::RequestResolutionChange(ClientWidth, ClientHeight, EWindowMode::Windowed);
 	IConsoleManager::Get().CallAllConsoleVariableSinks();
 }
 
-<<<<<<< HEAD
-void FPIEPreviewDeviceModule::PrepareDeviceDisplay()
-{
-	TSharedPtr<SPIEPreviewWindow> WindowPtr = WindowWPtr.Pin();
-
-	if (!WindowPtr.IsValid() && !Device.IsValid())
-	{
-		return;
-	}
-
-	FSlateApplication::Get().SetGameIsFakingTouchEvents(true);
-
-	WindowPtr->SetScaleWindowToDeviceSize(true);
-
-	UpdateDisplayResolution();
-=======
 void FPIEPreviewDeviceModule::OnWindowReady(TSharedRef<SWindow> Window)
 {
 	TSharedPtr<SPIEPreviewWindow> WindowPtr = StaticCastSharedRef<SPIEPreviewWindow>(Window);
@@ -250,7 +190,6 @@
 	}
 
 	FSlateApplication::Get().SetGameIsFakingTouchEvents(true);
->>>>>>> 15f50b57
 }
 
 void FPIEPreviewDeviceModule::ApplyPreviewDeviceState()
@@ -260,17 +199,6 @@
 		return;
 	}
 
-<<<<<<< HEAD
-	// TODO: Localization
-	FString AppTitle = FGlobalTabmanager::Get()->GetApplicationTitle().ToString() + "Previewing: "+ PreviewDevice;
-	FGlobalTabmanager::Get()->SetApplicationTitle(FText::FromString(AppTitle));
-
-	int32 TitleBarSize = SPIEPreviewWindow::GetDefaultTitleBarSize();
-	Device->SetupDevice(TitleBarSize);
-
-	// need to call this before the actual window is created in order override the window mode to EWindowMode::Windowed
-	UpdateDisplayResolution();
-=======
 	Device->ApplyRHIOverrides();
 }
 
@@ -282,7 +210,6 @@
 		GEngine->GameViewport->SetCaptureMouseOnClick(EMouseCaptureMode::NoCapture);
 		GEngine->GameViewport->SetMouseLockMode(EMouseLockMode::DoNotLock);
 	}
->>>>>>> 15f50b57
 }
 
 const FPIEPreviewDeviceContainer& FPIEPreviewDeviceModule::GetPreviewDeviceContainer()
@@ -314,7 +241,6 @@
 		}
 	}
 	return FoundPath;
-
 }
 
 bool FPIEPreviewDeviceModule::ReadDeviceSpecification()
@@ -353,8 +279,6 @@
 	}
 
 	return bValidDeviceSpec;
-<<<<<<< HEAD
-=======
 }
 
 void FPIEPreviewDeviceModule::SetGameLayerManagerWidget(TSharedPtr<class SGameLayerManager> GameLayerManager)
@@ -366,5 +290,4 @@
 	{
 		WindowPtr->SetGameLayerManagerWidget(GameLayerManager);
 	}
->>>>>>> 15f50b57
 }