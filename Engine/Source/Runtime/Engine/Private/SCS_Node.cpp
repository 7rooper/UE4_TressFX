// Copyright 1998-2014 Epic Games, Inc. All Rights Reserved.

#include "EnginePrivate.h"
#include "BlueprintUtilities.h"
#include "LatentActions.h"
#if WITH_EDITOR
#include "Kismet2/BlueprintEditorUtils.h"
#endif
#include "DeferRegisterComponents.h"

//////////////////////////////////////////////////////////////////////////
// USCS_Node

USCS_Node::USCS_Node(const class FPostConstructInitializeProperties& PCIP)
	: Super(PCIP)
{
	bIsFalseRoot_DEPRECATED = false;
	bIsNative_DEPRECATED = false;

	bIsParentComponentNative = false;

#if WITH_EDITOR
	EditorComponentInstance = NULL;
#endif
}

void USCS_Node::ExecuteNodeOnActor(AActor* Actor, USceneComponent* ParentComponent, const FTransform* RootTransform, bool bIsDefaultTransform)
{
	check(Actor != NULL);
	check((ParentComponent != NULL && !ParentComponent->IsPendingKill()) || (RootTransform != NULL)); // must specify either a parent component or a world transform

	// Create a new component instance based on the template
	UActorComponent* NewActorComp = Actor->CreateComponentFromTemplate(ComponentTemplate, VariableName.ToString());
	if(NewActorComp != NULL)
	{
		bool bDeferRegisterStaticComponent = false;
		EComponentMobility::Type OriginalMobility = EComponentMobility::Movable;

		// SCS created components are net addressable
		NewActorComp->SetNetAddressable();

		// Special handling for scene components
		USceneComponent* NewSceneComp = Cast<USceneComponent>(NewActorComp);
		if (NewSceneComp != NULL)
		{
			// Components with Mobility set to EComponentMobility::Static or EComponentMobility::Stationary can't be properly set up in SCS (all changes will be rejected
			// due to EComponentMobility::Static flag) so we're going to temporarily change the flag and defer the registration until SCS has finished.
			bDeferRegisterStaticComponent = NewSceneComp->Mobility != EComponentMobility::Movable;
			OriginalMobility = NewSceneComp->Mobility;
			if (bDeferRegisterStaticComponent)
			{
				NewSceneComp->Mobility = EComponentMobility::Movable;
			}

			// If NULL is passed in, we are the root, so set transform and assign as RootComponent on Actor
			if (ParentComponent == NULL || (ParentComponent && ParentComponent->IsPendingKill()))
			{
<<<<<<< HEAD
				FTransform SpawnTransform = *RootTransform;
				if(SpawnTransform.GetScale3D().IsZero())
				{
					// Note: We use the scale vector from the component template when spawning (to match what happens with a native root)
					SpawnTransform.SetScale3D(NewSceneComp->RelativeScale3D);
				}
				NewSceneComp->SetWorldTransform(SpawnTransform);
=======
				FTransform WorldTransform = *RootTransform;
				if(bIsDefaultTransform)
				{
					// Note: We use the scale vector from the component template when spawning (to match what happens with a native root)
					WorldTransform.SetScale3D(NewSceneComp->RelativeScale3D);
				}
				NewSceneComp->SetWorldTransform(WorldTransform);
>>>>>>> 1d429763
				Actor->SetRootComponent(NewSceneComp);
			}
			// Otherwise, attach to parent component passed in
			else
			{
				NewSceneComp->AttachTo(ParentComponent, AttachToName);
			}
		}

		// Call function to notify component it has been created
		NewActorComp->OnComponentCreated();

		if (bDeferRegisterStaticComponent)
		{
			// need to defer component registration until after the construction script
			// is ran, since the construction script can mutate the object (for collision, etc.)
			FDeferRegisterComponents::Get().DeferComponentRegistration(Actor, NewSceneComp, OriginalMobility);
		}
		else
		{
			NewActorComp->RegisterComponent();
		}

		if (NewActorComp->GetIsReplicated())
		{
			// Make sure this component is added to owning actor's replicated list.
			NewActorComp->SetIsReplicated(true);
		}

		// If we want to save this to a property, do it here
		FName VarName = GetVariableName();
		if (VarName != NAME_None)
		{
			UClass* ActorClass = Actor->GetClass();
			if (UObjectPropertyBase* Prop = FindField<UObjectPropertyBase>(ActorClass, VarName))
			{
				Prop->SetObjectPropertyValue_InContainer(Actor, NewActorComp);
			}
			else
			{
				UE_LOG(LogBlueprint, Log, TEXT("ExecuteNodeOnActor: Couldn't find property '%s' on '%s"), *VarName.ToString(), *Actor->GetName());
#if WITH_EDITOR
				// If we're constructing editable components in the SCS editor, set the component instance corresponding to this node for editing purposes
				USimpleConstructionScript* SCS = GetSCS();
				if(SCS != NULL && (SCS->IsConstructingEditorComponents() || SCS->GetComponentEditorActorInstance() == Actor))
				{
					EditorComponentInstance = NewSceneComp;
				}
#endif
			}
		}

		// Determine the parent component for our children (it's still our parent if we're a non-scene component)
		USceneComponent* ParentSceneComponentOfChildren = (NewSceneComp != NULL) ? NewSceneComp : ParentComponent;

		// If we made a component, go ahead and process our children
		for (int32 NodeIdx = 0; NodeIdx < ChildNodes.Num(); NodeIdx++)
		{
			USCS_Node* Node = ChildNodes[NodeIdx];
			check(Node != NULL);
			Node->ExecuteNodeOnActor(Actor, ParentSceneComponentOfChildren, NULL, false);
		}
	}
}

TArray<USCS_Node*> USCS_Node::GetAllNodes()
{
	TArray<USCS_Node*> AllNodes;

	//  first add ourself
	AllNodes.Add(this);

	// then add each child (including all their children)
	for(int32 ChildIdx=0; ChildIdx<ChildNodes.Num(); ChildIdx++)
	{
		USCS_Node* ChildNode = ChildNodes[ChildIdx];
		check(ChildNode != NULL);
		AllNodes.Append( ChildNode->GetAllNodes() );
	}

	return AllNodes;
}

void USCS_Node::AddChildNode(USCS_Node* InNode)
{
	if(InNode != NULL && !ChildNodes.Contains(InNode))
	{
		Modify();

		ChildNodes.Add(InNode);
	}
}

TArray<const USCS_Node*> USCS_Node::GetAllNodes() const
{
	TArray<const USCS_Node*> AllNodes;

	//  first add ourself
	AllNodes.Add(this);

	// then add each child (including all their children)
	for(int32 ChildIdx=0; ChildIdx<ChildNodes.Num(); ChildIdx++)
	{
		const USCS_Node* ChildNode = ChildNodes[ChildIdx];
		check(ChildNode != NULL);
		AllNodes.Append( ChildNode->GetAllNodes() );
	}

	return AllNodes;
}

bool USCS_Node::IsChildOf(USCS_Node* TestParent)
{
	TArray<USCS_Node*> AllNodes;
	if(TestParent != NULL)
	{
		AllNodes = TestParent->GetAllNodes();
	}
	return AllNodes.Contains(this);
}

void USCS_Node::PreloadChain()
{
	if( HasAnyFlags(RF_NeedLoad) )
	{
		GetLinker()->Preload(this);
	}

	for( TArray<USCS_Node*>::TIterator ChildIt(ChildNodes); ChildIt; ++ChildIt )
	{
		USCS_Node* CurrentChild = *ChildIt;
		if( CurrentChild )
		{
			CurrentChild->PreloadChain();
		}
	}
}

bool USCS_Node::IsRootNode() const
{
	USimpleConstructionScript* SCS = GetSCS();
	return(SCS->GetRootNodes().Contains(const_cast<USCS_Node*>(this)));
}

FName USCS_Node::GetVariableName() const
{
	// Name specified
	if(VariableName != NAME_None)
	{
		return VariableName;
	}
	// Not specified, make variable based on template name
	// Note that since SCS_Nodes should all have auto generated names, this code shouldn't be hit unless
	// the auto naming code fails.
	else if(ComponentTemplate != NULL)
	{
		FString VarString = FString::Printf(TEXT("%s_Var"), *ComponentTemplate->GetName());
		return FName(*VarString);
	}
	else
	{
		return NAME_None;
	}
}

void USCS_Node::NameWasModified()
{
	OnNameChangedExternal.ExecuteIfBound(VariableName);
}

void USCS_Node::SetOnNameChanged( const FSCSNodeNameChanged& OnChange )
{
	OnNameChangedExternal = OnChange;
}

int32 USCS_Node::FindMetaDataEntryIndexForKey(const FName& Key)
{
	for(int32 i=0; i<MetaDataArray.Num(); i++)
	{
		if(MetaDataArray[i].DataKey == Key)
		{
			return i;
		}
	}
	return INDEX_NONE;
}

FString USCS_Node::GetMetaData(const FName& Key)
{
	int32 EntryIndex = FindMetaDataEntryIndexForKey(Key);
	check(EntryIndex != INDEX_NONE);
	return MetaDataArray[EntryIndex].DataValue;
}

void USCS_Node::SetMetaData(const FName& Key, const FString& Value)
{
	int32 EntryIndex = FindMetaDataEntryIndexForKey(Key);
	if(EntryIndex != INDEX_NONE)
	{
		MetaDataArray[EntryIndex].DataValue = Value;
	}
	else
	{
		MetaDataArray.Add( FBPVariableMetaDataEntry(Key, Value) );
	}
}

void USCS_Node::RemoveMetaData(const FName& Key)
{
	int32 EntryIndex = FindMetaDataEntryIndexForKey(Key);
	if(EntryIndex != INDEX_NONE)
	{
		MetaDataArray.RemoveAt(EntryIndex);
	}
}

#if WITH_EDITOR
void USCS_Node::SetParent(USCS_Node* InParentNode)
{
	check(InParentNode != NULL);
	check(InParentNode->GetSCS() != NULL);
	check(InParentNode->GetSCS()->GetBlueprint() != NULL);
	check(InParentNode->GetSCS()->GetBlueprint()->GeneratedClass != NULL);

	const FName NewParentComponentOrVariableName = InParentNode->VariableName;
	const FName NewParentComponentOwnerClassName = InParentNode->GetSCS()->GetBlueprint()->GeneratedClass->GetFName();

	// Only modify if it differs from current
	if(bIsParentComponentNative
		|| ParentComponentOrVariableName != NewParentComponentOrVariableName
		|| ParentComponentOwnerClassName != NewParentComponentOwnerClassName)
	{
		Modify();

		bIsParentComponentNative = false;
		ParentComponentOrVariableName = NewParentComponentOrVariableName;
		ParentComponentOwnerClassName = NewParentComponentOwnerClassName;
	}
}

void USCS_Node::SetParent(USceneComponent* InParentComponent)
{
	check(InParentComponent != NULL);

	const FName NewParentComponentOrVariableName = InParentComponent->GetFName();
	const FName NewParentComponentOwnerClassName = NAME_None;

	// Only modify if it differs from current
	if(!bIsParentComponentNative
		|| ParentComponentOrVariableName != NewParentComponentOrVariableName
		|| ParentComponentOwnerClassName != NewParentComponentOwnerClassName)
	{
		Modify();

		bIsParentComponentNative = true;
		ParentComponentOrVariableName = NewParentComponentOrVariableName;
		ParentComponentOwnerClassName = NewParentComponentOwnerClassName;
	}
}

USceneComponent* USCS_Node::GetParentComponentTemplate(UBlueprint* InBlueprint) const
{
	USceneComponent* ParentComponentTemplate = NULL;
	if(ParentComponentOrVariableName != NAME_None)
	{
		check(InBlueprint != NULL && InBlueprint->GeneratedClass != NULL);

		// If the parent component template is found in the 'Components' array of the CDO (i.e. native)
		if(bIsParentComponentNative)
		{
			// Access the Blueprint CDO
			AActor* CDO = InBlueprint->GeneratedClass->GetDefaultObject<AActor>();
			if(CDO != NULL)
			{
				// Find the component template in the CDO that matches the specified name
				TArray<USceneComponent*> Components;
				CDO->GetComponents(Components);

				for(auto CompIt = Components.CreateIterator(); CompIt; ++CompIt)
				{
					USceneComponent* CompTemplate = *CompIt;
					if(CompTemplate->GetFName() == ParentComponentOrVariableName)
					{
						// Found a match; this is our parent, we're done
						ParentComponentTemplate = CompTemplate;
						break;
					}
				}
			}
		}
		// Otherwise the parent component template is found in a parent Blueprint's SCS tree (i.e. non-native)
		else
		{
			// Get the Blueprint hierarchy
			TArray<UBlueprint*> ParentBPStack;
			UBlueprint::GetBlueprintHierarchyFromClass(InBlueprint->GeneratedClass, ParentBPStack);

			// Find the parent Blueprint in the hierarchy
			for(int32 StackIndex = ParentBPStack.Num() - 1; StackIndex > 0; --StackIndex)
			{
				UBlueprint* ParentBlueprint = ParentBPStack[StackIndex];
				if(ParentBlueprint != NULL
					&& ParentBlueprint->SimpleConstructionScript != NULL
					&& ParentBlueprint->GeneratedClass->GetFName() == ParentComponentOwnerClassName)
				{
					// Find the SCS node with a variable name that matches the specified name
					TArray<USCS_Node*> ParentSCSNodes = ParentBlueprint->SimpleConstructionScript->GetAllNodes();
					for(int32 ParentNodeIndex = 0; ParentNodeIndex < ParentSCSNodes.Num(); ++ParentNodeIndex)
					{
						USceneComponent* CompTemplate = Cast<USceneComponent>(ParentSCSNodes[ParentNodeIndex]->ComponentTemplate);
						if(CompTemplate != NULL && ParentSCSNodes[ParentNodeIndex]->VariableName == ParentComponentOrVariableName)
						{
							// Found a match; this is our parent, we're done
							ParentComponentTemplate = CompTemplate;
							break;
						}
					}
				}
			}
		}
	}

	return ParentComponentTemplate;
}

bool USCS_Node::IsValidVariableNameString(const FString& InString)
{
	// First test to make sure the string is not empty and does not equate to the DefaultSceneRoot node name
	bool bIsValid = !InString.IsEmpty() && !InString.Equals(USimpleConstructionScript::DefaultSceneRootVariableName.ToString());
	if(bIsValid && ComponentTemplate != NULL)
	{
		// Next test to make sure the string doesn't conflict with the format that MakeUniqueObjectName() generates
		FString MakeUniqueObjectNamePrefix = FString::Printf(TEXT("%s_"), *ComponentTemplate->GetClass()->GetName());
		if(InString.StartsWith(MakeUniqueObjectNamePrefix))
		{
			bIsValid = !InString.Replace(*MakeUniqueObjectNamePrefix, TEXT("")).IsNumeric();
		}
	}

	return bIsValid;
}

void USCS_Node::GenerateListOfExistingNames( TArray<FName>& CurrentNames ) const
{
	const USimpleConstructionScript* SCS = GetSCS();
	check(SCS);

	const UBlueprintGeneratedClass* OwnerClass = Cast<const UBlueprintGeneratedClass>(SCS->GetOuter());
	const UBlueprint* Blueprint = Cast<const UBlueprint>(OwnerClass ? OwnerClass->ClassGeneratedBy : NULL);
	// >>> Backwards Compatibility:  VER_UE4_EDITORONLY_BLUEPRINTS
	if(!Blueprint)
	{
		Blueprint = Cast<UBlueprint>(SCS->GetOuter());
	}
	// <<< End Backwards Compatibility
	check(Blueprint);

	if(Blueprint->SkeletonGeneratedClass)
	{
		// First add the class variables.
		FBlueprintEditorUtils::GetClassVariableList(Blueprint, CurrentNames, true);
		// Then the function names.
		FBlueprintEditorUtils::GetFunctionNameList(Blueprint, CurrentNames);
	}
	
	// Get the list of child nodes and add each child (including all their children)
	TArray<const USCS_Node*> ChildrenNodes = GetAllNodes();
	// And add their names
	for (int32 NodeIndex=0; NodeIndex < ChildrenNodes.Num(); ++NodeIndex)
	{
		const USCS_Node* ChildNode = ChildrenNodes[NodeIndex];
		if( ChildNode )
		{
			if( ChildNode->VariableName != NAME_None )
			{
				CurrentNames.Add( ChildNode->VariableName );
			}
		}
	}

	if(SCS->GetDefaultSceneRootNode())
	{
		CurrentNames.AddUnique(SCS->GetDefaultSceneRootNode()->GetVariableName());
	}
}

FName USCS_Node::GenerateNewComponentName( TArray<FName>& CurrentNames, FName DesiredName ) const
{
	FName NewName;
	if( ComponentTemplate )
	{
		if(DesiredName != NAME_None && !CurrentNames.Contains(DesiredName))
		{
			NewName = DesiredName;
		}
		else
		{
			FString ComponentName;
			if(DesiredName != NAME_None)
			{
				ComponentName = DesiredName.ToString();
			}
			else
			{
				ComponentName = ComponentTemplate->GetClass()->GetName().Replace(TEXT("Component"), TEXT(""));
			}
			
			int32 Counter = 1;
			do
			{
				NewName = FName(*( FString::Printf(TEXT("%s%d"), *ComponentName, Counter++) ));		
			} 
			while( CurrentNames.Contains(NewName) );
		}
	}
	return NewName;
}

#endif<|MERGE_RESOLUTION|>--- conflicted
+++ resolved
@@ -55,15 +55,6 @@
 			// If NULL is passed in, we are the root, so set transform and assign as RootComponent on Actor
 			if (ParentComponent == NULL || (ParentComponent && ParentComponent->IsPendingKill()))
 			{
-<<<<<<< HEAD
-				FTransform SpawnTransform = *RootTransform;
-				if(SpawnTransform.GetScale3D().IsZero())
-				{
-					// Note: We use the scale vector from the component template when spawning (to match what happens with a native root)
-					SpawnTransform.SetScale3D(NewSceneComp->RelativeScale3D);
-				}
-				NewSceneComp->SetWorldTransform(SpawnTransform);
-=======
 				FTransform WorldTransform = *RootTransform;
 				if(bIsDefaultTransform)
 				{
@@ -71,7 +62,6 @@
 					WorldTransform.SetScale3D(NewSceneComp->RelativeScale3D);
 				}
 				NewSceneComp->SetWorldTransform(WorldTransform);
->>>>>>> 1d429763
 				Actor->SetRootComponent(NewSceneComp);
 			}
 			// Otherwise, attach to parent component passed in
