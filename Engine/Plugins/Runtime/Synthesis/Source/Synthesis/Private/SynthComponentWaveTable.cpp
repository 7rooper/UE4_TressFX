--- conflicted
+++ resolved
@@ -25,20 +25,11 @@
 	NumChannels = 2;
 
 	SampleBufferReader.Init(SampleRate);
-<<<<<<< HEAD
-	SoundWaveLoader.Init(GetAudioDevice());
-
-	if (SoundWave != nullptr)
-	{
-		SoundWaveLoader.LoadSoundWave(SoundWave);
-	}
-=======
 
  	if (SoundWave != nullptr)
  	{
 		LoadSoundWaveInternal();
  	}
->>>>>>> cf6d231e
 
 	return true;
 }
@@ -168,26 +159,7 @@
 
 void USynthSamplePlayer::TickComponent(float DeltaTime, enum ELevelTick TickType, FActorComponentTickFunction *ThisTickFunction)
 {
-<<<<<<< HEAD
-	if (SoundWaveLoader.Update())
-	{
-		OnSampleLoaded.Broadcast();
-
-		Audio::FSampleBuffer NewSampleBuffer;
-		SoundWaveLoader.GetSampleBuffer(NewSampleBuffer);
-
-		SynthCommand([this, NewSampleBuffer]()
-		{
-			SampleBuffer = NewSampleBuffer;
-			SampleBufferReader.ClearBuffer();
-
-			// Clear the pending sound waves queue since we've now loaded a new buffer of data
-			SoundWaveLoader.Reset();
-		});
-	}
-=======
 	SoundWaveLoader.Update();
->>>>>>> cf6d231e
 
 	OnSamplePlaybackProgress.Broadcast(GetCurrentPlaybackProgressTime(), GetCurrentPlaybackProgressPercent());
 }
