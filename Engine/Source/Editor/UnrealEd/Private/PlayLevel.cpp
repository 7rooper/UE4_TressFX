--- conflicted
+++ resolved
@@ -141,7 +141,7 @@
 		GUnrealEd->UpdateFloatingPropertyWindows();
 
 		// Clean up any pie actors being referenced 
-		GEngine->BroadcastLevelActorsChanged();
+		GEngine->BroadcastLevelActorListChanged();
 	}
 
 	// Lose the EditorWorld pointer (this is only maintained while PIEing)
@@ -341,12 +341,14 @@
 	{
 		GetAudioDevice()->Flush( PlayWorld );
 		GetAudioDevice()->ResetInterpolation();
-<<<<<<< HEAD
-=======
 		GetAudioDevice()->OnEndPIE(bIsSimulatingInEditor);
 		GetAudioDevice()->TransientMasterVolume = 1.0f;
->>>>>>> 5338f086
-	}
+	}
+
+	// Clean up all streaming levels
+	PlayWorld->bIsLevelStreamingFrozen = false;
+	PlayWorld->bShouldForceUnloadStreamingLevels = true;
+	PlayWorld->FlushLevelStreaming();
 
 	// cleanup refs to any duplicated streaming levels
 	for ( int32 LevelIndex=0; LevelIndex<PlayWorld->StreamingLevels.Num(); LevelIndex++ )
@@ -380,11 +382,6 @@
 		}
 	}
 
-	// Clean up all streaming levels
-	PlayWorld->bIsLevelStreamingFrozen = false;
-	PlayWorld->bShouldForceUnloadStreamingLevels = true;
-	PlayWorld->FlushLevelStreaming();
-
 	// Construct a list of editors that are active for objects being debugged. We will refresh these when we have cleaned up to ensure no invalid objects exist in them
 	TArray< IBlueprintEditor* > Editors;
 	FAssetEditorManager& AssetEditorManager = FAssetEditorManager::Get();
@@ -790,12 +787,14 @@
 				ULevelStreaming* StreamingLevel = InWorld->StreamingLevels[LevelIndex];
 				if ( StreamingLevel )
 				{
+					PreviousStreamingPackageNames.Add( StreamingLevel->PackageName );
 					const FString StreamingLevelPackageName = FString::Printf(TEXT("%s%s/%s%s"), *AutosavePackagePrefix, *FPackageName::GetLongPackagePath( StreamingLevel->PackageName.ToString() ), *MapnamePrefix, *FPackageName::GetLongPackageAssetName( StreamingLevel->PackageName.ToString() ));
-					PreviousStreamingPackageNames.Add( StreamingLevel->PackageNameToLoad );
-					StreamingLevel->PackageNameToLoad = FName(*StreamingLevelPackageName);
+					StreamingLevel->PackageName = FName(*StreamingLevelPackageName);
 				}
 			}
 		}
+
+		World->StreamingLevelsPrefix = MapnamePrefix;
 	}
 
 	~FScopedRenameStreamingLevels()
@@ -809,10 +808,12 @@
 				ULevelStreaming* StreamingLevel = World->StreamingLevels[LevelIndex];
 				if ( StreamingLevel )
 				{
-					StreamingLevel->PackageNameToLoad = PreviousStreamingPackageNames[LevelIndex];
+					StreamingLevel->PackageName = PreviousStreamingPackageNames[LevelIndex];
 				}
 			}
 		}
+
+		World->StreamingLevelsPrefix.Empty();
 	}
 private:
 	TWeakObjectPtr<UWorld> World;
@@ -821,7 +822,7 @@
 
 
 void UEditorEngine::SaveWorldForPlay(TArray<FString>& SavedMapNames)
-{
+	{
 	UWorld* World = GWorld;
 
 	// check if PersistentLevel has any external references
@@ -874,7 +875,7 @@
 	{
 		World->DestroyActor(PlayerStart);
 	}
-
+	
 	if (bSavedWorld)
 	{
 		// Convert the filenames into map names
@@ -913,11 +914,7 @@
 	TArray<FString> SavedMapNames;
 	if (MapNameOverride.IsEmpty())
 	{
-<<<<<<< HEAD
-		FWorldContext& EditorContext = GetEditorWorldContext();
-=======
 		FWorldContext & EditorContext = GetEditorWorldContext();
->>>>>>> 5338f086
 		if (EditorContext.World()->WorldComposition)
 		{
 			// Open world composition from original folder
@@ -1099,7 +1096,7 @@
 		TGraphTask<FLauncherNotificationTask>::CreateTask().ConstructAndDispatchWhenReady(
 			NotificationItemPtr,
 			SNotificationItem::CS_Fail,
-			LOCTEXT("LauncherTaskCompleted", "Launch failed!!")
+			LOCTEXT("LauncherTaskFailed", "Launch failed!!")
 			);
 	}
 	*bPlayUsingLauncher = false;
@@ -1154,7 +1151,7 @@
 		LauncherProfile->SetLaunchMode(ELauncherProfileLaunchModes::DefaultRole);
 
 		TArray<FString> MapNames;
-		FWorldContext& EditorContext = GetEditorWorldContext();
+		FWorldContext & EditorContext = GetEditorWorldContext();
 		if (EditorContext.World()->WorldComposition)
 		{
 			// Open world composition from original folder
@@ -1167,7 +1164,7 @@
 		{
 			SaveWorldForPlay(MapNames);
 		}
-
+	
 		FString InitialMapName;
 		if (MapNames.Num() > 0)
 		{
@@ -1178,7 +1175,7 @@
 
 		for (const FString& MapName : MapNames)
 		{
-			LauncherProfile->AddCookedMap(MapName);
+		LauncherProfile->AddCookedMap(MapName);
 		}
 
 		ILauncherPtr Launcher = LauncherServicesModule.CreateLauncher();
@@ -1273,9 +1270,22 @@
 		//set fps
 		EditorCommandLine += FString::Printf(TEXT(" -BENCHMARK -FPS=%d"), GEditor->MatineeCaptureFPS);
 	
-		if (GEditor->MatineeCaptureType == 1)
+		if (GEditor->MatineeCaptureType.GetValue() != EMatineeCaptureType::AVI)
 		{
 			EditorCommandLine += FString::Printf(TEXT(" -MATINEESSCAPTURE=%s"), *GEngine->MatineeCaptureName);//*GEditor->MatineeNameForRecording);
+
+			switch(GEditor->MatineeCaptureType.GetValue())
+			{
+			case EMatineeCaptureType::BMP:
+				EditorCommandLine += TEXT(" -MATINEESSFORMAT=BMP");
+				break;
+			case EMatineeCaptureType::PNG:
+				EditorCommandLine += TEXT(" -MATINEESSFORMAT=PNG");
+				break;
+			case EMatineeCaptureType::JPEG:
+				EditorCommandLine += TEXT(" -MATINEESSFORMAT=JPEG");
+				break;
+			}
 
 			// If buffer visualization dumping is enabled, we need to tell capture process to enable it too
 			static const auto CVarDumpFrames = IConsoleManager::Get().FindTConsoleVariableDataInt(TEXT("r.BufferVisualizationDumpFrames"));
@@ -1291,7 +1301,6 @@
 		}
 					
 		EditorCommandLine += FString::Printf(TEXT(" -MATINEEPACKAGE=%s"), *GEngine->MatineePackageCaptureName);//*GEditor->MatineePackageNameForRecording);
-		EditorCommandLine += FString::Printf(TEXT(" -VISIBLEPACKAGES=%s"), *GEngine->VisibleLevelsForMatineeCapture);
 	
 		if (GEditor->bCompressMatineeCapture == 1)
 		{
@@ -1705,6 +1714,7 @@
 	{
 		GetAudioDevice()->Flush( EditorWorld );
 		GetAudioDevice()->ResetInterpolation();
+		GetAudioDevice()->OnBeginPIE(bInSimulateInEditor);
 	}
 	EditorWorld->bAllowAudioPlayback = false;
 
@@ -1832,7 +1842,7 @@
 
 	// Establish World Context for PIE World
 	PieWorldContext.LastURL.Map = WorldPackageName;
-	PieWorldContext.PIEPrefix = FString::Printf(TEXT("UEDPIE_%d_"), PieWorldContext.PIEInstance);
+	PieWorldContext.PIEPrefix = UWorld::BuildPIEPackagePrefix(PieWorldContext.PIEInstance);
 
 	const ULevelEditorPlaySettings* PlayInSettings = GetDefault<ULevelEditorPlaySettings>();
 
@@ -2087,6 +2097,7 @@
 				TSharedRef<SOverlay> ViewportOverlayWidgetRef = SNew( SOverlay );
 				PieViewportWidget = 
 					SNew( SViewport )
+						.IsEnabled(FSlateApplication::Get().GetNormalExecutionAttribute())
 						.EnableGammaCorrection( false )// Gamma correction in the game is handled in post processing in the scene renderer
 						[
 							ViewportOverlayWidgetRef
@@ -2173,10 +2184,7 @@
 		PlayWorld->NavigateTo(PlayWorld->GlobalOriginOffset);
 	}
 	
-	if (PlayWorld->GetNavigationSystem() != NULL)
-	{
-		PlayWorld->GetNavigationSystem()->OnWorldInitDone(PieWorldContext.GamePlayers.Num() > 0 ? NavigationSystem::PIEMode : NavigationSystem::SimulationMode);
-	}
+	UNavigationSystem::InitializeForWorld(PlayWorld, PieWorldContext.GamePlayers.Num() > 0 ? NavigationSystem::PIEMode : NavigationSystem::SimulationMode);
 
 	EditorWorld->TransferBlueprintDebugReferences(PlayWorld);
 
@@ -2227,7 +2235,7 @@
 	GUnrealEd->UpdateFloatingPropertyWindows();
 
 	// Clean up any editor actors being referenced 
-	GEngine->BroadcastLevelActorsChanged();
+	GEngine->BroadcastLevelActorListChanged();
 
 	
 	// Auto connect to a local instance if necessary
@@ -2493,7 +2501,7 @@
 UWorld* UEditorEngine::CreatePIEWorldBySavingToTemp(FWorldContext &WorldContext, UWorld* InWorld, FString &PlayWorldMapName)
 {
 	double StartTime = FPlatformTime::Seconds();
-	UWorld* LoadedWorld = NULL;
+	UWorld * LoadedWorld = NULL;
 
 	// We haven't saved it off yet
 	TArray<FString> SavedMapNames;
@@ -2545,11 +2553,10 @@
 	UWorld* CurrentWorld = InWorld;
 	UWorld* NewPIEWorld = NULL;
 	
-	const FString Prefix = PLAYWORLD_PACKAGE_PREFIX;
 	const FString WorldPackageName = InPackage->GetName();
 
 	// Preserve the old path keeping EditorWorld name the same
-	PlayWorldMapName = FString::Printf(TEXT("%s/%s_%d_%s"), *FPackageName::GetLongPackagePath(WorldPackageName), *Prefix, WorldContext.PIEInstance, *FPackageName::GetLongPackageAssetName(WorldPackageName) );
+	PlayWorldMapName = UWorld::ConvertToPIEPackageName(WorldPackageName, WorldContext.PIEInstance);
 
 	// Display a busy cursor while we prepare the PIE world
 	const FScopedBusyCursor BusyCursor;
@@ -2587,6 +2594,8 @@
 			SDO_DuplicateForPie		// bDuplicateForPIE
 			) );
 
+		// Store prefix we used to rename this world and streaming levels package names
+		NewPIEWorld->StreamingLevelsPrefix = UWorld::BuildPIEPackagePrefix(WorldContext.PIEInstance);
 		// Fixup model components. The index buffers have been created for the components in the EditorWorld and the order
 		// in which components were post-loaded matters. So don't try to guarantee a particular order here, just copy the
 		// elements over.
