// Copyright 1998-2019 Epic Games, Inc. All Rights Reserved.

#include "D3D12RHIPrivate.h"
#include "Windows.h"


extern bool D3D12RHI_ShouldCreateWithD3DDebug();

FComputeFenceRHIRef FD3D12DynamicRHI::RHICreateComputeFence(const FName& Name)
{
	FD3D12Fence* Fence = new FD3D12Fence(&GetAdapter(), FRHIGPUMask::All(), Name);
	Fence->CreateFence();

	return Fence;
}

void FD3D12GPUFence::WriteInternal(ED3D12CommandQueueType QueueType)
{
	if (Fence)
	{
		Value = Fence->Signal(QueueType);
	}
}

bool FD3D12GPUFence::Poll() const
{
<<<<<<< HEAD
	return !Value || (Fence && Fence->IsFenceComplete(Value));
=======
	// @todo-mattc Value of 0 means signaled? Revisit this...
	return !Value || (Fence && Fence->PeekLastCompletedFence() >= Value);
}

void FD3D12GPUFence::Clear()
{
	Value = MAX_uint64;
>>>>>>> 5edfa17c
}


FGPUFenceRHIRef FD3D12DynamicRHI::RHICreateGPUFence(const FName& Name)
{
	return new FD3D12GPUFence(Name, GetAdapter().GetStagingFence());
}

<<<<<<< HEAD
FStagingBufferRHIRef FD3D12DynamicRHI::RHICreateStagingBuffer(FVertexBufferRHIParamRef VertexBufferRHI)
{
	return new FD3D12StagingBuffer(VertexBufferRHI);
=======
FStagingBufferRHIRef FD3D12DynamicRHI::RHICreateStagingBuffer()
{
	return new FD3D12StagingBuffer();
>>>>>>> 5edfa17c
}

void* FD3D12DynamicRHI::RHILockStagingBuffer(FStagingBufferRHIParamRef StagingBufferRHI, uint32 Offset, uint32 SizeRHI)
{
	FD3D12StagingBuffer* StagingBuffer = FD3D12DynamicRHI::ResourceCast(StagingBufferRHI);
	check(StagingBuffer);

<<<<<<< HEAD
	FD3D12Resource* pResource = StagingBuffer->StagedRead.GetReference();
	if (pResource)
	{
		D3D12_RANGE ReadRange;
		ReadRange.Begin = Offset;
		ReadRange.End = Offset + SizeRHI;
		return reinterpret_cast<uint8*>(pResource->Map(&ReadRange)) + Offset;
	}
	else
	{
		return nullptr;
	}
=======
	return StagingBuffer->Lock(Offset, SizeRHI);
>>>>>>> 5edfa17c
}

void FD3D12DynamicRHI::RHIUnlockStagingBuffer(FStagingBufferRHIParamRef StagingBufferRHI)
{
	FD3D12StagingBuffer* StagingBuffer = FD3D12DynamicRHI::ResourceCast(StagingBufferRHI);
	check(StagingBuffer);
<<<<<<< HEAD

	FD3D12Resource* pResource = StagingBuffer->StagedRead.GetReference();
	if (pResource)
	{
		pResource->Unmap();
	}
=======
	StagingBuffer->Unlock();
>>>>>>> 5edfa17c
}

// =============================================================================

FD3D12FenceCore::FD3D12FenceCore(FD3D12Adapter* Parent, uint64 InitialValue, uint32 InGPUIndex)
	: FD3D12AdapterChild(Parent)
	, FenceValueAvailableAt(0)
	, GPUIndex(InGPUIndex)
	, hFenceCompleteEvent(INVALID_HANDLE_VALUE)
{
	check(Parent);
	hFenceCompleteEvent = CreateEvent(nullptr, false, false, nullptr);
	check(INVALID_HANDLE_VALUE != hFenceCompleteEvent);

	VERIFYD3D12RESULT(Parent->GetD3DDevice()->CreateFence(InitialValue, D3D12_FENCE_FLAG_NONE, IID_PPV_ARGS(Fence.GetInitReference())));
}

FD3D12FenceCore::~FD3D12FenceCore()
{
	if (hFenceCompleteEvent != INVALID_HANDLE_VALUE)
	{
		CloseHandle(hFenceCompleteEvent);
		hFenceCompleteEvent = INVALID_HANDLE_VALUE;
	}
}

FD3D12Fence::FD3D12Fence(FD3D12Adapter* InParent, FRHIGPUMask InGPUMask, const FName& InName)
	: FRHIComputeFence(InName)
	, FD3D12AdapterChild(InParent)
	, FD3D12MultiNodeGPUObject(InGPUMask, InGPUMask)
	, CurrentFence(0)
	, LastSignaledFence(0)
	, LastCompletedFence(0)
{
	FMemory::Memzero(FenceCores);
	FMemory::Memzero(LastCompletedFences);
}

FD3D12Fence::~FD3D12Fence()
{
	Destroy();
}

void FD3D12Fence::Destroy()
{
	for (uint32 GPUIndex : GetGPUMask())
	{
		if (FenceCores[GPUIndex])
		{
			// Return the underlying fence to the pool, store the last value signaled on this fence. 
			// If not fence was signaled since CreateFence() was called, then the last completed value is the last signaled value for this GPU.
			GetParentAdapter()->GetFenceCorePool().ReleaseFenceCore(FenceCores[GPUIndex], LastSignaledFence > 0 ? LastSignaledFence : LastCompletedFences[GPUIndex]);
#if DEBUG_FENCES
			UE_LOG(LogD3D12RHI, Log, TEXT("*** GPU FENCE DESTROY Fence: %016llX (%s) Gpu (%d), Last Completed: %u ***"), FenceCores[GPUIndex]->GetFence(), *GetName().ToString(), GPUIndex, LastSignaledFence > 0 ? LastSignaledFence : LastCompletedFences[GPUIndex]);
#endif
			FenceCores[GPUIndex] = nullptr;
		}
	}
}

void FD3D12Fence::CreateFence()
{
	// Can't set the last signaled fence per GPU before a common signal is sent.
	LastSignaledFence = 0;

	if (GetGPUMask().HasSingleIndex())
	{
		const uint32 GPUIndex = GetGPUMask().ToIndex();
		check(!FenceCores[GPUIndex]);

		// Get a fence from the pool
		FD3D12FenceCore* FenceCore = GetParentAdapter()->GetFenceCorePool().ObtainFenceCore(GPUIndex);
		check(FenceCore);
		FenceCores[GPUIndex] = FenceCore;

		LastCompletedFences[GPUIndex] = FenceCore->FenceValueAvailableAt;

		SetName(FenceCore->GetFence(), *GetName().ToString());

		LastCompletedFence = LastCompletedFences[GPUIndex];
		CurrentFence = LastCompletedFences[GPUIndex] + 1;
	}
	else
	{
		CurrentFence = 0;
		LastCompletedFence = MAXUINT64;

		for (uint32 GPUIndex : GetGPUMask())
		{
			check(!FenceCores[GPUIndex]);
			
			// Get a fence from the pool
			FD3D12FenceCore* FenceCore = GetParentAdapter()->GetFenceCorePool().ObtainFenceCore(GPUIndex);
			check(FenceCore);
			FenceCores[GPUIndex] = FenceCore;

			LastCompletedFences[GPUIndex] = FenceCore->FenceValueAvailableAt;
#if DEBUG_FENCES
			UE_LOG(LogD3D12RHI, Log, TEXT("*** GPU FENCE CREATE Fence: %016llX (%s) Gpu (%d), Last Completed: %u ***"), FenceCores[GPUIndex]->GetFence(), *GetName().ToString(), GPUIndex, LastCompletedFences[GPUIndex]);
#endif
			// Append the GPU index to the fence.
			SetName(FenceCore->GetFence(), *FString::Printf(TEXT("%s%u"), *GetName().ToString(), GPUIndex));

			LastCompletedFence = FMath::Min(LastCompletedFence, LastCompletedFences[GPUIndex]);
			CurrentFence = FMath::Max(CurrentFence, LastCompletedFences[GPUIndex]);
		}

		++CurrentFence;
	}
}

uint64 FD3D12Fence::Signal(ED3D12CommandQueueType InQueueType)
{
	check(LastSignaledFence != CurrentFence);
	InternalSignal(InQueueType, CurrentFence);

	// Update the cached version of the fence value
	UpdateLastCompletedFence();

	// Increment the current Fence
	CurrentFence++;

	return LastSignaledFence;
}

void FD3D12Fence::GpuWait(uint32 DeviceGPUIndex, ED3D12CommandQueueType InQueueType, uint64 FenceValue, uint32 FenceGPUIndex)
{
	ID3D12CommandQueue* CommandQueue = GetParentAdapter()->GetDevice(DeviceGPUIndex)->GetD3DCommandQueue(InQueueType);
	check(CommandQueue);
	FD3D12FenceCore* FenceCore = FenceCores[FenceGPUIndex];
	check(FenceCore);

#if DEBUG_FENCES
	UE_LOG(LogD3D12RHI, Log, TEXT("*** GPU WAIT (CmdQueueType: %d) Fence: %016llX (%s), Gpu (%d <- %d) Value: %llu ***"), (uint32)InQueueType, FenceCore->GetFence(), *GetName().ToString(), Device->GetGPUIndex(), FenceGPUIndex, FenceValue);
#endif
	VERIFYD3D12RESULT(CommandQueue->Wait(FenceCore->GetFence(), FenceValue));}

void FD3D12Fence::GpuWait(ED3D12CommandQueueType InQueueType, uint64 FenceValue)
{
	for (uint32 GPUIndex : GetGPUMask())
	{
		GpuWait(GPUIndex, InQueueType, FenceValue, GPUIndex);
	}
}

bool FD3D12Fence::IsFenceComplete(uint64 FenceValue)
{
	check(FenceValue <= CurrentFence);

	// Avoid repeatedly calling GetCompletedValue()
	if (FenceValue <= LastCompletedFence)
	{
#if DEBUG_FENCES
		checkf(FenceValue <= PeekLastCompletedFence(), TEXT("Fence value (%llu) sanity check failed! Last completed value is really %llu."), FenceValue, LastCompletedFence);
#endif
		return true;
	}

	// Refresh the completed fence value
	return FenceValue <= UpdateLastCompletedFence();

}

uint64 FD3D12Fence::PeekLastCompletedFence() const
{
	uint64 CompletedFence = MAXUINT64;
	for (uint32 GPUIndex : GetGPUMask())
	{
		CompletedFence = FMath::Min<uint64>(FenceCores[GPUIndex]->GetFence()->GetCompletedValue(), CompletedFence);
	}
	return CompletedFence;
}


uint64 FD3D12Fence::UpdateLastCompletedFence()
{
	uint64 CompletedFence = MAXUINT64;
	for (uint32 GPUIndex : GetGPUMask())
	{
		FD3D12FenceCore* FenceCore = FenceCores[GPUIndex];
		check(FenceCore);
		LastCompletedFences[GPUIndex] = FenceCore->GetFence()->GetCompletedValue();
		CompletedFence = FMath::Min<uint64>(LastCompletedFences[GPUIndex], CompletedFence);
	}

	// Must be computed on the stack because the function can be called concurrently.
	LastCompletedFence = CompletedFence;
	return CompletedFence;
}

uint64 FD3D12ManualFence::Signal(ED3D12CommandQueueType InQueueType, uint64 FenceToSignal)
{
	check(LastSignaledFence != FenceToSignal);
	InternalSignal(InQueueType, FenceToSignal);

	// Update the cached version of the fence value
	UpdateLastCompletedFence();
	check(LastSignaledFence == FenceToSignal);

	return LastSignaledFence;
}

FD3D12CommandAllocatorManager::FD3D12CommandAllocatorManager(FD3D12Device* InParent, const D3D12_COMMAND_LIST_TYPE& InType)
	: FD3D12DeviceChild(InParent)
	, Type(InType)
{}


FD3D12CommandAllocator* FD3D12CommandAllocatorManager::ObtainCommandAllocator()
{
	FScopeLock Lock(&CS);

	// See if the first command allocator in the queue is ready to be reset (will check associated fence)
	FD3D12CommandAllocator* pCommandAllocator = nullptr;
	if (CommandAllocatorQueue.Peek(pCommandAllocator) && pCommandAllocator->IsReady())
	{
		// Reset the allocator and remove it from the queue.
		pCommandAllocator->Reset();
		CommandAllocatorQueue.Dequeue(pCommandAllocator);
	}
	else
	{
		// The queue was empty, or no command allocators were ready, so create a new command allocator.
		pCommandAllocator = new FD3D12CommandAllocator(GetParentDevice()->GetDevice(), Type);
		check(pCommandAllocator);
		CommandAllocators.Add(pCommandAllocator);	// The command allocator's lifetime is managed by this manager

		// Set a valid sync point
		FD3D12Fence& FrameFence = GetParentDevice()->GetParentAdapter()->GetFrameFence();
		const FD3D12SyncPoint SyncPoint(&FrameFence, FrameFence.UpdateLastCompletedFence());
		pCommandAllocator->SetSyncPoint(SyncPoint);
	}

	check(pCommandAllocator->IsReady());
	return pCommandAllocator;
}

void FD3D12CommandAllocatorManager::ReleaseCommandAllocator(FD3D12CommandAllocator* pCommandAllocator)
{
	FScopeLock Lock(&CS);
	check(pCommandAllocator->HasValidSyncPoint());
	CommandAllocatorQueue.Enqueue(pCommandAllocator);
}

FD3D12CommandListManager::FD3D12CommandListManager(FD3D12Device* InParent, D3D12_COMMAND_LIST_TYPE InCommandListType, ED3D12CommandQueueType InQueueType)
	: FD3D12DeviceChild(InParent)
	, FD3D12SingleNodeGPUObject(InParent->GetGPUMask())
	, ResourceBarrierCommandAllocatorManager(InParent, D3D12_COMMAND_LIST_TYPE_DIRECT)
	, ResourceBarrierCommandAllocator(nullptr)
	, CommandListFence(nullptr)
	, CommandListType(InCommandListType)
	, QueueType(InQueueType)
#if WITH_PROFILEGPU
	, bShouldTrackCmdListTime(false)
#endif
{
}

FD3D12CommandListManager::~FD3D12CommandListManager()
{
	Destroy();
}

void FD3D12CommandListManager::Destroy()
{
	// Wait for the queue to empty
	WaitForCommandQueueFlush();

	D3DCommandQueue.SafeRelease();

	FD3D12CommandListHandle hList;
	while (!ReadyLists.IsEmpty())
	{
		ReadyLists.Dequeue(hList);
	}

	if (CommandListFence)
	{
		CommandListFence->Destroy();
		CommandListFence.SafeRelease();
	}
}

void FD3D12CommandListManager::Create(const TCHAR* Name, uint32 NumCommandLists, uint32 Priority)
{
	FD3D12Device* Device = GetParentDevice();
	FD3D12Adapter* Adapter = Device->GetParentAdapter();

	CommandListFence = new FD3D12Fence(Adapter, GetGPUMask(), L"Command List Fence");
	CommandListFence->CreateFence();

	check(D3DCommandQueue.GetReference() == nullptr);
	check(ReadyLists.IsEmpty());
	checkf(NumCommandLists <= 0xffff, TEXT("Exceeded maximum supported command lists"));

	D3D12_COMMAND_QUEUE_DESC CommandQueueDesc = {};
	CommandQueueDesc.Flags = D3D12_COMMAND_QUEUE_FLAG_NONE;
	CommandQueueDesc.NodeMask = (uint32)GetGPUMask();
	CommandQueueDesc.Priority = Priority;
	CommandQueueDesc.Type = CommandListType;
	D3DCommandQueue = Adapter->GetOwningRHI()->CreateCommandQueue(Device, CommandQueueDesc);
	SetName(D3DCommandQueue.GetReference(), Name);

	if (NumCommandLists > 0)
	{
		// Create a temp command allocator for command list creation.
		FD3D12CommandAllocator TempCommandAllocator(Device->GetDevice(), CommandListType);
		for (uint32 i = 0; i < NumCommandLists; ++i)
		{
			FD3D12CommandListHandle hList = CreateCommandListHandle(TempCommandAllocator);
			ReadyLists.Enqueue(hList);
		}
	}
}

FGPUTimingCalibrationTimestamp FD3D12CommandListManager::GetCalibrationTimestamp()
{
	check(CommandListType == D3D12_COMMAND_LIST_TYPE_DIRECT || CommandListType == D3D12_COMMAND_LIST_TYPE_COMPUTE);

	uint64 GPUTimestampFrequency;
	GetTimestampFrequency(&GPUTimestampFrequency);

	LARGE_INTEGER CPUTimestempFrequency;
	QueryPerformanceFrequency(&CPUTimestempFrequency);

	uint64 GPUTimestamp, CPUTimestamp;
	VERIFYD3D12RESULT(D3DCommandQueue->GetClockCalibration(&GPUTimestamp, &CPUTimestamp));

	FGPUTimingCalibrationTimestamp Result = {};

	Result.GPUMicroseconds = uint64(GPUTimestamp * (1e6 / GPUTimestampFrequency));
	Result.CPUMicroseconds = uint64(CPUTimestamp * (1e6 / CPUTimestempFrequency.QuadPart));

	return Result;
}

FD3D12CommandListHandle FD3D12CommandListManager::ObtainCommandList(FD3D12CommandAllocator& CommandAllocator)
{
	FD3D12CommandListHandle List;
	if (!ReadyLists.Dequeue(List))
	{
		// Create a command list if there are none available.
		List = CreateCommandListHandle(CommandAllocator);
	}

	check(List.GetCommandListType() == CommandListType);
	List.Reset(CommandAllocator, ShouldTrackCommandListTime());
	return List;
}

void FD3D12CommandListManager::ReleaseCommandList(FD3D12CommandListHandle& hList)
{
	check(hList.IsClosed());
	check(hList.GetCommandListType() == CommandListType);

	// Indicate that a command list using this allocator has either been executed or discarded.
	hList.CurrentCommandAllocator()->DecrementPendingCommandLists();

	ReadyLists.Enqueue(hList);
}

void FD3D12CommandListManager::ExecuteCommandList(FD3D12CommandListHandle& hList, bool WaitForCompletion)
{
	TArray<FD3D12CommandListHandle> Lists;
	Lists.Add(hList);

	ExecuteCommandLists(Lists, WaitForCompletion);
}

uint64 FD3D12CommandListManager::ExecuteAndIncrementFence(FD3D12CommandListPayload& Payload, FD3D12Fence &Fence)
{
	FScopeLock Lock(&FenceCS);

	// Execute, signal, and wait (if requested)
#if UE_BUILD_DEBUG
	if (D3D12RHI_ShouldCreateWithD3DDebug())
	{
		// Debug layer will break when a command list does bad stuff. Helps identify the command list in question.
		for (uint32 i = 0; i < Payload.NumCommandLists; i++)
		{
#if ENABLE_RESIDENCY_MANAGEMENT
			if (GEnableResidencyManagement)
			{
				VERIFYD3D12RESULT(GetParentDevice()->GetResidencyManager().ExecuteCommandLists(D3DCommandQueue, &Payload.CommandLists[i], &Payload.ResidencySets[i], 1));
			}
			else
			{
				D3DCommandQueue->ExecuteCommandLists(1, &Payload.CommandLists[i]);
			}
#else
			D3DCommandQueue->ExecuteCommandLists(1, &Payload.CommandLists[i]);
#endif

#if LOG_EXECUTE_COMMAND_LISTS
			LogExecuteCommandLists(1, &(Payload.CommandLists[i]));
#endif
		}
	}
	else
#endif
	{
#if ENABLE_RESIDENCY_MANAGEMENT
		if (GEnableResidencyManagement)
		{
			VERIFYD3D12RESULT(GetParentDevice()->GetResidencyManager().ExecuteCommandLists(D3DCommandQueue, Payload.CommandLists, Payload.ResidencySets, Payload.NumCommandLists));
		}
		else
		{
			D3DCommandQueue->ExecuteCommandLists(Payload.NumCommandLists, Payload.CommandLists);
		}
#else
		D3DCommandQueue->ExecuteCommandLists(Payload.NumCommandLists, Payload.CommandLists);
#endif

#if LOG_EXECUTE_COMMAND_LISTS
		LogExecuteCommandLists(Payload.NumCommandLists, Payload.CommandLists);
#endif
	}

	checkf(Fence.GetGPUMask() == GetGPUMask(), TEXT("Fence GPU masks does not fit with the command list mask!"));
	return Fence.Signal(QueueType);
}

void FD3D12CommandListManager::ExecuteCommandLists(TArray<FD3D12CommandListHandle>& Lists, bool WaitForCompletion)
{
	SCOPE_CYCLE_COUNTER(STAT_D3D12ExecuteCommandListTime);
	check(CommandListFence);

	bool NeedsResourceBarriers = false;
	for (int32 i = 0; i < Lists.Num(); i++)
	{
		FD3D12CommandListHandle& commandList = Lists[i];
		if (commandList.PendingResourceBarriers().Num() > 0)
		{
			NeedsResourceBarriers = true;
			break;
		}
	}

	uint64 SignaledFenceValue = -1;
	uint64 BarrierFenceValue = -1;
	FD3D12SyncPoint SyncPoint;
	FD3D12SyncPoint BarrierSyncPoint;

	FD3D12CommandListManager& DirectCommandListManager = GetParentDevice()->GetCommandListManager();
	FD3D12Fence& DirectFence = DirectCommandListManager.GetFence();
	checkf(DirectFence.GetGPUMask() == GetGPUMask(), TEXT("Fence GPU masks does not fit with the command list mask!"));

	int32 commandListIndex = 0;
	int32 barrierCommandListIndex = 0;

	// Close the resource barrier lists, get the raw command list pointers, and enqueue the command list handles
	// Note: All command lists will share the same fence
	FD3D12CommandListPayload CurrentCommandListPayload;
	FD3D12CommandListPayload ComputeBarrierPayload;

	check(Lists.Num() <= FD3D12CommandListPayload::MaxCommandListsPerPayload);
	FD3D12CommandListHandle BarrierCommandList[128];
	if (NeedsResourceBarriers)
	{
#if !USE_D3D12RHI_RESOURCE_STATE_TRACKING
		// If we're using the engine's resource state tracking and barriers, then we should never have pending resource barriers.
		check(false);
#endif // !USE_D3D12RHI_RESOURCE_STATE_TRACKING

#if UE_BUILD_DEBUG	
		if (ResourceStateCS.TryLock())
		{
			ResourceStateCS.Unlock();
		}
		else
		{
			FD3D12DynamicRHI::GetD3DRHI()->SubmissionLockStalls++;
			// We don't think this will get hit but it's possible. If we do see this happen,
			// we should evaluate how often and why this is happening
			check(0);
		}
#endif
		FScopeLock Lock(&ResourceStateCS);

		for (int32 i = 0; i < Lists.Num(); i++)
		{
			FD3D12CommandListHandle& commandList = Lists[i];

			FD3D12CommandListHandle barrierCommandList ={};
			// Async compute cannot perform all resource transitions, and so it uses the direct context
			const uint32 numBarriers = DirectCommandListManager.GetResourceBarrierCommandList(commandList, barrierCommandList);
			if (numBarriers)
			{
				// TODO: Unnecessary assignment here, but fixing this will require refactoring GetResourceBarrierCommandList
				BarrierCommandList[barrierCommandListIndex] = barrierCommandList;
				barrierCommandListIndex++;

				barrierCommandList.Close();

				if (CommandListType == D3D12_COMMAND_LIST_TYPE_COMPUTE)
				{
					ComputeBarrierPayload.Reset();
					ComputeBarrierPayload.Append(barrierCommandList.CommandList(), &barrierCommandList.GetResidencySet());
					BarrierFenceValue = DirectCommandListManager.ExecuteAndIncrementFence(ComputeBarrierPayload, DirectFence);
					DirectFence.GpuWait(QueueType, BarrierFenceValue);
				}
				else
				{
					CurrentCommandListPayload.Append(barrierCommandList.CommandList(), &barrierCommandList.GetResidencySet());
				}
			}

			CurrentCommandListPayload.Append(commandList.CommandList(), &commandList.GetResidencySet());
			commandList.LogResourceBarriers();
		}
		SignaledFenceValue = ExecuteAndIncrementFence(CurrentCommandListPayload, *CommandListFence);
		SyncPoint = FD3D12SyncPoint(CommandListFence, SignaledFenceValue);
		if (CommandListType == D3D12_COMMAND_LIST_TYPE_COMPUTE)
		{
			BarrierSyncPoint = FD3D12SyncPoint(&DirectFence, BarrierFenceValue);
		}
		else
		{
			BarrierSyncPoint = SyncPoint;
		}
	}
	else
	{
		for (int32 i = 0; i < Lists.Num(); i++)
		{
			CurrentCommandListPayload.Append(Lists[i].CommandList(), &Lists[i].GetResidencySet());
			Lists[i].LogResourceBarriers();
		}
		SignaledFenceValue = ExecuteAndIncrementFence(CurrentCommandListPayload, *CommandListFence);
		//check(CommandListType != D3D12_COMMAND_LIST_TYPE_COMPUTE);
		SyncPoint = FD3D12SyncPoint(CommandListFence, SignaledFenceValue);
		BarrierSyncPoint = SyncPoint;
	}

	for (int32 i = 0; i < Lists.Num(); i++)
	{
		FD3D12CommandListHandle& commandList = Lists[i];

		// Set a sync point on the command list so we know when it's current generation is complete on the GPU, then release it so it can be reused later.
		// Note this also updates the command list's command allocator
		commandList.SetSyncPoint(SyncPoint);
		ReleaseCommandList(commandList);
	}

	for (int32 i = 0; i < barrierCommandListIndex; i++)
	{
		FD3D12CommandListHandle& commandList = BarrierCommandList[i];

		// Set a sync point on the command list so we know when it's current generation is complete on the GPU, then release it so it can be reused later.
		// Note this also updates the command list's command allocator
		commandList.SetSyncPoint(BarrierSyncPoint);
		DirectCommandListManager.ReleaseCommandList(commandList);
	}

	if (WaitForCompletion)
	{
		CommandListFence->WaitForFence(SignaledFenceValue);
		check(SyncPoint.IsComplete());
	}
}

void FD3D12CommandListManager::ReleaseResourceBarrierCommandListAllocator()
{
	// Release the resource barrier command allocator.
	if (ResourceBarrierCommandAllocator != nullptr)
	{
		ResourceBarrierCommandAllocatorManager.ReleaseCommandAllocator(ResourceBarrierCommandAllocator);
		ResourceBarrierCommandAllocator = nullptr;
	}
}

void FD3D12CommandListManager::StartTrackingCommandListTime()
{
#if WITH_PROFILEGPU
	check(QueueType == ED3D12CommandQueueType::Default && !bShouldTrackCmdListTime);
	PendingTimingPairs.Reset();
	ResolvedTimingPairs.Reset();
	bShouldTrackCmdListTime = true;
#endif
}

void FD3D12CommandListManager::EndTrackingCommandListTime()
{
#if WITH_PROFILEGPU
	check(QueueType == ED3D12CommandQueueType::Default && bShouldTrackCmdListTime);
	bShouldTrackCmdListTime = false;
#endif
}

void FD3D12CommandListManager::GetCommandListTimingResults(TArray<FResolvedCmdListExecTime>& OutTimingPairs)
{
#if WITH_PROFILEGPU
	check(!bShouldTrackCmdListTime && QueueType == ED3D12CommandQueueType::Default);
	FlushPendingTimingPairs();
	OutTimingPairs = MoveTemp(ResolvedTimingPairs);
#endif
}

void FD3D12CommandListManager::AddCommandListTimingPair(int32 StartTimeQueryIdx, int32 EndTimeQueryIdx)
{
#if WITH_PROFILEGPU
	check(StartTimeQueryIdx >= 0 && EndTimeQueryIdx >= 0);
	FScopeLock Lock(&CmdListTimingCS);
	new (PendingTimingPairs) FCmdListExecTime(StartTimeQueryIdx, EndTimeQueryIdx);
#endif
}

void FD3D12CommandListManager::FlushPendingTimingPairs()
{
#if WITH_PROFILEGPU
	check(!ResolvedTimingPairs.Num() && !bShouldTrackCmdListTime);

	TArray<uint64> AllTimestamps;
	GetParentDevice()->GetCmdListExecTimeQueryHeap()->FlushAndGetResults(AllTimestamps);

	const int32 NumPending = PendingTimingPairs.Num();
	ResolvedTimingPairs.Empty(NumPending);
	for (int32 Idx = 0; Idx < NumPending; ++Idx)
	{
		const FCmdListExecTime& QueryIdxPair = PendingTimingPairs[Idx];
		const uint64 StartStamp = AllTimestamps[QueryIdxPair.StartTimeQueryIdx];
		const uint64 EndStamp = AllTimestamps[QueryIdxPair.EndTimeQueryIdx];
		new (ResolvedTimingPairs) FResolvedCmdListExecTime(StartStamp, EndStamp);
	}
	PendingTimingPairs.Reset();
#endif
}

uint32 FD3D12CommandListManager::GetResourceBarrierCommandList(FD3D12CommandListHandle& hList, FD3D12CommandListHandle& hResourceBarrierList)
{
	TArray<FD3D12PendingResourceBarrier>& PendingResourceBarriers = hList.PendingResourceBarriers();
	const uint32 NumPendingResourceBarriers = PendingResourceBarriers.Num();
	if (NumPendingResourceBarriers)
	{
		// Reserve space for the descs
		TArray<D3D12_RESOURCE_BARRIER> BarrierDescs;
		BarrierDescs.Reserve(NumPendingResourceBarriers);

		// Fill out the descs
		D3D12_RESOURCE_BARRIER Desc = {};
		Desc.Type = D3D12_RESOURCE_BARRIER_TYPE_TRANSITION;

		for (uint32 i = 0; i < NumPendingResourceBarriers; ++i)
		{
			const FD3D12PendingResourceBarrier& PRB = PendingResourceBarriers[i];

			// Should only be doing this for the few resources that need state tracking
			check(PRB.Resource->RequiresResourceStateTracking());

			CResourceState& ResourceState = PRB.Resource->GetResourceState();

			Desc.Transition.Subresource = PRB.SubResource;
			const D3D12_RESOURCE_STATES Before = ResourceState.GetSubresourceState(Desc.Transition.Subresource);
			const D3D12_RESOURCE_STATES After = PRB.State;

			check(Before != D3D12_RESOURCE_STATE_TBD && Before != D3D12_RESOURCE_STATE_CORRUPT);
			if (Before != After)
			{
				Desc.Transition.pResource = PRB.Resource->GetResource();
				Desc.Transition.StateBefore = Before;
				Desc.Transition.StateAfter = After;

				// Add the desc
				BarrierDescs.Add(Desc);
			}

			// Update the state to the what it will be after hList executes
			const D3D12_RESOURCE_STATES CommandListState = hList.GetResourceState(PRB.Resource).GetSubresourceState(Desc.Transition.Subresource);
			const D3D12_RESOURCE_STATES LastState = (CommandListState != D3D12_RESOURCE_STATE_TBD) ? CommandListState : After;
			
			if (Before != LastState)
			{
				ResourceState.SetSubresourceState(Desc.Transition.Subresource, LastState);
			}
		}

		if (BarrierDescs.Num() > 0)
		{
			// Get a new resource barrier command allocator if we don't already have one.
			if (ResourceBarrierCommandAllocator == nullptr)
			{
				ResourceBarrierCommandAllocator = ResourceBarrierCommandAllocatorManager.ObtainCommandAllocator();
			}

			hResourceBarrierList = ObtainCommandList(*ResourceBarrierCommandAllocator);

#if ENABLE_RESIDENCY_MANAGEMENT
			//TODO: Update the logic so that this loop can occur above!
			for (uint32 i = 0; i < NumPendingResourceBarriers; ++i)
			{
				const FD3D12PendingResourceBarrier& PRB = PendingResourceBarriers[i];
				hResourceBarrierList.UpdateResidency(PRB.Resource);
			}
#endif
#if DEBUG_RESOURCE_STATES
			LogResourceBarriers(BarrierDescs.Num(), BarrierDescs.GetData(), hResourceBarrierList.CommandList());
#endif

			hResourceBarrierList->ResourceBarrier(BarrierDescs.Num(), BarrierDescs.GetData());
		}

		return BarrierDescs.Num();
	}

	return 0;
}

bool FD3D12CommandListManager::IsComplete(const FD3D12CLSyncPoint& hSyncPoint, uint64 FenceOffset)
{
	if (!hSyncPoint)
	{
		return false;
	}

	checkf(FenceOffset == 0, TEXT("This currently doesn't support offsetting fence values."));
	return hSyncPoint.IsComplete();
}

CommandListState FD3D12CommandListManager::GetCommandListState(const FD3D12CLSyncPoint& hSyncPoint)
{
	check(hSyncPoint);
	if (hSyncPoint.IsComplete())
	{
		return CommandListState::kFinished;
	}
	else if (hSyncPoint.Generation == hSyncPoint.CommandList.CurrentGeneration())
	{
		return CommandListState::kOpen;
	}
	else
	{
		return CommandListState::kQueued;
	}
}

void FD3D12CommandListManager::WaitForCommandQueueFlush()
{
	if (D3DCommandQueue)
	{
		check(CommandListFence);
		const uint64 SignaledFence = CommandListFence->Signal(QueueType);
		CommandListFence->WaitForFence(SignaledFence);
	}
}

FD3D12CommandListHandle FD3D12CommandListManager::CreateCommandListHandle(FD3D12CommandAllocator& CommandAllocator)
{
	FD3D12CommandListHandle List;
	List.Create(GetParentDevice(), CommandListType, CommandAllocator, this);
	return List;
}

bool FD3D12CommandListManager::ShouldTrackCommandListTime() const
{
#if WITH_PROFILEGPU
	return bShouldTrackCmdListTime;
#else
	return false;
#endif
}

FD3D12FenceCore* FD3D12FenceCorePool::ObtainFenceCore(uint32 GPUIndex)
{
	{
		FScopeLock Lock(&CS);
		FD3D12FenceCore* Fence = nullptr;
		if (AvailableFences[GPUIndex].Peek(Fence) && Fence->IsAvailable())
		{
			AvailableFences[GPUIndex].Dequeue(Fence);
			return Fence;
		}
	}

	return new FD3D12FenceCore(GetParentAdapter(), 0, GPUIndex);
}

void FD3D12FenceCorePool::ReleaseFenceCore(FD3D12FenceCore* Fence, uint64 CurrentFenceValue)
{
	FScopeLock Lock(&CS);
	Fence->FenceValueAvailableAt = CurrentFenceValue;
	AvailableFences[Fence->GetGPUIndex()].Enqueue(Fence);
}

void FD3D12FenceCorePool::Destroy()
{
	for (uint32 GPUIndex = 0; GPUIndex < MAX_NUM_GPUS; ++GPUIndex)
	{
		FD3D12FenceCore* Fence = nullptr;
		while (AvailableFences[GPUIndex].Dequeue(Fence))
		{
			delete(Fence);
		}
	}
}

void FD3D12CommandListPayload::Reset()
{
	NumCommandLists = 0;
	FMemory::Memzero(CommandLists);
	FMemory::Memzero(ResidencySets);
}

void FD3D12CommandListPayload::Append(ID3D12CommandList* CommandList, FD3D12ResidencySet* Set)
{
	check(NumCommandLists < FD3D12CommandListPayload::MaxCommandListsPerPayload);

	CommandLists[NumCommandLists] = CommandList;
	ResidencySets[NumCommandLists] = Set;
	NumCommandLists++;
}<|MERGE_RESOLUTION|>--- conflicted
+++ resolved
@@ -24,9 +24,6 @@
 
 bool FD3D12GPUFence::Poll() const
 {
-<<<<<<< HEAD
-	return !Value || (Fence && Fence->IsFenceComplete(Value));
-=======
 	// @todo-mattc Value of 0 means signaled? Revisit this...
 	return !Value || (Fence && Fence->PeekLastCompletedFence() >= Value);
 }
@@ -34,7 +31,6 @@
 void FD3D12GPUFence::Clear()
 {
 	Value = MAX_uint64;
->>>>>>> 5edfa17c
 }
 
 
@@ -43,15 +39,9 @@
 	return new FD3D12GPUFence(Name, GetAdapter().GetStagingFence());
 }
 
-<<<<<<< HEAD
-FStagingBufferRHIRef FD3D12DynamicRHI::RHICreateStagingBuffer(FVertexBufferRHIParamRef VertexBufferRHI)
-{
-	return new FD3D12StagingBuffer(VertexBufferRHI);
-=======
 FStagingBufferRHIRef FD3D12DynamicRHI::RHICreateStagingBuffer()
 {
 	return new FD3D12StagingBuffer();
->>>>>>> 5edfa17c
 }
 
 void* FD3D12DynamicRHI::RHILockStagingBuffer(FStagingBufferRHIParamRef StagingBufferRHI, uint32 Offset, uint32 SizeRHI)
@@ -59,38 +49,14 @@
 	FD3D12StagingBuffer* StagingBuffer = FD3D12DynamicRHI::ResourceCast(StagingBufferRHI);
 	check(StagingBuffer);
 
-<<<<<<< HEAD
-	FD3D12Resource* pResource = StagingBuffer->StagedRead.GetReference();
-	if (pResource)
-	{
-		D3D12_RANGE ReadRange;
-		ReadRange.Begin = Offset;
-		ReadRange.End = Offset + SizeRHI;
-		return reinterpret_cast<uint8*>(pResource->Map(&ReadRange)) + Offset;
-	}
-	else
-	{
-		return nullptr;
-	}
-=======
 	return StagingBuffer->Lock(Offset, SizeRHI);
->>>>>>> 5edfa17c
 }
 
 void FD3D12DynamicRHI::RHIUnlockStagingBuffer(FStagingBufferRHIParamRef StagingBufferRHI)
 {
 	FD3D12StagingBuffer* StagingBuffer = FD3D12DynamicRHI::ResourceCast(StagingBufferRHI);
 	check(StagingBuffer);
-<<<<<<< HEAD
-
-	FD3D12Resource* pResource = StagingBuffer->StagedRead.GetReference();
-	if (pResource)
-	{
-		pResource->Unmap();
-	}
-=======
 	StagingBuffer->Unlock();
->>>>>>> 5edfa17c
 }
 
 // =============================================================================
