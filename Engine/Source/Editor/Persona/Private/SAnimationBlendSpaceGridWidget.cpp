--- conflicted
+++ resolved
@@ -874,11 +874,7 @@
 {
 	// Clamp the screen position to the grid
 	const FVector2D GridPosition(FMath::Clamp(InPosition.X, CachedGridRectangle.Left, CachedGridRectangle.Right),
-<<<<<<< HEAD
-		FMath::Clamp(InPosition.Y, CachedGridRectangle.Top, CachedGridRectangle.Bottom));
-=======
 								  FMath::Clamp(InPosition.Y, CachedGridRectangle.Top, CachedGridRectangle.Bottom));
->>>>>>> f30f9b45
 	// Find the closest grid point
 	float Distance = FLT_MAX;
 	int32 GridPointIndex = INDEX_NONE;
