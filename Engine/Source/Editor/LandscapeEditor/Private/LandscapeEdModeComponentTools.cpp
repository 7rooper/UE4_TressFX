--- conflicted
+++ resolved
@@ -1227,11 +1227,7 @@
 						for (int32 i = -1; (!bApplyToAll && i < 0) || i < LayerNum; ++i)
 						{
 							// Don't try to copy data for null layers
-<<<<<<< HEAD
-							if ( (bApplyToAll && i >= 0 && !LandscapeInfo->Layers[i].LayerInfoObj) ||
-=======
 							if ((bApplyToAll && i >= 0 && !LandscapeInfo->Layers[i].LayerInfoObj) ||
->>>>>>> 2e95d669
 								(!bApplyToAll && !EdMode->CurrentToolTarget.LayerInfo.Get()))
 							{
 								continue;
@@ -1295,11 +1291,7 @@
 								bDidCopy = true;
 							}
 
-<<<<<<< HEAD
-							if (LerpedData.Ratio > 0.f)
-=======
 							if (LerpedData.Ratio > 0.0f)
->>>>>>> 2e95d669
 							{
 								// Added for LayerNames
 								if (bApplyToAll)
