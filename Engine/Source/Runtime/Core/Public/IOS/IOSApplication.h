// Copyright 1998-2016 Epic Games, Inc. All Rights Reserved.

#pragma once

#include "GenericApplication.h"

class FIOSWindow;

class FIOSApplication : public GenericApplication
{
public:

	static FIOSApplication* CreateIOSApplication();


public:

	virtual ~FIOSApplication() {}

	void SetMessageHandler( const TSharedRef< FGenericApplicationMessageHandler >& InMessageHandler );

	virtual void PollGameDeviceState( const float TimeDelta ) override;

	virtual FPlatformRect GetWorkArea( const FPlatformRect& CurrentWindow ) const override;

	virtual TSharedRef< FGenericWindow > MakeWindow() override;

	virtual void AddExternalInputDevice(TSharedPtr<class IInputDevice> InputDevice);

<<<<<<< HEAD
    virtual IInputInterface* GetInputInterface() override;

=======
#if !PLATFORM_TVOS
>>>>>>> 73f66985
	static void OrientationChanged(UIDeviceOrientation orientation);
#endif

	virtual IInputInterface* GetInputInterface() override { return (IInputInterface*)InputInterface.Get(); }

protected:
	virtual void InitializeWindow( const TSharedRef< FGenericWindow >& Window, const TSharedRef< FGenericWindowDefinition >& InDefinition, const TSharedPtr< FGenericWindow >& InParent, const bool bShowImmediately ) override;

private:

	FIOSApplication();


private:

	TSharedPtr< class FIOSInputInterface > InputInterface;

	/** List of input devices implemented in external modules. */
	TArray< TSharedPtr<class IInputDevice> > ExternalInputDevices;
	bool bHasLoadedInputPlugins;

	TArray< TSharedRef< FIOSWindow > > Windows;

	static FCriticalSection CriticalSection;
	static bool bOrientationChanged;
};<|MERGE_RESOLUTION|>--- conflicted
+++ resolved
@@ -27,12 +27,7 @@
 
 	virtual void AddExternalInputDevice(TSharedPtr<class IInputDevice> InputDevice);
 
-<<<<<<< HEAD
-    virtual IInputInterface* GetInputInterface() override;
-
-=======
 #if !PLATFORM_TVOS
->>>>>>> 73f66985
 	static void OrientationChanged(UIDeviceOrientation orientation);
 #endif
 
