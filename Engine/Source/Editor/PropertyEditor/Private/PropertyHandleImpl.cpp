--- conflicted
+++ resolved
@@ -901,7 +901,6 @@
 			Type MinValue;
 			TTypeFromString<Type>::FromString(MinValue, *MinString);
 			RetVal = FMath::Max<Type>(MinValue, RetVal);
-<<<<<<< HEAD
 		}
 		//Enforce max 
 		const FString& MaxString = Property->GetMetaData(TEXT("ClampMax"));
@@ -911,51 +910,6 @@
 			Type MaxValue;
 			TTypeFromString<Type>::FromString(MaxValue, *MaxString);
 			RetVal = FMath::Min<Type>(MaxValue, RetVal);
-		}
-
-		const bool bIsInteger = Property->IsA(UIntProperty::StaticClass());
-		const bool bIsNonEnumByte = (Property->IsA(UByteProperty::StaticClass()) && Cast<const UByteProperty>(Property)->Enum == NULL);
-
-		if(bIsInteger || bIsNonEnumByte)
-		{
-			//if there is "Multiple" meta data, the selected number is a multiple
-			const FString& MultipleString = Property->GetMetaData(TEXT("Multiple"));
-			if(MultipleString.Len())
-			{
-				check(MultipleString.IsNumeric());
-				int32 MultipleValue = FCString::Atoi(*MultipleString);
-				if(MultipleValue!=0)
-				{
-					RetVal -= int32(RetVal)%MultipleValue;
-				}
-			}
-
-			//enforce array bounds
-			const FString& ArrayClampString = Property->GetMetaData(TEXT("ArrayClamp"));
-			if(ArrayClampString.Len())
-			{
-				FObjectPropertyNode* ObjectPropertyNode = InPropertyNode.FindObjectItemParent();
-				if(ObjectPropertyNode && ObjectPropertyNode->GetNumObjects() == 1)
-				{
-					int32 LastValidIndex = GetArrayPropertyLastValidIndex(ObjectPropertyNode, ArrayClampString);
-					RetVal = FMath::Clamp<int32>(RetVal, 0, LastValidIndex);
-				}
-				else
-				{
-					UE_LOG(LogPropertyNode, Warning, TEXT("Array Clamping isn't supported in multi-select (Param Name: %s)"), *Property->GetName());
-				}
-			}
-=======
-		}
-		//Enforce max 
-		const FString& MaxString = Property->GetMetaData(TEXT("ClampMax"));
-		if(MaxString.Len())
-		{
-			checkSlow(MaxString.IsNumeric());
-			Type MaxValue;
-			TTypeFromString<Type>::FromString(MaxValue, *MaxString);
-			RetVal = FMath::Min<Type>(MaxValue, RetVal);
->>>>>>> a8a797ea
 		}
 	}
 
