// Copyright 1998-2015 Epic Games, Inc. All Rights Reserved.

using System;
using System.Collections.Generic;
using System.Text;
using System.Diagnostics;
using System.IO;
using System.Linq;
using System.Text.RegularExpressions;
using System.Xml;

namespace UnrealBuildTool
{
	/** Type of module. Mirrored in UHT as EBuildModuleType */
	public enum UEBuildModuleType
	{
		Unknown,
		Runtime,
		Developer,
		Editor,
		ThirdParty,
		Program,
		Game,
	}
	public static class UEBuildModuleTypeExtensions
	{
		public static bool IsEngineModule(this UEBuildModuleType ModuleType)
		{
			return ModuleType != UEBuildModuleType.Game;
		}
	}
	/**
	 * Distribution level of module.
	 * Note: The name of each entry is used to search for/create folders
	 */
	public enum UEBuildModuleDistribution
	{
		/// Binaries can be distributed to everyone
		Public,

		/// Can be used by UE4 but not required
		CarefullyRedist,

		/// Epic Employees and Contractors
		NotForLicensees,

		/// Epic Employees only
		NoRedist,
	}

	
	/** A unit of code compilation and linking. */
	public abstract class UEBuildModule
	{
		/** Known module folders */
		public static readonly string RuntimeFolder = String.Format("{0}Runtime{0}", Path.DirectorySeparatorChar);
		public static readonly string DeveloperFolder = String.Format("{0}Developer{0}", Path.DirectorySeparatorChar);
		public static readonly string EditorFolder = String.Format("{0}Editor{0}", Path.DirectorySeparatorChar);
		public static readonly string ProgramsFolder = String.Format("{0}Programs{0}", Path.DirectorySeparatorChar);

		public static UEBuildModuleType GetModuleTypeFromDescriptor(ModuleDescriptor Module)
		{
			switch (Module.Type)
			{
				case ModuleHostType.Developer:
					return UEBuildModuleType.Developer;
				case ModuleHostType.Editor:
				case ModuleHostType.EditorNoCommandlet:
					return UEBuildModuleType.Editor;
				case ModuleHostType.Program:
					return UEBuildModuleType.Program;
				case ModuleHostType.Runtime:
				case ModuleHostType.RuntimeNoCommandlet:
					return UEBuildModuleType.Runtime;
				default:
					throw new BuildException("Unhandled module type {0}", Module.Type.ToString());
			}
		}

		public static UEBuildModuleType GetEngineModuleTypeBasedOnLocation(string ModuleName, UEBuildModuleType ModuleType, string ModuleFileRelativeToEngineDirectory)
		{
			if (ModuleFileRelativeToEngineDirectory.IndexOf(UEBuildModule.RuntimeFolder, StringComparison.InvariantCultureIgnoreCase) >= 0)
			{
				ModuleType = UEBuildModuleType.Runtime;
			}
			else if (ModuleFileRelativeToEngineDirectory.IndexOf(UEBuildModule.DeveloperFolder, StringComparison.InvariantCultureIgnoreCase) >= 0)
			{
				ModuleType = UEBuildModuleType.Developer;
			}
			else if (ModuleFileRelativeToEngineDirectory.IndexOf(UEBuildModule.EditorFolder, StringComparison.InvariantCultureIgnoreCase) >= 0)
			{
				ModuleType = UEBuildModuleType.Editor;
			}
			else if (ModuleFileRelativeToEngineDirectory.IndexOf(UEBuildModule.ProgramsFolder, StringComparison.InvariantCultureIgnoreCase) >= 0)
			{
				ModuleType = UEBuildModuleType.Program;
			}
			return ModuleType;
		}

		/**
		 * Checks what distribution level a particular path should have by checking for key folders anywhere in it
		 */
		public static UEBuildModuleDistribution GetModuleDistributionLevelBasedOnLocation(string FilePath)
		{
			// Get full path to ensure all folder separators are the same
			FilePath = Path.GetFullPath(FilePath);

			// Check from highest to lowest (don't actually need to check 'Everyone')
			for (var DistributionLevel = UEBuildModuleDistribution.NoRedist; DistributionLevel > UEBuildModuleDistribution.Public; DistributionLevel--)
			{
				var DistributionFolderName = String.Format("{0}{1}{0}", Path.DirectorySeparatorChar, DistributionLevel.ToString());
				if (FilePath.IndexOf(DistributionFolderName, StringComparison.InvariantCultureIgnoreCase) >= 0)
				{
					return DistributionLevel;
				}

				if (DistributionLevel == UEBuildModuleDistribution.NotForLicensees)
				{
					// Extra checks for PS4 and XboxOne folders, which are equivalent to NotForLicensees
					var PS4FolderName = String.Format("{0}ps4{0}", Path.DirectorySeparatorChar);
					var XboxFolderName = String.Format("{0}xboxone{0}", Path.DirectorySeparatorChar);
					if (FilePath.IndexOf(PS4FolderName, StringComparison.InvariantCultureIgnoreCase) >= 0
					|| FilePath.IndexOf(XboxFolderName, StringComparison.InvariantCultureIgnoreCase) >= 0)
					{
						return UEBuildModuleDistribution.NotForLicensees;
					}
				}
			}

			return UEBuildModuleDistribution.Public;
		}

		/**
		 * Determines the distribution level of a module based on its directory and includes.
		 */
		private void SetupModuleDistributionLevel()
		{
			List<string> PathsToCheck = new List<string>();
			PathsToCheck.Add(ModuleDirectory);
			PathsToCheck.AddRange(PublicIncludePaths);
			PathsToCheck.AddRange(PrivateIncludePaths);
			// Not sure if these two are necessary as paths will usually be in basic includes too
			PathsToCheck.AddRange(PublicSystemIncludePaths);
			PathsToCheck.AddRange(PublicLibraryPaths);

			DistributionLevel = UEBuildModuleDistribution.Public;

			// Keep checking as long as we haven't reached the maximum level
			for (int PathIndex = 0; PathIndex < PathsToCheck.Count && DistributionLevel != UEBuildModuleDistribution.NoRedist; ++PathIndex)
			{
				DistributionLevel = Utils.Max(DistributionLevel, UEBuildModule.GetModuleDistributionLevelBasedOnLocation(PathsToCheck[PathIndex]));
			}
		}

		/** Converts an optional string list parameter to a well-defined hash set. */
		protected static HashSet<string> HashSetFromOptionalEnumerableStringParameter(IEnumerable<string> InEnumerableStrings)
		{
			return InEnumerableStrings == null ? new HashSet<string>() : new HashSet<string>(InEnumerableStrings);
		}

		/** The target which owns this module. */
		public readonly UEBuildTarget Target;
	
		/** The name that uniquely identifies the module. */
		public readonly string Name;

		/** The type of module being built. Used to switch between debug/development and precompiled/source configurations. */
		public UEBuildModuleType Type;

		/** The distribution level of the module being built. Used to check where build products are placed. */
		public UEBuildModuleDistribution DistributionLevel;

		/** Path to the module directory */
		public readonly string ModuleDirectory;

		/** Is this module allowed to be redistributed. */
		private readonly bool? IsRedistributableOverride;

		/** The name of the .Build.cs file this module was created from, if any */
		private readonly string BuildCsFilenameField;
		public string BuildCsFilename { get { return BuildCsFilenameField; } }

		/**
		 * Tells if this module can be redistributed.
		 * 
		 * @returns True if this module can be redistributed. False otherwise.
		 */
		public bool IsRedistributable()
		{
			return IsRedistributableOverride.HasValue
				? IsRedistributableOverride.Value
				: (Type != UEBuildModuleType.Developer && Type != UEBuildModuleType.Editor);
		}

		/** The binary the module will be linked into for the current target.  Only set after UEBuildBinary.BindModules is called. */
		public UEBuildBinary Binary = null;

		/** Whether this module is included in the current target.  Only set after UEBuildBinary.BindModules is called. */
		public bool bIncludedInTarget = false;

		protected readonly HashSet<string> PublicDefinitions;
		protected readonly HashSet<string> PublicIncludePaths;
		protected readonly HashSet<string> PrivateIncludePaths;
		protected readonly HashSet<string> PublicSystemIncludePaths;
		protected readonly HashSet<string> PublicLibraryPaths;
		protected readonly HashSet<string> PublicAdditionalLibraries;
		protected readonly HashSet<string> PublicFrameworks;
		protected readonly HashSet<string> PublicWeakFrameworks;
		protected readonly HashSet<UEBuildFramework> PublicAdditionalFrameworks;
		protected readonly HashSet<string> PublicAdditionalShadowFiles;
		protected readonly HashSet<UEBuildBundleResource> PublicAdditionalBundleResources;

		/** Names of modules with header files that this module's public interface needs access to. */
		protected HashSet<string> PublicIncludePathModuleNames;

		/** Names of modules that this module's public interface depends on. */
		protected HashSet<string> PublicDependencyModuleNames;

		/** Names of DLLs that this module should delay load */
		protected HashSet<string> PublicDelayLoadDLLs;

		/** Names of modules with header files that this module's private implementation needs access to. */
		protected HashSet<string> PrivateIncludePathModuleNames;
	
		/** Names of modules that this module's private implementation depends on. */
		protected HashSet<string> PrivateDependencyModuleNames;

		/** If any of this module's dependent modules circularly reference this module, then they must be added to this list */
		public HashSet<string> CircularlyReferencedDependentModules
		{
			get;
			protected set;
		}

		/** Extra modules this module may require at run time */
		protected HashSet<string> DynamicallyLoadedModuleNames;

        /** Extra modules this module may require at run time, that are on behalf of another platform (i.e. shader formats and the like) */
		protected HashSet<string> PlatformSpecificDynamicallyLoadedModuleNames;

		/** Files which this module depends on at runtime. */
		public List<RuntimeDependency> RuntimeDependencies;

		public UEBuildModule(
			UEBuildTarget InTarget,
			string InName,
			UEBuildModuleType InType,
			string InModuleDirectory,
			bool? InIsRedistributableOverride,
			IEnumerable<string> InPublicDefinitions,
			IEnumerable<string> InPublicIncludePaths,
			IEnumerable<string> InPublicSystemIncludePaths,
			IEnumerable<string> InPublicLibraryPaths,
			IEnumerable<string> InPublicAdditionalLibraries,
			IEnumerable<string> InPublicFrameworks,
			IEnumerable<string> InPublicWeakFrameworks,
			IEnumerable<UEBuildFramework> InPublicAdditionalFrameworks,
			IEnumerable<string> InPublicAdditionalShadowFiles,
			IEnumerable<UEBuildBundleResource> InPublicAdditionalBundleResources,
			IEnumerable<string> InPublicIncludePathModuleNames,
			IEnumerable<string> InPublicDependencyModuleNames,
			IEnumerable<string> InPublicDelayLoadDLLs,
			IEnumerable<string> InPrivateIncludePaths,
			IEnumerable<string> InPrivateIncludePathModuleNames,
			IEnumerable<string> InPrivateDependencyModuleNames,
			IEnumerable<string> InCircularlyReferencedDependentModules,
			IEnumerable<string> InDynamicallyLoadedModuleNames,
            IEnumerable<string> InPlatformSpecificDynamicallyLoadedModuleNames,
			IEnumerable<RuntimeDependency> InRuntimeDependencies,
			string InBuildCsFilename
			)
		{
			Target = InTarget;
			Name = InName;
			Type = InType;
			ModuleDirectory = InModuleDirectory;
			PublicDefinitions = HashSetFromOptionalEnumerableStringParameter(InPublicDefinitions);
			PublicIncludePaths = HashSetFromOptionalEnumerableStringParameter(InPublicIncludePaths);
			PublicSystemIncludePaths = HashSetFromOptionalEnumerableStringParameter(InPublicSystemIncludePaths);
			PublicLibraryPaths = HashSetFromOptionalEnumerableStringParameter(InPublicLibraryPaths);
			PublicAdditionalLibraries = HashSetFromOptionalEnumerableStringParameter(InPublicAdditionalLibraries);
			PublicFrameworks = HashSetFromOptionalEnumerableStringParameter(InPublicFrameworks);
			PublicWeakFrameworks = HashSetFromOptionalEnumerableStringParameter(InPublicWeakFrameworks);
			PublicAdditionalFrameworks = InPublicAdditionalFrameworks == null ? new HashSet<UEBuildFramework>() : new HashSet<UEBuildFramework>(InPublicAdditionalFrameworks);
			PublicAdditionalShadowFiles = HashSetFromOptionalEnumerableStringParameter(InPublicAdditionalShadowFiles);
			PublicAdditionalBundleResources = InPublicAdditionalBundleResources == null ? new HashSet<UEBuildBundleResource>() : new HashSet<UEBuildBundleResource>(InPublicAdditionalBundleResources);
			PublicIncludePathModuleNames = HashSetFromOptionalEnumerableStringParameter( InPublicIncludePathModuleNames );
			PublicDependencyModuleNames = HashSetFromOptionalEnumerableStringParameter(InPublicDependencyModuleNames);
			PublicDelayLoadDLLs = HashSetFromOptionalEnumerableStringParameter(InPublicDelayLoadDLLs);
			PrivateIncludePaths = HashSetFromOptionalEnumerableStringParameter(InPrivateIncludePaths);
			PrivateIncludePathModuleNames = HashSetFromOptionalEnumerableStringParameter( InPrivateIncludePathModuleNames );
			PrivateDependencyModuleNames = HashSetFromOptionalEnumerableStringParameter( InPrivateDependencyModuleNames );
			CircularlyReferencedDependentModules = new HashSet<string>( HashSetFromOptionalEnumerableStringParameter( InCircularlyReferencedDependentModules ) );
			DynamicallyLoadedModuleNames = HashSetFromOptionalEnumerableStringParameter( InDynamicallyLoadedModuleNames );
            PlatformSpecificDynamicallyLoadedModuleNames = HashSetFromOptionalEnumerableStringParameter(InPlatformSpecificDynamicallyLoadedModuleNames);
			RuntimeDependencies = (InRuntimeDependencies == null)? new List<RuntimeDependency>() : new List<RuntimeDependency>(InRuntimeDependencies);
			IsRedistributableOverride = InIsRedistributableOverride;

			Debug.Assert(InBuildCsFilename == null || InBuildCsFilename.EndsWith(".Build.cs", StringComparison.InvariantCultureIgnoreCase));
			BuildCsFilenameField = InBuildCsFilename;

			SetupModuleDistributionLevel();

			Target.RegisterModule(this);
		}

		/** Adds a public definition */
		public virtual void AddPublicDefinition(string Definition)
		{
			PublicDefinitions.Add(Definition);
		}

		/** Adds a public include path. */
		public virtual void AddPublicIncludePath(string PathName, bool bCheckForDuplicates = true)
		{
			if (bCheckForDuplicates == true)
			{
				if (PublicIncludePaths.Contains(PathName))
				{
					return;
				}
			}
			PublicIncludePaths.Add(PathName);
		}

		/** Adds a public library path */
		public virtual void AddPublicLibraryPath(string PathName, bool bCheckForDuplicates = true)
		{
			if (bCheckForDuplicates == true)
			{
				if (PublicLibraryPaths.Contains(PathName))
				{
					return;
				}
			}
			PublicLibraryPaths.Add(PathName);
		}

		/** Adds a public additional library */
		public virtual void AddPublicAdditionalLibrary(string LibraryName, bool bCheckForDuplicates = true)
		{
			if (bCheckForDuplicates == true)
			{
				if (PublicAdditionalLibraries.Contains(LibraryName))
				{
					return;
				}
			}
			PublicAdditionalLibraries.Add(LibraryName);
		}

		/** Adds a public framework */
		public virtual void AddPublicFramework(string LibraryName, bool bCheckForDuplicates = true)
		{
			if (bCheckForDuplicates == true)
			{
				if (PublicFrameworks.Contains(LibraryName))
				{
					return;
				}
			}
			PublicFrameworks.Add(LibraryName);
		}

		/** Adds a public weak framework */
		public virtual void AddPublicWeakFramework(string LibraryName, bool bCheckForDuplicates = true)
		{
			if (bCheckForDuplicates == true)
			{
				if (PublicWeakFrameworks.Contains(LibraryName))
				{
					return;
				}
			}
			PublicWeakFrameworks.Add(LibraryName);
		}

		/** Adds a public additional framework */
		public virtual void AddPublicAdditionalFramework(UEBuildFramework Framework, bool bCheckForDuplicates = true)
		{
			if (bCheckForDuplicates == true)
			{
				if ( PublicAdditionalFrameworks.Contains( Framework ) )
				{
					return;
				}
			}
			PublicAdditionalFrameworks.Add( Framework );
		}

		/** Adds a file that will be synced to a remote machine if a remote build is being executed */
		public virtual void AddPublicAdditionalShadowFile(string FileName)
		{
			PublicAdditionalShadowFiles.Add(FileName);
		}

		/** Adds a file or folder that will be copied to Mac or iOS app bundle */
		public virtual void AddAdditionalBundleResource(UEBuildBundleResource Resource, bool bCheckForDuplicates = true)
		{
			if (bCheckForDuplicates == true)
			{
				if ( PublicAdditionalBundleResources.Contains( Resource ) )
				{
					return;
				}
			}
			PublicAdditionalBundleResources.Add( Resource );
		}

		/** Adds a public include path module. */
		public virtual void AddPublicIncludePathModule(string ModuleName, bool bCheckForDuplicates = true)
		{
			if (bCheckForDuplicates == true)
			{
				if (PublicIncludePathModuleNames.Contains(ModuleName))
				{
					return;
				}
			}
			PublicIncludePathModuleNames.Add(ModuleName);
		}

		/** Adds a public dependency module. */
		public virtual void AddPublicDependencyModule(string ModuleName, bool bCheckForDuplicates = true)
		{
			if (bCheckForDuplicates == true)
			{
				if (PublicDependencyModuleNames.Contains(ModuleName))
				{
					return;
				}
			}
			PublicDependencyModuleNames.Add(ModuleName);
		}
		
		/** Adds a dynamically loaded module. */
		public virtual void AddDynamicallyLoadedModule(string ModuleName, bool bCheckForDuplicates = true)
		{
			if (bCheckForDuplicates == true)
			{
				if (DynamicallyLoadedModuleNames.Contains(ModuleName))
				{
					return;
				}
			}
			DynamicallyLoadedModuleNames.Add(ModuleName);
		}
        /** Adds a dynamically loaded module platform specifc. */
		public virtual void AddPlatformSpecificDynamicallyLoadedModule(string ModuleName, bool bCheckForDuplicates = true)
        {
            if (bCheckForDuplicates == true)
            {
                if (PlatformSpecificDynamicallyLoadedModuleNames.Contains(ModuleName))
                {
                    return;
                }
            }
            PlatformSpecificDynamicallyLoadedModuleNames.Add(ModuleName);
        }
		/** Adds a public delay load DLL */
		public virtual void AddPublicDelayLoadDLLs(string DelayLoadDLLName, bool bCheckForDuplicates = true)
		{
			if (bCheckForDuplicates == true)
			{
				if (PublicDelayLoadDLLs.Contains(DelayLoadDLLName))
				{
					return;
				}
			}
			PublicDelayLoadDLLs.Add(DelayLoadDLLName);
		}

		/** Adds a private include path. */
		public virtual void AddPrivateIncludePath(string PathName, bool bCheckForDuplicates = true)
		{
			if (bCheckForDuplicates == true)
			{
				if (PrivateIncludePaths.Contains(PathName))
				{
					return;
				}
			}
			PrivateIncludePaths.Add(PathName);
		}

		/** Adds a private include path module. */
		public virtual void AddPrivateIncludePathModule(string ModuleName, bool bCheckForDuplicates = true)
		{
			if (bCheckForDuplicates == true)
			{
				if (PrivateIncludePathModuleNames.Contains(ModuleName))
				{
					return;
				}
			}
			PrivateIncludePathModuleNames.Add(ModuleName);
		}

		/** Adds a dependency module. */
		public virtual void AddPrivateDependencyModule(string ModuleName, bool bCheckForDuplicates = true)
		{
			if (bCheckForDuplicates == true)
			{
				if (PrivateDependencyModuleNames.Contains(ModuleName))
				{
					return;
				}
			}
			PrivateDependencyModuleNames.Add(ModuleName);
		}

		/** Tells the module that a specific dependency is circularly reference */
		public virtual void AddCircularlyReferencedDependentModule(string ModuleName)
		{
			CircularlyReferencedDependentModules.Add( ModuleName );
		}

		/** Adds an extra module name */
		public virtual void AddExtraModuleName(string ModuleName)
		{
			DynamicallyLoadedModuleNames.Add( ModuleName );
		}

		/**
		 * Clears all public include paths.
		 */
		internal void ClearPublicIncludePaths()
		{
			PublicIncludePaths.Clear();
		}

		/** 
		 * Clears all public library paths.
		 * This is to allow a given platform the opportunity to remove set libraries.
		 */
		internal void ClearPublicLibraryPaths()
		{
			PublicLibraryPaths.Clear();
		}

		/** 
		 * Clears all public additional libraries from the module.
		 * This is to allow a given platform the opportunity to remove set libraries.
		 */
		internal void ClearPublicAdditionalLibraries()
		{
			PublicAdditionalLibraries.Clear();
		}

		/// <summary>
		/// If present, remove the given library from the PublicAdditionalLibraries array
		/// </summary>
		/// <param name="InLibrary">The library to remove from the list</param>
		internal void RemovePublicAdditionalLibrary(string InLibrary)
		{
			PublicAdditionalLibraries.Remove(InLibrary);
		}

		/**
		 * If found, remove the given entry from the definitions of the module.
		 */
		internal void RemovePublicDefinition(string InDefintion)
		{
			PublicDefinitions.Remove(InDefintion);
		}

		/** Sets up the environment for compiling any module that includes the public interface of this module. */
		protected virtual void SetupPublicCompileEnvironment(
			UEBuildBinary SourceBinary,
			bool bIncludePathsOnly,
			HashSet<string> IncludePaths,
			HashSet<string> SystemIncludePaths,
			List<string> Definitions,
			List<UEBuildFramework> AdditionalFrameworks,
			Dictionary<UEBuildModule, bool> VisitedModules
			)
		{
			// There may be circular dependencies in compile dependencies, so we need to avoid reentrance.
			if(!VisitedModules.ContainsKey(this))
			{
				VisitedModules.Add(this,true);

				// Add this module's public include paths and definitions.
				AddIncludePathsWithChecks(IncludePaths, PublicIncludePaths);
				AddIncludePathsWithChecks(SystemIncludePaths, PublicSystemIncludePaths);
				Definitions.AddRange(PublicDefinitions);
				
				// If this module is being built into a DLL or EXE, set up an IMPORTS or EXPORTS definition for it.
				if (Binary != null)
				{
					string BinaryPath = Binary.Config.OutputFilePaths[0];
					string SourceBinaryPath = SourceBinary.Config.OutputFilePaths[0];

					if (ProjectFileGenerator.bGenerateProjectFiles || (Binary.Config.Type == UEBuildBinaryType.StaticLibrary))
					{
						// When generating IntelliSense files, never add dllimport/dllexport specifiers as it
						// simply confuses the compiler
						Definitions.Add( Name.ToUpperInvariant() + "_API=" );
					}
					else if( Binary == SourceBinary )
					{
						if( Binary.Config.bAllowExports )
						{
							Log.TraceVerbose( "{0}: Exporting {1} from {2}", Path.GetFileNameWithoutExtension( SourceBinaryPath ), Name, Path.GetFileNameWithoutExtension( BinaryPath ) );
							Definitions.Add( Name.ToUpperInvariant() + "_API=DLLEXPORT" );
						}
						else
						{
							Log.TraceVerbose( "{0}: Not importing/exporting {1} (binary: {2})", Path.GetFileNameWithoutExtension( SourceBinaryPath ), Name, Path.GetFileNameWithoutExtension( BinaryPath ) );
							Definitions.Add( Name.ToUpperInvariant() + "_API=" );
						}
					}
					else
					{
						// @todo SharedPCH: Public headers included from modules that are not importing the module of that public header, seems invalid.  
						//		Those public headers have no business having APIs in them.  OnlineSubsystem has some public headers like this.  Without changing
						//		this, we need to suppress warnings at compile time.
						if( bIncludePathsOnly )
						{
							Log.TraceVerbose( "{0}: Include paths only for {1} (binary: {2})", Path.GetFileNameWithoutExtension( SourceBinaryPath ), Name, Path.GetFileNameWithoutExtension( BinaryPath ) );
							Definitions.Add( Name.ToUpperInvariant() + "_API=" );
						}
						else if (Binary.Config.bAllowExports)
						{
							Log.TraceVerbose( "{0}: Importing {1} from {2}", Path.GetFileNameWithoutExtension( SourceBinaryPath ), Name, Path.GetFileNameWithoutExtension( BinaryPath ) );
							Definitions.Add( Name.ToUpperInvariant() + "_API=DLLIMPORT" );
						}
						else
						{
							Log.TraceVerbose( "{0}: Not importing/exporting {1} (binary: {2})", Path.GetFileNameWithoutExtension( SourceBinaryPath ), Name, Path.GetFileNameWithoutExtension( BinaryPath ));
							Definitions.Add( Name.ToUpperInvariant() + "_API=" );
						}
					}
				}

				if( !bIncludePathsOnly )
				{
					// Recurse on this module's public dependencies.
					foreach(var DependencyName in PublicDependencyModuleNames)
					{
						var DependencyModule = Target.GetModuleByName(DependencyName);
						DependencyModule.SetupPublicCompileEnvironment(SourceBinary,bIncludePathsOnly, IncludePaths, SystemIncludePaths, Definitions, AdditionalFrameworks, VisitedModules);
					}
				}

				// Now add an include paths from modules with header files that we need access to, but won't necessarily be importing
				foreach( var IncludePathModuleName in PublicIncludePathModuleNames )
				{
					bool bInnerIncludePathsOnly = true;
					var IncludePathModule = Target.GetModuleByName(IncludePathModuleName);
					IncludePathModule.SetupPublicCompileEnvironment( SourceBinary, bInnerIncludePathsOnly, IncludePaths, SystemIncludePaths, Definitions, AdditionalFrameworks, VisitedModules );
				}

				// Add the module's directory to the include path, so we can root #includes to it
				IncludePaths.Add(Utils.CleanDirectorySeparators(Utils.MakePathRelativeTo(ModuleDirectory, Path.Combine(ProjectFileGenerator.RootRelativePath, "Engine/Source")), '/'));

				// Add the additional frameworks so that the compiler can know about their #include paths
				AdditionalFrameworks.AddRange(PublicAdditionalFrameworks);
				
				// Remember the module so we can refer to it when needed
				foreach (var Framework in PublicAdditionalFrameworks)
				{
					Framework.OwningModule = this;
				}
			}
		}

		static Regex VCMacroRegex = new Regex(@"\$\([A-Za-z0-9_]+\)");

		/** Checks if path contains a VC macro */
		protected bool DoesPathContainVCMacro(string Path)
		{
			return VCMacroRegex.IsMatch(Path);
		}

		/** Adds PathsToAdd to IncludePaths, performing path normalization and ignoring duplicates. */
		protected void AddIncludePathsWithChecks(HashSet<string> IncludePaths, HashSet<string> PathsToAdd)
		{
			if (ProjectFileGenerator.bGenerateProjectFiles)
			{
				// Extra checks are switched off for IntelliSense generation as they provide
				// no additional value and cause performance impact.
				IncludePaths.UnionWith(PathsToAdd);
			}
			else
			{
				foreach (var Path in PathsToAdd)
				{
					var NormalizedPath = Path.TrimEnd('/');
					// If path doesn't exist, it may contain VC macro (which is passed directly to and expanded by compiler).
					if (Directory.Exists(NormalizedPath) || DoesPathContainVCMacro(NormalizedPath))
					{
						IncludePaths.Add(NormalizedPath);
					}
				}
			}
		}

		/** Sets up the environment for compiling this module. */
		protected virtual void SetupPrivateCompileEnvironment(
			HashSet<string> IncludePaths,
			HashSet<string> SystemIncludePaths,
			List<string> Definitions,
			List<UEBuildFramework> AdditionalFrameworks
			)
		{
			var VisitedModules = new Dictionary<UEBuildModule, bool>();

			if (this.Type == UEBuildModuleType.Game)
			{
				Definitions.Add("DEPRECATED_FORGAME=DEPRECATED");
			}

			// Add this module's private include paths and definitions.
			AddIncludePathsWithChecks(IncludePaths, PrivateIncludePaths);

			// Allow the module's public dependencies to modify the compile environment.
			bool bIncludePathsOnly = false;
			SetupPublicCompileEnvironment(Binary,bIncludePathsOnly, IncludePaths, SystemIncludePaths, Definitions, AdditionalFrameworks, VisitedModules);

			// Also allow the module's private dependencies to modify the compile environment.
			foreach(var DependencyName in PrivateDependencyModuleNames)
			{
				var DependencyModule = Target.GetModuleByName(DependencyName);
				DependencyModule.SetupPublicCompileEnvironment(Binary,bIncludePathsOnly, IncludePaths, SystemIncludePaths, Definitions, AdditionalFrameworks, VisitedModules);
			}

			// Add include paths from modules with header files that our private files need access to, but won't necessarily be importing
			foreach( var IncludePathModuleName in PrivateIncludePathModuleNames )
			{
				bool bInnerIncludePathsOnly = true;
				var IncludePathModule = Target.GetModuleByName(IncludePathModuleName);
				IncludePathModule.SetupPublicCompileEnvironment(Binary, bInnerIncludePathsOnly, IncludePaths, SystemIncludePaths, Definitions, AdditionalFrameworks, VisitedModules);
			}
		}

		/** Sets up the environment for linking any module that includes the public interface of this module. */ 
		protected virtual void SetupPublicLinkEnvironment(
			UEBuildBinary SourceBinary,
			List<string> LibraryPaths,
			List<string> AdditionalLibraries,
			List<string> Frameworks,
			List<string> WeakFrameworks,
			List<UEBuildFramework> AdditionalFrameworks,
			List<string> AdditionalShadowFiles,
			List<UEBuildBundleResource> AdditionalBundleResources,
			List<string> DelayLoadDLLs,
			List<UEBuildBinary> BinaryDependencies,
			Dictionary<UEBuildModule, bool> VisitedModules
			)
		{
			// There may be circular dependencies in compile dependencies, so we need to avoid reentrance.
			if(!VisitedModules.ContainsKey(this))
			{
				VisitedModules.Add(this,true);

				// Only process modules that are included in the current target.
				if(bIncludedInTarget)
				{
					// Add this module's binary to the binary dependencies.
					if(Binary != null
					&& Binary != SourceBinary
					&& !BinaryDependencies.Contains(Binary))
					{
						BinaryDependencies.Add(Binary);
					}

					// If this module belongs to a static library that we are not currently building, recursively add the link environment settings for all of its dependencies too.
					// Keep doing this until we reach a module that is not part of a static library (or external module, since they have no associated binary).
					// Static libraries do not contain the symbols for their dependencies, so we need to recursively gather them to be linked into other binary types.
					bool bIsBuildingAStaticLibrary = (SourceBinary != null && SourceBinary.Config.Type == UEBuildBinaryType.StaticLibrary);
					bool bIsModuleBinaryAStaticLibrary = (Binary != null && Binary.Config.Type == UEBuildBinaryType.StaticLibrary);
					if (!bIsBuildingAStaticLibrary && bIsModuleBinaryAStaticLibrary)
					{
						// Gather all dependencies and recursively call SetupPublicLinkEnvironmnet
						List<string> AllDependencyModuleNames = new List<string>(PrivateDependencyModuleNames);
						AllDependencyModuleNames.AddRange(PublicDependencyModuleNames);

						foreach (var DependencyName in AllDependencyModuleNames)
						{
							var DependencyModule = Target.GetModuleByName(DependencyName);
							bool bIsExternalModule = (DependencyModule as UEBuildExternalModule != null);
							bool bIsInStaticLibrary = (DependencyModule.Binary != null && DependencyModule.Binary.Config.Type == UEBuildBinaryType.StaticLibrary);
							if (bIsExternalModule || bIsInStaticLibrary)
							{
								DependencyModule.SetupPublicLinkEnvironment(SourceBinary, LibraryPaths, AdditionalLibraries, Frameworks, WeakFrameworks,
									AdditionalFrameworks, AdditionalShadowFiles, AdditionalBundleResources, DelayLoadDLLs, BinaryDependencies, VisitedModules);
							}
						}
					}

					// Add this module's public include library paths and additional libraries.
					LibraryPaths.AddRange(PublicLibraryPaths);
					AdditionalLibraries.AddRange(PublicAdditionalLibraries);
					Frameworks.AddRange(PublicFrameworks);
					WeakFrameworks.AddRange(PublicWeakFrameworks);
					AdditionalBundleResources.AddRange(PublicAdditionalBundleResources);
					// Remember the module so we can refer to it when needed
					foreach ( var Framework in PublicAdditionalFrameworks )
					{
						Framework.OwningModule = this;
					}
					AdditionalFrameworks.AddRange(PublicAdditionalFrameworks);
					AdditionalShadowFiles.AddRange(PublicAdditionalShadowFiles);
					DelayLoadDLLs.AddRange(PublicDelayLoadDLLs);
				}
			}
		}

		/** Sets up the environment for linking this module. */
		public virtual void SetupPrivateLinkEnvironment(
			UEBuildBinary SourceBinary,
			LinkEnvironment LinkEnvironment,
			List<UEBuildBinary> BinaryDependencies,
			Dictionary<UEBuildModule, bool> VisitedModules
			)
		{
			// Allow the module's public dependencies to add library paths and additional libraries to the link environment.
			SetupPublicLinkEnvironment(SourceBinary, LinkEnvironment.Config.LibraryPaths, LinkEnvironment.Config.AdditionalLibraries, LinkEnvironment.Config.Frameworks, LinkEnvironment.Config.WeakFrameworks,
				LinkEnvironment.Config.AdditionalFrameworks,LinkEnvironment.Config.AdditionalShadowFiles, LinkEnvironment.Config.AdditionalBundleResources, LinkEnvironment.Config.DelayLoadDLLs, BinaryDependencies, VisitedModules);

			// Also allow the module's public and private dependencies to modify the link environment.
			List<string> AllDependencyModuleNames = new List<string>(PrivateDependencyModuleNames);
			AllDependencyModuleNames.AddRange(PublicDependencyModuleNames);

			foreach (var DependencyName in AllDependencyModuleNames)
			{
				var DependencyModule = Target.GetModuleByName(DependencyName);
				DependencyModule.SetupPublicLinkEnvironment(SourceBinary, LinkEnvironment.Config.LibraryPaths, LinkEnvironment.Config.AdditionalLibraries, LinkEnvironment.Config.Frameworks, LinkEnvironment.Config.WeakFrameworks,
					LinkEnvironment.Config.AdditionalFrameworks, LinkEnvironment.Config.AdditionalShadowFiles, LinkEnvironment.Config.AdditionalBundleResources, LinkEnvironment.Config.DelayLoadDLLs, BinaryDependencies, VisitedModules);
			}
		}

		/** Compiles the module, and returns a list of files output by the compiler. */
		public abstract List<FileItem> Compile( CPPEnvironment GlobalCompileEnvironment, CPPEnvironment CompileEnvironment );
		
		// Object interface.
		public override string ToString()
		{
			return Name;
		}


		/**
		 * Gets all of the modules referenced by this module
		 * 
		 * @param	ReferencedModules	Hash of all referenced modules
		 * @param	OrderedModules		Ordered list of the referenced modules
		 * @param	bIncludeDynamicallyLoaded	True if dynamically loaded modules (and all of their dependent modules) should be included.
		 * @param	bForceCircular	True if circular dependencies should be processed
		 * @param	bOnlyDirectDependencies	True to return only this module's direct dependencies
		 */
		public virtual void GetAllDependencyModules(Dictionary<string, UEBuildModule> ReferencedModules, List<UEBuildModule> OrderedModules, bool bIncludeDynamicallyLoaded, bool bForceCircular, bool bOnlyDirectDependencies)
		{
		}

		/**
		 * Gets all of the modules precompiled along with this module
		 * 
		 * @param	Modules	Set of all the precompiled modules
		 */
		public virtual void RecursivelyAddPrecompiledModules(List<UEBuildModule> Modules)
		{
		}

		/**
		 * Gathers and binds binaries for this module and all of it's dependent modules
		 */
		public virtual void RecursivelyProcessUnboundModules()
		{
		}

		/**
		 * Recursively adds modules that are referenced only for include paths (not actual dependencies).
		 * 
		 * @param	Target	The target we are currently building
		 * @param	bPublicIncludesOnly	True to only add modules for public includes, false to add all include path modules.  Regardless of what you pass here, recursive adds will only add public include path modules.
		 */
		public virtual void RecursivelyAddIncludePathModules( UEBuildTarget Target, bool bPublicIncludesOnly )
		{
		}
	};

	/** A module that is never compiled by us, and is only used to group include paths and libraries into a dependency unit. */
	class UEBuildExternalModule : UEBuildModule
	{
		public UEBuildExternalModule(
			UEBuildTarget InTarget,
			UEBuildModuleType InType,
			string InName,
			string InModuleDirectory,
			bool? InIsRedistributableOverride,
			IEnumerable<string> InPublicDefinitions,
			IEnumerable<string> InPublicIncludePaths,
			IEnumerable<string> InPublicSystemIncludePaths,
			IEnumerable<string> InPublicLibraryPaths,
			IEnumerable<string> InPublicAdditionalLibraries,
			IEnumerable<string> InPublicFrameworks,
			IEnumerable<string> InPublicWeakFrameworks,
			IEnumerable<UEBuildFramework> InPublicAdditionalFrameworks,
			IEnumerable<string> InPublicAdditionalShadowFiles,
			IEnumerable<UEBuildBundleResource> InPublicAdditionalBundleResources,
			IEnumerable<string> InPublicDependencyModuleNames,
			IEnumerable<string> InPublicDelayLoadDLLs,		// Delay loaded DLLs that should be setup when including this module
			IEnumerable<RuntimeDependency> InRuntimeDependencies,
			string InBuildCsFilename
			)
		: base(
			InTarget:										InTarget,
			InType:											InType,
			InName:											InName,
			InModuleDirectory:								InModuleDirectory,
			InIsRedistributableOverride:					InIsRedistributableOverride,
			InPublicDefinitions:							InPublicDefinitions,
			InPublicIncludePaths:							InPublicIncludePaths,
			InPublicSystemIncludePaths:						InPublicSystemIncludePaths,
			InPublicLibraryPaths:							InPublicLibraryPaths,
			InPublicAdditionalLibraries:					InPublicAdditionalLibraries,
			InPublicFrameworks:								InPublicFrameworks,
			InPublicWeakFrameworks:							InPublicWeakFrameworks,
			InPublicAdditionalFrameworks:					InPublicAdditionalFrameworks,
			InPublicAdditionalShadowFiles:					InPublicAdditionalShadowFiles,
			InPublicAdditionalBundleResources:				InPublicAdditionalBundleResources,
			InPublicIncludePathModuleNames:					null,
			InPublicDependencyModuleNames:					InPublicDependencyModuleNames,
			InPublicDelayLoadDLLs:							InPublicDelayLoadDLLs,
			InPrivateIncludePaths:							null,
			InPrivateIncludePathModuleNames:				null,
			InPrivateDependencyModuleNames:					null,
			InCircularlyReferencedDependentModules:			null,
			InDynamicallyLoadedModuleNames:					null,
			InPlatformSpecificDynamicallyLoadedModuleNames: null,
			InRuntimeDependencies:							InRuntimeDependencies,
			InBuildCsFilename:								InBuildCsFilename
			)
		{
			bIncludedInTarget = true;
		}

		// UEBuildModule interface.
		public override List<FileItem> Compile(CPPEnvironment GlobalCompileEnvironment, CPPEnvironment CompileEnvironment)
		{
			return new List<FileItem>();
		}
	};

	/** A module that is compiled from C++ code. */	
	public class UEBuildModuleCPP : UEBuildModule
	{
		public class AutoGenerateCppInfoClass
		{
			public class BuildInfoClass
			{
				/** The wildcard of the *.generated.cpp file which was generated for the module */
				public readonly string FileWildcard;

				public BuildInfoClass(string InWildcard)
				{
					Debug.Assert(InWildcard != null);

					FileWildcard = InWildcard;
				}
			}

			/** Information about how to build the .generated.cpp files. If this is null, then we're not building .generated.cpp files for this module. */
			public BuildInfoClass BuildInfo;

			public AutoGenerateCppInfoClass(BuildInfoClass InBuildInfo)
			{
				BuildInfo = InBuildInfo;
			}
		}

		/** Information about the .generated.cpp file.  If this is null then this module doesn't have any UHT-produced code. */
		public AutoGenerateCppInfoClass AutoGenerateCppInfo = null;

		public class SourceFilesClass
		{
			public readonly List<FileItem> MissingFiles = new List<FileItem>();
			public readonly List<FileItem> CPPFiles     = new List<FileItem>();
			public readonly List<FileItem> CFiles       = new List<FileItem>();
			public readonly List<FileItem> CCFiles      = new List<FileItem>();
			public readonly List<FileItem> MMFiles      = new List<FileItem>();
			public readonly List<FileItem> RCFiles      = new List<FileItem>();
			public readonly List<FileItem> OtherFiles   = new List<FileItem>();

			public int Count
			{
				get
				{
					return MissingFiles.Count +
					       CPPFiles    .Count +
					       CFiles      .Count +
					       CCFiles     .Count +
					       MMFiles     .Count +
					       RCFiles     .Count +
					       OtherFiles  .Count;
				}
			}

			/// <summary>
			/// Copy from list to list helper.
			/// </summary>
			/// <param name="From">Source list.</param>
			/// <param name="To">Destination list.</param>
			private static void CopyFromListToList(List<FileItem> From, List<FileItem> To)
			{
				To.Clear();
				To.AddRange(From);
			}

			/// <summary>
			/// Copies file lists from other SourceFilesClass to this.
			/// </summary>
			/// <param name="Other">Source object.</param>
			public void CopyFrom(SourceFilesClass Other)
			{
				CopyFromListToList(Other.MissingFiles, MissingFiles);
				CopyFromListToList(Other.CPPFiles, CPPFiles);
				CopyFromListToList(Other.CFiles, CFiles);
				CopyFromListToList(Other.CCFiles, CCFiles);
				CopyFromListToList(Other.MMFiles, MMFiles);
				CopyFromListToList(Other.RCFiles, RCFiles);
				CopyFromListToList(Other.OtherFiles, OtherFiles);
			}
		}

		/**
		 * Adds additional source cpp files for this module.
		 *
		 * @param Files Files to add.
		 */
		public void AddAdditionalCPPFiles(IEnumerable<FileItem> Files)
		{
			SourceFilesToBuild.CPPFiles.AddRange(Files);
		}

		/** A list of the absolute paths of source files to be built in this module. */
		public readonly SourceFilesClass SourceFilesToBuild = new SourceFilesClass();

		/** A list of the source files that were found for the module. */
		public readonly SourceFilesClass SourceFilesFound = new SourceFilesClass();

		/** The directory for this module's generated code */
		public readonly string GeneratedCodeDirectory;

		/** The preprocessor definitions used to compile this module's private implementation. */
		HashSet<string> Definitions;

		/// When set, allows this module to report compiler definitions and include paths for Intellisense
		IntelliSenseGatherer IntelliSenseGatherer;

		/** Whether this module contains performance critical code. */
		ModuleRules.CodeOptimization OptimizeCode = ModuleRules.CodeOptimization.Default;

		/** Whether this module should use a "shared PCH" header if possible.  Disable this for modules that have lots of global includes
			in a private PCH header (e.g. game modules) */
		public bool bAllowSharedPCH = true;

		/** Header file name for a shared PCH provided by this module.  Must be a valid relative path to a public C++ header file.
			This should only be set for header files that are included by a significant number of other C++ modules. */
		public string SharedPCHHeaderFile = String.Empty;

		/** Use run time type information */
		public bool bUseRTTI = false;

		/** Enable buffer security checks. This should usually be enabled as it prevents severe security risks. */
		public bool bEnableBufferSecurityChecks = true;

		/** If true and unity builds are enabled, this module will build without unity. */
		public bool bFasterWithoutUnity = false;

		/** Overrides BuildConfiguration.MinFilesUsingPrecompiledHeader if non-zero. */
		public int MinFilesUsingPrecompiledHeaderOverride = 0;

		/** Enable exception handling */
		public bool bEnableExceptions = false;

		/** Enable warnings for shadowed variables */
		public bool bEnableShadowVariableWarnings;

		public List<string> IncludeSearchPaths = new List<string>();

		public class ProcessedDependenciesClass
		{
			/** The file, if any, which is used as the unique PCH for this module */
			public FileItem UniquePCHHeaderFile = null;
		}

		/** The processed dependencies for the class */
		public ProcessedDependenciesClass ProcessedDependencies = null;

		/** @hack to skip adding definitions to compile environment. They will be baked into source code by external code. */
		public bool bSkipDefinitionsForCompileEnvironment = false;

		/** Categorizes source files into per-extension buckets */
		private static void CategorizeSourceFiles(IEnumerable<FileItem> InSourceFiles, SourceFilesClass OutSourceFiles)
		{
			foreach (var SourceFile in InSourceFiles)
			{
				string Extension = Path.GetExtension(SourceFile.AbsolutePath).ToUpperInvariant();
				if (!SourceFile.bExists)
				{
					OutSourceFiles.MissingFiles.Add(SourceFile);
				}
				else if (Extension == ".CPP")
				{
					OutSourceFiles.CPPFiles.Add(SourceFile);
				}
				else if (Extension == ".C")
				{
					OutSourceFiles.CFiles.Add(SourceFile);
				}
				else if (Extension == ".CC")
				{
					OutSourceFiles.CCFiles.Add(SourceFile);
				}
				else if (Extension == ".MM" || Extension == ".M")
				{
					OutSourceFiles.MMFiles.Add(SourceFile);
				}
				else if (Extension == ".RC")
				{
					OutSourceFiles.RCFiles.Add(SourceFile);
				}
				else
				{
					OutSourceFiles.OtherFiles.Add(SourceFile);
				}
			}
		}

		public UEBuildModuleCPP(
			UEBuildTarget InTarget,
			string InName,
			UEBuildModuleType InType,
			string InModuleDirectory,
			string InGeneratedCodeDirectory,
			bool? InIsRedistributableOverride,
			IntelliSenseGatherer InIntelliSenseGatherer,
			IEnumerable<FileItem> InSourceFiles,
			IEnumerable<string> InPublicIncludePaths,
			IEnumerable<string> InPublicSystemIncludePaths,
            IEnumerable<string> InPublicLibraryPaths,
			IEnumerable<string> InDefinitions,
			IEnumerable<string> InPublicIncludePathModuleNames,
			IEnumerable<string> InPublicDependencyModuleNames,
			IEnumerable<string> InPublicDelayLoadDLLs,
			IEnumerable<string> InPublicAdditionalLibraries,
			IEnumerable<string> InPublicFrameworks,
			IEnumerable<string> InPublicWeakFrameworks,
			IEnumerable<UEBuildFramework> InPublicAdditionalFrameworks,
			IEnumerable<string> InPublicAdditionalShadowFiles,
			IEnumerable<UEBuildBundleResource> InPublicAdditionalBundleResources,
			IEnumerable<string> InPrivateIncludePaths,
			IEnumerable<string> InPrivateIncludePathModuleNames,
			IEnumerable<string> InPrivateDependencyModuleNames,
			IEnumerable<string> InCircularlyReferencedDependentModules,
			IEnumerable<string> InDynamicallyLoadedModuleNames,
            IEnumerable<string> InPlatformSpecificDynamicallyLoadedModuleNames,
			IEnumerable<RuntimeDependency> InRuntimeDependencies,
            ModuleRules.CodeOptimization InOptimizeCode,
			bool InAllowSharedPCH,
			string InSharedPCHHeaderFile,
			bool InUseRTTI,
			bool InEnableBufferSecurityChecks,
			bool InFasterWithoutUnity,
			int InMinFilesUsingPrecompiledHeaderOverride,
			bool InEnableExceptions,
			bool InEnableShadowVariableWarnings,
			bool bInBuildSourceFiles,
			string InBuildCsFilename
			)
			: base(	InTarget,
					InName, 
					InType,
					InModuleDirectory,
					InIsRedistributableOverride,
					InDefinitions, 
					InPublicIncludePaths,
					InPublicSystemIncludePaths, 
					InPublicLibraryPaths, 
					InPublicAdditionalLibraries,
					InPublicFrameworks,
					InPublicWeakFrameworks,
					InPublicAdditionalFrameworks,
					InPublicAdditionalShadowFiles,
					InPublicAdditionalBundleResources,
					InPublicIncludePathModuleNames,
					InPublicDependencyModuleNames,
					InPublicDelayLoadDLLs,
					InPrivateIncludePaths, 
					InPrivateIncludePathModuleNames,
					InPrivateDependencyModuleNames, 
					InCircularlyReferencedDependentModules,
					InDynamicallyLoadedModuleNames,
                    InPlatformSpecificDynamicallyLoadedModuleNames,
					InRuntimeDependencies,
					InBuildCsFilename
				)
		{
			GeneratedCodeDirectory = InGeneratedCodeDirectory;
			IntelliSenseGatherer = InIntelliSenseGatherer;

			CategorizeSourceFiles(InSourceFiles, SourceFilesFound);
			if (bInBuildSourceFiles)
			{
				SourceFilesToBuild.CopyFrom(SourceFilesFound);
			}

			Definitions = HashSetFromOptionalEnumerableStringParameter(InDefinitions);
			foreach (var Def in Definitions)
			{
				Log.TraceVerbose("Compile Env {0}: {1}", Name, Def);
			}
			OptimizeCode                           = InOptimizeCode;
			bAllowSharedPCH                        = InAllowSharedPCH;
			SharedPCHHeaderFile                    = InSharedPCHHeaderFile;
			bUseRTTI                               = InUseRTTI;
			bEnableBufferSecurityChecks 		   = InEnableBufferSecurityChecks;
			bFasterWithoutUnity                    = InFasterWithoutUnity;
			MinFilesUsingPrecompiledHeaderOverride = InMinFilesUsingPrecompiledHeaderOverride;
			bEnableExceptions                      = InEnableExceptions;
			bEnableShadowVariableWarnings          = InEnableShadowVariableWarnings;
		}

		// UEBuildModule interface.
		public override List<FileItem> Compile(CPPEnvironment GlobalCompileEnvironment, CPPEnvironment CompileEnvironment)
		{
			var BuildPlatform = UEBuildPlatform.GetBuildPlatformForCPPTargetPlatform(CompileEnvironment.Config.Target.Platform);

			var LinkInputFiles = new List<FileItem>();
			if( ProjectFileGenerator.bGenerateProjectFiles && IntelliSenseGatherer == null)
			{
				// Nothing to do for IntelliSense, bail out early
				return LinkInputFiles;
			}

			var ModuleCompileEnvironment = CreateModuleCompileEnvironment(CompileEnvironment);
			IncludeSearchPaths = ModuleCompileEnvironment.Config.CPPIncludeInfo.IncludePaths.ToList();
			IncludeSearchPaths.AddRange(ModuleCompileEnvironment.Config.CPPIncludeInfo.SystemIncludePaths.ToList());

			if( IntelliSenseGatherer != null )
			{
				// Update project file's set of preprocessor definitions and include paths
				IntelliSenseGatherer.AddIntelliSensePreprocessorDefinitions( ModuleCompileEnvironment.Config.Definitions );
				IntelliSenseGatherer.AddInteliiSenseIncludePaths( ModuleCompileEnvironment.Config.CPPIncludeInfo.SystemIncludePaths, bAddingSystemIncludes: true );
				IntelliSenseGatherer.AddInteliiSenseIncludePaths( ModuleCompileEnvironment.Config.CPPIncludeInfo.IncludePaths, bAddingSystemIncludes: false );

				// Bail out.  We don't need to actually compile anything while generating project files.
				return LinkInputFiles;
			}

			// Throw an error if the module's source file list referenced any non-existent files.
			if (SourceFilesToBuild.MissingFiles.Count > 0)
			{
				throw new BuildException(
					"UBT ERROR: Module \"{0}\" references non-existent files:\n{1} (perhaps a file was added to the project but not checked in)",
					Name,
					string.Join("\n", SourceFilesToBuild.MissingFiles.Select(M => M.AbsolutePath))
				);
			}

			// For an executable or a static library do not use the default RC file - 
			// If the executable wants it, it will be in their source list anyway.
			// The issue here is that when making a monolithic game, the processing
			// of the other game modules will stomp the game-specific rc file.
			if (Binary.Config.Type == UEBuildBinaryType.DynamicLinkLibrary)
			{
				// Add default PCLaunch.rc file if this module has no own resource file specified
				if (SourceFilesToBuild.RCFiles.Count <= 0)
				{
					string DefRC = Utils.CleanDirectorySeparators( Path.GetFullPath(Path.Combine(Directory.GetCurrentDirectory(), "Runtime/Launch/Resources/Windows/PCLaunch.rc")) );
					FileItem Item = FileItem.GetItemByFullPath(DefRC);
					SourceFilesToBuild.RCFiles.Add(Item);
				}

				// Always compile in the API version resource separately. This is required for the module manager to detect compatible API versions.
				string ModuleVersionRC = Utils.CleanDirectorySeparators( Path.GetFullPath(Path.Combine(Directory.GetCurrentDirectory(), "Runtime/Core/Resources/Windows/ModuleVersionResource.rc.inl")) );
				FileItem ModuleVersionItem = FileItem.GetItemByFullPath(ModuleVersionRC);
				if( !SourceFilesToBuild.RCFiles.Contains(ModuleVersionItem) )
				{
					SourceFilesToBuild.RCFiles.Add(ModuleVersionItem);
				}
			}


			{ 
				// Process all of the header file dependencies for this module
				this.CachePCHUsageForModuleSourceFiles( ModuleCompileEnvironment );

				// Make sure our RC files have cached includes.  
				foreach( var RCFile in SourceFilesToBuild.RCFiles )
				{ 
					RCFile.CachedCPPIncludeInfo = ModuleCompileEnvironment.Config.CPPIncludeInfo;
				}
			}


			// Check to see if this is an Engine module (including program or plugin modules).  That is, the module is located under the "Engine" folder
			var IsGameModule = !Utils.IsFileUnderDirectory( this.ModuleDirectory, Path.Combine( ProjectFileGenerator.EngineRelativePath ) );

			// Should we force a precompiled header to be generated for this module?  Usually, we only bother with a
			// precompiled header if there are at least several source files in the module (after combining them for unity
			// builds.)  But for game modules, it can be convenient to always have a precompiled header to single-file
			// changes to code is really quick to compile.
			int MinFilesUsingPrecompiledHeader = BuildConfiguration.MinFilesUsingPrecompiledHeader;
			if( MinFilesUsingPrecompiledHeaderOverride != 0 )
			{
				MinFilesUsingPrecompiledHeader = MinFilesUsingPrecompiledHeaderOverride;
			}
			else if( IsGameModule && BuildConfiguration.bForcePrecompiledHeaderForGameModules )
			{
				// This is a game module with only a small number of source files, so go ahead and force a precompiled header
				// to be generated to make incremental changes to source files as fast as possible for small projects.
				MinFilesUsingPrecompiledHeader = 1;
			}


			// Should we use unity build mode for this module?
			bool bModuleUsesUnityBuild = BuildConfiguration.bUseUnityBuild || BuildConfiguration.bForceUnityBuild;
			if (!BuildConfiguration.bForceUnityBuild)
			{
				if (bFasterWithoutUnity)
				{
					bModuleUsesUnityBuild = false;
				}
				else if (IsGameModule && SourceFilesToBuild.CPPFiles.Count < BuildConfiguration.MinGameModuleSourceFilesForUnityBuild)
				{
					// Game modules with only a small number of source files are usually better off having faster iteration times
					// on single source file changes, so we forcibly disable unity build for those modules
					bModuleUsesUnityBuild = false;
				}
			}

			// The environment with which to compile the CPP files
			var CPPCompileEnvironment = ModuleCompileEnvironment;

			// Precompiled header support.
			bool bWasModuleCodeCompiled = false;
			if (BuildPlatform.ShouldUsePCHFiles(CompileEnvironment.Config.Target.Platform, CompileEnvironment.Config.Target.Configuration))
			{
				var PCHGenTimerStart = DateTime.UtcNow;

				// The code below will figure out whether this module will either use a "unique PCH" (private PCH that will only be included by
				// this module's code files), or a "shared PCH" (potentially included by many code files in many modules.)  Only one or the other
				// will be used.
				FileItem SharedPCHHeaderFile = null;

				// In the case of a shared PCH, we also need to keep track of which module that PCH's header file is a member of
				string SharedPCHModuleName = String.Empty;

				if( BuildConfiguration.bUseSharedPCHs && CompileEnvironment.Config.bIsBuildingLibrary )
				{
					Log.TraceVerbose("Module '{0}' was not allowed to use Shared PCHs, because we're compiling to a library", this.Name );
				}

				bool bUseSharedPCHFiles  = BuildConfiguration.bUseSharedPCHs && !CompileEnvironment.Config.bIsBuildingLibrary && GlobalCompileEnvironment.SharedPCHHeaderFiles.Count > 0;

				if( bUseSharedPCHFiles )
				{
					string SharingPCHHeaderFilePath = null;
					bool bIsASharedPCHModule = bUseSharedPCHFiles && GlobalCompileEnvironment.SharedPCHHeaderFiles.Any( PCH => PCH.Module == this );
					if( bIsASharedPCHModule )
					{
						SharingPCHHeaderFilePath = Path.GetFullPath( Path.Combine( ProjectFileGenerator.RootRelativePath, "Engine", "Source", this.SharedPCHHeaderFile ) );
					}

					// We can't use a shared PCH file when compiling a module
					// with exports, because the shared PCH can only have imports in it to work correctly.
					bool bCanModuleUseOwnSharedPCH = bAllowSharedPCH && bIsASharedPCHModule && !Binary.Config.bAllowExports && ProcessedDependencies.UniquePCHHeaderFile.AbsolutePath.Equals( SharingPCHHeaderFilePath, StringComparison.InvariantCultureIgnoreCase );
					if( bAllowSharedPCH && ( !bIsASharedPCHModule || bCanModuleUseOwnSharedPCH ) )
					{
						// Figure out which shared PCH tier we're in
						var DirectDependencyModules = new List<UEBuildModule>();
						{ 
							var ReferencedModules = new Dictionary<string, UEBuildModule>( StringComparer.InvariantCultureIgnoreCase );
							this.GetAllDependencyModules( ReferencedModules, DirectDependencyModules, bIncludeDynamicallyLoaded:false, bForceCircular:false, bOnlyDirectDependencies:true );
						}

						int LargestSharedPCHHeaderFileIndex = -1;
						foreach( var DependencyModule in DirectDependencyModules )
						{
							// These Shared PCHs are ordered from least complex to most complex.  We'll start at the last one and search backwards.
							for( var SharedPCHHeaderFileIndex = GlobalCompileEnvironment.SharedPCHHeaderFiles.Count - 1; SharedPCHHeaderFileIndex > LargestSharedPCHHeaderFileIndex; --SharedPCHHeaderFileIndex )
							{
								var CurSharedPCHHeaderFile = GlobalCompileEnvironment.SharedPCHHeaderFiles[ SharedPCHHeaderFileIndex ];

								if( DependencyModule == CurSharedPCHHeaderFile.Module || 
									( bIsASharedPCHModule && CurSharedPCHHeaderFile.Module == this ) )	// If we ourselves are a shared PCH module, always at least use our own module as our shared PCH header if we can't find anything better
								{
									SharedPCHModuleName = CurSharedPCHHeaderFile.Module.Name;
									SharedPCHHeaderFile = CurSharedPCHHeaderFile.PCHHeaderFile;
									LargestSharedPCHHeaderFileIndex = SharedPCHHeaderFileIndex;
									break;
								}
							}

							if( LargestSharedPCHHeaderFileIndex == GlobalCompileEnvironment.SharedPCHHeaderFiles.Count - 1 )
							{
								// We've determined that the module is using our most complex PCH header, so we can early-out
								break;
							}
						}

						// Did we not find a shared PCH header that is being included by this module?  This could happen if the module is not including Core.h, even indirectly.
						if( String.IsNullOrEmpty( SharedPCHModuleName ) )
						{
							throw new BuildException( "Module {0} doesn't use a Shared PCH!  Please add a dependency on a Shared PCH module to this module's dependency list", this.Name);
						}

						// Keep track of how many modules make use of this PCH for performance diagnostics
						var LargestSharedPCHHeader = GlobalCompileEnvironment.SharedPCHHeaderFiles[ LargestSharedPCHHeaderFileIndex ];
						++LargestSharedPCHHeader.NumModulesUsingThisPCH;

					}
					else
					{
						Log.TraceVerbose("Module '{0}' cannot create or use Shared PCHs, because it needs its own private PCH", this.Name);
					}
				}


				// The precompiled header environment for all source files in this module that use a precompiled header, if we even need one
				PrecompileHeaderEnvironment ModulePCHEnvironment = null;

				// If there was one header that was included first by enough C++ files, use it as the precompiled header.
				// Only use precompiled headers for projects with enough files to make the PCH creation worthwhile.
				if( SharedPCHHeaderFile != null || SourceFilesToBuild.CPPFiles.Count >= MinFilesUsingPrecompiledHeader )
				{
					FileItem PCHToUse;

					if( SharedPCHHeaderFile != null )
					{
						ModulePCHEnvironment = ApplySharedPCH(GlobalCompileEnvironment, CompileEnvironment, ModuleCompileEnvironment, SourceFilesToBuild.CPPFiles, ref SharedPCHHeaderFile);
						if (ModulePCHEnvironment != null)
						{
							// @todo SharedPCH: Ideally we would exhaustively check for a compatible compile environment (definitions, imports/exports, etc)
							//    Currently, it's possible for the shared PCH to be compiled differently depending on which module UBT happened to have
							//    include it first during the build phase.  This could create problems with deterministic builds, or turn up compile
							//    errors unexpectedly due to compile environment differences.
							Log.TraceVerbose("Module " + Name + " uses existing Shared PCH '" + ModulePCHEnvironment.PrecompiledHeaderIncludeFilename + "' (from module " + ModulePCHEnvironment.ModuleName + ")");
						}

						PCHToUse = SharedPCHHeaderFile;
					}
					else
					{
						PCHToUse = ProcessedDependencies.UniquePCHHeaderFile;
					}

					if (PCHToUse != null)
					{
						// Update all CPPFiles to point to the PCH
						foreach (var CPPFile in SourceFilesToBuild.CPPFiles)
						{
							CPPFile.PCHHeaderNameInCode              = PCHToUse.AbsolutePath;
							CPPFile.PrecompiledHeaderIncludeFilename = PCHToUse.AbsolutePath;
						}
					}

					// A shared PCH was not already set up for us, so set one up.
					if( ModulePCHEnvironment == null )
					{
						var PCHHeaderFile = ProcessedDependencies.UniquePCHHeaderFile;
						var PCHModuleName = this.Name;
						if( SharedPCHHeaderFile != null )
						{
							PCHHeaderFile = SharedPCHHeaderFile;
							PCHModuleName = SharedPCHModuleName;
						}
						var PCHHeaderNameInCode = SourceFilesToBuild.CPPFiles[ 0 ].PCHHeaderNameInCode;

						ModulePCHEnvironment = new PrecompileHeaderEnvironment( PCHModuleName, PCHHeaderNameInCode, PCHHeaderFile, ModuleCompileEnvironment.Config.CLRMode, ModuleCompileEnvironment.Config.OptimizeCode );

						if( SharedPCHHeaderFile != null )
						{
							// Add to list of shared PCH environments
							GlobalCompileEnvironment.SharedPCHEnvironments.Add( ModulePCHEnvironment );
							Log.TraceVerbose( "Module " + Name + " uses new Shared PCH '" + ModulePCHEnvironment.PrecompiledHeaderIncludeFilename + "'" );
						}
						else
						{
							Log.TraceVerbose( "Module " + Name + " uses a Unique PCH '" + ModulePCHEnvironment.PrecompiledHeaderIncludeFilename + "'" );
						}
					}
				}
				else
				{
					Log.TraceVerbose( "Module " + Name + " doesn't use a Shared PCH, and only has " + SourceFilesToBuild.CPPFiles.Count.ToString() + " source file(s).  No Unique PCH will be generated." );
				}

				// Compile the C++ source or the unity C++ files that use a PCH environment.
				if( ModulePCHEnvironment != null )
				{
					// Setup a new compile environment for this module's source files.  It's pretty much the exact same as the
					// module's compile environment, except that it will include a PCH file.

					var ModulePCHCompileEnvironment = ModuleCompileEnvironment.DeepCopy();
					ModulePCHCompileEnvironment.Config.PrecompiledHeaderAction          = PrecompiledHeaderAction.Include;
					ModulePCHCompileEnvironment.Config.PrecompiledHeaderIncludeFilename = ModulePCHEnvironment.PrecompiledHeaderIncludeFilename.AbsolutePath;
					ModulePCHCompileEnvironment.Config.PCHHeaderNameInCode              = ModulePCHEnvironment.PCHHeaderNameInCode;

					if( SharedPCHHeaderFile != null )
					{
						// Shared PCH headers need to be force included, because we're basically forcing the module to use
						// the precompiled header that we want, instead of the "first include" in each respective .cpp file
						ModulePCHCompileEnvironment.Config.bForceIncludePrecompiledHeader = true;
					}

					var CPPFilesToBuild = SourceFilesToBuild.CPPFiles;
					if (bModuleUsesUnityBuild)
					{
						// unity files generated for only the set of files which share the same PCH environment
						CPPFilesToBuild = Unity.GenerateUnityCPPs( Target, CPPFilesToBuild, ModulePCHCompileEnvironment, Name );
					}

					// Check if there are enough unity files to warrant pch generation (and we haven't already generated the shared one)
					if( ModulePCHEnvironment.PrecompiledHeaderFile == null )
					{
						if( SharedPCHHeaderFile != null || CPPFilesToBuild.Count >= MinFilesUsingPrecompiledHeader )
						{
							bool bAllowDLLExports = true;
							var PCHOutputDirectory = ModuleCompileEnvironment.Config.OutputDirectory;
							var PCHModuleName = this.Name;

							if( SharedPCHHeaderFile != null )
							{
								// Disallow DLLExports when generating shared PCHs.  These headers aren't able to export anything, because they're potentially shared between many modules.
								bAllowDLLExports = false;

								// Save shared PCHs to a specific folder
								PCHOutputDirectory = Path.Combine( CompileEnvironment.Config.OutputDirectory, "SharedPCHs" );

								// Use a fake module name for "shared" PCHs.  It may be used by many modules, so we don't want to use this module's name.
								PCHModuleName = "Shared";
							}

							var PCHOutput = PrecompileHeaderEnvironment.GeneratePCHCreationAction( 
								Target,
								CPPFilesToBuild[0].PCHHeaderNameInCode,
								ModulePCHEnvironment.PrecompiledHeaderIncludeFilename,
								ModuleCompileEnvironment, 
								PCHOutputDirectory,
								PCHModuleName, 
								bAllowDLLExports );
							ModulePCHEnvironment.PrecompiledHeaderFile = PCHOutput.PrecompiledHeaderFile;
							
							ModulePCHEnvironment.OutputObjectFiles.Clear();
							ModulePCHEnvironment.OutputObjectFiles.AddRange( PCHOutput.ObjectFiles );
						}
						else if( CPPFilesToBuild.Count < MinFilesUsingPrecompiledHeader )
						{
							Log.TraceVerbose( "Module " + Name + " doesn't use a Shared PCH, and only has " + CPPFilesToBuild.Count.ToString() + " unity source file(s).  No Unique PCH will be generated." );
						}
					}

					if( ModulePCHEnvironment.PrecompiledHeaderFile != null )
					{
						// Link in the object files produced by creating the precompiled header.
						LinkInputFiles.AddRange( ModulePCHEnvironment.OutputObjectFiles );

						// if pch action was generated for the environment then use pch
						ModulePCHCompileEnvironment.PrecompiledHeaderFile = ModulePCHEnvironment.PrecompiledHeaderFile;

						// Use this compile environment from now on
						CPPCompileEnvironment = ModulePCHCompileEnvironment;
					}

					LinkInputFiles.AddRange( CPPCompileEnvironment.CompileFiles( Target, CPPFilesToBuild, Name ).ObjectFiles );
					bWasModuleCodeCompiled = true;
				}

				if( BuildConfiguration.bPrintPerformanceInfo )
				{
					var PCHGenTime = ( DateTime.UtcNow - PCHGenTimerStart ).TotalSeconds;
					TotalPCHGenTime += PCHGenTime;
				}
			}

			if( !bWasModuleCodeCompiled && SourceFilesToBuild.CPPFiles.Count > 0 )
			{
				var CPPFilesToCompile = SourceFilesToBuild.CPPFiles;
				if (bModuleUsesUnityBuild)
				{
					CPPFilesToCompile = Unity.GenerateUnityCPPs( Target, CPPFilesToCompile, CPPCompileEnvironment, Name );
				}
				LinkInputFiles.AddRange( CPPCompileEnvironment.CompileFiles( Target, CPPFilesToCompile, Name ).ObjectFiles );
			}

			if (AutoGenerateCppInfo != null && AutoGenerateCppInfo.BuildInfo != null && !CPPCompileEnvironment.bHackHeaderGenerator)
			{
				string[] GeneratedFiles = Directory.GetFiles(Path.GetDirectoryName(AutoGenerateCppInfo.BuildInfo.FileWildcard), Path.GetFileName(AutoGenerateCppInfo.BuildInfo.FileWildcard));
				foreach (string GeneratedFilename in GeneratedFiles)
				{
					var GeneratedCppFileItem = FileItem.GetItemByPath(GeneratedFilename);

					CachePCHUsageForModuleSourceFile(this.Target, CPPCompileEnvironment, GeneratedCppFileItem);

					// @todo ubtmake: Check for ALL other places where we might be injecting .cpp or .rc files for compiling without caching CachedCPPIncludeInfo first (anything platform specific?)
					LinkInputFiles.AddRange(CPPCompileEnvironment.CompileFiles(Target, new List<FileItem> { GeneratedCppFileItem }, Name).ObjectFiles);
				}
			}

			// Compile C files directly.
			LinkInputFiles.AddRange(CPPCompileEnvironment.CompileFiles( Target, SourceFilesToBuild.CFiles, Name).ObjectFiles);

			// Compile CC files directly.
			LinkInputFiles.AddRange(CPPCompileEnvironment.CompileFiles( Target, SourceFilesToBuild.CCFiles, Name).ObjectFiles);

			// Compile MM files directly.
			LinkInputFiles.AddRange(CPPCompileEnvironment.CompileFiles( Target, SourceFilesToBuild.MMFiles, Name).ObjectFiles);

			// Compile RC files.
			LinkInputFiles.AddRange(CPPCompileEnvironment.CompileRCFiles(Target, SourceFilesToBuild.RCFiles).ObjectFiles);

			return LinkInputFiles;
		}

		private PrecompileHeaderEnvironment ApplySharedPCH(CPPEnvironment GlobalCompileEnvironment, CPPEnvironment CompileEnvironment, CPPEnvironment ModuleCompileEnvironment, List<FileItem> CPPFiles, ref FileItem SharedPCHHeaderFile)
		{
			// Check to see if we have a PCH header already setup that we can use
			var SharedPCHHeaderFileCopy = SharedPCHHeaderFile;
			var SharedPCHEnvironment = GlobalCompileEnvironment.SharedPCHEnvironments.Find(Env => Env.PrecompiledHeaderIncludeFilename == SharedPCHHeaderFileCopy);
			if (SharedPCHEnvironment == null)
			{ 
				return null;
			}

			// Don't mix CLR modes
			if (SharedPCHEnvironment.CLRMode != ModuleCompileEnvironment.Config.CLRMode)
			{
				Log.TraceVerbose("Module {0} cannot use existing Shared PCH '{1}' (from module '{2}') because CLR modes don't match", Name, SharedPCHEnvironment.PrecompiledHeaderIncludeFilename.AbsolutePath, SharedPCHEnvironment.ModuleName);
				SharedPCHHeaderFile = null;
				return null;
			}
			// Don't mix RTTI modes
			if (bUseRTTI)
			{
				Log.TraceVerbose("Module {0} cannot use existing Shared PCH '{1}' (from module '{2}') because RTTI modes don't match", Name, SharedPCHEnvironment.PrecompiledHeaderIncludeFilename.AbsolutePath, SharedPCHEnvironment.ModuleName);
				SharedPCHHeaderFile = null;
				return null;
			}

			// Don't mix non-optimized code with optimized code (PCHs won't be compatible)
			var SharedPCHCodeOptimization = SharedPCHEnvironment.OptimizeCode;
			var ModuleCodeOptimization    = ModuleCompileEnvironment.Config.OptimizeCode;

			if (CompileEnvironment.Config.Target.Configuration != CPPTargetConfiguration.Debug)
			{
				if (SharedPCHCodeOptimization == ModuleRules.CodeOptimization.InNonDebugBuilds)
				{
					SharedPCHCodeOptimization = ModuleRules.CodeOptimization.Always;
				}

				if (ModuleCodeOptimization == ModuleRules.CodeOptimization.InNonDebugBuilds)
				{
					ModuleCodeOptimization = ModuleRules.CodeOptimization.Always;
				}
			}

			if (SharedPCHCodeOptimization != ModuleCodeOptimization)
			{
				Log.TraceVerbose("Module {0} cannot use existing Shared PCH '{1}' (from module '{2}') because optimization levels don't match", Name, SharedPCHEnvironment.PrecompiledHeaderIncludeFilename.AbsolutePath, SharedPCHEnvironment.ModuleName);
				SharedPCHHeaderFile = null;
				return null;
			}

			return SharedPCHEnvironment;
		}

		public static FileItem CachePCHUsageForModuleSourceFile(UEBuildTarget Target, CPPEnvironment ModuleCompileEnvironment, FileItem CPPFile)
		{
			if( !CPPFile.bExists )
			{
				throw new BuildException( "Required source file not found: " + CPPFile.AbsolutePath );
			}

			var PCHCacheTimerStart = DateTime.UtcNow;

			var BuildPlatform = UEBuildPlatform.GetBuildPlatformForCPPTargetPlatform( ModuleCompileEnvironment.Config.Target.Platform );
			var IncludePathsToSearch = ModuleCompileEnvironment.Config.CPPIncludeInfo.GetIncludesPathsToSearch( CPPFile );

			// Store the module compile environment along with the .cpp file.  This is so that we can use it later on when looking
			// for header dependencies
			CPPFile.CachedCPPIncludeInfo = ModuleCompileEnvironment.Config.CPPIncludeInfo;

			var PCHFile = CachePCHUsageForCPPFile( Target, CPPFile, BuildPlatform, IncludePathsToSearch, ModuleCompileEnvironment.Config.CPPIncludeInfo.IncludeFileSearchDictionary );

			if( BuildConfiguration.bPrintPerformanceInfo )
			{
				var PCHCacheTime = ( DateTime.UtcNow - PCHCacheTimerStart ).TotalSeconds;
				TotalPCHCacheTime += PCHCacheTime;
			}
			
			return PCHFile;
		}


		public void CachePCHUsageForModuleSourceFiles(CPPEnvironment ModuleCompileEnvironment)
		{
			if( ProcessedDependencies == null )
			{
				var PCHCacheTimerStart = DateTime.UtcNow;

				var BuildPlatform = UEBuildPlatform.GetBuildPlatformForCPPTargetPlatform( ModuleCompileEnvironment.Config.Target.Platform );

				bool bFoundAProblemWithPCHs = false;

				FileItem UniquePCH = null;
				foreach( var CPPFile in SourceFilesFound.CPPFiles )	// @todo ubtmake: We're not caching CPPEnvironments for .c/.mm files, etc.  Even though they don't use PCHs, they still have #includes!  This can break dependency checking!
				{
					// Build a single list of include paths to search.
					var IncludePathsToSearch = ModuleCompileEnvironment.Config.CPPIncludeInfo.GetIncludesPathsToSearch( CPPFile );

					// Store the module compile environment along with the .cpp file.  This is so that we can use it later on when looking
					// for header dependencies
					CPPFile.CachedCPPIncludeInfo = ModuleCompileEnvironment.Config.CPPIncludeInfo;

					// Find headers used by the source file.
					var PCH = UEBuildModuleCPP.CachePCHUsageForCPPFile(Target, CPPFile, BuildPlatform, IncludePathsToSearch, ModuleCompileEnvironment.Config.CPPIncludeInfo.IncludeFileSearchDictionary);
					if( PCH == null )
					{
						throw new BuildException( "Source file \"{0}\" is not including any headers.  We expect all modules to include a header file for precompiled header generation.  Please add an #include statement.", CPPFile.AbsolutePath );
					}

					if( UniquePCH == null )
					{
						UniquePCH = PCH;
					}
					else if( !UniquePCH.Info.Name.Equals( PCH.Info.Name, StringComparison.InvariantCultureIgnoreCase ) )		// @todo ubtmake: We do a string compare on the file name (not path) here, because sometimes the include resolver will pick an Intermediate copy of a PCH header file and throw off our comparisons
					{
						// OK, looks like we have multiple source files including a different header file first.  We'll keep track of this and print out
						// helpful information afterwards.
						bFoundAProblemWithPCHs = true;
					}
				}

				ProcessedDependencies = new ProcessedDependenciesClass{ UniquePCHHeaderFile = UniquePCH };


				if( bFoundAProblemWithPCHs )
				{
					// Map from pch header string to the source files that use that PCH
					var UsageMapPCH = new Dictionary<string, List<FileItem>>( StringComparer.InvariantCultureIgnoreCase );
					foreach( var CPPFile in SourceFilesToBuild.CPPFiles )
					{
						// Create a new entry if not in the pch usage map
						UsageMapPCH.GetOrAddNew( CPPFile.PrecompiledHeaderIncludeFilename ).Add( CPPFile );
					}

					if( BuildConfiguration.bPrintDebugInfo )
					{
						Log.TraceVerbose( "{0} PCH files for module {1}:", UsageMapPCH.Count, Name );
						int MostFilesIncluded = 0;
						foreach( var CurPCH in UsageMapPCH )
						{
							if( CurPCH.Value.Count > MostFilesIncluded )
							{
								MostFilesIncluded = CurPCH.Value.Count;
							}

							Log.TraceVerbose("   {0}  ({1} files including it: {2}, ...)", CurPCH.Key, CurPCH.Value.Count, CurPCH.Value[0].AbsolutePath);
						}
					}

					if( UsageMapPCH.Count > 1 )
					{
						// Keep track of the PCH file that is most used within this module
						string MostFilesAreIncludingPCH = string.Empty;
						int MostFilesIncluded = 0;
						foreach( var CurPCH in UsageMapPCH.Where( PCH => PCH.Value.Count > MostFilesIncluded ) )
						{
							MostFilesAreIncludingPCH = CurPCH.Key;
							MostFilesIncluded        = CurPCH.Value.Count;
						}

						// Find all of the files that are not including our "best" PCH header
						var FilesNotIncludingBestPCH = new StringBuilder();
						foreach( var CurPCH in UsageMapPCH.Where( PCH => PCH.Key != MostFilesAreIncludingPCH ) )
						{
							foreach( var SourceFile in CurPCH.Value )
							{
								FilesNotIncludingBestPCH.AppendFormat( "{0} (including {1})\n", SourceFile.AbsolutePath, CurPCH.Key );
							}
						}

						// Bail out and let the user know which source files may need to be fixed up
						throw new BuildException(
							"All source files in module \"{0}\" must include the same precompiled header first.  Currently \"{1}\" is included by most of the source files.  The following source files are not including \"{1}\" as their first include:\n\n{2}",
							Name,
							MostFilesAreIncludingPCH,
							FilesNotIncludingBestPCH );
					}
				}
				
				if( BuildConfiguration.bPrintPerformanceInfo )
				{
					var PCHCacheTime = ( DateTime.UtcNow - PCHCacheTimerStart ).TotalSeconds;
					TotalPCHCacheTime += PCHCacheTime;
				}
			}
		}



		private static FileItem CachePCHUsageForCPPFile(UEBuildTarget Target, FileItem CPPFile, IUEBuildPlatform BuildPlatform, List<string> IncludePathsToSearch, Dictionary<string, FileItem> IncludeFileSearchDictionary)
		{
			// @todo ubtmake: We don't really need to scan every file looking for PCH headers, just need one.  The rest is just for error checking.
			// @todo ubtmake: We don't need all of the direct includes either.  We just need the first, unless we want to check for errors.
			bool HasUObjects;
			List<DependencyInclude> DirectIncludeFilenames = CPPEnvironment.GetDirectIncludeDependencies(Target, CPPFile, BuildPlatform, bOnlyCachedDependencies:false, HasUObjects:out HasUObjects);
			if (BuildConfiguration.bPrintDebugInfo)
			{
				Log.TraceVerbose("Found direct includes for {0}: {1}", Path.GetFileName(CPPFile.AbsolutePath), string.Join(", ", DirectIncludeFilenames.Select(F => F.IncludeName)));
			}

			if (DirectIncludeFilenames.Count == 0)
			{ 
				return null;
			}

			var FirstInclude = DirectIncludeFilenames[0];

			// The pch header should always be the first include in the source file.
			// NOTE: This is not an absolute path.  This is just the literal include string from the source file!
			CPPFile.PCHHeaderNameInCode = FirstInclude.IncludeName;

			// Resolve the PCH header to an absolute path.
			// Check NullOrEmpty here because if the file could not be resolved we need to throw an exception
			if (!string.IsNullOrEmpty(FirstInclude.IncludeResolvedName) &&
				// ignore any preexisting resolve cache if we are not configured to use it.
				BuildConfiguration.bUseIncludeDependencyResolveCache &&
				// if we are testing the resolve cache, we force UBT to resolve every time to look for conflicts
				!BuildConfiguration.bTestIncludeDependencyResolveCache)
			{
				CPPFile.PrecompiledHeaderIncludeFilename = FirstInclude.IncludeResolvedName;
				return FileItem.GetItemByFullPath(CPPFile.PrecompiledHeaderIncludeFilename);
			}

			// search the include paths to resolve the file.
			FileItem PrecompiledHeaderIncludeFile = CPPEnvironment.FindIncludedFile(CPPFile.PCHHeaderNameInCode, !BuildConfiguration.bCheckExternalHeadersForModification, IncludePathsToSearch, IncludeFileSearchDictionary );
			if (PrecompiledHeaderIncludeFile == null)
			{ 
				throw new BuildException("The first include statement in source file '{0}' is trying to include the file '{1}' as the precompiled header, but that file could not be located in any of the module's include search paths.", CPPFile.AbsolutePath, CPPFile.PCHHeaderNameInCode);
			}

			CPPEnvironment.IncludeDependencyCache[Target].CacheResolvedIncludeFullPath(CPPFile, 0, PrecompiledHeaderIncludeFile.AbsolutePath);
			CPPFile.PrecompiledHeaderIncludeFilename = PrecompiledHeaderIncludeFile.AbsolutePath;

			return PrecompiledHeaderIncludeFile;
		}

		/// <summary>
		/// Creates a compile environment from a base environment based on the module settings.
		/// </summary>
		/// <param name="BaseCompileEnvironment">An existing environment to base the module compile environment on.</param>
		/// <returns>The new module compile environment.</returns>
		public CPPEnvironment CreateModuleCompileEnvironment(CPPEnvironment BaseCompileEnvironment)
		{
			var Result = BaseCompileEnvironment.DeepCopy();

			// Override compile environment
			Result.Config.bFasterWithoutUnity                    = bFasterWithoutUnity;
			Result.Config.OptimizeCode                           = OptimizeCode;
			Result.Config.bUseRTTI                               = bUseRTTI;
			Result.Config.bEnableBufferSecurityChecks            = bEnableBufferSecurityChecks;
			Result.Config.bFasterWithoutUnity                    = bFasterWithoutUnity;
			Result.Config.MinFilesUsingPrecompiledHeaderOverride = MinFilesUsingPrecompiledHeaderOverride;
			Result.Config.bEnableExceptions                      = bEnableExceptions;
			Result.Config.bEnableShadowVariableWarning          = bEnableShadowVariableWarnings;
			Result.Config.bUseStaticCRT							 = (Target.Rules != null && Target.Rules.bUseStaticCRT);
			Result.Config.OutputDirectory                        = Path.Combine(Binary.Config.IntermediateDirectory, Name);

			// Switch the optimization flag if we're building a game module. Also pass the definition for building in DebugGame along (see ModuleManager.h for notes).
			if (Target.Configuration == UnrealTargetConfiguration.DebugGame)
			{
				if(!Utils.IsFileUnderDirectory(ModuleDirectory, BuildConfiguration.RelativeEnginePath))
				{
					Result.Config.Target.Configuration = CPPTargetConfiguration.Debug;
					Result.Config.Definitions.Add("UE_BUILD_DEVELOPMENT_WITH_DEBUGGAME=1");
				}
			}

			// Add the module's private definitions.
			Result.Config.Definitions.AddRange(Definitions);

			// Setup the compile environment for the module.
<<<<<<< HEAD
			SetupPrivateCompileEnvironment(ref Result.Config.CPPIncludeInfo.IncludePaths, ref Result.Config.CPPIncludeInfo.SystemIncludePaths, ref Result.Config.Definitions, ref Result.Config.AdditionalFrameworks);

			// @hack to skip adding definitions to compile environment, they will be baked into source code files
			if (bSkipDefinitionsForCompileEnvironment)
			{
				Result.Config.Definitions.Clear();
				Result.Config.CPPIncludeInfo.IncludePaths = new HashSet<string>(BaseCompileEnvironment.Config.CPPIncludeInfo.IncludePaths);
			}

			return Result;
		}
=======
			SetupPrivateCompileEnvironment(Result.Config.CPPIncludeInfo.IncludePaths, Result.Config.CPPIncludeInfo.SystemIncludePaths, Result.Config.Definitions, Result.Config.AdditionalFrameworks);
>>>>>>> cce8678d

			// @hack to skip adding definitions to compile environment, they will be baked into source code files
			if (bSkipDefinitionsForCompileEnvironment)
			{
				Result.Config.Definitions.Clear();
				Result.Config.CPPIncludeInfo.IncludePaths = new HashSet<string>(BaseCompileEnvironment.Config.CPPIncludeInfo.IncludePaths);
			}

			return Result;
		}

		public HashSet<FileItem> _AllClassesHeaders     = new HashSet<FileItem>();
		public HashSet<FileItem> _PublicUObjectHeaders  = new HashSet<FileItem>();
		public HashSet<FileItem> _PrivateUObjectHeaders = new HashSet<FileItem>();

		private UHTModuleInfo CachedModuleUHTInfo = null;

		/// Total time spent generating PCHs for modules (not actually compiling, but generating the PCH's input data)
		public static double TotalPCHGenTime = 0.0;

		/// Time spent caching which PCH header is included by each module and source file
		public static double TotalPCHCacheTime = 0.0;



		/// <summary>
		/// If any of this module's source files contain UObject definitions, this will return those header files back to the caller
		/// </summary>
		/// <param name="PublicUObjectClassesHeaders">All UObjects headers in the module's Classes folder (legacy)</param>
		/// <param name="PublicUObjectHeaders">Dependent UObject headers in Public source folders</param>
		/// <param name="PrivateUObjectHeaders">Dependent UObject headers not in Public source folders</param>
		/// <returns>
		public UHTModuleInfo GetUHTModuleInfo()
		{
			if (CachedModuleUHTInfo != null)
			{
				return CachedModuleUHTInfo;
			}

			var ClassesFolder = Path.Combine(this.ModuleDirectory, "Classes");
			var PublicFolder  = Path.Combine(this.ModuleDirectory, "Public");

			var BuildPlatform = UEBuildPlatform.GetBuildPlatform(Target.Platform);

			var ClassesFiles = Directory.GetFiles( this.ModuleDirectory, "*.h", SearchOption.AllDirectories );
			foreach (var ClassHeader in ClassesFiles)
			{
				// Check to see if we know anything about this file.  If we have up-to-date cached information about whether it has
				// UObjects or not, we can skip doing a test here.
				var UObjectHeaderFileItem = FileItem.GetExistingItemByPath( ClassHeader );

				bool HasUObjects;
				var DirectIncludes = CPPEnvironment.GetDirectIncludeDependencies( Target, UObjectHeaderFileItem, BuildPlatform, bOnlyCachedDependencies:false, HasUObjects:out HasUObjects );
				Debug.Assert( DirectIncludes != null );
				
				if (HasUObjects)
				{ 
					if (UObjectHeaderFileItem.AbsolutePath.StartsWith(ClassesFolder))
					{
						_AllClassesHeaders.Add(UObjectHeaderFileItem);
					}
					else if (UObjectHeaderFileItem.AbsolutePath.StartsWith(PublicFolder))
					{
						_PublicUObjectHeaders.Add(UObjectHeaderFileItem);
					}
					else
					{
						_PrivateUObjectHeaders.Add(UObjectHeaderFileItem);
					}
				}
			}

			CachedModuleUHTInfo = new UHTModuleInfo 
			{
				ModuleName                  = this.Name,
				ModuleDirectory             = this.ModuleDirectory,
				ModuleType					= this.Type.ToString(),
				PublicUObjectClassesHeaders = _AllClassesHeaders    .ToList(),
				PublicUObjectHeaders        = _PublicUObjectHeaders .ToList(),
				PrivateUObjectHeaders       = _PrivateUObjectHeaders.ToList(),
				GeneratedCodeVersion = this.Target.Rules.GetGeneratedCodeVersion()
			};

			return CachedModuleUHTInfo;
		}
	
		public override void GetAllDependencyModules( Dictionary<string, UEBuildModule> ReferencedModules, List<UEBuildModule> OrderedModules, bool bIncludeDynamicallyLoaded, bool bForceCircular, bool bOnlyDirectDependencies )
		{
			var AllModuleNames = new List<string>();
			AllModuleNames.AddRange(PrivateDependencyModuleNames);
			AllModuleNames.AddRange(PublicDependencyModuleNames);
			if( bIncludeDynamicallyLoaded )
			{
				AllModuleNames.AddRange(DynamicallyLoadedModuleNames);
                AllModuleNames.AddRange(PlatformSpecificDynamicallyLoadedModuleNames);
            }

			foreach (var DependencyName in AllModuleNames)
			{
				if (!ReferencedModules.ContainsKey(DependencyName))
				{
					// Don't follow circular back-references!
					bool bIsCircular = CircularlyReferencedDependentModules.Contains( DependencyName );
					if (bForceCircular || !bIsCircular)
					{
						var Module = Target.GetModuleByName( DependencyName );
						ReferencedModules[ DependencyName ] = Module;

						if( !bOnlyDirectDependencies )
						{ 
							// Recurse into dependent modules first
							Module.GetAllDependencyModules(ReferencedModules, OrderedModules, bIncludeDynamicallyLoaded, bForceCircular, bOnlyDirectDependencies);
						}

						OrderedModules.Add( Module );
					}
				}
			}
		}

		public override void RecursivelyAddPrecompiledModules(List<UEBuildModule> Modules)
		{
			if(!Modules.Contains(this))
			{
				Modules.Add(this);

				// Get the dependent modules
				List<string> DependentModuleNames = new List<string>();
				DependentModuleNames.AddRange(PrivateDependencyModuleNames);
				DependentModuleNames.AddRange(PublicDependencyModuleNames);
				DependentModuleNames.AddRange(DynamicallyLoadedModuleNames);
				DependentModuleNames.AddRange(PlatformSpecificDynamicallyLoadedModuleNames);

				// Find modules for each of them, and add their dependencies too
				foreach(string DependentModuleName in DependentModuleNames)
				{
					UEBuildModule DependentModule = Target.FindOrCreateModuleByName(DependentModuleName);
					DependentModule.RecursivelyAddPrecompiledModules(Modules);
				}
			}
		}

		public override void RecursivelyAddIncludePathModules( UEBuildTarget Target, bool bPublicIncludesOnly )
		{
			var AllIncludePathModuleNames = new List<string>();
			AllIncludePathModuleNames.AddRange( PublicIncludePathModuleNames );
			if( !bPublicIncludesOnly )
			{
				AllIncludePathModuleNames.AddRange( PrivateIncludePathModuleNames );
			}
			foreach( var IncludePathModuleName in AllIncludePathModuleNames )
			{
				var IncludePathModule = Target.FindOrCreateModuleByName( IncludePathModuleName );

				// No need to do anything here.  We just want to make sure that we've instantiated our representation of the
				// module so that we can find it later when processing include path module names.  Unlike actual dependency
				// modules, these include path modules may never be "bound" (have Binary or bIncludedInTarget member variables set)

				// We'll also need to make sure we know about all dependent public include path modules, too!
				IncludePathModule.RecursivelyAddIncludePathModules( Target, bPublicIncludesOnly:true );
			}
		}

		public override void RecursivelyProcessUnboundModules()
		{
			try
			{
				// Make sure this module is bound to a binary
				if( !bIncludedInTarget )
				{
					throw new BuildException( "Module '{0}' should already have been bound to a binary!", Name );
				}

				var AllModuleNames = new List<string>();
				AllModuleNames.AddRange( PrivateDependencyModuleNames );
				AllModuleNames.AddRange( PublicDependencyModuleNames );
				AllModuleNames.AddRange( DynamicallyLoadedModuleNames );
				AllModuleNames.AddRange( PlatformSpecificDynamicallyLoadedModuleNames );

				foreach( var DependencyName in AllModuleNames )
				{
					var DependencyModule = Target.FindOrCreateModuleByName(DependencyName);

					// Skip modules that are included with the target (externals)
					if( !DependencyModule.bIncludedInTarget )
					{
						bool bIsCrossTarget = PlatformSpecificDynamicallyLoadedModuleNames.Contains(DependencyName) && !DynamicallyLoadedModuleNames.Contains(DependencyName);

						// Get the binary that this module should be bound to
						UEBuildBinary BinaryToBindTo = Target.FindOrAddBinaryForModule(DependencyName, bIsCrossTarget);

						// Bind this module
						DependencyModule.Binary = BinaryToBindTo;
						DependencyModule.bIncludedInTarget = true;

						// Also add binaries for this module's dependencies
						DependencyModule.RecursivelyProcessUnboundModules();
					}

					if (Target.ShouldCompileMonolithic() == false)
					{
						// Check to see if there is a circular relationship between the module and it's referencer
						if( DependencyModule.Binary != null )
						{
							if( CircularlyReferencedDependentModules.Contains( DependencyName ) )
							{
								DependencyModule.Binary.SetCreateImportLibrarySeparately( true );
							}
						}
					}
				}

				// Also make sure module entries are created for any module that is pulled in as an "include path" module.
				// These modules are never linked in unless they were referenced as an actual dependency of a different module,
				// but we still need to keep track of them so that we can find their include paths when setting up our
				// module's include paths.
				RecursivelyAddIncludePathModules( Target, bPublicIncludesOnly:false );
			}
			catch (System.Exception ex)
			{
				throw new ModuleProcessingException(this, ex);
			}
		}
	}

	/** A module that is compiled from C++ CLR code. */
	class UEBuildModuleCPPCLR : UEBuildModuleCPP
	{
		/** The assemblies referenced by the module's private implementation. */
		HashSet<string> PrivateAssemblyReferences;

		public UEBuildModuleCPPCLR(
			UEBuildTarget InTarget,
			string InName,
			UEBuildModuleType InType,
			string InModuleDirectory,
			string InGeneratedCodeDirectory,
			bool? InIsRedistributableOverride,
			IntelliSenseGatherer InIntelliSenseGatherer,
			IEnumerable<FileItem> InSourceFiles,
			IEnumerable<string> InPublicIncludePaths,
			IEnumerable<string> InPublicSystemIncludePaths,
			IEnumerable<string> InDefinitions,
			IEnumerable<string> InPrivateAssemblyReferences,
			IEnumerable<string> InPublicIncludePathModuleNames,
			IEnumerable<string> InPublicDependencyModuleNames,
			IEnumerable<string> InPublicDelayLoadDLLs,
			IEnumerable<string> InPublicAdditionalLibraries,
			IEnumerable<string> InPublicFrameworks,
			IEnumerable<string> InPublicWeakFrameworks,
			IEnumerable<UEBuildFramework> InPublicAdditionalFrameworks,
			IEnumerable<string> InPublicAdditionalShadowFiles,
			IEnumerable<UEBuildBundleResource> InPublicAdditionalBundleResources,
			IEnumerable<string> InPrivateIncludePaths,
			IEnumerable<string> InPrivateIncludePathModuleNames,
			IEnumerable<string> InPrivateDependencyModuleNames,
			IEnumerable<string> InCircularlyReferencedDependentModules,
			IEnumerable<string> InDynamicallyLoadedModuleNames,
            IEnumerable<string> InPlatformSpecificDynamicallyLoadedModuleNames,
			IEnumerable<RuntimeDependency> InRuntimeDependencies,
            ModuleRules.CodeOptimization InOptimizeCode,
			bool InAllowSharedPCH,
			string InSharedPCHHeaderFile,
			bool InUseRTTI,
			bool InEnableBufferSecurityChecks,
			bool InFasterWithoutUnity,
			int InMinFilesUsingPrecompiledHeaderOverride,
			bool InEnableExceptions,
			bool InEnableShadowVariableWarnings,
			bool bInBuildSourceFiles,
			string InBuildCsFilename
			)
			: base(InTarget,InName,InType,InModuleDirectory,InGeneratedCodeDirectory,InIsRedistributableOverride,InIntelliSenseGatherer,
			InSourceFiles,InPublicIncludePaths,InPublicSystemIncludePaths,null,InDefinitions,
			InPublicIncludePathModuleNames,InPublicDependencyModuleNames,InPublicDelayLoadDLLs,InPublicAdditionalLibraries,InPublicFrameworks,InPublicWeakFrameworks,InPublicAdditionalFrameworks,InPublicAdditionalShadowFiles,InPublicAdditionalBundleResources,
			InPrivateIncludePaths,InPrivateIncludePathModuleNames,InPrivateDependencyModuleNames,
            InCircularlyReferencedDependentModules, InDynamicallyLoadedModuleNames, InPlatformSpecificDynamicallyLoadedModuleNames, InRuntimeDependencies, InOptimizeCode,
			InAllowSharedPCH, InSharedPCHHeaderFile, InUseRTTI, InEnableBufferSecurityChecks, InFasterWithoutUnity, InMinFilesUsingPrecompiledHeaderOverride,
			InEnableExceptions, InEnableShadowVariableWarnings, bInBuildSourceFiles, InBuildCsFilename)
		{
			PrivateAssemblyReferences = HashSetFromOptionalEnumerableStringParameter(InPrivateAssemblyReferences);
		}

		// UEBuildModule interface.
		public override List<FileItem> Compile( CPPEnvironment GlobalCompileEnvironment, CPPEnvironment CompileEnvironment )
		{
			var ModuleCLREnvironment = CompileEnvironment.DeepCopy();

			// Setup the module environment for the project CLR mode
			ModuleCLREnvironment.Config.CLRMode = CPPCLRMode.CLREnabled;

			// Add the private assembly references to the compile environment.
			foreach(var PrivateAssemblyReference in PrivateAssemblyReferences)
			{
				ModuleCLREnvironment.AddPrivateAssembly(PrivateAssemblyReference);
			}

			// Pass the CLR compilation environment to the standard C++ module compilation code.
			return base.Compile(GlobalCompileEnvironment, ModuleCLREnvironment );
		}

		public override void SetupPrivateLinkEnvironment(
			UEBuildBinary SourceBinary,
			LinkEnvironment LinkEnvironment,
			List<UEBuildBinary> BinaryDependencies,
			Dictionary<UEBuildModule, bool> VisitedModules
			)
		{
			base.SetupPrivateLinkEnvironment(SourceBinary, LinkEnvironment, BinaryDependencies, VisitedModules);

			// Setup the link environment for linking a CLR binary.
			LinkEnvironment.Config.CLRMode = CPPCLRMode.CLREnabled;
		}
	}

	public class UEBuildFramework
	{
		public UEBuildFramework( string InFrameworkName )
		{
			FrameworkName = InFrameworkName;
		}

        public UEBuildFramework(string InFrameworkName, string InFrameworkZipPath)
        {
            FrameworkName = InFrameworkName;
            FrameworkZipPath = InFrameworkZipPath;
        }

		public UEBuildFramework( string InFrameworkName, string InFrameworkZipPath, string InCopyBundledAssets )
		{
			FrameworkName		= InFrameworkName;
			FrameworkZipPath	= InFrameworkZipPath;
			CopyBundledAssets	= InCopyBundledAssets;
		}

		public UEBuildModule	OwningModule		= null;
		public string			FrameworkName		= null;
		public string			FrameworkZipPath	= null;
		public string			CopyBundledAssets	= null;
	}

	public class UEBuildBundleResource
	{
		public UEBuildBundleResource(string InResourcePath, string InBundleContentsSubdir = "Resources", bool bInShouldLog = true)
		{
			ResourcePath = InResourcePath;
			BundleContentsSubdir = InBundleContentsSubdir;
			bShouldLog = bInShouldLog;
		}

		public string ResourcePath			= null;
		public string BundleContentsSubdir	= null;
		public bool bShouldLog				= true;
	}

	public class PrecompileHeaderEnvironment
	{
		/** The name of the module this PCH header is a member of */
		public readonly string ModuleName;

		/** PCH header file name as it appears in an #include statement in source code (might include partial, or no relative path.)
			This is needed by some compilers to use PCH features. */
		public string PCHHeaderNameInCode;

		/** The source header file that this precompiled header will be generated for */
		public readonly FileItem PrecompiledHeaderIncludeFilename;

		/** Whether this precompiled header will be built with CLR features enabled.  We won't mix and match CLR PCHs with non-CLR PCHs */
		public readonly CPPCLRMode CLRMode;

		/** Whether this precompiled header will be built with code optimization enabled. */
		public readonly ModuleRules.CodeOptimization OptimizeCode;

		/** The PCH file we're generating */
		public FileItem PrecompiledHeaderFile = null;

		/** Object files emitted from the compiler when generating this precompiled header.  These will be linked into modules that
			include this PCH */
		public readonly List<FileItem> OutputObjectFiles = new List<FileItem>();

		public PrecompileHeaderEnvironment( string InitModuleName, string InitPCHHeaderNameInCode, FileItem InitPrecompiledHeaderIncludeFilename, CPPCLRMode InitCLRMode, ModuleRules.CodeOptimization InitOptimizeCode )
		{
			ModuleName = InitModuleName;
			PCHHeaderNameInCode = InitPCHHeaderNameInCode;
			PrecompiledHeaderIncludeFilename = InitPrecompiledHeaderIncludeFilename;
			CLRMode = InitCLRMode;
			OptimizeCode = InitOptimizeCode;
		}

		/// <summary>
		/// Creates a precompiled header action to generate a new pch file 
		/// </summary>
		/// <param name="PCHHeaderNameInCode">The precompiled header name as it appeared in an #include statement</param>
		/// <param name="PrecompiledHeaderIncludeFilename">Name of the header used for pch.</param>
		/// <param name="ProjectCPPEnvironment">The environment the C/C++ files in the project are compiled with.</param>
		/// <param name="OutputDirectory">The folder to save the generated PCH file to</param>
		/// <param name="ModuleName">Name of the module this PCH is being generated for</param>
		/// <param name="bAllowDLLExports">True if we should allow DLLEXPORT definitions for this PCH</param>
		/// <returns>the compilation output result of the created pch.</returns>
		public static CPPOutput GeneratePCHCreationAction(UEBuildTarget Target, string PCHHeaderNameInCode, FileItem PrecompiledHeaderIncludeFilename, CPPEnvironment ProjectCPPEnvironment, string OutputDirectory, string ModuleName, bool bAllowDLLExports )
		{
			// Find the header file to be precompiled. Don't skip external headers
			if (PrecompiledHeaderIncludeFilename.bExists)
			{
				// Create a Dummy wrapper around the PCH to avoid problems with #pragma once on clang
				var ToolChain = UEToolChain.GetPlatformToolChain(ProjectCPPEnvironment.Config.Target.Platform);
				string PCHGuardDefine = Path.GetFileNameWithoutExtension(PrecompiledHeaderIncludeFilename.AbsolutePath).ToUpper();
				string LocalPCHHeaderNameInCode = ToolChain.ConvertPath(PrecompiledHeaderIncludeFilename.AbsolutePath);
				string TmpPCHHeaderContents = String.Format("#ifndef __AUTO_{0}_H__\n#define __AUTO_{0}_H__\n//Last Write: {2}\n#include \"{1}\"\n#endif//__AUTO_{0}_H__", PCHGuardDefine, LocalPCHHeaderNameInCode, PrecompiledHeaderIncludeFilename.LastWriteTime);
				string DummyPath = Path.Combine(
					ProjectCPPEnvironment.Config.OutputDirectory,
					Path.GetFileName(PrecompiledHeaderIncludeFilename.AbsolutePath));
				FileItem DummyPCH = FileItem.CreateIntermediateTextFile(DummyPath, TmpPCHHeaderContents);

				// Create a new C++ environment that is used to create the PCH.
				var ProjectPCHEnvironment = ProjectCPPEnvironment.DeepCopy();
				ProjectPCHEnvironment.Config.PrecompiledHeaderAction = PrecompiledHeaderAction.Create;
				ProjectPCHEnvironment.Config.PrecompiledHeaderIncludeFilename = PrecompiledHeaderIncludeFilename.AbsolutePath;
				ProjectPCHEnvironment.Config.PCHHeaderNameInCode = PCHHeaderNameInCode;
				ProjectPCHEnvironment.Config.OutputDirectory = OutputDirectory;

				if( !bAllowDLLExports )
				{
					for( var CurDefinitionIndex = 0; CurDefinitionIndex < ProjectPCHEnvironment.Config.Definitions.Count; ++CurDefinitionIndex )
					{
						// We change DLLEXPORT to DLLIMPORT for "shared" PCH headers
						var OldDefinition = ProjectPCHEnvironment.Config.Definitions[ CurDefinitionIndex ];
						if( OldDefinition.EndsWith( "=DLLEXPORT" ) )
						{
							ProjectPCHEnvironment.Config.Definitions[ CurDefinitionIndex ] = OldDefinition.Replace( "DLLEXPORT", "DLLIMPORT" );
						}
					}
				}

				// Cache our CPP environment so that we can check for outdatedness quickly.  Only files that have includes need this.
				DummyPCH.CachedCPPIncludeInfo = ProjectPCHEnvironment.Config.CPPIncludeInfo;

				Log.TraceVerbose( "Found PCH file \"{0}\".", PrecompiledHeaderIncludeFilename );

				// Create the action to compile the PCH file.
				return ProjectPCHEnvironment.CompileFiles(Target, new List<FileItem>() { DummyPCH }, ModuleName);
			}
			throw new BuildException( "Couldn't find PCH file \"{0}\".", PrecompiledHeaderIncludeFilename );
		}
	}
}<|MERGE_RESOLUTION|>--- conflicted
+++ resolved
@@ -1887,21 +1887,7 @@
 			Result.Config.Definitions.AddRange(Definitions);
 
 			// Setup the compile environment for the module.
-<<<<<<< HEAD
-			SetupPrivateCompileEnvironment(ref Result.Config.CPPIncludeInfo.IncludePaths, ref Result.Config.CPPIncludeInfo.SystemIncludePaths, ref Result.Config.Definitions, ref Result.Config.AdditionalFrameworks);
-
-			// @hack to skip adding definitions to compile environment, they will be baked into source code files
-			if (bSkipDefinitionsForCompileEnvironment)
-			{
-				Result.Config.Definitions.Clear();
-				Result.Config.CPPIncludeInfo.IncludePaths = new HashSet<string>(BaseCompileEnvironment.Config.CPPIncludeInfo.IncludePaths);
-			}
-
-			return Result;
-		}
-=======
 			SetupPrivateCompileEnvironment(Result.Config.CPPIncludeInfo.IncludePaths, Result.Config.CPPIncludeInfo.SystemIncludePaths, Result.Config.Definitions, Result.Config.AdditionalFrameworks);
->>>>>>> cce8678d
 
 			// @hack to skip adding definitions to compile environment, they will be baked into source code files
 			if (bSkipDefinitionsForCompileEnvironment)
