--- conflicted
+++ resolved
@@ -28,18 +28,10 @@
 {
 	switch (MapStatus)
 	{
-<<<<<<< HEAD
-		case ARWorldMappingStatusLimited:
-			return EARWorldMappingState::StillMappingNotRelocalizable;
-
-		case ARWorldMappingStatusExtending:
-			return EARWorldMappingState::StillMappingRelocalizable;
-=======
 		// These both mean more data is needed
 		case ARWorldMappingStatusLimited:
 		case ARWorldMappingStatusExtending:
 			return EARWorldMappingState::StillMappingNotRelocalizable;
->>>>>>> cf6d231e
 
 		case ARWorldMappingStatusMapped:
 			return EARWorldMappingState::Mapped;
