--- conflicted
+++ resolved
@@ -56,11 +56,7 @@
 #define LWS_WITHOUT_EXTENSIONS
 
 /* notice if client or server gone */
-<<<<<<< HEAD
-#define LWS_WITHOUT_SERVER
-=======
 /* #undef LWS_WITHOUT_SERVER */
->>>>>>> f96a7c0d
 /* #undef LWS_WITHOUT_CLIENT */
 
 #define LWS_WITH_POLL
@@ -90,7 +86,7 @@
 #define LWS_NO_DAEMONIZE
 
 /* Build without server support */
-#define LWS_NO_SERVER
+/* #undef LWS_NO_SERVER */
 
 /* Build without client support */
 /* #undef LWS_NO_CLIENT */
