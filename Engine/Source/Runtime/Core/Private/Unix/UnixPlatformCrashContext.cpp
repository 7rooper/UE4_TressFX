--- conflicted
+++ resolved
@@ -298,14 +298,7 @@
 		ANSICHAR* StackTrace = (ANSICHAR*) FMemory::Malloc( StackTraceSize );
 		StackTrace[0] = 0;
 
-<<<<<<< HEAD
-		// We use __builtin_return_address to save an address location to where our signal handler is called from
-		// We still need to ignore the first frame from pthreads which calls our signal handler, that is why we set it to one
-		// This may need to change something other then glibc is used
-		int32 IgnoreCount = 0;
-=======
 		int32 IgnoreCount = NumMinidumpFramesToIgnore;
->>>>>>> 5edfa17c
 		CapturePortableCallStack(IgnoreCount, this);
 
 		// Walk the stack and dump it to the allocated memory (do not ignore any stack frames to be consistent with check()/ensure() handling)
