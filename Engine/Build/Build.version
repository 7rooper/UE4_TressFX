{
	"MajorVersion": 4,
<<<<<<< HEAD
	"MinorVersion": 10,
	"PatchVersion": 1,
=======
	"MinorVersion": 11,
	"PatchVersion": 0,
>>>>>>> 73f66985
	"Changelist": 0,
	"IsLicenseeVersion": 0,
	"BranchName": ""
}<|MERGE_RESOLUTION|>--- conflicted
+++ resolved
@@ -1,12 +1,7 @@
 {
 	"MajorVersion": 4,
-<<<<<<< HEAD
-	"MinorVersion": 10,
-	"PatchVersion": 1,
-=======
 	"MinorVersion": 11,
 	"PatchVersion": 0,
->>>>>>> 73f66985
 	"Changelist": 0,
 	"IsLicenseeVersion": 0,
 	"BranchName": ""
