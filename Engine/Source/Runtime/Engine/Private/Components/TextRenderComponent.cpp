// Copyright 1998-2017 Epic Games, Inc. All Rights Reserved.

#include "Components/TextRenderComponent.h"
#include "UObject/ConstructorHelpers.h"
#include "RHI.h"
#include "RenderResource.h"
#include "VertexFactory.h"
#include "LocalVertexFactory.h"
#include "UObject/GCObject.h"
#include "PrimitiveViewRelevance.h"
#include "Materials/MaterialInterface.h"
#include "PrimitiveSceneProxy.h"
#include "Engine/Font.h"
#include "Materials/Material.h"
#include "Components/BillboardComponent.h"
#include "Engine/CollisionProfile.h"
#include "Containers/Ticker.h"
#include "UObject/UObjectHash.h"
#include "UObject/UObjectIterator.h"
#include "MeshBatch.h"
#include "Engine/Texture2D.h"
#include "SceneManagement.h"
#include "DynamicMeshBuilder.h"
#include "Engine/TextRenderActor.h"
#include "Materials/MaterialInstanceDynamic.h"

#define LOCTEXT_NAMESPACE "TextRenderComponent"

ATextRenderActor::ATextRenderActor(const FObjectInitializer& ObjectInitializer)
	: Super(ObjectInitializer)
{
	TextRender = CreateDefaultSubobject<UTextRenderComponent>(TEXT("NewTextRenderComponent"));
	RootComponent = TextRender;

#if WITH_EDITORONLY_DATA
	SpriteComponent = CreateEditorOnlyDefaultSubobject<UBillboardComponent>(TEXT("Sprite"));

	if (!IsRunningCommandlet() && (SpriteComponent != nullptr))
	{
		// Structure to hold one-time initialization
		struct FConstructorStatics
		{
			ConstructorHelpers::FObjectFinderOptional<UTexture2D> TextRenderTexture;
			FConstructorStatics()
				: TextRenderTexture(TEXT("/Engine/EditorResources/S_TextRenderActorIcon"))
			{
			}
		};
		static FConstructorStatics ConstructorStatics;

		SpriteComponent->Sprite = ConstructorStatics.TextRenderTexture.Get();
		SpriteComponent->RelativeScale3D = FVector(0.5f, 0.5f, 0.5f);
		SpriteComponent->SetupAttachment(TextRender);
		SpriteComponent->bIsScreenSizeScaled = true;
		SpriteComponent->bAbsoluteScale = true;
		SpriteComponent->bReceivesDecals = false;
	}
#endif
}

// ---------------------------------------------------------------
// Text parsing class which understands line breaks using the '<br>' characters

struct FTextIterator
{
	const TCHAR* SourceString;
	const TCHAR* CurrentPosition;

	FTextIterator(const TCHAR* InSourceString)
		: SourceString(InSourceString)
		, CurrentPosition(InSourceString)
	{
		check(InSourceString);
	}

	bool NextLine()
	{
		check(CurrentPosition);
		return (CurrentPosition[0] != '\0');
	}

	bool NextCharacterInLine(TCHAR& Ch)
	{	
		bool bRet = false;
		check(CurrentPosition);

		if (CurrentPosition[0] == '\0')
		{
			// Leave current position on the null terminator
		}
		else if (CurrentPosition[0] == '<' && CurrentPosition[1] == 'b' && CurrentPosition[2] == 'r' && CurrentPosition[3] == '>')
		{
			CurrentPosition += 4;
		}
		else if (CurrentPosition[0] == '\n')
		{
			++CurrentPosition;
		}
		else
		{
			Ch = *CurrentPosition;
			CurrentPosition++;
			bRet = true;
		}

		return bRet;
	}

	bool Peek(TCHAR& Ch)
	{
		check(CurrentPosition);
		if ( CurrentPosition[0] =='\0' || (CurrentPosition[0] == '<' && CurrentPosition[1] == 'b' && CurrentPosition[2] == 'r' && CurrentPosition[3] == '>') || (CurrentPosition[0] == '\n') )
		{
			return false;
		}
		else
		{
			Ch = CurrentPosition[0];
			return true;
		}
	}
};

// ---------------------------------------------------------------

/** Vertex Buffer */
class FTextRenderVertexBuffer : public FVertexBuffer 
{
public:
	TArray<FDynamicMeshVertex> Vertices;

	virtual void InitRHI() override
	{
		FRHIResourceCreateInfo CreateInfo;
		void* VertexBufferData = nullptr;
		VertexBufferRHI = RHICreateAndLockVertexBuffer(Vertices.Num() * sizeof(FDynamicMeshVertex),BUF_Static,CreateInfo, VertexBufferData);

		// Copy the vertex data into the vertex buffer.		
		FMemory::Memcpy(VertexBufferData,Vertices.GetData(),Vertices.Num() * sizeof(FDynamicMeshVertex));
		RHIUnlockVertexBuffer(VertexBufferRHI);
	}
};

/** Index Buffer */
class FTextRenderIndexBuffer : public FIndexBuffer 
{
public:
	TArray<uint16> Indices;

	void InitRHI()
	{
		FRHIResourceCreateInfo CreateInfo;
		void* Buffer = nullptr;
		IndexBufferRHI = RHICreateAndLockIndexBuffer(sizeof(uint16), Indices.Num() * sizeof(uint16), BUF_Static, CreateInfo, Buffer);

		// Copy the index data into the index buffer.		
		FMemory::Memcpy(Buffer, Indices.GetData(), Indices.Num() * sizeof(uint16));
		RHIUnlockIndexBuffer(IndexBufferRHI);
	}
};

/** Vertex Factory */
class FTextRenderVertexFactory : public FLocalVertexFactory
{
public:

	FTextRenderVertexFactory()
	{}

	/** Initialization */
	void Init(const FTextRenderVertexBuffer* VertexBuffer)
	{
		check(IsInRenderingThread())

		// Initialize the vertex factory's stream components.
		FDataType NewData;
		NewData.PositionComponent = STRUCTMEMBER_VERTEXSTREAMCOMPONENT(VertexBuffer,FDynamicMeshVertex,Position,VET_Float3);
		NewData.TextureCoordinates.Add(
			FVertexStreamComponent(VertexBuffer,STRUCT_OFFSET(FDynamicMeshVertex,TextureCoordinate),sizeof(FDynamicMeshVertex),VET_Float2)
			);
		NewData.TangentBasisComponents[0] = STRUCTMEMBER_VERTEXSTREAMCOMPONENT(VertexBuffer,FDynamicMeshVertex,TangentX,VET_PackedNormal);
		NewData.TangentBasisComponents[1] = STRUCTMEMBER_VERTEXSTREAMCOMPONENT(VertexBuffer,FDynamicMeshVertex,TangentZ,VET_PackedNormal);
		NewData.ColorComponent = STRUCTMEMBER_VERTEXSTREAMCOMPONENT(VertexBuffer, FDynamicMeshVertex, Color, VET_Color);
		SetData(NewData);
	}
};

// ---------------------------------------------------------------

// @param It must be a valid initialized text iterator
// @param Font 0 is silently ignored
FVector2D ComputeTextSize(FTextIterator It, class UFont* Font,
	float XScale, float YScale, float HorizSpacingAdjust, float VertSpacingAdjust)
{
	FVector2D Ret(0.f, 0.f);

	if(!Font)
	{
		return Ret;
	}

	const float CharIncrement = ( (float)Font->Kerning + HorizSpacingAdjust ) * XScale;

	float LineX = 0.f;

	TCHAR Ch = 0;
	while (It.NextCharacterInLine(Ch))
	{
		Ch = Font->RemapChar(Ch);

		if(!Font->Characters.IsValidIndex(Ch))
		{
			continue;
		}

		FFontCharacter& Char = Font->Characters[Ch];

		if(!Font->Textures.IsValidIndex(Char.TextureIndex))
		{
			continue;
		}

		UTexture2D* Tex = Font->Textures[Char.TextureIndex];

		if(Tex)
		{
			FIntPoint ImportedTextureSize = Tex->GetImportedSize();
			FVector2D InvTextureSize(1.0f / (float)ImportedTextureSize.X, 1.0f / (float)ImportedTextureSize.Y);

			const float X		= LineX;
			const float Y		= Char.VerticalOffset * YScale;
			float SizeX			= Char.USize * XScale;
			const float SizeY	= (Char.VSize + VertSpacingAdjust) * YScale;
			const float U		= Char.StartU * InvTextureSize.X;
			const float V		= Char.StartV * InvTextureSize.Y;
			const float SizeU	= Char.USize * InvTextureSize.X;
			const float SizeV	= Char.VSize * InvTextureSize.Y;

			const float Right = X + SizeX;
			const float Bottom = Y + SizeY;

			Ret.X = FMath::Max(Ret.X, Right);
			Ret.Y = FMath::Max(Ret.Y, Bottom);

			// if we have another non-whitespace character to render, add the font's kerning.
			TCHAR NextCh = 0;
			if( It.Peek(NextCh) && !FChar::IsWhitespace(NextCh) )
			{
				SizeX += CharIncrement;
			}

			LineX += SizeX;
		}
	}

	return Ret;
}

// compute the left top depending on the alignment
static float ComputeHorizontalAlignmentOffset(FVector2D Size, EHorizTextAligment HorizontalAlignment)
{
	float Ret = 0.f;

	switch (HorizontalAlignment)
	{
	case EHTA_Left:
		{
			// X is already 0
			break;
		}

	case EHTA_Center:
		{
			Ret = -Size.X * 0.5f;
			break;
		}

	case EHTA_Right:
		{
			Ret = -Size.X;
			break;
		}

	default:
		{
			// internal error
			check(0);
		}
	}

	return Ret;
}

float ComputeVerticalAlignmentOffset(float SizeY, EVerticalTextAligment VerticalAlignment, float LegacyVerticalOffset)
{
	switch (VerticalAlignment)
	{
	case EVRTA_QuadTop:
		{
			return LegacyVerticalOffset;
		}
	case EVRTA_TextBottom:
		{
			return -SizeY;
		}
	case EVRTA_TextTop:
		{
			return 0.f;
		}
	case EVRTA_TextCenter:
		{
			return -SizeY / 2.0f;
		}
	default:
		{
			check(0);
			return 0.f;
		}
	}
}

/**
 * For the given text info, calculate the vertical offset that needs to be applied to the component
 * in order to vertically align it to the requested alignment.
 **/
float CalculateVerticalAlignmentOffset(
	const TCHAR* Text,
	class UFont* Font,
	float XScale, 
	float YScale, 
	float HorizSpacingAdjust,
	float VertSpacingAdjust,
	EVerticalTextAligment VerticalAlignment)
{
	check(Text);

	if(!Font)
	{
		return 0.f;
	}

	float FirstLineHeight = -1.f; // Only kept around for legacy positioning support
	float StartY = 0.f;

	FTextIterator It(Text);

	while (It.NextLine())
	{
		FVector2D LineSize = ComputeTextSize(It, Font, XScale, YScale, HorizSpacingAdjust, VertSpacingAdjust);

		if (FirstLineHeight < 0.f)
		{
			FirstLineHeight = LineSize.Y;
		}

		// Iterate to end of line
		TCHAR Ch = 0;
		while (It.NextCharacterInLine(Ch)) {}

		// Move Y position down to next line. If the current line is empty, move by max char height in font
		StartY += LineSize.Y > 0.f ? LineSize.Y : Font->GetMaxCharHeight();
	}

	// Calculate a vertical translation to create the correct vertical alignment
	return -ComputeVerticalAlignmentOffset(StartY, VerticalAlignment, FirstLineHeight);
}
	
// ------------------------------------------------------

/** Caches MIDs used by text render components to avoid excessive (re)allocation of MIDs when the SCS runs */
class FTextRenderComponentMIDCache : public FGCObject
{
public:
	/** Array of MIDs for a particular material and font */
	struct FMIDData
	{
		FMIDData(UMaterialInterface* InMaterial, UFont* InFont)
		{
			check(InMaterial && InFont && InFont->FontCacheType == EFontCacheType::Offline);

			bIsCustomMID = false;

			const int32 NumFontPages = InFont->Textures.Num();

			// Checking GIsRequestingExit as a workaround for lighting rebuild command let crash.
			// Happening because GIsRequestingExit is true preventing the FTextRenderComponentMIDCache from registering into the GGCObjectReferencer
			if (!GIsRequestingExit && NumFontPages > 0)
			{
				TArray<FGuid> FontParameterIds;
				InMaterial->GetMaterial()->GetAllFontParameterNames(FontParameters, FontParameterIds);

				if (FontParameters.Num() > 0)
				{
					if (InMaterial->IsA<UMaterialInstanceDynamic>())
					{
						bIsCustomMID = true;

						// If the user provided a custom MID, we can't do anything but use that single MID for page 0
						UMaterialInstanceDynamic* MID = Cast<UMaterialInstanceDynamic>(InMaterial);
						for (const FName FontParameterName : FontParameters)
						{
							MID->SetFontParameterValue(FontParameterName, InFont, 0);
						}
						MIDs.Add(MID);
					}
					else
					{
						MIDs.Reserve(NumFontPages);
						for (int32 FontPageIndex = 0; FontPageIndex < NumFontPages; ++FontPageIndex)
						{
							UMaterialInstanceDynamic* MID = UMaterialInstanceDynamic::Create(InMaterial, nullptr);
							for (const FName FontParameterName : FontParameters)
							{
								MID->SetFontParameterValue(FontParameterName, InFont, FontPageIndex);
							}
							MIDs.Add(MID);
						}
					}
<<<<<<< HEAD
=======
				}
			}
		}

		bool IsStale(UMaterialInterface* InMaterial, UFont* InFont) const
		{
			bool bIsStale = false;

			// We can only test for stale MIDs when we created the MIDs ourselves
			if (GIsEditor && !bIsCustomMID)
			{
				// We only test against the number of font pages when we created the MIDs
				bIsStale = MIDs.Num() != InFont->Textures.Num();

				if (!bIsStale)
				{
					TArray<FName> FontParameterNames;
					TArray<FGuid> FontParameterIds;
					InMaterial->GetMaterial()->GetAllFontParameterNames(FontParameterNames, FontParameterIds);

					bIsStale = FontParameters.Num() != FontParameterNames.Num();
					for (int32 FontParamIndex = 0; !bIsStale && FontParamIndex < FontParameters.Num(); ++FontParamIndex)
					{
						bIsStale = FontParameters[FontParamIndex] != FontParameterNames[FontParamIndex];
					}
>>>>>>> f00d6e77
				}
			}

			return bIsStale;
		}

<<<<<<< HEAD
		bool IsStale(UMaterialInterface* InMaterial, UFont* InFont) const
		{
			bool bIsStale = false;

			// We can only test for stale MIDs when we created the MIDs ourselves
			if (GIsEditor && !bIsCustomMID)
			{
				bIsStale = MIDs.Num() != InFont->Textures.Num();

				if (!bIsStale)
				{
					TArray<FName> FontParameterNames;
					TArray<FGuid> FontParameterIds;
					InMaterial->GetMaterial()->GetAllFontParameterNames(FontParameterNames, FontParameterIds);

					bIsStale = FontParameters.Num() != FontParameterNames.Num();
					for (int32 FontParamIndex = 0; !bIsStale && FontParamIndex < FontParameters.Num(); ++FontParamIndex)
					{
						bIsStale = FontParameters[FontParamIndex] != FontParameterNames[FontParamIndex];
					}
				}
			}

			return bIsStale;
		}
=======
>>>>>>> f00d6e77

		TArray<UMaterialInstanceDynamic*> MIDs;
		TArray<FName> FontParameters;
		bool bIsCustomMID;
	};

	typedef TSharedRef<const FMIDData, ESPMode::ThreadSafe> FMIDDataRef;
	typedef TSharedPtr<const FMIDData, ESPMode::ThreadSafe> FMIDDataPtr;
	typedef TWeakPtr<const FMIDData, ESPMode::ThreadSafe>   FMIDDataWeakPtr;

	static void Initialize()
	{
		check(!InstancePtr);
		InstancePtr = new FTextRenderComponentMIDCache();
	}

	static void Shutdown()
	{
		delete InstancePtr;
		InstancePtr = nullptr;
	}

	static FTextRenderComponentMIDCache& Get()
	{
		check(InstancePtr);
		return *InstancePtr;
	}

	FMIDDataRef GetMIDData(UMaterialInterface* InMaterial, UFont* InFont)
	{
		checkfSlow(IsInGameThread(), TEXT("FTextRenderComponentMIDCache::GetMIDData is only expected to be called from the game thread!"));

		check(InMaterial && InFont && InFont->FontCacheType == EFontCacheType::Offline);

		FMIDDataPtr MIDData = CachedMIDs.FindRef(FKey(InMaterial, InFont));
		if (MIDData.IsValid() && MIDData->IsStale(InMaterial, InFont))
		{
			StaleMIDs.Add(MIDData);
			MIDData.Reset();
		}

		if (!MIDData.IsValid())
		{
			MIDData = CachedMIDs.Add(FKey(InMaterial, InFont), MakeShareable(new FMIDData(InMaterial, InFont)));
		}

		return MIDData.ToSharedRef();
	}

	virtual void AddReferencedObjects(FReferenceCollector& Collector) override
	{
		for (auto& MIDDataPair : CachedMIDs)
		{
			const FMIDDataPtr& MIDData = MIDDataPair.Value;
			if (!MIDData->bIsCustomMID)
			{
				for (UMaterialInstanceDynamic*& MID : const_cast<FMIDData*>(MIDData.Get())->MIDs)
				{
					Collector.AddReferencedObject(MID);
				}
			}
		}

		for (const FMIDDataWeakPtr& StaleMID : StaleMIDs)
		{
			FMIDDataPtr PinnedMID = StaleMID.Pin();
			if (PinnedMID.IsValid() && !PinnedMID->bIsCustomMID)
			{
				for (UMaterialInstanceDynamic*& MID : const_cast<FMIDData*>(PinnedMID.Get())->MIDs)
				{
					Collector.AddReferencedObject(MID);
				}
			}
		}
	}

private:
	/** Key identifying an array of MIDs */
	struct FKey
	{
		FKey(const UMaterialInterface* InMaterial, const UFont* InFont)
			: Material(InMaterial)
			, Font(InFont)
		{
		}

		FORCEINLINE bool operator==(const FKey& Other) const
		{
			return Material == Other.Material
				&& Font == Other.Font;
		}

		FORCEINLINE bool operator!=(const FKey& Other) const
		{
			return Material != Other.Material
				|| Font != Other.Font;
		}

		friend inline uint32 GetTypeHash(const FKey& Key)
		{
			return HashCombine(GetTypeHash(Key.Material), GetTypeHash(Key.Font));
		}

		const UMaterialInterface* Material;
		const UFont* Font;
	};

	FTextRenderComponentMIDCache()
	{
		TickerHandle = FTicker::GetCoreTicker().AddTicker(FTickerDelegate::CreateRaw(this, &FTextRenderComponentMIDCache::PurgeUnreferencedMIDsTicker), 10.0f);
	}

	~FTextRenderComponentMIDCache()
	{
		FTicker::GetCoreTicker().RemoveTicker(TickerHandle);
	}

	bool PurgeUnreferencedMIDsTicker(float)
	{
		PurgeUnreferencedMIDs();
		return true;
	}

	void PurgeUnreferencedMIDs()
	{
		checkfSlow(IsInGameThread(), TEXT("FTextRenderComponentMIDCache::PurgeUnreferencedMIDs is only expected to be called from the game thread!"));

		TArray<FKey> MIDsToPurgeNow;
		TSet<FKey> MIDsToPurgeLater;

		for (const auto& MIDDataPair : CachedMIDs)
		{
			const FMIDDataPtr& MIDData = MIDDataPair.Value;
			if (MIDData.IsUnique())
			{
				if (MIDsPendingPurge.Contains(MIDDataPair.Key))
				{
					MIDsToPurgeNow.Add(MIDDataPair.Key);
				}
				else
				{
					MIDsToPurgeLater.Add(MIDDataPair.Key);
				}
			}
		}

		for (const FKey& MIDKey : MIDsToPurgeNow)
		{
			CachedMIDs.Remove(MIDKey);
		}

		StaleMIDs.RemoveAll([](const FMIDDataWeakPtr& InStaleMID)
		{
			return !InStaleMID.IsValid();
		});

		MIDsPendingPurge = MoveTemp(MIDsToPurgeLater);
	}

	FDelegateHandle TickerHandle;

	TMap<FKey, FMIDDataPtr> CachedMIDs;

	TArray<FMIDDataWeakPtr> StaleMIDs;

	TSet<FKey> MIDsPendingPurge;

	static FTextRenderComponentMIDCache* InstancePtr;
};

FTextRenderComponentMIDCache* FTextRenderComponentMIDCache::InstancePtr = nullptr;

// ------------------------------------------------------

/** Represents a URenderTextComponent to the scene manager. */
class FTextRenderSceneProxy : public FPrimitiveSceneProxy
{
public:
	// constructor / destructor
	FTextRenderSceneProxy(UTextRenderComponent* Component);
	virtual ~FTextRenderSceneProxy();

	// Begin FPrimitiveSceneProxy interface
	virtual void GetDynamicMeshElements(const TArray<const FSceneView*>& Views, const FSceneViewFamily& ViewFamily, uint32 VisibilityMap, FMeshElementCollector& Collector) const override;
	virtual void DrawStaticElements(FStaticPrimitiveDrawInterface* PDI) override;
	virtual FPrimitiveViewRelevance GetViewRelevance(const FSceneView* View) const override;
	virtual bool CanBeOccluded() const override;
	virtual uint32 GetMemoryFootprint() const override;
	uint32 GetAllocatedSize() const;
	// End FPrimitiveSceneProxy interface

private:
	// Begin FPrimitiveSceneProxy interface
	virtual void CreateRenderThreadResources() override;
	// End FPrimitiveSceneProxy interface

	void ReleaseRenderThreadResources();
	bool BuildStringMesh( TArray<FDynamicMeshVertex>& OutVertices, TArray<uint16>& OutIndices );

private:
	struct FTextBatch
	{
		int32 IndexBufferOffset;
		int32 IndexBufferCount;

		int32 VertexBufferOffset;
		int32 VertexBufferCount;

		const UMaterialInterface* Material;
	};

	FMaterialRelevance MaterialRelevance;
	FTextRenderVertexBuffer VertexBuffer;
	FTextRenderIndexBuffer IndexBuffer;
	FTextRenderVertexFactory VertexFactory;
	TArray<FTextBatch> TextBatches;
	const FColor TextRenderColor;
	UMaterialInterface* TextMaterial;
	UFont* Font;
	FTextRenderComponentMIDCache::FMIDDataPtr FontMIDs;
	FText Text;
	float XScale;
	float YScale;
	float HorizSpacingAdjust;
	float VertSpacingAdjust;
	EHorizTextAligment HorizontalAlignment;
	EVerticalTextAligment VerticalAlignment;
	bool bAlwaysRenderAsText;
};

FTextRenderSceneProxy::FTextRenderSceneProxy( UTextRenderComponent* Component) :
	FPrimitiveSceneProxy(Component),
	TextRenderColor(Component->TextRenderColor),
	Font(Component->Font),
	Text(Component->Text),
	XScale(Component->WorldSize * Component->XScale * Component->InvDefaultSize),
	YScale(Component->WorldSize * Component->YScale * Component->InvDefaultSize),
	HorizSpacingAdjust(Component->HorizSpacingAdjust),
	VertSpacingAdjust(Component->VertSpacingAdjust),
	HorizontalAlignment(Component->HorizontalAlignment),
	VerticalAlignment(Component->VerticalAlignment),
	bAlwaysRenderAsText(Component->bAlwaysRenderAsText)
{
	WireframeColor = FLinearColor(1.f, 0.f, 0.f);
	UMaterialInterface* EffectiveMaterial = nullptr;

	if(Component->TextMaterial)
	{
		UMaterial* BaseMaterial = Component->TextMaterial->GetMaterial();

		if(BaseMaterial->MaterialDomain == MD_Surface)
		{
			EffectiveMaterial = Component->TextMaterial;
		}
	}

	if(!EffectiveMaterial)
	{
		EffectiveMaterial = UMaterial::GetDefaultMaterial(MD_Surface);
	}

	TextMaterial = EffectiveMaterial;
	MaterialRelevance |= TextMaterial->GetMaterial()->GetRelevance(GetScene().GetFeatureLevel());

	if (TextMaterial && Font && Font->FontCacheType == EFontCacheType::Offline)
	{
		FontMIDs = FTextRenderComponentMIDCache::Get().GetMIDData(TextMaterial, Font);
	}

	// The MID from the cache isn't known by the UTextRenderComponent
	bVerifyUsedMaterials = false;
}

FTextRenderSceneProxy::~FTextRenderSceneProxy()
{
	ReleaseRenderThreadResources();
}

void FTextRenderSceneProxy::CreateRenderThreadResources()
{
	if(Font && Font->FontCacheType == EFontCacheType::Runtime)
	{
		// Runtime fonts can't currently be used here as they use the font cache from Slate application
		// which can only be used on the game thread
		return;
	}

	if(BuildStringMesh(VertexBuffer.Vertices, IndexBuffer.Indices))
	{
		// Init vertex factory
		VertexFactory.Init(&VertexBuffer);

		// Enqueue initialization of render resources
		VertexBuffer.InitResource();
		IndexBuffer.InitResource();
		VertexFactory.InitResource();
	}
}

void FTextRenderSceneProxy::ReleaseRenderThreadResources()
{
	VertexBuffer.ReleaseResource();
	IndexBuffer.ReleaseResource();
	VertexFactory.ReleaseResource();
}

void FTextRenderSceneProxy::GetDynamicMeshElements(const TArray<const FSceneView*>& Views, const FSceneViewFamily& ViewFamily, uint32 VisibilityMap, FMeshElementCollector& Collector) const 
{
	QUICK_SCOPE_CYCLE_COUNTER( STAT_TextRenderSceneProxy_GetDynamicMeshElements );

	// Vertex factory will not been initialized when the text string is empty or font is invalid.
	if(VertexFactory.IsInitialized())
	{
		for (int32 ViewIndex = 0; ViewIndex < Views.Num(); ViewIndex++)
		{
			if (VisibilityMap & (1 << ViewIndex))
			{
				const FSceneView* View = Views[ViewIndex];

				for (const FTextBatch& TextBatch : TextBatches)
				{
					// Draw the mesh.
					FMeshBatch& Mesh = Collector.AllocateMesh();
					FMeshBatchElement& BatchElement = Mesh.Elements[0];
					BatchElement.IndexBuffer = &IndexBuffer;
					Mesh.VertexFactory = &VertexFactory;
					BatchElement.PrimitiveUniformBufferResource = &GetUniformBuffer();
					BatchElement.FirstIndex = TextBatch.IndexBufferOffset;
					BatchElement.NumPrimitives = TextBatch.IndexBufferCount / 3;
					BatchElement.MinVertexIndex = TextBatch.VertexBufferOffset;
					BatchElement.MaxVertexIndex = TextBatch.VertexBufferOffset + TextBatch.VertexBufferCount - 1;
					Mesh.ReverseCulling = IsLocalToWorldDeterminantNegative();
					Mesh.bDisableBackfaceCulling = false;
					Mesh.Type = PT_TriangleList;
					Mesh.DepthPriorityGroup = SDPG_World;
					const bool bUseSelectedMaterial = GIsEditor && (View->Family->EngineShowFlags.Selection) ? IsSelected() : false;
					Mesh.MaterialRenderProxy = TextBatch.Material->GetRenderProxy(bUseSelectedMaterial);
					Mesh.bCanApplyViewModeOverrides = !bAlwaysRenderAsText;

					Collector.AddMesh(ViewIndex, Mesh);
				}

#if !(UE_BUILD_SHIPPING || UE_BUILD_TEST)
				RenderBounds(Collector.GetPDI(ViewIndex), View->Family->EngineShowFlags, GetBounds(), IsSelected());
#endif
			}
		}
	}
}

void FTextRenderSceneProxy::DrawStaticElements(FStaticPrimitiveDrawInterface* PDI)
{
	// Vertex factory will not been initialized when the font is invalid or the text string is empty.
	if(VertexFactory.IsInitialized())
	{
		for (const FTextBatch& TextBatch : TextBatches)
		{
			// Draw the mesh.
			FMeshBatch Mesh;
			FMeshBatchElement& BatchElement = Mesh.Elements[0];
			BatchElement.IndexBuffer = &IndexBuffer;
			Mesh.VertexFactory = &VertexFactory;
			Mesh.MaterialRenderProxy = TextBatch.Material->GetRenderProxy(false);
			BatchElement.PrimitiveUniformBufferResource = &GetUniformBuffer();
			BatchElement.FirstIndex = TextBatch.IndexBufferOffset;
			BatchElement.NumPrimitives = TextBatch.IndexBufferCount / 3;
			BatchElement.MinVertexIndex = TextBatch.VertexBufferOffset;
			BatchElement.MaxVertexIndex = TextBatch.VertexBufferOffset + TextBatch.VertexBufferCount - 1;
			Mesh.ReverseCulling = IsLocalToWorldDeterminantNegative();
			Mesh.bDisableBackfaceCulling = false;
			Mesh.Type = PT_TriangleList;
			Mesh.DepthPriorityGroup = SDPG_World;
			PDI->DrawMesh(Mesh, 1.0f);
		}
	}
}

bool FTextRenderSceneProxy::CanBeOccluded() const
{
	return !MaterialRelevance.bDisableDepthTest;
}

FPrimitiveViewRelevance FTextRenderSceneProxy::GetViewRelevance(const FSceneView* View) const
{
	FPrimitiveViewRelevance Result;
	Result.bDrawRelevance = IsShown(View) && View->Family->EngineShowFlags.TextRender;
	Result.bShadowRelevance = IsShadowCast(View);
	Result.bRenderCustomDepth = ShouldRenderCustomDepth();
	Result.bRenderInMainPass = ShouldRenderInMainPass();
	Result.bUsesLightingChannels = GetLightingChannelMask() != GetDefaultLightingChannelMask();

	if( IsRichView(*View->Family) 
		|| View->Family->EngineShowFlags.Bounds 
		|| View->Family->EngineShowFlags.Collision 
		|| IsSelected() 
		|| IsHovered()
		)
	{
		Result.bDynamicRelevance = true;
	}
	else
	{
		Result.bStaticRelevance = true;
	}

	MaterialRelevance.SetPrimitiveViewRelevance(Result);
	return Result;
}

uint32 FTextRenderSceneProxy::GetMemoryFootprint() const
{
	return( sizeof( *this ) + GetAllocatedSize() );
}

uint32 FTextRenderSceneProxy::GetAllocatedSize() const
{
	return( FPrimitiveSceneProxy::GetAllocatedSize() ); 
}

/**
* For the given text, constructs a mesh to be used by the vertex factory for rendering.
*/
bool FTextRenderSceneProxy::BuildStringMesh( TArray<FDynamicMeshVertex>& OutVertices, TArray<uint16>& OutIndices )
{
	TextBatches.Reset();

	if(!Font || Text.IsEmpty())
	{
		return false;
	}

	float FirstLineHeight = -1.f; // Only kept around for legacy positioning support
	float StartY = 0.f;

	const float CharIncrement = ( (float)Font->Kerning + HorizSpacingAdjust ) * XScale;

	float LineX = 0.f;

	int32 PageIndex = INDEX_NONE;

	int32 FirstVertexIndexInTextBatch = 0;
	int32 FirstIndiceIndexInTextBatch = 0;
	auto FinishTextBatch = [&]()
	{
		if (OutVertices.Num() > FirstVertexIndexInTextBatch && OutIndices.Num() > FirstIndiceIndexInTextBatch)
		{
			FTextBatch& TextBatch = TextBatches[TextBatches.AddUninitialized()];

			TextBatch.IndexBufferOffset = FirstIndiceIndexInTextBatch;
			TextBatch.IndexBufferCount = OutIndices.Num() - FirstIndiceIndexInTextBatch;

			TextBatch.VertexBufferOffset = FirstVertexIndexInTextBatch;
			TextBatch.VertexBufferCount = OutVertices.Num() - FirstVertexIndexInTextBatch;

			TextBatch.Material = nullptr;
			if (FontMIDs.IsValid() && FontMIDs->MIDs.IsValidIndex(PageIndex))
			{
				TextBatch.Material = FontMIDs->MIDs[PageIndex];
			}
			if (!TextBatch.Material)
			{
				TextBatch.Material = TextMaterial;
			}
		}

		FirstVertexIndexInTextBatch = OutVertices.Num();
		FirstIndiceIndexInTextBatch = OutIndices.Num();
	};

	FTextIterator It(*Text.ToString());
	while (It.NextLine())
	{
		FVector2D LineSize = ComputeTextSize(It, Font, XScale, YScale, HorizSpacingAdjust, VertSpacingAdjust);
		float StartX = ComputeHorizontalAlignmentOffset(LineSize, HorizontalAlignment);

		if (FirstLineHeight < 0.f)
		{
			FirstLineHeight = LineSize.Y;
		}

		LineX = 0.f;

		TCHAR Ch = 0;
		while (It.NextCharacterInLine(Ch))
		{
			Ch = Font->RemapChar(Ch);

			if(!Font->Characters.IsValidIndex(Ch))
			{
				continue;
			}

			FFontCharacter& Char = Font->Characters[Ch];

			if(!Font->Textures.IsValidIndex(Char.TextureIndex))
			{
				continue;
			}

			// Need to start a new batch?
			if (PageIndex != Char.TextureIndex)
			{
				if (PageIndex != INDEX_NONE)
				{
					FinishTextBatch();
				}

				PageIndex = Char.TextureIndex;
			}

			UTexture2D* Tex = Font->Textures[Char.TextureIndex];

			if(Tex)
			{
				FIntPoint ImportedTextureSize = Tex->GetImportedSize();
				FVector2D InvTextureSize(1.0f / (float)ImportedTextureSize.X, 1.0f / (float)ImportedTextureSize.Y);

				const float X		= LineX + StartX;
				const float Y		= StartY + Char.VerticalOffset * YScale;
				const float SizeX	= Char.USize * XScale;
				const float SizeY	= Char.VSize * YScale;
				const float U		= Char.StartU * InvTextureSize.X;
				const float V		= Char.StartV * InvTextureSize.Y;
				const float SizeU	= Char.USize * InvTextureSize.X;
				const float SizeV	= Char.VSize * InvTextureSize.Y;			

				const float Left = X;
				const float Top = Y;
				const float Right = X + SizeX;
				const float Bottom = Y + SizeY;

				// axis choice and sign to get good alignment when placed on surface
				const FVector4 V0(0.f, -Left, -Top, 0.f);
				const FVector4 V1(0.f, -Right, -Top, 0.f);
				const FVector4 V2(0.f, -Left, -Bottom, 0.f);
				const FVector4 V3(0.f, -Right, -Bottom, 0.f);

				const FVector TangentX(0.f, -1.f, 0.f);
				const FVector TangentY(0.f, 0.f, -1.f);
				const FVector TangentZ(1.f, 0.f, 0.f);

				const int32 V00 = OutVertices.Add(FDynamicMeshVertex(V0, TangentX, TangentZ, FVector2D(U, V), TextRenderColor));
				const int32 V10 = OutVertices.Add(FDynamicMeshVertex(V1, TangentX, TangentZ, FVector2D(U + SizeU, V), TextRenderColor));
				const int32 V01 = OutVertices.Add(FDynamicMeshVertex(V2, TangentX, TangentZ, FVector2D(U, V + SizeV), TextRenderColor));
				const int32 V11 = OutVertices.Add(FDynamicMeshVertex(V3, TangentX, TangentZ, FVector2D(U + SizeU, V + SizeV), TextRenderColor));

				check(V00 < 65536);
				check(V10 < 65536);
				check(V01 < 65536);
				check(V11 < 65536);

				OutIndices.Add(V00);
				OutIndices.Add(V11);
				OutIndices.Add(V10);

				OutIndices.Add(V00);
				OutIndices.Add(V01);
				OutIndices.Add(V11);

				LineX += SizeX;

				// if we have another non-whitespace character to render, add the font's kerning.
				TCHAR NextChar = 0;
				if( It.Peek(NextChar) && !FChar::IsWhitespace(NextChar) )
				{
					LineX += CharIncrement;
				}
			}
		}

		// Move Y position down to next line. If the current line is empty, move by max char height in font
		StartY += LineSize.Y > 0.f ? LineSize.Y : Font->GetMaxCharHeight();
	}

	FinishTextBatch();

	// Avoid initializing RHI resources when no vertices are generated.
	return (OutVertices.Num() > 0);
}

// ------------------------------------------------------

/** Watches for culture changes and updates all live UTextRenderComponent components */
class FTextRenderComponentCultureChangedFixUp
{
public:
	FTextRenderComponentCultureChangedFixUp()
		: ImplPtr(MakeShareable(new FImpl()))
	{
		ImplPtr->Register();
	}

private:
	struct FImpl : public TSharedFromThis<FImpl>
	{
		void Register()
		{
			FTextLocalizationManager::Get().OnTextRevisionChangedEvent.AddSP(this, &FImpl::HandleLocalizedTextChanged);
		}

		void HandleLocalizedTextChanged()
		{
			for (UTextRenderComponent* TextRenderComponent : TObjectRange<UTextRenderComponent>())
			{
				TextRenderComponent->MarkRenderStateDirty();
			}
		}
	};

	TSharedPtr<FImpl> ImplPtr;
};

// ------------------------------------------------------

UTextRenderComponent::UTextRenderComponent(const FObjectInitializer& ObjectInitializer)
	: Super(ObjectInitializer)
{
	if( !IsRunningDedicatedServer() )
	{
		// Structure to hold one-time initialization
		struct FConstructorStatics
		{
			ConstructorHelpers::FObjectFinderOptional<UFont> Font;
			ConstructorHelpers::FObjectFinderOptional<UMaterial> TextMaterial;
			FConstructorStatics()
				: Font(TEXT("/Engine/EngineFonts/RobotoDistanceField"))
				, TextMaterial(TEXT("/Engine/EngineMaterials/DefaultTextMaterialOpaque"))
			{
			}
		};
		static FConstructorStatics ConstructorStatics;

		{
			// Static used to watch for culture changes and update all live UTextRenderComponent components
			// In this constructor so that it has a known initialization order, and is only created when we need it
			static FTextRenderComponentCultureChangedFixUp TextRenderComponentCultureChangedFixUp;
		}

		PrimaryComponentTick.bCanEverTick = false;
		bTickInEditor = false;

		Text = LOCTEXT("DefaultText", "Text");

		Font = ConstructorStatics.Font.Get();
		TextMaterial = ConstructorStatics.TextMaterial.Get();

		SetCollisionProfileName(UCollisionProfile::NoCollision_ProfileName);
		TextRenderColor = FColor::White;
		XScale = 1.f;
		YScale = 1.f;
		HorizSpacingAdjust = 0.f;
		VertSpacingAdjust = 0.f;
		HorizontalAlignment = EHTA_Left;
		VerticalAlignment = EVRTA_TextBottom;

		bGenerateOverlapEvents = false;

		if(Font)
		{
			Font->ConditionalPostLoad();
			WorldSize = Font->GetMaxCharHeight();
			InvDefaultSize = 1.0f / WorldSize;
		}
		else
		{
			WorldSize = 30.0f;
			InvDefaultSize = 1.0f / 30.0f;
		}
	}
}

FPrimitiveSceneProxy* UTextRenderComponent::CreateSceneProxy()
{
	return new FTextRenderSceneProxy(this);
}

void UTextRenderComponent::GetUsedMaterials( TArray<UMaterialInterface*>& OutMaterials, bool bGetDebugMaterials ) const
{
	OutMaterials.Add(TextMaterial);
}

int32 UTextRenderComponent::GetNumMaterials() const
{
	return 1;
}

void UTextRenderComponent::SetMaterial(int32 ElementIndex, UMaterialInterface* InMaterial)
{
	if (ElementIndex == 0)
	{
		SetTextMaterial(InMaterial);
	}
}

UMaterialInterface* UTextRenderComponent::GetMaterial(int32 ElementIndex) const
{
	return (ElementIndex == 0) ? TextMaterial : nullptr;
}

bool UTextRenderComponent::ShouldRecreateProxyOnUpdateTransform() const
{
	// We used to rebuild the text every time we moved it, but
	// now we rely on transforms, so it is no longer necessary.
	return false;
}

FBoxSphereBounds UTextRenderComponent::CalcBounds(const FTransform& LocalToWorld) const
{
	if(!Text.IsEmpty() && Font)
	{
		FVector2D Size(FLT_MIN, 0.f);
		FVector2D LeftTop(FLT_MAX, FLT_MAX);
		float FirstLineHeight = -1.f;

		FTextIterator It(*Text.ToString());

		const float AdjustedXScale = WorldSize * XScale * InvDefaultSize;
		const float AdjustedYScale = WorldSize * YScale * InvDefaultSize;

		while (It.NextLine())
		{
			const FVector2D LineSize = ComputeTextSize(It, Font, AdjustedXScale, AdjustedYScale, HorizSpacingAdjust, VertSpacingAdjust);
			const float LineLeft = ComputeHorizontalAlignmentOffset(LineSize, HorizontalAlignment);

			Size.X = FMath::Max(LineSize.X, Size.X);
			Size.Y += LineSize.Y > 0.f ? LineSize.Y : Font->GetMaxCharHeight();
			LeftTop.X = FMath::Min(LeftTop.X, LineLeft);

			if (FirstLineHeight < 0.f)
			{
				FirstLineHeight = LineSize.Y;
			}

			TCHAR Ch = 0;
			while (It.NextCharacterInLine(Ch)) {}
		}

		LeftTop.Y = ComputeVerticalAlignmentOffset(Size.Y, VerticalAlignment, FirstLineHeight);
		const FBox LocalBox(FVector(0.f, -LeftTop.X, -LeftTop.Y), FVector(0.f, -(LeftTop.X + Size.X), -(LeftTop.Y + Size.Y)));

		FBoxSphereBounds Ret(LocalBox.TransformBy(LocalToWorld));

		Ret.BoxExtent *= BoundsScale;
		Ret.SphereRadius *= BoundsScale;

		return Ret;
	}
	else
	{
		return FBoxSphereBounds(ForceInit).TransformBy(LocalToWorld);
	}
}

FMatrix UTextRenderComponent::GetRenderMatrix() const
{
	// Adjust LocalToWorld transform to account for vertical text alignment when rendering.
	if(!Text.IsEmpty() && Font)
	{
		float SizeY = 0.f;
		float FirstLineHeight = -1.f;
		const float AdjustedXScale = WorldSize * XScale * InvDefaultSize;
		const float AdjustedYScale = WorldSize * YScale * InvDefaultSize;

		FTextIterator It(*Text.ToString());
		while (It.NextLine())
		{
			const FVector2D LineSize = ComputeTextSize(It, Font, AdjustedXScale, AdjustedYScale, HorizSpacingAdjust, VertSpacingAdjust);
			SizeY += LineSize.Y > 0.f ? LineSize.Y : Font->GetMaxCharHeight();

			if (FirstLineHeight < 0.f)
			{
				FirstLineHeight = LineSize.Y;
			}

			TCHAR Ch = 0;
			while (It.NextCharacterInLine(Ch)) {}
		}

		// Calculate a vertical translation to create the correct vertical alignment
		FMatrix VerticalTransform = FMatrix::Identity;
		const float VerticalAlignmentOffset = -ComputeVerticalAlignmentOffset(SizeY, VerticalAlignment, FirstLineHeight);
		VerticalTransform = VerticalTransform.ConcatTranslation(FVector(0.f, 0.f, VerticalAlignmentOffset));

		return VerticalTransform *  ComponentToWorld.ToMatrixWithScale();

	}
	return UPrimitiveComponent::GetRenderMatrix();
}

void UTextRenderComponent::SetText(const FString& Value)
{
	K2_SetText(FText::FromString(Value));
}

void UTextRenderComponent::SetText(const FText& Value)
{
	K2_SetText(Value);
}

void UTextRenderComponent::K2_SetText(const FText& Value)
{
	Text = Value;
	MarkRenderStateDirty();
}

void UTextRenderComponent::SetTextMaterial(class UMaterialInterface* Value)
{
	TextMaterial = Value;
	MarkRenderStateDirty();	
}

void UTextRenderComponent::SetFont(UFont* Value)
{
	Font = Value;
	if( Font )
	{
		InvDefaultSize = 1.0f / Font->GetMaxCharHeight();
	}
	else
	{
		InvDefaultSize = 1.0f;
	}

	MarkRenderStateDirty();	
}

void UTextRenderComponent::SetHorizontalAlignment(EHorizTextAligment Value)
{
	HorizontalAlignment = Value;
	MarkRenderStateDirty();	
}

void UTextRenderComponent::SetVerticalAlignment(EVerticalTextAligment Value)
{
	VerticalAlignment = Value;
	MarkRenderStateDirty();
}

void UTextRenderComponent::SetTextRenderColor(FColor Value)
{
	TextRenderColor = Value;
	MarkRenderStateDirty();	
}

void UTextRenderComponent::SetXScale(float Value)
{
	XScale = Value;
	MarkRenderStateDirty();	
}

void UTextRenderComponent::SetYScale(float Value)
{
	YScale = Value;
	MarkRenderStateDirty();	
}

void UTextRenderComponent::SetHorizSpacingAdjust(float Value)
{
	HorizSpacingAdjust = Value;
	MarkRenderStateDirty();	
}

void UTextRenderComponent::SetVertSpacingAdjust(float Value)
{
	VertSpacingAdjust = Value;
	MarkRenderStateDirty();	
}

void UTextRenderComponent::SetWorldSize(float Value)
{
	WorldSize = Value;
	MarkRenderStateDirty();	
}

FVector UTextRenderComponent::GetTextLocalSize() const
{
	const FBoxSphereBounds TextBounds = CalcBounds(FTransform::Identity);
	return TextBounds.GetBox().GetSize();
}

FVector UTextRenderComponent::GetTextWorldSize() const
{
	const FBoxSphereBounds TextBounds = CalcBounds(ComponentToWorld);
	return TextBounds.GetBox().GetSize();
}

void UTextRenderComponent::PostLoad()
{
	// Try and fix up assets created before the vertical alignment fix was implemented. Because we didn't flag that
	// fix with its own version, use the version number closest to that CL
	if (GetLinkerUE4Version() < VER_UE4_PACKAGE_REQUIRES_LOCALIZATION_GATHER_FLAGGING)
	{
		const float Offset = CalculateVerticalAlignmentOffset(*Text.ToString(), Font, XScale, YScale, HorizSpacingAdjust, VertSpacingAdjust, VerticalAlignment);
		const FTransform RelativeTransform = GetRelativeTransform();
		FTransform CorrectionLeft = FTransform::Identity;
		FTransform CorrectionRight = FTransform::Identity;
		CorrectionLeft.SetTranslation(FVector(0.0f, 0.0f, -Offset));
		CorrectionRight.SetTranslation(FVector(0.0f, 0.0f, Offset));
		SetRelativeTransform(CorrectionLeft * RelativeTransform * CorrectionRight);
	}

	if (GetLinkerUE4Version() < VER_UE4_ADD_TEXT_COMPONENT_VERTICAL_ALIGNMENT)
	{
		VerticalAlignment = EVRTA_QuadTop;
	}

	if( GetLinkerUE4Version() < VER_UE4_TEXT_RENDER_COMPONENTS_WORLD_SPACE_SIZING )
	{
		if( Font )
		{
			WorldSize = Font->GetMaxCharHeight();
			InvDefaultSize = 1.0f / WorldSize;
		}
		else
		{
			//Just guess I suppose? If there is no font then there's no text to break so it's ok.
			WorldSize = 30.0f;
			InvDefaultSize = 1.0f / 30.0f;
		}
	}

	Super::PostLoad();
}

void UTextRenderComponent::InitializeMIDCache()
{
	FTextRenderComponentMIDCache::Initialize();
}

void UTextRenderComponent::ShutdownMIDCache()
{
	FTextRenderComponentMIDCache::Shutdown();
}

/** Returns TextRender subobject **/
UTextRenderComponent* ATextRenderActor::GetTextRender() const { return TextRender; }
#if WITH_EDITORONLY_DATA
/** Returns SpriteComponent subobject **/
UBillboardComponent* ATextRenderActor::GetSpriteComponent() const { return SpriteComponent; }
#endif

#undef LOCTEXT_NAMESPACE<|MERGE_RESOLUTION|>--- conflicted
+++ resolved
@@ -416,8 +416,6 @@
 							MIDs.Add(MID);
 						}
 					}
-<<<<<<< HEAD
-=======
 				}
 			}
 		}
@@ -430,34 +428,6 @@
 			if (GIsEditor && !bIsCustomMID)
 			{
 				// We only test against the number of font pages when we created the MIDs
-				bIsStale = MIDs.Num() != InFont->Textures.Num();
-
-				if (!bIsStale)
-				{
-					TArray<FName> FontParameterNames;
-					TArray<FGuid> FontParameterIds;
-					InMaterial->GetMaterial()->GetAllFontParameterNames(FontParameterNames, FontParameterIds);
-
-					bIsStale = FontParameters.Num() != FontParameterNames.Num();
-					for (int32 FontParamIndex = 0; !bIsStale && FontParamIndex < FontParameters.Num(); ++FontParamIndex)
-					{
-						bIsStale = FontParameters[FontParamIndex] != FontParameterNames[FontParamIndex];
-					}
->>>>>>> f00d6e77
-				}
-			}
-
-			return bIsStale;
-		}
-
-<<<<<<< HEAD
-		bool IsStale(UMaterialInterface* InMaterial, UFont* InFont) const
-		{
-			bool bIsStale = false;
-
-			// We can only test for stale MIDs when we created the MIDs ourselves
-			if (GIsEditor && !bIsCustomMID)
-			{
 				bIsStale = MIDs.Num() != InFont->Textures.Num();
 
 				if (!bIsStale)
@@ -476,8 +446,7 @@
 
 			return bIsStale;
 		}
-=======
->>>>>>> f00d6e77
+
 
 		TArray<UMaterialInstanceDynamic*> MIDs;
 		TArray<FName> FontParameters;
