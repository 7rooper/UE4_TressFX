// Copyright 1998-2017 Epic Games, Inc. All Rights Reserved.

#include "CoreMinimal.h"
#include "Math/RandomStream.h"
#include "Stats/Stats.h"
#include "UObject/Script.h"
#include "UObject/ObjectMacros.h"
#include "UObject/Object.h"
#include "UObject/Class.h"
#include "UObject/UnrealType.h"
#include "Serialization/ObjectReader.h"
#include "Engine/EngineTypes.h"
#include "Engine/Blueprint.h"
#include "ComponentInstanceDataCache.h"
#include "HAL/IConsoleManager.h"
#include "Components/ActorComponent.h"
#include "Components/SceneComponent.h"
#include "GameFramework/Actor.h"
#include "Components/PrimitiveComponent.h"
#include "Components/StaticMeshComponent.h"
#include "Components/BillboardComponent.h"
#include "Misc/ConfigCacheIni.h"
#include "Engine/World.h"
#include "Engine/Texture2D.h"
#include "Engine/BlueprintGeneratedClass.h"
#include "Engine/LevelScriptActor.h"
#include "Engine/CullDistanceVolume.h"
#include "Engine/SimpleConstructionScript.h"
#include "Components/ChildActorComponent.h"

#if WITH_EDITOR
#include "Editor.h"
#endif

DEFINE_LOG_CATEGORY(LogBlueprintUserMessages);

DECLARE_CYCLE_STAT(TEXT("InstanceActorComponent"), STAT_InstanceActorComponent, STATGROUP_Engine);

//////////////////////////////////////////////////////////////////////////
// AActor Blueprint Stuff

static TArray<FRandomStream*> FindRandomStreams(AActor* InActor)
{
	check(InActor);
	TArray<FRandomStream*> OutStreams;
	UScriptStruct* RandomStreamStruct = TBaseStructure<FRandomStream>::Get();
	for( TFieldIterator<UStructProperty> It(InActor->GetClass()) ; It ; ++It )
	{
		UStructProperty* StructProp = *It;
		if( StructProp->Struct == RandomStreamStruct )
		{
			FRandomStream* StreamPtr = StructProp->ContainerPtrToValuePtr<FRandomStream>(InActor);
			OutStreams.Add(StreamPtr);
		}
	}
	return OutStreams;
}

#if WITH_EDITOR
void AActor::SeedAllRandomStreams()
{
	TArray<FRandomStream*> Streams = FindRandomStreams(this);
	for(int32 i=0; i<Streams.Num(); i++)
	{
		Streams[i]->GenerateNewSeed();
	}
}
#endif //WITH_EDITOR

void AActor::ResetPropertiesForConstruction()
{
	// Get class CDO
	AActor* Default = GetClass()->GetDefaultObject<AActor>();
	// RandomStream struct name to compare against
	const FName RandomStreamName(TEXT("RandomStream"));

	// We don't want to reset references to world object
	UWorld* World = GetWorld();
	const bool bIsLevelScriptActor = IsA<ALevelScriptActor>();
	const bool bIsPlayInEditor = World && World->IsPlayInEditor();

	// Iterate over properties
	for( TFieldIterator<UProperty> It(GetClass()) ; It ; ++It )
	{
		UProperty* Prop = *It;
		UStructProperty* StructProp = Cast<UStructProperty>(Prop);
		UClass* PropClass = CastChecked<UClass>(Prop->GetOuter()); // get the class that added this property

		// First see if it is a random stream, if so reset before running construction script
		if( (StructProp != nullptr) && (StructProp->Struct != nullptr) && (StructProp->Struct->GetFName() == RandomStreamName) )
		{
			FRandomStream* StreamPtr =  StructProp->ContainerPtrToValuePtr<FRandomStream>(this);
			StreamPtr->Reset();
		}
		// If it is a blueprint exposed variable that is not editable per-instance, reset to default before running construction script
		else if (!bIsLevelScriptActor && !Prop->ContainsInstancedObjectProperty())
		{
			const bool bExposedOnSpawn = bIsPlayInEditor && Prop->HasAnyPropertyFlags(CPF_ExposeOnSpawn);
			const bool bCanEditInstanceValue = !Prop->HasAnyPropertyFlags(CPF_DisableEditOnInstance) && Prop->HasAnyPropertyFlags(CPF_Edit);
			const bool bCanBeSetInBlueprints = Prop->HasAnyPropertyFlags(CPF_BlueprintVisible) && !Prop->HasAnyPropertyFlags(CPF_BlueprintReadOnly);

			if (!bExposedOnSpawn
				&& !bCanEditInstanceValue
				&& bCanBeSetInBlueprints
				&& !Prop->IsA<UDelegateProperty>()
				&& !Prop->IsA<UMulticastDelegateProperty>())
			{
				Prop->CopyCompleteValue_InContainer(this, Default);
			}
		}
	}
}

 int32 CalcComponentAttachDepth(UActorComponent* InComp, TMap<UActorComponent*, int32>& ComponentDepthMap) 
 {
	int32 ComponentDepth = 0;
	int32* CachedComponentDepth = ComponentDepthMap.Find(InComp);
	if (CachedComponentDepth)
	{
		ComponentDepth = *CachedComponentDepth;
	}
	else
	{
		if (USceneComponent* SC = Cast<USceneComponent>(InComp))
		{
			if (SC->GetAttachParent() && SC->GetAttachParent()->GetOwner() == InComp->GetOwner())
			{
				ComponentDepth = CalcComponentAttachDepth(SC->GetAttachParent(), ComponentDepthMap) + 1;
			}
		}
		ComponentDepthMap.Add(InComp, ComponentDepth);
	}

	return ComponentDepth;
 }

//* Destroys the constructed components.
void AActor::DestroyConstructedComponents()
{
	// Remove all existing components
	TInlineComponentArray<UActorComponent*> PreviouslyAttachedComponents;
	GetComponents(PreviouslyAttachedComponents);

	TMap<UActorComponent*, int32> ComponentDepthMap;

	for (UActorComponent* Component : PreviouslyAttachedComponents)
	{
		if (Component)
		{
			CalcComponentAttachDepth(Component, ComponentDepthMap);
		}
	}

	ComponentDepthMap.ValueSort([](const int32& A, const int32& B)
	{
		return A > B;
	});

	for (const TPair<UActorComponent*,int32>& ComponentAndDepth : ComponentDepthMap)
	{
		UActorComponent* Component = ComponentAndDepth.Key;
		if (Component)
		{
			bool bDestroyComponent = false;
			if (Component->IsCreatedByConstructionScript())
			{
				bDestroyComponent = true;
			}
			else
			{
				UActorComponent* OuterComponent = Component->GetTypedOuter<UActorComponent>();
				while (OuterComponent)
				{
					if (OuterComponent->IsCreatedByConstructionScript())
					{
						bDestroyComponent = true;
						break;
					}
					OuterComponent = OuterComponent->GetTypedOuter<UActorComponent>();
				}
			}

			if (bDestroyComponent)
			{
				if (Component == RootComponent)
				{
					RootComponent = NULL;
				}

				Component->DestroyComponent();

				// Rename component to avoid naming conflicts in the case where we rerun the SCS and name the new components the same way.
				FName const NewBaseName( *(FString::Printf(TEXT("TRASH_%s"), *Component->GetClass()->GetName())) );
				FName const NewObjectName = MakeUniqueObjectName(this, GetClass(), NewBaseName);
				Component->Rename(*NewObjectName.ToString(), this, REN_ForceNoResetLoaders|REN_DontCreateRedirectors|REN_NonTransactional);
			}
		}
	}
}

void AActor::RerunConstructionScripts()
{
	checkf(!HasAnyFlags(RF_ClassDefaultObject), TEXT("RerunConstructionScripts should never be called on a CDO as it can mutate the transient data on the CDO which then propagates to instances!"));

	FEditorScriptExecutionGuard ScriptGuard;
	// don't allow (re)running construction scripts on dying actors and Actors that seamless traveled 
	// were constructed in the previous level and should not have construction scripts rerun
	bool bAllowReconstruction =  !bActorSeamlessTraveled && !IsPendingKill() && !HasAnyFlags(RF_BeginDestroyed|RF_FinishDestroyed);
#if WITH_EDITOR
	if(bAllowReconstruction && GIsEditor)
	{
		// Generate the blueprint hierarchy for this actor
		TArray<UBlueprint*> ParentBPStack;
		bAllowReconstruction = UBlueprint::GetBlueprintHierarchyFromClass(GetClass(), ParentBPStack);
		if(bAllowReconstruction)
		{
			for(int i = ParentBPStack.Num() - 1; i > 0 && bAllowReconstruction; --i)
			{
				const UBlueprint* ParentBP = ParentBPStack[i];
				if(ParentBP && ParentBP->bBeingCompiled)
				{
					// don't allow (re)running construction scripts if a parent BP is being compiled
					bAllowReconstruction = false;
				}
			}
		}
	}
#endif
	if(bAllowReconstruction)
	{
		// Child Actors can be customized in many ways by their parents construction scripts and rerunning directly on them would wipe
		// that out. So instead we redirect up the hierarchy
		if (IsChildActor())
		{
			if (AActor* ParentActor = GetParentComponent()->GetOwner())
			{
				ParentActor->RerunConstructionScripts();
				return;
			}
		}

		// Set global flag to let system know we are reconstructing blueprint instances
		TGuardValue<bool> GuardTemplateNameFlag(GIsReconstructingBlueprintInstances, true);

		// Temporarily suspend the undo buffer; we don't need to record reconstructed component objects into the current transaction
		ITransaction* CurrentTransaction = GUndo;
		GUndo = nullptr;
		
		// Create cache to store component data across rerunning construction scripts
		FComponentInstanceDataCache* InstanceDataCache;
		
		FTransform OldTransform = FTransform::Identity;
		FName  SocketName;
		AActor* Parent = nullptr;
		USceneComponent* AttachParentComponent = nullptr;

		bool bUseRootComponentProperties = true;

		// Struct to store info about attached actors
		struct FAttachedActorInfo
		{
			AActor* AttachedActor;
			FName AttachedToSocket;
			bool bSetRelativeTransform;
			FTransform RelativeTransform;
		};

		// Save info about attached actors
		TArray<FAttachedActorInfo> AttachedActorInfos;

#if WITH_EDITOR
		if (!CurrentTransactionAnnotation.IsValid())
		{
			CurrentTransactionAnnotation = MakeShareable(new FActorTransactionAnnotation(this, false));
		}
		FActorTransactionAnnotation* ActorTransactionAnnotation = CurrentTransactionAnnotation.Get();
		InstanceDataCache = &ActorTransactionAnnotation->ComponentInstanceData;

		if (ActorTransactionAnnotation->bRootComponentDataCached)
		{
			OldTransform = ActorTransactionAnnotation->RootComponentData.Transform;
			Parent = ActorTransactionAnnotation->RootComponentData.AttachedParentInfo.Actor.Get();
			if (Parent)
			{
				USceneComponent* AttachParent = ActorTransactionAnnotation->RootComponentData.AttachedParentInfo.AttachParent.Get();
				AttachParentComponent = (AttachParent ? AttachParent : FindObjectFast<USceneComponent>(Parent, ActorTransactionAnnotation->RootComponentData.AttachedParentInfo.AttachParentName));
				SocketName = ActorTransactionAnnotation->RootComponentData.AttachedParentInfo.SocketName;
				DetachRootComponentFromParent();
			}

			for (const auto& CachedAttachInfo : ActorTransactionAnnotation->RootComponentData.AttachedToInfo)
			{
				AActor* AttachedActor = CachedAttachInfo.Actor.Get();
				if (AttachedActor)
				{
					FAttachedActorInfo Info;
					Info.AttachedActor = AttachedActor;
					Info.AttachedToSocket = CachedAttachInfo.SocketName;
					Info.bSetRelativeTransform = true;
					Info.RelativeTransform = CachedAttachInfo.RelativeTransform;
					AttachedActorInfos.Add(Info);

					AttachedActor->DetachRootComponentFromParent();
				}
			}

			bUseRootComponentProperties = false;
		}
#else
		InstanceDataCache = new FComponentInstanceDataCache(this);
#endif

		if (bUseRootComponentProperties)
		{
			// If there are attached objects detach them and store the socket names
			TArray<AActor*> AttachedActors;
			GetAttachedActors(AttachedActors);

			for (AActor* AttachedActor : AttachedActors)
			{
				// We don't need to detach child actors, that will be handled by component tear down
				if (!AttachedActor->IsChildActor())
				{
					USceneComponent* EachRoot = AttachedActor->GetRootComponent();
					// If the component we are attached to is about to go away...
					if (EachRoot && EachRoot->GetAttachParent() && EachRoot->GetAttachParent()->IsCreatedByConstructionScript())
					{
						// Save info about actor to reattach
						FAttachedActorInfo Info;
						Info.AttachedActor = AttachedActor;
						Info.AttachedToSocket = EachRoot->GetAttachSocketName();
						Info.bSetRelativeTransform = false;
						AttachedActorInfos.Add(Info);

						// Now detach it
						AttachedActor->Modify();
						EachRoot->DetachFromComponent(FDetachmentTransformRules::KeepWorldTransform);
					}
				}
				else
				{
					check(AttachedActor->ParentComponent->GetOwner() == this);
				}
			}

			if (RootComponent != nullptr)
			{
				// Do not need to detach if root component is not going away
				if (RootComponent->GetAttachParent() != nullptr && RootComponent->IsCreatedByConstructionScript())
				{
					Parent = RootComponent->GetAttachParent()->GetOwner();
					// Root component should never be attached to another component in the same actor!
					if (Parent == this)
					{
						UE_LOG(LogActor, Warning, TEXT("RerunConstructionScripts: RootComponent (%s) attached to another component in this Actor (%s)."), *RootComponent->GetPathName(), *Parent->GetPathName());
						Parent = nullptr;
					}
					AttachParentComponent = RootComponent->GetAttachParent();
					SocketName = RootComponent->GetAttachSocketName();
					//detach it to remove any scaling 
					RootComponent->DetachFromComponent(FDetachmentTransformRules::KeepWorldTransform);
				}

				// Update component transform and remember it so it can be reapplied to any new root component which exists after construction.
				// (Component transform may be stale if we are here following an Undo)
				RootComponent->UpdateComponentToWorld();
				OldTransform = RootComponent->ComponentToWorld;
			}
		}

#if WITH_EDITOR

		// Return the component which was added by the construction script.
		// It may be the same as the argument, or a parent component if the argument was a native subobject.
		auto GetComponentAddedByConstructionScript = [](UActorComponent* Component) -> UActorComponent*
		{
			while (Component)
			{
				if (Component->IsCreatedByConstructionScript())
				{
					return Component;
				}

				Component = Component->GetTypedOuter<UActorComponent>();
			}

			return nullptr;
		};

		// Build a list of previously attached components which will be matched with their newly instanced counterparts.
		// Components which will be reinstanced may be created by the SCS or the UCS.
		// SCS components can only be matched by name, and outermost parent to resolve duplicated names.
		// UCS components remember a serialized index which is used to identify them in the case that the UCS adds many of the same type.

		TInlineComponentArray<UActorComponent*> PreviouslyAttachedComponents;
		GetComponents(PreviouslyAttachedComponents);

		struct FComponentData
		{
			UActorComponent* OldComponent;
			UActorComponent* OldOuter;
			UObject* OldArchetype;
			FName OldName;
			int32 UCSComponentIndex;
		};

		TArray<FComponentData> ComponentMapping;
		ComponentMapping.Reserve(PreviouslyAttachedComponents.Num());
		int32 IndexOffset = 0;

		for (UActorComponent* Component : PreviouslyAttachedComponents)
		{
			// Look for the outermost component object.
			// Normally components have their parent actor as their outer, but it's possible that a native component may construct a subobject component.
			// In this case we need to "tunnel out" to find the parent component which has been created by the construction script.
			if (UActorComponent* CSAddedComponent = GetComponentAddedByConstructionScript(Component))
			{
				// Determine if this component is an inner of a component added by the construction script
				const bool bIsInnerComponent = (CSAddedComponent != Component);

				// Poor man's topological sort - try to ensure that children are added to the list after the parents
				// IndexOffset specifies how many items from the end new items are added.
				const int32 Index = ComponentMapping.Num() - IndexOffset;
				if (bIsInnerComponent)
				{
					int32 OuterIndex = ComponentMapping.IndexOfByPredicate([CSAddedComponent](const FComponentData& CD) { return CD.OldComponent == CSAddedComponent; });
					if (OuterIndex == INDEX_NONE)
					{
						// If we find an item whose parent isn't yet in the list, we put it at the end, and then force all subsequent items to be added before.
						// TODO: improve this, it may fail in certain circumstances, but a full topological ordering is far more complicated a problem.
						IndexOffset++;
					}
				}

				// Add a new item
				ComponentMapping.Insert(FComponentData(), Index);
				ComponentMapping[Index].OldComponent = Component;
				ComponentMapping[Index].OldOuter = bIsInnerComponent ? CSAddedComponent : nullptr;
				ComponentMapping[Index].OldArchetype = Component->GetArchetype();
				ComponentMapping[Index].OldName = Component->GetFName();

				// If it's a UCS-created component, store a serialized index which will be used to match it to the reinstanced counterpart later
				int32 SerializedIndex = -1;
				if (Component->CreationMethod == EComponentCreationMethod::UserConstructionScript)
				{
					bool bFound = false;
					for (const UActorComponent* BlueprintCreatedComponent : BlueprintCreatedComponents)
					{
						if (BlueprintCreatedComponent)
						{
							if (BlueprintCreatedComponent == Component)
							{
								SerializedIndex++;
								bFound = true;
								break;
							}
							else if (BlueprintCreatedComponent->CreationMethod == EComponentCreationMethod::UserConstructionScript &&
									 BlueprintCreatedComponent->GetArchetype() == ComponentMapping[Index].OldArchetype)
							{
								SerializedIndex++;
							}
						}
					}

					if (!bFound)
					{
						SerializedIndex = -1;
					}
				}

				ComponentMapping[Index].UCSComponentIndex = SerializedIndex;
			}
		}
#endif

		// Destroy existing components
		DestroyConstructedComponents();

		// Reset random streams
		ResetPropertiesForConstruction();

		// Exchange net roles before running construction scripts
		UWorld *OwningWorld = GetWorld();
		if (OwningWorld && !OwningWorld->IsServer())
		{
			ExchangeNetRoles(true);
		}

		// Run the construction scripts
		const bool bErrorFree = ExecuteConstruction(OldTransform, InstanceDataCache);

		if(Parent)
		{
			USceneComponent* ChildRoot = GetRootComponent();
			if (AttachParentComponent == nullptr)
			{
				AttachParentComponent = Parent->GetRootComponent();
			}
			if (ChildRoot != nullptr && AttachParentComponent != nullptr)
			{
				ChildRoot->AttachToComponent(AttachParentComponent, FAttachmentTransformRules::KeepWorldTransform, SocketName);
			}
		}

		// If we had attached children reattach them now - unless they are already attached
		for(FAttachedActorInfo& Info : AttachedActorInfos)
		{
			// If this actor is no longer attached to anything, reattach
			if (!Info.AttachedActor->IsPendingKill() && Info.AttachedActor->GetAttachParentActor() == nullptr)
			{
				USceneComponent* ChildRoot = Info.AttachedActor->GetRootComponent();
				if (ChildRoot && ChildRoot->GetAttachParent() != RootComponent)
				{
					ChildRoot->AttachToComponent(RootComponent, FAttachmentTransformRules::KeepWorldTransform, Info.AttachedToSocket);
					if (Info.bSetRelativeTransform)
					{
						ChildRoot->SetRelativeTransform(Info.RelativeTransform);
					}
					ChildRoot->UpdateComponentToWorld();
				}
			}
		}

		// Restore the undo buffer
		GUndo = CurrentTransaction;

#if WITH_EDITOR
		// Create the mapping of old->new components and notify the editor of the replacements
		TInlineComponentArray<UActorComponent*> NewComponents;
		GetComponents(NewComponents);

		TMap<UObject*, UObject*> OldToNewComponentMapping;
		OldToNewComponentMapping.Reserve(NewComponents.Num());

		// Build some quick lookup maps for speedy access.
		// The NameToNewComponent map is a multimap because names are not necessarily unique.
		// For example, there may be two components, subobjects of components added by the construction script, which have the same name, because they are unique in their scope.
		TMultiMap<FName, UActorComponent*> NameToNewComponent;
		TMap<UActorComponent*, UObject*> ComponentToArchetypeMap;
		NameToNewComponent.Reserve(NewComponents.Num());
		ComponentToArchetypeMap.Reserve(NewComponents.Num());

		for (UActorComponent* NewComponent : NewComponents)
		{
			if (GetComponentAddedByConstructionScript(NewComponent))
			{
				NameToNewComponent.Add(NewComponent->GetFName(), NewComponent);
				ComponentToArchetypeMap.Add(NewComponent, NewComponent->GetArchetype());
			}
		}

		// Now iterate through all previous construction script created components, looking for a match with reinstanced components.
		for (const FComponentData& ComponentData : ComponentMapping)
		{
			if (ComponentData.OldComponent->CreationMethod == EComponentCreationMethod::UserConstructionScript)
			{
				// If created by the UCS, look for a component whose class, archetype and serialized index matches
				for (UActorComponent* NewComponent : NewComponents)
				{
					if (NewComponent->CreationMethod == EComponentCreationMethod::UserConstructionScript &&
						ComponentData.OldComponent->GetClass() == NewComponent->GetClass() &&
						ComponentData.OldArchetype == NewComponent->GetArchetype() &&
						ComponentData.UCSComponentIndex >= 0)
					{
						int32 FoundSerializedIndex = -1;
						bool bMatches = false;
						for (UActorComponent* BlueprintCreatedComponent : BlueprintCreatedComponents)
						{
							if (BlueprintCreatedComponent && BlueprintCreatedComponent->CreationMethod == EComponentCreationMethod::UserConstructionScript)
							{
								UObject* BlueprintComponentTemplate = ComponentToArchetypeMap.FindRef(BlueprintCreatedComponent);
								if (BlueprintComponentTemplate &&
									ComponentData.OldArchetype == BlueprintComponentTemplate &&
									++FoundSerializedIndex == ComponentData.UCSComponentIndex)
								{
									bMatches = (BlueprintCreatedComponent == NewComponent);
									break;
								}
							}
						}

						if (bMatches)
						{
							OldToNewComponentMapping.Add(ComponentData.OldComponent, NewComponent);
							break;
						}
					}
				}
			}
			else
			{
				// Component added by the SCS. We can't rely on serialization order as this can change.
				// Instead look for matching names, and, if there's an outer component, look for a match there.
				TArray<UActorComponent*> MatchedComponents;
				NameToNewComponent.MultiFind(ComponentData.OldName, MatchedComponents);
				if (MatchedComponents.Num() > 0)
				{
					UActorComponent* OuterToMatch = ComponentData.OldOuter;
					if (OuterToMatch)
					{
						// The saved outer component is the previous component, hence we transform it to the new one through the OldToNewComponentMapping
						// before comparing with the new outer to match.
						// We can rely on this because the ComponentMapping list is ordered topologically, such that parents appear before children.
						if (UObject** NewOuterToMatch = OldToNewComponentMapping.Find(OuterToMatch))
						{
							OuterToMatch = Cast<UActorComponent>(*NewOuterToMatch);
						}
						else
						{
							OuterToMatch = nullptr;
						}
					}

					// Now look for a match within the set of possible matches
					for (UActorComponent* MatchedComponent : MatchedComponents)
					{
						if (!OuterToMatch || GetComponentAddedByConstructionScript(MatchedComponent) == OuterToMatch)
						{
							OldToNewComponentMapping.Add(ComponentData.OldComponent, MatchedComponent);
							break;
						}
					}
				}
			}
		}

		if (GEditor && (OldToNewComponentMapping.Num() > 0))
		{
			GEditor->NotifyToolsOfObjectReplacement(OldToNewComponentMapping);
		}

		if (bErrorFree)
		{
			CurrentTransactionAnnotation = nullptr;
		}
#else
		delete InstanceDataCache;
#endif

	}
}

bool AActor::ExecuteConstruction(const FTransform& Transform, const FComponentInstanceDataCache* InstanceDataCache, bool bIsDefaultTransform)
{
	check(!IsPendingKill());
	check(!HasAnyFlags(RF_BeginDestroyed|RF_FinishDestroyed));

	// ensure that any existing native root component gets this new transform
	// we can skip this in the default case as the given transform will be the root component's transform
	if (RootComponent && !bIsDefaultTransform)
	{
		RootComponent->SetWorldTransform(Transform);
	}

	// Generate the parent blueprint hierarchy for this actor, so we can run all the construction scripts sequentially
	TArray<const UBlueprintGeneratedClass*> ParentBPClassStack;
	const bool bErrorFree = UBlueprintGeneratedClass::GetGeneratedClassesHierarchy(GetClass(), ParentBPClassStack);

	TArray<const UDynamicClass*> ParentDynamicClassStack;
	for (UClass* ClassIt = GetClass(); ClassIt; ClassIt = ClassIt->GetSuperClass())
	{
		if (UDynamicClass* DynamicClass = Cast<UDynamicClass>(ClassIt))
		{
			ParentDynamicClassStack.Add(DynamicClass);
		}
	}
	for (int32 i = ParentDynamicClassStack.Num() - 1; i >= 0; i--)
	{
		UBlueprintGeneratedClass::CreateComponentsForActor(ParentDynamicClassStack[i], this);
	}

	// If this actor has a blueprint lineage, go ahead and run the construction scripts from least derived to most
	if( (ParentBPClassStack.Num() > 0)  )
	{
		if (bErrorFree)
		{
			// Get all components owned by the given actor prior to SCS execution.
			// Note: GetComponents() internally does a NULL check, so we can assume here that all entries are valid.
			TInlineComponentArray<UActorComponent*> PreSCSComponents;
			GetComponents(PreSCSComponents);

			// Determine the set of native scene components that SCS nodes can attach to.
			TInlineComponentArray<USceneComponent*> NativeSceneComponents;
			for (UActorComponent* ActorComponent : PreSCSComponents)
			{
				if (USceneComponent* SceneComponent = Cast<USceneComponent>(ActorComponent))
				{
					// Exclude subcomponents of native components, as these could unintentionally be matched by name during SCS execution. Also exclude instance-only components.
					if (SceneComponent->CreationMethod == EComponentCreationMethod::Native && SceneComponent->GetOuter()->IsA<AActor>())
					{
						// If RootComponent is not set, the first unattached native scene component will be used as root. This matches what's done in FixupNativeActorComponents().
						// @TODO - consider removing this; keeping here as a fallback just in case it wasn't set prior to SCS execution, but in most cases now this should be valid. 
						if (RootComponent == nullptr && SceneComponent->GetAttachParent() == nullptr)
						{
							// Note: All native scene components should already have been registered at this point, so we don't need to register the component here.
							SetRootComponent(SceneComponent);
						}

						NativeSceneComponents.Add(SceneComponent);
					}
				}
			}

			// Prevent user from spawning actors in User Construction Script
			TGuardValue<bool> AutoRestoreISCS(GetWorld()->bIsRunningConstructionScript, true);
			for (int32 i = ParentBPClassStack.Num() - 1; i >= 0; i--)
			{
				const UBlueprintGeneratedClass* CurrentBPGClass = ParentBPClassStack[i];
				check(CurrentBPGClass);
				USimpleConstructionScript* SCS = CurrentBPGClass->SimpleConstructionScript;
				if (SCS)
				{
					SCS->CreateNameToSCSNodeMap();
					SCS->ExecuteScriptOnActor(this, NativeSceneComponents, Transform, bIsDefaultTransform);
				}
				// Now that the construction scripts have been run, we can create timelines and hook them up
				UBlueprintGeneratedClass::CreateComponentsForActor(CurrentBPGClass, this);
			}

			// Ensure that we've called RegisterAllComponents(), in case it was deferred and the SCS could not be fully executed.
			if (HasDeferredComponentRegistration())
			{
				RegisterAllComponents();
			}

			// Once SCS execution has finished, we do a final pass to register any new components that may have been deferred or were otherwise left unregistered after SCS execution.
			TInlineComponentArray<UActorComponent*> PostSCSComponents;
			GetComponents(PostSCSComponents);
			for (UActorComponent* ActorComponent : PostSCSComponents)
			{
				// Limit registration to components that are known to have been created during SCS execution
<<<<<<< HEAD
				if (!ActorComponent->IsRegistered() && (ActorComponent->CreationMethod == EComponentCreationMethod::SimpleConstructionScript || !PreSCSComponents.Contains(ActorComponent)))
=======
				if (!ActorComponent->IsRegistered() && ActorComponent->bAutoRegister && !ActorComponent->IsPendingKill()
					&& (ActorComponent->CreationMethod == EComponentCreationMethod::SimpleConstructionScript || !PreSCSComponents.Contains(ActorComponent)))
>>>>>>> f00d6e77
				{
					USimpleConstructionScript::RegisterInstancedComponent(ActorComponent);
				}
			}

			// If we passed in cached data, we apply it now, so that the UserConstructionScript can use the updated values
			if (InstanceDataCache)
			{
				InstanceDataCache->ApplyToActor(this, ECacheApplyPhase::PostSimpleConstructionScript);
			}

#if WITH_EDITOR
			bool bDoUserConstructionScript;
			GConfig->GetBool(TEXT("Kismet"), TEXT("bTurnOffEditorConstructionScript"), bDoUserConstructionScript, GEngineIni);
			if (!GIsEditor || !bDoUserConstructionScript)
#endif
			{
				// Then run the user script, which is responsible for calling its own super, if desired
				ProcessUserConstructionScript();
			}

			// Since re-run construction scripts will never be run and we want to keep dynamic spawning fast, don't spend time
			// determining the UCS modified properties in game worlds
			if (!GetWorld()->IsGameWorld())
			{
				for (UActorComponent* Component : GetComponents())
				{
					if (Component)
					{
						Component->DetermineUCSModifiedProperties();
					}
				}
			}

			// Bind any delegates on components			
			UBlueprintGeneratedClass::BindDynamicDelegates(GetClass(), this); // We have a BP stack, we must have a UBlueprintGeneratedClass...

			// Apply any cached data procedural components
			// @TODO Don't re-apply to components we already applied to above
			if (InstanceDataCache)
			{
				InstanceDataCache->ApplyToActor(this, ECacheApplyPhase::PostUserConstructionScript);
			}

			// Remove name to SCS_Node cached map
			for (const UBlueprintGeneratedClass* CurrentBPGClass : ParentBPClassStack)
			{
				check(CurrentBPGClass);
				USimpleConstructionScript* SCS = CurrentBPGClass->SimpleConstructionScript;
				if (SCS)
				{
					SCS->RemoveNameToSCSNodeMap();
				}
			}
		}
		else
		{
			// Disaster recovery mode; create a dummy billboard component to retain the actor location
			// until the compile error can be fixed
			if (RootComponent == nullptr)
			{
				UBillboardComponent* BillboardComponent = NewObject<UBillboardComponent>(this);
				BillboardComponent->SetFlags(RF_Transactional);
				BillboardComponent->CreationMethod = EComponentCreationMethod::SimpleConstructionScript;
#if WITH_EDITOR
				BillboardComponent->Sprite = (UTexture2D*)(StaticLoadObject(UTexture2D::StaticClass(), nullptr, TEXT("/Engine/EditorResources/BadBlueprintSprite.BadBlueprintSprite")));
#endif
				BillboardComponent->SetRelativeTransform(Transform);

				SetRootComponent(BillboardComponent);
				FinishAndRegisterComponent(BillboardComponent);
			}

			// Ensure that we've called RegisterAllComponents(), in case it was deferred and the SCS could not be executed (due to error).
			if (HasDeferredComponentRegistration())
			{
				RegisterAllComponents();
			}
		}
	}
	else
	{
#if WITH_EDITOR
		bool bDoUserConstructionScript;
		GConfig->GetBool(TEXT("Kismet"), TEXT("bTurnOffEditorConstructionScript"), bDoUserConstructionScript, GEngineIni);
		if (!GIsEditor || !bDoUserConstructionScript)
#endif
		{
			// Then run the user script, which is responsible for calling its own super, if desired
			ProcessUserConstructionScript();
		}
		UBlueprintGeneratedClass::BindDynamicDelegates(GetClass(), this);
	}

	GetWorld()->UpdateCullDistanceVolumes(this);

	// Now run virtual notification
	OnConstruction(Transform);

	return bErrorFree;
}

void AActor::ProcessUserConstructionScript()
{
	// Set a flag that this actor is currently running UserConstructionScript.
	bRunningUserConstructionScript = true;
	UserConstructionScript();
	bRunningUserConstructionScript = false;

	// Validate component mobility after UCS execution
	TInlineComponentArray<USceneComponent*> SceneComponents;
	GetComponents(SceneComponents);
	for (auto SceneComponent : SceneComponents)
	{
		// A parent component can't be more mobile than its children, so we check for that here and adjust as needed.
		if(SceneComponent != RootComponent && SceneComponent->GetAttachParent() != nullptr && SceneComponent->GetAttachParent()->Mobility > SceneComponent->Mobility)
		{
			if(SceneComponent->IsA<UStaticMeshComponent>())
			{
				// SMCs can't be stationary, so always set them (and any children) to be movable
				SceneComponent->SetMobility(EComponentMobility::Movable);
			}
			else
			{
				// Set the new component (and any children) to be at least as mobile as its parent
				SceneComponent->SetMobility(SceneComponent->GetAttachParent()->Mobility);
			}
		}
	}
}

void AActor::FinishAndRegisterComponent(UActorComponent* Component)
{
	Component->RegisterComponent();
	BlueprintCreatedComponents.Add(Component);
}

UActorComponent* AActor::CreateComponentFromTemplate(UActorComponent* Template, const FString& InName)
{
	return CreateComponentFromTemplate(Template, FName(*InName));
}

#if !UE_BUILD_SHIPPING
static TAutoConsoleVariable<int32> CVarLogBlueprintComponentInstanceCalls(
	TEXT("LogBlueprintComponentInstanceCalls"),
	0,
	TEXT("Log Blueprint Component instance calls; debugging."));
#endif

UActorComponent* AActor::CreateComponentFromTemplate(UActorComponent* Template, const FName InName)
{
	SCOPE_CYCLE_COUNTER(STAT_InstanceActorComponent);

	UActorComponent* NewActorComp = nullptr;
	if (Template != nullptr)
	{
#if !UE_BUILD_SHIPPING
		const double StartTime = FPlatformTime::Seconds();
#endif
		// Make sure, that the name of the instance is different than the name of the template. This ensures that archetypes will not be recycled as instances in the nativized case.
		const FName NewComponentName = (InName != NAME_None) ? InName : MakeUniqueObjectName(this, Template->GetClass(), Template->GetFName());
		ensure(NewComponentName != Template->GetFName());

		// Resolve any name conflicts.
		CheckComponentInstanceName(NewComponentName);

		// Note we aren't copying the the RF_ArchetypeObject flag. Also note the result is non-transactional by default.
		NewActorComp = (UActorComponent*)StaticDuplicateObject(Template, this, NewComponentName, RF_AllFlags & ~(RF_ArchetypeObject | RF_Transactional | RF_WasLoaded | RF_Public | RF_InheritableComponentTemplate));

		// Handle post-creation tasks.
		PostCreateBlueprintComponent(NewActorComp);

#if !UE_BUILD_SHIPPING
		if (CVarLogBlueprintComponentInstanceCalls.GetValueOnGameThread())
		{
			UE_LOG(LogBlueprint, Log, TEXT("%s: CreateComponentFromTemplate() - %s \'%s\' completed in %.02g ms"), *GetName(), *Template->GetClass()->GetName(), *NewComponentName.ToString(), (FPlatformTime::Seconds() - StartTime) * 1000.0);
		}
#endif
	}
	return NewActorComp;
}

UActorComponent* AActor::CreateComponentFromTemplateData(const FBlueprintCookedComponentInstancingData* TemplateData, const FName InName)
{
	SCOPE_CYCLE_COUNTER(STAT_InstanceActorComponent);

	// Component instance data loader implementation.
	class FBlueprintComponentInstanceDataLoader : public FObjectReader
	{
	public:
		FBlueprintComponentInstanceDataLoader(const TArray<uint8>& InSrcBytes, const FCustomPropertyListNode* InPropertyList)
			:FObjectReader(const_cast<TArray<uint8>&>(InSrcBytes))
		{
			ArCustomPropertyList = InPropertyList;
			ArUseCustomPropertyList = true;
			ArWantBinaryPropertySerialization = true;

			// Set this flag to emulate things that would happen in the SDO case when this flag is set (e.g. - not setting 'bHasBeenCreated').
			ArPortFlags |= PPF_Duplicate;

			// Set this flag to ensure that we also serialize any deprecated properties.
			ArPortFlags |= PPF_UseDeprecatedProperties;
		}
	};

	UActorComponent* NewActorComp = nullptr;
	if (TemplateData != nullptr && TemplateData->ComponentTemplateClass != nullptr)	// some components (e.g. UTextRenderComponent) are not loaded on a server (or client). Handle that gracefully, but we ideally shouldn't even get here (see UEBP-175).
	{
#if !UE_BUILD_SHIPPING
		const double StartTime = FPlatformTime::Seconds();
#endif
		// Make sure, that the name of the instance is different than the name of the template. This ensures that archetypes will not be recycled as instances in the nativized case.
		const FName NewComponentName = (InName != NAME_None) ? InName : MakeUniqueObjectName(this, TemplateData->ComponentTemplateClass, TemplateData->ComponentTemplateName);
		ensure(NewComponentName != TemplateData->ComponentTemplateName);

		// Resolve any name conflicts.
		CheckComponentInstanceName(NewComponentName);

		// Note we aren't copying the the RF_ArchetypeObject flag. Also note the result is non-transactional by default.
		NewActorComp = NewObject<UActorComponent>(
			this,
			TemplateData->ComponentTemplateClass,
			NewComponentName,
			EObjectFlags(TemplateData->ComponentTemplateFlags) & ~(RF_ArchetypeObject | RF_Transactional | RF_WasLoaded | RF_Public | RF_InheritableComponentTemplate)
		);

		// Load cached data into the new instance.
		FBlueprintComponentInstanceDataLoader ComponentInstanceDataLoader(TemplateData->GetCachedPropertyDataForSerialization(), TemplateData->GetCachedPropertyListForSerialization());
		NewActorComp->Serialize(ComponentInstanceDataLoader);

		// Handle post-creation tasks.
		PostCreateBlueprintComponent(NewActorComp);

#if !UE_BUILD_SHIPPING
		if (CVarLogBlueprintComponentInstanceCalls.GetValueOnGameThread())
		{
			UE_LOG(LogBlueprint, Log, TEXT("%s: CreateComponentFromTemplateData() - %s \'%s\' completed in %.02g ms"), *GetName(), *TemplateData->ComponentTemplateClass->GetName(), *NewComponentName.ToString(), (FPlatformTime::Seconds() - StartTime) * 1000.0);
		}
#endif
	}
	return NewActorComp;
}

UActorComponent* AActor::AddComponent(FName TemplateName, bool bManualAttachment, const FTransform& RelativeTransform, const UObject* ComponentTemplateContext)
{
	if (GetWorld()->bIsTearingDown)
	{
		UE_LOG(LogActor, Warning, TEXT("AddComponent failed because we are in the process of tearing down the world"));
		return nullptr;
	}

	UActorComponent* Template = nullptr;
	FBlueprintCookedComponentInstancingData* TemplateData = nullptr;
	for (UClass* TemplateOwnerClass = (ComponentTemplateContext != nullptr) ? ComponentTemplateContext->GetClass() : GetClass()
		; TemplateOwnerClass && !Template && !TemplateData
		; TemplateOwnerClass = TemplateOwnerClass->GetSuperClass())
	{
		if (auto BPGC = Cast<UBlueprintGeneratedClass>(TemplateOwnerClass))
		{
			// Use cooked instancing data if available (fast path).
			if (FPlatformProperties::RequiresCookedData())
			{
				TemplateData = BPGC->CookedComponentInstancingData.Find(TemplateName);
			}
			
			if (!TemplateData || !TemplateData->bIsValid)
			{
				Template = BPGC->FindComponentTemplateByName(TemplateName);
			}
		}
		else if (auto DynamicClass = Cast<UDynamicClass>(TemplateOwnerClass))
		{
			UObject** FoundTemplatePtr = DynamicClass->ComponentTemplates.FindByPredicate([=](UObject* Obj) -> bool
			{
				return Obj && Obj->IsA<UActorComponent>() && (Obj->GetFName() == TemplateName);
			});
			Template = (nullptr != FoundTemplatePtr) ? Cast<UActorComponent>(*FoundTemplatePtr) : nullptr;
		}
	}

	bool bIsSceneComponent = false;
	UActorComponent* NewActorComp = TemplateData ? CreateComponentFromTemplateData(TemplateData) : CreateComponentFromTemplate(Template);
	if(NewActorComp != nullptr)
	{
		// Call function to notify component it has been created
		NewActorComp->OnComponentCreated();
		
		// The user has the option of doing attachment manually where they have complete control or via the automatic rule
		// that the first component added becomes the root component, with subsequent components attached to the root.
		USceneComponent* NewSceneComp = Cast<USceneComponent>(NewActorComp);
		if(NewSceneComp != nullptr)
		{
			if (!bManualAttachment)
			{
				if (RootComponent == nullptr)
				{
					RootComponent = NewSceneComp;
				}
				else
				{
					NewSceneComp->SetupAttachment(RootComponent);
				}
			}

			NewSceneComp->SetRelativeTransform(RelativeTransform);

			bIsSceneComponent = true;
		}

		// Register component, which will create physics/rendering state, now component is in correct position
		if (NewActorComp->bAutoRegister)
		{
			NewActorComp->RegisterComponent();
		}

		UWorld* World = GetWorld();
		if (!bRunningUserConstructionScript && World && bIsSceneComponent)
		{
			UPrimitiveComponent* NewPrimitiveComponent = Cast<UPrimitiveComponent>(NewActorComp);
			if (NewPrimitiveComponent && ACullDistanceVolume::CanBeAffectedByVolumes(NewPrimitiveComponent))
			{
				World->UpdateCullDistanceVolumes(this, NewPrimitiveComponent);
			}
		}
	}

	return NewActorComp;
}

void AActor::CheckComponentInstanceName(const FName InName)
{
	// If there is a Component with this name already (almost certainly because it is an Instance component), we need to rename it out of the way
	if (!InName.IsNone())
	{
		UObject* ConflictingObject = FindObjectFast<UObject>(this, InName);
		if (ConflictingObject && ConflictingObject->IsA<UActorComponent>() && CastChecked<UActorComponent>(ConflictingObject)->CreationMethod == EComponentCreationMethod::Instance)
		{
			// Try and pick a good name
			FString ConflictingObjectName = ConflictingObject->GetName();
			int32 CharIndex = ConflictingObjectName.Len() - 1;
			while (FChar::IsDigit(ConflictingObjectName[CharIndex]))
			{
				--CharIndex;
			}
			int32 Counter = 0;
			if (CharIndex < ConflictingObjectName.Len() - 1)
			{
				Counter = FCString::Atoi(*ConflictingObjectName.RightChop(CharIndex + 1));
				ConflictingObjectName = ConflictingObjectName.Left(CharIndex + 1);
			}
			FString NewObjectName;
			do
			{
				NewObjectName = ConflictingObjectName + FString::FromInt(++Counter);

			} while (FindObjectFast<UObject>(this, *NewObjectName) != nullptr);

			ConflictingObject->Rename(*NewObjectName, this);
		}
	}
}

void AActor::PostCreateBlueprintComponent(UActorComponent* NewActorComp)
{
	if (NewActorComp)
	{
		NewActorComp->CreationMethod = EComponentCreationMethod::UserConstructionScript;

		// Need to do this so component gets saved - Components array is not serialized
		BlueprintCreatedComponents.Add(NewActorComp);
	}
}

<|MERGE_RESOLUTION|>--- conflicted
+++ resolved
@@ -729,12 +729,8 @@
 			for (UActorComponent* ActorComponent : PostSCSComponents)
 			{
 				// Limit registration to components that are known to have been created during SCS execution
-<<<<<<< HEAD
-				if (!ActorComponent->IsRegistered() && (ActorComponent->CreationMethod == EComponentCreationMethod::SimpleConstructionScript || !PreSCSComponents.Contains(ActorComponent)))
-=======
 				if (!ActorComponent->IsRegistered() && ActorComponent->bAutoRegister && !ActorComponent->IsPendingKill()
 					&& (ActorComponent->CreationMethod == EComponentCreationMethod::SimpleConstructionScript || !PreSCSComponents.Contains(ActorComponent)))
->>>>>>> f00d6e77
 				{
 					USimpleConstructionScript::RegisterInstancedComponent(ActorComponent);
 				}
