// Copyright 1998-2019 Epic Games, Inc. All Rights Reserved.

/*=============================================================================
	D3D12Resources.h: D3D resource RHI definitions.
	=============================================================================*/

#pragma once

#include "BoundShaderStateCache.h"
#include "D3D12ShaderResources.h"

// Forward Decls
class FD3D12Resource;
class FD3D12StateCacheBase;
class FD3D12CommandListManager;
class FD3D12CommandContext;
class FD3D12CommandListHandle;
class FD3D12SegListAllocator;
struct FD3D12GraphicsPipelineState;
typedef FD3D12StateCacheBase FD3D12StateCache;

#if D3D12_RHI_RAYTRACING
class FD3D12RayTracingGeometry;
class FD3D12RayTracingScene;
class FD3D12RayTracingPipelineState;
class FD3D12RayTracingShader;
#endif // D3D12_RHI_RAYTRACING

class FD3D12PendingResourceBarrier
{
public:

	FD3D12Resource*              Resource;
	D3D12_RESOURCE_STATES        State;
	uint32                       SubResource;
};

class FD3D12RefCount
{
public:
	FD3D12RefCount()
	{
	}
	virtual ~FD3D12RefCount()
	{
		check(NumRefs.GetValue() == 0);
	}
	uint32 AddRef() const
	{
		int32 NewValue = NumRefs.Increment();
		check(NewValue > 0);
		return uint32(NewValue);
	}
	uint32 Release() const
	{
		int32 NewValue = NumRefs.Decrement();
		if (NewValue == 0)
		{
			delete this;
		}
		check(NewValue >= 0);
		return uint32(NewValue);
	}
	uint32 GetRefCount() const
	{
		int32 CurrentValue = NumRefs.GetValue();
		check(CurrentValue >= 0);
		return uint32(CurrentValue);
	}
private:
	mutable FThreadSafeCounter NumRefs;
};

class FD3D12Heap : public FD3D12RefCount, public FD3D12DeviceChild, public FD3D12MultiNodeGPUObject
{
public:
	FD3D12Heap(FD3D12Device* Parent, FRHIGPUMask VisibleNodes);
	~FD3D12Heap();

	inline ID3D12Heap* GetHeap() { return Heap.GetReference(); }
	inline void SetHeap(ID3D12Heap* HeapIn) { *Heap.GetInitReference() = HeapIn; }

	void UpdateResidency(FD3D12CommandListHandle& CommandList);

	void BeginTrackingResidency(uint64 Size);

	void Destroy();

	inline FD3D12ResidencyHandle* GetResidencyHandle() { return &ResidencyHandle; }

private:
	TRefCountPtr<ID3D12Heap> Heap;
	FD3D12ResidencyHandle ResidencyHandle;
};

class FD3D12Resource : public FD3D12RefCount, public FD3D12DeviceChild, public FD3D12MultiNodeGPUObject
{
private:
	TRefCountPtr<ID3D12Resource> Resource;
	TRefCountPtr<FD3D12Heap> Heap;

	FD3D12ResidencyHandle ResidencyHandle;

	D3D12_RESOURCE_DESC Desc;
	uint8 PlaneCount;
	uint16 SubresourceCount;
	CResourceState ResourceState;
	D3D12_RESOURCE_STATES DefaultResourceState;
	D3D12_RESOURCE_STATES ReadableState;
	D3D12_RESOURCE_STATES WritableState;
#ifdef PLATFORM_SUPPORTS_RESOURCE_COMPRESSION
	D3D12_RESOURCE_STATES CompressedState;
#endif

	bool bRequiresResourceStateTracking;
	bool bDepthStencil;
	bool bDeferDelete;
	D3D12_HEAP_TYPE HeapType;
	D3D12_GPU_VIRTUAL_ADDRESS GPUVirtualAddress;
	void* ResourceBaseAddress;
	FName DebugName;

#if UE_BUILD_DEBUG
	static int64 TotalResourceCount;
	static int64 NoStateTrackingResourceCount;
#endif

public:
	explicit FD3D12Resource(FD3D12Device* ParentDevice,
		FRHIGPUMask VisibleNodes,
		ID3D12Resource* InResource,
		D3D12_RESOURCE_STATES InitialState,
		D3D12_RESOURCE_DESC const& InDesc,
		FD3D12Heap* InHeap = nullptr,
		D3D12_HEAP_TYPE InHeapType = D3D12_HEAP_TYPE_DEFAULT);

	virtual ~FD3D12Resource();

	operator ID3D12Resource&() { return *Resource; }
	ID3D12Resource* GetResource() const { return Resource.GetReference(); }

	inline void* Map(const D3D12_RANGE* ReadRange = nullptr)
	{
		check(Resource);
		VERIFYD3D12RESULT(Resource->Map(0, ReadRange, &ResourceBaseAddress));

		return ResourceBaseAddress;
	}

	inline void Unmap()
	{
		check(Resource);
		check(ResourceBaseAddress);
		Resource->Unmap(0, nullptr);

		ResourceBaseAddress = nullptr;
	}

	D3D12_RESOURCE_DESC const& GetDesc() const { return Desc; }
	D3D12_HEAP_TYPE GetHeapType() const { return HeapType; }
	D3D12_GPU_VIRTUAL_ADDRESS GetGPUVirtualAddress() const { return GPUVirtualAddress; }
	void* GetResourceBaseAddress() const { check(ResourceBaseAddress); return ResourceBaseAddress; }
	uint16 GetMipLevels() const { return Desc.MipLevels; }
	uint16 GetArraySize() const { return (Desc.Dimension == D3D12_RESOURCE_DIMENSION_TEXTURE3D) ? 1 : Desc.DepthOrArraySize; }
	uint8 GetPlaneCount() const { return PlaneCount; }
	uint16 GetSubresourceCount() const { return SubresourceCount; }
	CResourceState& GetResourceState()
	{
		check(bRequiresResourceStateTracking);
		// This state is used as the resource's "global" state between command lists. It's only needed for resources that
		// require state tracking.
		return ResourceState;
	}
	D3D12_RESOURCE_STATES GetDefaultResourceState() const { check(!bRequiresResourceStateTracking); return DefaultResourceState; }
	D3D12_RESOURCE_STATES GetWritableState() const { return WritableState; }
	D3D12_RESOURCE_STATES GetReadableState() const { return ReadableState; }
#ifdef PLATFORM_SUPPORTS_RESOURCE_COMPRESSION
	D3D12_RESOURCE_STATES GetCompressedState() const { return CompressedState; }
	void SetCompressedState(D3D12_RESOURCE_STATES State) { CompressedState = State; }
#endif
	bool RequiresResourceStateTracking() const { return bRequiresResourceStateTracking; }

	void SetName(const TCHAR* Name)
	{
		DebugName = FName(Name);
		::SetName(Resource, Name);
	}

	FName GetName() const
	{
		return DebugName;
	}
	
	void DoNotDeferDelete()
	{
		bDeferDelete = false;
	}

	inline bool ShouldDeferDelete() const { return bDeferDelete; }
	void DeferDelete();

	inline bool IsPlacedResource() const { return Heap.GetReference() != nullptr; }
	inline FD3D12Heap* GetHeap() const { return Heap; };
	inline bool IsDepthStencilResource() const { return bDepthStencil; }

	void StartTrackingForResidency();

	void UpdateResidency(FD3D12CommandListHandle& CommandList);

	inline FD3D12ResidencyHandle* GetResidencyHandle() 
	{
		return (IsPlacedResource()) ? Heap->GetResidencyHandle() : &ResidencyHandle; 
	}

	struct FD3D12ResourceTypeHelper
	{
		FD3D12ResourceTypeHelper(D3D12_RESOURCE_DESC& Desc, D3D12_HEAP_TYPE HeapType) :
			bSRV((Desc.Flags & D3D12_RESOURCE_FLAG_DENY_SHADER_RESOURCE) == 0),
			bDSV((Desc.Flags & D3D12_RESOURCE_FLAG_ALLOW_DEPTH_STENCIL) != 0),
			bRTV((Desc.Flags & D3D12_RESOURCE_FLAG_ALLOW_RENDER_TARGET) != 0),
			bUAV((Desc.Flags & D3D12_RESOURCE_FLAG_ALLOW_UNORDERED_ACCESS) != 0),
			bWritable(bDSV || bRTV || bUAV),
			bSRVOnly(bSRV && !bWritable),
			bBuffer(Desc.Dimension == D3D12_RESOURCE_DIMENSION_BUFFER),
			bReadBackResource(HeapType == D3D12_HEAP_TYPE_READBACK)
		{}

		const D3D12_RESOURCE_STATES GetOptimalInitialState(bool bAccurateWriteableStates) const
		{
			if (bSRVOnly)
			{
				return D3D12_RESOURCE_STATE_NON_PIXEL_SHADER_RESOURCE | D3D12_RESOURCE_STATE_PIXEL_SHADER_RESOURCE;
			}
			else if (bBuffer && !bUAV)
			{
				return (bReadBackResource) ? D3D12_RESOURCE_STATE_COPY_DEST : D3D12_RESOURCE_STATE_GENERIC_READ;
			}
			else if (bWritable)
			{
				if (bAccurateWriteableStates)
				{
					if (bDSV)
					{
						return D3D12_RESOURCE_STATE_DEPTH_WRITE;
					}
					else if (bRTV)
					{
						return D3D12_RESOURCE_STATE_RENDER_TARGET;
					}
					else if (bUAV)
					{
						return D3D12_RESOURCE_STATE_UNORDERED_ACCESS;
					}
				}
				else
				{
					// This things require tracking anyway
					return D3D12_RESOURCE_STATE_COMMON;
				}
			}

			return D3D12_RESOURCE_STATE_COMMON;
		}

		const uint32 bSRV : 1;
		const uint32 bDSV : 1;
		const uint32 bRTV : 1;
		const uint32 bUAV : 1;
		const uint32 bWritable : 1;
		const uint32 bSRVOnly : 1;
		const uint32 bBuffer : 1;
		const uint32 bReadBackResource : 1;
	};

private:
	void InitalizeResourceState(D3D12_RESOURCE_STATES InitialState)
	{
		SubresourceCount = GetMipLevels() * GetArraySize() * GetPlaneCount();

#if D3D12_RHI_RAYTRACING
		if (InitialState == D3D12_RESOURCE_STATE_RAYTRACING_ACCELERATION_STRUCTURE)
		{
			// Ray-tracing acceleration structure resources can never be transitioned out of their initial state.
			bRequiresResourceStateTracking = false;
			WritableState = InitialState;
			ReadableState = InitialState;
		}
		else
#endif // D3D12_RHI_RAYTRACING
		{
			DetermineResourceStates();
		}

		if (bRequiresResourceStateTracking)
		{
			// Only a few resources (~1%) actually need resource state tracking
			ResourceState.Initialize(SubresourceCount);
			ResourceState.SetResourceState(InitialState);
		}
	}

	void DetermineResourceStates()
	{
		const FD3D12ResourceTypeHelper Type(Desc, HeapType);

		bDepthStencil = Type.bDSV;

#ifdef PLATFORM_SUPPORTS_RESOURCE_COMPRESSION
		SetCompressedState(D3D12_RESOURCE_STATE_COMMON);
#endif

		if (Type.bWritable)
		{
			// Determine the resource's write/read states.
			if (Type.bRTV)
			{
				// Note: The resource could also be used as a UAV however we don't store that writable state. UAV's are handled in a separate RHITransitionResources() specially for UAVs so we know the writeable state in that case should be UAV.
				check(!Type.bDSV && !Type.bBuffer);
				WritableState = D3D12_RESOURCE_STATE_RENDER_TARGET;
				ReadableState = Type.bSRV ? D3D12_RESOURCE_STATE_NON_PIXEL_SHADER_RESOURCE | D3D12_RESOURCE_STATE_PIXEL_SHADER_RESOURCE : D3D12_RESOURCE_STATE_CORRUPT;
			}
			else if (Type.bDSV)
			{
				check(!Type.bRTV && !Type.bUAV && !Type.bBuffer);
				WritableState = D3D12_RESOURCE_STATE_DEPTH_WRITE;
				ReadableState = Type.bSRV ? D3D12_RESOURCE_STATE_DEPTH_READ | D3D12_RESOURCE_STATE_NON_PIXEL_SHADER_RESOURCE | D3D12_RESOURCE_STATE_PIXEL_SHADER_RESOURCE : D3D12_RESOURCE_STATE_DEPTH_READ;
			}
			else
			{
				check(Type.bUAV && !Type.bRTV && !Type.bDSV);
				WritableState = D3D12_RESOURCE_STATE_UNORDERED_ACCESS;
				ReadableState = Type.bSRV ? D3D12_RESOURCE_STATE_NON_PIXEL_SHADER_RESOURCE | D3D12_RESOURCE_STATE_PIXEL_SHADER_RESOURCE : D3D12_RESOURCE_STATE_CORRUPT;
			}
		}

		if (Type.bBuffer)
		{
			if (!Type.bWritable)
			{
				// Buffer used for input, like Vertex/Index buffer.
				// Don't bother tracking state for this resource.
#if UE_BUILD_DEBUG
				FPlatformAtomics::InterlockedIncrement(&NoStateTrackingResourceCount);
#endif
				DefaultResourceState = (HeapType == D3D12_HEAP_TYPE_READBACK) ? D3D12_RESOURCE_STATE_COPY_DEST : D3D12_RESOURCE_STATE_GENERIC_READ;
				bRequiresResourceStateTracking = false;
				return;
			}
		}
		else
		{
			if (Type.bSRVOnly)
			{
				// Texture used only as a SRV.
				// Don't bother tracking state for this resource.
#if UE_BUILD_DEBUG
				FPlatformAtomics::InterlockedIncrement(&NoStateTrackingResourceCount);
#endif
				DefaultResourceState = D3D12_RESOURCE_STATE_NON_PIXEL_SHADER_RESOURCE | D3D12_RESOURCE_STATE_PIXEL_SHADER_RESOURCE;
				bRequiresResourceStateTracking = false;
				return;
			}
		}
	}
};

#ifdef USE_BUCKET_ALLOCATOR
typedef class FD3D12BucketAllocator FD3D12BaseAllocatorType;
#else
typedef class FD3D12BuddyAllocator FD3D12BaseAllocatorType;
#endif

struct FD3D12BuddyAllocatorPrivateData
{
	uint32 Offset;
	uint32 Order;

	void Init()
	{
		Offset = 0;
		Order = 0;
	}
};

struct FD3D12BlockAllocatorPrivateData
{
	uint64 FrameFence;
	uint32 BucketIndex;
	uint32 Offset;
	FD3D12Resource* ResourceHeap;

	void Init()
	{
		FrameFence = 0;
		BucketIndex = 0;
		Offset = 0;
		ResourceHeap = nullptr;
	}
};

struct FD3D12SegListAllocatorPrivateData
{
	uint32 Offset;

	void Init()
	{
		Offset = 0;
	}
};

class FD3D12ResourceAllocator;
// A very light-weight and cache friendly way of accessing a GPU resource
class FD3D12ResourceLocation : public FD3D12DeviceChild, public FNoncopyable
{
public:

	enum class ResourceLocationType
	{
		eUndefined,
		eStandAlone,
		eSubAllocation,
		eFastAllocation,
		eAliased, // Oculus is the only API that uses this
		eNodeReference,
		eHeapAliased, 
	};

	enum EAllocatorType : uint8
	{
		AT_Default, // FD3D12BaseAllocatorType
		AT_SegList, // FD3D12SegListAllocator
		AT_Unknown = 0xff
	};

	FD3D12ResourceLocation(FD3D12Device* Parent);
	~FD3D12ResourceLocation();

	void Clear();

	// Transfers the contents of 1 resource location to another, destroying the original but preserving the underlying resource 
	static void TransferOwnership(FD3D12ResourceLocation& Destination, FD3D12ResourceLocation& Source);

	// Setters
	void SetResource(FD3D12Resource* Value);
	inline void SetType(ResourceLocationType Value) { Type = Value;}

	inline void SetAllocator(FD3D12BaseAllocatorType* Value) { Allocator = Value; AllocatorType = AT_Default; }
	inline void SetSegListAllocator(FD3D12SegListAllocator* Value) { SegListAllocator = Value; AllocatorType = AT_SegList; }
	inline void SetMappedBaseAddress(void* Value) { MappedBaseAddress = Value; }
	inline void SetGPUVirtualAddress(D3D12_GPU_VIRTUAL_ADDRESS Value) { GPUVirtualAddress = Value; }
	inline void SetOffsetFromBaseOfResource(uint64 Value) { OffsetFromBaseOfResource = Value; }
	inline void SetSize(uint64 Value) { Size = Value; }

	// Getters
	inline ResourceLocationType GetType() const { return Type; }
	inline FD3D12BaseAllocatorType* GetAllocator() { check(AT_Default == AllocatorType); return Allocator; }
	inline FD3D12SegListAllocator* GetSegListAllocator() { check(AT_SegList == AllocatorType); return SegListAllocator; }
	inline FD3D12Resource* GetResource() const { return UnderlyingResource; }
	inline void* GetMappedBaseAddress() const { return MappedBaseAddress; }
	inline D3D12_GPU_VIRTUAL_ADDRESS GetGPUVirtualAddress() const { return GPUVirtualAddress; }
	inline uint64 GetOffsetFromBaseOfResource() const { return OffsetFromBaseOfResource; }
	inline uint64 GetSize() const { return Size; }
	inline FD3D12ResidencyHandle* GetResidencyHandle() { return ResidencyHandle; }
	inline FD3D12BuddyAllocatorPrivateData& GetBuddyAllocatorPrivateData() { return AllocatorData.BuddyAllocatorPrivateData; }
	inline FD3D12BlockAllocatorPrivateData& GetBlockAllocatorPrivateData() { return AllocatorData.BlockAllocatorPrivateData; }
	inline FD3D12SegListAllocatorPrivateData& GetSegListAllocatorPrivateData() { return AllocatorData.SegListAllocatorPrivateData; }

	const inline bool IsValid() const { return Type != ResourceLocationType::eUndefined; }

	inline void AsStandAlone(FD3D12Resource* Resource, uint32 BufferSize = 0, bool bInIsTransient = false )
	{
		SetType(FD3D12ResourceLocation::ResourceLocationType::eStandAlone);
		SetResource(Resource);
		SetSize(BufferSize);

		if (!IsCPUInaccessible(Resource->GetHeapType()))
		{
			SetMappedBaseAddress(Resource->Map());
		}
		SetGPUVirtualAddress(Resource->GetGPUVirtualAddress());
		SetTransient(bInIsTransient);
	}

	inline void AsHeapAliased(FD3D12Resource* Resource)
	{
		SetType(FD3D12ResourceLocation::ResourceLocationType::eHeapAliased);
		SetResource(Resource);
		SetSize(0);

		if (IsCPUWritable(Resource->GetHeapType()))
		{
			SetMappedBaseAddress(Resource->Map());
		}
		SetGPUVirtualAddress(Resource->GetGPUVirtualAddress());
	}


	inline void AsFastAllocation(FD3D12Resource* Resource, uint32 BufferSize, D3D12_GPU_VIRTUAL_ADDRESS GPUBase, void* CPUBase, uint64 Offset)
	{
		SetType(FD3D12ResourceLocation::ResourceLocationType::eFastAllocation);
		SetResource(Resource);
		SetSize(BufferSize);
		SetOffsetFromBaseOfResource(Offset);

		if (CPUBase != nullptr)
		{
			SetMappedBaseAddress((uint8*)CPUBase + Offset);
		}
		SetGPUVirtualAddress(GPUBase + Offset);
	}

	// Oculus API Aliases textures so this allows 2+ resource locations to reference the same underlying
	// resource. We should avoid this as much as possible as it requires expensive reference counting and
	// it complicates the resource ownership model.
	static void Alias(FD3D12ResourceLocation& Destination, FD3D12ResourceLocation& Source);
	static void ReferenceNode(FD3D12Device* NodeDevice, FD3D12ResourceLocation& Destination, FD3D12ResourceLocation& Source);

	void SetTransient(bool bInTransient)
	{
		bTransient = bInTransient;
	}
	bool IsTransient() const
	{
		return bTransient;
	}

private:

	template<bool bReleaseResource>
	void InternalClear();

	void ReleaseResource();

	ResourceLocationType Type;

	FD3D12Resource* UnderlyingResource;
	FD3D12ResidencyHandle* ResidencyHandle;

	// Which allocator this belongs to
	union
	{
		FD3D12BaseAllocatorType* Allocator;
		FD3D12SegListAllocator* SegListAllocator;
	};

	// Union to save memory
	union PrivateAllocatorData
	{
		FD3D12BuddyAllocatorPrivateData BuddyAllocatorPrivateData;
		FD3D12BlockAllocatorPrivateData BlockAllocatorPrivateData;
		FD3D12SegListAllocatorPrivateData SegListAllocatorPrivateData;
	} AllocatorData;

	// Note: These values refer to the start of this location including any padding *NOT* the start of the underlying resource
	void* MappedBaseAddress;
	D3D12_GPU_VIRTUAL_ADDRESS GPUVirtualAddress;
	uint64 OffsetFromBaseOfResource;

	// The size the application asked for
	uint64 Size;

	bool bTransient;

	EAllocatorType AllocatorType;
};

class FD3D12DeferredDeletionQueue : public FD3D12AdapterChild
{
	enum class EObjectType
	{
		RHI,
		D3D,
	};

	struct FencedObjectType
	{
		union
		{
			FD3D12Resource* RHIObject;
			ID3D12Object*   D3DObject;
		};
		uint64 FenceValue;
		EObjectType Type;
	};
	FThreadsafeQueue<FencedObjectType> DeferredReleaseQueue;

public:

	inline const uint32 QueueSize() const { return DeferredReleaseQueue.GetSize(); }

	void EnqueueResource(FD3D12Resource* pResource);
	void EnqueueResource(ID3D12Object* pResource);

	bool ReleaseResources(bool DeleteImmediately = false);

	void Clear()
	{
		ReleaseResources(true);
	}

	FD3D12DeferredDeletionQueue(FD3D12Adapter* InParent);
	~FD3D12DeferredDeletionQueue();

	class FD3D12AsyncDeletionWorker : public FD3D12AdapterChild, public FNonAbandonableTask
	{
	public:
		FD3D12AsyncDeletionWorker(FD3D12Adapter* Adapter, FThreadsafeQueue<FencedObjectType>* DeletionQueue);

		void DoWork();

		FORCEINLINE TStatId GetStatId() const
		{
			RETURN_QUICK_DECLARE_CYCLE_STAT(FD3D12AsyncDeletionWorker, STATGROUP_ThreadPoolAsyncTasks);
		}

	private:
		TQueue<FencedObjectType> Queue;
	};

private:
	TQueue<FAsyncTask<FD3D12AsyncDeletionWorker>*> DeleteTasks;

};

struct FD3D12LockedResource : public FD3D12DeviceChild
{
	FD3D12LockedResource(FD3D12Device* Device)
		: FD3D12DeviceChild(Device)
		, ResourceLocation(Device)
		, LockedOffset(0)
		, LockedPitch(0)
		, bLocked(false)
		, bLockedForReadOnly(false)
		, bHasNeverBeenLocked(true)
	{}

	inline void Reset()
	{
		ResourceLocation.Clear();
		bLocked = false;
		bLockedForReadOnly = false;
		LockedOffset = 0;
		LockedPitch = 0;
	}

	FD3D12ResourceLocation ResourceLocation;
	uint32 LockedOffset;
	uint32 LockedPitch;
	uint32 bLocked : 1;
	uint32 bLockedForReadOnly : 1;
	uint32 bHasNeverBeenLocked : 1;
};

/** The base class of resources that may be bound as shader resources. */
class FD3D12BaseShaderResource : public FD3D12DeviceChild, public IRefCountedObject
{
public:
	FD3D12Resource* GetResource() const { return ResourceLocation.GetResource(); }

	FD3D12ResourceLocation ResourceLocation;
	uint32 BufferAlignment;

public:
	FD3D12BaseShaderResource(FD3D12Device* InParent)
		: FD3D12DeviceChild(InParent)
		, ResourceLocation(InParent)
		, BufferAlignment(0)
	{
	}
};

/** Updates tracked stats for a buffer. */
#define D3D12_BUFFER_TYPE_CONSTANT   1
#define D3D12_BUFFER_TYPE_INDEX      2
#define D3D12_BUFFER_TYPE_VERTEX     3
#define D3D12_BUFFER_TYPE_STRUCTURED 4
extern void UpdateBufferStats(FD3D12ResourceLocation* ResourceLocation, bool bAllocating, uint32 BufferType);

/** Uniform buffer resource class. */
class FD3D12UniformBuffer : public FRHIUniformBuffer, public FD3D12DeviceChild, public FD3D12LinkedAdapterObject<FD3D12UniformBuffer>
{
public:
#if USE_STATIC_ROOT_SIGNATURE
	class FD3D12ConstantBufferView* View;
#endif

	/** The D3D12 constant buffer resource */
	FD3D12ResourceLocation ResourceLocation;

	/** Resource table containing RHI references. */
	TArray<TRefCountPtr<FRHIResource> > ResourceTable;

	const EUniformBufferUsage UniformBufferUsage;

	/** Initialization constructor. */
	FD3D12UniformBuffer(class FD3D12Device* InParent, const FRHIUniformBufferLayout& InLayout, EUniformBufferUsage InUniformBufferUsage)
		: FRHIUniformBuffer(InLayout)
		, FD3D12DeviceChild(InParent)
#if USE_STATIC_ROOT_SIGNATURE
		, View(nullptr)
#endif
		, ResourceLocation(InParent)
		, UniformBufferUsage(InUniformBufferUsage)
	{
	}

	virtual ~FD3D12UniformBuffer();
};

#if PLATFORM_WINDOWS
class FD3D12TransientResource
{
	// Nothing special for fast ram
};
class FD3D12FastClearResource {};
#endif

/** Index buffer resource class that stores stride information. */
class FD3D12IndexBuffer : public FRHIIndexBuffer, public FD3D12BaseShaderResource, public FD3D12TransientResource, public FD3D12LinkedAdapterObject<FD3D12IndexBuffer>
{
public:

	FD3D12IndexBuffer(FD3D12Device* InParent, uint32 InStride, uint32 InSize, uint32 InUsage)
		: FRHIIndexBuffer(InStride, InSize, InUsage)
		, FD3D12BaseShaderResource(InParent)
		, LockedData(InParent)
	{}

	virtual ~FD3D12IndexBuffer();

	void Rename(FD3D12ResourceLocation& NewLocation);
	void RenameLDAChain(FD3D12ResourceLocation& NewLocation);

	// IRefCountedObject interface.
	virtual uint32 AddRef() const
	{
		return FRHIResource::AddRef();
	}
	virtual uint32 Release() const
	{
		return FRHIResource::Release();
	}
	virtual uint32 GetRefCount() const
	{
		return FRHIResource::GetRefCount();
	}

	FD3D12LockedResource LockedData;
};

/** Structured buffer resource class. */
class FD3D12StructuredBuffer : public FRHIStructuredBuffer, public FD3D12BaseShaderResource, public FD3D12TransientResource, public FD3D12LinkedAdapterObject<FD3D12StructuredBuffer>
{
public:

	FD3D12StructuredBuffer(FD3D12Device* InParent, uint32 InStride, uint32 InSize, uint32 InUsage)
		: FRHIStructuredBuffer(InStride, InSize, InUsage)
		, FD3D12BaseShaderResource(InParent)
		, LockedData(InParent)
	{
	}

	void Rename(FD3D12ResourceLocation& NewLocation);
	void RenameLDAChain(FD3D12ResourceLocation& NewLocation);

	virtual ~FD3D12StructuredBuffer();

	// IRefCountedObject interface.
	virtual uint32 AddRef() const
	{
		return FRHIResource::AddRef();
	}
	virtual uint32 Release() const
	{
		return FRHIResource::Release();
	}
	virtual uint32 GetRefCount() const
	{
		return FRHIResource::GetRefCount();
	}

	FD3D12LockedResource LockedData;
};

class FD3D12ShaderResourceView;

/** Vertex buffer resource class. */
class FD3D12VertexBuffer : public FRHIVertexBuffer, public FD3D12BaseShaderResource, public FD3D12TransientResource, public FD3D12LinkedAdapterObject<FD3D12VertexBuffer>
{
public:
	// Current SRV
	FD3D12ShaderResourceView* DynamicSRV;

	FD3D12VertexBuffer(FD3D12Device* InParent, uint32 InStride, uint32 InSize, uint32 InUsage)
		: FRHIVertexBuffer(InSize, InUsage)
		, FD3D12BaseShaderResource(InParent)
		, DynamicSRV(nullptr)
		, LockedData(InParent)
	{
		UNREFERENCED_PARAMETER(InStride);
	}

	virtual ~FD3D12VertexBuffer();

	void Rename(FD3D12ResourceLocation& NewLocation);
	void RenameLDAChain(FD3D12ResourceLocation& NewLocation);

	void SetDynamicSRV(FD3D12ShaderResourceView* InSRV)
	{
		DynamicSRV = InSRV;
	}

	// IRefCountedObject interface.
	virtual uint32 AddRef() const
	{
		return FRHIResource::AddRef();
	}
	virtual uint32 Release() const
	{
		return FRHIResource::Release();
	}
	virtual uint32 GetRefCount() const
	{
		return FRHIResource::GetRefCount();
	}

	FD3D12LockedResource LockedData;
};

template<class BufferType>
inline void UpdateBufferStats(FD3D12ResourceLocation* ResourceLocation, bool bAllocating);

template<>
inline void UpdateBufferStats<FD3D12UniformBuffer>(FD3D12ResourceLocation* ResourceLocation, bool bAllocating)
{
	UpdateBufferStats(ResourceLocation, bAllocating, D3D12_BUFFER_TYPE_CONSTANT);
}

template<>
inline void UpdateBufferStats<FD3D12VertexBuffer>(FD3D12ResourceLocation* ResourceLocation, bool bAllocating)
{
	UpdateBufferStats(ResourceLocation, bAllocating, D3D12_BUFFER_TYPE_VERTEX);
}

template<>
inline void UpdateBufferStats<FD3D12IndexBuffer>(FD3D12ResourceLocation* ResourceLocation, bool bAllocating)
{
	UpdateBufferStats(ResourceLocation, bAllocating, D3D12_BUFFER_TYPE_INDEX);
}

template<>
inline void UpdateBufferStats<FD3D12StructuredBuffer>(FD3D12ResourceLocation* ResourceLocation, bool bAllocating)
{
	UpdateBufferStats(ResourceLocation, bAllocating, D3D12_BUFFER_TYPE_STRUCTURED);
}

class FD3D12ResourceBarrierBatcher : public FNoncopyable
{
public:
	explicit FD3D12ResourceBarrierBatcher()
	{};

	// Add a UAV barrier to the batch. Ignoring the actual resource for now.
	void AddUAV()
	{
		Barriers.AddUninitialized();
		D3D12_RESOURCE_BARRIER& Barrier = Barriers.Last();
		Barrier.Type = D3D12_RESOURCE_BARRIER_TYPE_UAV;
		Barrier.Flags = D3D12_RESOURCE_BARRIER_FLAG_NONE;
		Barrier.UAV.pResource = nullptr;	// Ignore the resource ptr for now. HW doesn't do anything with it.
	}

	// Add a transition resource barrier to the batch.
	void AddTransition(ID3D12Resource* pResource, D3D12_RESOURCE_STATES Before, D3D12_RESOURCE_STATES After, uint32 Subresource)
	{
		check(Before != After);
		Barriers.AddUninitialized();
		D3D12_RESOURCE_BARRIER& Barrier = Barriers.Last();
		Barrier.Type = D3D12_RESOURCE_BARRIER_TYPE_TRANSITION;
		Barrier.Flags = D3D12_RESOURCE_BARRIER_FLAG_NONE;
		Barrier.Transition.StateBefore = Before;
		Barrier.Transition.StateAfter = After;
		Barrier.Transition.Subresource = Subresource;
		Barrier.Transition.pResource = pResource;
	}

	void AddAliasingBarrier(ID3D12Resource* pResource)
	{
		Barriers.AddUninitialized();
		D3D12_RESOURCE_BARRIER& Barrier = Barriers.Last();
		Barrier.Type = D3D12_RESOURCE_BARRIER_TYPE_ALIASING;
		Barrier.Flags = D3D12_RESOURCE_BARRIER_FLAG_NONE;
		Barrier.Aliasing.pResourceBefore = NULL;
		Barrier.Aliasing.pResourceAfter = pResource;
	}

	// Flush the batch to the specified command list then reset.
	void Flush(ID3D12GraphicsCommandList* pCommandList)
	{
		if (Barriers.Num())
		{
			check(pCommandList);
			pCommandList->ResourceBarrier(Barriers.Num(), Barriers.GetData());
			Reset();
		}
	}

	// Clears the batch.
	void Reset()
	{
		Barriers.SetNumUnsafeInternal(0);	// Reset the array without shrinking (Does not destruct items, does not de-allocate memory).
		check(Barriers.Num() == 0);
	}

	const TArray<D3D12_RESOURCE_BARRIER>& GetBarriers() const
	{
		return Barriers;
	}

private:
	TArray<D3D12_RESOURCE_BARRIER> Barriers;
};

/**
* Class for managing dynamic buffers (Used for DrawUp).
*/
class FD3D12DynamicBuffer : public FD3D12DeviceChild
{
public:
	/** Initialization constructor. */
	FD3D12DynamicBuffer(FD3D12Device* InParent);
	/** Destructor. */
	~FD3D12DynamicBuffer();

	/** Locks the buffer returning at least Size bytes. */
	void* Lock(uint32 Size);
	/** Unlocks the buffer returning the underlying D3D12 buffer to use as a resource. */
	FD3D12ResourceLocation* Unlock();

	void ReleaseResourceLocation() { ResourceLocation.Clear(); }

private:
	FD3D12ResourceLocation ResourceLocation;
};

class FD3D12StagingBuffer : public FRHIStagingBuffer
{
<<<<<<< HEAD
public:
	FD3D12StagingBuffer(FVertexBufferRHIRef InBuffer)
		: FRHIStagingBuffer(InBuffer)
	{}

	TRefCountPtr<FD3D12Resource> StagedRead;
=======
	friend class FD3D12CommandContext;
	friend class FD3D12DynamicRHI;

public:
	FD3D12StagingBuffer()
		: FRHIStagingBuffer()
		, StagedRead(nullptr)
		, ShadowBufferSize(0)
	{}
	virtual ~FD3D12StagingBuffer() final override;

	void SafeRelease()
	{
		if (StagedRead)
		{
			StagedRead->Release();
			StagedRead = nullptr;
		}
	}

	virtual void* Lock(uint32 Offset, uint32 NumBytes) final override;
	virtual void Unlock() final override;

private:
	FD3D12Resource* StagedRead;
	uint32 ShadowBufferSize;
>>>>>>> 5edfa17c
};

class FD3D12GPUFence : public FRHIGPUFence
{
public:
<<<<<<< HEAD
	FD3D12GPUFence(FName InName, FD3D12Fence* InFence) 
=======
	FD3D12GPUFence(FName InName, FD3D12Fence* InFence)
>>>>>>> 5edfa17c
		: FRHIGPUFence(InName)
		, Fence(InFence)
		, Value(0)
	{}

	void WriteInternal(ED3D12CommandQueueType QueueType);
<<<<<<< HEAD
=======
	virtual void Clear() final override;
>>>>>>> 5edfa17c
	virtual bool Poll() const final override;

protected:

	TRefCountPtr<FD3D12Fence> Fence;
	uint64 Value;
};

template<class T>
struct TD3D12ResourceTraits
{
};
template<>
struct TD3D12ResourceTraits<FRHIUniformBuffer>
{
	typedef FD3D12UniformBuffer TConcreteType;
};
template<>
struct TD3D12ResourceTraits<FRHIIndexBuffer>
{
	typedef FD3D12IndexBuffer TConcreteType;
};
template<>
struct TD3D12ResourceTraits<FRHIStructuredBuffer>
{
	typedef FD3D12StructuredBuffer TConcreteType;
};
template<>
struct TD3D12ResourceTraits<FRHIVertexBuffer>
{
	typedef FD3D12VertexBuffer TConcreteType;
};
template<>
struct TD3D12ResourceTraits<FRHISamplerState>
{
	typedef FD3D12SamplerState TConcreteType;
};
template<>
struct TD3D12ResourceTraits<FRHIRasterizerState>
{
	typedef FD3D12RasterizerState TConcreteType;
};
template<>
struct TD3D12ResourceTraits<FRHIDepthStencilState>
{
	typedef FD3D12DepthStencilState TConcreteType;
};
template<>
struct TD3D12ResourceTraits<FRHIBlendState>
{
	typedef FD3D12BlendState TConcreteType;
};
template<>
struct TD3D12ResourceTraits<FRHIComputeFence>
{
	typedef FD3D12Fence TConcreteType;
};
template<>
struct TD3D12ResourceTraits<FRHIGraphicsPipelineState>
{
	typedef FD3D12GraphicsPipelineState TConcreteType;
};
template<>
struct TD3D12ResourceTraits<FRHIComputePipelineState>
{
	typedef FD3D12ComputePipelineState TConcreteType;
};
template<>
struct TD3D12ResourceTraits<FRHIGPUFence>
{
	typedef FD3D12GPUFence TConcreteType;
};
template<>
struct TD3D12ResourceTraits<FRHIStagingBuffer>
{
	typedef FD3D12StagingBuffer TConcreteType;
};
<<<<<<< HEAD
=======


#if D3D12_RHI_RAYTRACING
template<>
struct TD3D12ResourceTraits<FRHIRayTracingScene>
{
	typedef FD3D12RayTracingScene TConcreteType;
};
template<>
struct TD3D12ResourceTraits<FRHIRayTracingGeometry>
{
	typedef FD3D12RayTracingGeometry TConcreteType;
};
template<>
struct TD3D12ResourceTraits<FRHIRayTracingPipelineState>
{
	typedef FD3D12RayTracingPipelineState TConcreteType;
};
template<>
struct TD3D12ResourceTraits<FRHIRayTracingShader>
{
	typedef FD3D12RayTracingShader TConcreteType;
};
#endif // D3D12_RHI_RAYTRACING
>>>>>>> 5edfa17c
<|MERGE_RESOLUTION|>--- conflicted
+++ resolved
@@ -945,14 +945,6 @@
 
 class FD3D12StagingBuffer : public FRHIStagingBuffer
 {
-<<<<<<< HEAD
-public:
-	FD3D12StagingBuffer(FVertexBufferRHIRef InBuffer)
-		: FRHIStagingBuffer(InBuffer)
-	{}
-
-	TRefCountPtr<FD3D12Resource> StagedRead;
-=======
 	friend class FD3D12CommandContext;
 	friend class FD3D12DynamicRHI;
 
@@ -979,27 +971,19 @@
 private:
 	FD3D12Resource* StagedRead;
 	uint32 ShadowBufferSize;
->>>>>>> 5edfa17c
 };
 
 class FD3D12GPUFence : public FRHIGPUFence
 {
 public:
-<<<<<<< HEAD
-	FD3D12GPUFence(FName InName, FD3D12Fence* InFence) 
-=======
 	FD3D12GPUFence(FName InName, FD3D12Fence* InFence)
->>>>>>> 5edfa17c
 		: FRHIGPUFence(InName)
 		, Fence(InFence)
 		, Value(0)
 	{}
 
 	void WriteInternal(ED3D12CommandQueueType QueueType);
-<<<<<<< HEAD
-=======
 	virtual void Clear() final override;
->>>>>>> 5edfa17c
 	virtual bool Poll() const final override;
 
 protected:
@@ -1077,8 +1061,6 @@
 {
 	typedef FD3D12StagingBuffer TConcreteType;
 };
-<<<<<<< HEAD
-=======
 
 
 #if D3D12_RHI_RAYTRACING
@@ -1102,5 +1084,4 @@
 {
 	typedef FD3D12RayTracingShader TConcreteType;
 };
-#endif // D3D12_RHI_RAYTRACING
->>>>>>> 5edfa17c
+#endif // D3D12_RHI_RAYTRACING