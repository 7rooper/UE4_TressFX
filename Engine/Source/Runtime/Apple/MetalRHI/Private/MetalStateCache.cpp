// Copyright 1998-2019 Epic Games, Inc. All Rights Reserved.


#include "MetalRHIPrivate.h"
#include "MetalStateCache.h"
#include "MetalProfiler.h"
#include "MetalCommandBuffer.h"

static mtlpp::TriangleFillMode TranslateFillMode(ERasterizerFillMode FillMode)
{
	switch (FillMode)
	{
		case FM_Wireframe:	return mtlpp::TriangleFillMode::Lines;
		case FM_Point:		return mtlpp::TriangleFillMode::Fill;
		default:			return mtlpp::TriangleFillMode::Fill;
	};
}

static mtlpp::CullMode TranslateCullMode(ERasterizerCullMode CullMode)
{
	switch (CullMode)
	{
		case CM_CCW:	return mtlpp::CullMode::Front;
		case CM_CW:		return mtlpp::CullMode::Back;
		default:		return mtlpp::CullMode::None;
	}
}

FORCEINLINE mtlpp::StoreAction GetMetalRTStoreAction(ERenderTargetStoreAction StoreAction)
{
	switch(StoreAction)
	{
		case ERenderTargetStoreAction::ENoAction: return mtlpp::StoreAction::DontCare;
		case ERenderTargetStoreAction::EStore: return mtlpp::StoreAction::Store;
		//default store action in the desktop renderers needs to be mtlpp::StoreAction::StoreAndMultisampleResolve.  Trying to express the renderer by the requested maxrhishaderplatform
        //because we may render to the same MSAA target twice in two separate passes.  BasePass, then some stuff, then translucency for example and we need to not lose the prior MSAA contents to do this properly.
		case ERenderTargetStoreAction::EMultisampleResolve:
		{
            static bool bNoMSAA = FParse::Param(FCommandLine::Get(), TEXT("nomsaa"));
			static bool bSupportsMSAAStoreResolve = FMetalCommandQueue::SupportsFeature(EMetalFeaturesMSAAStoreAndResolve) && (GMaxRHIFeatureLevel >= ERHIFeatureLevel::SM5);
            if (bNoMSAA)
            {
                return mtlpp::StoreAction::Store;
            }
			else if (bSupportsMSAAStoreResolve)
			{
				return mtlpp::StoreAction::StoreAndMultisampleResolve;
			}
			else
			{
				return mtlpp::StoreAction::MultisampleResolve;
			}
		}
		default: return mtlpp::StoreAction::DontCare;
	}
}

FORCEINLINE mtlpp::StoreAction GetConditionalMetalRTStoreAction(bool bMSAATarget)
{
	if (bMSAATarget)
	{
		//this func should only be getting called when an encoder had to abnormally break.  In this case we 'must' do StoreAndResolve because the encoder will be restarted later
		//with the original MSAA rendertarget and the original data must still be there to continue the render properly.
		check(FMetalCommandQueue::SupportsFeature(EMetalFeaturesMSAAStoreAndResolve));
		return mtlpp::StoreAction::StoreAndMultisampleResolve;
	}
	else
	{
		return mtlpp::StoreAction::Store;
	}	
}

class FMetalRenderPassDescriptorPool
{
public:
	FMetalRenderPassDescriptorPool()
	{
		
	}
	
	~FMetalRenderPassDescriptorPool()
	{
		
	}
	
	mtlpp::RenderPassDescriptor CreateDescriptor()
	{
		MTLRenderPassDescriptor* Desc = Cache.Pop();
		if (!Desc)
		{
			Desc = [MTLRenderPassDescriptor new];
		}
		return mtlpp::RenderPassDescriptor(Desc);
	}
	
	void ReleaseDescriptor(mtlpp::RenderPassDescriptor& Desc)
	{
		mtlpp::Texture EmptyTex;
		
		ns::Array<mtlpp::RenderPassColorAttachmentDescriptor> Attachements = Desc.GetColorAttachments();
		for (uint32 i = 0; i < MaxSimultaneousRenderTargets; i++)
		{
			mtlpp::RenderPassColorAttachmentDescriptor Color = Attachements[i];
			Color.SetTexture(EmptyTex);
			Color.SetResolveTexture(EmptyTex);
			Color.SetStoreAction(mtlpp::StoreAction::Store);
		}
		
		mtlpp::RenderPassDepthAttachmentDescriptor Depth = Desc.GetDepthAttachment();
		Depth.SetTexture(EmptyTex);
		Depth.SetResolveTexture(EmptyTex);
		Depth.SetStoreAction(mtlpp::StoreAction::Store);

		mtlpp::RenderPassStencilAttachmentDescriptor Stencil = Desc.GetStencilAttachment();
		Stencil.SetTexture(EmptyTex);
		Stencil.SetResolveTexture(EmptyTex);
		Stencil.SetStoreAction(mtlpp::StoreAction::Store);

		mtlpp::Buffer Empty;
		Desc.SetVisibilityResultBuffer(Empty);
		
#if PLATFORM_MAC
		Desc.SetRenderTargetArrayLength(1);
#endif
		
		Cache.Push(Desc.GetPtr());
	}
	
	static FMetalRenderPassDescriptorPool& Get()
	{
		static FMetalRenderPassDescriptorPool sSelf;
		return sSelf;
	}
	
private:
	TLockFreePointerListLIFO<MTLRenderPassDescriptor> Cache;
};

void SafeReleaseMetalRenderPassDescriptor(mtlpp::RenderPassDescriptor& Desc)
{
	if (Desc.GetPtr())
	{
		FMetalRenderPassDescriptorPool::Get().ReleaseDescriptor(Desc);
	}
}

FMetalStateCache::FMetalStateCache(bool const bInImmediate)
: DepthStore(mtlpp::StoreAction::Unknown)
, StencilStore(mtlpp::StoreAction::Unknown)
, VisibilityResults(nullptr)
, VisibilityMode(mtlpp::VisibilityResultMode::Disabled)
, VisibilityOffset(0)
, VisibilityWritten(0)
, DepthStencilState(nullptr)
, RasterizerState(nullptr)
, StencilRef(0)
, BlendFactor(FLinearColor::Transparent)
, FrameBufferSize(CGSizeMake(0.0, 0.0))
, RenderTargetArraySize(1)
, RenderPassDesc(nil)
, RasterBits(0)
, PipelineBits(0)
, bIsRenderTargetActive(false)
, bHasValidRenderTarget(false)
, bHasValidColorTarget(false)
, bScissorRectEnabled(false)
#if PLATFORM_SUPPORTS_TESSELLATION_SHADERS
, bUsingTessellation(false)
#endif
, bCanRestartRenderPass(false)
, bImmediate(bInImmediate)
, bFallbackDepthStencilBound(false)
{
	FMemory::Memzero(Viewport);
	FMemory::Memzero(Scissor);
	
	ActiveViewports = 0;
	ActiveScissors = 0;
	
	for (uint32 i = 0; i < MaxSimultaneousRenderTargets; i++)
	{
		ColorStore[i] = mtlpp::StoreAction::Unknown;
	}
	
	FMemory::Memzero(RenderPassInfo);
	FMemory::Memzero(DirtyUniformBuffers);
}

FMetalStateCache::~FMetalStateCache()
{
	RenderPassDesc = nil;
	
	for (uint32 i = 0; i < MaxVertexElementCount; i++)
	{
		VertexBuffers[i].Buffer = nil;
		VertexBuffers[i].Bytes = nil;
		VertexBuffers[i].Length = 0;
		VertexBuffers[i].Offset = 0;
	}
	for (uint32 Frequency = 0; Frequency < EMetalShaderStages::Num; Frequency++)
	{
		ShaderSamplers[Frequency].Bound = 0;
		for (uint32 i = 0; i < ML_MaxSamplers; i++)
		{
			ShaderSamplers[Frequency].Samplers[i] = nil;
		}
		for (uint32 i = 0; i < ML_MaxBuffers; i++)
		{
			BoundUniformBuffers[Frequency][i] = nullptr;
			ShaderBuffers[Frequency].Buffers[i].Buffer = nil;
			ShaderBuffers[Frequency].Buffers[i].Bytes = nil;
			ShaderBuffers[Frequency].Buffers[i].Length = 0;
			ShaderBuffers[Frequency].Buffers[i].Offset = 0;
			ShaderBuffers[Frequency].Buffers[i].Usage = mtlpp::ResourceUsage(0);
			ShaderBuffers[Frequency].Formats[i] = PF_Unknown;
		}
		ShaderBuffers[Frequency].Bound = 0;
		for (uint32 i = 0; i < ML_MaxTextures; i++)
		{
			ShaderTextures[Frequency].Textures[i] = nil;
			ShaderTextures[Frequency].Usage[i] = mtlpp::ResourceUsage(0);
		}
		ShaderTextures[Frequency].Bound = 0;
	}
	
	VisibilityResults = nil;
}

void FMetalStateCache::Reset(void)
{
	IndexType = EMetalIndexType_None;
	SampleCount = 0;
	
	FMemory::Memzero(Viewport);
	FMemory::Memzero(Scissor);
	
	ActiveViewports = 0;
	ActiveScissors = 0;
	
	FMemory::Memzero(RenderPassInfo);
	bIsRenderTargetActive = false;
	bHasValidRenderTarget = false;
	bHasValidColorTarget = false;
	bScissorRectEnabled = false;
	
	FMemory::Memzero(DirtyUniformBuffers);
	FMemory::Memzero(BoundUniformBuffers);
	ActiveUniformBuffers.Empty();
	
	for (uint32 i = 0; i < MaxVertexElementCount; i++)
	{
		VertexBuffers[i].Buffer = nil;
		VertexBuffers[i].Bytes = nil;
		VertexBuffers[i].Length = 0;
		VertexBuffers[i].Offset = 0;
	}
	for (uint32 Frequency = 0; Frequency < EMetalShaderStages::Num; Frequency++)
	{
		ShaderSamplers[Frequency].Bound = 0;
		for (uint32 i = 0; i < ML_MaxSamplers; i++)
		{
			ShaderSamplers[Frequency].Samplers[i] = nil;
		}
		for (uint32 i = 0; i < ML_MaxBuffers; i++)
		{
			ShaderBuffers[Frequency].Buffers[i].Buffer = nil;
			ShaderBuffers[Frequency].Buffers[i].Bytes = nil;
			ShaderBuffers[Frequency].Buffers[i].Length = 0;
			ShaderBuffers[Frequency].Buffers[i].Offset = 0;
			ShaderBuffers[Frequency].Formats[i] = PF_Unknown;
		}
		ShaderBuffers[Frequency].Bound = 0;
		for (uint32 i = 0; i < ML_MaxTextures; i++)
		{
			ShaderTextures[Frequency].Textures[i] = nil;
		}
		ShaderTextures[Frequency].Bound = 0;
	}
	
	VisibilityResults = nil;
	VisibilityMode = mtlpp::VisibilityResultMode::Disabled;
	VisibilityOffset = 0;
	VisibilityWritten = 0;
	
	DepthStencilState.SafeRelease();
	RasterizerState.SafeRelease();
	GraphicsPSO.SafeRelease();
	ComputeShader.SafeRelease();
	DepthStencilSurface.SafeRelease();
	StencilRef = 0;
	
	RenderPassDesc = nil;
	
	for (uint32 i = 0; i < MaxSimultaneousRenderTargets; i++)
	{
		ColorStore[i] = mtlpp::StoreAction::Unknown;
	}
	DepthStore = mtlpp::StoreAction::Unknown;
	StencilStore = mtlpp::StoreAction::Unknown;
	
	BlendFactor = FLinearColor::Transparent;
	FrameBufferSize = CGSizeMake(0.0, 0.0);
	RenderTargetArraySize = 0;
#if PLATFORM_SUPPORTS_TESSELLATION_SHADERS
    bUsingTessellation = false;
#endif
    bCanRestartRenderPass = false;
    
    RasterBits = EMetalRenderFlagMask;
    PipelineBits = EMetalPipelineFlagMask;
}

static bool MTLScissorRectEqual(mtlpp::ScissorRect const& Left, mtlpp::ScissorRect const& Right)
{
	return Left.x == Right.x && Left.y == Right.y && Left.width == Right.width && Left.height == Right.height;
}

void FMetalStateCache::SetScissorRect(bool const bEnable, mtlpp::ScissorRect const& Rect)
{
	if (bScissorRectEnabled != bEnable || !MTLScissorRectEqual(Scissor[0], Rect))
	{
		bScissorRectEnabled = bEnable;
		if (bEnable)
		{
			Scissor[0] = Rect;
		}
		else
		{
			Scissor[0].x = Viewport[0].originX;
			Scissor[0].y = Viewport[0].originY;
			Scissor[0].width = Viewport[0].width;
			Scissor[0].height = Viewport[0].height;
		}
		
		// Clamp to framebuffer size - Metal doesn't allow scissor to be larger.
		Scissor[0].x = Scissor[0].x;
		Scissor[0].y = Scissor[0].y;
		Scissor[0].width = FMath::Max((Scissor[0].x + Scissor[0].width <= FMath::RoundToInt(FrameBufferSize.width)) ? Scissor[0].width : FMath::RoundToInt(FrameBufferSize.width) - Scissor[0].x, (NSUInteger)1u);
		Scissor[0].height = FMath::Max((Scissor[0].y + Scissor[0].height <= FMath::RoundToInt(FrameBufferSize.height)) ? Scissor[0].height : FMath::RoundToInt(FrameBufferSize.height) - Scissor[0].y, (NSUInteger)1u);
		
		RasterBits |= EMetalRenderFlagScissorRect;
	}
	
	ActiveScissors = 1;
}

void FMetalStateCache::SetBlendFactor(FLinearColor const& InBlendFactor)
{
	if(BlendFactor != InBlendFactor)
	{
		BlendFactor = InBlendFactor;
		RasterBits |= EMetalRenderFlagBlendColor;
	}
}

void FMetalStateCache::SetStencilRef(uint32 const InStencilRef)
{
	if(StencilRef != InStencilRef)
	{
		StencilRef = InStencilRef;
		RasterBits |= EMetalRenderFlagStencilReferenceValue;
	}
}

void FMetalStateCache::SetDepthStencilState(FMetalDepthStencilState* InDepthStencilState)
{
	if(DepthStencilState != InDepthStencilState)
	{
		DepthStencilState = InDepthStencilState;
		RasterBits |= EMetalRenderFlagDepthStencilState;
	}
}

void FMetalStateCache::SetRasterizerState(FMetalRasterizerState* InRasterizerState)
{
	if(RasterizerState != InRasterizerState)
	{
		RasterizerState = InRasterizerState;
		RasterBits |= EMetalRenderFlagFrontFacingWinding|EMetalRenderFlagCullMode|EMetalRenderFlagDepthBias|EMetalRenderFlagTriangleFillMode;
	}
}

void FMetalStateCache::SetComputeShader(FMetalComputeShader* InComputeShader)
{
	if(ComputeShader != InComputeShader)
	{
		ComputeShader = InComputeShader;
		
		PipelineBits |= EMetalPipelineFlagComputeShader;
		
		DirtyUniformBuffers[EMetalShaderStages::Compute] = 0xffffffff;

		for (const auto& PackedGlobalArray : InComputeShader->Bindings.PackedGlobalArrays)
		{
			ShaderParameters[EMetalShaderStages::Compute].PrepareGlobalUniforms(CrossCompiler::PackedTypeNameToTypeIndex(PackedGlobalArray.TypeName), PackedGlobalArray.Size);
		}
	}
}

bool FMetalStateCache::SetRenderPassInfo(FRHIRenderPassInfo const& InRenderTargets, FMetalQueryBuffer* QueryBuffer, bool const bRestart)
{
	bool bNeedsSet = false;
	
	// see if our new Info matches our previous Info
	if (NeedsToSetRenderTarget(InRenderTargets))
	{
		bool bNeedsClear = false;
		
		//Create local store action states if we support deferred store
		mtlpp::StoreAction NewColorStore[MaxSimultaneousRenderTargets];
		for (uint32 i = 0; i < MaxSimultaneousRenderTargets; ++i)
		{
			NewColorStore[i] = mtlpp::StoreAction::Unknown;
		}
		
		mtlpp::StoreAction NewDepthStore = mtlpp::StoreAction::Unknown;
		mtlpp::StoreAction NewStencilStore = mtlpp::StoreAction::Unknown;
		
		// back this up for next frame
		RenderPassInfo = InRenderTargets;
		
		// at this point, we need to fully set up an encoder/command buffer, so make a new one (autoreleased)
		mtlpp::RenderPassDescriptor RenderPass = FMetalRenderPassDescriptorPool::Get().CreateDescriptor();
	
		// if we need to do queries, write to the supplied query buffer
		if (IsFeatureLevelSupported(GMaxRHIShaderPlatform, ERHIFeatureLevel::ES3_1))
		{
			VisibilityResults = QueryBuffer;
			RenderPass.SetVisibilityResultBuffer(QueryBuffer ? QueryBuffer->Buffer : nil);
		}
		else
		{
			VisibilityResults = NULL;
		}
		
		if (QueryBuffer != VisibilityResults)
		{
			VisibilityOffset = 0;
			VisibilityWritten = 0;
		}
	
		// default to non-msaa
	    int32 OldCount = SampleCount;
		SampleCount = 0;
	
		bIsRenderTargetActive = false;
		bHasValidRenderTarget = false;
		bHasValidColorTarget = false;
		
		bFallbackDepthStencilBound = false;
		
		uint8 ArrayTargets = 0;
		uint8 BoundTargets = 0;
		uint32 ArrayRenderLayers = UINT_MAX;
		
		bool bFramebufferSizeSet = false;
		FrameBufferSize = CGSizeMake(0.f, 0.f);
		
		bCanRestartRenderPass = true;
		
		ns::Array<mtlpp::RenderPassColorAttachmentDescriptor> Attachements = RenderPass.GetColorAttachments();
		
		uint32 NumColorRenderTargets = RenderPassInfo.GetNumColorRenderTargets();
		
		for (uint32 RenderTargetIndex = 0; RenderTargetIndex < MaxSimultaneousRenderTargets; RenderTargetIndex++)
		{
			// default to invalid
			uint8 FormatKey = 0;
			// only try to set it if it was one that was set (ie less than RenderPassInfo.NumColorRenderTargets)
			if (RenderTargetIndex < NumColorRenderTargets && RenderPassInfo.ColorRenderTargets[RenderTargetIndex].RenderTarget != nullptr)
			{
				const FRHIRenderPassInfo::FColorEntry& RenderTargetView = RenderPassInfo.ColorRenderTargets[RenderTargetIndex];
				ColorTargets[RenderTargetIndex] = RenderTargetView.RenderTarget;
				ResolveTargets[RenderTargetIndex] = RenderTargetView.ResolveTarget;
				
				FMetalSurface& Surface = *GetMetalSurfaceFromRHITexture(RenderTargetView.RenderTarget);
				FormatKey = Surface.FormatKey;
				
				uint32 Width = FMath::Max((uint32)(Surface.SizeX >> RenderTargetView.MipIndex), (uint32)1);
				uint32 Height = FMath::Max((uint32)(Surface.SizeY >> RenderTargetView.MipIndex), (uint32)1);
				if(!bFramebufferSizeSet)
				{
					bFramebufferSizeSet = true;
					FrameBufferSize.width = Width;
					FrameBufferSize.height = Height;
				}
				else
				{
					FrameBufferSize.width = FMath::Min(FrameBufferSize.width, (CGFloat)Width);
					FrameBufferSize.height = FMath::Min(FrameBufferSize.height, (CGFloat)Height);
				}
	
				// if this is the back buffer, make sure we have a usable drawable
				ConditionalUpdateBackBuffer(Surface);
	
				BoundTargets |= 1 << RenderTargetIndex;
            
#if !PLATFORM_MAC
                if (Surface.Texture.GetPtr() == nil)
                {
                    SampleCount = OldCount;
                    bCanRestartRenderPass &= (OldCount <= 1);
                    return true;
                }
#endif
				
				// The surface cannot be nil - we have to have a valid render-target array after this call.
				check (Surface.Texture);
	
				// user code generally passes -1 as a default, but we need 0
				uint32 ArraySliceIndex = RenderTargetView.ArraySlice == 0xFFFFFFFF ? 0 : RenderTargetView.ArraySlice;
				if (Surface.bIsCubemap)
				{
					ArraySliceIndex = GetMetalCubeFace((ECubeFace)ArraySliceIndex);
				}
				
				switch(Surface.Type)
				{
					case RRT_Texture2DArray:
					case RRT_Texture3D:
					case RRT_TextureCube:
						if(RenderTargetView.ArraySlice == 0xFFFFFFFF)
						{
							ArrayTargets |= (1 << RenderTargetIndex);
							ArrayRenderLayers = FMath::Min(ArrayRenderLayers, Surface.GetNumFaces());
						}
						else
						{
							ArrayRenderLayers = 1;
						}
						break;
					default:
						ArrayRenderLayers = 1;
						break;
				}
	
				mtlpp::RenderPassColorAttachmentDescriptor ColorAttachment = Attachements[RenderTargetIndex];
	
<<<<<<< HEAD
				ERenderTargetStoreAction HighLevelStoreAction = RenderTargetView.StoreAction;
				ERenderTargetLoadAction HighLevelLoadAction = RenderTargetView.LoadAction;

				// on iOS with memory-less MSAA textures we can't load them
                // in case high level code wants to load and render to MSAA target, set attachment to a resolved texture
				bool bUseResolvedTexture = false;
#if PLATFORM_IOS
				bUseResolvedTexture = (
					Surface.MSAATexture && 
					Surface.MSAATexture.GetStorageMode() == mtlpp::StorageMode::Memoryless && 
					HighLevelLoadAction == ERenderTargetLoadAction::ELoad);
#endif
=======
				ERenderTargetStoreAction HighLevelStoreAction = GetStoreAction(RenderTargetView.Action);
				ERenderTargetLoadAction HighLevelLoadAction = GetLoadAction(RenderTargetView.Action);
>>>>>>> edccb068
				
				if (Surface.MSAATexture && !bUseResolvedTexture)
				{
<<<<<<< HEAD
					bool bMemoryless = false;
=======
					// set up an MSAA attachment
					ColorAttachment.SetTexture(Surface.MSAATexture);
					NewColorStore[RenderTargetIndex] = GetMetalRTStoreAction(ERenderTargetStoreAction::EMultisampleResolve);
					ColorAttachment.SetStoreAction(GRHIDeviceId > 2 ? mtlpp::StoreAction::Unknown : NewColorStore[RenderTargetIndex]);
					ColorAttachment.SetResolveTexture(Surface.MSAAResolveTexture ? Surface.MSAAResolveTexture : Surface.Texture);
					SampleCount = Surface.MSAATexture.GetSampleCount();
>>>>>>> edccb068
#if PLATFORM_IOS
					if (Surface.MSAATexture.GetStorageMode() == mtlpp::StorageMode::Memoryless)
					{
						bMemoryless = true;
						HighLevelLoadAction = ERenderTargetLoadAction::EClear;
					}
#endif
					// set up an MSAA attachment
					ColorAttachment.SetTexture(Surface.MSAATexture);
					NewColorStore[RenderTargetIndex] = GetMetalRTStoreAction(ERenderTargetStoreAction::EMultisampleResolve);
					
					ColorAttachment.SetStoreAction(bSupportsDeferredStore && !bMemoryless && GRHIDeviceId > 2 ? mtlpp::StoreAction::Unknown : NewColorStore[RenderTargetIndex]);
					ColorAttachment.SetResolveTexture(Surface.MSAAResolveTexture ? Surface.MSAAResolveTexture : Surface.Texture);
					SampleCount = Surface.MSAATexture.GetSampleCount();
					// only allow one MRT with msaa
					checkf(NumColorRenderTargets == 1, TEXT("Only expected one MRT when using MSAA"));
				}
				else
				{
					bool bMemoryless = false;
#if PLATFORM_IOS
					if (Surface.Texture.GetStorageMode() == mtlpp::StorageMode::Memoryless)
					{
						bMemoryless = true;
						HighLevelStoreAction = ERenderTargetStoreAction::ENoAction;
						HighLevelLoadAction = ERenderTargetLoadAction::EClear;
					}
#endif
					// set up non-MSAA attachment
					ColorAttachment.SetTexture(Surface.Texture);
					NewColorStore[RenderTargetIndex] = GetMetalRTStoreAction(HighLevelStoreAction);
<<<<<<< HEAD
					ColorAttachment.SetStoreAction(bSupportsDeferredStore && !bMemoryless ? mtlpp::StoreAction::Unknown : NewColorStore[RenderTargetIndex]);
=======
					ColorAttachment.SetStoreAction(mtlpp::StoreAction::Unknown);
>>>>>>> edccb068
                    SampleCount = 1;
				}
				
				ColorAttachment.SetLevel(RenderTargetView.MipIndex);
				if(Surface.Type == RRT_Texture3D)
				{
					ColorAttachment.SetDepthPlane(ArraySliceIndex);
				}
				else
				{
					ColorAttachment.SetSlice(ArraySliceIndex);
				}
				
				ColorAttachment.SetLoadAction((Surface.Written || !bImmediate || bRestart) ? GetMetalRTLoadAction(HighLevelLoadAction) : mtlpp::LoadAction::Clear);
				FPlatformAtomics::InterlockedExchange(&Surface.Written, 1);
				
				bNeedsClear |= (ColorAttachment.GetLoadAction() == mtlpp::LoadAction::Clear);
				
				const FClearValueBinding& ClearValue = RenderPassInfo.ColorRenderTargets[RenderTargetIndex].RenderTarget->GetClearBinding();
				if (ClearValue.ColorBinding == EClearBinding::EColorBound)
				{
					const FLinearColor& ClearColor = ClearValue.GetClearColor();
					ColorAttachment.SetClearColor(mtlpp::ClearColor(ClearColor.R, ClearColor.G, ClearColor.B, ClearColor.A));
				}

				bCanRestartRenderPass &= (SampleCount <= 1) && (ColorAttachment.GetLoadAction() == mtlpp::LoadAction::Load) && (HighLevelStoreAction == ERenderTargetStoreAction::EStore);
	
				bHasValidRenderTarget = true;
				bHasValidColorTarget = true;
			}
			else
			{
				ColorTargets[RenderTargetIndex].SafeRelease();
				ResolveTargets[RenderTargetIndex].SafeRelease();
			}
		}
		
		RenderTargetArraySize = 1;
		
		if(ArrayTargets)
		{
			if (!GetMetalDeviceContext().SupportsFeature(EMetalFeaturesLayeredRendering))
			{
				METAL_FATAL_ASSERT(ArrayRenderLayers != 1, TEXT("Layered rendering is unsupported on this device (%d)."), ArrayRenderLayers);
			}
#if PLATFORM_MAC
			else
			{
				METAL_FATAL_ASSERT(ArrayTargets == BoundTargets, TEXT("All color render targets must be layered when performing multi-layered rendering under Metal (%d != %d)."), ArrayTargets, BoundTargets);
				RenderTargetArraySize = ArrayRenderLayers;
				RenderPass.SetRenderTargetArrayLength(ArrayRenderLayers);
			}
#endif
		}
	
		// default to invalid
		uint8 DepthFormatKey = 0;
		uint8 StencilFormatKey = 0;
		
		// setup depth and/or stencil
		if (RenderPassInfo.DepthStencilRenderTarget.DepthStencilTarget != nullptr)
		{
			FMetalSurface& Surface = *GetMetalSurfaceFromRHITexture(RenderPassInfo.DepthStencilRenderTarget.DepthStencilTarget);
			
			switch(Surface.Type)
			{
				case RRT_Texture2DArray:
				case RRT_Texture3D:
				case RRT_TextureCube:
					ArrayRenderLayers = Surface.GetNumFaces();
					break;
				default:
					ArrayRenderLayers = 1;
					break;
			}
			if(!ArrayTargets && ArrayRenderLayers > 1)
			{
				METAL_FATAL_ASSERT(GetMetalDeviceContext().SupportsFeature(EMetalFeaturesLayeredRendering), TEXT("Layered rendering is unsupported on this device (%d)."), ArrayRenderLayers);
#if PLATFORM_MAC
				RenderTargetArraySize = ArrayRenderLayers;
				RenderPass.SetRenderTargetArrayLength(ArrayRenderLayers);
#endif
			}
			
			if(!bFramebufferSizeSet)
			{
				bFramebufferSizeSet = true;
				FrameBufferSize.width = Surface.SizeX;
				FrameBufferSize.height = Surface.SizeY;
			}
			else
			{
				FrameBufferSize.width = FMath::Min(FrameBufferSize.width, (CGFloat)Surface.SizeX);
				FrameBufferSize.height = FMath::Min(FrameBufferSize.height, (CGFloat)Surface.SizeY);
			}
			
			EPixelFormat DepthStencilPixelFormat = RenderPassInfo.DepthStencilRenderTarget.DepthStencilTarget->GetFormat();
			
			FMetalTexture DepthTexture = nil;
			FMetalTexture StencilTexture = nil;
			
            const bool bSupportSeparateMSAAResolve = FMetalCommandQueue::SupportsSeparateMSAAAndResolveTarget();
			uint32 DepthSampleCount = (Surface.MSAATexture ? Surface.MSAATexture.GetSampleCount() : Surface.Texture.GetSampleCount());
            bool bDepthStencilSampleCountMismatchFixup = false;
            DepthTexture = Surface.MSAATexture ? Surface.MSAATexture : Surface.Texture;
			if (SampleCount == 0)
			{
				SampleCount = DepthSampleCount;
			}
			else if (SampleCount != DepthSampleCount)
            {
				static bool bLogged = false;
				if (!bSupportSeparateMSAAResolve)
				{
					//in the case of NOT support separate MSAA resolve the high level may legitimately cause a mismatch which we need to handle by binding the resolved target which we normally wouldn't do.
					DepthTexture = Surface.Texture;
					bDepthStencilSampleCountMismatchFixup = true;
					DepthSampleCount = 1;
				}
				else if (!bLogged)
				{
					UE_LOG(LogMetal, Error, TEXT("If we support separate targets the high level should always give us matching counts"));
					bLogged = true;
				}
            }

			switch (DepthStencilPixelFormat)
			{
				case PF_X24_G8:
				case PF_DepthStencil:
				case PF_D24:
				{
					mtlpp::PixelFormat DepthStencilFormat = Surface.Texture ? (mtlpp::PixelFormat)Surface.Texture.GetPixelFormat() : mtlpp::PixelFormat::Invalid;
					
					switch(DepthStencilFormat)
					{
						case mtlpp::PixelFormat::Depth32Float:
							StencilTexture =  nil;
							break;
						case mtlpp::PixelFormat::Stencil8:
							StencilTexture = DepthTexture;
							break;
						case mtlpp::PixelFormat::Depth32Float_Stencil8:
							StencilTexture = DepthTexture;
							break;
#if PLATFORM_MAC
						case mtlpp::PixelFormat::Depth24Unorm_Stencil8:
							StencilTexture = DepthTexture;
							break;
#endif
						default:
							break;
					}
					
					break;
				}
				case PF_ShadowDepth:
				{
					break;
				}
				default:
					break;
			}
			
			float DepthClearValue = 0.0f;
			uint32 StencilClearValue = 0;
			const FClearValueBinding& ClearValue = RenderPassInfo.DepthStencilRenderTarget.DepthStencilTarget->GetClearBinding();
			if (ClearValue.ColorBinding == EClearBinding::EDepthStencilBound)
			{
				ClearValue.GetDepthStencil(DepthClearValue, StencilClearValue);
			}
			else if(!ArrayTargets && ArrayRenderLayers > 1)
			{
				DepthClearValue = 1.0f;
			}

<<<<<<< HEAD
            bool const bCombinedDepthStencilUsingStencil = (DepthTexture && (mtlpp::PixelFormat)DepthTexture.GetPixelFormat() != mtlpp::PixelFormat::Depth32Float && RenderTargetsInfo.DepthStencilRenderTarget.GetDepthStencilAccess().IsUsingStencil());
			bool const bUsingDepth = (RenderTargetsInfo.DepthStencilRenderTarget.GetDepthStencilAccess().IsUsingDepth() || (bCombinedDepthStencilUsingStencil));
=======
            static bool const bUsingValidation = FMetalCommandQueue::SupportsFeature(EMetalFeaturesValidation) && !FApplePlatformMisc::IsOSAtLeastVersion((uint32[]){10, 14, 0}, (uint32[]){12, 0, 0}, (uint32[]){12, 0, 0});
            
            bool const bCombinedDepthStencilUsingStencil = (DepthTexture && (mtlpp::PixelFormat)DepthTexture.GetPixelFormat() != mtlpp::PixelFormat::Depth32Float && RenderPassInfo.DepthStencilRenderTarget.ExclusiveDepthStencil.IsUsingStencil());
			bool const bUsingDepth = (RenderPassInfo.DepthStencilRenderTarget.ExclusiveDepthStencil.IsUsingDepth() || (bUsingValidation && bCombinedDepthStencilUsingStencil));
>>>>>>> edccb068
			if (DepthTexture && bUsingDepth)
			{
				mtlpp::RenderPassDepthAttachmentDescriptor DepthAttachment;
				
				DepthFormatKey = Surface.FormatKey;
				
				ERenderTargetActions DepthActions = GetDepthActions(RenderPassInfo.DepthStencilRenderTarget.Action);
				ERenderTargetLoadAction DepthLoadAction = GetLoadAction(DepthActions);
				ERenderTargetStoreAction DepthStoreAction = GetStoreAction(DepthActions);

				// set up the depth attachment
				DepthAttachment.SetTexture(DepthTexture);
				DepthAttachment.SetLoadAction(GetMetalRTLoadAction(DepthLoadAction));
				
				bNeedsClear |= (DepthAttachment.GetLoadAction() == mtlpp::LoadAction::Clear);
				
				ERenderTargetStoreAction HighLevelStoreAction = (Surface.MSAATexture && !bDepthStencilSampleCountMismatchFixup) ? ERenderTargetStoreAction::EMultisampleResolve : DepthStoreAction;
				if (bUsingDepth && (HighLevelStoreAction == ERenderTargetStoreAction::ENoAction || bDepthStencilSampleCountMismatchFixup))
				{
					if (DepthSampleCount > 1)
					{
						HighLevelStoreAction = ERenderTargetStoreAction::EMultisampleResolve;
					}
					else
					{
						HighLevelStoreAction = ERenderTargetStoreAction::EStore;
					}
				}
				
				const bool bSupportsMSAADepthResolve = GetMetalDeviceContext().SupportsFeature(EMetalFeaturesMSAADepthResolve);
				bool bDepthTextureMemoryless = false;
#if PLATFORM_IOS
				bDepthTextureMemoryless = DepthTexture.GetStorageMode() == mtlpp::StorageMode::Memoryless;
				if (bDepthTextureMemoryless)
				{
					DepthAttachment.SetLoadAction(mtlpp::LoadAction::Clear);
					
					if (bSupportsMSAADepthResolve && Surface.MSAATexture)
					{
						HighLevelStoreAction = ERenderTargetStoreAction::EMultisampleResolve;
					}
					else
					{
						HighLevelStoreAction = ERenderTargetStoreAction::ENoAction;
					}
				}
#endif
                //needed to quiet the metal validation that runs when you end renderpass. (it requires some kind of 'resolve' for an msaa target)
				//But with deferredstore we don't set the real one until submit time.
				NewDepthStore = !Surface.MSAATexture || bSupportsMSAADepthResolve ? GetMetalRTStoreAction(HighLevelStoreAction) : mtlpp::StoreAction::DontCare;
<<<<<<< HEAD
				DepthAttachment.SetStoreAction(bSupportsDeferredStore && !bDepthTextureMemoryless && Surface.MSAATexture && GRHIDeviceId > 2 ? mtlpp::StoreAction::Unknown : NewDepthStore);
=======
				DepthAttachment.SetStoreAction(Surface.MSAATexture && GRHIDeviceId > 2 ? mtlpp::StoreAction::Unknown : NewDepthStore);
>>>>>>> edccb068
				DepthAttachment.SetClearDepth(DepthClearValue);
				check(SampleCount > 0);

				if (Surface.MSAATexture && bSupportsMSAADepthResolve)
				{
                    if (!bDepthStencilSampleCountMismatchFixup)
                    {
                        DepthAttachment.SetResolveTexture(Surface.MSAAResolveTexture ? Surface.MSAAResolveTexture : Surface.Texture);
                    }
#if PLATFORM_MAC
					//would like to assert and do manual custom resolve, but that is causing some kind of weird corruption.
					//checkf(false, TEXT("Depth resolves need to do 'max' for correctness.  MacOS does not expose this yet unless the spec changed."));
#else
					DepthAttachment.SetDepthResolveFilter(mtlpp::MultisampleDepthResolveFilter::Max);
#endif
				}
				
				bHasValidRenderTarget = true;
				bFallbackDepthStencilBound = (RenderPassInfo.DepthStencilRenderTarget.DepthStencilTarget == FallbackDepthStencilSurface);

				bCanRestartRenderPass &= (SampleCount <= 1) && ((RenderPassInfo.DepthStencilRenderTarget.DepthStencilTarget == FallbackDepthStencilSurface) || ((DepthAttachment.GetLoadAction() == mtlpp::LoadAction::Load) && (!RenderPassInfo.DepthStencilRenderTarget.ExclusiveDepthStencil.IsDepthWrite() || (DepthStoreAction == ERenderTargetStoreAction::EStore))));
				
				// and assign it
				RenderPass.SetDepthAttachment(DepthAttachment);
			}
	
            //if we're dealing with a samplecount mismatch we just bail on stencil entirely as stencil
            //doesn't have an autoresolve target to use.
			
<<<<<<< HEAD
			bool const bCombinedDepthStencilUsingDepth = (StencilTexture && StencilTexture.GetPixelFormat() != mtlpp::PixelFormat::Stencil8 && RenderTargetsInfo.DepthStencilRenderTarget.GetDepthStencilAccess().IsUsingDepth());
			bool const bUsingStencil = RenderTargetsInfo.DepthStencilRenderTarget.GetDepthStencilAccess().IsUsingStencil() || (bCombinedDepthStencilUsingDepth);
			if (StencilTexture && bUsingStencil && (FMetalCommandQueue::SupportsFeature(EMetalFeaturesCombinedDepthStencil) || !bDepthStencilSampleCountMismatchFixup))
			{
                if (!FMetalCommandQueue::SupportsFeature(EMetalFeaturesCombinedDepthStencil) && bDepthStencilSampleCountMismatchFixup)
                {
                    checkf(!RenderTargetsInfo.DepthStencilRenderTarget.GetDepthStencilAccess().IsStencilWrite(), TEXT("Stencil write not allowed as we don't have a proper stencil to use."));
                }
                else
                {
					mtlpp::RenderPassStencilAttachmentDescriptor StencilAttachment;
                    
                    StencilFormatKey = Surface.FormatKey;
        
                    // set up the stencil attachment
                    StencilAttachment.SetTexture(StencilTexture);
                    StencilAttachment.SetLoadAction(GetMetalRTLoadAction(RenderTargetsInfo.DepthStencilRenderTarget.StencilLoadAction));
                    
                    bNeedsClear |= (StencilAttachment.GetLoadAction() == mtlpp::LoadAction::Clear);
					
					ERenderTargetStoreAction HighLevelStoreAction = RenderTargetsInfo.DepthStencilRenderTarget.GetStencilStoreAction();
					if (bUsingStencil && (HighLevelStoreAction == ERenderTargetStoreAction::ENoAction || bDepthStencilSampleCountMismatchFixup))
					{
						HighLevelStoreAction = ERenderTargetStoreAction::EStore;
					}
					
					bool bStencilMemoryless = false;
#if PLATFORM_IOS
					if (StencilTexture.GetStorageMode() == mtlpp::StorageMode::Memoryless)
					{
						bStencilMemoryless = true;
						HighLevelStoreAction = ERenderTargetStoreAction::ENoAction;
						StencilAttachment.SetLoadAction(mtlpp::LoadAction::Clear);
					}
#endif
					
					// For the case where Depth+Stencil is MSAA we can't Resolve depth and Store stencil - we can only Resolve + DontCare or StoreResolve + Store (on newer H/W and iOS).
					// We only allow use of StoreResolve in the Desktop renderers as the mobile renderer does not and should not assume hardware support for it.
					NewStencilStore = (StencilTexture.GetSampleCount() == 1  || GetMetalRTStoreAction(ERenderTargetStoreAction::EMultisampleResolve) == mtlpp::StoreAction::StoreAndMultisampleResolve) ? GetMetalRTStoreAction(HighLevelStoreAction) : mtlpp::StoreAction::DontCare;
					StencilAttachment.SetStoreAction(bSupportsDeferredStore && !bStencilMemoryless && StencilTexture.GetSampleCount() > 1 && GRHIDeviceId > 2 ? mtlpp::StoreAction::Unknown : NewStencilStore);
                    StencilAttachment.SetClearStencil(StencilClearValue);
=======
			bool const bCombinedDepthStencilUsingDepth = (StencilTexture && StencilTexture.GetPixelFormat() != mtlpp::PixelFormat::Stencil8 && RenderPassInfo.DepthStencilRenderTarget.ExclusiveDepthStencil.IsUsingDepth());
			bool const bUsingStencil = RenderPassInfo.DepthStencilRenderTarget.ExclusiveDepthStencil.IsUsingStencil() || (bUsingValidation && bCombinedDepthStencilUsingDepth);
			if (StencilTexture && bUsingStencil)
			{
				mtlpp::RenderPassStencilAttachmentDescriptor StencilAttachment;
				
				StencilFormatKey = Surface.FormatKey;
				
				ERenderTargetActions StencilActions = GetStencilActions(RenderPassInfo.DepthStencilRenderTarget.Action);
				ERenderTargetLoadAction StencilLoadAction = GetLoadAction(StencilActions);
				ERenderTargetStoreAction StencilStoreAction = GetStoreAction(StencilActions);
	
				// set up the stencil attachment
				StencilAttachment.SetTexture(StencilTexture);
				StencilAttachment.SetLoadAction(GetMetalRTLoadAction(StencilLoadAction));
				
				bNeedsClear |= (StencilAttachment.GetLoadAction() == mtlpp::LoadAction::Clear);
				
				ERenderTargetStoreAction HighLevelStoreAction = StencilStoreAction;
				if (bUsingStencil && (HighLevelStoreAction == ERenderTargetStoreAction::ENoAction || bDepthStencilSampleCountMismatchFixup))
				{
					HighLevelStoreAction = ERenderTargetStoreAction::EStore;
				}
				
#if PLATFORM_IOS
				if (StencilTexture.GetStorageMode() == mtlpp::StorageMode::Memoryless)
				{
					HighLevelStoreAction = ERenderTargetStoreAction::ENoAction;
					StencilAttachment.SetLoadAction(mtlpp::LoadAction::Clear);
				}
#endif
				
				// For the case where Depth+Stencil is MSAA we can't Resolve depth and Store stencil - we can only Resolve + DontCare or StoreResolve + Store (on newer H/W and iOS).
				// We only allow use of StoreResolve in the Desktop renderers as the mobile renderer does not and should not assume hardware support for it.
				NewStencilStore = (StencilTexture.GetSampleCount() == 1  || GetMetalRTStoreAction(ERenderTargetStoreAction::EMultisampleResolve) == mtlpp::StoreAction::StoreAndMultisampleResolve) ? GetMetalRTStoreAction(HighLevelStoreAction) : mtlpp::StoreAction::DontCare;
				StencilAttachment.SetStoreAction(StencilTexture.GetSampleCount() > 1 && GRHIDeviceId > 2 ? mtlpp::StoreAction::Unknown : NewStencilStore);
				StencilAttachment.SetClearStencil(StencilClearValue);
>>>>>>> edccb068

				if (SampleCount == 0)
				{
					SampleCount = StencilAttachment.GetTexture().GetSampleCount();
				}
				
				bHasValidRenderTarget = true;
				
				// @todo Stencil writes that need to persist must use ERenderTargetStoreAction::EStore on iOS.
				// We should probably be using deferred store actions so that we can safely lazily instantiate encoders.
				bCanRestartRenderPass &= (SampleCount <= 1) && ((RenderPassInfo.DepthStencilRenderTarget.DepthStencilTarget == FallbackDepthStencilSurface) || ((StencilAttachment.GetLoadAction() == mtlpp::LoadAction::Load) && (1 || !RenderPassInfo.DepthStencilRenderTarget.ExclusiveDepthStencil.IsStencilWrite() || (StencilStoreAction == ERenderTargetStoreAction::EStore))));
				
				// and assign it
				RenderPass.SetStencilAttachment(StencilAttachment);
			}
		}
		
		//Update deferred store states if required otherwise they're already set directly on the Metal Attachement Descriptors
		{
			for (uint32 i = 0; i < MaxSimultaneousRenderTargets; ++i)
			{
				ColorStore[i] = NewColorStore[i];
			}
			DepthStore = NewDepthStore;
			StencilStore = NewStencilStore;
		}
		
		bHasValidRenderTarget |= (InRenderTargets.NumUAVs > 0);
		if (SampleCount == 0)
		{
			SampleCount = 1;
		}
		
		bIsRenderTargetActive = bHasValidRenderTarget;
		
		// Only start encoding if the render target state is valid
		if (bHasValidRenderTarget)
		{
			// Retain and/or release the depth-stencil surface in case it is a temporary surface for a draw call that writes to depth without a depth/stencil buffer bound.
			DepthStencilSurface = RenderPassInfo.DepthStencilRenderTarget.DepthStencilTarget;
			DepthStencilResolve = RenderPassInfo.DepthStencilRenderTarget.ResolveTarget;
		}
		else
		{
			DepthStencilSurface.SafeRelease();
			DepthStencilResolve.SafeRelease();
		}
		
		RenderPassDesc = RenderPass;
		
		bNeedsSet = true;
	}

	return bNeedsSet;
}

void FMetalStateCache::InvalidateRenderTargets(void)
{
	bHasValidRenderTarget = false;
	bHasValidColorTarget = false;
	bIsRenderTargetActive = false;
}

void FMetalStateCache::SetRenderTargetsActive(bool const bActive)
{
	bIsRenderTargetActive = bActive;
}

static bool MTLViewportEqual(mtlpp::Viewport const& Left, mtlpp::Viewport const& Right)
{
	return FMath::IsNearlyEqual(Left.originX, Right.originX) &&
			FMath::IsNearlyEqual(Left.originY, Right.originY) &&
			FMath::IsNearlyEqual(Left.width, Right.width) &&
			FMath::IsNearlyEqual(Left.height, Right.height) &&
			FMath::IsNearlyEqual(Left.znear, Right.znear) &&
			FMath::IsNearlyEqual(Left.zfar, Right.zfar);
}

void FMetalStateCache::SetViewport(const mtlpp::Viewport& InViewport)
{
	if (!MTLViewportEqual(Viewport[0], InViewport))
	{
		Viewport[0] = InViewport;
	
		RasterBits |= EMetalRenderFlagViewport;
	}
	
	ActiveViewports = 1;
	
	if (!bScissorRectEnabled)
	{
		mtlpp::ScissorRect Rect;
		Rect.x = InViewport.originX;
		Rect.y = InViewport.originY;
		Rect.width = InViewport.width;
		Rect.height = InViewport.height;
		SetScissorRect(false, Rect);
	}
}

void FMetalStateCache::SetViewport(uint32 Index, const mtlpp::Viewport& InViewport)
{
	check(Index < ML_MaxViewports);
	
	if (!MTLViewportEqual(Viewport[Index], InViewport))
	{
		Viewport[Index] = InViewport;
		
		RasterBits |= EMetalRenderFlagViewport;
	}
	
	// There may not be gaps in the viewport array.
	ActiveViewports = Index + 1;
	
	// This always sets the scissor rect because the RHI doesn't bother to expose proper scissor states for multiple viewports.
	// This will have to change if we want to guarantee correctness in the mid to long term.
	{
		mtlpp::ScissorRect Rect;
		Rect.x = InViewport.originX;
		Rect.y = InViewport.originY;
		Rect.width = InViewport.width;
		Rect.height = InViewport.height;
		SetScissorRect(Index, false, Rect);
	}
}

void FMetalStateCache::SetScissorRect(uint32 Index, bool const bEnable, mtlpp::ScissorRect const& Rect)
{
	check(Index < ML_MaxViewports);
	if (!MTLScissorRectEqual(Scissor[Index], Rect))
	{
		// There's no way we can setup the bounds correctly - that must be done by the caller or incorrect rendering & crashes will ensue.
		Scissor[Index] = Rect;
		RasterBits |= EMetalRenderFlagScissorRect;
	}
	
	ActiveScissors = Index + 1;
}

void FMetalStateCache::SetViewports(const mtlpp::Viewport InViewport[], uint32 Count)
{
	check(Count >= 1 && Count < ML_MaxViewports);
	
	// Check if the count has changed first & if so mark for a rebind
	if (ActiveViewports != Count)
	{
		RasterBits |= EMetalRenderFlagViewport;
		RasterBits |= EMetalRenderFlagScissorRect;
	}
	
	for (uint32 i = 0; i < Count; i++)
	{
		SetViewport(i, InViewport[i]);
	}
	
	ActiveViewports = Count;
}

void FMetalStateCache::SetVertexStream(uint32 const Index, FMetalBuffer* Buffer, FMetalBufferData* Bytes, uint32 const Offset, uint32 const Length)
{
	check(Index < MaxVertexElementCount);
	check(UNREAL_TO_METAL_BUFFER_INDEX(Index) < MaxMetalStreams);

	if (Buffer)
	{
		VertexBuffers[Index].Buffer = *Buffer;
	}
	else
	{
		VertexBuffers[Index].Buffer = nil;
	}
	VertexBuffers[Index].Offset = 0;
	VertexBuffers[Index].Bytes = Bytes;
	VertexBuffers[Index].Length = Length;
	
	SetShaderBuffer(EMetalShaderStages::Vertex, VertexBuffers[Index].Buffer, Bytes, Offset, Length, UNREAL_TO_METAL_BUFFER_INDEX(Index), mtlpp::ResourceUsage::Read);
}

uint32 FMetalStateCache::GetVertexBufferSize(uint32 const Index)
{
	check(Index < MaxVertexElementCount);
	check(UNREAL_TO_METAL_BUFFER_INDEX(Index) < MaxMetalStreams);
	return VertexBuffers[Index].Length;
}

void FMetalStateCache::SetGraphicsPipelineState(FMetalGraphicsPipelineState* State)
{
	if (GraphicsPSO != State)
	{
		GraphicsPSO = State;
		
#if PLATFORM_SUPPORTS_TESSELLATION_SHADERS
		bool bNewUsingTessellation = (State && State->GetPipeline(IndexType)->TessellationPipelineDesc.DomainVertexDescriptor);
		if (bNewUsingTessellation != bUsingTessellation)
		{
			for (uint32 i = 0; i < EMetalShaderStages::Num; i++)
			{
				ShaderBuffers[i].Bound = UINT32_MAX;
#if PLATFORM_MAC
#ifndef UINT128_MAX
#define UINT128_MAX (((__uint128_t)1 << 127) - (__uint128_t)1 + ((__uint128_t)1 << 127))
#endif
				ShaderTextures[i].Bound = UINT128_MAX;
#else
				ShaderTextures[i].Bound = UINT32_MAX;
#endif
				ShaderSamplers[i].Bound = UINT16_MAX;
			}
		}
		// Whenever the pipeline changes & a Hull shader is bound clear the Hull shader bindings, otherwise the Hull resources from a
		// previous pipeline with different binding table will overwrite the vertex shader bindings for the current pipeline.
		if (bNewUsingTessellation)
		{
			ShaderBuffers[EMetalShaderStages::Hull].Bound = UINT32_MAX;
#if PLATFORM_MAC
			ShaderTextures[EMetalShaderStages::Hull].Bound = UINT128_MAX;
#else
			ShaderTextures[EMetalShaderStages::Hull].Bound = UINT32_MAX;
#endif
			ShaderSamplers[EMetalShaderStages::Hull].Bound = UINT16_MAX;
			
			for (uint32 i = 0; i < ML_MaxBuffers; i++)
			{
				BoundUniformBuffers[EMetalShaderStages::Hull][i] = nullptr;
				ShaderBuffers[EMetalShaderStages::Hull].Buffers[i].Buffer = nil;
				ShaderBuffers[EMetalShaderStages::Hull].Buffers[i].Bytes = nil;
				ShaderBuffers[EMetalShaderStages::Hull].Buffers[i].Length = 0;
                ShaderBuffers[EMetalShaderStages::Hull].Buffers[i].Offset = 0;
                ShaderBuffers[EMetalShaderStages::Hull].Buffers[i].Usage = mtlpp::ResourceUsage(0);
				ShaderBuffers[EMetalShaderStages::Hull].Formats[i] = PF_Unknown;
			}
			for (uint32 i = 0; i < ML_MaxTextures; i++)
			{
				ShaderTextures[EMetalShaderStages::Hull].Textures[i] = nil;
				ShaderTextures[EMetalShaderStages::Hull].Usage[i] = mtlpp::ResourceUsage(0);
			}
			
			for (uint32 i = 0; i < ML_MaxSamplers; i++)
			{
				ShaderSamplers[EMetalShaderStages::Hull].Samplers[i] = nil;
			}

			for (const auto& PackedGlobalArray : State->HullShader->Bindings.PackedGlobalArrays)
			{
				ShaderParameters[EMetalShaderStages::Hull].PrepareGlobalUniforms(CrossCompiler::PackedTypeNameToTypeIndex(PackedGlobalArray.TypeName), PackedGlobalArray.Size);
			}

			for (const auto& PackedGlobalArray : State->DomainShader->Bindings.PackedGlobalArrays)
			{
				ShaderParameters[EMetalShaderStages::Domain].PrepareGlobalUniforms(CrossCompiler::PackedTypeNameToTypeIndex(PackedGlobalArray.TypeName), PackedGlobalArray.Size);
			}
		}
		bUsingTessellation = bNewUsingTessellation;
		DirtyUniformBuffers[EMetalShaderStages::Hull] = 0xffffffff;
		DirtyUniformBuffers[EMetalShaderStages::Domain] = 0xffffffff;
#endif
		
		DirtyUniformBuffers[EMetalShaderStages::Vertex] = 0xffffffff;
		DirtyUniformBuffers[EMetalShaderStages::Pixel] = 0xffffffff;
#if PLATFORM_SUPPORTS_GEOMETRY_SHADERS
		DirtyUniformBuffers[EMetalShaderStages::Geometry] = 0xffffffff;
#endif
		
		PipelineBits |= EMetalPipelineFlagPipelineState;
		
        if (SafeGetRuntimeDebuggingLevel() >= EMetalDebugLevelResetOnBind)
        {
            for (uint32 i = 0; i < EMetalShaderStages::Num; i++)
            {
                ShaderBuffers[i].Bound = UINT32_MAX;
#if PLATFORM_MAC
#ifndef UINT128_MAX
#define UINT128_MAX (((__uint128_t)1 << 127) - (__uint128_t)1 + ((__uint128_t)1 << 127))
#endif
                ShaderTextures[i].Bound = UINT128_MAX;
#else
                ShaderTextures[i].Bound = UINT32_MAX;
#endif
                ShaderSamplers[i].Bound = UINT16_MAX;
            }
        }
		
		SetDepthStencilState(State->DepthStencilState);
		SetRasterizerState(State->RasterizerState);

		for (const auto& PackedGlobalArray : State->VertexShader->Bindings.PackedGlobalArrays)
		{
			ShaderParameters[EMetalShaderStages::Vertex].PrepareGlobalUniforms(CrossCompiler::PackedTypeNameToTypeIndex(PackedGlobalArray.TypeName), PackedGlobalArray.Size);
		}

		if (State->PixelShader)
		{
			for (const auto& PackedGlobalArray : State->PixelShader->Bindings.PackedGlobalArrays)
			{
				ShaderParameters[EMetalShaderStages::Pixel].PrepareGlobalUniforms(CrossCompiler::PackedTypeNameToTypeIndex(PackedGlobalArray.TypeName), PackedGlobalArray.Size);
			}
		}
		
		{
			for (uint32 i = 0; i < RenderPassInfo.NumUAVs; i++)
			{
				if (IsValidRef(RenderPassInfo.UAVs[i]))
				{
<<<<<<< HEAD
					FMetalUnorderedAccessView* UAV = ResourceCast(RenderTargetsInfo.UnorderedAccessView[i].GetReference());
					SetShaderUnorderedAccessView(EMetalShaderStages::Pixel, i, UAV);
=======
					FMetalUnorderedAccessView* UAV = ResourceCast(RenderPassInfo.UAVs[i].GetReference());
					SetShaderUnorderedAccessView(SF_Pixel, i, UAV);
>>>>>>> edccb068
				}
			}
		}
	}
}

void FMetalStateCache::SetIndexType(EMetalIndexType InIndexType)
{
	if (IndexType != InIndexType)
	{
		IndexType = InIndexType;
		
		PipelineBits |= EMetalPipelineFlagPipelineState;
	}
}

void FMetalStateCache::BindUniformBuffer(EMetalShaderStages const Freq, uint32 const BufferIndex, FUniformBufferRHIParamRef BufferRHI)
{
	check(BufferIndex < ML_MaxBuffers);
	if (BoundUniformBuffers[Freq][BufferIndex] != BufferRHI)
	{
		ActiveUniformBuffers.Add(BufferRHI);
		BoundUniformBuffers[Freq][BufferIndex] = BufferRHI;
		DirtyUniformBuffers[Freq] |= 1 << BufferIndex;
	}
}

void FMetalStateCache::SetDirtyUniformBuffers(EMetalShaderStages const Freq, uint32 const Dirty)
{
	DirtyUniformBuffers[Freq] = Dirty;
}

void FMetalStateCache::SetVisibilityResultMode(mtlpp::VisibilityResultMode const Mode, NSUInteger const Offset)
{
	if (VisibilityMode != Mode || VisibilityOffset != Offset)
	{
		VisibilityMode = Mode;
		VisibilityOffset = Offset;
		
		RasterBits |= EMetalRenderFlagVisibilityResultMode;
	}
}

void FMetalStateCache::ConditionalUpdateBackBuffer(FMetalSurface& Surface)
{
	// are we setting the back buffer? if so, make sure we have the drawable
	if ((Surface.Flags & TexCreate_Presentable))
	{
		// update the back buffer texture the first time used this frame
		if (Surface.Texture.GetPtr() == nil)
		{
			// set the texture into the backbuffer
			Surface.GetDrawableTexture();
		}
#if PLATFORM_MAC
		check (Surface.Texture);
#endif
	}
}

bool FMetalStateCache::NeedsToSetRenderTarget(const FRHIRenderPassInfo& InRenderPassInfo)
{
	// see if our new Info matches our previous Info
	uint32 CurrentNumColorRenderTargets = RenderPassInfo.GetNumColorRenderTargets();
	uint32 NewNumColorRenderTargets = InRenderPassInfo.GetNumColorRenderTargets();
	
	// basic checks
	bool bAllChecksPassed = GetHasValidRenderTarget() && bIsRenderTargetActive && CurrentNumColorRenderTargets == NewNumColorRenderTargets && InRenderPassInfo.NumUAVs == RenderPassInfo.NumUAVs &&
		(InRenderPassInfo.DepthStencilRenderTarget.DepthStencilTarget == RenderPassInfo.DepthStencilRenderTarget.DepthStencilTarget);

	// now check each color target if the basic tests passe
	if (bAllChecksPassed)
	{
		for (int32 RenderTargetIndex = 0; RenderTargetIndex < NewNumColorRenderTargets; RenderTargetIndex++)
		{
			const FRHIRenderPassInfo::FColorEntry& RenderTargetView = InRenderPassInfo.ColorRenderTargets[RenderTargetIndex];
			const FRHIRenderPassInfo::FColorEntry& PreviousRenderTargetView = RenderPassInfo.ColorRenderTargets[RenderTargetIndex];

			// handle simple case of switching textures or mip/slice
			if (RenderTargetView.RenderTarget != PreviousRenderTargetView.RenderTarget ||
				RenderTargetView.ResolveTarget != PreviousRenderTargetView.ResolveTarget ||
				RenderTargetView.MipIndex != PreviousRenderTargetView.MipIndex ||
				RenderTargetView.ArraySlice != PreviousRenderTargetView.ArraySlice)
			{
				bAllChecksPassed = false;
				break;
			}
			
			// it's non-trivial when we need to switch based on load/store action:
			// LoadAction - it only matters what we are switching to in the new one
			//    If we switch to Load, no need to switch as we can re-use what we already have
			//    If we switch to Clear, we have to always switch to a new RT to force the clear
			//    If we switch to DontCare, there's definitely no need to switch
			//    If we switch *from* Clear then we must change target as we *don't* want to clear again.
            if (GetLoadAction(RenderTargetView.Action) == ERenderTargetLoadAction::EClear)
            {
                bAllChecksPassed = false;
                break;
            }
            // StoreAction - this matters what the previous one was **In Spirit**
            //    If we come from Store, we need to switch to a new RT to force the store
            //    If we come from DontCare, then there's no need to switch
            //    @todo metal: However, we basically only use Store now, and don't
            //        care about intermediate results, only final, so we don't currently check the value
            //			if (PreviousRenderTargetView.StoreAction == ERenderTTargetStoreAction::EStore)
            //			{
            //				bAllChecksPassed = false;
            //				break;
            //			}
        }
        
        if (InRenderPassInfo.DepthStencilRenderTarget.DepthStencilTarget && (GetLoadAction(GetDepthActions(InRenderPassInfo.DepthStencilRenderTarget.Action)) == ERenderTargetLoadAction::EClear || GetLoadAction(GetStencilActions(InRenderPassInfo.DepthStencilRenderTarget.Action)) == ERenderTargetLoadAction::EClear))
        {
            bAllChecksPassed = false;
		}
		
		if (InRenderPassInfo.DepthStencilRenderTarget.DepthStencilTarget && (GetStoreAction(GetDepthActions(InRenderPassInfo.DepthStencilRenderTarget.Action)) > GetStoreAction(GetDepthActions(RenderPassInfo.DepthStencilRenderTarget.Action)) || GetStoreAction(GetStencilActions(InRenderPassInfo.DepthStencilRenderTarget.Action)) > GetStoreAction(GetStencilActions(RenderPassInfo.DepthStencilRenderTarget.Action))))
		{
			// Don't break the encoder if we can just change the store actions.
			mtlpp::StoreAction NewDepthStore = DepthStore;
			mtlpp::StoreAction NewStencilStore = StencilStore;
			if (GetStoreAction(GetDepthActions(InRenderPassInfo.DepthStencilRenderTarget.Action)) > GetStoreAction(GetDepthActions(RenderPassInfo.DepthStencilRenderTarget.Action)))
			{
				if (RenderPassDesc.GetDepthAttachment().GetTexture())
				{
					FMetalSurface& Surface = *GetMetalSurfaceFromRHITexture(RenderPassInfo.DepthStencilRenderTarget.DepthStencilTarget);
					
					const uint32 DepthSampleCount = (Surface.MSAATexture ? Surface.MSAATexture.GetSampleCount() : Surface.Texture.GetSampleCount());
					bool const bDepthStencilSampleCountMismatchFixup = (SampleCount != DepthSampleCount);

					ERenderTargetStoreAction HighLevelStoreAction = (Surface.MSAATexture && !bDepthStencilSampleCountMismatchFixup) ? ERenderTargetStoreAction::EMultisampleResolve : GetStoreAction(GetDepthActions(RenderPassInfo.DepthStencilRenderTarget.Action));
					
#if PLATFORM_IOS
					FMetalTexture& Tex = Surface.MSAATexture ? Surface.MSAATexture : Surface.Texture;
					if (Tex.GetStorageMode() == mtlpp::StorageMode::Memoryless)
					{
						HighLevelStoreAction = ERenderTargetStoreAction::ENoAction;
					}
#endif
					
					NewDepthStore = GetMetalRTStoreAction(HighLevelStoreAction);
				}
				else
				{
					bAllChecksPassed = false;
				}
			}
			
			if (GetStoreAction(GetStencilActions(InRenderPassInfo.DepthStencilRenderTarget.Action)) > GetStoreAction(GetStencilActions(RenderPassInfo.DepthStencilRenderTarget.Action)))
			{
				if (RenderPassDesc.GetStencilAttachment().GetTexture())
				{
					NewStencilStore = GetMetalRTStoreAction(GetStoreAction(GetStencilActions(RenderPassInfo.DepthStencilRenderTarget.Action)));
#if PLATFORM_IOS
					if (RenderPassDesc.GetStencilAttachment().GetTexture().GetStorageMode() == mtlpp::StorageMode::Memoryless)
					{
						NewStencilStore = GetMetalRTStoreAction(ERenderTargetStoreAction::ENoAction);
					}
#endif
				}
				else
				{
					bAllChecksPassed = false;
				}
			}
			
			if (bAllChecksPassed)
			{
				DepthStore = NewDepthStore;
				StencilStore = NewStencilStore;
			}
		}
	}

	// if we are setting them to nothing, then this is probably end of frame, and we can't make a framebuffer
	// with nothng, so just abort this (only need to check on single MRT case)
	if (NewNumColorRenderTargets == 1 && InRenderPassInfo.ColorRenderTargets[0].RenderTarget == nullptr &&
		InRenderPassInfo.DepthStencilRenderTarget.DepthStencilTarget == nullptr)
	{
		bAllChecksPassed = true;
	}

	return bAllChecksPassed == false;
}

void FMetalStateCache::SetShaderBuffer(EMetalShaderStages const Frequency, FMetalBuffer const& Buffer, FMetalBufferData* const Bytes, NSUInteger const Offset, NSUInteger const Length, NSUInteger const Index, mtlpp::ResourceUsage const Usage, EPixelFormat const Format)
{
	check(Frequency < EMetalShaderStages::Num);
	check(Index < ML_MaxBuffers);
	
	if (ShaderBuffers[Frequency].Buffers[Index].Buffer != Buffer ||
		ShaderBuffers[Frequency].Buffers[Index].Bytes != Bytes ||
		ShaderBuffers[Frequency].Buffers[Index].Offset != Offset ||
		ShaderBuffers[Frequency].Buffers[Index].Length != Length ||
		!(ShaderBuffers[Frequency].Buffers[Index].Usage & Usage) ||
		ShaderBuffers[Frequency].Formats[Index] != Format)
	{
		ShaderBuffers[Frequency].Buffers[Index].Buffer = Buffer;
		ShaderBuffers[Frequency].Buffers[Index].Bytes = Bytes;
		ShaderBuffers[Frequency].Buffers[Index].Offset = Offset;
		ShaderBuffers[Frequency].Buffers[Index].Length = Length;
		ShaderBuffers[Frequency].Buffers[Index].Usage = Usage;
		
		ShaderBuffers[Frequency].Formats[Index] = Format;
		
		if (Buffer || Bytes)
		{
			ShaderBuffers[Frequency].Bound |= (1 << Index);
		}
		else
		{
			ShaderBuffers[Frequency].Bound &= ~(1 << Index);
		}
	}
}

void FMetalStateCache::SetShaderTexture(EMetalShaderStages const Frequency, FMetalTexture const& Texture, NSUInteger const Index, mtlpp::ResourceUsage const Usage)
{
	check(Frequency < EMetalShaderStages::Num);
	check(Index < ML_MaxTextures);
	
	if (ShaderTextures[Frequency].Textures[Index] != Texture
		|| ShaderTextures[Frequency].Usage[Index] != Usage)
	{
		bool bMemoryLess = false;
#if PLATFORM_IOS
		bMemoryLess = (Texture.GetStorageMode() == mtlpp::StorageMode::Memoryless);
#endif
		
		ShaderTextures[Frequency].Textures[Index] = !bMemoryLess ? Texture : FMetalTexture();
		ShaderTextures[Frequency].Usage[Index] = Usage;
		
		if (Texture && !bMemoryLess)
		{
			ShaderTextures[Frequency].Bound |= (1 << Index);
		}
		else
		{
			ShaderTextures[Frequency].Bound &= ~(1 << Index);
		}
	}
}

void FMetalStateCache::SetShaderSamplerState(EMetalShaderStages const Frequency, FMetalSamplerState* const Sampler, NSUInteger const Index)
{
	check(Frequency < EMetalShaderStages::Num);
	check(Index < ML_MaxSamplers);
	
	if (ShaderSamplers[Frequency].Samplers[Index].GetPtr() != (Sampler ? Sampler->State.GetPtr() : nil))
	{
		if (Sampler)
		{
#if !PLATFORM_MAC
			ShaderSamplers[Frequency].Samplers[Index] = ((Frequency == EMetalShaderStages::Vertex || Frequency == EMetalShaderStages::Compute) && Sampler->NoAnisoState) ? Sampler->NoAnisoState : Sampler->State;
#else
			ShaderSamplers[Frequency].Samplers[Index] = Sampler->State;
#endif
			ShaderSamplers[Frequency].Bound |= (1 << Index);
		}
		else
		{
			ShaderSamplers[Frequency].Samplers[Index] = nil;
			ShaderSamplers[Frequency].Bound &= ~(1 << Index);
		}
	}
}

void FMetalStateCache::SetResource(uint32 ShaderStage, uint32 BindIndex, FRHITexture* RESTRICT TextureRHI, float CurrentTime)
{
	FMetalSurface* Surface = GetMetalSurfaceFromRHITexture(TextureRHI);
	ns::AutoReleased<FMetalTexture> Texture;
	mtlpp::ResourceUsage Usage = (mtlpp::ResourceUsage)0;
	if (Surface != nullptr)
	{
		TextureRHI->SetLastRenderTime(CurrentTime);
		Texture = Surface->Texture;
		Usage = mtlpp::ResourceUsage(mtlpp::ResourceUsage::Read|mtlpp::ResourceUsage::Sample);
	}
	
	switch (ShaderStage)
	{
		case CrossCompiler::SHADER_STAGE_PIXEL:
			SetShaderTexture(EMetalShaderStages::Pixel, Texture, BindIndex, Usage);
			break;
			
		case CrossCompiler::SHADER_STAGE_VERTEX:
			SetShaderTexture(EMetalShaderStages::Vertex, Texture, BindIndex, Usage);
			break;
			
		case CrossCompiler::SHADER_STAGE_COMPUTE:
			SetShaderTexture(EMetalShaderStages::Compute, Texture, BindIndex, Usage);
			break;
#if PLATFORM_SUPPORTS_TESSELLATION_SHADERS
		case CrossCompiler::SHADER_STAGE_HULL:
			SetShaderTexture(EMetalShaderStages::Hull, Texture, BindIndex, Usage);
			break;
			
		case CrossCompiler::SHADER_STAGE_DOMAIN:
			SetShaderTexture(EMetalShaderStages::Domain, Texture, BindIndex, Usage);
			break;
#endif
			
		default:
			check(0);
			break;
	}
}

void FMetalStateCache::SetShaderResourceView(FMetalContext* Context, EMetalShaderStages ShaderStage, uint32 BindIndex, FMetalShaderResourceView* RESTRICT SRV)
{
	if (SRV)
	{
		FRHITexture* Texture = SRV->SourceTexture.GetReference();
		FMetalVertexBuffer* VB = SRV->SourceVertexBuffer.GetReference();
		FMetalIndexBuffer* IB = SRV->SourceIndexBuffer.GetReference();
		FMetalStructuredBuffer* SB = SRV->SourceStructuredBuffer.GetReference();
		if (Texture)
		{
			FMetalSurface* Surface = SRV->TextureView;
			if (Surface != nullptr)
			{
				SetShaderTexture(ShaderStage, Surface->Texture, BindIndex, mtlpp::ResourceUsage(mtlpp::ResourceUsage::Read|mtlpp::ResourceUsage::Sample));
			}
			else
			{
				SetShaderTexture(ShaderStage, nil, BindIndex, mtlpp::ResourceUsage(0));
			}
		}
		else if (IsLinearBuffer(ShaderStage, BindIndex) && SRV->GetLinearTexture(false))
		{
			ns::AutoReleased<FMetalTexture> Tex;
			Tex = SRV->GetLinearTexture(false);
			
			SetShaderTexture(ShaderStage, Tex, BindIndex, mtlpp::ResourceUsage(mtlpp::ResourceUsage::Read|mtlpp::ResourceUsage::Sample));
			if (VB)
            {
                SetShaderBuffer(ShaderStage, VB->Buffer, VB->Data, 0, VB->GetSize(), BindIndex, mtlpp::ResourceUsage::Read, (EPixelFormat)SRV->Format);
            }
            else if (IB)
            {
                SetShaderBuffer(ShaderStage, IB->Buffer, nil, 0, IB->GetSize(), BindIndex, mtlpp::ResourceUsage::Read, (EPixelFormat)SRV->Format);
            }
		}
		else if (VB)
		{
			SetShaderBuffer(ShaderStage, VB->Buffer, VB->Data, 0, VB->GetSize(), BindIndex, mtlpp::ResourceUsage::Read, (EPixelFormat)SRV->Format);
		}
		else if (IB)
		{
			SetShaderBuffer(ShaderStage, IB->Buffer, nil, 0, IB->GetSize(), BindIndex, mtlpp::ResourceUsage::Read, (EPixelFormat)SRV->Format);
		}
		else if (SB)
		{
			SetShaderBuffer(ShaderStage, SB->Buffer, nil, 0, SB->GetSize(), BindIndex, mtlpp::ResourceUsage::Read);
		}
	}
}

bool FMetalStateCache::IsLinearBuffer(EMetalShaderStages ShaderStage, uint32 BindIndex)
{
    switch (ShaderStage)
    {
        case EMetalShaderStages::Vertex:
        {
            return (GraphicsPSO->VertexShader->Bindings.LinearBuffer & (1 << BindIndex)) != 0;
            break;
        }
        case EMetalShaderStages::Pixel:
        {
            return (GraphicsPSO->PixelShader->Bindings.LinearBuffer & (1 << BindIndex)) != 0;
            break;
        }
#if PLATFORM_SUPPORTS_TESSELLATION_SHADERS
        case EMetalShaderStages::Hull:
        {
            return (GraphicsPSO->HullShader->Bindings.LinearBuffer & (1 << BindIndex)) != 0;
            break;
        }
        case EMetalShaderStages::Domain:
        {
            return (GraphicsPSO->DomainShader->Bindings.LinearBuffer & (1 << BindIndex)) != 0;
            break;
        }
#endif
        case EMetalShaderStages::Compute:
        {
            return (ComputeShader->Bindings.LinearBuffer & (1 << BindIndex)) != 0;
        }
        default:
        {
            check(false);
            return false;
        }
    }
}

void FMetalStateCache::SetShaderUnorderedAccessView(EMetalShaderStages ShaderStage, uint32 BindIndex, FMetalUnorderedAccessView* RESTRICT UAV)
{
	if (UAV)
	{
		// figure out which one of the resources we need to set
		FMetalStructuredBuffer* StructuredBuffer = UAV->SourceView->SourceStructuredBuffer.GetReference();
		FMetalVertexBuffer* VertexBuffer = UAV->SourceView->SourceVertexBuffer.GetReference();
		FMetalIndexBuffer* IndexBuffer = UAV->SourceView->SourceIndexBuffer.GetReference();
		FRHITexture* Texture = UAV->SourceView->SourceTexture.GetReference();
		FMetalSurface* Surface = UAV->SourceView->TextureView;
		if (StructuredBuffer)
		{
			SetShaderBuffer(ShaderStage, StructuredBuffer->Buffer, nil, 0, StructuredBuffer->GetSize(), BindIndex, mtlpp::ResourceUsage(mtlpp::ResourceUsage::Read | mtlpp::ResourceUsage::Write));
		}
		else if (VertexBuffer)
		{
			check(!VertexBuffer->Data && VertexBuffer->Buffer);
			if (IsLinearBuffer(ShaderStage, BindIndex) && UAV->SourceView->GetLinearTexture(true))
			{
				ns::AutoReleased<FMetalTexture> Tex;
				Tex = UAV->SourceView->GetLinearTexture(true);
				SetShaderTexture(ShaderStage, Tex, BindIndex, mtlpp::ResourceUsage(mtlpp::ResourceUsage::Read | mtlpp::ResourceUsage::Write));
                
                SetShaderBuffer(ShaderStage, VertexBuffer->Buffer, VertexBuffer->Data, 0, VertexBuffer->GetSize(), BindIndex, mtlpp::ResourceUsage(mtlpp::ResourceUsage::Read | mtlpp::ResourceUsage::Write), (EPixelFormat)UAV->SourceView->Format);
			}
			else
			{
				SetShaderBuffer(ShaderStage, VertexBuffer->Buffer, VertexBuffer->Data, 0, VertexBuffer->GetSize(), BindIndex, mtlpp::ResourceUsage(mtlpp::ResourceUsage::Read | mtlpp::ResourceUsage::Write), (EPixelFormat)UAV->SourceView->Format);
			}
		}
		else if (IndexBuffer)
		{
			check(IndexBuffer->Buffer);
			if (IsLinearBuffer(ShaderStage, BindIndex) && UAV->SourceView->GetLinearTexture(true))
			{
				ns::AutoReleased<FMetalTexture> Tex;
				Tex = UAV->SourceView->GetLinearTexture(true);
				SetShaderTexture(ShaderStage, Tex, BindIndex, mtlpp::ResourceUsage(mtlpp::ResourceUsage::Read | mtlpp::ResourceUsage::Write));
				
				SetShaderBuffer(ShaderStage, IndexBuffer->Buffer, nullptr, 0, IndexBuffer->GetSize(), BindIndex, mtlpp::ResourceUsage(mtlpp::ResourceUsage::Read | mtlpp::ResourceUsage::Write), (EPixelFormat)UAV->SourceView->Format);
			}
			else
			{
				SetShaderBuffer(ShaderStage, IndexBuffer->Buffer, nullptr, 0, IndexBuffer->GetSize(), BindIndex, mtlpp::ResourceUsage(mtlpp::ResourceUsage::Read | mtlpp::ResourceUsage::Write), (EPixelFormat)UAV->SourceView->Format);
			}
		}
		else if (Texture)
		{
			if (!Surface)
			{
				Surface = GetMetalSurfaceFromRHITexture(Texture);
			}
			if (Surface != nullptr)
			{
				FMetalSurface* Source = GetMetalSurfaceFromRHITexture(Texture);
				
				FPlatformAtomics::InterlockedExchange(&Surface->Written, 1);
				FPlatformAtomics::InterlockedExchange(&Source->Written, 1);
				
				SetShaderTexture(ShaderStage, Surface->Texture, BindIndex, mtlpp::ResourceUsage(mtlpp::ResourceUsage::Read | mtlpp::ResourceUsage::Write));
				if ((Source->Flags & (TexCreate_UAV|TexCreate_NoTiling)) == (TexCreate_UAV|TexCreate_NoTiling))
				{
					FMetalBuffer Buffer(Surface->Texture.GetBuffer(), false);
					SetShaderBuffer(ShaderStage, Buffer, nullptr, 0, Surface->Texture.GetBuffer().GetLength(), BindIndex, mtlpp::ResourceUsage(mtlpp::ResourceUsage::Read | mtlpp::ResourceUsage::Write), PF_MAX);
				}
			}
			else
			{
				SetShaderTexture(ShaderStage, nil, BindIndex, mtlpp::ResourceUsage(0));
			}
		}
	}
}

void FMetalStateCache::SetResource(uint32 ShaderStage, uint32 BindIndex, FMetalShaderResourceView* RESTRICT SRV, float CurrentTime)
{
	switch (ShaderStage)
	{
		case CrossCompiler::SHADER_STAGE_PIXEL:
			SetShaderResourceView(nullptr, EMetalShaderStages::Pixel, BindIndex, SRV);
			break;
			
		case CrossCompiler::SHADER_STAGE_VERTEX:
			SetShaderResourceView(nullptr, EMetalShaderStages::Vertex, BindIndex, SRV);
			break;
			
		case CrossCompiler::SHADER_STAGE_COMPUTE:
			SetShaderResourceView(nullptr, EMetalShaderStages::Compute, BindIndex, SRV);
			break;
			
#if PLATFORM_SUPPORTS_TESSELLATION_SHADERS
		case CrossCompiler::SHADER_STAGE_HULL:
			SetShaderResourceView(nullptr, EMetalShaderStages::Hull, BindIndex, SRV);
			break;
			
		case CrossCompiler::SHADER_STAGE_DOMAIN:
			SetShaderResourceView(nullptr, EMetalShaderStages::Domain, BindIndex, SRV);
			break;
#endif
			
		default:
			check(0);
			break;
	}
}

void FMetalStateCache::SetResource(uint32 ShaderStage, uint32 BindIndex, FMetalSamplerState* RESTRICT SamplerState, float CurrentTime)
{
	check(SamplerState->State);
	switch (ShaderStage)
	{
		case CrossCompiler::SHADER_STAGE_PIXEL:
			SetShaderSamplerState(EMetalShaderStages::Pixel, SamplerState, BindIndex);
			break;
			
		case CrossCompiler::SHADER_STAGE_VERTEX:
			SetShaderSamplerState(EMetalShaderStages::Vertex, SamplerState, BindIndex);
			break;
			
		case CrossCompiler::SHADER_STAGE_COMPUTE:
			SetShaderSamplerState(EMetalShaderStages::Compute, SamplerState, BindIndex);
			break;
			
#if PLATFORM_SUPPORTS_TESSELLATION_SHADERS
		case CrossCompiler::SHADER_STAGE_HULL:
			SetShaderSamplerState(EMetalShaderStages::Hull, SamplerState, BindIndex);
			break;
			
		case CrossCompiler::SHADER_STAGE_DOMAIN:
			SetShaderSamplerState(EMetalShaderStages::Domain, SamplerState, BindIndex);
			break;
#endif
			
		default:
			check(0);
			break;
	}
}

void FMetalStateCache::SetResource(uint32 ShaderStage, uint32 BindIndex, FMetalUnorderedAccessView* RESTRICT UAV, float CurrentTime)
{
	switch (ShaderStage)
	{
		case CrossCompiler::SHADER_STAGE_PIXEL:
			SetShaderUnorderedAccessView(EMetalShaderStages::Pixel, BindIndex, UAV);
			break;
			
		case CrossCompiler::SHADER_STAGE_VERTEX:
			SetShaderUnorderedAccessView(EMetalShaderStages::Vertex, BindIndex, UAV);
			break;
			
		case CrossCompiler::SHADER_STAGE_COMPUTE:
			SetShaderUnorderedAccessView(EMetalShaderStages::Compute, BindIndex, UAV);
			break;
			
#if PLATFORM_SUPPORTS_TESSELLATION_SHADERS
		case CrossCompiler::SHADER_STAGE_HULL:
			SetShaderUnorderedAccessView(EMetalShaderStages::Hull, BindIndex, UAV);
			break;
			
		case CrossCompiler::SHADER_STAGE_DOMAIN:
			SetShaderUnorderedAccessView(EMetalShaderStages::Domain, BindIndex, UAV);
			break;
#endif
			
		default:
			check(0);
			break;
	}
}


template <typename MetalResourceType>
inline int32 FMetalStateCache::SetShaderResourcesFromBuffer(uint32 ShaderStage, FMetalUniformBuffer* RESTRICT Buffer, const uint32* RESTRICT ResourceMap, int32 BufferIndex, float CurrentTime)
{
	const TRefCountPtr<FRHIResource>* RESTRICT Resources = Buffer->ResourceTable.GetData();
	int32 NumSetCalls = 0;
	uint32 BufferOffset = ResourceMap[BufferIndex];
	if (BufferOffset > 0)
	{
		const uint32* RESTRICT ResourceInfos = &ResourceMap[BufferOffset];
		uint32 ResourceInfo = *ResourceInfos++;
		do
		{
			checkSlow(FRHIResourceTableEntry::GetUniformBufferIndex(ResourceInfo) == BufferIndex);
			const uint16 ResourceIndex = FRHIResourceTableEntry::GetResourceIndex(ResourceInfo);
			const uint8 BindIndex = FRHIResourceTableEntry::GetBindIndex(ResourceInfo);
			
			MetalResourceType* ResourcePtr = (MetalResourceType*)Resources[ResourceIndex].GetReference();
			
			// todo: could coalesce adjacent bound resources.
			SetResource(ShaderStage, BindIndex, ResourcePtr, CurrentTime);
			
			NumSetCalls++;
			ResourceInfo = *ResourceInfos++;
		} while (FRHIResourceTableEntry::GetUniformBufferIndex(ResourceInfo) == BufferIndex);
	}
	return NumSetCalls;
}

template <class ShaderType>
void FMetalStateCache::SetResourcesFromTables(ShaderType Shader, uint32 ShaderStage)
{
	checkSlow(Shader);
	
	EMetalShaderStages Frequency;
	switch(ShaderStage)
	{
		case CrossCompiler::SHADER_STAGE_VERTEX:
			Frequency = EMetalShaderStages::Vertex;
			break;
#if PLATFORM_SUPPORTS_TESSELLATION_SHADERS
		case CrossCompiler::SHADER_STAGE_HULL:
			Frequency = EMetalShaderStages::Hull;
			break;
		case CrossCompiler::SHADER_STAGE_DOMAIN:
			Frequency = EMetalShaderStages::Domain;
			break;
#endif
		case CrossCompiler::SHADER_STAGE_PIXEL:
			Frequency = EMetalShaderStages::Pixel;
			break;
		case CrossCompiler::SHADER_STAGE_COMPUTE:
			Frequency = EMetalShaderStages::Compute;
			break;
		default:
			Frequency = EMetalShaderStages::Num; //Silence a compiler warning/error
			check(false);
			break;
	}

	float CurrentTime = FPlatformTime::Seconds();

	// Mask the dirty bits by those buffers from which the shader has bound resources.
	uint32 DirtyBits = Shader->Bindings.ShaderResourceTable.ResourceTableBits & GetDirtyUniformBuffers(Frequency);
	while (DirtyBits)
	{
		// Scan for the lowest set bit, compute its index, clear it in the set of dirty bits.
		const uint32 LowestBitMask = (DirtyBits)& (-(int32)DirtyBits);
		const int32 BufferIndex = FMath::FloorLog2(LowestBitMask); // todo: This has a branch on zero, we know it could never be zero...
		DirtyBits ^= LowestBitMask;
		FMetalUniformBuffer* Buffer = (FMetalUniformBuffer*)GetBoundUniformBuffers(Frequency)[BufferIndex];
		if (Buffer && !FMetalCommandQueue::SupportsFeature(EMetalFeaturesIABs))
		{
			check(BufferIndex < Shader->Bindings.ShaderResourceTable.ResourceTableLayoutHashes.Num());
			check(Buffer->GetLayout().GetHash() == Shader->Bindings.ShaderResourceTable.ResourceTableLayoutHashes[BufferIndex]);
			
			// todo: could make this two pass: gather then set
			SetShaderResourcesFromBuffer<FRHITexture>(ShaderStage, Buffer, Shader->Bindings.ShaderResourceTable.TextureMap.GetData(), BufferIndex, CurrentTime);
			SetShaderResourcesFromBuffer<FMetalShaderResourceView>(ShaderStage, Buffer, Shader->Bindings.ShaderResourceTable.ShaderResourceViewMap.GetData(), BufferIndex, CurrentTime);
			SetShaderResourcesFromBuffer<FMetalSamplerState>(ShaderStage, Buffer, Shader->Bindings.ShaderResourceTable.SamplerMap.GetData(), BufferIndex, CurrentTime);
			SetShaderResourcesFromBuffer<FMetalUnorderedAccessView>(ShaderStage, Buffer, Shader->Bindings.ShaderResourceTable.UnorderedAccessViewMap.GetData(), BufferIndex, CurrentTime);
		}
	}
	SetDirtyUniformBuffers(Frequency, 0);
}

void FMetalStateCache::CommitRenderResources(FMetalCommandEncoder* Raster)
{
	check(IsValidRef(GraphicsPSO));
    
    SetResourcesFromTables(GraphicsPSO->VertexShader, CrossCompiler::SHADER_STAGE_VERTEX);
    GetShaderParameters(EMetalShaderStages::Vertex).CommitPackedGlobals(this, Raster, EMetalShaderStages::Vertex, GraphicsPSO->VertexShader->Bindings);
	
    if (IsValidRef(GraphicsPSO->PixelShader))
    {
    	SetResourcesFromTables(GraphicsPSO->PixelShader, CrossCompiler::SHADER_STAGE_PIXEL);
        GetShaderParameters(EMetalShaderStages::Pixel).CommitPackedGlobals(this, Raster, EMetalShaderStages::Pixel, GraphicsPSO->PixelShader->Bindings);
    }
}

#if PLATFORM_SUPPORTS_TESSELLATION_SHADERS
void FMetalStateCache::CommitTessellationResources(FMetalCommandEncoder* Raster, FMetalCommandEncoder* Compute)
{
	check(IsValidRef(GraphicsPSO));
    check(IsValidRef(GraphicsPSO->HullShader) && IsValidRef(GraphicsPSO->DomainShader));
    
    SetResourcesFromTables(GraphicsPSO->VertexShader, CrossCompiler::SHADER_STAGE_VERTEX);
    GetShaderParameters(EMetalShaderStages::Vertex).CommitPackedGlobals(this, Compute, EMetalShaderStages::Vertex, GraphicsPSO->VertexShader->Bindings);
	
    if (IsValidRef(GraphicsPSO->PixelShader))
    {
    	SetResourcesFromTables(GraphicsPSO->PixelShader, CrossCompiler::SHADER_STAGE_PIXEL);
        GetShaderParameters(EMetalShaderStages::Pixel).CommitPackedGlobals(this, Raster, EMetalShaderStages::Pixel, GraphicsPSO->PixelShader->Bindings);
    }
    
    SetResourcesFromTables(GraphicsPSO->HullShader, CrossCompiler::SHADER_STAGE_HULL);
	
	SetResourcesFromTables(GraphicsPSO->DomainShader, CrossCompiler::SHADER_STAGE_DOMAIN);
    GetShaderParameters(EMetalShaderStages::Domain).CommitPackedGlobals(this, Raster, EMetalShaderStages::Domain, GraphicsPSO->DomainShader->Bindings);
}
#endif

void FMetalStateCache::CommitComputeResources(FMetalCommandEncoder* Compute)
{
	check(IsValidRef(ComputeShader));
	SetResourcesFromTables(ComputeShader, CrossCompiler::SHADER_STAGE_COMPUTE);
	
	GetShaderParameters(EMetalShaderStages::Compute).CommitPackedGlobals(this, Compute, EMetalShaderStages::Compute, ComputeShader->Bindings);
}

bool FMetalStateCache::PrepareToRestart(bool const bCurrentApplied)
{
	if(CanRestartRenderPass())
	{
		return true;
	}
	else
	{
		if (SampleCount <= 1)
		{
			FRHIRenderPassInfo Info = GetRenderPassInfo();
			
			ERenderTargetActions DepthActions = GetDepthActions(Info.DepthStencilRenderTarget.Action);
			ERenderTargetActions StencilActions = GetStencilActions(Info.DepthStencilRenderTarget.Action);
			ERenderTargetLoadAction DepthLoadAction = GetLoadAction(DepthActions);
			ERenderTargetStoreAction DepthStoreAction = GetStoreAction(DepthActions);
			ERenderTargetLoadAction StencilLoadAction = GetLoadAction(StencilActions);
			ERenderTargetStoreAction StencilStoreAction = GetStoreAction(StencilActions);

			if (Info.DepthStencilRenderTarget.DepthStencilTarget)
			{
				if (bCurrentApplied || DepthLoadAction != ERenderTargetLoadAction::EClear)
				{
					DepthLoadAction = ERenderTargetLoadAction::ELoad;
				}
				if (Info.DepthStencilRenderTarget.ExclusiveDepthStencil.IsDepthWrite())
				{
					DepthStoreAction = ERenderTargetStoreAction::EStore;
				}

				if (bCurrentApplied || StencilLoadAction != ERenderTargetLoadAction::EClear)
				{
					StencilLoadAction = ERenderTargetLoadAction::ELoad;
				}
				if (Info.DepthStencilRenderTarget.ExclusiveDepthStencil.IsStencilWrite())
				{
					StencilStoreAction = ERenderTargetStoreAction::EStore;
				}
				
				DepthActions = MakeRenderTargetActions(DepthLoadAction, DepthStoreAction);
				StencilActions = MakeRenderTargetActions(StencilLoadAction, StencilStoreAction);
				Info.DepthStencilRenderTarget.Action = MakeDepthStencilTargetActions(DepthActions, StencilActions);
			}
			
			for (int32 RenderTargetIndex = 0; RenderTargetIndex < Info.GetNumColorRenderTargets(); RenderTargetIndex++)
			{
				FRHIRenderPassInfo::FColorEntry& RenderTargetView = Info.ColorRenderTargets[RenderTargetIndex];
				ERenderTargetLoadAction LoadAction = GetLoadAction(RenderTargetView.Action);
				ERenderTargetStoreAction StoreAction = GetStoreAction(RenderTargetView.Action);
				
				if (!bCurrentApplied && LoadAction == ERenderTargetLoadAction::EClear)
				{
					StoreAction == ERenderTargetStoreAction::EStore;
				}
				else
				{
					LoadAction = ERenderTargetLoadAction::ELoad;
				}
				RenderTargetView.Action = MakeRenderTargetActions(LoadAction, StoreAction);
				check(RenderTargetView.RenderTarget == nil || GetStoreAction(RenderTargetView.Action) == ERenderTargetStoreAction::EStore);
			}
			
			InvalidateRenderTargets();
			return SetRenderPassInfo(Info, GetVisibilityResultsBuffer(), true) && CanRestartRenderPass();
		}
		else
		{
			return false;
		}
	}
}

void FMetalStateCache::SetStateDirty(void)
{	
	RasterBits = UINT32_MAX;
    PipelineBits = EMetalPipelineFlagMask;
	for (uint32 i = 0; i < EMetalShaderStages::Num; i++)
	{
		ShaderBuffers[i].Bound = UINT32_MAX;
#if PLATFORM_MAC
#ifndef UINT128_MAX
#define UINT128_MAX (((__uint128_t)1 << 127) - (__uint128_t)1 + ((__uint128_t)1 << 127))
#endif
		ShaderTextures[i].Bound = UINT128_MAX;
#else
		ShaderTextures[i].Bound = UINT32_MAX;
#endif
		ShaderSamplers[i].Bound = UINT16_MAX;
	}
}

void FMetalStateCache::SetShaderBufferDirty(EMetalShaderStages const Frequency, NSUInteger const Index)
{
	ShaderBuffers[Frequency].Bound |= (1 << Index);
}

void FMetalStateCache::SetRenderStoreActions(FMetalCommandEncoder& CommandEncoder, bool const bConditionalSwitch)
{
	check(CommandEncoder.IsRenderCommandEncoderActive())
	{
		if (bConditionalSwitch)
		{
			ns::Array<mtlpp::RenderPassColorAttachmentDescriptor> ColorAttachments = RenderPassDesc.GetColorAttachments();
			for (int32 RenderTargetIndex = 0; RenderTargetIndex < RenderPassInfo.GetNumColorRenderTargets(); RenderTargetIndex++)
			{
				FRHIRenderPassInfo::FColorEntry& RenderTargetView = RenderPassInfo.ColorRenderTargets[RenderTargetIndex];
				if(RenderTargetView.RenderTarget != nil)
				{
					const bool bMultiSampled = (ColorAttachments[RenderTargetIndex].GetTexture().GetSampleCount() > 1);
					ColorStore[RenderTargetIndex] = GetConditionalMetalRTStoreAction(bMultiSampled);
				}
			}
			
			if (RenderPassInfo.DepthStencilRenderTarget.DepthStencilTarget)
			{
				const bool bMultiSampled = RenderPassDesc.GetDepthAttachment().GetTexture() && (RenderPassDesc.GetDepthAttachment().GetTexture().GetSampleCount() > 1);
				DepthStore = GetConditionalMetalRTStoreAction(bMultiSampled);
				StencilStore = GetConditionalMetalRTStoreAction(false);
			}
		}
		CommandEncoder.SetRenderPassStoreActions(ColorStore, DepthStore, StencilStore);
	}
}

void FMetalStateCache::FlushVisibilityResults(FMetalCommandEncoder& CommandEncoder)
{
#if PLATFORM_MAC
	if(VisibilityResults && VisibilityResults->Buffer && VisibilityResults->Buffer.GetStorageMode() == mtlpp::StorageMode::Managed && VisibilityWritten && CommandEncoder.IsRenderCommandEncoderActive())
	{
		TRefCountPtr<FMetalFence> Fence = CommandEncoder.EndEncoding();
		
        CommandEncoder.BeginBlitCommandEncoding();
		CommandEncoder.WaitForFence(Fence);
		
		mtlpp::BlitCommandEncoder& Encoder = CommandEncoder.GetBlitCommandEncoder();

		// METAL_GPUPROFILE(FMetalProfiler::GetProfiler()->EncodeBlit(CommandEncoder.GetCommandBufferStats(), __FUNCTION__));
		MTLPP_VALIDATE(mtlpp::BlitCommandEncoder, Encoder, SafeGetRuntimeDebuggingLevel() >= EMetalDebugLevelValidation, Synchronize(VisibilityResults->Buffer));
		METAL_DEBUG_LAYER(EMetalDebugLevelFastValidation, CommandEncoder.GetBlitCommandEncoderDebugging().Synchronize(VisibilityResults->Buffer));
		
		VisibilityWritten = 0;
	}
#endif
}

void FMetalStateCache::SetRenderState(FMetalCommandEncoder& CommandEncoder, FMetalCommandEncoder* PrologueEncoder)
{
	SCOPE_CYCLE_COUNTER(STAT_MetalSetRenderStateTime);
	
	if (RasterBits)
	{
		if (RasterBits & EMetalRenderFlagViewport)
		{
			CommandEncoder.SetViewport(Viewport, ActiveViewports);
		}
		if (RasterBits & EMetalRenderFlagFrontFacingWinding)
		{
			CommandEncoder.SetFrontFacingWinding(mtlpp::Winding::CounterClockwise);
		}
		if (RasterBits & EMetalRenderFlagCullMode)
		{
			check(IsValidRef(RasterizerState));
			CommandEncoder.SetCullMode(TranslateCullMode(RasterizerState->State.CullMode));
		}
		if (RasterBits & EMetalRenderFlagDepthBias)
		{
			check(IsValidRef(RasterizerState));
			CommandEncoder.SetDepthBias(RasterizerState->State.DepthBias, RasterizerState->State.SlopeScaleDepthBias, FLT_MAX);
		}
		if ((RasterBits & EMetalRenderFlagScissorRect))
		{
			CommandEncoder.SetScissorRect(Scissor, ActiveScissors);
		}
		if (RasterBits & EMetalRenderFlagTriangleFillMode)
		{
			check(IsValidRef(RasterizerState));
			CommandEncoder.SetTriangleFillMode(TranslateFillMode(RasterizerState->State.FillMode));
		}
		if (RasterBits & EMetalRenderFlagBlendColor)
		{
			CommandEncoder.SetBlendColor(BlendFactor.R, BlendFactor.G, BlendFactor.B, BlendFactor.A);
		}
		if (RasterBits & EMetalRenderFlagDepthStencilState)
		{
			check(IsValidRef(DepthStencilState));
            
            if (DepthStencilState && RenderPassDesc && SafeGetRuntimeDebuggingLevel() >= EMetalDebugLevelFastValidation)
            {
                METAL_FATAL_ASSERT(DepthStencilState->bIsDepthWriteEnabled == false || (RenderPassDesc.GetDepthAttachment() && RenderPassDesc.GetDepthAttachment().GetTexture()) , TEXT("Attempting to set a depth-stencil state that writes depth but no depth texture is configured!\nState: %s\nRender Pass: %s"), *FString([DepthStencilState->State.GetPtr() description]), *FString([RenderPassDesc.GetPtr() description]));
                METAL_FATAL_ASSERT(DepthStencilState->bIsStencilWriteEnabled == false || (RenderPassDesc.GetStencilAttachment() && RenderPassDesc.GetStencilAttachment().GetTexture()), TEXT("Attempting to set a depth-stencil state that writes stencil but no stencil texture is configured!\nState: %s\nRender Pass: %s"), *FString([DepthStencilState->State.GetPtr() description]), *FString([RenderPassDesc.GetPtr() description]));
            }
            
			CommandEncoder.SetDepthStencilState(DepthStencilState ? DepthStencilState->State : nil);
		}
		if (RasterBits & EMetalRenderFlagStencilReferenceValue)
		{
			CommandEncoder.SetStencilReferenceValue(StencilRef);
		}
		if (RasterBits & EMetalRenderFlagVisibilityResultMode)
		{
			CommandEncoder.SetVisibilityResultMode(VisibilityMode, VisibilityOffset);
			if (VisibilityMode != mtlpp::VisibilityResultMode::Disabled)
			{
            	VisibilityWritten = VisibilityOffset + FMetalQueryBufferPool::EQueryResultMaxSize;
			}
        }
		RasterBits = 0;
	}
}

void FMetalStateCache::SetRenderPipelineState(FMetalCommandEncoder& CommandEncoder, FMetalCommandEncoder* PrologueEncoder)
{
	SCOPE_CYCLE_COUNTER(STAT_MetalSetRenderPipelineStateTime);
	
    if ((PipelineBits & EMetalPipelineFlagRasterMask) != 0)
    {
    	// Some Intel drivers need RenderPipeline state to be set after DepthStencil state to work properly
    	FMetalShaderPipeline* Pipeline = GetPipelineState();

		check(Pipeline);
        CommandEncoder.SetRenderPipelineState(Pipeline);
        if (Pipeline->ComputePipelineState)
        {
            check(PrologueEncoder);
            PrologueEncoder->SetComputePipelineState(Pipeline);
        }
        
        PipelineBits &= EMetalPipelineFlagComputeMask;
    }
	
	if (SafeGetRuntimeDebuggingLevel() >= EMetalDebugLevelFastValidation)
	{
		FMetalShaderPipeline* Pipeline = GetPipelineState();
		EMetalShaderStages VertexStage = EMetalShaderStages::Vertex;
#if PLATFORM_SUPPORTS_TESSELLATION_SHADERS
		if (GraphicsPSO->DomainShader)
		{
			VertexStage = EMetalShaderStages::Domain;
			
			FMetalDebugShaderResourceMask ComputeMask = Pipeline->ResourceMask[EMetalShaderCompute];
			TArray<uint32>& MinComputeBufferSizes = Pipeline->BufferDataSizes[EMetalShaderCompute];
			TMap<uint8, uint8> ComputeTexTypes = Pipeline->TextureTypes[EMetalShaderCompute];
			while(ComputeMask.BufferMask)
			{
				uint32 Index = __builtin_ctz(ComputeMask.BufferMask);
				ComputeMask.BufferMask &= ~(1 << Index);
				
				if (Pipeline->TessellationPipelineDesc.TessellationControlPointIndexBufferIndex != Index
					&& Pipeline->TessellationPipelineDesc.TessellationIndexBufferIndex != Index
					&& Pipeline->TessellationPipelineDesc.TessellationOutputControlPointBufferIndex != Index
					&& Pipeline->TessellationPipelineDesc.TessellationPatchConstBufferIndex != Index
					&& Pipeline->TessellationPipelineDesc.TessellationFactorBufferIndex != Index
					&& Pipeline->TessellationPipelineDesc.TessellationPatchCountBufferIndex != Index)
				{
					FMetalBufferBinding const& Binding = ShaderBuffers[EMetalShaderStages::Vertex].Buffers[Index];
					FMetalBufferBinding const& HullBinding = ShaderBuffers[EMetalShaderStages::Hull].Buffers[Index];
					ensure(Binding.Buffer || Binding.Bytes || HullBinding.Buffer || HullBinding.Bytes);
					ensure(MinComputeBufferSizes.Num() > Index);
					ensure(Binding.Length >= MinComputeBufferSizes[Index] || HullBinding.Length >= MinComputeBufferSizes[Index]);
				}
			}
#if PLATFORM_MAC
			{
				uint64 LoTextures = (uint64)ComputeMask.TextureMask;
				while(LoTextures)
				{
					uint32 Index = __builtin_ctzll(LoTextures);
					LoTextures &= ~(uint64(1) << uint64(Index));
					ensure(ShaderTextures[EMetalShaderStages::Vertex].Textures[Index] || ShaderTextures[EMetalShaderStages::Hull].Textures[Index + 64]);
					ensure(!ShaderTextures[EMetalShaderStages::Vertex].Textures[Index] || ShaderTextures[EMetalShaderStages::Vertex].Textures[Index].GetTextureType() == (mtlpp::TextureType)ComputeTexTypes.FindRef(Index));
					ensure(!ShaderTextures[EMetalShaderStages::Hull].Textures[Index] || ShaderTextures[EMetalShaderStages::Hull].Textures[Index].GetTextureType() == (mtlpp::TextureType)ComputeTexTypes.FindRef(Index));
				}
				
				uint64 HiTextures = (uint64)(ComputeMask.TextureMask >> FMetalTextureMask(64));
				while(HiTextures)
				{
					uint32 Index = __builtin_ctzll(HiTextures);
					HiTextures &= ~(uint64(1) << uint64(Index));
					ensure(ShaderTextures[EMetalShaderStages::Vertex].Textures[Index + 64] || ShaderTextures[EMetalShaderStages::Hull].Textures[Index + 64]);
					ensure(!ShaderTextures[EMetalShaderStages::Vertex].Textures[Index + 64] || ShaderTextures[EMetalShaderStages::Vertex].Textures[Index + 64].GetTextureType() == (mtlpp::TextureType)ComputeTexTypes.FindRef(Index + 64));
					ensure(!ShaderTextures[EMetalShaderStages::Hull].Textures[Index + 64] || ShaderTextures[EMetalShaderStages::Hull].Textures[Index + 64].GetTextureType() == (mtlpp::TextureType)ComputeTexTypes.FindRef(Index + 64));
				}
			}
#else
			while(ComputeMask.TextureMask)
			{
				uint32 Index = __builtin_ctz(ComputeMask.TextureMask);
				ComputeMask.TextureMask &= ~(1 << Index);
				
				ensure(ShaderTextures[EMetalShaderStages::Vertex].Textures[Index] || ShaderTextures[EMetalShaderStages::Hull].Textures[Index]);
				ensure(!ShaderTextures[EMetalShaderStages::Vertex].Textures[Index] || ShaderTextures[EMetalShaderStages::Vertex].Textures[Index].GetTextureType() == (mtlpp::TextureType)ComputeTexTypes.FindRef(Index));
				ensure(!ShaderTextures[EMetalShaderStages::Hull].Textures[Index] || ShaderTextures[EMetalShaderStages::Hull].Textures[Index].GetTextureType() == (mtlpp::TextureType)ComputeTexTypes.FindRef(Index));
			}
#endif
			while(ComputeMask.SamplerMask)
			{
				uint32 Index = __builtin_ctz(ComputeMask.SamplerMask);
				ComputeMask.SamplerMask &= ~(1 << Index);
				ensure(ShaderSamplers[EMetalShaderStages::Vertex].Samplers[Index] || ShaderSamplers[EMetalShaderStages::Hull].Samplers[Index]);
			}
		}
#endif
		
		FMetalDebugShaderResourceMask VertexMask = Pipeline->ResourceMask[EMetalShaderVertex];
		TArray<uint32>& MinVertexBufferSizes = Pipeline->BufferDataSizes[EMetalShaderVertex];
		TMap<uint8, uint8> VertexTexTypes = Pipeline->TextureTypes[EMetalShaderVertex];
		while(VertexMask.BufferMask)
		{
			uint32 Index = __builtin_ctz(VertexMask.BufferMask);
			VertexMask.BufferMask &= ~(1 << Index);
			
			if ((VertexStage == EMetalShaderStages::Vertex) || (Pipeline->TessellationPipelineDesc.TessellationInputPatchConstBufferIndex != Index
				&& Pipeline->TessellationPipelineDesc.TessellationInputControlPointBufferIndex != Index))
			{
				FMetalBufferBinding const& Binding = ShaderBuffers[VertexStage].Buffers[Index];
				ensure(Binding.Buffer || Binding.Bytes);
				ensure(MinVertexBufferSizes.Num() > Index);
				ensure(Binding.Length >= MinVertexBufferSizes[Index]);
			}
		}
#if PLATFORM_MAC
		{
			uint64 LoTextures = (uint64)VertexMask.TextureMask;
			while(LoTextures)
			{
				uint32 Index = __builtin_ctzll(LoTextures);
				LoTextures &= ~(uint64(1) << uint64(Index));
				ensure(ShaderTextures[VertexStage].Textures[Index]);
				ensure(ShaderTextures[VertexStage].Textures[Index].GetTextureType() == (mtlpp::TextureType)VertexTexTypes.FindRef(Index));
			}
			
			uint64 HiTextures = (uint64)(VertexMask.TextureMask >> FMetalTextureMask(64));
			while(HiTextures)
			{
				uint32 Index = __builtin_ctzll(HiTextures);
				HiTextures &= ~(uint64(1) << uint64(Index));
				ensure(ShaderTextures[VertexStage].Textures[Index + 64]);
				ensure(ShaderTextures[VertexStage].Textures[Index + 64].GetTextureType() == (mtlpp::TextureType)VertexTexTypes.FindRef(Index + 64));
			}
		}
#else
		while(VertexMask.TextureMask)
		{
			uint32 Index = __builtin_ctz(VertexMask.TextureMask);
			VertexMask.TextureMask &= ~(1 << Index);
			
			ensure(ShaderTextures[VertexStage].Textures[Index]);
			ensure(ShaderTextures[VertexStage].Textures[Index].GetTextureType() == (mtlpp::TextureType)VertexTexTypes.FindRef(Index));
		}
#endif
		while(VertexMask.SamplerMask)
		{
			uint32 Index = __builtin_ctz(VertexMask.SamplerMask);
			VertexMask.SamplerMask &= ~(1 << Index);
			ensure(ShaderSamplers[VertexStage].Samplers[Index]);
		}
		
		FMetalDebugShaderResourceMask FragmentMask = Pipeline->ResourceMask[EMetalShaderFragment];
		TArray<uint32>& MinFragmentBufferSizes = Pipeline->BufferDataSizes[EMetalShaderFragment];
		TMap<uint8, uint8> FragmentTexTypes = Pipeline->TextureTypes[EMetalShaderFragment];
		while(FragmentMask.BufferMask)
		{
			uint32 Index = __builtin_ctz(FragmentMask.BufferMask);
			FragmentMask.BufferMask &= ~(1 << Index);
			
			FMetalBufferBinding const& Binding = ShaderBuffers[EMetalShaderStages::Pixel].Buffers[Index];
			ensure(Binding.Buffer || Binding.Bytes);
			ensure(MinFragmentBufferSizes.Num() > Index);
			ensure(Binding.Length >= MinFragmentBufferSizes[Index]);
		}
#if PLATFORM_MAC
		{
			uint64 LoTextures = (uint64)FragmentMask.TextureMask;
			while(LoTextures)
			{
				uint32 Index = __builtin_ctzll(LoTextures);
				LoTextures &= ~(uint64(1) << uint64(Index));
				ensure(ShaderTextures[EMetalShaderStages::Pixel].Textures[Index]);
				ensure(ShaderTextures[EMetalShaderStages::Pixel].Textures[Index].GetTextureType() == (mtlpp::TextureType)FragmentTexTypes.FindRef(Index));
			}
			
			uint64 HiTextures = (uint64)(FragmentMask.TextureMask >> FMetalTextureMask(64));
			while(HiTextures)
			{
				uint32 Index = __builtin_ctzll(HiTextures);
				HiTextures &= ~(uint64(1) << uint64(Index));
				ensure(ShaderTextures[EMetalShaderStages::Pixel].Textures[Index + 64]);
				ensure(ShaderTextures[EMetalShaderStages::Pixel].Textures[Index + 64].GetTextureType() == (mtlpp::TextureType)FragmentTexTypes.FindRef(Index + 64));
			}
		}
#else
		while(FragmentMask.TextureMask)
		{
			uint32 Index = __builtin_ctz(FragmentMask.TextureMask);
			FragmentMask.TextureMask &= ~(1 << Index);
			
			ensure(ShaderTextures[EMetalShaderStages::Pixel].Textures[Index]);
			ensure(ShaderTextures[EMetalShaderStages::Pixel].Textures[Index].GetTextureType() == (mtlpp::TextureType)FragmentTexTypes.FindRef(Index));
		}
#endif
		while(FragmentMask.SamplerMask)
		{
			uint32 Index = __builtin_ctz(FragmentMask.SamplerMask);
			FragmentMask.SamplerMask &= ~(1 << Index);
			ensure(ShaderSamplers[EMetalShaderStages::Pixel].Samplers[Index]);
		}
	}
}

void FMetalStateCache::SetComputePipelineState(FMetalCommandEncoder& CommandEncoder)
{
	if ((PipelineBits & EMetalPipelineFlagComputeMask) != 0)
	{
		FMetalShaderPipeline* Pipeline = ComputeShader->GetPipeline();
	    check(Pipeline);
	    CommandEncoder.SetComputePipelineState(Pipeline);
        
        PipelineBits &= EMetalPipelineFlagRasterMask;
    }
	
	if (SafeGetRuntimeDebuggingLevel() >= EMetalDebugLevelFastValidation)
	{
		FMetalShaderPipeline* Pipeline = ComputeShader->GetPipeline();
		check(Pipeline);
		
		FMetalDebugShaderResourceMask ComputeMask = Pipeline->ResourceMask[EMetalShaderCompute];
		TArray<uint32>& MinComputeBufferSizes = Pipeline->BufferDataSizes[EMetalShaderCompute];
		TMap<uint8, uint8> ComputeTexTypes = Pipeline->TextureTypes[EMetalShaderCompute];
		while(ComputeMask.BufferMask)
		{
			uint32 Index = __builtin_ctz(ComputeMask.BufferMask);
			ComputeMask.BufferMask &= ~(1 << Index);
			
			FMetalBufferBinding const& Binding = ShaderBuffers[EMetalShaderStages::Compute].Buffers[Index];
			ensure(Binding.Buffer || Binding.Bytes);
			ensure(MinComputeBufferSizes.Num() > Index);
			ensure(Binding.Length >= MinComputeBufferSizes[Index]);
		}
#if PLATFORM_MAC
		{
			uint64 LoTextures = (uint64)ComputeMask.TextureMask;
			while(LoTextures)
			{
				uint32 Index = __builtin_ctzll(LoTextures);
				LoTextures &= ~(uint64(1) << uint64(Index));
				ensure(ShaderTextures[EMetalShaderStages::Compute].Textures[Index]);
				ensure(ShaderTextures[EMetalShaderStages::Compute].Textures[Index].GetTextureType() == (mtlpp::TextureType)ComputeTexTypes.FindRef(Index));
			}
			
			uint64 HiTextures = (uint64)(ComputeMask.TextureMask >> FMetalTextureMask(64));
			while(HiTextures)
			{
				uint32 Index = __builtin_ctzll(HiTextures);
				HiTextures &= ~(uint64(1) << uint64(Index));
				ensure(ShaderTextures[EMetalShaderStages::Compute].Textures[Index + 64]);
				ensure(ShaderTextures[EMetalShaderStages::Compute].Textures[Index + 64].GetTextureType() == (mtlpp::TextureType)ComputeTexTypes.FindRef(Index + 64));
			}
		}
#else
		while(ComputeMask.TextureMask)
		{
			uint32 Index = __builtin_ctz(ComputeMask.TextureMask);
			ComputeMask.TextureMask &= ~(1 << Index);
			
			ensure(ShaderTextures[EMetalShaderStages::Compute].Textures[Index]);
			ensure(ShaderTextures[EMetalShaderStages::Compute].Textures[Index].GetTextureType() == (mtlpp::TextureType)ComputeTexTypes.FindRef(Index));
		}
#endif
		while(ComputeMask.SamplerMask)
		{
			uint32 Index = __builtin_ctz(ComputeMask.SamplerMask);
			ComputeMask.SamplerMask &= ~(1 << Index);
			ensure(ShaderSamplers[EMetalShaderStages::Compute].Samplers[Index]);
		}
	}
}

void FMetalStateCache::CommitResourceTable(EMetalShaderStages const Frequency, mtlpp::FunctionType const Type, FMetalCommandEncoder& CommandEncoder)
{
	FMetalBufferBindings& BufferBindings = ShaderBuffers[Frequency];
	while(BufferBindings.Bound)
	{
		uint32 Index = __builtin_ctz(BufferBindings.Bound);
		BufferBindings.Bound &= ~(1 << Index);
		
		if (Index < ML_MaxBuffers)
		{
			FMetalBufferBinding& Binding = BufferBindings.Buffers[Index];
			if (Binding.Buffer)
			{
				CommandEncoder.SetShaderBuffer(Type, Binding.Buffer, Binding.Offset, Binding.Length, Index, Binding.Usage, BufferBindings.Formats[Index]);
				
				if (Binding.Buffer.IsSingleUse())
				{
					Binding.Buffer = nil;
				}
			}
			else if (Binding.Bytes)
			{
				CommandEncoder.SetShaderData(Type, Binding.Bytes, Binding.Offset, Index, BufferBindings.Formats[Index]);
			}
		}
	}
	
	FMetalTextureBindings& TextureBindings = ShaderTextures[Frequency];
#if PLATFORM_MAC
	uint64 LoTextures = (uint64)TextureBindings.Bound;
	while(LoTextures)
	{
		uint32 Index = __builtin_ctzll(LoTextures);
		LoTextures &= ~(uint64(1) << uint64(Index));
		
		if (Index < ML_MaxTextures && TextureBindings.Textures[Index])
		{
			CommandEncoder.SetShaderTexture(Type, TextureBindings.Textures[Index], Index, TextureBindings.Usage[Index]);
		}
	}
	
	uint64 HiTextures = (uint64)(TextureBindings.Bound >> FMetalTextureMask(64));
	while(HiTextures)
	{
		uint32 Index = __builtin_ctzll(HiTextures);
		HiTextures &= ~(uint64(1) << uint64(Index));
		
		if (Index < ML_MaxTextures && TextureBindings.Textures[Index])
		{
			CommandEncoder.SetShaderTexture(Type, TextureBindings.Textures[Index], Index + 64, TextureBindings.Usage[Index]);
		}
	}
	
	TextureBindings.Bound = FMetalTextureMask(LoTextures) | (FMetalTextureMask(HiTextures) << FMetalTextureMask(64));
	check(TextureBindings.Bound == 0);
#else
	while(TextureBindings.Bound)
	{
		uint32 Index = __builtin_ctz(TextureBindings.Bound);
		TextureBindings.Bound &= ~(FMetalTextureMask(FMetalTextureMask(1) << FMetalTextureMask(Index)));
		
		if (Index < ML_MaxTextures && TextureBindings.Textures[Index])
		{
			CommandEncoder.SetShaderTexture(Type, TextureBindings.Textures[Index], Index, TextureBindings.Usage[Index]);
		}
	}
#endif
	
    FMetalSamplerBindings& SamplerBindings = ShaderSamplers[Frequency];
	while(SamplerBindings.Bound)
	{
		uint32 Index = __builtin_ctz(SamplerBindings.Bound);
		SamplerBindings.Bound &= ~(1 << Index);
		
		if (Index < ML_MaxSamplers && SamplerBindings.Samplers[Index])
		{
			CommandEncoder.SetShaderSamplerState(Type, SamplerBindings.Samplers[Index], Index);
		}
	}
	
	uint32 ArgumentBuffers = 0;
	TMap<uint8, TArray<uint8>> ArgumentBufferMasks;
	switch(Frequency)
	{
		case EMetalShaderStages::Vertex:
			ArgumentBuffers = GraphicsPSO->VertexShader->Bindings.ArgumentBuffers;
			ArgumentBufferMasks = GraphicsPSO->VertexShader->Bindings.ArgumentBufferMasks;
            break;
#if PLATFORM_SUPPORTS_TESSELLATION_SHADERS
		case EMetalShaderStages::Hull:
			ArgumentBuffers = GraphicsPSO->HullShader->Bindings.ArgumentBuffers;
			ArgumentBufferMasks = GraphicsPSO->HullShader->Bindings.ArgumentBufferMasks;
			break;
		case EMetalShaderStages::Domain:
			ArgumentBuffers = GraphicsPSO->DomainShader->Bindings.ArgumentBuffers;
			ArgumentBufferMasks = GraphicsPSO->DomainShader->Bindings.ArgumentBufferMasks;
			break;
#endif
		case EMetalShaderStages::Pixel:
			ArgumentBuffers = GraphicsPSO->PixelShader->Bindings.ArgumentBuffers;
			ArgumentBufferMasks = GraphicsPSO->PixelShader->Bindings.ArgumentBufferMasks;
			break;
		case EMetalShaderStages::Compute:
			ArgumentBuffers = ComputeShader->Bindings.ArgumentBuffers;
			ArgumentBufferMasks = ComputeShader->Bindings.ArgumentBufferMasks;
			break;
		default:
			break;
	}
	
	while(ArgumentBuffers)
	{
		uint32 Index = __builtin_ctz(ArgumentBuffers);
		ArgumentBuffers &= ~(1 << Index);
		
		FMetalUniformBuffer* Buffer = (FMetalUniformBuffer*)BoundUniformBuffers[Frequency][Index];
		check(Buffer);
		
		FMetalUniformBuffer::FMetalIndirectArgumentBuffer& IAB = Buffer->GetIAB();
		
		TArray<uint8>& Mask = ArgumentBufferMasks.FindChecked((uint8)Index);
		for (uint8 Entry : Mask)
		{
			FMetalUniformBuffer::Argument const& Resource = IAB.IndirectArgumentResources[Entry];
			if (Resource.Buffer)
			{
				CommandEncoder.UseIndirectArgumentResource(Resource.Buffer, Resource.Usage);
			}
			else if (Resource.Texture)
			{
				CommandEncoder.UseIndirectArgumentResource(Resource.Texture, Resource.Usage);
			}
		}
		
		if (IAB.IndirectArgumentBufferSideTable)
		{
			CommandEncoder.UseIndirectArgumentResource(IAB.IndirectArgumentBufferSideTable, mtlpp::ResourceUsage::Read);
		}
		
		if (Buffer->Buffer)
		{
			CommandEncoder.UseIndirectArgumentResource(Buffer->Buffer, mtlpp::ResourceUsage::Read);
		}
	}
}

FMetalBuffer& FMetalStateCache::GetDebugBuffer()
{
    if (!DebugBuffer)
    {
        // Assume worst case tiling (16x16) and render-target size (4096x4096) on iOS for now
        uint32 NumTiles = PLATFORM_MAC ? 1 : 65536;
        DebugBuffer = GetMetalDeviceContext().CreatePooledBuffer(FMetalPooledBufferArgs(GetMetalDeviceContext().GetDevice(), NumTiles * sizeof(FMetalDebugInfo), BUF_Dynamic, mtlpp::StorageMode::Shared));
    }
    return DebugBuffer;
}

FTexture2DRHIRef FMetalStateCache::CreateFallbackDepthStencilSurface(uint32 Width, uint32 Height)
{
#if PLATFORM_MAC
	if (!IsValidRef(FallbackDepthStencilSurface) || FallbackDepthStencilSurface->GetSizeX() < Width || FallbackDepthStencilSurface->GetSizeY() < Height)
#else
	if (!IsValidRef(FallbackDepthStencilSurface) || FallbackDepthStencilSurface->GetSizeX() != Width || FallbackDepthStencilSurface->GetSizeY() != Height)
#endif
	{
		FRHIResourceCreateInfo TexInfo;
		FallbackDepthStencilSurface = RHICreateTexture2D(Width, Height, PF_DepthStencil, 1, 1, TexCreate_DepthStencilTargetable, TexInfo);
	}
	check(IsValidRef(FallbackDepthStencilSurface));
	return FallbackDepthStencilSurface;
}

void FMetalStateCache::DiscardRenderTargets(bool Depth, bool Stencil, uint32 ColorBitMask)
{
	if (Depth)
	{
		switch (DepthStore)
		{
			case mtlpp::StoreAction::Unknown:
			case mtlpp::StoreAction::Store:
				DepthStore = mtlpp::StoreAction::DontCare;
				break;
			case mtlpp::StoreAction::StoreAndMultisampleResolve:
				DepthStore = mtlpp::StoreAction::MultisampleResolve;
				break;
			default:
				break;
		}
	}

	if (Stencil)
	{
		StencilStore = mtlpp::StoreAction::DontCare;
	}

	for (uint32 Index = 0; Index < MaxSimultaneousRenderTargets; ++Index)
	{
		if ((ColorBitMask & (1u << Index)) != 0)
		{
			switch (ColorStore[Index])
			{
				case mtlpp::StoreAction::Unknown:
				case mtlpp::StoreAction::Store:
					ColorStore[Index] = mtlpp::StoreAction::DontCare;
					break;
				case mtlpp::StoreAction::StoreAndMultisampleResolve:
					ColorStore[Index] = mtlpp::StoreAction::MultisampleResolve;
					break;
				default:
					break;
			}
		}
	}
}<|MERGE_RESOLUTION|>--- conflicted
+++ resolved
@@ -536,10 +536,9 @@
 	
 				mtlpp::RenderPassColorAttachmentDescriptor ColorAttachment = Attachements[RenderTargetIndex];
 	
-<<<<<<< HEAD
-				ERenderTargetStoreAction HighLevelStoreAction = RenderTargetView.StoreAction;
-				ERenderTargetLoadAction HighLevelLoadAction = RenderTargetView.LoadAction;
-
+				ERenderTargetStoreAction HighLevelStoreAction = GetStoreAction(RenderTargetView.Action);
+				ERenderTargetLoadAction HighLevelLoadAction = GetLoadAction(RenderTargetView.Action);
+				
 				// on iOS with memory-less MSAA textures we can't load them
                 // in case high level code wants to load and render to MSAA target, set attachment to a resolved texture
 				bool bUseResolvedTexture = false;
@@ -549,23 +548,10 @@
 					Surface.MSAATexture.GetStorageMode() == mtlpp::StorageMode::Memoryless && 
 					HighLevelLoadAction == ERenderTargetLoadAction::ELoad);
 #endif
-=======
-				ERenderTargetStoreAction HighLevelStoreAction = GetStoreAction(RenderTargetView.Action);
-				ERenderTargetLoadAction HighLevelLoadAction = GetLoadAction(RenderTargetView.Action);
->>>>>>> edccb068
 				
 				if (Surface.MSAATexture && !bUseResolvedTexture)
 				{
-<<<<<<< HEAD
 					bool bMemoryless = false;
-=======
-					// set up an MSAA attachment
-					ColorAttachment.SetTexture(Surface.MSAATexture);
-					NewColorStore[RenderTargetIndex] = GetMetalRTStoreAction(ERenderTargetStoreAction::EMultisampleResolve);
-					ColorAttachment.SetStoreAction(GRHIDeviceId > 2 ? mtlpp::StoreAction::Unknown : NewColorStore[RenderTargetIndex]);
-					ColorAttachment.SetResolveTexture(Surface.MSAAResolveTexture ? Surface.MSAAResolveTexture : Surface.Texture);
-					SampleCount = Surface.MSAATexture.GetSampleCount();
->>>>>>> edccb068
 #if PLATFORM_IOS
 					if (Surface.MSAATexture.GetStorageMode() == mtlpp::StorageMode::Memoryless)
 					{
@@ -576,8 +562,7 @@
 					// set up an MSAA attachment
 					ColorAttachment.SetTexture(Surface.MSAATexture);
 					NewColorStore[RenderTargetIndex] = GetMetalRTStoreAction(ERenderTargetStoreAction::EMultisampleResolve);
-					
-					ColorAttachment.SetStoreAction(bSupportsDeferredStore && !bMemoryless && GRHIDeviceId > 2 ? mtlpp::StoreAction::Unknown : NewColorStore[RenderTargetIndex]);
+					ColorAttachment.SetStoreAction(!bMemoryless && GRHIDeviceId > 2 ? mtlpp::StoreAction::Unknown : NewColorStore[RenderTargetIndex]);
 					ColorAttachment.SetResolveTexture(Surface.MSAAResolveTexture ? Surface.MSAAResolveTexture : Surface.Texture);
 					SampleCount = Surface.MSAATexture.GetSampleCount();
 					// only allow one MRT with msaa
@@ -597,11 +582,7 @@
 					// set up non-MSAA attachment
 					ColorAttachment.SetTexture(Surface.Texture);
 					NewColorStore[RenderTargetIndex] = GetMetalRTStoreAction(HighLevelStoreAction);
-<<<<<<< HEAD
-					ColorAttachment.SetStoreAction(bSupportsDeferredStore && !bMemoryless ? mtlpp::StoreAction::Unknown : NewColorStore[RenderTargetIndex]);
-=======
-					ColorAttachment.SetStoreAction(mtlpp::StoreAction::Unknown);
->>>>>>> edccb068
+					ColorAttachment.SetStoreAction(!bMemoryless ? mtlpp::StoreAction::Unknown : NewColorStore[RenderTargetIndex]);
                     SampleCount = 1;
 				}
 				
@@ -651,8 +632,8 @@
 			else
 			{
 				METAL_FATAL_ASSERT(ArrayTargets == BoundTargets, TEXT("All color render targets must be layered when performing multi-layered rendering under Metal (%d != %d)."), ArrayTargets, BoundTargets);
-				RenderTargetArraySize = ArrayRenderLayers;
-				RenderPass.SetRenderTargetArrayLength(ArrayRenderLayers);
+					RenderTargetArraySize = ArrayRenderLayers;
+					RenderPass.SetRenderTargetArrayLength(ArrayRenderLayers);
 			}
 #endif
 		}
@@ -681,8 +662,8 @@
 			{
 				METAL_FATAL_ASSERT(GetMetalDeviceContext().SupportsFeature(EMetalFeaturesLayeredRendering), TEXT("Layered rendering is unsupported on this device (%d)."), ArrayRenderLayers);
 #if PLATFORM_MAC
-				RenderTargetArraySize = ArrayRenderLayers;
-				RenderPass.SetRenderTargetArrayLength(ArrayRenderLayers);
+					RenderTargetArraySize = ArrayRenderLayers;
+					RenderPass.SetRenderTargetArrayLength(ArrayRenderLayers);
 #endif
 			}
 			
@@ -778,15 +759,8 @@
 				DepthClearValue = 1.0f;
 			}
 
-<<<<<<< HEAD
-            bool const bCombinedDepthStencilUsingStencil = (DepthTexture && (mtlpp::PixelFormat)DepthTexture.GetPixelFormat() != mtlpp::PixelFormat::Depth32Float && RenderTargetsInfo.DepthStencilRenderTarget.GetDepthStencilAccess().IsUsingStencil());
-			bool const bUsingDepth = (RenderTargetsInfo.DepthStencilRenderTarget.GetDepthStencilAccess().IsUsingDepth() || (bCombinedDepthStencilUsingStencil));
-=======
-            static bool const bUsingValidation = FMetalCommandQueue::SupportsFeature(EMetalFeaturesValidation) && !FApplePlatformMisc::IsOSAtLeastVersion((uint32[]){10, 14, 0}, (uint32[]){12, 0, 0}, (uint32[]){12, 0, 0});
-            
-            bool const bCombinedDepthStencilUsingStencil = (DepthTexture && (mtlpp::PixelFormat)DepthTexture.GetPixelFormat() != mtlpp::PixelFormat::Depth32Float && RenderPassInfo.DepthStencilRenderTarget.ExclusiveDepthStencil.IsUsingStencil());
-			bool const bUsingDepth = (RenderPassInfo.DepthStencilRenderTarget.ExclusiveDepthStencil.IsUsingDepth() || (bUsingValidation && bCombinedDepthStencilUsingStencil));
->>>>>>> edccb068
+           bool const bCombinedDepthStencilUsingStencil = (DepthTexture && (mtlpp::PixelFormat)DepthTexture.GetPixelFormat() != mtlpp::PixelFormat::Depth32Float && RenderPassInfo.DepthStencilRenderTarget.ExclusiveDepthStencil.IsUsingStencil());
+			bool const bUsingDepth = (RenderPassInfo.DepthStencilRenderTarget.ExclusiveDepthStencil.IsUsingDepth() || (bCombinedDepthStencilUsingStencil));
 			if (DepthTexture && bUsingDepth)
 			{
 				mtlpp::RenderPassDepthAttachmentDescriptor DepthAttachment;
@@ -837,11 +811,7 @@
                 //needed to quiet the metal validation that runs when you end renderpass. (it requires some kind of 'resolve' for an msaa target)
 				//But with deferredstore we don't set the real one until submit time.
 				NewDepthStore = !Surface.MSAATexture || bSupportsMSAADepthResolve ? GetMetalRTStoreAction(HighLevelStoreAction) : mtlpp::StoreAction::DontCare;
-<<<<<<< HEAD
-				DepthAttachment.SetStoreAction(bSupportsDeferredStore && !bDepthTextureMemoryless && Surface.MSAATexture && GRHIDeviceId > 2 ? mtlpp::StoreAction::Unknown : NewDepthStore);
-=======
-				DepthAttachment.SetStoreAction(Surface.MSAATexture && GRHIDeviceId > 2 ? mtlpp::StoreAction::Unknown : NewDepthStore);
->>>>>>> edccb068
+				DepthAttachment.SetStoreAction(!bDepthTextureMemoryless && Surface.MSAATexture && GRHIDeviceId > 2 ? mtlpp::StoreAction::Unknown : NewDepthStore);
 				DepthAttachment.SetClearDepth(DepthClearValue);
 				check(SampleCount > 0);
 
@@ -871,51 +841,8 @@
             //if we're dealing with a samplecount mismatch we just bail on stencil entirely as stencil
             //doesn't have an autoresolve target to use.
 			
-<<<<<<< HEAD
-			bool const bCombinedDepthStencilUsingDepth = (StencilTexture && StencilTexture.GetPixelFormat() != mtlpp::PixelFormat::Stencil8 && RenderTargetsInfo.DepthStencilRenderTarget.GetDepthStencilAccess().IsUsingDepth());
-			bool const bUsingStencil = RenderTargetsInfo.DepthStencilRenderTarget.GetDepthStencilAccess().IsUsingStencil() || (bCombinedDepthStencilUsingDepth);
-			if (StencilTexture && bUsingStencil && (FMetalCommandQueue::SupportsFeature(EMetalFeaturesCombinedDepthStencil) || !bDepthStencilSampleCountMismatchFixup))
-			{
-                if (!FMetalCommandQueue::SupportsFeature(EMetalFeaturesCombinedDepthStencil) && bDepthStencilSampleCountMismatchFixup)
-                {
-                    checkf(!RenderTargetsInfo.DepthStencilRenderTarget.GetDepthStencilAccess().IsStencilWrite(), TEXT("Stencil write not allowed as we don't have a proper stencil to use."));
-                }
-                else
-                {
-					mtlpp::RenderPassStencilAttachmentDescriptor StencilAttachment;
-                    
-                    StencilFormatKey = Surface.FormatKey;
-        
-                    // set up the stencil attachment
-                    StencilAttachment.SetTexture(StencilTexture);
-                    StencilAttachment.SetLoadAction(GetMetalRTLoadAction(RenderTargetsInfo.DepthStencilRenderTarget.StencilLoadAction));
-                    
-                    bNeedsClear |= (StencilAttachment.GetLoadAction() == mtlpp::LoadAction::Clear);
-					
-					ERenderTargetStoreAction HighLevelStoreAction = RenderTargetsInfo.DepthStencilRenderTarget.GetStencilStoreAction();
-					if (bUsingStencil && (HighLevelStoreAction == ERenderTargetStoreAction::ENoAction || bDepthStencilSampleCountMismatchFixup))
-					{
-						HighLevelStoreAction = ERenderTargetStoreAction::EStore;
-					}
-					
-					bool bStencilMemoryless = false;
-#if PLATFORM_IOS
-					if (StencilTexture.GetStorageMode() == mtlpp::StorageMode::Memoryless)
-					{
-						bStencilMemoryless = true;
-						HighLevelStoreAction = ERenderTargetStoreAction::ENoAction;
-						StencilAttachment.SetLoadAction(mtlpp::LoadAction::Clear);
-					}
-#endif
-					
-					// For the case where Depth+Stencil is MSAA we can't Resolve depth and Store stencil - we can only Resolve + DontCare or StoreResolve + Store (on newer H/W and iOS).
-					// We only allow use of StoreResolve in the Desktop renderers as the mobile renderer does not and should not assume hardware support for it.
-					NewStencilStore = (StencilTexture.GetSampleCount() == 1  || GetMetalRTStoreAction(ERenderTargetStoreAction::EMultisampleResolve) == mtlpp::StoreAction::StoreAndMultisampleResolve) ? GetMetalRTStoreAction(HighLevelStoreAction) : mtlpp::StoreAction::DontCare;
-					StencilAttachment.SetStoreAction(bSupportsDeferredStore && !bStencilMemoryless && StencilTexture.GetSampleCount() > 1 && GRHIDeviceId > 2 ? mtlpp::StoreAction::Unknown : NewStencilStore);
-                    StencilAttachment.SetClearStencil(StencilClearValue);
-=======
 			bool const bCombinedDepthStencilUsingDepth = (StencilTexture && StencilTexture.GetPixelFormat() != mtlpp::PixelFormat::Stencil8 && RenderPassInfo.DepthStencilRenderTarget.ExclusiveDepthStencil.IsUsingDepth());
-			bool const bUsingStencil = RenderPassInfo.DepthStencilRenderTarget.ExclusiveDepthStencil.IsUsingStencil() || (bUsingValidation && bCombinedDepthStencilUsingDepth);
+			bool const bUsingStencil = RenderPassInfo.DepthStencilRenderTarget.ExclusiveDepthStencil.IsUsingStencil() || (bCombinedDepthStencilUsingDepth);
 			if (StencilTexture && bUsingStencil)
 			{
 				mtlpp::RenderPassStencilAttachmentDescriptor StencilAttachment;
@@ -938,9 +865,11 @@
 					HighLevelStoreAction = ERenderTargetStoreAction::EStore;
 				}
 				
+					bool bStencilMemoryless = false;
 #if PLATFORM_IOS
 				if (StencilTexture.GetStorageMode() == mtlpp::StorageMode::Memoryless)
 				{
+						bStencilMemoryless = true;
 					HighLevelStoreAction = ERenderTargetStoreAction::ENoAction;
 					StencilAttachment.SetLoadAction(mtlpp::LoadAction::Clear);
 				}
@@ -949,9 +878,8 @@
 				// For the case where Depth+Stencil is MSAA we can't Resolve depth and Store stencil - we can only Resolve + DontCare or StoreResolve + Store (on newer H/W and iOS).
 				// We only allow use of StoreResolve in the Desktop renderers as the mobile renderer does not and should not assume hardware support for it.
 				NewStencilStore = (StencilTexture.GetSampleCount() == 1  || GetMetalRTStoreAction(ERenderTargetStoreAction::EMultisampleResolve) == mtlpp::StoreAction::StoreAndMultisampleResolve) ? GetMetalRTStoreAction(HighLevelStoreAction) : mtlpp::StoreAction::DontCare;
-				StencilAttachment.SetStoreAction(StencilTexture.GetSampleCount() > 1 && GRHIDeviceId > 2 ? mtlpp::StoreAction::Unknown : NewStencilStore);
+				StencilAttachment.SetStoreAction(!bStencilMemoryless && StencilTexture.GetSampleCount() > 1 && GRHIDeviceId > 2 ? mtlpp::StoreAction::Unknown : NewStencilStore);
 				StencilAttachment.SetClearStencil(StencilClearValue);
->>>>>>> edccb068
 
 				if (SampleCount == 0)
 				{
@@ -1255,13 +1183,8 @@
 			{
 				if (IsValidRef(RenderPassInfo.UAVs[i]))
 				{
-<<<<<<< HEAD
-					FMetalUnorderedAccessView* UAV = ResourceCast(RenderTargetsInfo.UnorderedAccessView[i].GetReference());
+					FMetalUnorderedAccessView* UAV = ResourceCast(RenderPassInfo.UAVs[i].GetReference());
 					SetShaderUnorderedAccessView(EMetalShaderStages::Pixel, i, UAV);
-=======
-					FMetalUnorderedAccessView* UAV = ResourceCast(RenderPassInfo.UAVs[i].GetReference());
-					SetShaderUnorderedAccessView(SF_Pixel, i, UAV);
->>>>>>> edccb068
 				}
 			}
 		}
