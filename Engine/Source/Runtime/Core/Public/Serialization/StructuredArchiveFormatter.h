// Copyright 1998-2018 Epic Games, Inc. All Rights Reserved.

#pragma once

#include "CoreTypes.h"
#include "CoreFwd.h"

// Define a structure to encapsulate a field name, which compiles to an empty object if WITH_TEXT_ARCHIVE_SUPPORT = 0
#if WITH_TEXT_ARCHIVE_SUPPORT
	struct FArchiveFieldName
	{
		const TCHAR* Name;

		explicit FArchiveFieldName(const TCHAR* InName) : Name(InName){ }
	};

	#define FIELD_NAME_TEXT(x) FArchiveFieldName(TEXT(x))
	#define FIELD_NAME(x) FArchiveFieldName(x)
#else
	struct FArchiveFieldName
	{
	};

	#define FIELD_NAME_TEXT(x) FArchiveFieldName()
	#define FIELD_NAME(x) FArchiveFieldName()
#endif

/**
 * Specifies the type of a value in a slot. Used by FContextFreeArchiveFormatter for introspection.
 */
enum class EArchiveValueType
{
	None,
	Record,
	Array,
	Stream,
	Map,
	Int8,
	Int16,
	Int32,
	Int64,
	UInt8,
	UInt16,
	UInt32,
	UInt64,
	Float,
	Double,
	Bool,
	String,
	Name,
	Object,
	Text,
	WeakObjectPtr,
	SoftObjectPtr,
	SoftObjectPath,
	LazyObjectPtr,
	RawData,
};

/**
 * Interface to format data to and from an underlying archive. Methods on this class are validated to be correct
 * with the current archive state (eg. EnterObject/LeaveObject calls are checked to be matching), and do not need
 * to be validated by implementations.
 *
 * Any functions with the _TextOnly suffix are intended to be implemented when reading text archives that have
 * a fully defined document tree, and allow querying additional properties that aren't available when reading from
 * a pure binary archive. These functions will assert if called on a binary archive.
 */
class CORE_API FStructuredArchiveFormatter
{
public:
	virtual ~FStructuredArchiveFormatter();

<<<<<<< HEAD
	virtual bool RequiresStructuralMetadata() const;
	
=======
>>>>>>> cf6d231e
	virtual FArchive& GetUnderlyingArchive() = 0;
	virtual FStructuredArchiveFormatter* CreateSubtreeReader() { return this; }

	virtual bool HasDocumentTree() const = 0;

	virtual void EnterRecord() = 0;
	virtual void EnterRecord_TextOnly(TArray<FString>& OutFieldNames) = 0;
	virtual void LeaveRecord() = 0;
	virtual void EnterField(FArchiveFieldName Name) = 0;
	virtual void EnterField_TextOnly(FArchiveFieldName Name, EArchiveValueType& OutType) = 0;
	virtual void LeaveField() = 0;
	virtual bool TryEnterField(FArchiveFieldName Name, bool bEnterWhenWriting) = 0;

	virtual void EnterArray(int32& NumElements) = 0;
	virtual void LeaveArray() = 0;
	virtual void EnterArrayElement() = 0;
	virtual void EnterArrayElement_TextOnly(EArchiveValueType& OutType) = 0;
	virtual void LeaveArrayElement() = 0;

	virtual void EnterStream() = 0;
	virtual void EnterStream_TextOnly(int32& OutNumElements) = 0;
	virtual void LeaveStream() = 0;
	virtual void EnterStreamElement() = 0;
	virtual void EnterStreamElement_TextOnly(EArchiveValueType& OutType) = 0;
	virtual void LeaveStreamElement() = 0;

	virtual void EnterMap(int32& NumElements) = 0;
	virtual void LeaveMap() = 0;
	virtual void EnterMapElement(FString& Name) = 0;
	virtual void EnterMapElement_TextOnly(FString& Name, EArchiveValueType& OutType) = 0;
	virtual void LeaveMapElement() = 0;

	virtual void Serialize(uint8& Value) = 0;
	virtual void Serialize(uint16& Value) = 0;
	virtual void Serialize(uint32& Value) = 0;
	virtual void Serialize(uint64& Value) = 0;
	virtual void Serialize(int8& Value) = 0;
	virtual void Serialize(int16& Value) = 0;
	virtual void Serialize(int32& Value) = 0;
	virtual void Serialize(int64& Value) = 0;
	virtual void Serialize(float& Value) = 0;
	virtual void Serialize(double& Value) = 0;
	virtual void Serialize(bool& Value) = 0;
	virtual void Serialize(FString& Value) = 0;
	virtual void Serialize(FName& Value) = 0;
	virtual void Serialize(UObject*& Value) = 0;
	virtual void Serialize(FText& Value) = 0;
	virtual void Serialize(struct FWeakObjectPtr& Value) = 0;
	virtual void Serialize(struct FSoftObjectPtr& Value) = 0;
	virtual void Serialize(struct FSoftObjectPath& Value) = 0;
	virtual void Serialize(struct FLazyObjectPtr& Value) = 0;
	virtual void Serialize(TArray<uint8>& Value) = 0;
	virtual void Serialize(void* Data, uint64 DataSize) = 0;
};

#if WITH_TEXT_ARCHIVE_SUPPORT
	/**
	 * Copies formatted data from one place to another. Useful for conversion functions or visitor patterns.
	 */
	CORE_API void CopyFormattedData(FStructuredArchiveFormatter& InputFormatter, FStructuredArchiveFormatter& OutputFormatter);
#endif<|MERGE_RESOLUTION|>--- conflicted
+++ resolved
@@ -71,11 +71,6 @@
 public:
 	virtual ~FStructuredArchiveFormatter();
 
-<<<<<<< HEAD
-	virtual bool RequiresStructuralMetadata() const;
-	
-=======
->>>>>>> cf6d231e
 	virtual FArchive& GetUnderlyingArchive() = 0;
 	virtual FStructuredArchiveFormatter* CreateSubtreeReader() { return this; }
 
