--- conflicted
+++ resolved
@@ -1458,10 +1458,7 @@
 			FManifestContext CommandContext;
 			CommandContext.Key = Identifier;
 			CommandContext.SourceLocation = SourceLocation;
-<<<<<<< HEAD
-=======
 			CommandContext.PlatformName = Context.FilePlatformName;
->>>>>>> 5edfa17c
 
 			Context.AddManifestText(GetToken(), Namespace, SourceText, CommandContext);
 
@@ -1477,10 +1474,7 @@
 					FManifestContext CommandTooltipContext;
 					CommandTooltipContext.Key = Identifier + TEXT("_ToolTip");
 					CommandTooltipContext.SourceLocation = SourceLocation;
-<<<<<<< HEAD
-=======
 					CommandTooltipContext.PlatformName = CommandContext.PlatformName;
->>>>>>> 5edfa17c
 
 					Context.AddManifestText(GetToken(), Namespace, TooltipSourceText, CommandTooltipContext);
 				}
