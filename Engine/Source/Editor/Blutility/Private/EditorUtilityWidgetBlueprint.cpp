--- conflicted
+++ resolved
@@ -18,35 +18,6 @@
 	: Super(ObjectInitializer)
 {
 
-<<<<<<< HEAD
-}
-
-void UEditorUtilityWidgetBlueprint::BeginDestroy()
-{
-	// prevent the cleanup script from running on editor shutdown
-	if (!GIsRequestingExit)
-	{
-		IBlutilityModule* BlutilityModule = FModuleManager::GetModulePtr<IBlutilityModule>("Blutility");
-		if (BlutilityModule)
-		{
-			BlutilityModule->RemoveLoadedScriptUI(this);
-		}
-
-		FLevelEditorModule* LevelEditorModule = FModuleManager::GetModulePtr<FLevelEditorModule>(TEXT("LevelEditor"));
-		if (LevelEditorModule)
-		{
-			TSharedPtr<FTabManager> LevelEditorTabManager = LevelEditorModule->GetLevelEditorTabManager();
-			if (LevelEditorTabManager.IsValid())
-			{
-				LevelEditorTabManager->UnregisterTabSpawner(RegistrationName);
-			}
-		}
-	}
-
-	Super::BeginDestroy();
-}
-
-=======
 }
 
 void UEditorUtilityWidgetBlueprint::BeginDestroy()
@@ -74,7 +45,6 @@
 	Super::BeginDestroy();
 }
 
->>>>>>> 9ba46998
 
 TSharedRef<SDockTab> UEditorUtilityWidgetBlueprint::SpawnEditorUITab(const FSpawnTabArgs& SpawnTabArgs)
 {
