--- conflicted
+++ resolved
@@ -6122,7 +6122,6 @@
 					FName MemberName = CallFunctionNode->FunctionReference.GetMemberName();
 					const UFunction* TargetFunction = ParentClass ? ParentClass->FindFunctionByName(MemberName) : nullptr;
 					if (TargetFunction == nullptr && ParentClass != nullptr)
-<<<<<<< HEAD
 					{
 						// In case the function was renamed in the parent class, try to look up using the member's GUID.
 						const FGuid MemberGuid = CallFunctionNode->FunctionReference.GetMemberGuid();
@@ -6138,23 +6137,6 @@
 					
 					if(TargetFunction != nullptr)
 					{
-=======
-					{
-						// In case the function was renamed in the parent class, try to look up using the member's GUID.
-						const FGuid MemberGuid = CallFunctionNode->FunctionReference.GetMemberGuid();
-						if (MemberGuid.IsValid())
-						{
-							MemberName = UBlueprint::GetFieldNameFromClassByGuid<UFunction>(ParentClass, MemberGuid);
-							if (MemberName != NAME_None)
-							{
-								TargetFunction = ParentClass->FindFunctionByName(MemberName);
-							}
-						}
-					}
-					
-					if(TargetFunction != nullptr)
-					{
->>>>>>> a23640a2
 						// Check to see if the function signature does not match the (authoritative) parent class.
 						if(TargetFunction->GetOwnerClass()->GetAuthoritativeClass() != CallFunctionNode->FunctionReference.GetMemberParentClass(ParentClass->GetAuthoritativeClass()))
 						{
