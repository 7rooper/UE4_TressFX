// Copyright 1998-2015 Epic Games, Inc. All Rights Reserved.

#pragma once

#include "Runtime/InputCore/Classes/InputCoreTypes.h"
#include "PhysicsEngine/BodyInstance.h"
#include "Components/SceneComponent.h"
#include "SceneTypes.h"
#include "Engine/EngineTypes.h"
#include "AI/Navigation/NavRelevantInterface.h"

#include "PrimitiveComponent.generated.h"

class FPrimitiveSceneProxy;
class AController; 
class UTexture;
struct FEngineShowFlags;
struct FConvexVolume;
struct FNavigableGeometryExport;

/** Information about a streaming texture that a primitive uses for rendering. */
struct FStreamingTexturePrimitiveInfo
{
	UTexture* Texture;
	FSphere Bounds;
	float TexelFactor;

	FStreamingTexturePrimitiveInfo()
		: Texture(nullptr)
		, Bounds(0)
		, TexelFactor(1.0f)
	{
	}
};

/** Determines whether a Character can attempt to step up onto a component when they walk in to it. */
UENUM()
enum ECanBeCharacterBase
{
	/** Character cannot step up onto this Component. */
	ECB_No,
	/** Character can step up onto this Component. */
	ECB_Yes,
	/**
	 * Owning actor determines whether character can step up onto this Component (default true unless overridden in code).
	 * @see AActor::CanBeBaseForCharacter()
	 */
	ECB_Owner,
	ECB_MAX,
};

UENUM()
namespace EHasCustomNavigableGeometry
{
	enum Type
	{
		// Primitive doesn't have custom navigation geometry, if collision is enabled then its convex/trimesh collision will be used for generating the navmesh
		No,

		// If primitive would normally affect navmesh, DoCustomNavigableGeometryExport() should be called to export this primitive's navigable geometry
		Yes,

		// DoCustomNavigableGeometryExport() should be called even if the mesh is non-collidable and wouldn't normally affect the navmesh
		EvenIfNotCollidable,

		// Don't export navigable geometry even if primitive is relevant for navigation (can still add modifiers)
		DontExport,
	};
}

/** Information about the sprite category */
USTRUCT()
struct FSpriteCategoryInfo
{
	GENERATED_USTRUCT_BODY()

	/** Sprite category that the component belongs to */
	UPROPERTY()
	FName Category;

	/** Localized name of the sprite category */
	UPROPERTY()
	FText DisplayName;

	/** Localized description of the sprite category */
	UPROPERTY()
	FText Description;
};

/**
 * Delegate for notification of blocking collision against a specific component.  
 * NormalImpulse will be filled in for physics-simulating bodies, but will be zero for swept-component blocking collisions. 
 */
DECLARE_DYNAMIC_MULTICAST_DELEGATE_FourParams( FComponentHitSignature, class AActor*, OtherActor, class UPrimitiveComponent*, OtherComp, FVector, NormalImpulse, const FHitResult&, Hit );
/** Delegate for notification of start of overlap with a specific component */
DECLARE_DYNAMIC_MULTICAST_DELEGATE_FiveParams( FComponentBeginOverlapSignature,class AActor*, OtherActor, class UPrimitiveComponent*, OtherComp, int32, OtherBodyIndex, bool, bFromSweep, const FHitResult &, SweepResult);
/** Delegate for notification of end of overlap with a specific component */
DECLARE_DYNAMIC_MULTICAST_DELEGATE_ThreeParams( FComponentEndOverlapSignature, class AActor*, OtherActor, class UPrimitiveComponent*, OtherComp, int32, OtherBodyIndex);
/** Delegate for notification when a wake event is fired by physics*/
DECLARE_DYNAMIC_MULTICAST_DELEGATE_OneParam(FComponentWakeSignature, FName, BoneName);
/** Delegate for notification when a sleep event is fired by physics*/
DECLARE_DYNAMIC_MULTICAST_DELEGATE_OneParam(FComponentSleepSignature, FName, BoneName);

DECLARE_DYNAMIC_MULTICAST_DELEGATE_OneParam( FComponentBeginCursorOverSignature, UPrimitiveComponent*, TouchedComponent );
DECLARE_DYNAMIC_MULTICAST_DELEGATE_OneParam( FComponentEndCursorOverSignature, UPrimitiveComponent*, TouchedComponent );
DECLARE_DYNAMIC_MULTICAST_DELEGATE_OneParam( FComponentOnClickedSignature, UPrimitiveComponent*, TouchedComponent );
DECLARE_DYNAMIC_MULTICAST_DELEGATE_OneParam( FComponentOnReleasedSignature, UPrimitiveComponent*, TouchedComponent );
DECLARE_DYNAMIC_MULTICAST_DELEGATE_TwoParams( FComponentOnInputTouchBeginSignature, ETouchIndex::Type, FingerIndex, UPrimitiveComponent*, TouchedComponent );
DECLARE_DYNAMIC_MULTICAST_DELEGATE_TwoParams( FComponentOnInputTouchEndSignature, ETouchIndex::Type, FingerIndex, UPrimitiveComponent*, TouchedComponent );
DECLARE_DYNAMIC_MULTICAST_DELEGATE_TwoParams( FComponentBeginTouchOverSignature, ETouchIndex::Type, FingerIndex, UPrimitiveComponent*, TouchedComponent );
DECLARE_DYNAMIC_MULTICAST_DELEGATE_TwoParams( FComponentEndTouchOverSignature, ETouchIndex::Type, FingerIndex, UPrimitiveComponent*, TouchedComponent );

/**
 * PrimitiveComponents are SceneComponents that contain or generate some sort of geometry, generally to be rendered or used as collision data.
 * There are several subclasses for the various types of geometry, but the most common by far are the ShapeComponents (Capsule, Sphere, Box), StaticMeshComponent, and SkeletalMeshComponent.
 * ShapeComponents generate geometry that is used for collision detection but are not rendered, while StaticMeshComponents and SkeletalMeshComponents contain pre-built geometry that is rendered, but can also be used for collision detection.
 */
UCLASS(abstract, HideCategories=(Mobility), ShowCategories=(PhysicsVolume))
class ENGINE_API UPrimitiveComponent : public USceneComponent, public INavRelevantInterface
{
	GENERATED_BODY()
public:

	/**
	 * Default UObject constructor.
	 */
	UPrimitiveComponent(const FObjectInitializer& ObjectInitializer = FObjectInitializer::Get());

	// Rendering
	
	/**
	 * The minimum distance at which the primitive should be rendered, 
	 * measured in world space units from the center of the primitive's bounding sphere to the camera position.
	 */
	UPROPERTY(EditAnywhere, AdvancedDisplay, BlueprintReadOnly, Category=LOD)
	float MinDrawDistance;

	/**  Max draw distance exposed to LDs. The real max draw distance is the min (disregarding 0) of this and volumes affecting this object. */
	UPROPERTY(EditAnywhere, AdvancedDisplay, BlueprintReadOnly, Category=LOD, meta=(DisplayName="Desired Max Draw Distance") )
	float LDMaxDrawDistance;

	/**
	 * The distance to cull this primitive at.  
	 * A CachedMaxDrawDistance of 0 indicates that the primitive should not be culled by distance.
	 */
	UPROPERTY(Category=LOD, AdvancedDisplay, VisibleAnywhere, BlueprintReadOnly, meta=(DisplayName="Current Max Draw Distance") )
	float CachedMaxDrawDistance;

	/** The scene depth priority group to draw the primitive in. */
	UPROPERTY()
	TEnumAsByte<enum ESceneDepthPriorityGroup> DepthPriorityGroup;

	/** The scene depth priority group to draw the primitive in, if it's being viewed by its owner. */
	UPROPERTY()
	TEnumAsByte<enum ESceneDepthPriorityGroup> ViewOwnerDepthPriorityGroup;

public:
	/** 
	 * Indicates if we'd like to create physics state all the time (for collision and simulation). 
	 * If you set this to false, it still will create physics state if collision or simulation activated. 
	 * This can help performance if you'd like to avoid overhead of creating physics state when triggers 
	 */
	UPROPERTY(EditAnywhere, AdvancedDisplay, BlueprintReadOnly, Category=Collision)
	uint32 bAlwaysCreatePhysicsState:1;

	/**
	 * If true, this component will generate overlap events when it is overlapping other components (eg Begin Overlap).
	 * Both components (this and the other) must have this enabled for overlap events to occur.
	 *
	 * @see [Overlap Events](https://docs.unrealengine.com/latest/INT/Engine/Physics/Collision/index.html#overlapandgenerateoverlapevents)
	 * @see UpdateOverlaps(), BeginComponentOverlap(), EndComponentOverlap()
	 */
	UPROPERTY(EditAnywhere, BlueprintReadWrite, Category=Collision)
	uint32 bGenerateOverlapEvents:1;

	/**
	 * If true, this component will generate individual overlaps for each overlapping physics body if it is a multi-body component. When false, this component will
	 * generate only one overlap, regardless of how many physics bodies it has and how many of them are overlapping another component/body. This flag has no
	 * influence on single body components.
	 */
	UPROPERTY(EditAnywhere, AdvancedDisplay, BlueprintReadWrite, Category=Collision)
	uint32 bMultiBodyOverlap:1;

	/**
	 * If true, this component will look for collisions on both physic scenes during movement.
	 * Only required if the asynchronous physics scene is enabled and has geometry in it, and you wish to test for collisions with objects in that scene.
	 * @see MoveComponent()
	 */
	UPROPERTY(EditAnywhere, AdvancedDisplay, BlueprintReadWrite, Category=Collision)
	uint32 bCheckAsyncSceneOnMove:1;

	/**
	 * If true, component sweeps with this component should trace against complex collision during movement (for example, each triangle of a mesh).
	 * If false, collision will be resolved against simple collision bounds instead.
	 * @see MoveComponent()
	 */
	UPROPERTY(EditAnywhere, AdvancedDisplay, BlueprintReadWrite, Category=Collision)
	uint32 bTraceComplexOnMove:1;

	/**
	 * If true, component sweeps will return the material in their hit result.
	 * @see MoveComponent(), FHitResult
	 */
	UPROPERTY(EditAnywhere, AdvancedDisplay, BlueprintReadWrite, Category=Collision)
	uint32 bReturnMaterialOnMove:1;

	/** True if the primitive should be rendered using ViewOwnerDepthPriorityGroup if viewed by its owner. */
	UPROPERTY()
	uint32 bUseViewOwnerDepthPriorityGroup:1;

	/** Whether to accept cull distance volumes to modify cached cull distance. */
	UPROPERTY(EditAnywhere, AdvancedDisplay, BlueprintReadOnly, Category=LOD)
	uint32 bAllowCullDistanceVolume:1;

	/** true if the primitive has motion blur velocity meshes */
	UPROPERTY()
	uint32 bHasMotionBlurVelocityMeshes:1;
	
	/** If true, this component will be rendered in the main pass (z prepass, basepass, transparency) */
	UPROPERTY(EditAnywhere, AdvancedDisplay, BlueprintReadOnly, Category = Rendering)
	uint32 bRenderInMainPass:1;

	/** Whether the primitive receives decals. */
	UPROPERTY(EditAnywhere, AdvancedDisplay, BlueprintReadOnly, Category=Rendering)
	uint32 bReceivesDecals:1;

	/** If this is True, this component won't be visible when the view actor is the component's owner, directly or indirectly. */
	UPROPERTY(EditAnywhere, AdvancedDisplay, BlueprintReadOnly, Category = Rendering)
	uint32 bOwnerNoSee:1;

	/** If this is True, this component will only be visible when the view actor is the component's owner, directly or indirectly. */
	UPROPERTY(EditAnywhere, AdvancedDisplay, BlueprintReadOnly, Category = Rendering)
	uint32 bOnlyOwnerSee:1;

	/** Treat this primitive as part of the background for occlusion purposes. This can be used as an optimization to reduce the cost of rendering skyboxes, large ground planes that are part of the vista, etc. */
	UPROPERTY(EditAnywhere, AdvancedDisplay, BlueprintReadOnly, Category=Rendering)
	uint32 bTreatAsBackgroundForOcclusion:1;

	/** 
	 * Whether to render the primitive in the depth only pass.  
	 * This should generally be true for all objects, and let the renderer make decisions about whether to render objects in the depth only pass.
	 * @todo - if any rendering features rely on a complete depth only pass, this variable needs to go away.
	 */
	UPROPERTY(EditAnywhere, AdvancedDisplay, BlueprintReadOnly, Category=Rendering)
	uint32 bUseAsOccluder:1;

	/** If this is True, this component can be selected in the editor. */
	UPROPERTY()
	uint32 bSelectable:1;

	/** If true, forces mips for textures used by this component to be resident when this component's level is loaded. */
	UPROPERTY(EditAnywhere, AdvancedDisplay, BlueprintReadOnly, Category=TextureStreaming)
	uint32 bForceMipStreaming:1;

	/** If true a hit-proxy will be generated for each instance of instanced static meshes */
	UPROPERTY()
	uint32 bHasPerInstanceHitProxies:1;

	// Lighting flags
	
	/**
	 * Controls whether the primitive component should cast a shadow or not.
	 *
	 * This flag is ignored (no shadows will be generated) if all materials on this component have an Unlit shading model.
	 */
	UPROPERTY(EditAnywhere, BlueprintReadOnly, Category=Lighting)
	uint32 CastShadow:1;

	/** Controls whether the primitive should inject light into the Light Propagation Volume.  This flag is only used if CastShadow is true. **/
	UPROPERTY(EditAnywhere, BlueprintReadOnly, Category=Lighting, AdvancedDisplay, meta=(EditCondition="CastShadow"))
	uint32 bAffectDynamicIndirectLighting:1;

	/** Controls whether the primitive should affect dynamic distance field lighting methods.  This flag is only used if CastShadow is true. **/
	UPROPERTY(EditAnywhere, BlueprintReadOnly, Category=Lighting, AdvancedDisplay, meta=(EditCondition="CastShadow"))
	uint32 bAffectDistanceFieldLighting:1;

	/** Controls whether the primitive should cast shadows in the case of non precomputed shadowing.  This flag is only used if CastShadow is true. **/
	UPROPERTY(EditAnywhere, BlueprintReadOnly, Category=Lighting, AdvancedDisplay, meta=(EditCondition="CastShadow", DisplayName = "Dynamic Shadow"))
	uint32 bCastDynamicShadow:1;

	/** Whether the object should cast a static shadow from shadow casting lights.  This flag is only used if CastShadow is true. */
	UPROPERTY(EditAnywhere, BlueprintReadOnly, Category=Lighting, AdvancedDisplay, meta=(EditCondition="CastShadow", DisplayName = "Static Shadow"))
	uint32 bCastStaticShadow:1;

	/** 
	 * Whether the object should cast a volumetric translucent shadow.
	 * Volumetric translucent shadows are useful for primitives with smoothly changing opacity like particles representing a volume, 
	 * But have artifacts when used on highly opaque surfaces.
	 */
	UPROPERTY(EditAnywhere, AdvancedDisplay, BlueprintReadOnly, Category=Lighting, meta=(EditCondition="CastShadow", DisplayName = "Volumetric Translucent Shadow"))
	uint32 bCastVolumetricTranslucentShadow:1;

	/** 
	 * When enabled, the component will only cast a shadow on itself and not other components in the world.  This is especially useful for first person weapons, and forces bCastInsetShadow to be enabled.
	 */
	UPROPERTY(EditAnywhere, AdvancedDisplay, BlueprintReadOnly, Category=Lighting, meta=(EditCondition="CastShadow"))
	uint32 bSelfShadowOnly:1;

	/** 
	 * When enabled, the component will be rendering into the far shadow cascades (only for directional lights).
	 */
	UPROPERTY(EditAnywhere, AdvancedDisplay, BlueprintReadOnly, Category=Lighting, meta=(EditCondition="CastShadow", DisplayName = "Far Shadow"))
	uint32 bCastFarShadow:1;

	/** 
	 * Whether this component should create a per-object shadow that gives higher effective shadow resolution. 
	 * Useful for cinematic character shadowing. Assumed to be enabled if bSelfShadowOnly is enabled.
	 */
	UPROPERTY(EditAnywhere, AdvancedDisplay, BlueprintReadOnly, Category=Lighting, meta=(EditCondition="CastShadow", DisplayName = "Dynamic Inset Shadow"))
	uint32 bCastInsetShadow:1;

	/** 
	 * Whether this component should cast shadows from lights that have bCastShadowsFromCinematicObjectsOnly enabled.
	 * This is useful for characters in a cinematic with special cinematic lights, where the cost of shadowmap rendering of the environment is undesired.
	 */
	UPROPERTY(EditAnywhere, AdvancedDisplay, BlueprintReadOnly, Category=Lighting, meta=(EditCondition="CastShadow"))
	uint32 bCastCinematicShadow:1;

	/** 
	 *	If true, the primitive will cast shadows even if bHidden is true.
	 *	Controls whether the primitive should cast shadows when hidden.
	 *	This flag is only used if CastShadow is true.
	 */
	UPROPERTY(EditAnywhere, AdvancedDisplay, BlueprintReadOnly, Category=Lighting, meta=(EditCondition="CastShadow", DisplayName = "Hidden Shadow"))
	uint32 bCastHiddenShadow:1;

	/** Whether this primitive should cast dynamic shadows as if it were a two sided material. */
	UPROPERTY(EditAnywhere, AdvancedDisplay, BlueprintReadOnly, Category=Lighting, meta=(EditCondition="CastShadow", DisplayName = "Shadow Two Sided"))
	uint32 bCastShadowAsTwoSided:1;

	/** 
	 * Whether to light this primitive as if it were static, including generating lightmaps.  
	 * This only has an effect for component types that can bake lighting, like static mesh components.
	 * This is useful for moving meshes that don't change significantly.
	 */
	UPROPERTY(EditAnywhere, AdvancedDisplay, BlueprintReadOnly, Category=Lighting)
	uint32 bLightAsIfStatic:1;

	/** 
	 * Whether to light this component and any attachments as a group.  This only has effect on the root component of an attachment tree.
	 * When enabled, attached component shadowing settings like bCastInsetShadow, bCastVolumetricTranslucentShadow, etc, will be ignored.
	 * This is useful for improving performance when multiple movable components are attached together.
	 */
	UPROPERTY(EditAnywhere, AdvancedDisplay, BlueprintReadOnly, Category=Lighting)
	uint32 bLightAttachmentsAsGroup:1;

	/** Quality of indirect lighting for Movable primitives.  This has a large effect on Indirect Lighting Cache update time. */
	UPROPERTY(EditAnywhere, AdvancedDisplay, BlueprintReadOnly, Category=Lighting)
	TEnumAsByte<EIndirectLightingCacheQuality> IndirectLightingCacheQuality;

	UPROPERTY()
	bool bHasCachedStaticLighting;

	/** If true, asynchronous static build lighting will be enqueued to be applied to this */
	UPROPERTY(Transient)
	bool bStaticLightingBuildEnqueued;
	
	// Physics
	
	/** Will ignore radial impulses applied to this component. */
	UPROPERTY()
	uint32 bIgnoreRadialImpulse:1;

	/** Will ignore radial forces applied to this component. */
	UPROPERTY()
	uint32 bIgnoreRadialForce:1;

	// General flags.
	
	/** If this is True, this component must always be loaded on clients, even if Hidden and CollisionEnabled is NoCollision. */
	UPROPERTY()
	uint32 AlwaysLoadOnClient:1;

	/** If this is True, this component must always be loaded on servers, even if Hidden and CollisionEnabled is NoCollision */
	UPROPERTY()
	uint32 AlwaysLoadOnServer:1;

	/** Composite the drawing of this component onto the scene after post processing (only applies to editor drawing) */
	UPROPERTY()
	uint32 bUseEditorCompositing:1;

	/** If true, this component will be rendered in the CustomDepth pass (usually used for outlines) */
	UPROPERTY(EditAnywhere, AdvancedDisplay, BlueprintReadOnly, Category=Rendering, meta=(DisplayName = "Render CustomDepth Pass"))
	uint32 bRenderCustomDepth:1;

	/** Optionally write this 0-255 value to the stencil buffer in CustomDepth pass (Requires project setting or r.CustomDepth == 3) */
	UPROPERTY(EditAnywhere, AdvancedDisplay, BlueprintReadOnly, Category=Rendering,  meta=(UIMin = "0", UIMax = "255", editcondition = "bRenderCustomDepth", DisplayName = "CustomDepth Stencil Value"))
	int32 CustomDepthStencilValue;

	/**
	 * Translucent objects with a lower sort priority draw behind objects with a higher priority.
	 * Translucent objects with the same priority are rendered from back-to-front based on their bounds origin.
	 *
	 * Ignored if the object is not translucent.  The default priority is zero.
	 * Warning: This should never be set to a non-default value unless you know what you are doing, as it will prevent the renderer from sorting correctly.  
	 * It is especially problematic on dynamic gameplay effects.
	 */
	UPROPERTY(EditAnywhere, BlueprintReadOnly, AdvancedDisplay, Category=Rendering)
	int32 TranslucencySortPriority;

	/** Used for precomputed visibility */
	UPROPERTY()
	int32 VisibilityId;

	/** Used by the renderer, to identify a component across re-registers. */
	FPrimitiveComponentId ComponentId;

	/**
	 * Multiplier used to scale the Light Propagation Volume light injection bias, to reduce light bleeding. 
	 * Set to 0 for no bias, 1 for default or higher for increased biasing (e.g. for 
	 * thin geometry such as walls)
	 */
	UPROPERTY(EditAnywhere, BlueprintReadOnly, AdvancedDisplay, Category=Rendering, meta=(UIMin = "0.0", UIMax = "3.0"))
	float LpvBiasMultiplier;

	// Internal physics engine data.
	
	/** Physics scene information for this component, holds a single rigid body with multiple shapes. */
	UPROPERTY(EditAnywhere, BlueprintReadOnly, Category=Collision, meta=(ShowOnlyInnerProperties))
	FBodyInstance BodyInstance;

	/** Whether this component can potentially influence navigation */
	UPROPERTY(EditAnywhere, Category=Collision, AdvancedDisplay)
	uint32 bCanEverAffectNavigation:1;

	/** Cached navigation relevancy flag for collision updates */
	uint32 bNavigationRelevant : 1;

protected:

	virtual void UpdateNavigationData() override;

	/** Returns true if all descendant components that we can possibly overlap with use relative location and rotation. */
	virtual bool AreAllCollideableDescendantsRelative(bool bAllowCachedValue = true) const;

	/** Result of last call to AreAllCollideableDescendantsRelative(). */
	uint32 bCachedAllCollideableDescendantsRelative:1;

	/** Last time we checked AreAllCollideableDescendantsRelative(), so we can throttle those tests since it rarely changes once false. */
	float LastCheckedAllCollideableDescendantsTime;

	/** If true then DoCustomNavigableGeometryExport will be called to collect navigable geometry of this component. */
	UPROPERTY()
	TEnumAsByte<EHasCustomNavigableGeometry::Type> bHasCustomNavigableGeometry;

	/** Next id to be used by a component. */
	static FThreadSafeCounter NextComponentId;

public:
	/** 
	 * Scales the bounds of the object.
	 * This is useful when using World Position Offset to animate the vertices of the object outside of its bounds. 
	 * Warning: Increasing the bounds of an object will reduce performance and shadow quality!
	 * Currently only used by StaticMeshComponent and SkeletalMeshComponent.
	 */
	UPROPERTY(EditAnywhere, AdvancedDisplay, Category=Rendering, meta=(UIMin = "1", UIMax = "10.0"))
	float BoundsScale;

	/** Last time the component was submitted for rendering (called FScene::AddPrimitive). */
	UPROPERTY(transient)
	float LastSubmitTime;

	/**
	 * The value of WorldSettings->TimeSeconds for the frame when this component was last rendered.  This is written
	 * from the render thread, which is up to a frame behind the game thread, so you should allow this time to
	 * be at least a frame behind the game thread's world time before you consider the actor non-visible.
	 */
	UPROPERTY(transient)
	float LastRenderTime;

private:
	UPROPERTY()
	TEnumAsByte<enum ECanBeCharacterBase> CanBeCharacterBase_DEPRECATED;

public:
	/**
	 * Determine whether a Character can step up onto this component.
	 * This controls whether they can try to step up on it when they bump in to it, not whether they can walk on it after landing on it.
	 * @see FWalkableSlopeOverride
	 */
	UPROPERTY(EditAnywhere, BlueprintReadWrite, Category=Collision)
	TEnumAsByte<enum ECanBeCharacterBase> CanCharacterStepUpOn;

	/**
	 * Set of actors to ignore during component sweeps in MoveComponent().
	 * All components owned by these actors will be ignored when this component moves or updates overlaps.
	 * Components on the other Actor may also need to be told to do the same when they move.
	 * Does not affect movement of this component when simulating physics.
	 * @see IgnoreActorWhenMoving()
	 */
	TArray<TWeakObjectPtr<AActor> > MoveIgnoreActors;

	/**
	 * Tells this component whether to ignore collision with all components of a specific Actor when this component is moved.
	 * Components on the other Actor may also need to be told to do the same when they move.
	 * Does not affect movement of this component when simulating physics.
	 */
	UFUNCTION(BlueprintCallable, Category = "Collision", meta=(Keywords="Move MoveIgnore"))
	void IgnoreActorWhenMoving(AActor* Actor, bool bShouldIgnore);

	/**
	 * Returns the list of actors we currently ignore when moving.
	 */
	UFUNCTION(BlueprintCallable, meta=(DisplayName="GetMoveIgnoreActors"), Category = "Collision")
	TArray<AActor*> CopyArrayOfMoveIgnoreActors();

	/**
	 * Returns the list of actors (as WeakObjectPtr) we currently ignore when moving.
	 */
	TArray<TWeakObjectPtr<AActor> > & GetMoveIgnoreActors();

	/**
	 * Clear the list of actors we ignore when moving.
	 */
	UFUNCTION(BlueprintCallable, Category = "Collision")
	void ClearMoveIgnoreActors();


#if WITH_EDITOR
	/** Override delegate used for checking the selection state of a component */
	DECLARE_DELEGATE_RetVal_OneParam( bool, FSelectionOverride, const UPrimitiveComponent* );
	FSelectionOverride SelectionOverrideDelegate;
#endif

protected:
	/** Set of components that this component is currently overlapping. */
	TArray<FOverlapInfo> OverlappingComponents;

private:
	/** Convert a set of overlaps from a sweep to a subset that includes only those at the end location (filling in OverlapsAtEndLocation). */
	const TArray<FOverlapInfo>* ConvertSweptOverlapsToCurrentOverlaps(TArray<FOverlapInfo>& OverlapsAtEndLocation, const TArray<FOverlapInfo>& SweptOverlaps, int32 SweptOverlapsIndex, const FVector& EndLocation, const FQuat& EndRotationQuat);

	/** Convert a set of overlaps from a symmetric change in rotation to a subset that includes only those at the end location (filling in OverlapsAtEndLocation). */
	const TArray<FOverlapInfo>* ConvertRotationOverlapsToCurrentOverlaps(TArray<FOverlapInfo>& OverlapsAtEndLocation, const TArray<FOverlapInfo>& CurrentOverlaps);

	// FScopedMovementUpdate needs access to the above two functions.
	friend FScopedMovementUpdate;

public:
	/** 
	 * Begin tracking an overlap interaction with the component specified.
	 * @param OtherComp - The component of the other actor that this component is now overlapping
	 * @param bDoNotifies - True to dispatch appropriate begin/end overlap notifications when these events occur.
	 * @see [Overlap Events](https://docs.unrealengine.com/latest/INT/Engine/Physics/Collision/index.html#overlapandgenerateoverlapevents)
	 */
	void BeginComponentOverlap(const FOverlapInfo& OtherOverlap, bool bDoNotifies);
	
	/** 
	 * Finish tracking an overlap interaction that is no longer occurring between this component and the component specified. 
	 * @param OtherComp - The component of the other actor to stop overlapping
	 * @param bDoNotifies - True to dispatch appropriate begin/end overlap notifications when these events occur.
	 * @param bNoNotifySelf	- True to skip end overlap notifications to this component's.  Does not affect notifications to OtherComp's actor.
	 * @see [Overlap Events](https://docs.unrealengine.com/latest/INT/Engine/Physics/Collision/index.html#overlapandgenerateoverlapevents)
	 */
	void EndComponentOverlap(const FOverlapInfo& OtherOverlap, bool bDoNotifies=true, bool bNoNotifySelf=false);

	/**
	 * Check whether this component is overlapping another component.
	 * @param OtherComp Component to test this component against.
	 * @return Whether this component is overlapping another component.
	 */
	UFUNCTION(BlueprintCallable, Category="Collision", meta=(UnsafeDuringActorConstruction="true"))
	bool IsOverlappingComponent(const UPrimitiveComponent* OtherComp) const;
	
	/** Check whether this component has the specified overlap. */
	bool IsOverlappingComponent(const FOverlapInfo& Overlap) const;

	/**
	 * Check whether this component is overlapping any component of the given Actor.
	 * @param Other Actor to test this component against.
	 * @return Whether this component is overlapping any component of the given Actor.
	 */
	UFUNCTION(BlueprintCallable, Category="Collision", meta=(UnsafeDuringActorConstruction="true"))
	bool IsOverlappingActor(const AActor* Other) const;

	/** Appends list of overlaps with components owned by the given actor to the 'OutOverlaps' array. Returns true if any overlaps were added. */
	bool GetOverlapsWithActor(const AActor* Actor, TArray<FOverlapInfo>& OutOverlaps) const;

	/** 
	 * Returns a list of actors that this component is overlapping.
	 * @param OverlappingActors		[out] Returned list of overlapping actors
	 * @param ClassFilter			[optional] If set, only returns actors of this class or subclasses
	 */
	UFUNCTION(BlueprintCallable, Category="Collision", meta=(UnsafeDuringActorConstruction="true"))
	void GetOverlappingActors(TArray<AActor*>& OverlappingActors, UClass* ClassFilter=NULL) const;

	/** Returns list of components this component is overlapping. */
	UFUNCTION(BlueprintCallable, Category="Collision", meta=(UnsafeDuringActorConstruction="true"))
	void GetOverlappingComponents(TArray<UPrimitiveComponent*>& InOverlappingComponents) const;

	/** Returns list of components this component is overlapping. */
	UFUNCTION(BlueprintCallable, Category="Collision")
	const TArray<FOverlapInfo>& GetOverlapInfos() const;

	/** 
	 * Queries world and updates overlap tracking state for this component.
	 * @param NewPendingOverlaps		An ordered list of components that the MovedComponent overlapped during its movement (eg. generated during a sweep). Only used to add potentially new overlaps.
	 *									Might not be overlapping them now.
	 * @param bDoNotifies				True to dispatch being/end overlap notifications when these events occur.
	 * @param OverlapsAtEndLocation		If non-null, the given list of overlaps will be used as the overlaps for this component at the current location, rather than checking for them with a scene query.
	 *									Generally this should only be used if this component is the RootComponent of the owning actor and overlaps with other descendant components have been verified.
	 */
	virtual void UpdateOverlaps(TArray<FOverlapInfo> const* NewPendingOverlaps=nullptr, bool bDoNotifies=true, const TArray<FOverlapInfo>* OverlapsAtEndLocation=nullptr) override;

	/** Update current physics volume for this component, if bShouldUpdatePhysicsVolume is true. Overridden to use the overlaps to find the physics volume. */
	virtual void UpdatePhysicsVolume( bool bTriggerNotifiers ) override;

	/**
	 *  Test the collision of the supplied component at the supplied location/rotation, and determine the set of components that it overlaps.
	 *  @note This overload taking rotation as a FQuat is slightly faster than the version using FRotator.
	 *  @note This simply calls the virtual ComponentOverlapMultiImpl() which can be overridden to implement custom behavior.
	 *  @param  OutOverlaps     Array of overlaps found between this component in specified pose and the world
	 *  @param  World			World to use for overlap test
	 *  @param  Pos             Location of component's geometry for the test against the world
	 *  @param  Rot             Rotation of component's geometry for the test against the world
	 *  @param  TestChannel		The 'channel' that this ray is in, used to determine which components to hit
	 *  @param	ObjectQueryParams	List of object types it's looking for. When this enters, we do object query with component shape
	 *  @return true if OutOverlaps contains any blocking results
	 */
	bool ComponentOverlapMulti(TArray<struct FOverlapResult>& OutOverlaps, const class UWorld* InWorld, const FVector& Pos, const FQuat& Rot, ECollisionChannel TestChannel, const struct FComponentQueryParams& Params, const struct FCollisionObjectQueryParams& ObjectQueryParams = FCollisionObjectQueryParams::DefaultObjectQueryParam) const;
	bool ComponentOverlapMulti(TArray<struct FOverlapResult>& OutOverlaps, const class UWorld* InWorld, const FVector& Pos, const FRotator& Rot, ECollisionChannel TestChannel, const struct FComponentQueryParams& Params, const struct FCollisionObjectQueryParams& ObjectQueryParams = FCollisionObjectQueryParams::DefaultObjectQueryParam) const;

protected:

	// Override this method for custom behavior.
	virtual bool ComponentOverlapMultiImpl(TArray<struct FOverlapResult>& OutOverlaps, const class UWorld* InWorld, const FVector& Pos, const FQuat& Rot, ECollisionChannel TestChannel, const struct FComponentQueryParams& Params, const struct FCollisionObjectQueryParams& ObjectQueryParams = FCollisionObjectQueryParams::DefaultObjectQueryParam) const;

public:

	/** 
	 *	Event called when a component hits (or is hit by) something solid. This could happen due to things like Character movement, using Set Location with 'sweep' enabled, or physics simulation.
	 *	For events when objects overlap (e.g. walking into a trigger) see the 'Overlap' event.
	 *
	 *	@note For collisions during physics simulation to generate hit events, 'Simulation Generates Hit Events' must be enabled for this component.
	 *	@note When receiving a hit from another object's movement, the directions of 'Hit.Normal' and 'Hit.ImpactNormal'
	 *	will be adjusted to indicate force from the other object against this object.
	 */
	UPROPERTY(BlueprintAssignable, Category="Collision")
	FComponentHitSignature OnComponentHit;

	/** 
	 *	Event called when something starts to overlaps this component, for example a player walking into a trigger.
	 *	For events when objects have a blocking collision, for example a player hitting a wall, see 'Hit' events.
	 *
	 *	@note Both this component and the other one must have bGenerateOverlapEvents set to true to generate overlap events.
	 *	@note When receiving an overlap from another object's movement, the directions of 'Hit.Normal' and 'Hit.ImpactNormal'
	 *	will be adjusted to indicate force from the other object against this object.
	 */
	UPROPERTY(BlueprintAssignable, Category="Collision")
	FComponentBeginOverlapSignature OnComponentBeginOverlap;

	/** 
	 *	Event called when something stops overlapping this component 
	 *	@note Both this component and the other one must have bGenerateOverlapEvents set to true to generate overlap events.
	 */
	UPROPERTY(BlueprintAssignable, Category="Collision")
	FComponentEndOverlapSignature OnComponentEndOverlap;

	/** 
	 *	Event called when the underlying physics objects is woken up
	 */
	UPROPERTY(BlueprintAssignable, Category="Collision")
	FComponentWakeSignature OnComponentWake;

	/** 
	 *	Event called when the underlying physics objects is put to sleep
	 */
	UPROPERTY(BlueprintAssignable, Category = "Collision")
	FComponentSleepSignature OnComponentSleep;

	/** Event called when the mouse cursor is moved over this component and mouse over events are enabled in the player controller */
	UPROPERTY(BlueprintAssignable, Category="Input|Mouse Input")
	FComponentBeginCursorOverSignature OnBeginCursorOver;
		 
	/** Event called when the mouse cursor is moved off this component and mouse over events are enabled in the player controller */
	UPROPERTY(BlueprintAssignable, Category="Input|Mouse Input")
	FComponentEndCursorOverSignature OnEndCursorOver;

	/** Event called when the left mouse button is clicked while the mouse is over this component and click events are enabled in the player controller */
	UPROPERTY(BlueprintAssignable, Category="Input|Mouse Input")
	FComponentOnClickedSignature OnClicked;

	/** Event called when the left mouse button is released while the mouse is over this component click events are enabled in the player controller */
	UPROPERTY(BlueprintAssignable, Category="Input|Mouse Input")
	FComponentOnReleasedSignature OnReleased;
		 
	/** Event called when a touch input is received over this component when touch events are enabled in the player controller */
	UPROPERTY(BlueprintAssignable, Category="Input|Touch Input")
	FComponentOnInputTouchBeginSignature OnInputTouchBegin;

	/** Event called when a touch input is released over this component when touch events are enabled in the player controller */
	UPROPERTY(BlueprintAssignable, Category="Input|Touch Input")
	FComponentOnInputTouchEndSignature OnInputTouchEnd;

	/** Event called when a finger is moved over this component when touch over events are enabled in the player controller */
	UPROPERTY(BlueprintAssignable, Category="Input|Touch Input")
	FComponentBeginTouchOverSignature OnInputTouchEnter;

	/** Event called when a finger is moved off this component when touch over events are enabled in the player controller */
	UPROPERTY(BlueprintAssignable, Category="Input|Touch Input")
	FComponentEndTouchOverSignature OnInputTouchLeave;

	/**
	 * Returns the material used by the element at the specified index
	 * @param ElementIndex - The element to access the material of.
	 * @return the material used by the indexed element of this mesh.
	 */
	UFUNCTION(BlueprintCallable, Category="Rendering|Material")
	virtual class UMaterialInterface* GetMaterial(int32 ElementIndex) const;

	/**
	 * Changes the material applied to an element of the mesh.
	 * @param ElementIndex - The element to access the material of.
	 * @return the material used by the indexed element of this mesh.
	 */
	UFUNCTION(BlueprintCallable, Category="Rendering|Material")
	virtual void SetMaterial(int32 ElementIndex, class UMaterialInterface* Material);

	/**
	 * Creates a Dynamic Material Instance for the specified element index.  The parent of the instance is set to the material being replaced.
	 * @param ElementIndex - The index of the skin to replace the material for.  If invalid, the material is unchanged and NULL is returned.
	 */
	UFUNCTION(BlueprintCallable, meta=(DisplayName = "CreateMIDForElement", DeprecatedFunction, DeprecationMessage="Use CreateDynamicMaterialInstance instead."), Category="Rendering|Material")
	virtual class UMaterialInstanceDynamic* CreateAndSetMaterialInstanceDynamic(int32 ElementIndex);

	/**
	 * Creates a Dynamic Material Instance for the specified element index.  The parent of the instance is set to the material being replaced.
	 * @param ElementIndex - The index of the skin to replace the material for.  If invalid, the material is unchanged and NULL is returned.
	 */
	UFUNCTION(BlueprintCallable, meta=(DisplayName = "CreateMIDForElementFromMaterial", DeprecatedFunction, DeprecationMessage="Use CreateDynamicMaterialInstance instead."), Category="Rendering|Material")
	virtual class UMaterialInstanceDynamic* CreateAndSetMaterialInstanceDynamicFromMaterial(int32 ElementIndex, class UMaterialInterface* Parent);

	/**
	 * Creates a Dynamic Material Instance for the specified element index, optionally from the supplied material.
	 * @param ElementIndex - The index of the skin to replace the material for.  If invalid, the material is unchanged and NULL is returned.
	 */
	UFUNCTION(BlueprintCallable, Category="Rendering|Material")
	virtual class UMaterialInstanceDynamic* CreateDynamicMaterialInstance(int32 ElementIndex, class UMaterialInterface* SourceMaterial = NULL);

	/** Returns the slope override struct for this component. */
	UFUNCTION(BlueprintCallable, Category="Physics")
	const struct FWalkableSlopeOverride& GetWalkableSlopeOverride() const;

	/** Sets a new slope override for this component instance. */
	UFUNCTION(BlueprintCallable, Category="Physics")
	void SetWalkableSlopeOverride(const FWalkableSlopeOverride& NewOverride);

	/** 
	 *	Sets whether or not a single body should use physics simulation, or should be 'fixed' (kinematic).
	 *
	 *	@param	bSimulate	New simulation state for single body
	 */
	UFUNCTION(BlueprintCallable, Category="Physics")
	virtual void SetSimulatePhysics(bool bSimulate);

	/**
	 * Determines whether or not the simulate physics setting can be edited interactively on this component
	 */
	virtual bool CanEditSimulatePhysics();

	/**
	* Sets the constraint mode of the component.
	* @param ConstraintMode	The type of constraint to use.
	*/
	DEPRECATED(4.8, "This function is deprecated. Please use SetConstraintMode instead.")
	UFUNCTION(BlueprintCallable, meta = (DeprecatedFunction, DeprecationMessage = "Use SetConstraintMode instead", Keywords = "set locked axis constraint physics"), Category = Physics)
	virtual void SetLockedAxis(EDOFMode::Type LockedAxis);

	/**
	 * Sets the constraint mode of the component.
	 * @param ConstraintMode	The type of constraint to use.
	 */
	UFUNCTION(BlueprintCallable, meta = (DisplayName = "Set Constraint Mode", Keywords = "set locked axis constraint physics"), Category = Physics)
	virtual void SetConstraintMode(EDOFMode::Type ConstraintMode);

	/**
	 *	Add an impulse to a single rigid body. Good for one time instant burst.
	 *
	 *	@param	Impulse		Magnitude and direction of impulse to apply.
	 *	@param	BoneName	If a SkeletalMeshComponent, name of body to apply impulse to. 'None' indicates root body.
	 *	@param	bVelChange	If true, the Strength is taken as a change in velocity instead of an impulse (ie. mass will have no affect).
	 */
	UFUNCTION(BlueprintCallable, Category="Physics")
	virtual void AddImpulse(FVector Impulse, FName BoneName = NAME_None, bool bVelChange = false);

	/**
	*	Add an angular impulse to a single rigid body. Good for one time instant burst.
	*
	*	@param	AngularImpulse	Magnitude and direction of impulse to apply. Direction is axis of rotation.
	*	@param	BoneName	If a SkeletalMeshComponent, name of body to apply angular impulse to. 'None' indicates root body.
	*	@param	bVelChange	If true, the Strength is taken as a change in angular velocity instead of an impulse (ie. mass will have no affect).
	*/
	UFUNCTION(BlueprintCallable, Category = "Physics")
	virtual void AddAngularImpulse(FVector Impulse, FName BoneName = NAME_None, bool bVelChange = false);

	/**
	 *	Add an impulse to a single rigid body at a specific location. 
	 *
	 *	@param	Impulse		Magnitude and direction of impulse to apply.
	 *	@param	Location	Point in world space to apply impulse at.
	 *	@param	BoneName	If a SkeletalMeshComponent, name of bone to apply impulse to. 'None' indicates root body.
	 */
	UFUNCTION(BlueprintCallable, Category="Physics")
	virtual void AddImpulseAtLocation(FVector Impulse, FVector Location, FName BoneName = NAME_None);

	/**
	 * Add an impulse to all rigid bodies in this component, radiating out from the specified position.
	 *
	 * @param Origin		Point of origin for the radial impulse blast, in world space
	 * @param Radius		Size of radial impulse. Beyond this distance from Origin, there will be no affect.
	 * @param Strength		Maximum strength of impulse applied to body.
	 * @param Falloff		Allows you to control the strength of the impulse as a function of distance from Origin.
	 * @param bVelChange	If true, the Strength is taken as a change in velocity instead of an impulse (ie. mass will have no affect).
	 */
	UFUNCTION(BlueprintCallable, Category="Physics")
	virtual void AddRadialImpulse(FVector Origin, float Radius, float Strength, enum ERadialImpulseFalloff Falloff, bool bVelChange = false);

	/**
	 *	Add a force to a single rigid body.
	 *  This is like a 'thruster'. Good for adding a burst over some (non zero) time. Should be called every frame for the duration of the force.
	 *
	 *	@param	Force		 Force vector to apply. Magnitude indicates strength of force.
	 *	@param	BoneName	 If a SkeletalMeshComponent, name of body to apply force to. 'None' indicates root body.
	 *  @param  bAccelChange If true, Force is taken as a change in acceleration instead of a physical force (i.e. mass will have no affect).
	 */
	UFUNCTION(BlueprintCallable, Category="Physics")
	virtual void AddForce(FVector Force, FName BoneName = NAME_None, bool bAccelChange = false);

	/**
	 *	Add a force to a single rigid body at a particular location.
	 *  This is like a 'thruster'. Good for adding a burst over some (non zero) time. Should be called every frame for the duration of the force.
	 *
	 *	@param Force		Force vector to apply. Magnitude indicates strength of force.
	 *	@param Location		Location to apply force, in world space.
	 *	@param BoneName		If a SkeletalMeshComponent, name of body to apply force to. 'None' indicates root body.
	 */
	UFUNCTION(BlueprintCallable, Category="Physics")
	virtual void AddForceAtLocation(FVector Force, FVector Location, FName BoneName = NAME_None);

	/**
	 *	Add a force to all bodies in this component, originating from the supplied world-space location.
	 *
	 *	@param Origin		Origin of force in world space.
	 *	@param Radius		Radius within which to apply the force.
	 *	@param Strength		Strength of force to apply.
	 *  @param Falloff		Allows you to control the strength of the force as a function of distance from Origin.
	 *  @param bAccelChange If true, Strength is taken as a change in acceleration instead of a physical force (i.e. mass will have no affect).
	 */
	UFUNCTION(BlueprintCallable, Category="Physics")
	virtual void AddRadialForce(FVector Origin, float Radius, float Strength, enum ERadialImpulseFalloff Falloff, bool bAccelChange = false);

	/**
	 *	Add a torque to a single rigid body.
	 *	@param Torque		Torque to apply. Direction is axis of rotation and magnitude is strength of torque.
	 *	@param BoneName		If a SkeletalMeshComponent, name of body to apply torque to. 'None' indicates root body.
	 *  @param bAccelChange If true, Torque is taken as a change in angular acceleration instead of a physical torque (i.e. mass will have no affect).
	 */
	UFUNCTION(BlueprintCallable, Category="Physics")
	void AddTorque(FVector Torque, FName BoneName = NAME_None, bool bAccelChange = false);

	/**
	 *	Set the linear velocity of a single body.
	 *	This should be used cautiously - it may be better to use AddForce or AddImpulse.
	 *
	 *	@param NewVel			New linear velocity to apply to physics.
	 *	@param bAddToCurrent	If true, NewVel is added to the existing velocity of the body.
	 *	@param BoneName			If a SkeletalMeshComponent, name of body to modify velocity of. 'None' indicates root body.
	 */
	UFUNCTION(BlueprintCallable, Category="Physics")
	void SetPhysicsLinearVelocity(FVector NewVel, bool bAddToCurrent = false, FName BoneName = NAME_None);

	/** 
	 *	Get the linear velocity of a single body. 
	 *	@param BoneName			If a SkeletalMeshComponent, name of body to get velocity of. 'None' indicates root body.
	 */
	UFUNCTION(BlueprintCallable, Category="Physics")	
	FVector GetPhysicsLinearVelocity(FName BoneName = NAME_None);

	/**
	*	Get the linear velocity of a point on a single body.
	*	@param Point			Point is specified in world space.
	*	@param BoneName			If a SkeletalMeshComponent, name of body to get velocity of. 'None' indicates root body.
	*/
	UFUNCTION(BlueprintCallable, Category = "Physics")
	FVector GetPhysicsLinearVelocityAtPoint(FVector Point, FName BoneName = NAME_None);

	/**
	 *	Set the linear velocity of all bodies in this component.
	 *
	 *	@param NewVel			New linear velocity to apply to physics.
	 *	@param bAddToCurrent	If true, NewVel is added to the existing velocity of the body.
	 */
	UFUNCTION(BlueprintCallable, Category="Physics")
	virtual void SetAllPhysicsLinearVelocity(FVector NewVel, bool bAddToCurrent = false);

	/**
	 *	Set the angular velocity of a single body.
	 *	This should be used cautiously - it may be better to use AddTorque or AddImpulse.
	 *
	 *	@param NewAngVel		New angular velocity to apply to body, in degrees per second.
	 *	@param bAddToCurrent	If true, NewAngVel is added to the existing angular velocity of the body.
	 *	@param BoneName			If a SkeletalMeshComponent, name of body to modify angular velocity of. 'None' indicates root body.
	 */
	UFUNCTION(BlueprintCallable, Category="Physics")
	void SetPhysicsAngularVelocity(FVector NewAngVel, bool bAddToCurrent = false, FName BoneName = NAME_None);

	/**
	*	Set the maximum angular velocity of a single body.
	*
	*	@param NewMaxAngVel		New maximum angular velocity to apply to body, in degrees per second.
	*	@param bAddToCurrent	If true, NewMaxAngVel is added to the existing maximum angular velocity of the body.
	*	@param BoneName			If a SkeletalMeshComponent, name of body to modify maximum angular velocity of. 'None' indicates root body.
	*/
	UFUNCTION(BlueprintCallable, Category = "Physics")
	void SetPhysicsMaxAngularVelocity(float NewMaxAngVel, bool bAddToCurrent = false, FName BoneName = NAME_None);

	/** 
	 *	Get the angular velocity of a single body, in degrees per second. 
	 *	@param BoneName			If a SkeletalMeshComponent, name of body to get velocity of. 'None' indicates root body.
	 */
	UFUNCTION(BlueprintCallable, Category="Physics")	
	FVector GetPhysicsAngularVelocity(FName BoneName = NAME_None);

	/**
	*	Get the center of mass of a single body. In the case of a welded body this will return the center of mass of the entire welded body (including its parent and children)
	*   Objects that are not simulated return (0,0,0) as they do not have COM
	*	@param BoneName			If a SkeletalMeshComponent, name of body to get center of mass of. 'None' indicates root body.
	*/
	UFUNCTION(BlueprintCallable, Category = "Physics")
	FVector GetCenterOfMass(FName BoneName = NAME_None);

	/**
	*	Set the center of mass of a single body. This will offset the physx-calculated center of mass.
	*	Note that in the case where multiple bodies are attached together, the center of mass will be set for the entire group.
	*	@param CenterOfMassOffset		User specified offset for the center of mass of this object, from the calculated location.
	*	@param BoneName			If a SkeletalMeshComponent, name of body to set center of mass of. 'None' indicates root body.
	*/
	UFUNCTION(BlueprintCallable, Category = "Physics")
	void SetCenterOfMass(FVector CenterOfMassOffset, FName BoneName = NAME_None);

	/**
	 *	'Wake' physics simulation for a single body.
	 *	@param	BoneName	If a SkeletalMeshComponent, name of body to wake. 'None' indicates root body.
	 */
	UFUNCTION(BlueprintCallable, Category="Physics")
	virtual void WakeRigidBody(FName BoneName = NAME_None);

	/** 
	 *	Force a single body back to sleep. 
	 *	@param	BoneName	If a SkeletalMeshComponent, name of body to put to sleep. 'None' indicates root body.
	 */
	UFUNCTION(BlueprintCallable, Category="Physics")
	void PutRigidBodyToSleep(FName BoneName = NAME_None);

	/** Changes the value of bNotifyRigidBodyCollision
	 * @param bNewNotifyRigidBodyCollision - The value to assign to bNotifyRigidBodyCollision
	 */
	UFUNCTION(BlueprintCallable, Category="Physics")
	virtual void SetNotifyRigidBodyCollision(bool bNewNotifyRigidBodyCollision);

	/** Changes the value of bOwnerNoSee. */
	UFUNCTION(BlueprintCallable, Category="Rendering")
	void SetOwnerNoSee(bool bNewOwnerNoSee);
	
	/** Changes the value of bOnlyOwnerSee. */
	UFUNCTION(BlueprintCallable, Category="Rendering")
	void SetOnlyOwnerSee(bool bNewOnlyOwnerSee);

	/** Changes the value of CastShadow. */
	UFUNCTION(BlueprintCallable, Category="Rendering")
	void SetCastShadow(bool NewCastShadow);

	/** Changes the value of TranslucentSortPriority. */
	UFUNCTION(BlueprintCallable, Category="Rendering")
	void SetTranslucentSortPriority(int32 NewTranslucentSortPriority);

	/** Controls what kind of collision is enabled for this body */
	UFUNCTION(BlueprintCallable, Category="Collision")
	virtual void SetCollisionEnabled(ECollisionEnabled::Type NewType);

	/**  
	 * Set Collision Profile Name
	 * This function is called by constructors when they set ProfileName
	 * This will change current CollisionProfileName to be this, and overwrite Collision Setting
	 * 
	 * @param InCollisionProfileName : New Profile Name
	 */
	UFUNCTION(BlueprintCallable, Category="Collision")	
	virtual void SetCollisionProfileName(FName InCollisionProfileName);

	/** Get the collision profile name */
	UFUNCTION(BlueprintCallable, Category="Collision")
	FName GetCollisionProfileName();

	/**
	 *	Changes the collision channel that this object uses when it moves
	 *	@param      Channel     The new channel for this component to use
	 */
	UFUNCTION(BlueprintCallable, Category="Collision")	
	void SetCollisionObjectType(ECollisionChannel Channel);

	/** Perform a line trace against a single component */
	UFUNCTION(BlueprintCallable, Category="Collision", meta=(DisplayName = "Line Trace Component", bTraceComplex="true"))	
	bool K2_LineTraceComponent(FVector TraceStart, FVector TraceEnd, bool bTraceComplex, bool bShowTrace, FVector& HitLocation, FVector& HitNormal, FName& BoneName);

	/** Sets the bRenderCustomDepth property and marks the render state dirty. */
	UFUNCTION(BlueprintCallable, Category="Rendering")
	void SetRenderCustomDepth(bool bValue);

	/** Sets the CustomDepth stencil value (0 - 255) and marks the render state dirty. */
	UFUNCTION(BlueprintCallable, Category = "Rendering", meta=(UIMin = "0", UIMax = "255"))
	void SetCustomDepthStencilValue(int32 Value);

	/** Sets bRenderInMainPass property and marks the render state dirty. */
	UFUNCTION(BlueprintCallable, Category = "Rendering")
	void SetRenderInMainPass(bool bValue);

public:
	static int32 CurrentTag;

	/** The primitive's scene info. */
	FPrimitiveSceneProxy* SceneProxy;
	
	/** A fence to track when the primitive is detached from the scene in the rendering thread. */
	FRenderCommandFence DetachFence;

	/**
	 * Incremented by the main thread before being attached to the scene, decremented
	 * by the rendering thread after removal. This counter exists to assert that 
	 * operations are safe in order to help avoid race conditions.
	 *
	 *           *** Runtime logic should NEVER rely on this value. ***
	 *
	 * The only safe assertions to make are:
	 *
	 *     AttachmentCounter == 0: The primitive is not exposed to the rendering
	 *                             thread, it is safe to modify shared members.
	 *                             This assertion is valid ONLY from the main thread.
	 *
	 *     AttachmentCounter >= 1: The primitive IS exposed to the rendering
	 *                             thread and therefore shared members must not
	 *                             be modified. This assertion may be made from
	 *                             any thread. Note that it is valid and expected
	 *                             for AttachmentCounter to be larger than 1, e.g.
	 *                             during reattachment.
	 */
	FThreadSafeCounter AttachmentCounter;

	// Scene data
private:
	/** LOD parent primitive to draw instead of this one (multiple UPrim's will point to the same LODParent ) */
	UPROPERTY(duplicatetransient)
	class UPrimitiveComponent* LODParentPrimitive;

public:
	void SetLODParentPrimitive(UPrimitiveComponent* InLODParentPrimitive);
	UPrimitiveComponent* GetLODParentPrimitive();

#if WITH_EDITOR
	virtual const int32 GetNumUncachedStaticLightingInteractions() const override; // recursive function
	/** This function is used to create hierarchical LOD for the level. You can decide to opt out if you don't want. */
	virtual const bool ShouldGenerateAutoLOD() const;
#endif

	// Begin UActorComponent Interface
	virtual void InvalidateLightingCacheDetailed(bool bInvalidateBuildEnqueuedLighting, bool bTranslationOnly) override;
	virtual bool IsEditorOnly() const override;
	virtual bool ShouldCreatePhysicsState() const override;
	virtual bool HasValidPhysicsState() const override;
	virtual class FActorComponentInstanceData* GetComponentInstanceData() const override;
<<<<<<< HEAD
	// End UActorComponent Interface
=======
	virtual void OnComponentDestroyed(bool bDestroyingHierarchy) override;
	//~ End UActorComponent Interface
>>>>>>> c7f4204d

	/** @return true if the owner is selected and this component is selectable */
	virtual bool ShouldRenderSelected() const;

	/** Component is directly selected in the editor separate from its parent actor */
	bool IsComponentIndividuallySelected() const;

	/**  @return True if a primitive's parameters as well as its position is static during gameplay, and can thus use static lighting. */
	bool HasStaticLighting() const;

	virtual bool HasValidSettingsForStaticLighting() const 
	{
		return HasStaticLighting();
	}

	/**  @return true if only unlit materials are used for rendering, false otherwise. */
	virtual bool UsesOnlyUnlitMaterials() const;

	/**
	 * Returns the lightmap resolution used for this primitive instance in the case of it supporting texture light/ shadow maps.
	 * 0 if not supported or no static shadowing.
	 *
	 * @param	Width	[out]	Width of light/shadow map
	 * @param	Height	[out]	Height of light/shadow map
	 * @return	bool			true if LightMap values are padded, false if not
	 */
	virtual bool GetLightMapResolution( int32& Width, int32& Height ) const;

	/**
	 *	Returns the static lightmap resolution used for this primitive.
	 *	0 if not supported or no static shadowing.
	 *
	 * @return	int32		The StaticLightmapResolution for the component
	 */
	virtual int32 GetStaticLightMapResolution() const { return 0; }

	/**
	 * Returns the light and shadow map memory for this primitive in its out variables.
	 *
	 * Shadow map memory usage is per light whereof lightmap data is independent of number of lights, assuming at least one.
	 *
	 * @param [out] LightMapMemoryUsage		Memory usage in bytes for light map (either texel or vertex) data
	 * @param [out]	ShadowMapMemoryUsage	Memory usage in bytes for shadow map (either texel or vertex) data
	 */
	virtual void GetLightAndShadowMapMemoryUsage( int32& LightMapMemoryUsage, int32& ShadowMapMemoryUsage ) const;


#if WITH_EDITOR
	/**
	 * Requests the information about the component that the static lighting system needs.
	 * @param OutPrimitiveInfo - Upon return, contains the component's static lighting information.
	 * @param InRelevantLights - The lights relevant to the primitive.
	 * @param InOptions - The options for the static lighting build.
	 */
	virtual void GetStaticLightingInfo(struct FStaticLightingPrimitiveInfo& OutPrimitiveInfo,const TArray<class ULightComponent*>& InRelevantLights,const class FLightingBuildOptions& Options) {}
#endif
	/**
	 *	Requests whether the component will use texture, vertex or no lightmaps.
	 *
	 *	@return	ELightMapInteractionType		The type of lightmap interaction the component will use.
	 */
	virtual ELightMapInteractionType GetStaticLightingType() const	{ return LMIT_None;	}

	/**
	 * Enumerates the streaming textures used by the primitive.
	 * @param OutStreamingTextures - Upon return, contains a list of the streaming textures used by the primitive.
	 */
	virtual void GetStreamingTextureInfo(TArray<struct FStreamingTexturePrimitiveInfo>& OutStreamingTextures) const
	{
	}

	/**
	 * Call GetStreamingTextureInfo and remove the elements with a NULL texture
	 * @param OutStreamingTextures - Upon return, contains a list of the non-null streaming textures used by the primitive.
	 */
	void GetStreamingTextureInfoWithNULLRemoval(TArray<struct FStreamingTexturePrimitiveInfo>& OutStreamingTextures) const;

	/**
	 * Determines the DPG the primitive's primary elements are drawn in.
	 * Even if the primitive's elements are drawn in multiple DPGs, a primary DPG is needed for occlusion culling and shadow projection.
	 * @return The DPG the primitive's primary elements will be drawn in.
	 */
	virtual uint8 GetStaticDepthPriorityGroup() const
	{
		return DepthPriorityGroup;
	}

	/** 
	 * Retrieves the materials used in this component 
	 * 
	 * @param OutMaterials	The list of used materials.
	 */
	virtual void GetUsedMaterials(TArray<UMaterialInterface*>& OutMaterials) const {}

	/**
	 * Returns the material textures used to render this primitive for the given platform.
	 * Internally calls GetUsedMaterials() and GetUsedTextures() for each material.
	 *
	 * @param OutTextures	[out] The list of used textures.
	 */
	virtual void GetUsedTextures(TArray<UTexture*>& OutTextures, EMaterialQualityLevel::Type QualityLevel);


	/** Tick function for physics ticking **/
	UPROPERTY()
	struct FPrimitiveComponentPostPhysicsTickFunction PostPhysicsComponentTick;

	/** Controls if we get a post physics tick or not. If set during ticking, will take effect next frame **/
	void SetPostPhysicsComponentTickEnabled(bool bEnable);

	/** Returns whether we have the post physics tick enabled **/
	bool IsPostPhysicsComponentTickEnabled() const;

	/** Tick function called after physics (sync scene) has finished simulation */
	virtual void PostPhysicsTick(FPrimitiveComponentPostPhysicsTickFunction &ThisTickFunction) {}

	/** Return the BodySetup to use for this PrimitiveComponent (single body case) */
	virtual class UBodySetup* GetBodySetup() { return NULL; }



	/** Move this component to match the physics rigid body pose. Note, a warning will be generated if you call this function on a component that is attached to something */
	void SyncComponentToRBPhysics();
	
	/** 
	 *	Returns the matrix that should be used to render this component. 
	 *	Allows component class to perform graphical distortion to the component not supported by an FTransform 
	 */
	virtual FMatrix GetRenderMatrix() const;

	/** @return number of material elements in this primitive */
	UFUNCTION(BlueprintCallable, Category="Rendering|Material")
	virtual int32 GetNumMaterials() const;
	
	/** Get a BodyInstance from this component. The supplied name is used in the SkeletalMeshComponent case. A name of NAME_None in the skeletal case gives the root body instance. */


	/**
	* returns BodyInstance of the component.
	*
	* @param BoneName				Used to get body associated with specific bone. NAME_None automatically gets the root most body
	* @param bGetWelded				If the component has been welded to another component and bGetWelded is true we return the single welded BodyInstance that is used in the simulation
	*
	* @return		Returns the BodyInstance based on various states (does component have multiple bodies? Is the body welded to another body?)
	*/

	virtual FBodyInstance* GetBodyInstance(FName BoneName = NAME_None, bool bGetWelded = true) const;

	/** 
	 * returns Distance to closest Body Instance surface. 
	 *
	 * @param Point				World 3D vector
	 * @param OutPointOnBody	Point on the surface of collision closest to Point
	 * 
	 * @return		Success if returns > 0.f, if returns 0.f, it is either not convex or inside of the point
	 *				If returns < 0.f, this primitive does not have collsion
	 */
	virtual float GetDistanceToCollision(const FVector& Point, FVector& ClosestPointOnCollision) const;

	/**
	* Returns the distance and closest point to the collision surface.
	* Component must have simple collision to be queried for closest point.
	*
	* @param Point				World 3D vector
	* @param OutPointOnBody		Point on the surface of collision closest to Point
	* @param BoneName			If a SkeletalMeshComponent, name of body to set center of mass of. 'None' indicates root body.
	*
	* @return		Success if returns > 0.f, if returns 0.f, it is either not convex or inside of the point
	*				If returns < 0.f, this primitive does not have collsion
	*/
	UFUNCTION(BlueprintCallable, Category = "Collision")
	float GetClosestPointOnCollision(const FVector& Point, FVector& OutPointOnBody, FName BoneName = NAME_None) const;

	/**
	 * Creates a proxy to represent the primitive to the scene manager in the rendering thread.
	 * @return The proxy object.
	 */
	virtual FPrimitiveSceneProxy* CreateSceneProxy()
	{
		return NULL;
	}

	/**
	 * Determines whether the proxy for this primitive type needs to be recreated whenever the primitive moves.
	 * @return true to recreate the proxy when UpdateTransform is called.
	 */
	virtual bool ShouldRecreateProxyOnUpdateTransform() const
	{
		return false;
	}

	/** 
	 * This isn't bound extent, but for shape component to utilize extent is 0. 
	 * For normal primitive, this is 0, for ShapeComponent, this will have valid information
	 */
	virtual bool IsZeroExtent() const
	{
		return false;
	}

	/** Event called when a component is 'damaged', allowing for component class specific behaviour */
	virtual void ReceiveComponentDamage(float DamageAmount, FDamageEvent const& DamageEvent, AController* EventInstigator, AActor* DamageCauser);

	/**
	*   Welds this component to another scene component, optionally at a named socket. Component is automatically attached if not already
	*	Welding allows the child physics object to become physically connected to its parent. This is useful for creating compound rigid bodies with correct mass distribution.
	*   @param InParent the component to be physically attached to
	*   @param InSocketName optional socket to attach component to
	*/
	virtual void WeldTo(class USceneComponent* InParent, FName InSocketName = NAME_None);

	/**
	*	Does the actual work for welding.
	*	@return true if did a true weld of shapes, meaning body initialization is not needed
	*/
	virtual bool WeldToImplementation(USceneComponent * InParent, FName ParentSocketName = NAME_None, bool bWeldSimulatedChild = true);

	/**
	*   UnWelds this component from its parent component. Attachment is maintained (DetachFromParent automatically unwelds)
	*/
	virtual void UnWeldFromParent();

	/**
	*   Unwelds the children of this component. Attachment is maintained
	*/
	virtual void UnWeldChildren();

	/**
	*	Adds the bodies that are currently welded to the OutWeldedBodies array 
	*/
	virtual void GetWeldedBodies(TArray<FBodyInstance*> & OutWeldedBodies, TArray<FName> & OutLabels);

#if WITH_EDITOR
	/**
	 * Determines whether the supplied bounding box intersects with the component.
	 * Used by the editor in orthographic viewports.
	 *
	 * @param	InSelBBox						Bounding box to test against
	 * @param	ShowFlags						Engine ShowFlags for the viewport
	 * @param	bConsiderOnlyBSP				If only BSP geometry should be tested
	 * @param	bMustEncompassEntireComponent	Whether the component bounding box must lay wholly within the supplied bounding box
	 *
	 * @return	true if the supplied bounding box is determined to intersect the component (partially or wholly)
	 */
	virtual bool ComponentIsTouchingSelectionBox(const FBox& InSelBBox, const FEngineShowFlags& ShowFlags, const bool bConsiderOnlyBSP, const bool bMustEncompassEntireComponent) const;

	/**
	 * Determines whether the supplied frustum intersects with the component.
	 * Used by the editor in perspective viewports.
	 *
	 * @param	InFrustum						Frustum to test against
	 * @param	ShowFlags						Engine ShowFlags for the viewport
	 * @param	bConsiderOnlyBSP				If only BSP geometry should be tested
	 * @param	bMustEncompassEntireComponent	Whether the component bounding box must lay wholly within the supplied bounding box
	 *
	 * @return	true if the supplied bounding box is determined to intersect the component (partially or wholly)
	 */
	virtual bool ComponentIsTouchingSelectionFrustum(const FConvexVolume& InFrustum, const FEngineShowFlags& ShowFlags, const bool bConsiderOnlyBSP, const bool bMustEncompassEntireComponent) const;
#endif

protected:

	/** Give the static mesh component recreate render state context access to Create/DestroyRenderState_Concurrent(). */
	friend class FStaticMeshComponentRecreateRenderStateContext;

	// Begin USceneComponent Interface
	virtual void OnUpdateTransform(bool bSkipPhysicsMove, ETeleportType Teleport = ETeleportType::None) override;

	/** Event called when AttachParent changes, to allow the scene to update its attachment state. */
	virtual void OnAttachmentChanged() override;

	/**
	* Called after a child is attached to this component.
	* Note: Do not change the attachment state of the child during this call.
	*/
	virtual void OnChildAttached(USceneComponent* ChildComponent) override;

	/** Whether the component type supports static lighting. */
	virtual bool SupportsStaticLighting() const 
	{
		return false;
	}

public:
	virtual bool IsSimulatingPhysics(FName BoneName = NAME_None) const override;

	// End USceneComponentInterface


	// Begin UActorComponent Interface
protected:
	virtual void CreateRenderState_Concurrent() override;
	virtual void SendRenderTransform_Concurrent() override;
	virtual void OnRegister()  override;
	virtual void OnUnregister()  override;
	virtual void DestroyRenderState_Concurrent() override;
	virtual void CreatePhysicsState() override;
	virtual void DestroyPhysicsState() override;
	virtual void OnActorEnableCollisionChanged() override;
	/**
	 * Called to get the Component To World Transform from the Root BodyInstance
	 * This needs to be virtual since SkeletalMeshComponent Root has to undo its own transform
	 * Without this, the root LocalToAtom is overriden by physics simulation, causing kinematic velocity to 
	 * accelerate simulation
	 *
	 * @param : UseBI - root body instsance
	 * @return : New ComponentToWorld to use
	 */
	virtual FTransform GetComponentTransformFromBodyInstance(FBodyInstance* UseBI);
public:
	virtual void RegisterComponentTickFunctions(bool bRegister) override;
#if WITH_EDITOR
	virtual void CheckForErrors() override;
#endif // WITH_EDITOR	
	// End UActorComponent Interface

protected:
	/** Internal function that updates physics objects to match the component collision settings. */
	virtual void UpdatePhysicsToRBChannels();

	/** Called to send a transform update for this component to the physics engine */
	void SendPhysicsTransform(ETeleportType Teleport);

	/** Ensure physics state created **/
	void EnsurePhysicsStateCreated();
public:

	// Begin UObject interface.
	virtual void Serialize(FArchive& Ar) override;
#if WITH_EDITOR
	virtual void PostEditChangeProperty(FPropertyChangedEvent& PropertyChangedEvent) override;
	virtual void PostEditChangeChainProperty(FPropertyChangedChainEvent& PropertyChangedEvent) override;
	virtual bool CanEditChange(const UProperty* InProperty) const override;
	virtual void UpdateCollisionProfile();
#endif // WITH_EDITOR
	virtual void PostLoad() override;
	virtual void PostDuplicate(bool bDuplicateForPIE) override;
	virtual SIZE_T GetResourceSize(EResourceSizeMode::Type Mode) override;

	virtual void MarkAsEditorOnlySubobject() override
	{
		AlwaysLoadOnClient = false;
		AlwaysLoadOnServer = false;
	}

#if WITH_EDITOR
	/**
	 * Called after importing property values for this object (paste, duplicate or .t3d import)
	 * Allow the object to perform any cleanup for properties which shouldn't be duplicated or
	 * are unsupported by the script serialization
	 */
	virtual void PostEditImport() override;
#endif

	virtual void BeginDestroy() override;
	virtual void FinishDestroy() override;
	virtual bool IsReadyForFinishDestroy() override;
	virtual bool NeedsLoadForClient() const override;
	virtual bool NeedsLoadForServer() const override;
	// End UObject interface.

	//Begin USceneComponent Interface

protected:
	virtual bool MoveComponentImpl(const FVector& Delta, const FQuat& NewRotation, bool bSweep, FHitResult* OutHit = NULL, EMoveComponentFlags MoveFlags = MOVECOMP_NoFlags, ETeleportType Teleport = ETeleportType::None) override;
	
public:
	virtual bool IsWorldGeometry() const override;


	virtual ECollisionEnabled::Type GetCollisionEnabled() const override;

	/** Gets the response type given a specific channel */
	UFUNCTION(BlueprintCallable, Category="Physics")
	virtual ECollisionResponse GetCollisionResponseToChannel(ECollisionChannel Channel) const override;

	/** Gets the collision object type */
	UFUNCTION(BlueprintCallable, Category="Physics")
	virtual ECollisionChannel GetCollisionObjectType() const override;

	virtual const FCollisionResponseContainer& GetCollisionResponseToChannels() const override;
	virtual FVector GetComponentVelocity() const override;
	//End USceneComponent Interface

	/**
	 * Dispatch notifications for the given HitResult.
	 *
	 * @param Owner: AActor that owns this component
	 * @param BlockingHit: FHitResult that generated the blocking hit.
	 */
	void DispatchBlockingHit(AActor& OutOwner, FHitResult const& BlockingHit);

	/**
	 * Dispatch notification for wake events and propagate to any welded bodies
	 */

	void DispatchWakeEvents(int32 WakeEvent, FName BoneName);

	/**
	 * Set collision params on OutParams (such as CollisionResponse, bTraceAsyncScene) to match the settings on this PrimitiveComponent.
	 */
	virtual void InitSweepCollisionParams(FCollisionQueryParams &OutParams, FCollisionResponseParams& OutResponseParam) const;

	/**
	 * Return a CollisionShape that most closely matches this primitive.
	 */
	virtual struct FCollisionShape GetCollisionShape(float Inflation = 0.0f) const;

	/**
	 * Returns true if the given transforms result in the same bounds, due to rotational symmetry.
	 * For example, this is true for a sphere with uniform scale undergoing any rotation.
	 * This is NOT intended to detect every case where this is true, only the common cases to aid optimizations.
	 */
	virtual bool AreSymmetricRotations(const FQuat& A, const FQuat& B, const FVector& Scale3D) const { return A.Equals(B); }

	/**
	 * Pushes new selection state to the render thread primitive proxy
	 */
	void PushSelectionToProxy();

	/**
	 * Pushes new hover state to the render thread primitive proxy
	 * @param bInHovered - true if the proxy should display as if hovered
	 */
	void PushHoveredToProxy(const bool bInHovered);

	/** Sends editor visibility updates to the render thread */
	void PushEditorVisibilityToProxy( uint64 InVisibility );

	/** Gets the emissive boost for the primitive component. */
	virtual float GetEmissiveBoost(int32 ElementIndex) const		{ return 1.0f; };

	/** Gets the diffuse boost for the primitive component. */
	virtual float GetDiffuseBoost(int32 ElementIndex) const		{ return 1.0f; };
	
	virtual bool GetShadowIndirectOnly() const { return false; }

#if WITH_EDITOR
	/** Returns mask that represents in which views this primitive is hidden */
	virtual uint64 GetHiddenEditorViews() const;
#endif// WITH_EDITOR

	/**
	 *	Set the angular velocity of all bodies in this component.
	 *
	 *	@param NewAngVel		New angular velocity to apply to physics, in degrees per second.
	 *	@param bAddToCurrent	If true, NewAngVel is added to the existing angular velocity of all bodies.
	 */
	virtual void SetAllPhysicsAngularVelocity(const FVector& NewAngVel, bool bAddToCurrent = false);

	/**
	 *	Set the position of all bodies in this component.
	 *	If a SkeletalMeshComponent, the root body will be placed at the desired position, and the same delta is applied to all other bodies.
	 *
	 *	@param	NewPos		New position for the body
	 */
	virtual void SetAllPhysicsPosition(FVector NewPos);
	
	/**
	 *	Set the rotation of all bodies in this component.
	 *	If a SkeletalMeshComponent, the root body will be changed to the desired orientation, and the same delta is applied to all other bodies.
	 *
	 *	@param NewRot	New orienatation for the body
	 */
	virtual void SetAllPhysicsRotation(FRotator NewRot);
	
	/**
	 *	Ensure simulation is running for all bodies in this component.
	 */
	UFUNCTION(BlueprintCallable, Category="Physics")
	virtual void WakeAllRigidBodies();
	
	/** Enables/disables whether this component is affected by gravity. This applies only to components with bSimulatePhysics set to true. */
	UFUNCTION(BlueprintCallable, Category="Physics")
	virtual void SetEnableGravity(bool bGravityEnabled);

	/** Returns whether this component is affected by gravity. Returns always false if the component is not simulated. */
	UFUNCTION(BlueprintCallable, Category="Physics")
	virtual bool IsGravityEnabled() const;

	/** Sets the linear damping of this component. */
	UFUNCTION(BlueprintCallable, Category="Physics")
	virtual void SetLinearDamping(float InDamping);

	/** Returns the linear damping of this component. */
	UFUNCTION(BlueprintCallable, Category="Physics")
	virtual float GetLinearDamping() const;

	/** Sets the angular damping of this component. */
	UFUNCTION(BlueprintCallable, Category="Physics")
	virtual void SetAngularDamping(float InDamping);
	
	/** Returns the angular damping of this component. */
	UFUNCTION(BlueprintCallable, Category="Physics")
	virtual float GetAngularDamping() const;

	/** Change the mass scale used to calculate the mass of a single physics body */
	UFUNCTION(BlueprintCallable, Category="Physics")
	virtual void SetMassScale(FName BoneName = NAME_None, float InMassScale = 1.f);

	/** Returns the mass scale used to calculate the mass of a single physics body */
	UFUNCTION(BlueprintCallable, Category = "Physics")
	virtual float GetMassScale(FName BoneName = NAME_None) const;

	/** Change the mass scale used fo all bodies in this component */
	UFUNCTION(BlueprintCallable, Category="Physics")
	virtual void SetAllMassScale(float InMassScale = 1.f);

	/**
	*	Override the mass (in Kg) of a single physics body.
	*	Note that in the case where multiple bodies are attached together, the override mass will be set for the entire group.
	*	Set the Override Mass to false if you want to reset the body's mass to the auto-calculated physx mass.
	*/
	UFUNCTION(BlueprintCallable, Category = "Physics")
	virtual void SetMassOverrideInKg(FName BoneName = NAME_None, float MassInKg = 1.f, bool bOverrideMass = true);

	/** Returns the mass of this component in kg. */
	UFUNCTION(BlueprintCallable, Category="Physics")
	virtual float GetMass() const;

	/** Returns the inertia tensor of this component in kg cm^2. The inertia tensor is in local component space.*/
	UFUNCTION(BlueprintCallable, Category = "Physics", meta =(Keywords = "physics moment of inertia tensor MOI"))
	virtual FVector GetInertiaTensor(FName BoneName = NAME_None) const;

	/** Scales the given vector by the world space moment of inertia. Useful for computing the torque needed to rotate an object.*/
	UFUNCTION(BlueprintCallable, Category = "Physics", meta = (Keywords = "physics moment of inertia tensor MOI"))
	virtual FVector ScaleByMomentOfInertia(FVector InputVector, FName BoneName = NAME_None) const;

	/** Returns the calculated mass in kg. This is not 100% exactly the mass physx will calculate, but it is very close ( difference < 0.1kg ). */
	virtual float CalculateMass(FName BoneName = NAME_None);

	/**
	 *	Force all bodies in this component to sleep.
	 */
	virtual void PutAllRigidBodiesToSleep();
	
	/**
	 *	Returns if a single body is currently awake and simulating.
	 *	@param	BoneName	If a SkeletalMeshComponent, name of body to return wakeful state from. 'None' indicates root body.
	 */
	bool RigidBodyIsAwake(FName BoneName = NAME_None);
	
	/**
	 *	Returns if any body in this component is currently awake and simulating.
	 */
	virtual bool IsAnyRigidBodyAwake();
	
	/**
	 *	Changes a member of the ResponseToChannels container for this PrimitiveComponent.
	 *
	 * @param       Channel      The channel to change the response of
	 * @param       NewResponse  What the new response should be to the supplied Channel
	 */
	UFUNCTION(BlueprintCallable, Category="Collision")
	void SetCollisionResponseToChannel(ECollisionChannel Channel, ECollisionResponse NewResponse);
	
	/**
	 *	Changes all ResponseToChannels container for this PrimitiveComponent. to be NewResponse
	 *
	 * @param       NewResponse  What the new response should be to the supplied Channel
	 */
	UFUNCTION(BlueprintCallable, Category="Collision")
	void SetCollisionResponseToAllChannels(ECollisionResponse NewResponse);
	
	/**
	 *	Changes the whole ResponseToChannels container for this PrimitiveComponent.
	 *
	 * @param       NewResponses  New set of responses for this component
	 */
	void SetCollisionResponseToChannels(const FCollisionResponseContainer& NewReponses);
	
private:
	/** Called when the BodyInstance ResponseToChannels, CollisionEnabled or bNotifyRigidBodyCollision changes, in case subclasses want to use that information. */
	virtual void OnComponentCollisionSettingsChanged();

	/**
	 *	Applies a RigidBodyState struct to this Actor.
	 *	When we get an update for the physics, we try to do it smoothly if it is less than ..DeltaThreshold.
	 *	We directly fix ..InterpAlpha * error. The rest is fixed by altering the velocity to correct the actor over 1.0/..RecipFixTime seconds.
	 *	So if ..InterpAlpha is 1, we will always just move the actor directly to its correct position (as it the error was over ..DeltaThreshold)
	 *	If ..InterpAlpha is 0, we will correct just by changing the velocity.
	 *
	 * Returns true if restored state is matching requested one (no velocity corrections required)
	 */
	bool ApplyRigidBodyState(const FRigidBodyState& NewState, const FRigidBodyErrorCorrection& ErrorCorrection, FVector& OutDeltaPos, FName BoneName = NAME_None);

	/** Check if mobility is set to non-static. If BodyInstanceRequiresSimulation is non-null we check that it is simulated. Triggers a PIE warning if conditions fails */
	void WarnInvalidPhysicsOperations_Internal(const FText& ActionText, const FBodyInstance* BodyInstanceRequiresSimulation = nullptr) const;

public:

	/**
	 * Applies RigidBodyState only if it needs to be updated
	 * NeedsUpdate flag will be removed from UpdatedState after all velocity corrections are finished
	 */
	bool ConditionalApplyRigidBodyState(FRigidBodyState& UpdatedState, const FRigidBodyErrorCorrection& ErrorCorrection, FVector& OutDeltaPos, FName BoneName = NAME_None);

	/** 
	 *	Get the state of the rigid body responsible for this Actor's physics, and fill in the supplied FRigidBodyState struct based on it.
	 *
	 *	@return	true if we successfully found a physics-engine body and update the state structure from it.
	 */
	bool GetRigidBodyState(FRigidBodyState& OutState, FName BoneName = NAME_None);

	/** 
	 *	Changes the current PhysMaterialOverride for this component. 
	 *	Note that if physics is already running on this component, this will _not_ alter its mass/inertia etc,  
	 *	it will only change its surface properties like friction.
	 */
	UFUNCTION(BlueprintCallable, Category="Physics", meta=(DisplayName="Set PhysicalMaterial Override"))
	virtual void SetPhysMaterialOverride(class UPhysicalMaterial* NewPhysMaterial);

	/** 
	 *  Looking at various values of the component, determines if this
	 *  component should be added to the scene
	 * @return true if the component is visible and should be added to the scene, false otherwise
	 */
	bool ShouldComponentAddToScene() const;
	
	/**
	 * Changes the value of CullDistance.
	 * @param NewCullDistance - The value to assign to CullDistance.
	 */
	UFUNCTION(BlueprintCallable, Category="LOD", meta=(DisplayName="Set Max Draw Distance"))
	void SetCullDistance(float NewCullDistance);
	
	/**
	 * Utility to cache the max draw distance based on cull distance volumes or the desired max draw distance
	 */
	void SetCachedMaxDrawDistance(const float NewCachedMaxDrawDistance);

	/**
	 * Changes the value of DepthPriorityGroup.
	 * @param NewDepthPriorityGroup - The value to assign to DepthPriorityGroup.
	 */
	void SetDepthPriorityGroup(ESceneDepthPriorityGroup NewDepthPriorityGroup);
	
	/**
	 * Changes the value of bUseViewOwnerDepthPriorityGroup and ViewOwnerDepthPriorityGroup.
	 * @param bNewUseViewOwnerDepthPriorityGroup - The value to assign to bUseViewOwnerDepthPriorityGroup.
	 * @param NewViewOwnerDepthPriorityGroup - The value to assign to ViewOwnerDepthPriorityGroup.
	 */
	void SetViewOwnerDepthPriorityGroup(
		bool bNewUseViewOwnerDepthPriorityGroup,
		ESceneDepthPriorityGroup NewViewOwnerDepthPriorityGroup
		);
	
	/** 
	 *  Trace a ray against just this component.
	 *  @param  OutHit          Information about hit against this component, if true is returned
	 *  @param  Start           Start location of the ray
	 *  @param  End             End location of the ray
	 *  @param  Params          Additional parameters used for the trace
	 *  @return true if a hit is found
	 */
	virtual bool LineTraceComponent( FHitResult& OutHit, const FVector Start, const FVector End, const FCollisionQueryParams& Params );
	
	/** 
	 *  Trace a box against just this component.
	 *  @param  OutHit          Information about hit against this component, if true is returned
	 *  @param  Start           Start location of the box
	 *  @param  End             End location of the box
	 *  @param  BoxHalfExtent 	Half Extent of the box
	 *	@param	bTraceComplex	Whether or not to trace complex
	 *  @return true if a hit is found
	 */
	virtual bool SweepComponent(FHitResult& OutHit, const FVector Start, const FVector End, const FCollisionShape &CollisionShape, bool bTraceComplex=false);
	
	/** 
	 *  Test the collision of the supplied component at the supplied location/rotation, and determine if it overlaps this component
	 *  @note This overload taking rotation as a FQuat is slightly faster than the version using FRotator.
	 *  @note This simply calls the virtual ComponentOverlapComponentImpl() which can be overridden to implement custom behavior.
	 *  @param  PrimComp        Component to use geometry from to test against this component. Transform of this component is ignored.
	 *  @param  Pos             Location to place PrimComp geometry at 
	 *  @param  Rot             Rotation to place PrimComp geometry at 
	 *  @param	Params			Parameter for trace. TraceTag is only used.
	 *  @return true if PrimComp overlaps this component at the specified location/rotation
	 */
	bool ComponentOverlapComponent(class UPrimitiveComponent* PrimComp, const FVector Pos, const FQuat& Rot, const FCollisionQueryParams& Params);
	bool ComponentOverlapComponent(class UPrimitiveComponent* PrimComp, const FVector Pos, const FRotator Rot, const FCollisionQueryParams& Params);

protected:

	// Override this method for custom behavior.
	virtual bool ComponentOverlapComponentImpl(class UPrimitiveComponent* PrimComp, const FVector Pos, const FQuat& Rot, const FCollisionQueryParams& Params);

public:
	
	/** 
	 *  Test the collision of the supplied Sphere at the supplied location, and determine if it overlaps this component
	 *
	 *  @param  Pos             Location to place PrimComp geometry at 
	 *	@param	Rot				Rotation of PrimComp geometry
	 *  @param  CollisionShape 	Shape of collision of PrimComp geometry
	 *  @return true if PrimComp overlaps this component at the specified location/rotation
	 */
	virtual bool OverlapComponent(const FVector& Pos, const FQuat& Rot, const FCollisionShape& CollisionShape);

	/**
	 * Computes the minimum translation direction (MTD) when an overlap exists between the component and the given shape.
	 * @param OutMTD			Outputs the MTD to move CollisionShape out of penetration
	 * @param CollisionShape	Shape information for the geometry testing against
	 * @param Pos				Location of collision shape
	 * @param Rot				Rotation of collision shape
	 * @return true if the computation succeeded - assumes that there is an overlap at the specified position/rotation
	 */

	virtual bool ComputePenetration(FMTDResult & OutMTD, const FCollisionShape& CollisionShape, const FVector& Pos, const FQuat& Rot);
	
	/**
	 * Return true if the given Pawn can step up onto this component.
	 * @param APawn is the pawn that wants to step onto this component.
	 */
	DEPRECATED(4.3, "UPrimitiveComponent::CanBeBaseForCharacter() is deprecated, use CanCharacterStepUp() instead.")
	virtual bool CanBeBaseForCharacter(class APawn* Pawn) const
	{
		return CanCharacterStepUp(Pawn);
	}

	/**
	 * Return true if the given Pawn can step up onto this component.
	 * This controls whether they can try to step up on it when they bump in to it, not whether they can walk on it after landing on it.
	 * @param Pawn the Pawn that wants to step onto this component.
	 * @see CanCharacterStepUpOn
	 */
	UFUNCTION(BlueprintCallable, Category=Collision)
	virtual bool CanCharacterStepUp(class APawn* Pawn) const;

	/** Can this component potentially influence navigation */
	bool CanEverAffectNavigation() const
	{
		return bCanEverAffectNavigation;
	}

	/** set value of bCanEverAffectNavigation flag and update navigation octree if needed */
	void SetCanEverAffectNavigation(bool bRelevant);
	
protected:
	/** Makes sure navigation system has up to date information regarding component's navigation relevancy and if it can affect navigation at all */
	void HandleCanEverAffectNavigationChange();

public:
	DEPRECATED(4.5, "UPrimitiveComponent::DisableNavigationRelevance() is deprecated, use SetCanEverAffectNavigation() instead.")
	void DisableNavigationRelevance()
	{
		SetCanEverAffectNavigation(false);
	}

	// Begin INavRelevantInterface Interface
	virtual FBox GetNavigationBounds() const override;
	virtual bool IsNavigationRelevant() const override;
	// End INavRelevantInterface Interface

	FORCEINLINE EHasCustomNavigableGeometry::Type HasCustomNavigableGeometry() const { return bHasCustomNavigableGeometry; }

	void SetCustomNavigableGeometry(const EHasCustomNavigableGeometry::Type InType);

	/** Collects custom navigable geometry of component.
	 *	@return true if regular navigable geometry exporting should be run as well */
	DEPRECATED(4.8, "UPrimitiveComponent::DoCustomNavigableGeometryExport(FNavigableGeometryExport* GeomExport) is deprecated, use UPrimitiveComponent::DoCustomNavigableGeometryExport(FNavigableGeometryExport& GeomExport) instead (takes ref instead of a pointer)")
	virtual bool DoCustomNavigableGeometryExport(FNavigableGeometryExport* GeomExport) const { return DoCustomNavigableGeometryExport(*GeomExport); }
	/** Collects custom navigable geometry of component.
	*	@return true if regular navigable geometry exporting should be run as well */
	virtual bool DoCustomNavigableGeometryExport(FNavigableGeometryExport& GeomExport) const { return true; }

	static void DispatchMouseOverEvents(UPrimitiveComponent* CurrentComponent, UPrimitiveComponent* NewComponent);
	static void DispatchTouchOverEvents(ETouchIndex::Type FingerIndex, UPrimitiveComponent* CurrentComponent, UPrimitiveComponent* NewComponent);
	void DispatchOnClicked();
	void DispatchOnReleased();
	void DispatchOnInputTouchBegin(const ETouchIndex::Type Key);
	void DispatchOnInputTouchEnd(const ETouchIndex::Type Key);
};

/** 
 *  Component instance cached data base class for primitive components. 
 *  Stores a list of instance components attached to the 
 */
class ENGINE_API FPrimitiveComponentInstanceData : public FSceneComponentInstanceData
{
public:
	FPrimitiveComponentInstanceData(const UPrimitiveComponent* SourceComponent);
			
	virtual ~FPrimitiveComponentInstanceData()
	{}

	virtual void ApplyToComponent(UActorComponent* Component, const ECacheApplyPhase CacheApplyPhase) override;

	bool ContainsData() const;
};


//////////////////////////////////////////////////////////////////////////
// PrimitiveComponent inlines

FORCEINLINE_DEBUGGABLE bool UPrimitiveComponent::ComponentOverlapMulti(TArray<struct FOverlapResult>& OutOverlaps, const class UWorld* InWorld, const FVector& Pos, const FQuat& Rot, ECollisionChannel TestChannel, const struct FComponentQueryParams& Params, const struct FCollisionObjectQueryParams& ObjectQueryParams) const
{
	return ComponentOverlapMultiImpl(OutOverlaps, InWorld, Pos, Rot, TestChannel, Params, ObjectQueryParams);
}

FORCEINLINE_DEBUGGABLE bool UPrimitiveComponent::ComponentOverlapMulti(TArray<struct FOverlapResult>& OutOverlaps, const class UWorld* InWorld, const FVector& Pos, const FRotator& Rot, ECollisionChannel TestChannel, const struct FComponentQueryParams& Params, const struct FCollisionObjectQueryParams& ObjectQueryParams) const
{
	return ComponentOverlapMultiImpl(OutOverlaps, InWorld, Pos, Rot.Quaternion(), TestChannel, Params, ObjectQueryParams);
}

FORCEINLINE_DEBUGGABLE bool UPrimitiveComponent::ComponentOverlapComponent(class UPrimitiveComponent* PrimComp, const FVector Pos, const FQuat& Rot, const FCollisionQueryParams& Params)
{
	return ComponentOverlapComponentImpl(PrimComp, Pos, Rot, Params);
}

FORCEINLINE_DEBUGGABLE bool UPrimitiveComponent::ComponentOverlapComponent(class UPrimitiveComponent* PrimComp, const FVector Pos, const FRotator Rot, const FCollisionQueryParams& Params)
{
	return ComponentOverlapComponentImpl(PrimComp, Pos, Rot.Quaternion(), Params);
}

FORCEINLINE_DEBUGGABLE const TArray<FOverlapInfo>& UPrimitiveComponent::GetOverlapInfos() const
{
	return OverlappingComponents;
}<|MERGE_RESOLUTION|>--- conflicted
+++ resolved
@@ -1,4 +1,4 @@
-// Copyright 1998-2015 Epic Games, Inc. All Rights Reserved.
+// Copyright 1998-2016 Epic Games, Inc. All Rights Reserved.
 
 #pragma once
 
@@ -38,14 +38,14 @@
 enum ECanBeCharacterBase
 {
 	/** Character cannot step up onto this Component. */
-	ECB_No,
+	ECB_No UMETA(DisplayName="No"),
 	/** Character can step up onto this Component. */
-	ECB_Yes,
+	ECB_Yes UMETA(DisplayName="Yes"),
 	/**
 	 * Owning actor determines whether character can step up onto this Component (default true unless overridden in code).
 	 * @see AActor::CanBeBaseForCharacter()
 	 */
-	ECB_Owner,
+	ECB_Owner UMETA(DisplayName="(Owner)"),
 	ECB_MAX,
 };
 
@@ -291,7 +291,8 @@
 	uint32 bCastVolumetricTranslucentShadow:1;
 
 	/** 
-	 * When enabled, the component will only cast a shadow on itself and not other components in the world.  This is especially useful for first person weapons, and forces bCastInsetShadow to be enabled.
+	 * When enabled, the component will only cast a shadow on itself and not other components in the world.  
+	 * This is especially useful for first person weapons, and forces bCastInsetShadow to be enabled.
 	 */
 	UPROPERTY(EditAnywhere, AdvancedDisplay, BlueprintReadOnly, Category=Lighting, meta=(EditCondition="CastShadow"))
 	uint32 bSelfShadowOnly:1;
@@ -348,6 +349,21 @@
 	UPROPERTY(EditAnywhere, AdvancedDisplay, BlueprintReadOnly, Category=Lighting)
 	TEnumAsByte<EIndirectLightingCacheQuality> IndirectLightingCacheQuality;
 
+	/** 
+	 * Whether the whole component should be shadowed as one from stationary lights, which makes shadow receiving much cheaper.
+	 * When enabled shadowing data comes from the volume lighting samples precomputed by Lightmass, which are very sparse.
+	 * This is currently only used on stationary directional lights.  
+	 */
+	UPROPERTY(EditAnywhere, AdvancedDisplay, BlueprintReadOnly, Category=Lighting)
+	uint32 bSingleSampleShadowFromStationaryLights:1;
+
+	/** 
+	 * Channels that this component should be in.  Lights with matching channels will affect the component.  
+	 * These channels only apply to opaque materials, direct lighting, and dynamic lighting and shadowing.
+	 */
+	UPROPERTY(EditAnywhere, AdvancedDisplay, BlueprintReadOnly, Category=Lighting)
+	FLightingChannels LightingChannels;
+
 	UPROPERTY()
 	bool bHasCachedStaticLighting;
 
@@ -419,16 +435,10 @@
 	UPROPERTY(EditAnywhere, BlueprintReadOnly, Category=Collision, meta=(ShowOnlyInnerProperties))
 	FBodyInstance BodyInstance;
 
-	/** Whether this component can potentially influence navigation */
-	UPROPERTY(EditAnywhere, Category=Collision, AdvancedDisplay)
-	uint32 bCanEverAffectNavigation:1;
-
-	/** Cached navigation relevancy flag for collision updates */
-	uint32 bNavigationRelevant : 1;
+	/** Used to detach physics objects before simulation begins. This is needed because at runtime we can't have simulated objects inside the attachment hierarchy */
+	virtual void BeginPlay() override;
 
 protected:
-
-	virtual void UpdateNavigationData() override;
 
 	/** Returns true if all descendant components that we can possibly overlap with use relative location and rotation. */
 	virtual bool AreAllCollideableDescendantsRelative(bool bAllowCachedValue = true) const;
@@ -471,6 +481,8 @@
 private:
 	UPROPERTY()
 	TEnumAsByte<enum ECanBeCharacterBase> CanBeCharacterBase_DEPRECATED;
+
+	FMaskFilter MoveIgnoreMask;
 
 public:
 	/**
@@ -515,6 +527,17 @@
 	UFUNCTION(BlueprintCallable, Category = "Collision")
 	void ClearMoveIgnoreActors();
 
+	/** Set the mask filter we use when moving. */
+	void SetMoveIgnoreMask(FMaskFilter InMoveIgnoreMask);
+
+	/** Get the mask filter we use when moving. */
+	FMaskFilter GetMoveIgnoreMask() const { return MoveIgnoreMask; }
+
+	/** Set the mask filter checked when others move into us. */
+	void SetMaskFilterOnBodyInstance(FMaskFilter InMaskFilter) { BodyInstance.SetMaskFilter(InMaskFilter); }
+
+	/** Get the mask filter checked when others move into us. */
+	FMaskFilter GetMaskFilterOnBodyInstance(FMaskFilter InMaskFilter) const { return BodyInstance.GetMaskFilter(); }
 
 #if WITH_EDITOR
 	/** Override delegate used for checking the selection state of a component */
@@ -547,12 +570,12 @@
 	
 	/** 
 	 * Finish tracking an overlap interaction that is no longer occurring between this component and the component specified. 
-	 * @param OtherComp - The component of the other actor to stop overlapping
-	 * @param bDoNotifies - True to dispatch appropriate begin/end overlap notifications when these events occur.
-	 * @param bNoNotifySelf	- True to skip end overlap notifications to this component's.  Does not affect notifications to OtherComp's actor.
+	 * @param OtherComp The component of the other actor to stop overlapping
+	 * @param bDoNotifies True to dispatch appropriate begin/end overlap notifications when these events occur.
+	 * @param bSkipNotifySelf True to skip end overlap notifications to this component's.  Does not affect notifications to OtherComp's actor.
 	 * @see [Overlap Events](https://docs.unrealengine.com/latest/INT/Engine/Physics/Collision/index.html#overlapandgenerateoverlapevents)
 	 */
-	void EndComponentOverlap(const FOverlapInfo& OtherOverlap, bool bDoNotifies=true, bool bNoNotifySelf=false);
+	void EndComponentOverlap(const FOverlapInfo& OtherOverlap, bool bDoNotifies=true, bool bSkipNotifySelf=false);
 
 	/**
 	 * Check whether this component is overlapping another component.
@@ -700,6 +723,10 @@
 	UPROPERTY(BlueprintAssignable, Category="Input|Touch Input")
 	FComponentEndTouchOverSignature OnInputTouchLeave;
 
+	/** Scale the bounds of this object, used for frustum culling. Useful for features like WorldPositionOffset. */
+	UFUNCTION(BlueprintCallable, Category = "Rendering")
+	void SetBoundsScale(float NewBoundsScale=1.f);
+
 	/**
 	 * Returns the material used by the element at the specified index
 	 * @param ElementIndex - The element to access the material of.
@@ -1062,18 +1089,14 @@
 	virtual const bool ShouldGenerateAutoLOD() const;
 #endif
 
-	// Begin UActorComponent Interface
+	//~ Begin UActorComponent Interface
 	virtual void InvalidateLightingCacheDetailed(bool bInvalidateBuildEnqueuedLighting, bool bTranslationOnly) override;
 	virtual bool IsEditorOnly() const override;
 	virtual bool ShouldCreatePhysicsState() const override;
 	virtual bool HasValidPhysicsState() const override;
 	virtual class FActorComponentInstanceData* GetComponentInstanceData() const override;
-<<<<<<< HEAD
-	// End UActorComponent Interface
-=======
 	virtual void OnComponentDestroyed(bool bDestroyingHierarchy) override;
 	//~ End UActorComponent Interface
->>>>>>> c7f4204d
 
 	/** @return true if the owner is selected and this component is selectable */
 	virtual bool ShouldRenderSelected() const;
@@ -1182,12 +1205,15 @@
 	struct FPrimitiveComponentPostPhysicsTickFunction PostPhysicsComponentTick;
 
 	/** Controls if we get a post physics tick or not. If set during ticking, will take effect next frame **/
+	DEPRECATED(4.11, "Please register your own tick function or use the primary tick function")
 	void SetPostPhysicsComponentTickEnabled(bool bEnable);
 
 	/** Returns whether we have the post physics tick enabled **/
+	DEPRECATED(4.11, "Please register your own tick function or use the primary tick function")
 	bool IsPostPhysicsComponentTickEnabled() const;
 
 	/** Tick function called after physics (sync scene) has finished simulation */
+	DEPRECATED(4.11, "Please register your own tick function or use the primary tick function")
 	virtual void PostPhysicsTick(FPrimitiveComponentPostPhysicsTickFunction &ThisTickFunction) {}
 
 	/** Return the BodySetup to use for this PrimitiveComponent (single body case) */
@@ -1339,7 +1365,7 @@
 	/** Give the static mesh component recreate render state context access to Create/DestroyRenderState_Concurrent(). */
 	friend class FStaticMeshComponentRecreateRenderStateContext;
 
-	// Begin USceneComponent Interface
+	//~ Begin USceneComponent Interface
 	virtual void OnUpdateTransform(bool bSkipPhysicsMove, ETeleportType Teleport = ETeleportType::None) override;
 
 	/** Event called when AttachParent changes, to allow the scene to update its attachment state. */
@@ -1363,7 +1389,7 @@
 	// End USceneComponentInterface
 
 
-	// Begin UActorComponent Interface
+	//~ Begin UActorComponent Interface
 protected:
 	virtual void CreateRenderState_Concurrent() override;
 	virtual void SendRenderTransform_Concurrent() override;
@@ -1376,7 +1402,7 @@
 	/**
 	 * Called to get the Component To World Transform from the Root BodyInstance
 	 * This needs to be virtual since SkeletalMeshComponent Root has to undo its own transform
-	 * Without this, the root LocalToAtom is overriden by physics simulation, causing kinematic velocity to 
+	 * Without this, the root LocalToAtom is overridden by physics simulation, causing kinematic velocity to 
 	 * accelerate simulation
 	 *
 	 * @param : UseBI - root body instsance
@@ -1388,7 +1414,7 @@
 #if WITH_EDITOR
 	virtual void CheckForErrors() override;
 #endif // WITH_EDITOR	
-	// End UActorComponent Interface
+	//~ End UActorComponent Interface
 
 protected:
 	/** Internal function that updates physics objects to match the component collision settings. */
@@ -1401,7 +1427,7 @@
 	void EnsurePhysicsStateCreated();
 public:
 
-	// Begin UObject interface.
+	//~ Begin UObject Interface.
 	virtual void Serialize(FArchive& Ar) override;
 #if WITH_EDITOR
 	virtual void PostEditChangeProperty(FPropertyChangedEvent& PropertyChangedEvent) override;
@@ -1433,7 +1459,7 @@
 	virtual bool IsReadyForFinishDestroy() override;
 	virtual bool NeedsLoadForClient() const override;
 	virtual bool NeedsLoadForServer() const override;
-	// End UObject interface.
+	//~ End UObject Interface.
 
 	//Begin USceneComponent Interface
 
@@ -1645,10 +1671,16 @@
 	 */
 	void SetCollisionResponseToChannels(const FCollisionResponseContainer& NewReponses);
 	
-private:
+protected:
+
 	/** Called when the BodyInstance ResponseToChannels, CollisionEnabled or bNotifyRigidBodyCollision changes, in case subclasses want to use that information. */
 	virtual void OnComponentCollisionSettingsChanged();
 
+	/** Ends all current component overlaps. Generally used when destroying this component or when it can no longer generate overlaps. */
+	void ClearComponentOverlaps(bool bDoNotifies, bool bSkipNotifySelf);
+
+private:
+	
 	/**
 	 *	Applies a RigidBodyState struct to this Actor.
 	 *	When we get an update for the physics, we try to do it smoothly if it is less than ..DeltaThreshold.
@@ -1743,7 +1775,7 @@
 	virtual bool SweepComponent(FHitResult& OutHit, const FVector Start, const FVector End, const FCollisionShape &CollisionShape, bool bTraceComplex=false);
 	
 	/** 
-	 *  Test the collision of the supplied component at the supplied location/rotation, and determine if it overlaps this component
+	 *  Test the collision of the supplied component at the supplied location/rotation, and determine if it overlaps this component.
 	 *  @note This overload taking rotation as a FQuat is slightly faster than the version using FRotator.
 	 *  @note This simply calls the virtual ComponentOverlapComponentImpl() which can be overridden to implement custom behavior.
 	 *  @param  PrimComp        Component to use geometry from to test against this component. Transform of this component is ignored.
@@ -1763,7 +1795,7 @@
 public:
 	
 	/** 
-	 *  Test the collision of the supplied Sphere at the supplied location, and determine if it overlaps this component
+	 *  Test the collision of the supplied shape at the supplied location, and determine if it overlaps this component.
 	 *
 	 *  @param  Pos             Location to place PrimComp geometry at 
 	 *	@param	Rot				Rotation of PrimComp geometry
@@ -1801,31 +1833,17 @@
 	 */
 	UFUNCTION(BlueprintCallable, Category=Collision)
 	virtual bool CanCharacterStepUp(class APawn* Pawn) const;
-
-	/** Can this component potentially influence navigation */
-	bool CanEverAffectNavigation() const
-	{
-		return bCanEverAffectNavigation;
-	}
-
-	/** set value of bCanEverAffectNavigation flag and update navigation octree if needed */
-	void SetCanEverAffectNavigation(bool bRelevant);
-	
-protected:
-	/** Makes sure navigation system has up to date information regarding component's navigation relevancy and if it can affect navigation at all */
-	void HandleCanEverAffectNavigationChange();
-
-public:
+	
 	DEPRECATED(4.5, "UPrimitiveComponent::DisableNavigationRelevance() is deprecated, use SetCanEverAffectNavigation() instead.")
 	void DisableNavigationRelevance()
 	{
 		SetCanEverAffectNavigation(false);
 	}
 
-	// Begin INavRelevantInterface Interface
+	//~ Begin INavRelevantInterface Interface
 	virtual FBox GetNavigationBounds() const override;
 	virtual bool IsNavigationRelevant() const override;
-	// End INavRelevantInterface Interface
+	//~ End INavRelevantInterface Interface
 
 	FORCEINLINE EHasCustomNavigableGeometry::Type HasCustomNavigableGeometry() const { return bHasCustomNavigableGeometry; }
 
