// Copyright 1998-2019 Epic Games, Inc. All Rights Reserved.

#include "FrameGrabber.h"
#include "Misc/ScopeLock.h"
#include "Modules/ModuleManager.h"
#include "RenderingThread.h"
#include "RendererInterface.h"
#include "StaticBoundShaderState.h"
#include "Layout/ArrangedChildren.h"
#include "Layout/WidgetPath.h"
#include "Framework/Application/SlateApplication.h"
#include "Widgets/SViewport.h"
#include "RHIStaticStates.h"
#include "Shader.h"
#include "GlobalShader.h"
#include "ScreenRendering.h"
#include "PipelineStateCache.h"
#include "CommonRenderResources.h"
#include "RenderTargetPool.h"

int32 GFrameGrabberFrameLatency = 0;
static FAutoConsoleVariableRef CVarFrameGrabberFrameLatency(
	TEXT("framegrabber.framelatency"),
	GFrameGrabberFrameLatency,
	TEXT("How many frames to wait before reading back a frame. 0 frames will work but cause a performance regression due to CPU and GPU syncing up.\n"),
	ECVF_RenderThreadSafe | ECVF_Scalability
);


FViewportSurfaceReader::FViewportSurfaceReader(EPixelFormat InPixelFormat, FIntPoint InBufferSize)
{
	AvailableEvent = nullptr;
	ReadbackTexture = nullptr;
	PixelFormat = InPixelFormat;
	bQueuedForCapture = false;

	Resize(InBufferSize.X, InBufferSize.Y);
}

FViewportSurfaceReader::~FViewportSurfaceReader()
{
	BlockUntilAvailable();

	ReadbackTexture.SafeRelease();
}

void FViewportSurfaceReader::Initialize()
{
	check(!AvailableEvent);
	AvailableEvent = FPlatformProcess::GetSynchEventFromPool();
}

void FViewportSurfaceReader::Resize(uint32 Width, uint32 Height)
{
	ReadbackTexture.SafeRelease();

	FViewportSurfaceReader* This = this;
	ENQUEUE_RENDER_COMMAND(CreateCaptureFrameTexture)(
		[Width, Height, This](FRHICommandListImmediate& RHICmdList)
		{
			FRHIResourceCreateInfo CreateInfo;

			This->ReadbackTexture = RHICreateTexture2D(
				Width,
				Height,
				This->PixelFormat,
				1,
				1,
				TexCreate_CPUReadback,
				CreateInfo
				);
		});
}

void FViewportSurfaceReader::BlockUntilAvailable()
{
	if (AvailableEvent)
	{
		AvailableEvent->Wait(~0);

		FPlatformProcess::ReturnSynchEventToPool(AvailableEvent);
		AvailableEvent = nullptr;
	}
}

void FViewportSurfaceReader::Reset()
{
	if (AvailableEvent)
	{
		AvailableEvent->Trigger();
	}
	BlockUntilAvailable();
	bQueuedForCapture = false;
}

void FViewportSurfaceReader::ResolveRenderTarget(FViewportSurfaceReader* RenderToReadback, const FTexture2DRHIRef& SourceBackBuffer, TFunction<void(FColor*, int32, int32)> Callback)
{
	static const FName RendererModuleName( "Renderer" );
	// @todo: JIRA UE-41879 and UE-43829 - added defensive guards against memory trampling on this render command to try and ascertain why it occasionally crashes
	uint32 MemoryGuard1 = 0xaffec7ed;

	// Load the renderermodule on the main thread, as the module manager is not thread-safe, and copy the ptr into the render command, along with 'this' (which is protected by BlockUntilAvailable in ~FViewportSurfaceReader())
	IRendererModule* RendererModule = &FModuleManager::GetModuleChecked<IRendererModule>(RendererModuleName);

	uint32 MemoryGuard2 = 0xaffec7ed;
	IRendererModule* RendererModuleDebug = RendererModule;

	bQueuedForCapture = true;

	{
		FRHICommandListImmediate& RHICmdList = GetImmediateCommandList_ForRenderCommand();

		const FIntPoint TargetSize(ReadbackTexture->GetSizeX(), ReadbackTexture->GetSizeY());

		FPooledRenderTargetDesc OutputDesc = FPooledRenderTargetDesc::Create2DDesc(
			TargetSize,
			ReadbackTexture->GetFormat(),
			FClearValueBinding::None,
			TexCreate_None,
			TexCreate_RenderTargetable,
			false);

		TRefCountPtr<IPooledRenderTarget> ResampleTexturePooledRenderTarget;
		GRenderTargetPool.FindFreeElement(RHICmdList, OutputDesc, ResampleTexturePooledRenderTarget, TEXT("ResampleTexture"));
		check(ResampleTexturePooledRenderTarget);

		const FSceneRenderTargetItem& DestRenderTarget = ResampleTexturePooledRenderTarget->GetRenderTargetItem();

		FRHIRenderPassInfo RPInfo(DestRenderTarget.TargetableTexture, ERenderTargetActions::Load_Store, ReadbackTexture);
		RHICmdList.BeginRenderPass(RPInfo, TEXT("FrameGrabberResolveRenderTarget"));
		{
			RHICmdList.SetViewport(0, 0, 0.0f, TargetSize.X, TargetSize.Y, 1.0f);

			FGraphicsPipelineStateInitializer GraphicsPSOInit;
			RHICmdList.ApplyCachedRenderTargets(GraphicsPSOInit);
			GraphicsPSOInit.BlendState = TStaticBlendState<>::GetRHI();
			GraphicsPSOInit.RasterizerState = TStaticRasterizerState<>::GetRHI();
			GraphicsPSOInit.DepthStencilState = TStaticDepthStencilState<false, CF_Always>::GetRHI();

			const ERHIFeatureLevel::Type FeatureLevel = GMaxRHIFeatureLevel;

			TShaderMap<FGlobalShaderType>* ShaderMap = GetGlobalShaderMap(FeatureLevel);
			TShaderMapRef<FScreenVS> VertexShader(ShaderMap);
			TShaderMapRef<FScreenPS> PixelShader(ShaderMap);

			GraphicsPSOInit.BoundShaderState.VertexDeclarationRHI = GFilterVertexDeclaration.VertexDeclarationRHI;
			GraphicsPSOInit.BoundShaderState.VertexShaderRHI = GETSAFERHISHADER_VERTEX(*VertexShader);
			GraphicsPSOInit.BoundShaderState.PixelShaderRHI = GETSAFERHISHADER_PIXEL(*PixelShader);
			GraphicsPSOInit.PrimitiveType = PT_TriangleList;

			SetGraphicsPipelineState(RHICmdList, GraphicsPSOInit);

			const bool bIsSourceBackBufferSameAsWindowSize = SourceBackBuffer->GetSizeX() == WindowSize.X && SourceBackBuffer->GetSizeY() == WindowSize.Y;
			const bool bIsSourceBackBufferSameAsTargetSize = TargetSize.X == SourceBackBuffer->GetSizeX() && TargetSize.Y == SourceBackBuffer->GetSizeY();

			if (bIsSourceBackBufferSameAsWindowSize || bIsSourceBackBufferSameAsTargetSize)
			{
				PixelShader->SetParameters(RHICmdList, TStaticSamplerState<SF_Point>::GetRHI(), SourceBackBuffer);
			}
			else
			{
				PixelShader->SetParameters(RHICmdList, TStaticSamplerState<SF_Bilinear>::GetRHI(), SourceBackBuffer);
			}

			float U = float(CaptureRect.Min.X) / float(SourceBackBuffer->GetSizeX());
			float V = float(CaptureRect.Min.Y) / float(SourceBackBuffer->GetSizeY());
			float SizeU = float(CaptureRect.Max.X) / float(SourceBackBuffer->GetSizeX()) - U;
			float SizeV = float(CaptureRect.Max.Y) / float(SourceBackBuffer->GetSizeY()) - V;

			RendererModule->DrawRectangle(
				RHICmdList,
				0, 0,									// Dest X, Y
				TargetSize.X,							// Dest Width
				TargetSize.Y,							// Dest Height
				U, V,									// Source U, V
				SizeU, SizeV,							// Source USize, VSize
				CaptureRect.Max - CaptureRect.Min,		// Target buffer size
				FIntPoint(1, 1),						// Source texture size
				*VertexShader,
				EDRF_Default);
		}
		RHICmdList.EndRenderPass();

		if (RenderToReadback)
		{
			void* ColorDataBuffer = nullptr;

			int32 Width = 0, Height = 0;
			RHICmdList.MapStagingSurface(RenderToReadback->ReadbackTexture, ColorDataBuffer, Width, Height);

			Callback((FColor*)ColorDataBuffer, Width, Height);

			RHICmdList.UnmapStagingSurface(RenderToReadback->ReadbackTexture);
			RenderToReadback->AvailableEvent->Trigger();
		}
	};
}

FFrameGrabber::FFrameGrabber(TSharedRef<FSceneViewport> Viewport, FIntPoint DesiredBufferSize, EPixelFormat InPixelFormat, uint32 NumSurfaces)
{
	State = EFrameGrabberState::Inactive;
	bIsFirstCaptureFrame = false;

	TargetSize = DesiredBufferSize;

	CurrentFrameIndex = 0;
	TargetWindowPtr = nullptr;

	check(NumSurfaces != 0);

	FIntRect CaptureRect(0,0,Viewport->GetSize().X, Viewport->GetSize().Y);
	FIntPoint WindowSize(0, 0);

	// Set up the capture rectangle
	TSharedPtr<SViewport> ViewportWidget = Viewport->GetViewportWidget().Pin();
	if (ViewportWidget.IsValid())
	{
		TSharedPtr<SWindow> Window = FSlateApplication::Get().FindWidgetWindow(ViewportWidget.ToSharedRef());
		if (Window.IsValid())
		{
			TargetWindowPtr = Window.Get();
			FGeometry InnerWindowGeometry = Window->GetWindowGeometryInWindow();
			
			// Find the widget path relative to the window
			FArrangedChildren JustWindow(EVisibility::Visible);
			JustWindow.AddWidget(FArrangedWidget(Window.ToSharedRef(), InnerWindowGeometry));

			FWidgetPath WidgetPath(Window.ToSharedRef(), JustWindow);
			if (WidgetPath.ExtendPathTo(FWidgetMatcher(ViewportWidget.ToSharedRef()), EVisibility::Visible))
			{
				FArrangedWidget ArrangedWidget = WidgetPath.FindArrangedWidget(ViewportWidget.ToSharedRef()).Get(FArrangedWidget::GetNullWidget());

				FVector2D Position = ArrangedWidget.Geometry.GetAbsolutePosition();
				FVector2D Size = ArrangedWidget.Geometry.GetAbsoluteSize();

				CaptureRect = FIntRect(
					Position.X,
					Position.Y,
					Position.X + Size.X,
					Position.Y + Size.Y);

				FVector2D AbsoluteSize = InnerWindowGeometry.GetAbsoluteSize();
				WindowSize = FIntPoint(AbsoluteSize.X, AbsoluteSize.Y);

			}
		}
	}

	// This can never be reallocated
	Surfaces.Reserve(NumSurfaces);
	for (uint32 Index = 0; Index < NumSurfaces; ++Index)
	{
		Surfaces.Emplace(InPixelFormat, DesiredBufferSize);
		Surfaces.Last().Surface.SetCaptureRect(CaptureRect);
		Surfaces.Last().Surface.SetWindowSize(WindowSize);
	}

	FrameGrabLatency = GFrameGrabberFrameLatency;

	// Ensure textures are setup
	FlushRenderingCommands();
}

FFrameGrabber::~FFrameGrabber()
{
	if (OnBackBufferReadyToPresent.IsValid() && FSlateApplication::IsInitialized())
	{
		FSlateApplication::Get().GetRenderer()->OnBackBufferReadyToPresent().Remove(OnBackBufferReadyToPresent);
<<<<<<< HEAD
=======
	}

	if (OutstandingFrameCount.GetValue() > 0)
	{
		FlushRenderingCommands();
>>>>>>> 9ba46998
	}
}

void FFrameGrabber::StartCapturingFrames()
{
	if (!ensure(State == EFrameGrabberState::Inactive))
	{
		return;
	}

	State = EFrameGrabberState::Active;
<<<<<<< HEAD
	bIsFirstCaptureFrame = true;
=======
>>>>>>> 9ba46998

	OnBackBufferReadyToPresent = FSlateApplication::Get().GetRenderer()->OnBackBufferReadyToPresent().AddRaw(this, &FFrameGrabber::OnBackBufferReadyToPresentCallback);
}

bool FFrameGrabber::IsCapturingFrames() const
{
	return State == EFrameGrabberState::Active;
}

void FFrameGrabber::CaptureThisFrame(FFramePayloadPtr Payload)
{
	if (!ensure(State == EFrameGrabberState::Active))
	{
		return;
	}

	// Callbacks to OnBackBufferReadyToPresentCallback() are coming from the RenderThread, which may still be running when we get here, so we need to wait
	// until it is done before we increment OutstandingFrameCount here and start capturing frames, otherwise we may end up capturing a frame too early.
	if (bIsFirstCaptureFrame)
	{
		bIsFirstCaptureFrame = false;

		FlushRenderingCommands();
	}

	OutstandingFrameCount.Increment();

	ENQUEUE_RENDER_COMMAND(FrameGrabber_AppendFramePayload)(
		[this, Payload](FRHICommandListImmediate& RHICmdList)
		{
			this->RenderThread_PendingFramePayloads.Add(Payload);
		}
	);
}

void FFrameGrabber::StopCapturingFrames()
{
	if (!ensure(State == EFrameGrabberState::Active))
	{
		return;
	}

	State = EFrameGrabberState::PendingShutdown;

	bIsFirstCaptureFrame = false;
}

void FFrameGrabber::Shutdown()
{
	State = EFrameGrabberState::Inactive;

	for (FResolveSurface& Surface : Surfaces)
	{
		Surface.Surface.BlockUntilAvailable();
	}

	if (FSlateApplication::IsInitialized())
	{
		FSlateApplication::Get().GetRenderer()->OnBackBufferReadyToPresent().Remove(OnBackBufferReadyToPresent);
	}
	OnBackBufferReadyToPresent = FDelegateHandle();
}

bool FFrameGrabber::HasOutstandingFrames() const
{
	FScopeLock Lock(&CapturedFramesMutex);

	// Check whether we have any outstanding frames while we have the array locked, to prevent race condition
	return OutstandingFrameCount.GetValue() || CapturedFrames.Num();
}

TArray<FCapturedFrameData> FFrameGrabber::GetCapturedFrames()
{
	TArray<FCapturedFrameData> ReturnFrames;

	bool bShouldStop = false;
	{
		FScopeLock Lock(&CapturedFramesMutex);
		Swap(ReturnFrames, CapturedFrames);
		CapturedFrames.Reset();

		// Check whether we have any outstanding frames while we have the array locked, to prevent race condition
		if (State == EFrameGrabberState::PendingShutdown)
		{
			bShouldStop = OutstandingFrameCount.GetValue() == 0;
		}
	}

	if (bShouldStop)
	{
		Shutdown();
	}

	return ReturnFrames;
}

void FFrameGrabber::OnBackBufferReadyToPresentCallback(SWindow& SlateWindow, const FTexture2DRHIRef& BackBuffer)
{
	// We only care about our own Slate window
	if (&SlateWindow != TargetWindowPtr)
	{
		return;
	}

	ensure(IsInRenderingThread());

	FFramePayloadPtr Payload;

	{
		if (!RenderThread_PendingFramePayloads.Num())
		{
			// No frames to capture
			return;
		}

		Payload = RenderThread_PendingFramePayloads[0];
		RenderThread_PendingFramePayloads.RemoveAt(0, 1, false);
	}

	if (FrameGrabLatency != GFrameGrabberFrameLatency)
	{
		FlushRenderingCommands();
		for (FResolveSurface& Surface : Surfaces)
		{
			Surface.Surface.Reset();
			CurrentFrameIndex = 0;
		}
		FrameGrabLatency = GFrameGrabberFrameLatency;
	}

	const int32 PrevCaptureIndexOffset = FMath::Clamp(FrameGrabLatency, 0, Surfaces.Num() - 1);
	const int32 ThisCaptureIndex = CurrentFrameIndex;
	const int32 PrevCaptureIndex = (CurrentFrameIndex - PrevCaptureIndexOffset) < 0 ? Surfaces.Num() - (PrevCaptureIndexOffset - CurrentFrameIndex) : (CurrentFrameIndex - PrevCaptureIndexOffset);

	FResolveSurface* NextFrameTarget = &Surfaces[ThisCaptureIndex];
	NextFrameTarget->Surface.BlockUntilAvailable();

	NextFrameTarget->Surface.Initialize();
	NextFrameTarget->Payload = Payload;

	FViewportSurfaceReader* PrevFrameTarget = &Surfaces[PrevCaptureIndex].Surface;

	//If the latency is 0, then we are asking to readback the frame we are currently queuing immediately. 
	if (!PrevFrameTarget->WasEverQueued() && (PrevCaptureIndexOffset > 0))
	{
		PrevFrameTarget = nullptr;
	}

	Surfaces[ThisCaptureIndex].Surface.ResolveRenderTarget(PrevFrameTarget, BackBuffer, [=](FColor* ColorBuffer, int32 Width, int32 Height){
		// Handle the frame
		OnFrameReady(ThisCaptureIndex, ColorBuffer, Width, Height);
	});

	CurrentFrameIndex = (CurrentFrameIndex+1) % Surfaces.Num();
}

void FFrameGrabber::OnFrameReady(int32 BufferIndex, FColor* ColorBuffer, int32 Width, int32 Height)
{
	if (!ensure(ColorBuffer))
	{
		OutstandingFrameCount.Decrement();
		return;
	}
	
	const FResolveSurface& Surface = Surfaces[BufferIndex];

	bool bExecuteDefaultGrabber = true;
	if (Surface.Payload.IsValid())
	{
		bExecuteDefaultGrabber = Surface.Payload->OnFrameReady_RenderThread(ColorBuffer, FIntPoint(Width, Height), TargetSize);
	}

	if (bExecuteDefaultGrabber)
	{
		FCapturedFrameData ResolvedFrameData(TargetSize, Surface.Payload);

		ResolvedFrameData.ColorBuffer.InsertUninitialized(0, TargetSize.X * TargetSize.Y);
		FColor* Dest = &ResolvedFrameData.ColorBuffer[0];

		const int32 MaxWidth = FMath::Min(TargetSize.X, Width);
		for (int32 Row = 0; Row < FMath::Min(Height, TargetSize.Y); ++Row)
		{
			FMemory::Memcpy(Dest, ColorBuffer, sizeof(FColor)*MaxWidth);
			ColorBuffer += Width;
			Dest += MaxWidth;
		}

		{
			FScopeLock Lock(&CapturedFramesMutex);
			CapturedFrames.Add(MoveTemp(ResolvedFrameData));
		}
	}

	OutstandingFrameCount.Decrement();
}<|MERGE_RESOLUTION|>--- conflicted
+++ resolved
@@ -199,7 +199,6 @@
 FFrameGrabber::FFrameGrabber(TSharedRef<FSceneViewport> Viewport, FIntPoint DesiredBufferSize, EPixelFormat InPixelFormat, uint32 NumSurfaces)
 {
 	State = EFrameGrabberState::Inactive;
-	bIsFirstCaptureFrame = false;
 
 	TargetSize = DesiredBufferSize;
 
@@ -266,14 +265,11 @@
 	if (OnBackBufferReadyToPresent.IsValid() && FSlateApplication::IsInitialized())
 	{
 		FSlateApplication::Get().GetRenderer()->OnBackBufferReadyToPresent().Remove(OnBackBufferReadyToPresent);
-<<<<<<< HEAD
-=======
 	}
 
 	if (OutstandingFrameCount.GetValue() > 0)
 	{
 		FlushRenderingCommands();
->>>>>>> 9ba46998
 	}
 }
 
@@ -285,10 +281,6 @@
 	}
 
 	State = EFrameGrabberState::Active;
-<<<<<<< HEAD
-	bIsFirstCaptureFrame = true;
-=======
->>>>>>> 9ba46998
 
 	OnBackBufferReadyToPresent = FSlateApplication::Get().GetRenderer()->OnBackBufferReadyToPresent().AddRaw(this, &FFrameGrabber::OnBackBufferReadyToPresentCallback);
 }
@@ -303,15 +295,6 @@
 	if (!ensure(State == EFrameGrabberState::Active))
 	{
 		return;
-	}
-
-	// Callbacks to OnBackBufferReadyToPresentCallback() are coming from the RenderThread, which may still be running when we get here, so we need to wait
-	// until it is done before we increment OutstandingFrameCount here and start capturing frames, otherwise we may end up capturing a frame too early.
-	if (bIsFirstCaptureFrame)
-	{
-		bIsFirstCaptureFrame = false;
-
-		FlushRenderingCommands();
 	}
 
 	OutstandingFrameCount.Increment();
@@ -332,8 +315,6 @@
 	}
 
 	State = EFrameGrabberState::PendingShutdown;
-
-	bIsFirstCaptureFrame = false;
 }
 
 void FFrameGrabber::Shutdown()
