// Copyright 1998-2017 Epic Games, Inc. All Rights Reserved.

#include "CoreMinimal.h"
#include "GearVR.h"
#include "IHeadMountedDisplay.h"
#include "IGearVRPlugin.h"
#include "RHIStaticStates.h"
#include "HeadMountedDisplayCommon.h"
#include "ClearQuad.h"
#include "PipelineStateCache.h"

#if GEARVR_SUPPORTED_PLATFORMS

#include "OpenGLDrvPrivate.h"
#include "OpenGLResources.h"
#include "ScreenRendering.h"

#if PLATFORM_ANDROID
#include "Android/AndroidJNI.h"
#include "Android/AndroidEGL.h"
#endif

#if OCULUS_STRESS_TESTS_ENABLED
#include "OculusStressTests.h"
#endif

#define NUM_BUFFERS 3

#if !UE_BUILD_SHIPPING
#define GL_CHECK_ERROR \
do \
{ \
int err; \
	while ((err = glGetError()) != GL_NO_ERROR) \
	{ \
		UE_LOG(LogHMD, Warning, TEXT("%s:%d GL error (#%x)\n"), ANSI_TO_TCHAR(__FILE__), __LINE__, err); \
	} \
} while (0) 

#else // #if !UE_BUILD_SHIPPING
#define GL_CHECK_ERROR (void)0
#endif // #if !UE_BUILD_SHIPPING

static uint32 GetNumMipLevels(uint32 w, uint32 h)
{
	uint32 n = 1;
	while (w > 1 || h > 1)
	{
		w >>= 1;
		h >>= 1;
		n++;
	}
	return n;
}


void FOpenGLTexture2DSet::SwitchToNextElement()
{
	if (TextureCount != 0)
	{
		CurrentIndex = (CurrentIndex + 1) % TextureCount;
	}
	else
	{
		CurrentIndex = 0;
	}
	InitWithCurrentElement();
}

void FOpenGLTexture2DSet::InitWithCurrentElement()
{
	Resource = vrapi_GetTextureSwapChainHandle(ColorTextureSet, CurrentIndex);
}

FOpenGLTexture2DSet* FOpenGLTexture2DSet::CreateTexture2DSet(
	FOpenGLDynamicRHI* InGLRHI,
	uint32 SizeX, uint32 SizeY,
	uint32 InNumLayers,
	uint32 InNumSamples,
	uint32 InNumSamplesTileMem,
	uint32 InNumMips,
	EPixelFormat InFormat,
	uint32 InFlags,
	bool bBuffered,
	bool bInCubemap
	)
{
	GLenum Target = (InNumLayers > 1) ? GL_TEXTURE_2D_ARRAY : ((InNumSamples > 1) ? GL_TEXTURE_2D_MULTISAMPLE : GL_TEXTURE_2D);
	GLenum Attachment = GL_NONE;// GL_COLOR_ATTACHMENT0;
	bool bAllocatedStorage = false;
	uint8* TextureRange = nullptr;

	FOpenGLTexture2DSet* NewTextureSet = new FOpenGLTexture2DSet(
<<<<<<< HEAD
		InGLRHI, 0, Target, Attachment, SizeX, SizeY, 0, InNumMips, InNumSamples, InNumSamplesTileMem, 1, InFormat, bInCubemap, bAllocatedStorage, InFlags, TextureRange);
=======
		InGLRHI, 0, Target, Attachment, SizeX, SizeY, 0, InNumMips, InNumSamples, InNumSamplesTileMem, InNumLayers, InFormat, bInCubemap, bAllocatedStorage, InFlags, TextureRange);
>>>>>>> 50b84fc1

	const int32 NumLevels = (InNumMips == 0) ? VRAPI_TEXTURE_SWAPCHAIN_FULL_MIP_CHAIN : int(InNumMips);
	if (bInCubemap)
	{
		NewTextureSet->ColorTextureSet = vrapi_CreateTextureSwapChain(VRAPI_TEXTURE_TYPE_CUBE, VRAPI_TEXTURE_FORMAT_8888, SizeX, SizeY, 0, bBuffered); // NumLevels = 0 to prevent allocation of swapchain while using vrapi_SetTextureSwapChainHandle() method
    }
    else if(InNumLayers>1)
    {
		NewTextureSet->ColorTextureSet = vrapi_CreateTextureSwapChain(VRAPI_TEXTURE_TYPE_2D_ARRAY, VRAPI_TEXTURE_FORMAT_8888, SizeX, SizeY, NumLevels, bBuffered);
	}
	else
	{
		NewTextureSet->ColorTextureSet = vrapi_CreateTextureSwapChain(VRAPI_TEXTURE_TYPE_2D, VRAPI_TEXTURE_FORMAT_8888, SizeX, SizeY, NumLevels, bBuffered);
	}
	if (!NewTextureSet->ColorTextureSet)
	{
		// hmmm... can't allocate a texture set for some reasons.
		UE_LOG(LogHMD, Log, TEXT("Can't allocate textureSet swap chain."));
		delete NewTextureSet;
		return nullptr;
	}
	UE_LOG(LogHMD, Log, TEXT("Allocated textureSet %p (%d x %d) with %d layers"), NewTextureSet->ColorTextureSet, SizeX, SizeY, InNumLayers);
	NewTextureSet->TextureCount = vrapi_GetTextureSwapChainLength(NewTextureSet->ColorTextureSet);

	NewTextureSet->InitWithCurrentElement();
	return NewTextureSet;
}

FRenderLayer::FRenderLayer(FHMDLayerDesc& InDesc) :
	FHMDRenderLayer(InDesc)
{
	FMemory::Memset(Layer, 0);
	ovrJava JavaVM;

	Layer = vrapi_DefaultFrameParms(&JavaVM, VRAPI_FRAME_INIT_DEFAULT, 0, nullptr).Layers[VRAPI_FRAME_LAYER_TYPE_OVERLAY];
	LayerBias.Scale.x = 1.0f;
	LayerBias.Scale.y = 1.0f;
	LayerBias.Bias.x = 0.0f;
	LayerBias.Bias.y = 0.0f;
}

FRenderLayer::~FRenderLayer()
{
}

TSharedPtr<FHMDRenderLayer> FRenderLayer::Clone() const
{
	TSharedPtr<FHMDRenderLayer> NewLayer = MakeShareable(new FRenderLayer(*this));
	return NewLayer;
}


FLayerManager::FLayerManager(FCustomPresent* inPresent) :
	pPresentBridge(inPresent)
	, EyeLayerId(0)
	, bInitialized(false)
{
}

FLayerManager::~FLayerManager()
{
}

void FLayerManager::Startup()
{
	if (!bInitialized)
	{
		FHMDLayerManager::Startup();

		auto EyeLayer = AddLayer(FHMDLayerDesc::Eye, INT_MIN, Layer_UnknownOrigin, EyeLayerId);
		check(EyeLayer.IsValid());
		bInitialized = true;
	}
}

void FLayerManager::Shutdown()
{
	if (bInitialized)
	{
		ReleaseTextureSets();

		FHMDLayerManager::Shutdown();
		bInitialized = false;
	}
}

void FLayerManager::ReleaseTextureSets()
{
	if (IsInRenderingThread())
	{
		FScopeLock Lock(&LayersLock);
		ReleaseTextureSets_RenderThread_NoLock();
	}
	else
	{
		ENQUEUE_UNIQUE_RENDER_COMMAND_ONEPARAMETER(FLayerManager_Shutdown,
			FLayerManager*, LayerMgr, this,
			{
				LayerMgr->ReleaseTextureSets_RenderThread_NoLock();
			});
		FlushRenderingCommands();
	}
}

void FLayerManager::ReleaseTextureSets_RenderThread_NoLock() 
{
	check(IsInRenderingThread());

	FHMDLayerManager::ReleaseTextureSets_RenderThread_NoLock();

	const uint32 NumLayers = LayersToRender.Num();
	for (uint32 i = 0; i < NumLayers; ++i)
	{
		auto RenderLayer = static_cast<FRenderLayer*>(LayersToRender[i].Get());
		RenderLayer->ReleaseResources();
	}
}

void FLayerManager::PreSubmitUpdate_RenderThread(FRHICommandListImmediate& RHICmdList, const FHMDGameFrame* InCurrentFrame, bool ShowFlagsRendering)
{
	const bool bLayersWereChanged = bLayersChanged;

	const FGameFrame* CurrentFrame = static_cast<const FGameFrame*>(InCurrentFrame);

	// Call base method first, it will make sure the LayersToRender is ready
	FHMDLayerManager::PreSubmitUpdate_RenderThread(RHICmdList, CurrentFrame, ShowFlagsRendering);

	const float WorldToMetersScale = CurrentFrame->GetWorldToMetersScale();

	const FSettings* FrameSettings = CurrentFrame->GetSettings();

	for (uint32 l = 0; l < (uint32) LayersToRender.Num() ; ++l)
	{
		FRenderLayer* RenderLayer = static_cast<FRenderLayer*>(LayersToRender[l].Get());
		if (!RenderLayer || !RenderLayer->IsFullySetup())
		{
			continue;
		}
		const FHMDLayerDesc& LayerDesc = RenderLayer->GetLayerDesc();
		FTextureRHIRef Texture = LayerDesc.GetTexture();
		FTextureRHIRef LeftTexture = LayerDesc.GetLeftTexture();

		switch (LayerDesc.GetType())
		{
		case FHMDLayerDesc::Eye:
		{
			const bool bMVEye = RenderLayer->IsSwapTextureMultiView();
			RenderLayer->Layer.Textures[0].HeadPose = CurrentFrame->CurSensorState.HeadPose;
			RenderLayer->Layer.Textures[1].HeadPose = CurrentFrame->CurSensorState.HeadPose;

			check(VRAPI_FRAME_LAYER_EYE_LEFT == 0);
			check(VRAPI_FRAME_LAYER_EYE_RIGHT == 1);

			RenderLayer->Layer.Textures[VRAPI_FRAME_LAYER_EYE_LEFT].TexCoordsFromTanAngles = CurrentFrame->TanAngleMatrix;
			RenderLayer->Layer.Textures[VRAPI_FRAME_LAYER_EYE_RIGHT].TexCoordsFromTanAngles = CurrentFrame->TanAngleMatrix;

#if PLATFORM_ANDROID
			// split screen stereo
			const float ScaleX = (float)CurrentFrame->ViewportSize.Y / (float)CurrentFrame->ViewportSize.X;
			if (!bMVEye)
			{
				for (int i = 0; i < 2; i++)
				{
					for (int j = 0; j < 3; j++)
					{
						RenderLayer->Layer.Textures[i].TexCoordsFromTanAngles.M[0][j] *= ScaleX;
					}
				}
				RenderLayer->Layer.Textures[VRAPI_FRAME_LAYER_EYE_RIGHT].TexCoordsFromTanAngles.M[0][2] -= 1.0 - ScaleX;
			}
#else
			for ( int i = 0 ; i < 2 ; i++ )
			{
				if (!bMVEye)
				{
					// Scale X Axis by half
					RenderLayer->Layer.Textures[i].TexCoordsFromTanAngles.M[0][0] *= 0.5f;
					RenderLayer->Layer.Textures[i].TexCoordsFromTanAngles.M[0][1] *= 0.5f;
					RenderLayer->Layer.Textures[i].TexCoordsFromTanAngles.M[0][2] *= 0.5f;
				}

				// Flip Y axis
				RenderLayer->Layer.Textures[i].TexCoordsFromTanAngles.M[1][0] *= -1.0f;
				RenderLayer->Layer.Textures[i].TexCoordsFromTanAngles.M[1][1] *= -1.0f;
			}
			if (!bMVEye)
			{
				RenderLayer->Layer.Textures[VRAPI_FRAME_LAYER_EYE_RIGHT].TexCoordsFromTanAngles.M[0][2] -= 0.5f;
			}

#endif

			static const ovrRectf LeftEyeRect  = { 0.0f, 0.0f, 0.5f, 1.0f };
			static const ovrRectf RightEyeRect = { 0.5f, 0.0f, 0.5f, 1.0f };
			if (!bMVEye)
			{
				RenderLayer->Layer.Textures[VRAPI_FRAME_LAYER_EYE_LEFT].TextureRect = LeftEyeRect;
				RenderLayer->Layer.Textures[VRAPI_FRAME_LAYER_EYE_RIGHT].TextureRect = RightEyeRect;
			}
			RenderLayer->Layer.Textures[0].ColorTextureSwapChain = RenderLayer->Layer.Textures[1].ColorTextureSwapChain = RenderLayer->GetSwapTextureSet();
			RenderLayer->Layer.Textures[0].TextureSwapChainIndex = RenderLayer->Layer.Textures[1].TextureSwapChainIndex = RenderLayer->GetSwapTextureIndex();
			RenderLayer->Layer.SrcBlend = VRAPI_FRAME_LAYER_BLEND_ONE;
			RenderLayer->Layer.DstBlend = VRAPI_FRAME_LAYER_BLEND_ONE_MINUS_SRC_ALPHA;
			RenderLayer->CommitTextureSet(RHICmdList);
			RenderLayer->ResetChangedFlags();
			break;
		}
		
		case FHMDLayerDesc::Quad:
		case FHMDLayerDesc::Cylinder:
		case FHMDLayerDesc::Cubemap:
			bool IsCubemap = (LayerDesc.GetType() == FHMDLayerDesc::Cubemap);
				
			if (Texture)
			{
				bool JustAllocated = false;
				bool ReloadTex = LayerDesc.IsTextureChanged() || (LayerDesc.GetFlags() & IStereoLayers::LAYER_FLAG_TEX_CONTINUOUS_UPDATE);

				uint32 SizeX, SizeY = 0;

				if (IsCubemap)
				{
					SizeX = SizeY = Texture->GetTextureCube()->GetSize();
				}
				else
				{
					SizeX = Texture->GetTexture2D()->GetSizeX() + 2;
					SizeY = Texture->GetTexture2D()->GetSizeY() + 2;
				}

				const ovrTextureFormat VrApiFormat = VRAPI_TEXTURE_FORMAT_8888;

				if (RenderLayer->TextureSet.IsValid() && ReloadTex && (
					RenderLayer->TextureSet->GetSourceSizeX() != SizeX ||
					RenderLayer->TextureSet->GetSourceSizeY() != SizeY ||
					RenderLayer->TextureSet->GetSourceFormat() != VrApiFormat ||
					RenderLayer->TextureSet->GetSourceNumMips() != 1))
				{
					UE_LOG(LogHMD, Log, TEXT("Releasing resources"));
					RenderLayer->TextureSet->ReleaseResources();
					RenderLayer->TextureSet.Reset();
				}

				if (!RenderLayer->TextureSet.IsValid())
				{
<<<<<<< HEAD
					RenderLayer->TextureSet = pPresentBridge->CreateTextureSet(SizeX, SizeY, VrApiFormat, 1, 1, false, IsCubemap);
					if (LeftTexture)
					{
						RenderLayer->LeftTextureSet = pPresentBridge->CreateTextureSet(SizeX, SizeY, VrApiFormat, 1, 1, false, IsCubemap);
=======
					RenderLayer->TextureSet = pPresentBridge->CreateTextureSet(SizeX, SizeY, VrApiFormat, 1, 1, 1, false, IsCubemap);
					if (LeftTexture)
					{
						RenderLayer->LeftTextureSet = pPresentBridge->CreateTextureSet(SizeX, SizeY, VrApiFormat, 1, 1, 1, false, IsCubemap);
>>>>>>> 50b84fc1
					}
				
					if (!RenderLayer->TextureSet.IsValid())
					{
						UE_LOG(LogHMD, Log, TEXT("ERROR : Couldn't instanciate textureset"));
					}
					ReloadTex = true;
					JustAllocated = true;
				}

				if (ReloadTex && RenderLayer->TextureSet.IsValid())
				{
					GLuint handle = *(GLuint*)(Texture->GetNativeResource());
					if (IsCubemap)
					{
#if PLATFORM_ANDROID
						vrapi_SetTextureSwapChainHandle(RenderLayer->GetSwapTextureSet(), RenderLayer->GetSwapTextureIndex(), handle);
						if (LeftTexture)
						{
							GLuint lefthandle = *(GLuint*)(LeftTexture->GetNativeResource());
							vrapi_SetTextureSwapChainHandle(RenderLayer->GetLeftSwapTextureSet(), RenderLayer->GetLeftSwapTextureIndex(), lefthandle);
						}
#endif
					}
					else
					{
						pPresentBridge->CopyTexture_RenderThread(RHICmdList, RenderLayer->TextureSet->GetRHITexture2D(), Texture, SizeX, SizeY, FIntRect(), FIntRect(), true);
					}
				}

				//transform calculation
				OVR::Posef pose;
				pose.Rotation = ToOVRQuat<OVR::Quatf>(LayerDesc.GetTransform().GetRotation());
				pose.Translation = ToOVRVector_U2M<OVR::Vector3f>(LayerDesc.GetTransform().GetTranslation(), WorldToMetersScale);

			
				OVR::Posef PlayerTorso(ToOVRQuat<OVR::Quatf>(FrameSettings->BaseOrientation.Inverse() * CurrentFrame->PlayerOrientation),
					ToOVRVector_U2M<OVR::Vector3f>(CurrentFrame->PlayerLocation, WorldToMetersScale));

				if (LayerDesc.IsTorsoLocked())
				{
					// for torso locked consider torso as identity
					PlayerTorso = Posef(Quatf(0, 0, 0, 1), Vector3f(0, 0, 0));
				}

				for (int eye = 0; eye < VRAPI_FRAME_LAYER_EYE_MAX; eye++)
				{
					if (LeftTexture && eye == 0)
					{
						RenderLayer->Layer.Textures[eye].ColorTextureSwapChain = RenderLayer->GetLeftSwapTextureSet();
						RenderLayer->Layer.Textures[eye].TextureSwapChainIndex = RenderLayer->GetLeftSwapTextureIndex();
					}
					else
					{
						RenderLayer->Layer.Textures[eye].ColorTextureSwapChain = RenderLayer->GetSwapTextureSet();
						RenderLayer->Layer.Textures[eye].TextureSwapChainIndex = RenderLayer->GetSwapTextureIndex();
					}
					
					
					RenderLayer->Layer.Textures[eye].HeadPose = CurrentFrame->HeadPose;

					ovrPosef eyeToIC = CurrentFrame->EyeRenderPose[eye];
					OVR::Posef centerToEye = (PlayerTorso * Posef(eyeToIC)).Inverted();

					//world locked!
					OVR::Matrix4f mv;
					if (LayerDesc.IsWorldLocked() || LayerDesc.IsTorsoLocked())
					{
						mv = OVR::Matrix4f(centerToEye * pose);
					}
					else
					{
						ovrPosef centerEyeToIC = CurrentFrame->HeadPose.Pose;
						OVR::Posef centerTocenterEye = PlayerTorso * Posef(centerEyeToIC);

						mv = OVR::Matrix4f(centerToEye * centerTocenterEye* pose);
					}


					if (LayerDesc.GetType() == FHMDLayerDesc::Cylinder)
					{
						
						float cylinderRadius = LayerDesc.GetCylinderSize().X / WorldToMetersScale;
						float cylinderArc = LayerDesc.GetCylinderSize().Y / WorldToMetersScale;
						float cylinderHeight = LayerDesc.GetCylinderHeight() / WorldToMetersScale;
						float arcAngle = cylinderArc / cylinderRadius;
						arcAngle = fmin((float)MATH_DOUBLE_PI, arcAngle);
						float CircScale = (float)MATH_DOUBLE_PI / arcAngle;
						float CircBias = -CircScale * (0.5f * (1.0f - 1.0f / CircScale));

						OVR::Matrix4f cylinderscaling = OVR::Matrix4f::Scaling(OVR::Vector3f(cylinderRadius*2, cylinderHeight*2, cylinderRadius*2));
						OVR::Vector3f scale(LayerDesc.GetTransform().GetScale3D().Y, LayerDesc.GetTransform().GetScale3D().Z, 1.0f);
						OVR::Matrix4f scaling = OVR::Matrix4f::Scaling(0.5f * (OVR::Vector3f&)scale);

						mv *= cylinderscaling;
						mv *= scaling;

						RenderLayer->Layer.Textures[eye].TexCoordsFromTanAngles = ovrMatrix4f_Inverse((ovrMatrix4f*)&mv);

						RenderLayer->Layer.Textures[eye].TexCoordsFromTanAngles.M[3][3] = 1.f;
						RenderLayer->Layer.ColorScale = 1.0f;

						RenderLayer->LayerBias.Scale.x = CircScale;
						RenderLayer->LayerBias.Scale.y = 1.0;

						RenderLayer->LayerBias.Bias.x = CircBias;
						RenderLayer->LayerBias.Bias.y = -RenderLayer->LayerBias.Scale.y * (0.5f * (1.0f - (1.0f / RenderLayer->LayerBias.Scale.y)));
					}
					else if (LayerDesc.GetType() == FHMDLayerDesc::Cubemap)
					{
						OVR::Vector3f scale(LayerDesc.GetTransform().GetScale3D().Y, LayerDesc.GetTransform().GetScale3D().Z, 1.0f);
						OVR::Matrix4f scaling = OVR::Matrix4f::Scaling(1.0f * (OVR::Vector3f&)scale);
						mv *= scaling;
						RenderLayer->Layer.Textures[eye].TexCoordsFromTanAngles = ovrMatrix4f_TanAngleMatrixForCubeMap((ovrMatrix4f*)&mv);
					}
					else
					{
						OVR::Vector3f scale(LayerDesc.GetQuadSize().X * LayerDesc.GetTransform().GetScale3D().Y / WorldToMetersScale, LayerDesc.GetQuadSize().Y * LayerDesc.GetTransform().GetScale3D().Z / WorldToMetersScale, 1.0f);
						// apply the scale from transform. We use Y for width and Z for height to match the UE coord space
						OVR::Matrix4f scaling = OVR::Matrix4f::Scaling(0.5f * (OVR::Vector3f&)scale);
						mv *= scaling;

						RenderLayer->Layer.Textures[eye].TexCoordsFromTanAngles = ovrMatrix4f_TanAngleMatrixFromUnitSquare((ovrMatrix4f*)&mv);
						RenderLayer->LayerBias.Scale.x = 1.0f;
						RenderLayer->LayerBias.Scale.y = 1.0f;
						RenderLayer->LayerBias.Bias.x = 0.0f;
						RenderLayer->LayerBias.Bias.y = 0.0f;
					}

				}
				RenderLayer->Layer.SrcBlend = VRAPI_FRAME_LAYER_BLEND_SRC_ALPHA;
				RenderLayer->Layer.DstBlend = VRAPI_FRAME_LAYER_BLEND_ONE_MINUS_SRC_ALPHA;

				RenderLayer->Layer.Flags = 0;
				RenderLayer->Layer.Flags |= (LayerDesc.IsHeadLocked()) ? VRAPI_FRAME_LAYER_FLAG_FIXED_TO_VIEW : 0;

				if (LayerDesc.GetType() == FHMDLayerDesc::Cylinder)
				{
					RenderLayer->Layer.Flags |= VRAPI_FRAME_LAYER_FLAG_REMAP_2D_HEMICYL_EXT;
				}

				// A HACK: for some reasons if the same texture is used for two layers at the same frame
				// then the second one could be not copied when the textureSet is just allocated. Therefore,
				// giving another chance to copy the content of the texture.
				if (!JustAllocated)
				{
					RenderLayer->ResetChangedFlags();
				}
			}
			break;
		}
	}
}

TSharedPtr<FHMDRenderLayer> FLayerManager::CreateRenderLayer_RenderThread(FHMDLayerDesc& InDesc)
{
	TSharedPtr<FHMDRenderLayer> NewLayer = MakeShareable(new FRenderLayer(InDesc));
	return NewLayer;
}

void FLayerManager::SubmitFrame_RenderThread(ovrMobile* mobilePtr, ovrFrameParms* currentParams)
{
	ovrFrameParmsExtBase *swapParmsPtr = (ovrFrameParmsExtBase*)&(*currentParams);

	ovrFrameParmsRemap2DExt * frameParmsRemap = nullptr;
	ovrFrameParmsRemap2DExt m_remapStructure = vrapi_DefaultFrameParmsRemap2DExt();
	frameParmsRemap = &m_remapStructure;
	frameParmsRemap->Next = swapParmsPtr;
	swapParmsPtr = (ovrFrameParmsExtBase *)frameParmsRemap;

	for (currentParams->LayerCount = 0;currentParams->LayerCount < VRAPI_FRAME_LAYER_TYPE_MAX && currentParams->LayerCount < LayersToRender.Num(); ++currentParams->LayerCount) 
	{
		FRenderLayer* RenderLayer = static_cast<FRenderLayer*>(LayersToRender[currentParams->LayerCount].Get());
		currentParams->Layers[currentParams->LayerCount] = RenderLayer->Layer;
		frameParmsRemap->ScaleBias[VRAPI_FRAME_LAYER_TYPE_OVERLAY + currentParams->LayerCount -1][0] = RenderLayer->LayerBias;
		frameParmsRemap->ScaleBias[VRAPI_FRAME_LAYER_TYPE_OVERLAY + currentParams->LayerCount -1][1] = RenderLayer->LayerBias;
	}

	//FPlatformMisc::LowLevelOutputDebugStringf(TEXT("FR IDX = %d! tid = %d"), int(currentParams->FrameIndex), int(gettid()));
	if (currentParams->LayerCount > 0)
	{
		vrapi_SubmitFrame(mobilePtr, (ovrFrameParms*)swapParmsPtr);

		for (uint32 i = 0; i < (uint32) LayersToRender.Num(); ++i)
		{
			auto RenderLayer = static_cast<FRenderLayer*>(LayersToRender[i].Get());
			if (RenderLayer->GetLayerDesc().GetType() == FHMDLayerDesc::Eye && RenderLayer->TextureSet.IsValid())
			{
				RenderLayer->TextureSet->SwitchToNextElement();
			}
		}
	}
	else
	{
		UE_LOG(LogHMD, Warning, TEXT("Skipping frame: no layers with valid texture sets"));
	}
}

void FLayerManager::GetPokeAHoleMatrices(const FViewInfo *LeftView, const FViewInfo *RightView,const FHMDLayerDesc& LayerDesc, const FHMDGameFrame* CurrentFrame, FMatrix &LeftMatrix, FMatrix &RightMatrix, bool &InvertCoordinates)
{
	FMatrix fmat(LayerDesc.GetTransform().ToMatrixNoScale());

	FMatrix multiplierMatrix;
	multiplierMatrix.SetIdentity();
	multiplierMatrix.M[0][0] = -1;
	multiplierMatrix.M[2][2] = -1;

	FMatrix leftViewMatrix = LeftView->ViewMatrices.GetViewMatrix() * multiplierMatrix;
	FMatrix rightViewMatrix = RightView->ViewMatrices.GetViewMatrix() * multiplierMatrix;
	rightViewMatrix.ScaleTranslation(FVector(-1, -1, -1));
	leftViewMatrix.ScaleTranslation(FVector(-1, -1, -1));

	fmat.ScaleTranslation(FVector(-1, -1, -1));

	InvertCoordinates = true;
	
	if (LayerDesc.IsTorsoLocked())
	{
		FQuat rotation = CurrentFrame->PlayerOrientation;
		rotation.X *= -1;
		rotation.Z *= -1;
		FTransform torsoTransform(rotation, CurrentFrame->PlayerLocation);

		FMatrix torsoRotate = FTransform((rotation)).ToMatrixNoScale();
		FMatrix torsoTranslate = FTransform((CurrentFrame->PlayerLocation)).ToMatrixNoScale();

		FMatrix torsoMatrix = torsoTransform.ToMatrixNoScale();
		LeftMatrix = fmat * torsoRotate.Inverse()* torsoTranslate.Inverse()  * leftViewMatrix * LeftView->ViewMatrices.ComputeProjectionNoAAMatrix();
		RightMatrix = fmat * torsoRotate.Inverse() * torsoTranslate.Inverse() * rightViewMatrix * RightView->ViewMatrices.ComputeProjectionNoAAMatrix();
	}
	else if (LayerDesc.IsWorldLocked())
	{
		LeftMatrix = fmat * leftViewMatrix * LeftView->ViewMatrices.ComputeProjectionNoAAMatrix();
		RightMatrix = fmat * rightViewMatrix * RightView->ViewMatrices.ComputeProjectionNoAAMatrix();
	}
}


void FGearVR::RenderTexture_RenderThread(class FRHICommandListImmediate& RHICmdList, class FRHITexture2D* BackBuffer, class FRHITexture2D* SrcTexture) const
{
	check(IsInRenderingThread());

	check(pGearVRBridge);

	pGearVRBridge->UpdateLayers(RHICmdList);

#if OCULUS_STRESS_TESTS_ENABLED
	FOculusStressTester::TickGPU_RenderThread(RHICmdList, SrcTexture, BackBuffer);
#endif
}

bool FGearVR::AllocateRenderTargetTexture(uint32 Index, uint32 SizeX, uint32 SizeY, uint8 Format, uint32 NumMips, uint32 InFlags, uint32 TargetableTextureFlags, FTexture2DRHIRef& OutTargetableTexture, FTexture2DRHIRef& OutShaderResourceTexture, uint32 NumSamples)
{
	check(Index == 0);
#if !OVR_DEBUG_DRAW
<<<<<<< HEAD
	UE_LOG(LogHMD, Log, TEXT("Allocating Render Target textures"));
	// ignore NumMips for RT, use 1 
	pGearVRBridge->AllocateRenderTargetTexture(SizeX, SizeY, Format, 1, InFlags, TargetableTextureFlags, OutTargetableTexture, OutShaderResourceTexture, GetSettings()->MaxFullspeedMSAASamples);
=======
	static const auto CVarMobileMultiView = IConsoleManager::Get().FindTConsoleVariableDataInt(TEXT("vr.MobileMultiView"));
	static const auto CVarMobileMultiViewDirect = IConsoleManager::Get().FindTConsoleVariableDataInt(TEXT("vr.MobileMultiView.Direct"));

	const bool bIsMobileMultiViewEnabled = (CVarMobileMultiView && CVarMobileMultiView->GetValueOnAnyThread() != 0);
	const bool bIsMobileMultiViewDirectEnabled = (CVarMobileMultiViewDirect && CVarMobileMultiViewDirect->GetValueOnAnyThread() != 0);
	const bool bAllocateMultiViewBuffer = bIsMobileMultiViewDirectEnabled && bIsMobileMultiViewEnabled && GSupportsMobileMultiView;

	if (bAllocateMultiViewBuffer)
	{
		UE_LOG(LogHMD, Log, TEXT("Allocating Multi-View Render Target textures"));
	} 
	else
	{
		UE_LOG(LogHMD, Log, TEXT("Allocating Render Target textures"));
	}
	pGearVRBridge->AllocateRenderTargetTexture(bAllocateMultiViewBuffer ? SizeX / 2 : SizeX, SizeY, Format, bAllocateMultiViewBuffer ? 2 : 1, 1, InFlags, TargetableTextureFlags, OutTargetableTexture, OutShaderResourceTexture, GetSettings()->MaxFullspeedMSAASamples);
>>>>>>> 50b84fc1
	return true;
#else
	return false;
#endif
}

bool FCustomPresent::AllocateRenderTargetTexture(uint32 SizeX, uint32 SizeY, uint8 Format, uint32 NumLayers, uint32 NumMips, uint32 Flags, uint32 TargetableTextureFlags, FTexture2DRHIRef& OutTargetableTexture, FTexture2DRHIRef& OutShaderResourceTexture, uint32 NumSamples)
{
	check(SizeX != 0 && SizeY != 0);

	Flags |= TargetableTextureFlags;

	UE_LOG(LogHMD, Log, TEXT("Allocating a new swap texture set (size %d x %d)"), SizeX, SizeY);

	const FHMDLayerDesc* pEyeLayerDesc = LayerMgr->GetEyeLayerDesc();
	check(pEyeLayerDesc);
	auto TextureSet = pEyeLayerDesc->GetTextureSet();

	if (TextureSet.IsValid())
	{
		TextureSet->ReleaseResources();
	}

<<<<<<< HEAD
	FTexture2DSetProxyPtr ColorTextureSet = CreateTextureSet(SizeX, SizeY, EPixelFormat(Format), NumSamples, NumMips, true, false);
=======
	FTexture2DSetProxyPtr ColorTextureSet = CreateTextureSet(SizeX, SizeY, EPixelFormat(Format), NumLayers, NumSamples, NumMips, true, false);
>>>>>>> 50b84fc1
	if (ColorTextureSet.IsValid())
	{
		OutTargetableTexture = ColorTextureSet->GetRHITexture2D();
		OutShaderResourceTexture = ColorTextureSet->GetRHITexture2D();

		// update the eye layer textureset. at the moment only one eye layer is supported
		FHMDLayerDesc EyeLayerDesc = *pEyeLayerDesc;
		EyeLayerDesc.SetTextureSet(ColorTextureSet);
		LayerMgr->UpdateLayer(EyeLayerDesc);

		check(IsInGameThread() && IsInRenderingThread()); // checking if rendering thread is suspended

		UE_LOG(LogHMD, Log, TEXT("New swap texture %p (%d x %d) has been allocated with %d samples"), ColorTextureSet->GetTextureSet()->GetColorTextureSet(), SizeX, SizeY, NumSamples);

		return true;
	}

	return false;
}

<<<<<<< HEAD
FTexture2DSetProxyPtr FCustomPresent::CreateTextureSet(uint32 InSizeX, uint32 InSizeY, uint8 InFormat, uint32 NumSamples, uint32 InNumMips, bool bBuffered, bool bInCubemap)
=======
FTexture2DSetProxyPtr FCustomPresent::CreateTextureSet(uint32 InSizeX, uint32 InSizeY, uint8 InFormat, uint32 NumLayers, uint32 NumSamples, uint32 InNumMips, bool bBuffered, bool bInCubemap)
>>>>>>> 50b84fc1
{
	check(InSizeX != 0 && InSizeY != 0);
	auto GLRHI = static_cast<FOpenGLDynamicRHI*>(GDynamicRHI);
	const uint32 NumMips = 1; // (InNumMips == 0) ? GetNumMipLevels(InSizeX, InSizeY) : InNumMips; // MipMaps are not supported yet
	FOpenGLTexture2DSetRef texref = FOpenGLTexture2DSet::CreateTexture2DSet(
		GLRHI,
		InSizeX, InSizeY,
		NumLayers,
		1,
		NumSamples,
		NumMips,
		EPixelFormat(InFormat),
		TexCreate_RenderTargetable | TexCreate_ShaderResource,
		bBuffered,
		bInCubemap);

	if (texref.IsValid())
	{
		return MakeShareable(new FTexture2DSetProxy(texref, InSizeX, InSizeY, EPixelFormat(InFormat), NumMips));
	}
	return nullptr;
}

FGearVR* FViewExtension::GetGearVR() const
{
	return static_cast<FGearVR*>(Delegate);
}

void FViewExtension::PreRenderView_RenderThread(FRHICommandListImmediate& RHICmdList, FSceneView& View)
{
	check(IsInRenderingThread());
	FGameFrame* CurrentFrame = GetRenderFrame();

	if (!bFrameBegun || !ShowFlags.Rendering || !CurrentFrame || !CurrentFrame->Settings->IsStereoEnabled() || (pPresentBridge && pPresentBridge->IsSubmitFrameLocked()))
	{
		return;
	}

	const int32 ViewIndex = ViewIndexFromStereoPass(View.StereoPass);
	if (ShowFlags.Rendering && CurrentFrame->Settings->Flags.bUpdateOnRT)
	{
		FQuat	CurrentEyeOrientation;
		FVector	CurrentEyePosition;
		CurrentFrame->PoseToOrientationAndPosition(CurrentFrame->CurEyeRenderPose[ViewIndex], CurrentEyeOrientation, CurrentEyePosition);

		const FQuat ViewOrientation = View.ViewRotation.Quaternion();

		// recalculate delta control orientation; it should match the one we used in CalculateStereoViewOffset on a game thread.
		FVector GameEyePosition;
		FQuat GameEyeOrient;

		CurrentFrame->PoseToOrientationAndPosition(CurrentFrame->EyeRenderPose[ViewIndex], GameEyeOrient, GameEyePosition);
		const FQuat DeltaControlOrientation = ViewOrientation * GameEyeOrient.Inverse();
		// make sure we use the same viewrotation as we had on a game thread
		check(View.ViewRotation == CurrentFrame->CachedViewRotation[ViewIndex]);

		if (CurrentFrame->Flags.bOrientationChanged)
		{
			// Apply updated orientation to corresponding View at recalc matrices.
			// The updated position will be applied from inside of the UpdateViewMatrix() call.
			const FQuat DeltaOrient = View.BaseHmdOrientation.Inverse() * CurrentEyeOrientation;
			View.ViewRotation = FRotator(ViewOrientation * DeltaOrient);

			//UE_LOG(LogHMD, Log, TEXT("VIEWDLT: Yaw %.3f Pitch %.3f Roll %.3f"), DeltaOrient.Rotator().Yaw, DeltaOrient.Rotator().Pitch, DeltaOrient.Rotator().Roll);
		}

		if (!CurrentFrame->Flags.bPositionChanged)
		{
			// if no positional change applied then we still need to calculate proper stereo disparity.
			// use the current head pose for this calculation instead of the one that was saved on a game thread.
			FQuat HeadOrientation;
			CurrentFrame->PoseToOrientationAndPosition(CurrentFrame->CurSensorState.HeadPose.Pose, HeadOrientation, View.BaseHmdLocation);
		}

		// The HMDPosition already has HMD orientation applied.
		// Apply rotational difference between HMD orientation and ViewRotation
		// to HMDPosition vector. 
		const FVector DeltaPosition = CurrentEyePosition - View.BaseHmdLocation;
		const FVector vEyePosition = DeltaControlOrientation.RotateVector(DeltaPosition) + CurrentFrame->Settings->PositionOffset;
		View.ViewLocation += vEyePosition;

		//UE_LOG(LogHMD, Log, TEXT("VDLTPOS: %.3f %.3f %.3f"), vEyePosition.X, vEyePosition.Y, vEyePosition.Z);

		if (CurrentFrame->Flags.bOrientationChanged || CurrentFrame->Flags.bPositionChanged)
		{
			View.UpdateViewMatrix();
		}
	}
}

void FGearVR::EnterVRMode()
{
	check(pGearVRBridge);

	if (IsInRenderingThread())
	{
		FPlatformMisc::LowLevelOutputDebugStringf(TEXT("+++++++ EnterVRMode ++++++, On RT! tid = %d"), FPlatformTLS::GetCurrentThreadId());
		pGearVRBridge->EnterVRMode_RenderThread();
	}
	else
	{
		FPlatformMisc::LowLevelOutputDebugStringf(TEXT("+++++++ EnterVRMode ++++++, tid = %d"), FPlatformTLS::GetCurrentThreadId());
		ENQUEUE_UNIQUE_RENDER_COMMAND_ONEPARAMETER(EnterVRMode,
		FCustomPresent*, pGearVRBridge, pGearVRBridge,
		{
			pGearVRBridge->EnterVRMode_RenderThread();
		});
		FlushRenderingCommands();
	}

	FPlatformMisc::LowLevelOutputDebugStringf(TEXT("------- EnterVRMode -------, tid = %d"), FPlatformTLS::GetCurrentThreadId());
}

void FGearVR::LeaveVRMode()
{
	if (IsInRenderingThread())
	{
		FPlatformMisc::LowLevelOutputDebugStringf(TEXT("+++++++ LeaveVRMode ++++++, On RT! tid = %d"), FPlatformTLS::GetCurrentThreadId());
		pGearVRBridge->LeaveVRMode_RenderThread();
	}
	else
	{
		FPlatformMisc::LowLevelOutputDebugStringf(TEXT("+++++++ LeaveVRMode ++++++, tid = %d"), FPlatformTLS::GetCurrentThreadId());
		ENQUEUE_UNIQUE_RENDER_COMMAND_ONEPARAMETER(LeaveVRMode,
		FCustomPresent*, pGearVRBridge, pGearVRBridge,
		{
			pGearVRBridge->LeaveVRMode_RenderThread();
		});
		FlushRenderingCommands();
	}

	FPlatformMisc::LowLevelOutputDebugStringf(TEXT("------- LeaveVRMode -------, tid = %d"), FPlatformTLS::GetCurrentThreadId());
}

void FViewExtension::PreRenderViewFamily_RenderThread(FRHICommandListImmediate& RHICmdList, FSceneViewFamily& ViewFamily)
{
	check(IsInRenderingThread());

	FGameFrame* CurrentFrame = static_cast<FGameFrame*>(RenderFrame.Get());

	auto pGearVRPlugin = GetGearVR();

	if (!pPresentBridge || bFrameBegun || !CurrentFrame || !CurrentFrame->Settings->IsStereoEnabled())
	{
		return;
	}
	else
	{
		if (!pGearVRPlugin->GetMobileSynced().IsValid())
		{
			return;
		}
	}

	FSettings* FrameSettings = CurrentFrame->GetSettings();
	ShowFlags = ViewFamily.EngineShowFlags;

	check(ViewFamily.RenderTarget->GetRenderTargetTexture());
	uint32 RenderTargetWidth = ViewFamily.RenderTarget->GetRenderTargetTexture()->GetSizeX();
	uint32 RenderTargetHeight = ViewFamily.RenderTarget->GetRenderTargetTexture()->GetSizeY();
	CurrentFrame->GetSettings()->SetEyeRenderViewport(RenderTargetWidth / 2, RenderTargetHeight);
	pPresentBridge->BeginRendering(*this, ViewFamily.RenderTarget->GetRenderTargetTexture());

	bFrameBegun = true;

	FQuat OldOrientation;
	FVector OldPosition;
	CurrentFrame->PoseToOrientationAndPosition(CurrentFrame->CurSensorState.HeadPose.Pose, OldOrientation, OldPosition);
	const FTransform OldRelativeTransform(OldOrientation, OldPosition);

	if (ShowFlags.Rendering)
	{
		checkf(pPresentBridge->GetRenderThreadId() == FPlatformTLS::GetCurrentThreadId(), TEXT("pPresentBridge->GetRenderThreadId() = %d, FPlatformTLS::GetCurrentThreadId() = %d"), pPresentBridge->GetRenderThreadId(), FPlatformTLS::GetCurrentThreadId());
		// get latest orientation/position and cache it
		if (!pGearVRPlugin->GetEyePoses(*CurrentFrame, CurrentFrame->CurEyeRenderPose, CurrentFrame->CurSensorState))
		{
			UE_LOG(LogHMD, Error, TEXT("GetEyePoses from RT failed"));
			return;
		}
	}

	FQuat NewOrientation;
	FVector NewPosition;
	CurrentFrame->PoseToOrientationAndPosition(CurrentFrame->CurSensorState.HeadPose.Pose, NewOrientation, NewPosition);
	const FTransform NewRelativeTransform(NewOrientation, NewPosition);

	Delegate->ApplyLateUpdate(ViewFamily.Scene, OldRelativeTransform, NewRelativeTransform);

	if (ViewFamily.Views[0])
	{
		const FQuat ViewOrientation = ViewFamily.Views[0]->ViewRotation.Quaternion();
		CurrentFrame->PlayerOrientation = ViewOrientation * CurrentFrame->LastHmdOrientation.Inverse();
		//UE_LOG(LogHMD, Log, TEXT("PLAYER: Pos %.3f %.3f %.3f"), CurrentFrame->PlayerLocation.X, CurrentFrame->PlayerLocation.Y, CurrentFrame->PlayerLocation.Z);
		//UE_LOG(LogHMD, Log, TEXT("VIEW  : Yaw %.3f Pitch %.3f Roll %.3f"), FRotator(ViewOrientation).Yaw, FRotator(ViewOrientation).Pitch, FRotator(ViewOrientation).Roll);
		//UE_LOG(LogHMD, Log, TEXT("HEAD  : Yaw %.3f Pitch %.3f Roll %.3f"), FRotator(CurrentFrame->LastHmdOrientation).Yaw, FRotator(CurrentFrame->LastHmdOrientation).Pitch, FRotator(CurrentFrame->LastHmdOrientation).Roll);
		//UE_LOG(LogHMD, Log, TEXT("PLAYER: Yaw %.3f Pitch %.3f Roll %.3f"), FRotator(CurrentFrame->PlayerOrientation).Yaw, FRotator(CurrentFrame->PlayerOrientation).Pitch, FRotator(CurrentFrame->PlayerOrientation).Roll);
	}
}

void FGearVR::CalculateRenderTargetSize(const FViewport& Viewport, uint32& InOutSizeX, uint32& InOutSizeY)
{
	check(IsInGameThread());

	if (!Settings->IsStereoEnabled())
	{
		return;
	}

	// We must be sure the rendertargetsize is calculated already
	if (Flags.bNeedUpdateStereoRenderingParams)
	{
		UpdateStereoRenderingParams();
	}

	InOutSizeX = GetFrame()->GetSettings()->RenderTargetSize.X;
	InOutSizeY = GetFrame()->GetSettings()->RenderTargetSize.Y;
}

bool FGearVR::NeedReAllocateViewportRenderTarget(const FViewport& Viewport)
{
	check(IsInGameThread());

	if (IsStereoEnabled())
	{
		const uint32 InSizeX = Viewport.GetSizeXY().X;
		const uint32 InSizeY = Viewport.GetSizeXY().Y;
		const FIntPoint RenderTargetSize = Viewport.GetRenderTargetTextureSizeXY();

		uint32 NewSizeX = InSizeX, NewSizeY = InSizeY;
		CalculateRenderTargetSize(Viewport, NewSizeX, NewSizeY);
		if (NewSizeX != RenderTargetSize.X || NewSizeY != RenderTargetSize.Y)
		{
			return true;
		}
	}

	return false;
}

void FGearVR::ShutdownRendering()
{
	check(IsInRenderingThread());

	if (pGearVRBridge)
	{
		pGearVRBridge->Shutdown();
		pGearVRBridge = nullptr;
	}
}

void FGearVR::SetLoadingIconTexture(FTextureRHIRef InTexture)
{
	if (pGearVRBridge)
	{
		ENQUEUE_UNIQUE_RENDER_COMMAND_TWOPARAMETER(EnterVRMode,
		FCustomPresent*, pGearVRBridge, pGearVRBridge,
		FTextureRHIRef, InTexture, InTexture,
		{
			pGearVRBridge->SetLoadingIconTexture_RenderThread(InTexture);
		});
	}
}

void FGearVR::SetLoadingIconMode(bool bActiveLoadingIcon)
{
	if (pGearVRBridge)
	{
		pGearVRBridge->SetLoadingIconMode(bActiveLoadingIcon);
	}
}

bool FGearVR::IsInLoadingIconMode() const
{
	if (pGearVRBridge)
	{
		return pGearVRBridge->IsInLoadingIconMode();
	}
	return false;
}

void FGearVR::RenderLoadingIcon_RenderThread()
{
	check(IsInRenderingThread());

	if (pGearVRBridge)
	{
		static uint32 FrameIndex = 0;
		pGearVRBridge->RenderLoadingIcon_RenderThread(FrameIndex++);
	}
}

//////////////////////////////////////////////////////////////////////////
FCustomPresent::FCustomPresent(jobject InActivityObject, int InMinimumVsyncs) :
	FRHICustomPresent(nullptr),
	bInitialized(false),
	bLoadingIconIsActive(false),
	MinimumVsyncs(InMinimumVsyncs),
	LoadingIconTextureSet(nullptr),
	LayerMgr(MakeShareable(new FLayerManager(this))),
	OvrMobile(nullptr),
	ActivityObject(InActivityObject)
{
	bHMTWasMounted = false;
	Init();

	static const FName RendererModuleName("Renderer");
	RendererModule = FModuleManager::GetModulePtr<IRendererModule>(RendererModuleName);
	LayerMgr->Startup();
}

void FCustomPresent::Shutdown()
{
	UE_LOG(LogHMD, Log, TEXT("FCustomPresent::Shutdown() is called"));
	check(IsInRenderingThread());
	Reset();

	SetLoadingIconTexture_RenderThread(nullptr);

	FScopeLock lock(&OvrMobileLock);
	if (OvrMobile)
	{
		LeaveVRMode_RenderThread();
	}

	auto GLRHI = static_cast<FOpenGLDynamicRHI*>(GDynamicRHI);
	GLRHI->SetCustomPresent(nullptr);
	LayerMgr->Shutdown();
}


void FCustomPresent::SetRenderContext(FHMDViewExtension* InRenderContext)
{
	if (InRenderContext)
	{
		RenderContext = StaticCastSharedRef<FViewExtension>(InRenderContext->AsShared());
	}
	else
	{
		RenderContext.Reset();
	}
}

void FCustomPresent::BeginRendering(FHMDViewExtension& InRenderContext, const FTexture2DRHIRef& RT)
{
	check(IsInRenderingThread());

	SetRenderContext(&InRenderContext);

	check(IsValidRef(RT));

	FGameFrame* currentFrame = GetRenderFrame();
	check(currentFrame);

	currentFrame->ViewportSize = FIntPoint(RT->GetSizeX(), RT->GetSizeY());
}

void FCustomPresent::FinishRendering()
{
	check(IsInRenderingThread());

	if (!IsSubmitFrameLocked())
	{
		if (RenderContext.IsValid() && RenderContext->bFrameBegun)
		{
			FScopeLock lock(&OvrMobileLock);
			// Finish the frame and let OVR do buffer swap (Present) and flush/sync.
			if (OvrMobile)
			{
				check(RenderThreadId == FPlatformTLS::GetCurrentThreadId());

				FGameFrame* currentFrame = GetRenderFrame();

				if (IsInLoadingIconMode())
				{
					LoadingIconParms.FrameIndex = currentFrame->FrameNumber;
					DoRenderLoadingIcon_RenderThread(2, 0, RenderContext->GetRenderFrame()->GameThreadId);
				}
				else
				{
					ovrFrameParms frameParms = DefaultFrameParms;
					frameParms.FrameIndex = currentFrame->FrameNumber;
					frameParms.PerformanceParms = DefaultPerfParms;
					frameParms.PerformanceParms.CpuLevel = RenderContext->GetFrameSetting()->CpuLevel;
					frameParms.PerformanceParms.GpuLevel = RenderContext->GetFrameSetting()->GpuLevel;
					frameParms.PerformanceParms.MainThreadTid = RenderContext->GetRenderFrame()->GameThreadId;
					frameParms.PerformanceParms.RenderThreadTid = FPlatformTLS::GetCurrentThreadId();
					frameParms.Java = JavaRT;
					SystemActivities_Update_RenderThread();

					LayerMgr->SubmitFrame_RenderThread(OvrMobile, &frameParms);
				}
			}
			else
			{
				UE_LOG(LogHMD, Warning, TEXT("Skipping frame: No active Ovr_Mobile object"));
			}
		}
		else
		{
			if (RenderContext.IsValid() && !RenderContext->bFrameBegun)
			{
				UE_LOG(LogHMD, Warning, TEXT("Skipping frame: FinishRendering called with no corresponding BeginRendering (was BackBuffer re-allocated?)"));
			}
			else
			{
				UE_LOG(LogHMD, Warning, TEXT("Skipping frame: No RenderContext set"));
			}
		}
	}
	SetRenderContext(nullptr);
}

void FCustomPresent::Init()
{
	bInitialized = true;

	DefaultPerfParms = vrapi_DefaultPerformanceParms();

	JavaRT.Vm = nullptr;
	JavaRT.Env = nullptr;
	RenderThreadId = 0;

	auto GLRHI = static_cast<FOpenGLDynamicRHI*>(GDynamicRHI);
	GLRHI->SetCustomPresent(this);
}

void FCustomPresent::Reset()
{
	check(IsInRenderingThread());

	if (RenderContext.IsValid())
	{

		RenderContext->bFrameBegun = false;
		RenderContext.Reset();
	}
	bInitialized = false;
}

void FCustomPresent::OnBackBufferResize()
{
	// if we are in the middle of rendering: prevent from calling EndFrame
	if (RenderContext.IsValid())
	{
		RenderContext->bFrameBegun = false;
	}
}

void FCustomPresent::UpdateViewport(const FViewport& Viewport, FRHIViewport* InViewportRHI)
{
	check(IsInGameThread());

	ViewportRHI = InViewportRHI;

	if (ViewportRHI)
	{
		ViewportRHI->SetCustomPresent(this);
	}
}

void FCustomPresent::UpdateLayers(FRHICommandListImmediate& RHICmdList) 
{
	check(IsInRenderingThread());

	if (RenderContext.IsValid() && !IsSubmitFrameLocked())
	{
		if (RenderContext->ShowFlags.Rendering)
		{
			check(GetRenderFrame());

			LayerMgr->PreSubmitUpdate_RenderThread(RHICmdList, GetRenderFrame(), RenderContext->ShowFlags.Rendering);
		}
	}
}

bool FCustomPresent::Present(int& SyncInterval)
{
	check(IsInRenderingThread());

	FinishRendering();

	return false; // indicates that we are presenting here, UE shouldn't do Present.
}

void FCustomPresent::EnterVRMode_RenderThread()
{
	check(IsInRenderingThread());

	FScopeLock lock(&OvrMobileLock);
	if (!OvrMobile)
	{
		ovrJava JavaVM;
#if PLATFORM_ANDROID
		JavaVM.Vm = GJavaVM;
		JavaVM.ActivityObject = ActivityObject;
		GJavaVM->AttachCurrentThread(&JavaVM.Env, nullptr);
#else
		FMemory::Memzero(JavaVM);
#endif
		static const auto CVarEnableQueueAhead = IConsoleManager::Get().FindTConsoleVariableDataFloat(TEXT("gearvr.EnableQueueAhead"));

		// Make sure JavaRT is valid. Can be re-set by OnAcquireThreadOwnership
		JavaRT = JavaVM;
		RenderThreadId = FPlatformTLS::GetCurrentThreadId();

		LoadingIconParms = vrapi_DefaultFrameParms(&JavaVM, VRAPI_FRAME_INIT_LOADING_ICON, vrapi_GetTimeInSeconds(), nullptr);
		LoadingIconParms.MinimumVsyncs = MinimumVsyncs;

 		DefaultFrameParms = vrapi_DefaultFrameParms(&JavaVM, VRAPI_FRAME_INIT_DEFAULT, vrapi_GetTimeInSeconds(), nullptr);
 		DefaultFrameParms.MinimumVsyncs = MinimumVsyncs;
 		DefaultFrameParms.ExtraLatencyMode = (CVarEnableQueueAhead && CVarEnableQueueAhead->GetValueOnRenderThread()) ? VRAPI_EXTRA_LATENCY_MODE_ON : VRAPI_EXTRA_LATENCY_MODE_OFF;

		ovrModeParms parms = vrapi_DefaultModeParms(&JavaVM);
		// Reset may cause weird issues
		// If power saving is on then perf may suffer
		parms.Flags &= ~(VRAPI_MODE_FLAG_ALLOW_POWER_SAVE | VRAPI_MODE_FLAG_RESET_WINDOW_FULLSCREEN);
		parms.Flags |= VRAPI_MODE_FLAG_NATIVE_WINDOW;

#if PLATFORM_ANDROID
		parms.Display = (size_t)AndroidEGL::GetInstance()->GetDisplay();
		parms.WindowSurface = (size_t)AndroidEGL::GetInstance()->GetNativeWindow();
		parms.ShareContext = (size_t)AndroidEGL::GetInstance()->GetRenderingContext()->eglContext;
#endif

		UE_LOG(LogHMD, Log, TEXT("EnterVRMode: Display 0x%llX, Window 0x%llX, ShareCtx %llX"),
			(unsigned long long)parms.Display, (unsigned long long)parms.WindowSurface, (unsigned long long)parms.ShareContext);

#if PLATFORM_ANDROID
		const FString GPUFamily = FAndroidMisc::GetGPUFamily();
		const FString GLVersion = FAndroidMisc::GetGLVersion();
		// TODO: Further narrow support based on gpu family and gl version
		GSupportsMobileMultiView = vrapi_GetSystemPropertyInt(&JavaRT, VRAPI_SYS_PROP_MULTIVIEW_AVAILABLE) != 0;
		if (GSupportsMobileMultiView)
		{
			UE_LOG(LogHMD, Log, TEXT("Mobile multi-view support enabled for device: %s"), *GPUFamily);
		}
		else
		{
			UE_LOG(LogHMD, Log, TEXT("Mobile multi-view support disabled for device: %s"), *GPUFamily);
		}
#endif

		OvrMobile = vrapi_EnterVrMode(&parms);
	}
}

void FCustomPresent::LeaveVRMode_RenderThread()
{
	check(IsInRenderingThread());

	FScopeLock lock(&OvrMobileLock);
	if (OvrMobile)
	{
#if PLATFORM_ANDROID
		check(PlatformOpenGLContextValid());
#endif

		vrapi_LeaveVrMode(OvrMobile);
		OvrMobile = NULL;

#if PLATFORM_ANDROID
		check(PlatformOpenGLContextValid());
#endif

		RenderThreadId = 0;

#if PLATFORM_ANDROID
		if (JavaRT.Env)
		{
			check(JavaRT.Vm);
			JavaRT.Vm->DetachCurrentThread();
			JavaRT.Vm = nullptr;
			JavaRT.Env = nullptr;
		}
#endif
	}
}

void FCustomPresent::OnAcquireThreadOwnership()
{
	UE_LOG(LogHMD, Log, TEXT("!!! Rendering thread is acquired! tid = %d"), FPlatformTLS::GetCurrentThreadId());

#if PLATFORM_ANDROID
	JavaRT.Vm = GJavaVM;
	JavaRT.ActivityObject = ActivityObject;
	GJavaVM->AttachCurrentThread(&JavaRT.Env, nullptr);
#endif
	RenderThreadId = FPlatformTLS::GetCurrentThreadId();
}

void FCustomPresent::OnReleaseThreadOwnership()
{
	UE_LOG(LogHMD, Log, TEXT("!!! Rendering thread is released! tid = %d"), FPlatformTLS::GetCurrentThreadId());

	check(RenderThreadId == 0 || RenderThreadId == FPlatformTLS::GetCurrentThreadId());

#if PLATFORM_ANDROID
	if (JavaRT.Env)
	{
		check(JavaRT.Vm);
		JavaRT.Vm->DetachCurrentThread();
		JavaRT.Vm = nullptr;
		JavaRT.Env = nullptr;
	}
#endif
}

void FCustomPresent::SetLoadingIconMode(bool bLoadingIconActive)
{
	bLoadingIconIsActive = bLoadingIconActive;
}

bool FCustomPresent::IsInLoadingIconMode() const
{
	return bLoadingIconIsActive;
}

void FCustomPresent::SetLoadingIconTexture_RenderThread(FTextureRHIRef InTexture)
{
	check(IsInRenderingThread());

	if (LoadingIconTextureSet.IsValid())
	{
		//UE_LOG(LogHMD, Log, TEXT("Freeing loading icon textureSet %p"), LoadingIconTextureSet);
		//vrapi_DestroyTextureSwapChain(LoadingIconTextureSet);
		LoadingIconTextureSet->ReleaseResources();
		LoadingIconTextureSet = nullptr;
	}

	// Reset LoadingIconParms
	LoadingIconParms = vrapi_DefaultFrameParms(&JavaRT, VRAPI_FRAME_INIT_LOADING_ICON, vrapi_GetTimeInSeconds(), nullptr);
	LoadingIconParms.MinimumVsyncs = MinimumVsyncs;

	if (InTexture && InTexture->GetTexture2D())
	{
		const uint32 SizeX = InTexture->GetTexture2D()->GetSizeX();
		const uint32 SizeY = InTexture->GetTexture2D()->GetSizeY();

<<<<<<< HEAD
		LoadingIconTextureSet = FCustomPresent::CreateTextureSet(SizeX, SizeY, EPixelFormat::PF_B8G8R8A8, 1, 0, false, false);
=======
		LoadingIconTextureSet = FCustomPresent::CreateTextureSet(SizeX, SizeY, EPixelFormat::PF_B8G8R8A8, 1, 1, 0, false, false);
>>>>>>> 50b84fc1
		CopyTexture_RenderThread(FRHICommandListExecutor::GetImmediateCommandList(), LoadingIconTextureSet->GetRHITexture2D(), InTexture->GetTexture2D() , SizeX, SizeY, FIntRect(), FIntRect(), false);
	}
}

void FCustomPresent::CopyTexture_RenderThread(FRHICommandListImmediate& RHICmdList, FTexture2DRHIParamRef DstTexture, FTextureRHIParamRef SrcTexture, int SrcSizeX, int SrcSizeY, 
	FIntRect DstRect, FIntRect SrcRect, bool bAlphaPremultiply) const
{
	check(IsInRenderingThread());

	if (DstRect.IsEmpty())
	{
		DstRect = FIntRect(1, 1, DstTexture->GetSizeX() - 2, DstTexture->GetSizeY() - 2);
	}
	const uint32 ViewportWidth = DstRect.Width();
	const uint32 ViewportHeight = DstRect.Height();
	const FIntPoint TargetSize(ViewportWidth, ViewportHeight);

	const float SrcTextureWidth = SrcSizeX;
	const float SrcTextureHeight = SrcSizeY;
	float U = 0.f, V = 0.f, USize = 1.f, VSize = 1.f;
	if (!SrcRect.IsEmpty())
	{
		U = SrcRect.Min.X / SrcTextureWidth;
		V = SrcRect.Min.Y / SrcTextureHeight;
		USize = SrcRect.Width() / SrcTextureWidth;
		VSize = SrcRect.Height() / SrcTextureHeight;
	}

	FRHITexture* SrcTextureRHI = SrcTexture;

	SetRenderTarget(RHICmdList, DstTexture, FTextureRHIRef());
	//RHICmdList.Clear(true, FLinearColor(1.0f, 0.0f, 0.0f, 1.0f), false, 0.0f, false, 0, FIntRect()); // @DBG
	DrawClearQuad(RHICmdList, GMaxRHIFeatureLevel, FLinearColor(0.0f, 0.0f, 0.0f, 0.0f));
	RHICmdList.SetViewport(DstRect.Min.X, DstRect.Min.Y, 0, DstRect.Max.X, DstRect.Max.Y, 1.0f);

	FGraphicsPipelineStateInitializer GraphicsPSOInit;
	RHICmdList.ApplyCachedRenderTargets(GraphicsPSOInit);

	if (bAlphaPremultiply)
	{
		// for quads, write RGBA, RGB = src.rgb * src.a + dst.rgb * 0, A = src.a + dst.a * 0
		GraphicsPSOInit.BlendState = TStaticBlendState<CW_RGBA, BO_Add, BF_SourceAlpha, BF_Zero, BO_Add, BF_One, BF_Zero>::GetRHI();
	}
	else
	{
		// for mirror window
		GraphicsPSOInit.BlendState = TStaticBlendState<>::GetRHI();
	}
	GraphicsPSOInit.RasterizerState = TStaticRasterizerState<>::GetRHI();
	GraphicsPSOInit.DepthStencilState = TStaticDepthStencilState<false, CF_Always>::GetRHI();

	const auto FeatureLevel = GMaxRHIFeatureLevel;
	auto ShaderMap = GetGlobalShaderMap(FeatureLevel);

	TShaderMapRef<FScreenVS> VertexShader(ShaderMap);
	TShaderMapRef<FScreenPS> PixelShader(ShaderMap);

	GraphicsPSOInit.BoundShaderState.VertexDeclarationRHI = RendererModule->GetFilterVertexDeclaration().VertexDeclarationRHI;
	GraphicsPSOInit.BoundShaderState.VertexShaderRHI = GETSAFERHISHADER_VERTEX(*VertexShader);
	GraphicsPSOInit.BoundShaderState.PixelShaderRHI = GETSAFERHISHADER_PIXEL(*PixelShader);
	GraphicsPSOInit.PrimitiveType = PT_TriangleList;

	SetGraphicsPipelineState(RHICmdList, GraphicsPSOInit);

	PixelShader->SetParameters(RHICmdList, TStaticSamplerState<SF_Bilinear>::GetRHI(), SrcTextureRHI);

	RendererModule->DrawRectangle(
		RHICmdList,
		0, 0,
		ViewportWidth, ViewportHeight,
		U, V,
		USize, VSize,
		TargetSize,
		FIntPoint(1, 1),
		*VertexShader,
		EDRF_Default);
}

void FCustomPresent::RenderLoadingIcon_RenderThread(uint32 FrameIndex)
{
	check(IsInRenderingThread());
	LoadingIconParms.FrameIndex = FrameIndex;
	DoRenderLoadingIcon_RenderThread(2, 0, 0);
}

void FCustomPresent::DoRenderLoadingIcon_RenderThread(int CpuLevel, int GpuLevel, uint32 GameTid)
{
	check(IsInRenderingThread());

	if (OvrMobile)
	{
		LoadingIconParms.PerformanceParms = DefaultPerfParms;
		if (CpuLevel >= 0)
		{
			LoadingIconParms.PerformanceParms.CpuLevel = CpuLevel;
		}
		if (GpuLevel >= 0)
		{
			LoadingIconParms.PerformanceParms.GpuLevel = GpuLevel;
		}
		if (GameTid)
		{
			LoadingIconParms.PerformanceParms.MainThreadTid = GameTid;
		}
		LoadingIconParms.PerformanceParms.RenderThreadTid = FPlatformTLS::GetCurrentThreadId();

		if (LoadingIconTextureSet.IsValid())
		{
			for (int eye = 0; eye < VRAPI_FRAME_LAYER_EYE_MAX; eye++)
			{
				LoadingIconParms.Layers[VRAPI_FRAME_LAYER_TYPE_OVERLAY].Textures[eye].ColorTextureSwapChain = LoadingIconTextureSet->GetTextureSet()->GetColorTextureSet();
			}
		}

		SystemActivities_Update_RenderThread();

		vrapi_SubmitFrame(OvrMobile, &LoadingIconParms);
	}
}

void FCustomPresent::PushBlack(const FGameFrame* frame, bool isFinal)
{
	check(IsInRenderingThread());

	FScopeLock lock(&OvrMobileLock);
	if (OvrMobile)
	{
		FPlatformMisc::LowLevelOutputDebugStringf(TEXT("+++++++ PushBlack() ++++++, On RT! tid = %d, final = %b"), FPlatformTLS::GetCurrentThreadId(), isFinal);
		
#if PLATFORM_ANDROID
		check(JavaRT.Vm != nullptr);
#endif
		ovrFrameParms frameParms = vrapi_DefaultFrameParms(&JavaRT, isFinal ? VRAPI_FRAME_INIT_BLACK_FINAL : VRAPI_FRAME_INIT_BLACK, vrapi_GetTimeInSeconds(), nullptr);
		frameParms.PerformanceParms = DefaultPerfParms;
		frameParms.Java = JavaRT;
		if (frame)
		{
			const FSettings* Settings = frame->GetSettings();
			frameParms.PerformanceParms.MainThreadTid = frame->GameThreadId;
			frameParms.FrameIndex = frame->FrameNumber;
			frameParms.PerformanceParms.CpuLevel = Settings->CpuLevel;
			frameParms.PerformanceParms.GpuLevel = Settings->GpuLevel;
		}
		frameParms.PerformanceParms.RenderThreadTid = FPlatformTLS::GetCurrentThreadId();

		vrapi_SubmitFrame(OvrMobile, &frameParms);
		FPlatformMisc::LowLevelOutputDebugString(TEXT("------- PushBlackFinal() ------"));
	}
}

void FCustomPresent::PushFrame(FLayerManager* pInLayerMgr, const FGameFrame* InCurrentFrame)
{
	check(IsInRenderingThread());

	FScopeLock lock(&OvrMobileLock);
	if (OvrMobile)
	{
		const FSettings* Settings = InCurrentFrame->GetSettings();
		if (IsInLoadingIconMode())
		{
			LoadingIconParms.FrameIndex = InCurrentFrame->FrameNumber;
			DoRenderLoadingIcon_RenderThread(2, 0, InCurrentFrame->GameThreadId);
		}
		else
		{
			static const auto CVarEnableQueueAhead = IConsoleManager::Get().FindTConsoleVariableDataFloat(TEXT("gearvr.EnableQueueAhead"));
#if PLATFORM_ANDROID
			check(JavaRT.Vm != nullptr);
#endif
			ovrFrameParms frameParms = vrapi_DefaultFrameParms(&JavaRT, VRAPI_FRAME_INIT_DEFAULT, vrapi_GetTimeInSeconds(), nullptr);
			frameParms.MinimumVsyncs = MinimumVsyncs;
			frameParms.ExtraLatencyMode = (CVarEnableQueueAhead && CVarEnableQueueAhead->GetValueOnRenderThread()) ? VRAPI_EXTRA_LATENCY_MODE_ON : VRAPI_EXTRA_LATENCY_MODE_OFF;
			frameParms.FrameIndex = InCurrentFrame->FrameNumber;
			frameParms.PerformanceParms = DefaultPerfParms;
			frameParms.PerformanceParms.CpuLevel = Settings->CpuLevel;
			frameParms.PerformanceParms.GpuLevel = Settings->GpuLevel;
			frameParms.PerformanceParms.MainThreadTid = InCurrentFrame->GameThreadId;
			frameParms.PerformanceParms.RenderThreadTid = FPlatformTLS::GetCurrentThreadId();
			SystemActivities_Update_RenderThread();

			pInLayerMgr->SubmitFrame_RenderThread(OvrMobile, &frameParms);
		}
	}
}

void FCustomPresent::SystemActivities_Update_RenderThread()
{
	check(IsInRenderingThread());

	if (!IsInitialized() || !OvrMobile)
	{
		return;
	}

#if PLATFORM_ANDROID
	// process any SA events
	SystemActivitiesAppEventList_t	AppEvents;
	SystemActivities_Update(OvrMobile, &JavaRT, &AppEvents);
#endif

	bool isHMTMounted = (vrapi_GetSystemStatusInt(&JavaRT, VRAPI_SYS_STATUS_MOUNTED) != VRAPI_FALSE);
	if (isHMTMounted && isHMTMounted != bHMTWasMounted)
	{
		UE_LOG(LogHMD, Log, TEXT("Just mounted"));
#if PLATFORM_ANDROID
		// We just mounted so push a reorient event to be handled in SystemActivities_Update.
		// This event will be handled just as if System Activities sent it to the application
		char reorientMessage[1024];
		SystemActivities_CreateSystemActivitiesCommand("", SYSTEM_ACTIVITY_EVENT_REORIENT, "", "",
			reorientMessage, sizeof(reorientMessage));
		SystemActivities_AppendAppEvent(&AppEvents, reorientMessage);
#endif
	}
	bHMTWasMounted = isHMTMounted;

#if PLATFORM_ANDROID
	SystemActivities_PostUpdate(OvrMobile, &JavaRT, &AppEvents);
#endif
}

int32 FCustomPresent::LockSubmitFrame() 
{ 
	if (GEngine)
	{
		// limit FPS for render thread while submiting frame is locked
		GEngine->SetMaxFPS(30); 
	}
	return SubmitFrameLocker.Increment(); 
}

int32 FCustomPresent::UnlockSubmitFrame() 
{
	if (GEngine)
	{
		// restore full speed to render thread
		GEngine->SetMaxFPS(0);
	}
	return SubmitFrameLocker.Decrement(); 
}

#endif //GEARVR_SUPPORTED_PLATFORMS
<|MERGE_RESOLUTION|>--- conflicted
+++ resolved
@@ -91,11 +91,7 @@
 	uint8* TextureRange = nullptr;
 
 	FOpenGLTexture2DSet* NewTextureSet = new FOpenGLTexture2DSet(
-<<<<<<< HEAD
-		InGLRHI, 0, Target, Attachment, SizeX, SizeY, 0, InNumMips, InNumSamples, InNumSamplesTileMem, 1, InFormat, bInCubemap, bAllocatedStorage, InFlags, TextureRange);
-=======
 		InGLRHI, 0, Target, Attachment, SizeX, SizeY, 0, InNumMips, InNumSamples, InNumSamplesTileMem, InNumLayers, InFormat, bInCubemap, bAllocatedStorage, InFlags, TextureRange);
->>>>>>> 50b84fc1
 
 	const int32 NumLevels = (InNumMips == 0) ? VRAPI_TEXTURE_SWAPCHAIN_FULL_MIP_CHAIN : int(InNumMips);
 	if (bInCubemap)
@@ -341,17 +337,10 @@
 
 				if (!RenderLayer->TextureSet.IsValid())
 				{
-<<<<<<< HEAD
-					RenderLayer->TextureSet = pPresentBridge->CreateTextureSet(SizeX, SizeY, VrApiFormat, 1, 1, false, IsCubemap);
-					if (LeftTexture)
-					{
-						RenderLayer->LeftTextureSet = pPresentBridge->CreateTextureSet(SizeX, SizeY, VrApiFormat, 1, 1, false, IsCubemap);
-=======
 					RenderLayer->TextureSet = pPresentBridge->CreateTextureSet(SizeX, SizeY, VrApiFormat, 1, 1, 1, false, IsCubemap);
 					if (LeftTexture)
 					{
 						RenderLayer->LeftTextureSet = pPresentBridge->CreateTextureSet(SizeX, SizeY, VrApiFormat, 1, 1, 1, false, IsCubemap);
->>>>>>> 50b84fc1
 					}
 				
 					if (!RenderLayer->TextureSet.IsValid())
@@ -607,11 +596,6 @@
 {
 	check(Index == 0);
 #if !OVR_DEBUG_DRAW
-<<<<<<< HEAD
-	UE_LOG(LogHMD, Log, TEXT("Allocating Render Target textures"));
-	// ignore NumMips for RT, use 1 
-	pGearVRBridge->AllocateRenderTargetTexture(SizeX, SizeY, Format, 1, InFlags, TargetableTextureFlags, OutTargetableTexture, OutShaderResourceTexture, GetSettings()->MaxFullspeedMSAASamples);
-=======
 	static const auto CVarMobileMultiView = IConsoleManager::Get().FindTConsoleVariableDataInt(TEXT("vr.MobileMultiView"));
 	static const auto CVarMobileMultiViewDirect = IConsoleManager::Get().FindTConsoleVariableDataInt(TEXT("vr.MobileMultiView.Direct"));
 
@@ -628,7 +612,6 @@
 		UE_LOG(LogHMD, Log, TEXT("Allocating Render Target textures"));
 	}
 	pGearVRBridge->AllocateRenderTargetTexture(bAllocateMultiViewBuffer ? SizeX / 2 : SizeX, SizeY, Format, bAllocateMultiViewBuffer ? 2 : 1, 1, InFlags, TargetableTextureFlags, OutTargetableTexture, OutShaderResourceTexture, GetSettings()->MaxFullspeedMSAASamples);
->>>>>>> 50b84fc1
 	return true;
 #else
 	return false;
@@ -652,11 +635,7 @@
 		TextureSet->ReleaseResources();
 	}
 
-<<<<<<< HEAD
-	FTexture2DSetProxyPtr ColorTextureSet = CreateTextureSet(SizeX, SizeY, EPixelFormat(Format), NumSamples, NumMips, true, false);
-=======
 	FTexture2DSetProxyPtr ColorTextureSet = CreateTextureSet(SizeX, SizeY, EPixelFormat(Format), NumLayers, NumSamples, NumMips, true, false);
->>>>>>> 50b84fc1
 	if (ColorTextureSet.IsValid())
 	{
 		OutTargetableTexture = ColorTextureSet->GetRHITexture2D();
@@ -677,11 +656,7 @@
 	return false;
 }
 
-<<<<<<< HEAD
-FTexture2DSetProxyPtr FCustomPresent::CreateTextureSet(uint32 InSizeX, uint32 InSizeY, uint8 InFormat, uint32 NumSamples, uint32 InNumMips, bool bBuffered, bool bInCubemap)
-=======
 FTexture2DSetProxyPtr FCustomPresent::CreateTextureSet(uint32 InSizeX, uint32 InSizeY, uint8 InFormat, uint32 NumLayers, uint32 NumSamples, uint32 InNumMips, bool bBuffered, bool bInCubemap)
->>>>>>> 50b84fc1
 {
 	check(InSizeX != 0 && InSizeY != 0);
 	auto GLRHI = static_cast<FOpenGLDynamicRHI*>(GDynamicRHI);
@@ -1320,11 +1295,7 @@
 		const uint32 SizeX = InTexture->GetTexture2D()->GetSizeX();
 		const uint32 SizeY = InTexture->GetTexture2D()->GetSizeY();
 
-<<<<<<< HEAD
-		LoadingIconTextureSet = FCustomPresent::CreateTextureSet(SizeX, SizeY, EPixelFormat::PF_B8G8R8A8, 1, 0, false, false);
-=======
 		LoadingIconTextureSet = FCustomPresent::CreateTextureSet(SizeX, SizeY, EPixelFormat::PF_B8G8R8A8, 1, 1, 0, false, false);
->>>>>>> 50b84fc1
 		CopyTexture_RenderThread(FRHICommandListExecutor::GetImmediateCommandList(), LoadingIconTextureSet->GetRHITexture2D(), InTexture->GetTexture2D() , SizeX, SizeY, FIntRect(), FIntRect(), false);
 	}
 }
