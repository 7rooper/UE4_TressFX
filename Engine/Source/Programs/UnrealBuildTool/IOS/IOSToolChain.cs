--- conflicted
+++ resolved
@@ -170,20 +170,12 @@
 			}
 		}
 
-<<<<<<< HEAD
-		public override void AddFilesToManifest(BuildManifest Manifest, UEBuildBinary Binary)
-=======
 		public override void AddFilesToReceipt(BuildReceipt Receipt, UEBuildBinary Binary)
->>>>>>> cce8678d
 		{
 			if (BuildConfiguration.bCreateStubIPA && Binary.Config.Type != UEBuildBinaryType.StaticLibrary)
 			{
 				string StubFile = Path.Combine (Path.GetDirectoryName (Binary.Config.OutputFilePath), Path.GetFileNameWithoutExtension (Binary.Config.OutputFilePath) + ".stub");
-<<<<<<< HEAD
-				Manifest.AddBuildProduct(StubFile);
-=======
 				Receipt.AddBuildProduct(StubFile, BuildProductType.Executable);
->>>>>>> cce8678d
 			}
 		}
 
