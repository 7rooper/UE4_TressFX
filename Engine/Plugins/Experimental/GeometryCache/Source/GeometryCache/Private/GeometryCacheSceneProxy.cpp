--- conflicted
+++ resolved
@@ -169,10 +169,7 @@
 							for (FGeometryCacheMeshBatchInfo& BatchInfo : Section->MeshData->BatchesInfo)
 							{
 								Segments.Add(FRayTracingGeometrySegment { BatchInfo.StartIndex / 3, BatchInfo.NumTriangles });
-<<<<<<< HEAD
-=======
 								Initializer.TotalPrimitiveCount += BatchInfo.NumTriangles;
->>>>>>> 9ba46998
 							}
 
 							Initializer.Segments = Segments;
@@ -317,11 +314,7 @@
 	FDynamicPrimitiveUniformBuffer& DynamicPrimitiveUniformBuffer,
 	FMeshBatch& Mesh) const
 {
-<<<<<<< HEAD
-	FGeometryCacheVertexFactoryUserData &UserData = UserDataWrapper.Data;
-=======
 	FGeometryCacheVertexFactoryUserData& UserData = UserDataWrapper.Data;
->>>>>>> 9ba46998
 
 	UserData.MeshExtension = FVector::OneVector;
 	UserData.MeshOrigin = FVector::ZeroVector;
@@ -332,20 +325,6 @@
 		TrackProxy->MeshData->Positions.Num() == TrackProxy->MeshData->MotionVectors.Num())
 		&& (TrackProxy->NextFrameMeshData->Positions.Num() == TrackProxy->NextFrameMeshData->MotionVectors.Num());
 
-<<<<<<< HEAD
-	if (!bHasMotionVectors)
-	{
-		UserData.MotionBlurDataExtension = FVector::OneVector;
-		UserData.MotionBlurDataOrigin = FVector::ZeroVector;
-		UserData.MotionBlurPositionScale = 0.0f;
-	}
-	else
-	{
-		UserData.MotionBlurDataExtension = FVector::OneVector * PlaybackSpeed;
-		UserData.MotionBlurDataOrigin = FVector::ZeroVector;
-		UserData.MotionBlurPositionScale = 1.0f;
-	}
-=======
 				if (!bHasMotionVectors)
 	            {
 		            const float PreviousPositionScale = (GFrameNumber <= UpdatedFrameNum) ? 1.f : 0.f;
@@ -359,7 +338,6 @@
 		            UserData.MotionBlurDataOrigin = FVector::ZeroVector;
 		            UserData.MotionBlurPositionScale = 1.0f;
 	            }
->>>>>>> 9ba46998
 
 	if (IsRayTracingEnabled())
 	{
@@ -391,11 +369,7 @@
 
 	const FMatrix& LocalToWorldTransform = TrackProxy->WorldMatrix * GetLocalToWorld();
 
-<<<<<<< HEAD
-	DynamicPrimitiveUniformBuffer.Set(LocalToWorldTransform, LocalToWorldTransform, GetBounds(), GetLocalBounds(), true, false, UseEditorDepthTest());
-=======
 	DynamicPrimitiveUniformBuffer.Set(LocalToWorldTransform, LocalToWorldTransform, GetBounds(), GetLocalBounds(), true, false, DrawsVelocity(), false);
->>>>>>> 9ba46998
 	BatchElement.PrimitiveUniformBuffer = DynamicPrimitiveUniformBuffer.UniformBuffer.GetUniformBufferRHI();
 
 	BatchElement.FirstIndex = BatchInfo.StartIndex;
