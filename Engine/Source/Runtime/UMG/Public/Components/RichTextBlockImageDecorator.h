--- conflicted
+++ resolved
@@ -35,11 +35,7 @@
  *
  * Understands the format <img id="NameOfBrushInTable"></>
  */
-<<<<<<< HEAD
-UCLASS(Blueprintable)
-=======
-UCLASS(Abstract)
->>>>>>> 837a15cb
+UCLASS(Abstract, Blueprintable)
 class UMG_API URichTextBlockImageDecorator : public URichTextBlockDecorator
 {
 	GENERATED_BODY()
