--- conflicted
+++ resolved
@@ -44,16 +44,8 @@
 
 void FARSystemBase::StartARSession(UARSessionConfig* InSessionConfig)
 {
-<<<<<<< HEAD
-    if (GetARSessionStatus().Status != EARSessionStatus::Running)
-    {
-		ARSettings = InSessionConfig;
-        OnStartARSession(InSessionConfig);
-    }
-=======
 		ARSettings = InSessionConfig;
 		OnStartARSession(InSessionConfig);
->>>>>>> cf6d231e
 }
 
 void FARSystemBase::PauseARSession()
@@ -102,11 +94,6 @@
 	return OnGetCameraDepth();
 }
 
-<<<<<<< HEAD
-//@joeg -- ARKit 2.0 additions
-
-=======
->>>>>>> cf6d231e
 bool FARSystemBase::AddManualEnvironmentCaptureProbe(FVector Location, FVector Extent)
 {
 	return OnAddManualEnvironmentCaptureProbe(Location, Extent);
@@ -126,10 +113,6 @@
 {
 	return OnGetWorldMappingStatus();
 }
-<<<<<<< HEAD
-//@joeg -- End additions
-=======
->>>>>>> cf6d231e
 
 bool FARSystemBase::IsSessionTypeSupported(EARSessionType SessionType) const
 {
