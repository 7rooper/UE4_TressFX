--- conflicted
+++ resolved
@@ -98,10 +98,6 @@
                 "Internationalization",
                 "MaterialShaderQualitySettings",
                 "CinematicCamera",
-<<<<<<< HEAD
-            }
-        );
-=======
 				"Analytics",
 				"AnalyticsET",
             }
@@ -113,7 +109,6 @@
             // for now we depend on this 
             PrivateDependencyModuleNames.Add("RawMesh");
         }
->>>>>>> aaefee4c
 
         bool bVariadicTemplatesSupported = true;
 		if (Target.Platform == UnrealTargetPlatform.XboxOne)
