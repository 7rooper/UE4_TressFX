// Copyright 1998-2019 Epic Games, Inc. All Rights Reserved.

#include "FindInBlueprintManager.h"
#include "Misc/MessageDialog.h"
#include "HAL/FileManager.h"
#include "Misc/Paths.h"
#include "HAL/RunnableThread.h"
#include "Misc/ScopeLock.h"
#include "Serialization/MemoryWriter.h"
#include "Serialization/MemoryReader.h"
#include "Misc/FeedbackContext.h"
#include "Modules/ModuleManager.h"
#include "UObject/UObjectHash.h"
#include "UObject/UObjectIterator.h"
#include "UObject/UnrealType.h"
#include "Misc/PackageName.h"
#include "Policies/CondensedJsonPrintPolicy.h"
#include "Serialization/JsonReader.h"
#include "Policies/PrettyJsonPrintPolicy.h"
#include "Serialization/JsonSerializer.h"
#include "Types/SlateEnums.h"
#include "Classes/EditorStyleSettings.h"
#include "Engine/Level.h"
#include "Components/ActorComponent.h"
#include "AssetData.h"
#include "EdGraph/EdGraphSchema.h"
#include "ISourceControlModule.h"
#include "Editor.h"
#include "Misc/FileHelper.h"
#include "FileHelpers.h"
#include "EdGraphSchema_K2.h"
#include "K2Node_FunctionEntry.h"
#include "EditorStyleSet.h"
#include "BlueprintEditorSettings.h"
#include "Framework/Docking/TabManager.h"
#include "Widgets/Docking/SDockTab.h"
#include "WorkspaceMenuStructure.h"
#include "WorkspaceMenuStructureModule.h"

#include "Engine/SimpleConstructionScript.h"
#include "Kismet2/BlueprintEditorUtils.h"
#include "Kismet2/KismetEditorUtilities.h"
#include "ARFilter.h"
#include "AssetRegistryModule.h"
#include "ImaginaryBlueprintData.h"
#include "FiBSearchInstance.h"
#include "Misc/ConfigCacheIni.h"
#include "Misc/HotReloadInterface.h"
#include "BlueprintAssetHandler.h"

#include "JsonObjectConverter.h"
#include "Framework/Notifications/NotificationManager.h"
#include "Widgets/Notifications/SNotificationList.h"

#define LOCTEXT_NAMESPACE "FindInBlueprintManager"

FFindInBlueprintSearchManager* FFindInBlueprintSearchManager::Instance = NULL;

const FText FFindInBlueprintSearchTags::FiB_Properties = LOCTEXT("Properties", "Properties");

const FText FFindInBlueprintSearchTags::FiB_Components = LOCTEXT("Components", "Components");
const FText FFindInBlueprintSearchTags::FiB_IsSCSComponent = LOCTEXT("IsSCSComponent", "IsSCSComponent");

const FText FFindInBlueprintSearchTags::FiB_Nodes = LOCTEXT("Nodes", "Nodes");

const FText FFindInBlueprintSearchTags::FiB_SchemaName = LOCTEXT("SchemaName", "SchemaName");

const FText FFindInBlueprintSearchTags::FiB_UberGraphs = LOCTEXT("Uber", "Uber");
const FText FFindInBlueprintSearchTags::FiB_Functions = LOCTEXT("Functions", "Functions");
const FText FFindInBlueprintSearchTags::FiB_Macros = LOCTEXT("Macros", "Macros");
const FText FFindInBlueprintSearchTags::FiB_SubGraphs = LOCTEXT("Sub", "Sub");

const FText FFindInBlueprintSearchTags::FiB_Name = LOCTEXT("Name", "Name");
const FText FFindInBlueprintSearchTags::FiB_NativeName = LOCTEXT("NativeName", "Native Name");
const FText FFindInBlueprintSearchTags::FiB_ClassName = LOCTEXT("ClassName", "ClassName");
const FText FFindInBlueprintSearchTags::FiB_NodeGuid = LOCTEXT("NodeGuid", "NodeGuid");
const FText FFindInBlueprintSearchTags::FiB_Tooltip = LOCTEXT("Tooltip", "Tooltip");
const FText FFindInBlueprintSearchTags::FiB_DefaultValue = LOCTEXT("DefaultValue", "DefaultValue");
const FText FFindInBlueprintSearchTags::FiB_Description = LOCTEXT("Description", "Description");
const FText FFindInBlueprintSearchTags::FiB_Comment = LOCTEXT("Comment", "Comment");
const FText FFindInBlueprintSearchTags::FiB_Path = LOCTEXT("Path", "Path");
const FText FFindInBlueprintSearchTags::FiB_ParentClass = LOCTEXT("ParentClass", "ParentClass");
const FText FFindInBlueprintSearchTags::FiB_Interfaces = LOCTEXT("Interfaces", "Interfaces");

const FText FFindInBlueprintSearchTags::FiB_Pins = LOCTEXT("Pins", "Pins");
const FText FFindInBlueprintSearchTags::FiB_PinCategory = LOCTEXT("PinCategory", "PinCategory");
const FText FFindInBlueprintSearchTags::FiB_PinSubCategory = LOCTEXT("SubCategory", "SubCategory");
const FText FFindInBlueprintSearchTags::FiB_ObjectClass = LOCTEXT("ObjectClass", "ObjectClass");
const FText FFindInBlueprintSearchTags::FiB_IsArray = LOCTEXT("IsArray", "IsArray");
const FText FFindInBlueprintSearchTags::FiB_IsReference = LOCTEXT("IsReference", "IsReference");
const FText FFindInBlueprintSearchTags::FiB_Glyph = LOCTEXT("Glyph", "Glyph");
const FText FFindInBlueprintSearchTags::FiB_GlyphStyleSet = LOCTEXT("GlyphStyleSet", "GlyphStyleSet");
const FText FFindInBlueprintSearchTags::FiB_GlyphColor = LOCTEXT("GlyphColor", "GlyphColor");

const FText FFindInBlueprintSearchTags::FiBMetaDataTag = LOCTEXT("FiBMetaDataTag", "!!FiBMD");

const FString FFiBMD::FiBSearchableMD = TEXT("BlueprintSearchable");
const FString FFiBMD::FiBSearchableShallowMD = TEXT("BlueprintSearchableShallow");
const FString FFiBMD::FiBSearchableExplicitMD = TEXT("BlueprintSearchableExplicit");
const FString FFiBMD::FiBSearchableHiddenExplicitMD = TEXT("BlueprintSearchableHiddenExplicit");

/* Return the outer of the specified object that is a direct child of a package */
inline UObject* GetAssetObject(UObject* InObject)
{
	UObject* AssetObject = InObject;
	while (AssetObject && !AssetObject->GetOuter()->IsA<UPackage>())
	{
		AssetObject = AssetObject->GetOuter();
	}
	return AssetObject;
}

////////////////////////////////////
// FStreamSearch
FStreamSearch::FStreamSearch(const FString& InSearchValue)
	: SearchValue(InSearchValue)
	, bThreadCompleted(false)
	, StopTaskCounter(0)
	, MinimiumVersionRequirement(EFiBVersion::FIB_VER_LATEST)
	, BlueprintCountBelowVersion(0)
	, ImaginaryDataFilter(ESearchQueryFilter::AllFilter)
{
	// Add on a Guid to the thread name to ensure the thread is uniquely named.
	Thread = FRunnableThread::Create( this, *FString::Printf(TEXT("FStreamSearch%s"), *FGuid::NewGuid().ToString()), 0, TPri_BelowNormal );
}

FStreamSearch::FStreamSearch(const FString& InSearchValue, ESearchQueryFilter InImaginaryDataFilter, EFiBVersion InMinimiumVersionRequirement)
	: SearchValue(InSearchValue)
	, bThreadCompleted(false)
	, StopTaskCounter(0)
	, MinimiumVersionRequirement(InMinimiumVersionRequirement)
	, BlueprintCountBelowVersion(0)
	, ImaginaryDataFilter(InImaginaryDataFilter)
{
	// Add on a Guid to the thread name to ensure the thread is uniquely named.
	Thread = FRunnableThread::Create( this, *FString::Printf(TEXT("FStreamSearch%s"), *FGuid::NewGuid().ToString()), 0, TPri_BelowNormal );
}

bool FStreamSearch::Init()
{
	return true;
}

uint32 FStreamSearch::Run()
{
	FFindInBlueprintSearchManager::Get().BeginSearchQuery(this);

	TFunction<void(const FSearchResult&)> OnResultReady = [this](const FSearchResult& Result) {
		FScopeLock ScopeLock(&SearchCriticalSection);
		ItemsFound.Add(Result);
	};

	// Searching comes to an end if it is requested using the StopTaskCounter or continuing the search query yields no results
	FSearchData QueryResult;
	while (FFindInBlueprintSearchManager::Get().ContinueSearchQuery(this, QueryResult))
	{
		if (QueryResult.ImaginaryBlueprint.IsValid())
		{
			// If the Blueprint is below the version, add it to a list. The search will still proceed on this Blueprint
			if (QueryResult.Version < MinimiumVersionRequirement)
			{
				++BlueprintCountBelowVersion;
			}

			TSharedPtr< FFiBSearchInstance > SearchInstance(new FFiBSearchInstance);
			FSearchResult SearchResult;
			if (ImaginaryDataFilter != ESearchQueryFilter::AllFilter)
			{
				SearchInstance->MakeSearchQuery(*SearchValue, QueryResult.ImaginaryBlueprint);
				SearchInstance->CreateFilteredResultsListFromTree(ImaginaryDataFilter, FilteredImaginaryResults);
				SearchResult = SearchInstance->GetSearchResults(QueryResult.ImaginaryBlueprint);
			}
			else
			{
				SearchResult = SearchInstance->StartSearchQuery(*SearchValue, QueryResult.ImaginaryBlueprint);
			}

			// If there are children, add the item to the search results
			if(SearchResult.IsValid() && SearchResult->Children.Num() != 0)
			{
				OnResultReady(SearchResult);
			}
		}

		if (StopTaskCounter.GetValue())
		{
			// Ensure that the FiB Manager knows that we are done searching
			FFindInBlueprintSearchManager::Get().EnsureSearchQueryEnds(this);
		}
	}

	bThreadCompleted = true;

	return 0;
}

void FStreamSearch::Stop()
{
	StopTaskCounter.Increment();
}

void FStreamSearch::Exit()
{

}

void FStreamSearch::EnsureCompletion()
{
	{
		FScopeLock CritSectionLock(&SearchCriticalSection);
		ItemsFound.Empty();
	}

	Stop();
	Thread->WaitForCompletion();
	delete Thread;
	Thread = NULL;
}

bool FStreamSearch::IsComplete() const
{
	return bThreadCompleted;
}

void FStreamSearch::GetFilteredItems(TArray<FSearchResult>& OutItemsFound)
{
	FScopeLock ScopeLock(&SearchCriticalSection);
	OutItemsFound.Append(ItemsFound);
	ItemsFound.Empty();
}

float FStreamSearch::GetPercentComplete() const
{
	return FFindInBlueprintSearchManager::Get().GetPercentComplete(this);
}

void FStreamSearch::GetFilteredImaginaryResults(TArray<FImaginaryFiBDataSharedPtr>& OutFilteredImaginaryResults)
{
	OutFilteredImaginaryResults = MoveTemp(FilteredImaginaryResults);
}

/** Temporarily forces all nodes and pins to use non-friendly names, forces all schema to have nodes clear their cached values so they will re-cache, and then reverts at the end */
struct FTemporarilyUseFriendlyNodeTitles
{
	FTemporarilyUseFriendlyNodeTitles()
	{
		UEditorStyleSettings* EditorSettings = GetMutableDefault<UEditorStyleSettings>();

		// Cache the value of bShowFriendlyNames, we will force it to true for gathering BP search data and then restore it
		bCacheShowFriendlyNames = EditorSettings->bShowFriendlyNames;

		EditorSettings->bShowFriendlyNames = true;
		ForceVisualizationCacheClear();
	}

	~FTemporarilyUseFriendlyNodeTitles()
	{
		UEditorStyleSettings* EditorSettings = GetMutableDefault<UEditorStyleSettings>();
		EditorSettings->bShowFriendlyNames = bCacheShowFriendlyNames;
		ForceVisualizationCacheClear();
	}

	/** Go through all Schemas and force a visualization cache clear, forcing nodes to refresh their titles */
	void ForceVisualizationCacheClear()
	{
		// Only do the purge if the state was changed
		if (!bCacheShowFriendlyNames)
		{
			// Find all Schemas and force a visualization cache clear
			for ( TObjectIterator<UEdGraphSchema> SchemaIt(RF_NoFlags); SchemaIt; ++SchemaIt)
			{
				SchemaIt->ForceVisualizationCacheClear();
			}
		}
	}

private:
	/** Cached state of ShowFriendlyNames in EditorSettings */
	bool bCacheShowFriendlyNames;
};

/** Helper functions for serialization of types to and from an FString */
namespace FiBSerializationHelpers
{
	/**
	* Helper function to handle properly encoding and serialization of a type into an FString
	*
	* @param InValue				Value to serialize
	* @param bInIncludeSize		If true, include the size of the type. This will place an int32
									before the value in the FString. This is needed for non-basic types
									because everything is stored in an FString and is impossible to distinguish
	*/
	template<class Type>
	const FString Serialize(Type& InValue, bool bInIncludeSize)
	{
		TArray<uint8> SerializedData;
		FMemoryWriter Ar(SerializedData);

		Ar << InValue;
		Ar.Close();
		FString Result = BytesToString(SerializedData.GetData(), SerializedData.Num());

		// If the size is included, prepend it onto the Result string.
		if(bInIncludeSize)
		{
			SerializedData.Empty();
			FMemoryWriter ArWithLength(SerializedData);
			int32 Length = Result.Len();
			ArWithLength << Length;

			Result = BytesToString(SerializedData.GetData(), SerializedData.Num()) + Result;
		}
		return Result;
	}

	/** Helper function to handle properly decoding of uint8 arrays so they can be deserialized as their respective types */
	void DecodeFromStream(FBufferReader& InStream, int32 InBytes, TArray<uint8>& OutDerivedData)
	{
		// Read, as a byte string, the number of characters composing the Lookup Table for the Json.
		FString SizeOfDataAsHex;
		SizeOfDataAsHex.GetCharArray().AddUninitialized(InBytes + 1);
		SizeOfDataAsHex.GetCharArray()[InBytes] = TEXT('\0');
		InStream.Serialize((char*)SizeOfDataAsHex.GetCharArray().GetData(), sizeof(TCHAR) * InBytes);

		// Convert the number (which is stored in 1 serialized byte per TChar) into an int32
		OutDerivedData.Empty();
		OutDerivedData.AddUninitialized(InBytes);
		StringToBytes(SizeOfDataAsHex, OutDerivedData.GetData(), InBytes);
	}

	/** Helper function to deserialize from a Stream the sizeof the templated type */
	template<class Type>
	Type Deserialize(FBufferReader& InStream)
	{
		TArray<uint8> DerivedData;
		DecodeFromStream(InStream, sizeof(Type), DerivedData);
		FMemoryReader SizeOfDataAr(DerivedData);

		Type ReturnValue;
		SizeOfDataAr << ReturnValue;
		return ReturnValue;
	}

	/** Helper function to deserialize from a Stream a certain number of bytes */
	template<class Type>
	Type Deserialize(FBufferReader& InStream, int32 InBytes)
	{
		TArray<uint8> DerivedData;
		DecodeFromStream(InStream, InBytes, DerivedData);
		FMemoryReader SizeOfDataAr(DerivedData);

		Type ReturnValue;
		SizeOfDataAr << ReturnValue;
		return ReturnValue;
	}
}

namespace BlueprintSearchMetaDataHelpers
{
	/** Cache structure of searchable metadata and sub-properties relating to a Property */
	struct FSearchableProperty
	{
		UProperty* TargetProperty;
		bool bIsSearchableMD;
		bool bIsShallowSearchableMD;
		bool bIsMarkedNotSearchableMD;
		TArray<FSearchableProperty> ChildProperties;
	};

	/** Json Writer used for serializing FText's in the correct format for Find-in-Blueprints */
	template < class PrintPolicy = TPrettyJsonPrintPolicy<TCHAR> >
	class TJsonFindInBlueprintStringWriter : public TJsonStringWriter<PrintPolicy>
	{
	public:
		static TSharedRef< TJsonFindInBlueprintStringWriter > Create( FString* const InStream )
		{
			return MakeShareable( new TJsonFindInBlueprintStringWriter( InStream ) );
		}

		using TJsonStringWriter<PrintPolicy>::WriteObjectStart;

		void WriteObjectStart( const FText& Identifier )
		{
			check( this->Stack.Top() == EJson::Object );
			WriteIdentifier( Identifier );

			PrintPolicy::WriteLineTerminator(this->Stream);
			PrintPolicy::WriteTabs(this->Stream, this->IndentLevel);
			PrintPolicy::WriteChar(this->Stream, TCHAR('{'));
			++(this->IndentLevel);
			this->Stack.Push( EJson::Object );
			this->PreviousTokenWritten = EJsonToken::CurlyOpen;
		}

		void WriteArrayStart( const FText& Identifier )
		{
			check( this->Stack.Top() == EJson::Object );
			WriteIdentifier( Identifier );

			PrintPolicy::WriteSpace( this->Stream );
			PrintPolicy::WriteChar(this->Stream, TCHAR('['));
			++(this->IndentLevel);
			this->Stack.Push( EJson::Array );
			this->PreviousTokenWritten = EJsonToken::SquareOpen;
		}

		using TJsonStringWriter<PrintPolicy>::WriteValueOnly;

		EJsonToken WriteValueOnly(const FText& Value)
		{
			WriteTextValue(Value);
			return EJsonToken::String;
		}

		template <class FValue>
		void WriteValue( const FText& Identifier, FValue Value )
		{
			check( this->Stack.Top() == EJson::Object );
			WriteIdentifier( Identifier );

			PrintPolicy::WriteSpace(this->Stream);
			this->PreviousTokenWritten = this->WriteValueOnly( Value );
		}

		/** Converts the lookup table of ints (which are stored as identifiers and string values in the Json) and the FText's they represent to an FString. */
		FString GetSerializedLookupTable()
		{
			return FiBSerializationHelpers::Serialize< TMap< int32, FText > >(LookupTable, true);
		}

		struct FLookupTableItem
		{
			FText Text;

			FLookupTableItem(FText InText)
				: Text(InText)
			{

			}

			bool operator==(const FLookupTableItem& InObject) const
			{
				if (!Text.CompareTo(InObject.Text))
				{
					if (FTextInspector::GetNamespace(Text).Get(TEXT("DefaultNamespace")) == FTextInspector::GetNamespace(InObject.Text).Get(TEXT("DefaultNamespace")))
					{
						if (FTextInspector::GetKey(Text).Get(TEXT("DefaultKey")) == FTextInspector::GetKey(InObject.Text).Get(TEXT("DefaultKey")))
						{
							return true;
						}
					}
				}

				return false;
			}

			friend uint32 GetTypeHash(const FLookupTableItem& InObject)
			{
				FString Namespace = FTextInspector::GetNamespace(InObject.Text).Get(TEXT("DefaultNamespace"));
				FString Key = FTextInspector::GetKey(InObject.Text).Get(TEXT("DefaultKey"));
				uint32 Hash = HashCombine(GetTypeHash(InObject.Text.ToString()), HashCombine(GetTypeHash(Namespace), GetTypeHash(Key)));
				return Hash;
			}
		};

	protected:
		TJsonFindInBlueprintStringWriter( FString* const InOutString )
			: TJsonStringWriter<PrintPolicy>( InOutString, 0 )
		{
		}

		virtual void WriteStringValue( const FString& String ) override
		{
			// We just want to make sure all strings are converted into FText hex strings, used by the FiB system
			WriteTextValue(FText::FromString(String));
		}

		void WriteTextValue( const FText& Text )
		{
			// Check to see if the value has already been added.
			int32* TableLookupValuePtr = ReverseLookupTable.Find(FLookupTableItem(Text));
			if(TableLookupValuePtr)
			{
				TJsonStringWriter<PrintPolicy>::WriteStringValue(FString::FromInt(*TableLookupValuePtr));
			}
			else
			{
				// Add the FText to the table and write to the Json the ID to look the item up using
				int32 TableLookupValue = LookupTable.Num();
				{
					LookupTable.Add(TableLookupValue, Text);
					ReverseLookupTable.Add(FLookupTableItem(Text), TableLookupValue);
				}
				TJsonStringWriter<PrintPolicy>::WriteStringValue( FString::FromInt(TableLookupValue) );
			}
		}

		FORCEINLINE void WriteIdentifier( const FText& Identifier )
		{
			this->WriteCommaIfNeeded();
			PrintPolicy::WriteLineTerminator(this->Stream);

			PrintPolicy::WriteTabs(this->Stream, this->IndentLevel);

			WriteTextValue( Identifier );
			PrintPolicy::WriteChar(this->Stream, TCHAR(':'));
		}
		
		// This gets serialized
		TMap< int32, FText > LookupTable;

		// This is just locally needed for the write, to lookup the integer value by using the string of the FText
		TMap< FLookupTableItem, int32 > ReverseLookupTable;

	public:
		/** Cached mapping of all searchable properties that have been discovered while gathering searchable data for the current Blueprint */
		TMap<UStruct*, TArray<FSearchableProperty>> CachedPropertyMapping;
	};

	typedef TJsonWriter<TCHAR, TCondensedJsonPrintPolicy<TCHAR>> SearchMetaDataWriterParentClass;
	typedef TJsonFindInBlueprintStringWriter<TCondensedJsonPrintPolicy<TCHAR>> SearchMetaDataWriter;

	/** Json Writer used for serializing FText's in the correct format for Find-in-Blueprints */
	template <class CharType = TCHAR>
	class TJsonFindInBlueprintStringReader : public TJsonReader<CharType>
	{
	public:
		static TSharedRef< TJsonFindInBlueprintStringReader< TCHAR > > Create( FArchive* const Stream, TMap< int32, FText >& InLookupTable  )
		{
			return MakeShareable( new TJsonFindInBlueprintStringReader( Stream, InLookupTable ) );
		}

		TJsonFindInBlueprintStringReader( FArchive* InStream,  TMap< int32, FText >& InLookupTable )
			: TJsonReader<CharType>(InStream)
			, LookupTable(MoveTemp(InLookupTable))
		{

		}

		FORCEINLINE virtual const FString& GetIdentifier() const override
		{
			return this->Identifier;
		}

		FORCEINLINE virtual  const FString& GetValueAsString() const override
		{ 
			check( this->CurrentToken == EJsonToken::String ); 
			// The string value from Json is a Hex value that must be looked up in the LookupTable to find the FText it represents
			return this->StringValue;
		}

		TMap< int32, FText > LookupTable;
	};

	typedef TJsonFindInBlueprintStringReader<TCHAR> SearchMetaDataReader;

	/**
	 * Checks if Json value is searchable, eliminating data that not considered useful to search for
	 *
	 * @param InJsonValue		The Json value object to examine for searchability
	 * @return					TRUE if the value should be searchable
	 */
	bool CheckIfJsonValueIsSearchable( TSharedPtr< FJsonValue > InJsonValue )
	{
		/** Check for interesting values
		 *  booleans are not interesting, there are a lot of them
		 *  strings are not interesting if they are empty
		 *  numbers are not interesting if they are 0
		 *  arrays are not interesting if they are empty or if they are filled with un-interesting types
		 *  objects may not have interesting values when dug into
		 */
		bool bValidPropetyValue = true;
		if(InJsonValue->Type == EJson::Boolean || InJsonValue->Type == EJson::None || InJsonValue->Type == EJson::Null)
		{
			bValidPropetyValue = false;
		}
		else if(InJsonValue->Type == EJson::String)
		{
			FString temp = InJsonValue->AsString();
			if(InJsonValue->AsString().IsEmpty())
			{
				bValidPropetyValue = false;
			}
		}
		else if(InJsonValue->Type == EJson::Number)
		{
			if(InJsonValue->AsNumber() == 0.0)
			{
				bValidPropetyValue = false;
			}
		}
		else if(InJsonValue->Type == EJson::Array)
		{
			auto JsonArray = InJsonValue->AsArray();
			if(JsonArray.Num() > 0)
			{
				// Some types are never interesting and the contents of the array should be ignored. Other types can be interesting, the contents of the array should be stored (even if
				// the values may not be interesting, so that index values can be obtained)
				if(JsonArray[0]->Type != EJson::Array && JsonArray[0]->Type != EJson::String && JsonArray[0]->Type != EJson::Number && JsonArray[0]->Type != EJson::Object)
				{
					bValidPropetyValue = false;
				}
			}
		}
		else if(InJsonValue->Type == EJson::Object)
		{
			// Start it out as not being valid, if we find any sub-items that are searchable, it will be marked to TRUE
			bValidPropetyValue = false;

			// Go through all value/key pairs to see if any of them are searchable, remove the ones that are not
			auto JsonObject = InJsonValue->AsObject();
			for(auto Iter = JsonObject->Values.CreateIterator(); Iter; ++Iter)
			{
				if(!CheckIfJsonValueIsSearchable(Iter->Value))
				{
					Iter.RemoveCurrent();
				}
				else
				{
					bValidPropetyValue = true;
				}
			}
			
		}

		return bValidPropetyValue;
	}

	/**
	 * Saves a graph pin type to a Json object
	 *
	 * @param InWriter				Writer used for saving the Json
	 * @param InPinType				The pin type to save
	 */
	void SavePinTypeToJson(TSharedRef< SearchMetaDataWriter>& InWriter, const FEdGraphPinType& InPinType)
	{
		// Only save strings that are not empty

		if(!InPinType.PinCategory.IsNone())
		{
			InWriter->WriteValue(FFindInBlueprintSearchTags::FiB_PinCategory, InPinType.PinCategory.ToString());
		}

		if(!InPinType.PinSubCategory.IsNone())
		{
			InWriter->WriteValue(FFindInBlueprintSearchTags::FiB_PinSubCategory, InPinType.PinSubCategory.ToString());
		}

		if(InPinType.PinSubCategoryObject.IsValid())
		{
			InWriter->WriteValue(FFindInBlueprintSearchTags::FiB_ObjectClass, FText::FromString(InPinType.PinSubCategoryObject->GetName()));
		}
		InWriter->WriteValue(FFindInBlueprintSearchTags::FiB_IsArray, InPinType.IsArray());
		InWriter->WriteValue(FFindInBlueprintSearchTags::FiB_IsReference, InPinType.bIsReference);
	}

	/**
	 * Helper function to save a variable description to Json
	 *
	 * @param InWriter					Json writer object
	 * @param InBlueprint				Blueprint the property for the variable can be found in, if any
	 * @param InVariableDescription		The variable description being serialized to Json
	 */
	void SaveVariableDescriptionToJson(TSharedRef< SearchMetaDataWriter>& InWriter, const UBlueprint* InBlueprint, const FBPVariableDescription& InVariableDescription)
	{
		FEdGraphPinType VariableType = InVariableDescription.VarType;

		InWriter->WriteObjectStart();

		InWriter->WriteValue(FFindInBlueprintSearchTags::FiB_Name, InVariableDescription.FriendlyName);

		// Find the variable's tooltip
		FString TooltipResult;
		
		if(InVariableDescription.HasMetaData(FBlueprintMetadata::MD_Tooltip))
		{
			TooltipResult = InVariableDescription.GetMetaData(FBlueprintMetadata::MD_Tooltip);
		}
		InWriter->WriteValue(FFindInBlueprintSearchTags::FiB_Tooltip, TooltipResult);

		// Save the variable's pin type
		SavePinTypeToJson(InWriter, VariableType);

		// Find the UProperty and convert it into a Json value.
		UProperty* VariableProperty = FindField<UProperty>(InBlueprint->GeneratedClass, InVariableDescription.VarName);
		if(VariableProperty)
		{
			const uint8* PropData = VariableProperty->ContainerPtrToValuePtr<uint8>(InBlueprint->GeneratedClass->GetDefaultObject());
			auto JsonValue = FJsonObjectConverter::UPropertyToJsonValue(VariableProperty, PropData, 0, 0);

			// Only use the value if it is searchable
			if(BlueprintSearchMetaDataHelpers::CheckIfJsonValueIsSearchable(JsonValue))
			{
				TSharedRef< FJsonValue > JsonValueAsSharedRef = JsonValue.ToSharedRef();
				FJsonSerializer::Serialize(JsonValue, FFindInBlueprintSearchTags::FiB_DefaultValue.ToString(), StaticCastSharedRef<SearchMetaDataWriterParentClass>(InWriter), false );
			}
		}

		InWriter->WriteObjectEnd();
	}

	/** Helper enum to gather searchable UProperties */
	enum EGatherSearchableType
	{
		SEARCHABLE_AS_DESIRED = 0,
		SEARCHABLE_FULL,
		SEARCHABLE_SHALLOW,
	};

	/**
	 * Gathers all searchable properties in a UObject and writes them out to Json
	 *
	 * @param InWriter				Json writer
	 * @param InValue				Value of the Object to serialize
	 * @param InStruct				Struct or class that represent the UObject's layout
	 * @param InSearchableType		Informs the system how it should examine the properties to determine if they are searchable. All sub-properties of searchable properties are automatically gathered unless marked as not being searchable
	 */
	void GatherSearchableProperties(TSharedRef< SearchMetaDataWriter>& InWriter, const void* InValue, UStruct* InStruct, EGatherSearchableType InSearchableType = SEARCHABLE_AS_DESIRED);

	/**
	 * Examines a searchable property and digs in deeper if it is a UObject, UStruct, or an array, or serializes it straight out to Json
	 *
	 * @param InWriter				Json writer
	 * @param InProperty			Property to examine
	 * @param InValue				Value to find the property in the UStruct
	 * @param InStruct				Struct or class that represent the UObject's layout
	 */
	void GatherSearchablesFromProperty(TSharedRef< SearchMetaDataWriter>& InWriter, UProperty* InProperty, const void* InValue, UStruct* InStruct)
	{
		if (UArrayProperty* ArrayProperty = Cast<UArrayProperty>(InProperty))
		{
			FScriptArrayHelper Helper(ArrayProperty, InValue);
			InWriter->WriteArrayStart(FText::FromString(InProperty->GetName()));
			for (int32 i=0, n=Helper.Num(); i<n; ++i)
			{
				GatherSearchablesFromProperty(InWriter, ArrayProperty->Inner, Helper.GetRawPtr(i), InStruct);
			}
			InWriter->WriteArrayEnd();
		}
		else if (UStructProperty* StructProperty = Cast<UStructProperty>(InProperty))
		{
			if (!InProperty->HasMetaData(*FFiBMD::FiBSearchableMD) || InProperty->GetBoolMetaData(*FFiBMD::FiBSearchableMD))
			{
				GatherSearchableProperties(InWriter, InValue, StructProperty->Struct, SEARCHABLE_FULL);
			}
		}
		else if (UObjectProperty* ObjectProperty = Cast<UObjectProperty>(InProperty))
		{
			UObject* SubObject = ObjectProperty->GetObjectPropertyValue(InValue);
			if (SubObject)
			{
				// Objects default to shallow unless they are marked as searchable
				EGatherSearchableType searchType = SEARCHABLE_SHALLOW;

				// Check if there is any Searchable metadata
				if (InProperty->HasMetaData(*FFiBMD::FiBSearchableMD))
				{
					// Check if that metadata informs us that the property should not be searchable
					bool bSearchable = InProperty->GetBoolMetaData(*FFiBMD::FiBSearchableMD);
					if (bSearchable)
					{
						GatherSearchableProperties(InWriter, SubObject, SubObject->GetClass(), SEARCHABLE_FULL);
					}
				}
				else
				{
					// Shallow conversion of property to string
					TSharedPtr<FJsonValue> JsonValue;
					JsonValue = FJsonObjectConverter::UPropertyToJsonValue(InProperty, InValue, 0, 0);
					FJsonSerializer::Serialize(JsonValue, InProperty->GetName(), StaticCastSharedRef<SearchMetaDataWriterParentClass>(InWriter), false);
				}
			}
		}
		else
		{
			TSharedPtr<FJsonValue> JsonValue;
			JsonValue = FJsonObjectConverter::UPropertyToJsonValue(InProperty, InValue, 0, 0);
			FJsonSerializer::Serialize(JsonValue, InProperty->GetName(), StaticCastSharedRef<SearchMetaDataWriterParentClass>(InWriter), false);
		}
	}

	void GatherSearchableProperties(TSharedRef<SearchMetaDataWriter>& InWriter, const void* InValue, UStruct* InStruct, EGatherSearchableType InSearchableType)
	{
		if (InValue)
		{
			TArray<FSearchableProperty>* SearchablePropertyData = InWriter->CachedPropertyMapping.Find(InStruct);
			check(SearchablePropertyData);

			for (FSearchableProperty& SearchableProperty : *SearchablePropertyData)
			{
				UProperty* Property = SearchableProperty.TargetProperty;
				bool bIsSearchableMD = SearchableProperty.bIsSearchableMD;
				bool bIsShallowSearchableMD = SearchableProperty.bIsShallowSearchableMD;
				// It only is truly marked as not searchable if it has the metadata set to false, if the metadata is missing then we assume the searchable type that is passed in unless SEARCHABLE_AS_DESIRED
				bool bIsMarkedNotSearchableMD = SearchableProperty.bIsMarkedNotSearchableMD;

				if ( (InSearchableType != SEARCHABLE_AS_DESIRED && !bIsMarkedNotSearchableMD) 
					|| bIsShallowSearchableMD || bIsSearchableMD)
				{
					const void* Value = Property->ContainerPtrToValuePtr<uint8>(InValue);

					// Need to store the metadata on the property in a sub-object
					InWriter->WriteObjectStart(FText::FromString(Property->GetName()));
					{
						InWriter->WriteObjectStart(FFindInBlueprintSearchTags::FiBMetaDataTag);
						{
							if (Property->GetBoolMetaData(*FFiBMD::FiBSearchableHiddenExplicitMD))
							{
								InWriter->WriteValue(FText::FromString(FFiBMD::FiBSearchableHiddenExplicitMD), true);
							}
							else if (Property->GetBoolMetaData(*FFiBMD::FiBSearchableExplicitMD))
							{
								InWriter->WriteValue(FText::FromString(FFiBMD::FiBSearchableExplicitMD), true);
							}
						}
						InWriter->WriteObjectEnd();

						if (Property->ArrayDim == 1)
						{
							GatherSearchablesFromProperty(InWriter, Property, Value, InStruct);
						}
						else
						{
							TArray< TSharedPtr<FJsonValue> > Array;
							for (int Index = 0; Index != Property->ArrayDim; ++Index)
							{
								GatherSearchablesFromProperty(InWriter, Property, (char*)Value + Index * Property->ElementSize, InStruct);
							}
						}
					}
					InWriter->WriteObjectEnd();
				}
			}
		}
	}

	/**
	 * Caches all properties that have searchability metadata
	 *
	 * @param InOutCachePropertyMapping		Mapping of all the searchable properties that we are building
	 * @param InValue						Value of the Object to serialize
	 * @param InStruct						Struct or class that represent the UObject's layout
	 * @param InSearchableType				Informs the system how it should examine the properties to determine if they are searchable. All sub-properties of searchable properties are automatically gathered unless marked as not being searchable
	 */
	void CacheSearchableProperties(TMap<UStruct*, TArray<FSearchableProperty>>& InOutCachePropertyMapping, const void* InValue, UStruct* InStruct, EGatherSearchableType InSearchableType = SEARCHABLE_AS_DESIRED);

	/**
	 * Digs into a property for any sub-properties that might exist so it can recurse and cache them
	 *
	 * @param InOutCachePropertyMapping		Mapping of all the searchable properties that we are building
	 * @param InProperty					Property currently being cached
	 * @param InValue						Value of the Object to serialize
	 * @param InStruct						Struct or class that represent the UObject's layout
	 */
	void CacheSubPropertySearchables(TMap<UStruct*, TArray<FSearchableProperty>>& InOutCachePropertyMapping, UProperty* InProperty, const void* InValue, UStruct* InStruct)
	{
		if (UArrayProperty* ArrayProperty = Cast<UArrayProperty>(InProperty))
		{
			FScriptArrayHelper Helper(ArrayProperty, InValue);
			for (int32 i = 0, n = Helper.Num(); i < n; ++i)
			{
				CacheSubPropertySearchables(InOutCachePropertyMapping, ArrayProperty->Inner, Helper.GetRawPtr(i), InStruct);
			}
		}
		else if (UStructProperty* StructProperty = Cast<UStructProperty>(InProperty))
		{
			if (!InOutCachePropertyMapping.Find(StructProperty->Struct))
			{
				if (!InProperty->HasMetaData(*FFiBMD::FiBSearchableMD) || InProperty->GetBoolMetaData(*FFiBMD::FiBSearchableMD))
				{
					CacheSearchableProperties(InOutCachePropertyMapping, InValue, StructProperty->Struct, SEARCHABLE_FULL);
				}
			}
		}
		else if (UObjectProperty* ObjectProperty = Cast<UObjectProperty>(InProperty))
		{
			UObject* SubObject = ObjectProperty->GetObjectPropertyValue(InValue);
			if (SubObject)
			{
				// Objects default to shallow unless they are marked as searchable
				EGatherSearchableType SearchType = SEARCHABLE_SHALLOW;

				// Check if there is any Searchable metadata
				if (InProperty->HasMetaData(*FFiBMD::FiBSearchableMD))
				{
					if (!InOutCachePropertyMapping.Find(SubObject->GetClass()))
					{
						// Check if that metadata informs us that the property should not be searchable
						bool bSearchable = InProperty->GetBoolMetaData(*FFiBMD::FiBSearchableMD);
						if (bSearchable)
						{
							CacheSearchableProperties(InOutCachePropertyMapping, SubObject, SubObject->GetClass(), SEARCHABLE_FULL);
						}
					}
				}
			}
		}
	}

	void CacheSearchableProperties(TMap<UStruct*, TArray<FSearchableProperty>>& InOutCachePropertyMapping, const void* InValue, UStruct* InStruct, EGatherSearchableType InSearchableType)
	{
		if (InValue)
		{
			TArray<FSearchableProperty> SearchableProperties;

			for (TFieldIterator<UProperty> PropIt(InStruct); PropIt; ++PropIt)
			{
				UProperty* Property = *PropIt;
				bool bIsSearchableMD = Property->GetBoolMetaData(*FFiBMD::FiBSearchableMD);
				bool bIsShallowSearchableMD = Property->GetBoolMetaData(*FFiBMD::FiBSearchableShallowMD);
				// It only is truly marked as not searchable if it has the metadata set to false, if the metadata is missing then we assume the searchable type that is passed in unless SEARCHABLE_AS_DESIRED
				bool bIsMarkedNotSearchableMD = Property->HasMetaData(*FFiBMD::FiBSearchableMD) && !bIsSearchableMD;

				if ((InSearchableType != SEARCHABLE_AS_DESIRED && !bIsMarkedNotSearchableMD)
					|| bIsShallowSearchableMD || bIsSearchableMD)
				{
					const void* Value = Property->ContainerPtrToValuePtr<uint8>(InValue);

					FSearchableProperty SearchableProperty;
					SearchableProperty.TargetProperty = Property;
					SearchableProperty.bIsSearchableMD = bIsSearchableMD;
					SearchableProperty.bIsShallowSearchableMD = bIsShallowSearchableMD;
					SearchableProperty.bIsMarkedNotSearchableMD = bIsMarkedNotSearchableMD;

					if (Property->ArrayDim == 1)
					{
						CacheSubPropertySearchables(InOutCachePropertyMapping, Property, Value, InStruct);
					}
					else
					{
						TArray< TSharedPtr<FJsonValue> > Array;
						for (int Index = 0; Index != Property->ArrayDim; ++Index)
						{
							CacheSubPropertySearchables(InOutCachePropertyMapping, Property, (char*)Value + Index * Property->ElementSize, InStruct);
						}
					}
					SearchableProperties.Add(MoveTemp(SearchableProperty));
				}
				InOutCachePropertyMapping.Add(InStruct, SearchableProperties);
			}
		}
	}

	/**
	 * Gathers all nodes from a specified graph and serializes their searchable data to Json
	 *
	 * @param InWriter		The Json writer to use for serialization
	 * @param InGraph		The graph to search through
	 */
	void GatherNodesFromGraph(TSharedRef< SearchMetaDataWriter>& InWriter, const UEdGraph* InGraph)
	{
		// Collect all macro graphs
		InWriter->WriteArrayStart(FFindInBlueprintSearchTags::FiB_Nodes);
		{
			for(auto* Node : InGraph->Nodes)
			{
				if(Node)
				{
					{
						// Make sure we don't collect search data for nodes that are going away soon
						if (Node->GetOuter()->IsPendingKill())
						{
							continue;
						}

						InWriter->WriteObjectStart();

						// Retrieve the search metadata from the node, some node types may have extra metadata to be searchable.
						TArray<struct FSearchTagDataPair> Tags;
						Node->AddSearchMetaDataInfo(Tags);

						// Go through the node metadata tags and put them into the Json object.
						for (const FSearchTagDataPair& SearchData : Tags)
						{
							InWriter->WriteValue(SearchData.Key, SearchData.Value);
						}
					}

					{
						// Find all the pins and extract their metadata
						InWriter->WriteArrayStart(FFindInBlueprintSearchTags::FiB_Pins);
						for (UEdGraphPin* Pin : Node->Pins)
						{
							// Hidden pins are not searchable
							if (Pin->bHidden == false)
							{
								InWriter->WriteObjectStart();
								{
									InWriter->WriteValue(FFindInBlueprintSearchTags::FiB_Name, Pin->GetSchema()->GetPinDisplayName(Pin));
									InWriter->WriteValue(FFindInBlueprintSearchTags::FiB_DefaultValue, Pin->GetDefaultAsText());
								}
								SavePinTypeToJson(InWriter, Pin->PinType);
								InWriter->WriteObjectEnd();
							}
						}
						InWriter->WriteArrayEnd();

						if (!InWriter->CachedPropertyMapping.Find(Node->GetClass()))
						{
							CacheSearchableProperties(InWriter->CachedPropertyMapping, Node, Node->GetClass());
						}
						// Only support this for nodes for now, will gather all searchable properties
						GatherSearchableProperties(InWriter, Node, Node->GetClass());

						InWriter->WriteObjectEnd();
					}
				}
				
			}
		}
		InWriter->WriteArrayEnd();
	}

	/** 
	 * Gathers all graph's search data (and subojects) and serializes them to Json
	 *
	 * @param InWriter			The Json writer to use for serialization
	 * @param InGraphArray		All the graphs to process
	 * @param InTitle			The array title to place these graphs into
	 * @param InOutSubGraphs	All the subgraphs that need to be processed later
	 */
	void GatherGraphSearchData(TSharedRef< SearchMetaDataWriter>& InWriter, const UBlueprint* InBlueprint, const TArray< UEdGraph* >& InGraphArray, FText InTitle, TArray< UEdGraph* >* InOutSubGraphs)
	{
		if(InGraphArray.Num() > 0)
		{
			// Collect all graphs
			InWriter->WriteArrayStart(InTitle);
			{
				for(const UEdGraph* Graph : InGraphArray)
				{
					// This is non-critical but should not happen and needs to be resolved
					if (!ensure(Graph != nullptr))
					{
						continue;
					}
					InWriter->WriteObjectStart();

					FGraphDisplayInfo DisplayInfo;
					if (auto GraphSchema = Graph->GetSchema())
					{
						GraphSchema->GetGraphDisplayInformation(*Graph, DisplayInfo);
					}
					InWriter->WriteValue(FFindInBlueprintSearchTags::FiB_Name, DisplayInfo.PlainName);

					FText GraphDescription = FBlueprintEditorUtils::GetGraphDescription(Graph);
					if(!GraphDescription.IsEmpty())
					{
						InWriter->WriteValue(FFindInBlueprintSearchTags::FiB_Description, GraphDescription);
					}
					// All nodes will appear as children to the graph in search results
					GatherNodesFromGraph(InWriter, Graph);

					// Collect local variables
					TArray<UK2Node_FunctionEntry*> FunctionEntryNodes;
					Graph->GetNodesOfClass<UK2Node_FunctionEntry>(FunctionEntryNodes);

					InWriter->WriteArrayStart(FFindInBlueprintSearchTags::FiB_Properties);
					{
						// Search in all FunctionEntry nodes for their local variables and add them to the list
						FString ActionCategory;
						for (UK2Node_FunctionEntry* const FunctionEntry : FunctionEntryNodes)
						{
							for( const FBPVariableDescription& Variable : FunctionEntry->LocalVariables )
							{
								SaveVariableDescriptionToJson(InWriter, InBlueprint, Variable);
							}
						}
					}
					InWriter->WriteArrayEnd(); // Properties

					InWriter->WriteObjectEnd();

					// Only if asked to do it
					if(InOutSubGraphs)
					{
						Graph->GetAllChildrenGraphs(*InOutSubGraphs);
					}
				}
			}
			InWriter->WriteArrayEnd();
		}
	}
}

class FCacheAllBlueprintsTickableObject
{
public:
	DECLARE_DELEGATE_OneParam(FOnAssetCached, FName);

	struct FCacheParams
	{
		/** Control flags */
		EFiBCacheOpFlags OpFlags;

		/** Callback for when assets are cached */
		FOnAssetCached OnCached;

		/** Callback for when caching is finished */
		FSimpleDelegate OnFinished;

		FCacheParams()
			:OpFlags(EFiBCacheOpFlags::None)
		{
		}
	};

	FCacheAllBlueprintsTickableObject(TSet<FName> InAssets, const FCacheParams& InParams)
		: TickCacheIndex(0)
		, UncachedAssets(InAssets.Array())
		, bIsStarted(false)
		, bIsCancelled(false)
		, CacheParams(InParams)
	{
		if (EnumHasAnyFlags(CacheParams.OpFlags, EFiBCacheOpFlags::ShowProgress)
			&& !EnumHasAnyFlags(CacheParams.OpFlags, EFiBCacheOpFlags::HideNotifications))
		{
			// Start the Blueprint indexing 'progress' notification
			FNotificationInfo Info(LOCTEXT("BlueprintIndexMessage", "Indexing Blueprints..."));
			Info.bFireAndForget = false;
			if (EnumHasAnyFlags(CacheParams.OpFlags, EFiBCacheOpFlags::AllowUserCancel))
			{
				Info.ButtonDetails.Add(FNotificationButtonInfo(
					LOCTEXT("BlueprintIndexCancel", "Cancel"),
					LOCTEXT("BlueprintIndexCancelToolTip", "Cancels indexing Blueprints."), FSimpleDelegate::CreateRaw(this, &FCacheAllBlueprintsTickableObject::OnCancelCaching, false)));
			}

			ProgressNotification = FSlateNotificationManager::Get().AddNotification(Info);
			if (ProgressNotification.IsValid())
			{
				ProgressNotification.Pin()->SetCompletionState(SNotificationItem::CS_Pending);
			}
		}
	}

	~FCacheAllBlueprintsTickableObject()
	{

	}

	/** Returns the current cache index of the object */
	int32 GetCurrentCacheIndex() const
	{
		return TickCacheIndex + 1;
	}

	/** Returns the name of the current Blueprint being cached */
	FName GetCurrentCacheBlueprintName() const
	{
		if(UncachedAssets.Num() && TickCacheIndex >= 0)
		{
			return UncachedAssets[TickCacheIndex];
		}
		return NAME_None;
	}

	/** Returns the progress as a percent */
	float GetCacheProgress() const
	{
		return UncachedAssets.Num() > 0 ? (float)TickCacheIndex / (float)UncachedAssets.Num() : 1.0f;
	}

	/** Returns the number of uncached assets */
	int32 GetUncachedAssetCount()
	{
		return UncachedAssets.Num();
	}

	/** Returns the entire list of uncached assets that this object will attempt to cache */
	const TArray<FName>& GetUncachedAssetList() const
	{
		return UncachedAssets;
	}

	/** True if there is a callback when done caching, this will prevent a re-query from occuring */
	bool HasPostCacheWork() const
	{
		return CacheParams.OnFinished.IsBound();
	}

	/** Cancels caching and destroys this object */
	void OnCancelCaching(bool bIsImmediate)
	{
		if (!bIsCancelled)
		{
			if (ProgressNotification.IsValid())
			{
				ProgressNotification.Pin()->SetText(LOCTEXT("BlueprintIndexCancelled", "Cancelled Indexing Blueprints!"));

				ProgressNotification.Pin()->SetCompletionState(SNotificationItem::CS_Fail);
				ProgressNotification.Pin()->ExpireAndFadeout();
			}

			// Sometimes we can't wait another tick to shutdown, so make the callback immediately.
			if (bIsImmediate)
			{
				// Note: This will effectively delete this instance. It should not be used after this!
				FFindInBlueprintSearchManager::Get().FinishedCachingBlueprints(TickCacheIndex, FailedToCacheList);
			}
			else
			{
				bIsCancelled = true;
			}
		}
	}

	/** Enables the caching process */
	void Start()
	{
		if (!bIsStarted)
		{
			bIsStarted = true;
			FFindInBlueprintSearchManager::Get().StartedCachingBlueprints(CacheParams.OpFlags);
		}
	}

	void Tick(float InDeltaTime)
	{
		if (!bIsStarted)
		{
			return;
		}

		if (UncachedAssets.Num() == 0)
		{
			// Immediately finish if we have no assets to index. This will delete this instance!
			Finish();

			return;
		}

		if (bIsCancelled || GWarn->ReceivedUserCancel())
		{
			// Note: This will effectively delete this instance. It should not be used after this!
			FFindInBlueprintSearchManager::Get().FinishedCachingBlueprints(TickCacheIndex, FailedToCacheList);
		}
		else
		{
			FAssetRegistryModule* AssetRegistryModule = &FModuleManager::LoadModuleChecked<FAssetRegistryModule>(TEXT("AssetRegistry"));
			FAssetData AssetData = AssetRegistryModule->Get().GetAssetByObjectPath(UncachedAssets[TickCacheIndex]);
			if (AssetData.IsValid())
			{
				const bool bIsWorldAsset = AssetData.AssetClass == UWorld::StaticClass()->GetFName();

				// Construct a full package filename with path so we can query the read only status and save to disk
				FString FinalPackageFilename = FPackageName::LongPackageNameToFilename(AssetData.PackageName.ToString());
				if (FinalPackageFilename.Len() > 0 && FPaths::GetExtension(FinalPackageFilename).Len() == 0)
				{
					FinalPackageFilename += bIsWorldAsset ? FPackageName::GetMapPackageExtension() : FPackageName::GetAssetPackageExtension();
				}
				FText ErrorMessage;
				bool bValidFilename = FFileHelper::IsFilenameValidForSaving(FinalPackageFilename, ErrorMessage);
				if (bValidFilename)
				{
					bValidFilename = bIsWorldAsset ? FEditorFileUtils::IsValidMapFilename(FinalPackageFilename, ErrorMessage) : FPackageName::IsValidLongPackageName(FinalPackageFilename, false, &ErrorMessage);
				}

				const bool bCheckOutAndSave = EnumHasAnyFlags(CacheParams.OpFlags, EFiBCacheOpFlags::CheckOutAndSave);

				bool bIsAssetReadOnlyOnDisk = IFileManager::Get().IsReadOnly(*FinalPackageFilename);
				bool bFailedToCache = bCheckOutAndSave;

				if (!bIsAssetReadOnlyOnDisk || !bCheckOutAndSave)
				{
					if (!FFindInBlueprintSearchManager::Get().IsUnindexedCacheInProgress())
					{
						// Re-index and update the cached value for loaded Blueprint assets only
						if (AssetData.IsAssetLoaded())
						{
							if (UBlueprint* LoadedBlueprintAsset = Cast<UBlueprint>(AssetData.GetAsset()))
							{
								FFindInBlueprintSearchManager::Get().AddOrUpdateBlueprintSearchMetadata(LoadedBlueprintAsset, true);
							}
						}
					}
					else
					{
						UObject* Asset = AssetData.GetAsset();
						if (Asset && bCheckOutAndSave)
						{
							if (UBlueprint* BlueprintAsset = Cast<UBlueprint>(Asset))
							{
								if (BlueprintAsset->SkeletonGeneratedClass == nullptr)
								{
									// There is no skeleton class, something was wrong with the Blueprint during compile on load. This asset will be marked as failing to cache.
									bFailedToCache = false;
								}
							}

							// Still good to attempt to save
							if (bFailedToCache)
							{
								// Assume the package was correctly checked out from SCC
								bool bOutPackageLocallyWritable = true;

								UPackage* Package = AssetData.GetPackage();

								ISourceControlProvider& SourceControlProvider = ISourceControlModule::Get().GetProvider();
								// Trusting the SCC status in the package file cache to minimize network activity during save.
								const FSourceControlStatePtr SourceControlState = SourceControlProvider.GetState(Package, EStateCacheUsage::Use);
								// If the package is in the depot, and not recognized as editable by source control, and not read-only, then we know the user has made the package locally writable!
								const bool bSCCCanEdit = !SourceControlState.IsValid() || SourceControlState->CanCheckIn() || SourceControlState->IsIgnored() || SourceControlState->IsUnknown();
								const bool bSCCIsCheckedOut = SourceControlState.IsValid() && SourceControlState->IsCheckedOut();
								const bool bInDepot = SourceControlState.IsValid() && SourceControlState->IsSourceControlled();
								if (!bSCCCanEdit && bInDepot && !bIsAssetReadOnlyOnDisk && SourceControlProvider.UsesLocalReadOnlyState() && !bSCCIsCheckedOut)
								{
									bOutPackageLocallyWritable = false;
								}

								// Save the package if the file is writable
								if (bOutPackageLocallyWritable)
								{
									UWorld* WorldAsset = Cast<UWorld>(Asset);

									// Save the package
									EObjectFlags ObjectFlags = (WorldAsset == nullptr) ? RF_Standalone : RF_NoFlags;

									if (GEditor->SavePackage(Package, WorldAsset, ObjectFlags, *FinalPackageFilename, GError, nullptr, false, true, SAVE_NoError))
									{
										bFailedToCache = false;
									}
								}
							}
						}
					}
				}

				if (bFailedToCache)
				{
					FailedToCacheList.Add(UncachedAssets[TickCacheIndex]);
				}
				else
				{
					CacheParams.OnCached.ExecuteIfBound(UncachedAssets[TickCacheIndex]);
				}
			}
			else
			{
				FailedToCacheList.Add(UncachedAssets[TickCacheIndex]);
			}

			++TickCacheIndex;

			// Check if done caching Blueprints
			if(TickCacheIndex == UncachedAssets.Num())
			{
				// Note: This will effectively delete this instance, do not use after this!
				Finish();
			}
			else if(ProgressNotification.IsValid())
			{
				FFormatNamedArguments Args;
				Args.Add(TEXT("Percent"), FText::AsPercent(GetCacheProgress()));
				ProgressNotification.Pin()->SetText(FText::Format(LOCTEXT("BlueprintIndexProgress", "Indexing Blueprints... ({Percent})"), Args));
			}
		}
	}

protected:
	/** Completes a successful caching process */
	void Finish()
	{
		if (ProgressNotification.IsValid())
		{
			ProgressNotification.Pin()->SetCompletionState(SNotificationItem::CS_Success);
			ProgressNotification.Pin()->ExpireAndFadeout();

			ProgressNotification.Pin()->SetText(LOCTEXT("BlueprintIndexComplete", "Finished indexing Blueprints!"));
		}

		// We have actually finished, use the OnFinished callback.
		CacheParams.OnFinished.ExecuteIfBound();

		// Note: This will effectively delete this instance. It should not be used after this!
		FFindInBlueprintSearchManager::Get().FinishedCachingBlueprints(TickCacheIndex, FailedToCacheList);
	}

private:

	/** The current index, increases at a rate of once per tick */
	int32 TickCacheIndex;

	/** The list of assets that are in the process of being cached */
	TArray<FName> UncachedAssets;

	/** Notification that appears and details progress */
	TWeakPtr<SNotificationItem> ProgressNotification;

	/** Set of Blueprints that failed to be saved */
	TSet<FName> FailedToCacheList;

	/** TRUE if the caching process is started */
	bool bIsStarted;

	/** TRUE if the user has requested to cancel the caching process */
	bool bIsCancelled;

	/** Parameters for task configuration */
	FCacheParams CacheParams;
};

FFindInBlueprintSearchManager& FFindInBlueprintSearchManager::Get()
{
	if (Instance == NULL)
	{
		Instance = new FFindInBlueprintSearchManager();
		Instance->Initialize();
	}

	return *Instance;
}

FFindInBlueprintSearchManager::FFindInBlueprintSearchManager()
	: bEnableGatheringData(true)
	, bDisableDeferredIndexing(false)
	, bIsPausing(false)
	, AssetRegistryModule(nullptr)
	, CachingObject(nullptr)
{
	for (int32 TabIdx = 0; TabIdx < ARRAY_COUNT(GlobalFindResultsTabIDs); TabIdx++)
	{
		const FName TabID = FName(*FString::Printf(TEXT("GlobalFindResults_%02d"), TabIdx + 1));
		GlobalFindResultsTabIDs[TabIdx] = TabID;
	}
}

FFindInBlueprintSearchManager::~FFindInBlueprintSearchManager()
{
	if (AssetRegistryModule)
	{
		AssetRegistryModule->Get().OnAssetAdded().RemoveAll(this);
		AssetRegistryModule->Get().OnAssetRemoved().RemoveAll(this);
		AssetRegistryModule->Get().OnAssetRenamed().RemoveAll(this);
	}
	FKismetEditorUtilities::OnBlueprintUnloaded.RemoveAll(this);
	FCoreUObjectDelegates::GetPreGarbageCollectDelegate().RemoveAll(this);
	FCoreUObjectDelegates::GetPostGarbageCollect().RemoveAll(this);
	FCoreUObjectDelegates::OnAssetLoaded.RemoveAll(this);

	if(FModuleManager::Get().IsModuleLoaded("HotReload"))
	{
		IHotReloadInterface& HotReloadSupport = FModuleManager::GetModuleChecked<IHotReloadInterface>("HotReload");
		HotReloadSupport.OnHotReload().RemoveAll(this);
	}

	// Shut down the global find results tab feature.
	EnableGlobalFindResults(false);
}

void FFindInBlueprintSearchManager::Initialize()
{
	// Init configuration
	GConfig->GetBool(TEXT("BlueprintSearchSettings"), TEXT("bDisableDeferredIndexing"), bDisableDeferredIndexing, GEditorIni);

	// Must ensure we do not attempt to load the AssetRegistry Module while saving a package, however, if it is loaded already we can safely obtain it
	if (!GIsSavingPackage || (GIsSavingPackage && FModuleManager::Get().IsModuleLoaded(TEXT("AssetRegistry"))))
	{
		AssetRegistryModule = &FModuleManager::LoadModuleChecked<FAssetRegistryModule>(TEXT("AssetRegistry"));
		AssetRegistryModule->Get().OnAssetAdded().AddRaw(this, &FFindInBlueprintSearchManager::OnAssetAdded);
		AssetRegistryModule->Get().OnAssetRemoved().AddRaw(this, &FFindInBlueprintSearchManager::OnAssetRemoved);
		AssetRegistryModule->Get().OnAssetRenamed().AddRaw(this, &FFindInBlueprintSearchManager::OnAssetRenamed);
	}
	else
	{
		// Log a warning to inform the Asset Registry could not be initialized when FiB initialized due to saving package
		// The Asset Registry should be initialized before Find-in-Blueprints, or FiB should be explicitly initialized during a safe time
		// This message will not appear in commandlets because most commandlets do not care. If a search query is made, further warnings will be produced even in commandlets.
		if (!IsRunningCommandlet())
		{
			UE_LOG(LogBlueprint, Warning, TEXT("Find-in-Blueprints could not pre-cache all unloaded Blueprints due to the Asset Registry module being unable to initialize because a package is currently being saved. Pre-cache will not be reattempted!"));
		}
	}

	FKismetEditorUtilities::OnBlueprintUnloaded.AddRaw(this, &FFindInBlueprintSearchManager::OnBlueprintUnloaded);

	FCoreUObjectDelegates::GetPreGarbageCollectDelegate().AddRaw(this, &FFindInBlueprintSearchManager::PauseFindInBlueprintSearch);
	FCoreUObjectDelegates::GetPostGarbageCollect().AddRaw(this, &FFindInBlueprintSearchManager::UnpauseFindInBlueprintSearch);
	FCoreUObjectDelegates::OnAssetLoaded.AddRaw(this, &FFindInBlueprintSearchManager::OnAssetLoaded);
	
	// Register to be notified of hot reloads
	IHotReloadInterface& HotReloadSupport = FModuleManager::LoadModuleChecked<IHotReloadInterface>("HotReload");
	HotReloadSupport.OnHotReload().AddRaw(this, &FFindInBlueprintSearchManager::OnHotReload);

	if(!GIsSavingPackage && AssetRegistryModule)
	{
		// Do an immediate load of the cache to catch any Blueprints that were discovered by the asset registry before we initialized.
		BuildCache();
	}

	// Register global find results tabs if the feature is enabled.
	if (GetDefault<UBlueprintEditorSettings>()->bHostFindInBlueprintsInGlobalTab)
	{
		EnableGlobalFindResults(true);
	}
}

void FFindInBlueprintSearchManager::OnAssetAdded(const FAssetData& InAssetData)
{
	const UClass* AssetClass = nullptr;
	{
		const UClass** FoundClass = CachedAssetClasses.Find(InAssetData.AssetClass);
		if (FoundClass)
		{
			AssetClass = *FoundClass;
		}
		else
		{
			AssetClass = InAssetData.GetClass();
			if (AssetClass)
			{
				CachedAssetClasses.Add(InAssetData.AssetClass, AssetClass);
			}
		}
	}

	const IBlueprintAssetHandler* Handler = AssetClass ? FBlueprintAssetHandler::Get().FindHandler(AssetClass) : nullptr;

	// No handler means we can't process this asset
	if (!Handler)
	{
		return;
	}

	if (InAssetData.IsAssetLoaded())
	{
		UObject*    AssetObject = InAssetData.GetAsset();
		UBlueprint* Blueprint   = Handler->RetrieveBlueprint(AssetObject);
		if (Blueprint)
		{
			AddOrUpdateBlueprintSearchMetadata(Blueprint);
		}
	}
	else if (Handler->AssetContainsBlueprint(InAssetData))
	{
		// Check first for versioned FiB data (latest codepath)
		FAssetDataTagMapSharedView::FFindTagResult Result = InAssetData.TagsAndValues.FindTag(FBlueprintTags::FindInBlueprintsData);
		if(Result.IsSet())
		{
			const FString& FiBVersionedSearchData = Result.GetValue();
			if (FiBVersionedSearchData.Len() == 0)
			{
				UnindexedAssets.Add(InAssetData.ObjectPath);
			}
			else
			{
				ExtractUnloadedFiBData(InAssetData, FiBVersionedSearchData, true);
			}
		}
		else
		{
			// Check for legacy (unversioned) FiB data
			FAssetDataTagMapSharedView::FFindTagResult ResultLegacy = InAssetData.TagsAndValues.FindTag("FiB");
			if (ResultLegacy.IsSet())
			{
				ExtractUnloadedFiBData(InAssetData, ResultLegacy.GetValue(), false);
			}
			// The asset has no FiB data, keep track of it so we can inform the user
			else
			{
				UnindexedAssets.Add(InAssetData.ObjectPath);
			}

		}
	}
}

void FFindInBlueprintSearchManager::ExtractUnloadedFiBData(const FAssetData& InAssetData, const FString& InFiBData, bool bIsVersioned)
{
	if (SearchMap.Contains(InAssetData.ObjectPath))
	{
		return;
	}

	FSearchData NewSearchData;
	NewSearchData.AssetPath = InAssetData.ObjectPath;
	InAssetData.GetTagValue(FBlueprintTags::ParentClassPath, NewSearchData.ParentClass);

	const FString ImplementedInterfaces = InAssetData.GetTagValueRef<FString>(FBlueprintTags::ImplementedInterfaces);
	if(!ImplementedInterfaces.IsEmpty())
	{
		// ImplementedInterfaces is an array of structs (FBPInterfaceDescription). When exported to an AR tag value, each entry will be formatted as:
		//
		//	Entry := (Interface=Type'Package.Class') OR
		//  Entry := (Interface=Type'Package.Class',Graphs=(Type'Package.Blueprint:Graph1',Type'Package.Blueprint:Graph2',...Type'Package.Blueprint:GraphN'))
		//
		// The full tag value (array of exported struct values) will then be formatted as follows:
		//
		//  Value := (Entry1,Entry2,...EntryN)
		//
		// Here we parse out the 'Interface' values, and add only the 'Name' part of the full interface path substrings into the new search data as keywords.

		auto FindSubStringPosLambda = [&ImplementedInterfaces](const FString& InSubString, int32 StartPosition) -> int32
		{
			return ImplementedInterfaces.Find(InSubString, ESearchCase::CaseSensitive, ESearchDir::FromStart, StartPosition);
		};

		static const FString InterfaceFieldName = GET_MEMBER_NAME_STRING_CHECKED(FBPInterfaceDescription, Interface);

		int32 CurPos = FindSubStringPosLambda(InterfaceFieldName, 0);
		while (CurPos != INDEX_NONE)
		{
			CurPos = FindSubStringPosLambda(TEXT("="), CurPos);
			if (CurPos != INDEX_NONE)
			{
				CurPos = FindSubStringPosLambda(TEXT("."), CurPos);
				if (CurPos != INDEX_NONE)
				{
					const int32 StartPos = CurPos + 1;
					CurPos = FindSubStringPosLambda(TEXT("\'"), StartPos);
					if (CurPos != INDEX_NONE)
					{
						const FString InterfaceName = ImplementedInterfaces.Mid(StartPos, CurPos - StartPos);
						if (!InterfaceName.IsEmpty())
						{
							NewSearchData.Interfaces.Add(InterfaceName.TrimQuotes());
						}

						CurPos = FindSubStringPosLambda(InterfaceFieldName, CurPos + 1);
					}
				}
			}
		}
	}

	NewSearchData.bMarkedForDeletion = false;
	NewSearchData.Value = *InFiBData;

	// Deserialize the version if available
	if (bIsVersioned)
	{
		checkf(NewSearchData.Value.Len(), TEXT("Versioned search data was zero length!"));
		FBufferReader ReaderStream((void*)*NewSearchData.Value, NewSearchData.Value.Len() * sizeof(TCHAR), false);
		NewSearchData.Version = FiBSerializationHelpers::Deserialize<int32>(ReaderStream);
	}

	// Since the asset was not loaded, pull out the searchable data stored in the asset
	AddSearchDataToDatabase(MoveTemp(NewSearchData));
}

int32 FFindInBlueprintSearchManager::AddSearchDataToDatabase(FSearchData InSearchData)
{
	FName AssetPath = InSearchData.AssetPath; // Copy before we move the data into the array

	int32 ArrayIndex = SearchArray.Add(MoveTemp(InSearchData));

	// Add the asset file path to the map along with the index into the array
	SearchMap.Add(AssetPath, ArrayIndex);

	return ArrayIndex;
}

void FFindInBlueprintSearchManager::RemoveBlueprintByPath(FName InPath)
{
	int32* SearchIdx = SearchMap.Find(InPath);

	if(SearchIdx)
	{
		SearchArray[*SearchIdx].bMarkedForDeletion = true;
	}
}
void FFindInBlueprintSearchManager::OnAssetRemoved(const struct FAssetData& InAssetData)
{
	if(InAssetData.IsAssetLoaded())
	{
		RemoveBlueprintByPath(InAssetData.ObjectPath);
	}
}

void FFindInBlueprintSearchManager::OnAssetRenamed(const struct FAssetData& InAssetData, const FString& InOldName)
{
	// Renaming removes the item from the manager, it will be re-added in the OnAssetAdded event under the new name.
	if(InAssetData.IsAssetLoaded())
	{
		RemoveBlueprintByPath(FName(*InOldName));
	}
}

void FFindInBlueprintSearchManager::OnAssetLoaded(UObject* InAsset)
{
	const IBlueprintAssetHandler* Handler = FBlueprintAssetHandler::Get().FindHandler(InAsset->GetClass());
	UBlueprint* BlueprintObject = Handler ? Handler->RetrieveBlueprint(InAsset) : nullptr;

	if (BlueprintObject)
	{
		FName AssetPath = *InAsset->GetPathName();

		// Find and update the item in the search array. Searches may currently be active, this will do no harm to them

		// Confirm that the Blueprint has not been added already, this can occur during duplication of Blueprints.
		int32* IndexPtr = SearchMap.Find(AssetPath);

		// The asset registry might not have informed us of this asset yet.
		if(IndexPtr)
		{
			// That index should never have a Blueprint already, but if it does, it should be the same Blueprint!
			ensureMsgf(!SearchArray[*IndexPtr].Blueprint.IsValid() || SearchArray[*IndexPtr].Blueprint == BlueprintObject, TEXT("Blueprint in database has path %s and is being stomped by %s"), *(SearchArray[*IndexPtr].AssetPath.ToString()), *AssetPath.ToString());
			ensureMsgf(!SearchArray[*IndexPtr].Blueprint.IsValid() || SearchArray[*IndexPtr].AssetPath == AssetPath, TEXT("Blueprint in database has path %s and is being stomped by %s"), *(SearchArray[*IndexPtr].AssetPath.ToString()), *AssetPath.ToString());
			SearchArray[*IndexPtr].Blueprint = BlueprintObject;
		}

		UnindexedAssets.Remove(AssetPath);
	}
}

void FFindInBlueprintSearchManager::OnBlueprintUnloaded(UBlueprint* InBlueprint)
{
	RemoveBlueprintByPath(*InBlueprint->GetPathName());
}

void FFindInBlueprintSearchManager::OnHotReload(bool bWasTriggeredAutomatically)
{
	CachedAssetClasses.Reset();
}

FString FFindInBlueprintSearchManager::GatherBlueprintSearchMetadata(const UBlueprint* Blueprint)
{	
	FTemporarilyUseFriendlyNodeTitles TemporarilyUseFriendlyNodeTitles;

	FString SearchMetaData;

	// The search registry tags for a Blueprint are all in Json
	TSharedRef< BlueprintSearchMetaDataHelpers::TJsonFindInBlueprintStringWriter<TCondensedJsonPrintPolicy<TCHAR>> > Writer = BlueprintSearchMetaDataHelpers::TJsonFindInBlueprintStringWriter<TCondensedJsonPrintPolicy<TCHAR>>::Create( &SearchMetaData );

	TMap<FString, TMap<FString,int>> AllPaths;
	Writer->WriteObjectStart();

	// Only pull properties if the Blueprint has been compiled
	if(Blueprint->SkeletonGeneratedClass)
	{
		Writer->WriteArrayStart(FFindInBlueprintSearchTags::FiB_Properties);
		{
			for (const FBPVariableDescription& Variable : Blueprint->NewVariables)
			{
				BlueprintSearchMetaDataHelpers::SaveVariableDescriptionToJson(Writer, Blueprint, Variable);
			}
		}
		Writer->WriteArrayEnd(); // Properties
	}

	// Gather all graph searchable data
	TArray< UEdGraph* > SubGraphs;

	// Gather normal event graphs
	BlueprintSearchMetaDataHelpers::GatherGraphSearchData(Writer, Blueprint, Blueprint->UbergraphPages, FFindInBlueprintSearchTags::FiB_UberGraphs, &SubGraphs);
	
	// We have interface graphs and function graphs to put into the Functions category. We cannot do them separately, so we must compile the full list
	{
		TArray<UEdGraph*> CompleteGraphList;
		CompleteGraphList.Append(Blueprint->FunctionGraphs);
		// Gather all interface graphs as functions
		for (const FBPInterfaceDescription& InterfaceDesc : Blueprint->ImplementedInterfaces)
		{
			CompleteGraphList.Append(InterfaceDesc.Graphs);
		}
		BlueprintSearchMetaDataHelpers::GatherGraphSearchData(Writer, Blueprint, CompleteGraphList, FFindInBlueprintSearchTags::FiB_Functions, &SubGraphs);
	}

	// Gather Macros
	BlueprintSearchMetaDataHelpers::GatherGraphSearchData(Writer, Blueprint, Blueprint->MacroGraphs, FFindInBlueprintSearchTags::FiB_Macros, &SubGraphs);

	// Sub graphs are processed separately so that they do not become children in the TreeView, cluttering things up if the tree is deep
	BlueprintSearchMetaDataHelpers::GatherGraphSearchData(Writer, Blueprint, SubGraphs, FFindInBlueprintSearchTags::FiB_SubGraphs, NULL);

	// Gather all SCS components
	// If we have an SCS but don't support it, then we remove it
	if(Blueprint->SimpleConstructionScript)
	{
		// Remove any SCS variable nodes
		const TArray<USCS_Node*>& AllSCSNodes = Blueprint->SimpleConstructionScript->GetAllNodes();
		Writer->WriteArrayStart(FFindInBlueprintSearchTags::FiB_Components);
		for (TFieldIterator<UProperty> PropertyIt(Blueprint->SkeletonGeneratedClass, EFieldIteratorFlags::ExcludeSuper); PropertyIt; ++PropertyIt)
		{
			UProperty* Property = *PropertyIt;
			UObjectPropertyBase* Obj = Cast<UObjectPropertyBase>(Property);
			const bool bComponentProperty = Obj && Obj->PropertyClass ? Obj->PropertyClass->IsChildOf<UActorComponent>() : false;
			FName PropName = Property->GetFName();
			if(bComponentProperty && FBlueprintEditorUtils::FindSCS_Node(Blueprint, PropName) != INDEX_NONE)
			{
				FEdGraphPinType PropertyPinType;
				if(UEdGraphSchema_K2::StaticClass()->GetDefaultObject<UEdGraphSchema_K2>()->ConvertPropertyToPinType(Property, PropertyPinType))
				{
					Writer->WriteObjectStart();
					{
						Writer->WriteValue(FFindInBlueprintSearchTags::FiB_Name, FText::FromName(PropName));
						Writer->WriteValue(FFindInBlueprintSearchTags::FiB_IsSCSComponent, true);
						SavePinTypeToJson(Writer,  PropertyPinType);
					}
					Writer->WriteObjectEnd();
				}
			}
		}
		Writer->WriteArrayEnd(); // Components
	}

	Writer->WriteObjectEnd();
	Writer->Close();

	int32 Version = EFiBVersion::FIB_VER_LATEST;
	SearchMetaData = FiBSerializationHelpers::Serialize(Version, false) + Writer->GetSerializedLookupTable() + SearchMetaData;

	return SearchMetaData;
}

void FFindInBlueprintSearchManager::AddOrUpdateBlueprintSearchMetadata(UBlueprint* InBlueprint, bool bInForceReCache/* = false*/)
{
	// No need to update the cache in the following cases:
	//	a) Indexing is disabled.
	//	b) The Blueprint is not yet fully loaded. This ensures that we don't make attempts to re-index before load completion.
	//	c) The Blueprint was loaded for diffing. It makes search all very strange and allows you to fully open those Blueprints.
	//	d) The Blueprint was loaded/copied for PIE. These assets are temporarily created for a session and don't need to be re-indexed.
	if (!bEnableGatheringData
		|| InBlueprint->HasAnyFlags(RF_NeedLoad | RF_NeedPostLoad)
		|| InBlueprint->GetOutermost()->HasAnyPackageFlags(PKG_ForDiffing | PKG_PlayInEditor))
	{
		return;
	}

	UObject* AssetObject = GetAssetObject(InBlueprint);

	check(InBlueprint && AssetObject);

	// Allow only one thread modify the search data at a time
	FScopeLock ScopeLock(&SafeModifyCacheCriticalSection);

	FName AssetPath = *AssetObject->GetPathName();

	int32* IndexPtr = SearchMap.Find(AssetPath);
	int32 Index = 0;
	if(!IndexPtr)
	{
		FSearchData SearchData;
		SearchData.Blueprint = InBlueprint;
		SearchData.AssetPath = AssetPath;
		Index = AddSearchDataToDatabase(MoveTemp(SearchData));
	}
	else
	{
		Index = *IndexPtr;
		SearchArray[Index].Blueprint = InBlueprint; // Blueprint instance may change due to reloading
		SearchArray[Index].bMarkedForDeletion = false;
	}

	// Build the search data
	if (UProperty* ParentClassProp = InBlueprint->GetClass()->FindPropertyByName(GET_MEMBER_NAME_CHECKED(UBlueprint, ParentClass)))
	{
		ParentClassProp->ExportTextItem(SearchArray[Index].ParentClass, ParentClassProp->ContainerPtrToValuePtr<uint8>(InBlueprint), nullptr, InBlueprint, 0);
	}

	// During unindexed/out-of-date caching we will arrive here as a result of loading the asset, so don't remove the IsCacheInProgress() check!
	if (bInForceReCache || IsCacheInProgress() || bDisableDeferredIndexing)
	{
		// Cannot successfully gather most searchable data if there is no SkeletonGeneratedClass, so don't try, leave it as whatever it was last set to
		if (InBlueprint->SkeletonGeneratedClass != nullptr)
		{
			SearchArray[Index].Value = GatherBlueprintSearchMetadata(InBlueprint);
			SearchArray[Index].Version = EFiBVersion::FIB_VER_LATEST;
		}

		// Remove it from the list of pending assets (if it exists)
		PendingAssets.Remove(AssetPath);
	}
	else
	{
		// Add it to the list of assets to be indexed (deferred until the next global search)
		PendingAssets.Add(AssetPath);
	}
}

void FFindInBlueprintSearchManager::BeginSearchQuery(const FStreamSearch* InSearchOriginator)
{
	if (AssetRegistryModule == nullptr)
	{
		UE_LOG(LogBlueprint, Warning, TEXT("Find-in-Blueprints was not fully initialized, possibly due to problems being initialized while saving a package. Please explicitly initialize earlier!"));
	}

	// Cannot begin a search thread while saving
	FScopeLock ScopeLock(&PauseThreadsCriticalSection);
	FScopeLock ScopeLock2(&SafeQueryModifyCriticalSection);

	ActiveSearchCounter.Increment();
	ActiveSearchQueries.FindOrAdd(InSearchOriginator) = 0;
}

bool FFindInBlueprintSearchManager::ContinueSearchQuery(const FStreamSearch* InSearchOriginator, FSearchData& OutSearchData)
{
	// Check if the thread has been told to pause, this occurs for the Garbage Collector and for saving to disk
	if(bIsPausing == true)
	{
		// Pause all searching, the GC is running and we will also be saving the database
		ActiveSearchCounter.Decrement();
		FScopeLock ScopeLock(&PauseThreadsCriticalSection);
		ActiveSearchCounter.Increment();
	}

	// Must lock this behind a critical section to ensure that no other thread is accessing it at the same time
	FScopeLock ScopeLock(&SafeQueryModifyCriticalSection);

	if(int32* SearchIdxPtr = ActiveSearchQueries.Find(InSearchOriginator))
	{
		int32& SearchIdx = *SearchIdxPtr;
		while(SearchIdx < SearchArray.Num())
		{
			// If the Blueprint is not marked for deletion, and the asset is valid, we will check to see if we want to refresh the searchable data.
			if( SearchArray[SearchIdx].bMarkedForDeletion || (SearchArray[SearchIdx].Blueprint.IsValid() && SearchArray[SearchIdx].Blueprint->IsPendingKill()) )
			{
				// Mark it for deletion, it will be removed on next save
				SearchArray[SearchIdx].bMarkedForDeletion = true;
			}
			else
			{
				// If there is FiB data, parse it into an ImaginaryBlueprint
				if (SearchArray[SearchIdx].Value.Len() > 0)
				{
					SearchArray[SearchIdx].ImaginaryBlueprint = MakeShareable(new FImaginaryBlueprint(FPaths::GetBaseFilename(SearchArray[SearchIdx].AssetPath.ToString()), SearchArray[SearchIdx].AssetPath.ToString(), SearchArray[SearchIdx].ParentClass, SearchArray[SearchIdx].Interfaces, SearchArray[SearchIdx].Value, SearchArray[SearchIdx].Version != 0));
					SearchArray[SearchIdx].Value.Empty();
				}

 				OutSearchData = SearchArray[SearchIdx++];
				return true;
			}

			++SearchIdx;
		}
	}

	ActiveSearchQueries.Remove(InSearchOriginator);
	ActiveSearchCounter.Decrement();

	return false;
}

void FFindInBlueprintSearchManager::EnsureSearchQueryEnds(const class FStreamSearch* InSearchOriginator)
{
	// Must lock this behind a critical section to ensure that no other thread is accessing it at the same time
	FScopeLock ScopeLock(&SafeQueryModifyCriticalSection);
	int32* SearchIdxPtr = ActiveSearchQueries.Find(InSearchOriginator);

	// If the search thread is still considered active, remove it
	if(SearchIdxPtr)
	{
		ActiveSearchQueries.Remove(InSearchOriginator);
		ActiveSearchCounter.Decrement();
	}
}

float FFindInBlueprintSearchManager::GetPercentComplete(const FStreamSearch* InSearchOriginator) const
{
	FScopeLock ScopeLock(&SafeQueryModifyCriticalSection);
	const int32* SearchIdxPtr = ActiveSearchQueries.Find(InSearchOriginator);

	float ReturnPercent = 0.0f;

	if(SearchIdxPtr)
	{
		ReturnPercent = (float)*SearchIdxPtr / (float)SearchArray.Num();
	}

	return ReturnPercent;
}

FString FFindInBlueprintSearchManager::QuerySingleBlueprint(UBlueprint* InBlueprint, bool bInRebuildSearchData/* = true*/)
{
	// AddOrUpdateBlueprintSearchMetadata would fail to cache any data for a Blueprint loaded specifically for diffing, but the bigger question
	// here in this function is how you are doing a search specifically for data within this Blueprint. This function is limited to be called
	// only when querying within the specific Blueprint (somehow opened a diff Blueprint) and when gathering the Blueprint's tags (usually for saving)
	const bool bIsDiffingBlueprint = InBlueprint->GetOutermost()->HasAnyPackageFlags(PKG_ForDiffing);
	if (!bIsDiffingBlueprint)
	{
		if (bInRebuildSearchData)
		{
			// Update the Blueprint, make sure it is fully up-to-date
			AddOrUpdateBlueprintSearchMetadata(InBlueprint, true);
		}

		UObject* AssetObject = GetAssetObject(InBlueprint);
		check(AssetObject);
		FName Key = *AssetObject->GetPathName();

		int32* ArrayIdx = SearchMap.Find(Key);
<<<<<<< HEAD
=======
		// This should always be true since we make sure to refresh the search data for this Blueprint when doing the search, unless we do not rebuild the searchable data
		checkf((bInRebuildSearchData && ArrayIdx && *ArrayIdx < SearchArray.Num()) || !bInRebuildSearchData,
			TEXT("bInRebuildSearchData: %s, ArrayIdx is %s:%d, SearchArray.Num():%d"),
			bInRebuildSearchData ? TEXT("true") : TEXT("false"),
			(ArrayIdx != nullptr) ? TEXT("Valid") : TEXT("Invalid"),
			(ArrayIdx != nullptr) ? *ArrayIdx : INDEX_NONE,
			SearchArray.Num());

>>>>>>> 20ec4101
		if (ArrayIdx)
		{
			checkf(*ArrayIdx < SearchArray.Num(),
				TEXT("ArrayIdx:%d, SearchArray.Num():%d"),
				*ArrayIdx,
				SearchArray.Num());

			return SearchArray[*ArrayIdx].Value;
		}
		else if(bInRebuildSearchData)
		{
			// Warn here, since we make sure to refresh the search data for this Blueprint when doing the search, and we expect that it should have
			// been indexed. Note that there are some situations in which we never index a Blueprint asset (@see AddOrUpdateBlueprintSearchMetadata).
			UE_LOG(LogBlueprint, Warning, TEXT("Attempted to query a Blueprint (%s) that was not re-indexed even after rebuilding. No results can be returned."), *InBlueprint->GetPathName());
		}
	}
	else
	{
		// Also warn here as we do not index diff-only packages.
		UE_LOG(LogBlueprint, Warning, TEXT("Attempted to query an old Blueprint package opened for diffing!"));
	}
	return FString();
}

void FFindInBlueprintSearchManager::PauseFindInBlueprintSearch()
{
	// Lock the critical section and flag that threads need to pause, they will pause when they can
	PauseThreadsCriticalSection.Lock();
	bIsPausing = true;

	// It is UNSAFE to lock any other critical section here, threads need them to finish a cycle of searching. Next cycle they will pause

	// Wait until all threads have come to a stop, it won't take long
	while(ActiveSearchCounter.GetValue() > 0)
	{
		FPlatformProcess::Sleep(0.1f);
	}
}

void FFindInBlueprintSearchManager::UnpauseFindInBlueprintSearch()
{
	// Before unpausing, we clean the cache of any excess data to keep it from bloating in size
	CleanCache();
	bIsPausing = false;

	// Release the threads to continue searching.
	PauseThreadsCriticalSection.Unlock();
}

void FFindInBlueprintSearchManager::CleanCache()
{
	// *NOTE* SaveCache is a thread safe operation by design, all searching threads are paused during the operation so there is no critical section locking

	// We need to cache where the active queries are so that we can put them back in a safe and expected position
	TMap< const FStreamSearch*, FName > CacheQueries;
	for( auto It = ActiveSearchQueries.CreateIterator() ; It ; ++It )
	{
	 	const FStreamSearch* ActiveSearch = It.Key();
	 	check(ActiveSearch);
	 	{
			FSearchData SearchData;
	 		ContinueSearchQuery(ActiveSearch, SearchData);

			FName CachePath = SearchData.AssetPath;
	 		CacheQueries.Add(ActiveSearch, CachePath);
	 	}
	}

	TMap<FName, int32> NewSearchMap;
	TArray<FSearchData> NewSearchArray;

	for(auto& SearchValuePair : SearchMap)
	{
		// Here it builds the new map/array, clean of deleted content.

		// If the database item is not marked for deletion and not pending kill (if loaded), keep it in the database
		if( !SearchArray[SearchValuePair.Value].bMarkedForDeletion && !(SearchArray[SearchValuePair.Value].Blueprint.IsValid() && SearchArray[SearchValuePair.Value].Blueprint->IsPendingKill()) )
		{
			// Build the new map/array
			NewSearchMap.Add(SearchValuePair.Key, NewSearchArray.Add(MoveTemp(SearchArray[SearchValuePair.Value])) );
		}
		else
		{
			// Remove it from the list of loaded assets that require indexing
			PendingAssets.Remove(SearchArray[SearchValuePair.Value].AssetPath);

			// Level Blueprints are destroyed when you open a new level, we need to re-add it as an unloaded asset so long as they were not marked for deletion
			if(!SearchArray[SearchValuePair.Value].bMarkedForDeletion && FModuleManager::Get().IsModuleLoaded(TEXT("AssetRegistry")))
			{
				SearchArray[SearchValuePair.Value].Blueprint = nullptr;

				AssetRegistryModule = &FModuleManager::LoadModuleChecked<FAssetRegistryModule>(TEXT("AssetRegistry"));

				// The asset was not user deleted, so this should usually find the asset. New levels can be deleted if they were not saved
				FAssetData AssetData = AssetRegistryModule->Get().GetAssetByObjectPath(SearchArray[SearchValuePair.Value].AssetPath);
				if(AssetData.IsValid())
				{
					FAssetDataTagMapSharedView::FFindTagResult ResultLegacy = AssetData.TagsAndValues.FindTag("FiB");
					if (ResultLegacy.IsSet())
					{
						SearchArray[SearchValuePair.Value].Value = ResultLegacy.GetValue();
					}
					// Build the new map/array
					NewSearchMap.Add(SearchValuePair.Key, NewSearchArray.Add(SearchArray[SearchValuePair.Value]) );
				}
			}
		}
	}

	SearchMap = MoveTemp( NewSearchMap );
	SearchArray = MoveTemp( NewSearchArray );

	// After the search, we have to place the active search queries where they belong
	for( auto& CacheQuery : CacheQueries )
	{
	 	int32 NewMappedIndex = 0;
	 	// Is the CachePath is valid? Otherwise we are at the end and there are no more search results, leave the query there so it can handle shutdown on it's own
	 	if(!CacheQuery.Value.IsNone())
	 	{
	 		int32* NewMappedIndexPtr = SearchMap.Find(CacheQuery.Value);
	 		check(NewMappedIndexPtr);
	 
	 		NewMappedIndex = *NewMappedIndexPtr;
	 	}
	 	else
	 	{
	 		NewMappedIndex = SearchArray.Num();
	 	}
	 
		// Update the active search to the new index of where it is at in the search
	 	*(ActiveSearchQueries.Find(CacheQuery.Key)) = NewMappedIndex;
	}
}

void FFindInBlueprintSearchManager::BuildCache()
{
	AssetRegistryModule = &FModuleManager::LoadModuleChecked<FAssetRegistryModule>(TEXT("AssetRegistry"));

	TArray< FAssetData > BlueprintAssets;
	FARFilter ClassFilter;
	ClassFilter.bRecursiveClasses = true;

	for (FName ClassName : FBlueprintAssetHandler::Get().GetRegisteredClassNames())
	{
		ClassFilter.ClassNames.Add(ClassName);
	}

	AssetRegistryModule->Get().GetAssets(ClassFilter, BlueprintAssets);
	
	for( FAssetData& Asset : BlueprintAssets )
	{
		OnAssetAdded(Asset);
	}
}

FText FFindInBlueprintSearchManager::ConvertHexStringToFText(FString InHexString)
{
	TArray<uint8> SerializedData;
	SerializedData.AddZeroed(InHexString.Len());

	HexToBytes(InHexString, SerializedData.GetData());

	FText ResultText;

	FMemoryReader Ar(SerializedData);
	Ar << ResultText;
	Ar.Close();

	return ResultText;
}

FString FFindInBlueprintSearchManager::ConvertFTextToHexString(FText InValue)
{
	TArray<uint8> SerializedData;
	FMemoryWriter Ar(SerializedData);

	Ar << InValue;
	Ar.Close();

	return BytesToHex(SerializedData.GetData(), SerializedData.Num());
}

void FFindInBlueprintSearchManager::OnCacheAllUnindexedAssets(bool bInSourceControlActive, bool bInCheckoutAndSave)
{
	// Multiple threads can be adding to this at the same time
	FScopeLock ScopeLock(&SafeModifyCacheCriticalSection);

	// We need to check validity first in case the user has closed the initiating FiB tab before responding to the source control login dialog (which is modeless).
	if (CachingObject)
	{
		if(bInSourceControlActive && bInCheckoutAndSave)
		{
			TArray<FString> UncachedAssetStrings;
			const TArray<FName>& TotalUncachedAssets = CachingObject->GetUncachedAssetList();
		
			UncachedAssetStrings.Reserve(TotalUncachedAssets.Num());
			for (const FName& UncachedAsset : TotalUncachedAssets)
			{
				UncachedAssetStrings.Add(UncachedAsset.ToString());
			}
			FEditorFileUtils::CheckoutPackages(UncachedAssetStrings);
		}

		// Start the cache process.
		CachingObject->Start();
	}
}

void FFindInBlueprintSearchManager::CacheAllAssets(TWeakPtr< SFindInBlueprints > InSourceWidget, const FFindInBlueprintCachingOptions& InOptions)
{
	// Do not start another caching process if one is in progress
	if(!IsCacheInProgress())
	{
		CurrentCacheOpType = InOptions.OpType;

		if (CurrentCacheOpType == EFiBCacheOpType::CachePendingAssets)
		{
			FCacheAllBlueprintsTickableObject::FCacheParams CacheParams;
			CacheParams.OnFinished = InOptions.OnFinished;
			CacheParams.OnCached.BindLambda([this](FName InAssetName)
			{
				// Ensure removal in case it did not get re-indexed for some reason (e.g. not loaded, not a Blueprint asset, etc.)
				PendingAssets.Remove(InAssetName);
			});

			// Determine if PIE is active - in that case we're potentially streaming assets in at random intervals, so just hide the progress UI while re-indexing those assets
			const bool bIsPIESimulating = (GEditor->bIsSimulatingInEditor || GEditor->PlayWorld);

			// Display progress during a re-indexing operation only if we have multiple assets to process (e.g. avoid showing after compiling a single asset) and we're not in PIE
			if ((PendingAssets.Num() > 1) && !bIsPIESimulating)
			{
				CacheParams.OpFlags |= EFiBCacheOpFlags::ShowProgress;
			}

			// Keep popup notifications hidden during this operation
			CacheParams.OpFlags |= EFiBCacheOpFlags::HideNotifications;

			// Keep track of which global FiB context started the operation (if any)
			SourceCachingWidget = InSourceWidget;

			CachingObject = new FCacheAllBlueprintsTickableObject(PendingAssets, CacheParams);

			// Immediately start the operation (non-interactive)
			check(CachingObject);
			CachingObject->Start();
		}
		else
		{
			TArray<FName> BlueprintsToUpdate;
			// Add any out-of-date Blueprints to the list
			for (FSearchData SearchData : SearchArray)
			{
				if ((SearchData.Value.Len() != 0 || SearchData.ImaginaryBlueprint.IsValid()) && SearchData.Version < InOptions.MinimiumVersionRequirement)
				{
					BlueprintsToUpdate.Add(SearchData.AssetPath);
				}
			}

			FText DialogTitle = LOCTEXT("ConfirmIndexAll_Title", "Indexing All");
			FFormatNamedArguments Args;
			Args.Add(TEXT("PackageCount"), UnindexedAssets.Num() + BlueprintsToUpdate.Num());

			FText DialogDisplayText;

			if (UnindexedAssets.Num() && BlueprintsToUpdate.Num())
			{
				Args.Add(TEXT("PackageCount"), UnindexedAssets.Num() + BlueprintsToUpdate.Num());
				Args.Add(TEXT("UnindexedCount"), UnindexedAssets.Num());
				Args.Add(TEXT("OutOfDateCount"), BlueprintsToUpdate.Num());
				DialogDisplayText = FText::Format(LOCTEXT("CacheAllConfirmationMessage_UnindexedAndOutOfDate", "This process can take a long time and the editor may become unresponsive; there are {PackageCount} ({UnindexedCount} Unindexed/{OutOfDateCount} Out-of-Date) Blueprints to load. \
																					\n\nWould you like to checkout, load, and save all Blueprints to make this indexing permanent? Otherwise, all Blueprints will still be loaded but you will be required to re-index the next time you start the editor!"), Args);
			}
			else if (UnindexedAssets.Num() && BlueprintsToUpdate.Num() == 0)
			{
				DialogDisplayText = FText::Format(LOCTEXT("CacheAllConfirmationMessage_UnindexedOnly", "This process can take a long time and the editor may become unresponsive; there are {PackageCount} unindexed Blueprints to load. \
																					 \n\nWould you like to checkout, load, and save all Blueprints to make this indexing permanent? Otherwise, all Blueprints will still be loaded but you will be required to re-index the next time you start the editor!"), Args);
			}
			else if (UnindexedAssets.Num() == 0 && BlueprintsToUpdate.Num())
			{
				DialogDisplayText = FText::Format(LOCTEXT("CacheAllConfirmationMessage_OutOfDateOnly", "This process can take a long time and the editor may become unresponsive; there are {PackageCount} out-of-date Blueprints to load. \
																					 \n\nWould you like to checkout, load, and save all Blueprints to make this indexing permanent? Otherwise, all Blueprints will still be loaded but you will be required to re-index the next time you start the editor!"), Args);
			}

			const EAppReturnType::Type ReturnValue = FMessageDialog::Open(EAppMsgType::YesNoCancel, DialogDisplayText, &DialogTitle);

			// If Yes is chosen, checkout and save all Blueprints, if No is chosen, only load all Blueprints
			if (ReturnValue != EAppReturnType::Cancel)
			{
				FailedToCachePaths.Empty();

				TSet<FName> TempUncachedAssets;
				TempUncachedAssets.Append(UnindexedAssets);
				TempUncachedAssets.Append(BlueprintsToUpdate);

				const bool bCheckOutAndSave = (ReturnValue == EAppReturnType::Yes);
				FCacheAllBlueprintsTickableObject::FCacheParams CacheParams;
				CacheParams.OpFlags = EFiBCacheOpFlags::ShowProgress | EFiBCacheOpFlags::AllowUserCancel;
				if (bCheckOutAndSave)
				{
					CacheParams.OpFlags |= EFiBCacheOpFlags::CheckOutAndSave;
				}
				CacheParams.OnFinished = InOptions.OnFinished;
				CachingObject = new FCacheAllBlueprintsTickableObject(MoveTemp(TempUncachedAssets), CacheParams);

				const bool bIsSourceControlEnabled = ISourceControlModule::Get().IsEnabled();
				if (!bIsSourceControlEnabled && bCheckOutAndSave)
				{
					// Offer to start up Source Control
					ISourceControlModule::Get().ShowLoginDialog(FSourceControlLoginClosed::CreateRaw(this, &FFindInBlueprintSearchManager::OnCacheAllUnindexedAssets, bCheckOutAndSave), ELoginWindowMode::Modeless, EOnLoginWindowStartup::PreserveProvider);
				}
				else
				{
					OnCacheAllUnindexedAssets(bIsSourceControlEnabled, bCheckOutAndSave);
				}

				SourceCachingWidget = InSourceWidget;
			}
		}
	}
}

void FFindInBlueprintSearchManager::CancelCacheAll(SFindInBlueprints* InFindInBlueprintWidget)
{
	if(IsCacheInProgress() && ((SourceCachingWidget.IsValid() && SourceCachingWidget.Pin().Get() == InFindInBlueprintWidget) || !SourceCachingWidget.IsValid()))
	{
		CachingObject->OnCancelCaching(!SourceCachingWidget.IsValid());
		SourceCachingWidget.Reset();
	}
}

int32 FFindInBlueprintSearchManager::GetCurrentCacheIndex() const
{
	int32 CachingIndex = 0;
	if(CachingObject)
	{
		CachingIndex = CachingObject->GetCurrentCacheIndex();
	}

	return CachingIndex;
}

FName FFindInBlueprintSearchManager::GetCurrentCacheBlueprintName() const
{
	FName CachingBPName;
	if(CachingObject)
	{
		CachingBPName = CachingObject->GetCurrentCacheBlueprintName();
	}

	return CachingBPName;
}

float FFindInBlueprintSearchManager::GetCacheProgress() const
{
	float ReturnCacheValue = 1.0f;

	if(CachingObject)
	{
		ReturnCacheValue = CachingObject->GetCacheProgress();
	}

	return ReturnCacheValue;
}

int32 FFindInBlueprintSearchManager::GetNumberPendingAssets() const
{
	return PendingAssets.Num();
}

int32 FFindInBlueprintSearchManager::GetNumberUnindexedAssets() const
{
	return UnindexedAssets.Num();
}

int32 FFindInBlueprintSearchManager::GetNumberUncachedAssets() const
{
	if (CachingObject)
	{
		return CachingObject->GetUncachedAssetCount();
	}
	
	return 0;
}

void FFindInBlueprintSearchManager::StartedCachingBlueprints(EFiBCacheOpFlags InCacheOpFlags)
{
	// Invoke the callback on any open global widgets
	for (TWeakPtr<SFindInBlueprints> FindResultsPtr : GlobalFindResults)
	{
		if (FindResultsPtr.IsValid())
		{
			FindResultsPtr.Pin()->OnCacheStarted(CurrentCacheOpType, InCacheOpFlags);
		}
	}
}

void FFindInBlueprintSearchManager::FinishedCachingBlueprints(int32 InNumberCached, TSet<FName>& InFailedToCacheList)
{
	// Multiple threads could be adding to this at the same time
	FScopeLock ScopeLock(&SafeModifyCacheCriticalSection);

	// Update the list of cache failures
	FailedToCachePaths = InFailedToCacheList;

	// Remove any failed attempts from the pending list
	if (InFailedToCacheList.Num() > 0)
	{
		PendingAssets = PendingAssets.Difference(InFailedToCacheList);
	}

	// Invoke the completion callback on any open widgets that are not the initiating one (e.g. to hide progress bar)
	for (TWeakPtr<SFindInBlueprints> FindResultsPtr : GlobalFindResults)
	{
		if (FindResultsPtr.IsValid() && FindResultsPtr != SourceCachingWidget)
		{
			FindResultsPtr.Pin()->OnCacheComplete(CurrentCacheOpType);
		}
	}

	// Invoke the completion callback on the initiating widget only if necessary (i.e. only if it doesn't already delegate it)
	if(SourceCachingWidget.IsValid() && !CachingObject->HasPostCacheWork())
	{
		SourceCachingWidget.Pin()->OnCacheComplete(CurrentCacheOpType);
	}

	// Reset the reference to the widget that initiated the caching operation
	SourceCachingWidget.Reset();

	// Delete the object and NULL it out so we can do it again in the future if needed (if it was canceled)
	delete CachingObject;
	CachingObject = nullptr;
}

bool FFindInBlueprintSearchManager::IsCacheInProgress() const
{
	return CachingObject != nullptr;
}

bool FFindInBlueprintSearchManager::IsUnindexedCacheInProgress() const
{
	return IsCacheInProgress() && CurrentCacheOpType == EFiBCacheOpType::CacheUnindexedAssets;
}

TSharedPtr< FJsonObject > FFindInBlueprintSearchManager::ConvertJsonStringToObject(bool bInIsVersioned, FString InJsonString, TMap<int32, FText>& OutFTextLookupTable)
{
	/** The searchable data is more complicated than a Json string, the Json being the main searchable body that is parsed. Below is a diagram of the full data:
	 *  | int32 "Version" | int32 "Size" | TMap "Lookup Table" | Json String |
	 *
	 * Version: Version of the FiB data, which may impact searching
	 * Size: The size of the TMap in bytes
	 * Lookup Table: The Json's identifiers and string values are in Hex strings and stored in a TMap, the Json stores these values as ints and uses them as the Key into the TMap
	 * Json String: The Json string to be deserialized in full
	 */
	TArray<uint8> DerivedData;

	// SearchData is currently the full string
	// We want to first extract the size of the TMap we will be serializing
	int32 SizeOfData;
	FBufferReader ReaderStream((void*)*InJsonString, InJsonString.Len() * sizeof(TCHAR), false);

	int32 Version = 0;
	if (bInIsVersioned)
	{
		FiBSerializationHelpers::Deserialize<int32>(ReaderStream);
	}

 	// Read, as a byte string, the number of characters composing the Lookup Table for the Json.
	SizeOfData = FiBSerializationHelpers::Deserialize<int32>(ReaderStream);

 	// With the size of the TMap in hand, let's serialize JUST that (as a byte string)
	TMap<int32, FText> LookupTable;
	OutFTextLookupTable = LookupTable = FiBSerializationHelpers::Deserialize< TMap<int32, FText> >(ReaderStream, SizeOfData);

	// The original BufferReader should be positioned at the Json
	TSharedPtr< FJsonObject > JsonObject = NULL;
	TSharedRef< TJsonReader<> > Reader = BlueprintSearchMetaDataHelpers::SearchMetaDataReader::Create( &ReaderStream, LookupTable );
	FJsonSerializer::Deserialize( Reader, JsonObject );

	return JsonObject;
}

void FFindInBlueprintSearchManager::GlobalFindResultsClosed(const TSharedRef<SFindInBlueprints>& FindResults)
{
	for (TWeakPtr<SFindInBlueprints> FindResultsPtr : GlobalFindResults)
	{
		if (FindResultsPtr.Pin() == FindResults)
		{
			GlobalFindResults.Remove(FindResultsPtr);

			if (CachingObject && SourceCachingWidget == FindResultsPtr)
			{
				SourceCachingWidget.Reset();
			}
			break;
		}
	}
}

FText FFindInBlueprintSearchManager::GetGlobalFindResultsTabLabel(int32 TabIdx)
{
	int32 NumOpenGlobalFindResultsTabs = 0;
	for (int32 i = GlobalFindResults.Num() - 1; i >= 0; --i)
	{
		if (GlobalFindResults[i].IsValid())
		{
			++NumOpenGlobalFindResultsTabs;
		}
		else
		{
			GlobalFindResults.RemoveAt(i);
		}
	}

	if (NumOpenGlobalFindResultsTabs > 1 || TabIdx > 0)
	{
		return FText::Format(LOCTEXT("GlobalFindResultsTabNameWithIndex", "Find in Blueprints {0}"), FText::AsNumber(TabIdx + 1));
	}
	else
	{
		return LOCTEXT("GlobalFindResultsTabName", "Find in Blueprints");
	}
}

TSharedRef<SDockTab> FFindInBlueprintSearchManager::SpawnGlobalFindResultsTab(const FSpawnTabArgs& SpawnTabArgs, int32 TabIdx)
{
	TAttribute<FText> Label = TAttribute<FText>::Create(TAttribute<FText>::FGetter::CreateRaw(this, &FFindInBlueprintSearchManager::GetGlobalFindResultsTabLabel, TabIdx));

	TSharedRef<SDockTab> NewTab = SNew(SDockTab)
		.TabRole(ETabRole::NomadTab)
		.Label(Label)
		.ToolTipText(LOCTEXT("GlobalFindResultsTabTooltip", "Search for a string in all Blueprint assets."));

	TSharedRef<SFindInBlueprints> FindResults = SNew(SFindInBlueprints)
		.bIsSearchWindow(false)
		.ContainingTab(NewTab);

	GlobalFindResults.Add(FindResults);

	NewTab->SetContent(FindResults);

	return NewTab;
}

TSharedPtr<SFindInBlueprints> FFindInBlueprintSearchManager::OpenGlobalFindResultsTab()
{
	TSet<FName> OpenGlobalTabIDs;

	for (TWeakPtr<SFindInBlueprints> FindResultsPtr : GlobalFindResults)
	{
		TSharedPtr<SFindInBlueprints> FindResults = FindResultsPtr.Pin();
		if (FindResults.IsValid())
		{
			OpenGlobalTabIDs.Add(FindResults->GetHostTabId());
		}
	}

	for (int32 Idx = 0; Idx < ARRAY_COUNT(GlobalFindResultsTabIDs); ++Idx)
	{
		const FName GlobalTabId = GlobalFindResultsTabIDs[Idx];
		if (!OpenGlobalTabIDs.Contains(GlobalTabId))
		{
			TSharedRef<SDockTab> NewTab = FGlobalTabmanager::Get()->InvokeTab(GlobalTabId);
			return StaticCastSharedRef<SFindInBlueprints>(NewTab->GetContent());
		}
	}

	return TSharedPtr<SFindInBlueprints>();
}

TSharedPtr<SFindInBlueprints> FFindInBlueprintSearchManager::GetGlobalFindResults()
{
	TSharedPtr<SFindInBlueprints> FindResultsToUse;

	for (TWeakPtr<SFindInBlueprints> FindResultsPtr : GlobalFindResults)
	{
		TSharedPtr<SFindInBlueprints> FindResults = FindResultsPtr.Pin();
		if (FindResults.IsValid() && !FindResults->IsLocked())
		{
			FindResultsToUse = FindResults;
			break;
		}
	}

	if (FindResultsToUse.IsValid())
	{
		FGlobalTabmanager::Get()->InvokeTab(FindResultsToUse->GetHostTabId());
	}
	else
	{
		FindResultsToUse = OpenGlobalFindResultsTab();
	}

	return FindResultsToUse;
}

void FFindInBlueprintSearchManager::EnableGlobalFindResults(bool bEnable)
{
	const TSharedRef<FGlobalTabmanager>& GlobalTabManager = FGlobalTabmanager::Get();

	if (bEnable)
	{
		// Register the spawners for all global Find Results tabs
		const FSlateIcon GlobalFindResultsIcon(FEditorStyle::GetStyleSetName(), "Kismet.Tabs.FindResults");
		GlobalFindResultsMenuItem = WorkspaceMenu::GetMenuStructure().GetToolsCategory()->AddGroup(
			LOCTEXT("WorkspaceMenu_GlobalFindResultsCategory", "Find in Blueprints"),
			LOCTEXT("GlobalFindResultsMenuTooltipText", "Find references to functions, events and variables in all Blueprints."),
			GlobalFindResultsIcon,
			true);

		for (int32 TabIdx = 0; TabIdx < ARRAY_COUNT(GlobalFindResultsTabIDs); TabIdx++)
		{
			const FName TabID = GlobalFindResultsTabIDs[TabIdx];
			if (!GlobalTabManager->CanSpawnTab(TabID))
			{
				const FText DisplayName = FText::Format(LOCTEXT("GlobalFindResultsDisplayName", "Find in Blueprints {0}"), FText::AsNumber(TabIdx + 1));

				GlobalTabManager->RegisterNomadTabSpawner(TabID, FOnSpawnTab::CreateRaw(this, &FFindInBlueprintSearchManager::SpawnGlobalFindResultsTab, TabIdx))
					.SetDisplayName(DisplayName)
					.SetIcon(GlobalFindResultsIcon)
					.SetGroup(GlobalFindResultsMenuItem.ToSharedRef());
			}
		}
	}
	else
	{
		// Close all Global Find Results tabs when turning the feature off, since these may not get closed along with the Blueprint Editor contexts above.
		TSet<TSharedPtr<SFindInBlueprints>> FindResultsToClose;

		for (TWeakPtr<SFindInBlueprints> FindResultsPtr : GlobalFindResults)
		{
			TSharedPtr<SFindInBlueprints> FindResults = FindResultsPtr.Pin();
			if (FindResults.IsValid())
			{
				FindResultsToClose.Add(FindResults);
			}
		}

		for (TSharedPtr<SFindInBlueprints> FindResults : FindResultsToClose)
		{
			FindResults->CloseHostTab();
		}

		GlobalFindResults.Empty();

		for (int32 TabIdx = 0; TabIdx < ARRAY_COUNT(GlobalFindResultsTabIDs); TabIdx++)
		{
			const FName TabID = GlobalFindResultsTabIDs[TabIdx];
			if (GlobalTabManager->CanSpawnTab(TabID))
			{
				GlobalTabManager->UnregisterNomadTabSpawner(TabID);
			}
		}

		if (GlobalFindResultsMenuItem.IsValid())
		{
			WorkspaceMenu::GetMenuStructure().GetToolsCategory()->RemoveItem(GlobalFindResultsMenuItem.ToSharedRef());
			GlobalFindResultsMenuItem.Reset();
		}
	}
}

void FFindInBlueprintSearchManager::CloseOrphanedGlobalFindResultsTabs(TSharedPtr<class FTabManager> TabManager)
{
	if (TabManager.IsValid())
	{
		for (int32 TabIdx = 0; TabIdx < ARRAY_COUNT(GlobalFindResultsTabIDs); TabIdx++)
		{
			const FName TabID = GlobalFindResultsTabIDs[TabIdx];
			if (!FGlobalTabmanager::Get()->CanSpawnTab(TabID))
			{
				TSharedPtr<SDockTab> OrphanedTab = TabManager->FindExistingLiveTab(FTabId(TabID));
				if (OrphanedTab.IsValid())
				{
					OrphanedTab->RequestCloseTab();
				}
			}
		}
	}
}

void FFindInBlueprintSearchManager::Tick(float DeltaTime)
{
	if(IsCacheInProgress())
	{
		check(CachingObject);
		CachingObject->Tick(DeltaTime);
	}
	else if (PendingAssets.Num() > 0)
	{
		// Kick off a re-indexing operation to update the cache
		FFindInBlueprintCachingOptions CachingOptions;
		CachingOptions.OpType = EFiBCacheOpType::CachePendingAssets;
		CacheAllAssets(nullptr, CachingOptions);
	}
}

bool FFindInBlueprintSearchManager::IsTickable() const
{
	// Tick only if we have an active caching operation or if we have pending assets and an open FiB context
	return IsCacheInProgress() || (PendingAssets.Num() > 0 && GlobalFindResults.Num() > 0);
}

TStatId FFindInBlueprintSearchManager::GetStatId() const
{
	RETURN_QUICK_DECLARE_CYCLE_STAT(FFindInBlueprintSearchManager, STATGROUP_Tickables);
}

#undef LOCTEXT_NAMESPACE<|MERGE_RESOLUTION|>--- conflicted
+++ resolved
@@ -1976,17 +1976,6 @@
 		FName Key = *AssetObject->GetPathName();
 
 		int32* ArrayIdx = SearchMap.Find(Key);
-<<<<<<< HEAD
-=======
-		// This should always be true since we make sure to refresh the search data for this Blueprint when doing the search, unless we do not rebuild the searchable data
-		checkf((bInRebuildSearchData && ArrayIdx && *ArrayIdx < SearchArray.Num()) || !bInRebuildSearchData,
-			TEXT("bInRebuildSearchData: %s, ArrayIdx is %s:%d, SearchArray.Num():%d"),
-			bInRebuildSearchData ? TEXT("true") : TEXT("false"),
-			(ArrayIdx != nullptr) ? TEXT("Valid") : TEXT("Invalid"),
-			(ArrayIdx != nullptr) ? *ArrayIdx : INDEX_NONE,
-			SearchArray.Num());
-
->>>>>>> 20ec4101
 		if (ArrayIdx)
 		{
 			checkf(*ArrayIdx < SearchArray.Num(),
@@ -2599,7 +2588,7 @@
 		for (int32 TabIdx = 0; TabIdx < ARRAY_COUNT(GlobalFindResultsTabIDs); TabIdx++)
 		{
 			const FName TabID = GlobalFindResultsTabIDs[TabIdx];
-			if (!GlobalTabManager->CanSpawnTab(TabID))
+			if (!GlobalTabManager->HasTabSpawner(TabID))
 			{
 				const FText DisplayName = FText::Format(LOCTEXT("GlobalFindResultsDisplayName", "Find in Blueprints {0}"), FText::AsNumber(TabIdx + 1));
 
@@ -2634,7 +2623,7 @@
 		for (int32 TabIdx = 0; TabIdx < ARRAY_COUNT(GlobalFindResultsTabIDs); TabIdx++)
 		{
 			const FName TabID = GlobalFindResultsTabIDs[TabIdx];
-			if (GlobalTabManager->CanSpawnTab(TabID))
+			if (GlobalTabManager->HasTabSpawner(TabID))
 			{
 				GlobalTabManager->UnregisterNomadTabSpawner(TabID);
 			}
@@ -2655,7 +2644,7 @@
 		for (int32 TabIdx = 0; TabIdx < ARRAY_COUNT(GlobalFindResultsTabIDs); TabIdx++)
 		{
 			const FName TabID = GlobalFindResultsTabIDs[TabIdx];
-			if (!FGlobalTabmanager::Get()->CanSpawnTab(TabID))
+			if (!FGlobalTabmanager::Get()->HasTabSpawner(TabID))
 			{
 				TSharedPtr<SDockTab> OrphanedTab = TabManager->FindExistingLiveTab(FTabId(TabID));
 				if (OrphanedTab.IsValid())
