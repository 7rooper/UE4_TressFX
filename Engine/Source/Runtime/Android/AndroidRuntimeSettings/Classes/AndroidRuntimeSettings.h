--- conflicted
+++ resolved
@@ -258,13 +258,6 @@
 	UPROPERTY(GlobalConfig, EditAnywhere, Category = AdvancedAPKPackaging, Meta = (DisplayName = "Remove Oculus Signature Files from Distribution APK"))
 	bool bRemoveOSIG;
 
-<<<<<<< HEAD
-	// Configure AndroidManifest.xml and Resrouces for Daydream
-	UPROPERTY(GlobalConfig, EditAnywhere, Category = AdvancedAPKPackaging, Meta = (DisplayName = "Configure for deployment to Daydream"))
-	bool bPackageForDaydream;
-
-=======
->>>>>>> f00d6e77
 	// Configure AndroidManifest.xml for Cardboard, Cardboard Advanced, or Daydream deployment. If running in Daydream-only mode, sustained performance and async reprojection are forced.
 	UPROPERTY(GlobalConfig, EditAnywhere, Category = AdvancedAPKPackaging, Meta = (DisplayName = "Configure GoogleVR Deployment Mode"))
 	TEnumAsByte<EGoogleVRMode::Type> GoogleVRMode;
