--- conflicted
+++ resolved
@@ -25,31 +25,21 @@
 import android.support.v4.app.ActivityCompat;
 import android.support.v4.content.ContextCompat;
 
-import android.support.v4.app.ActivityCompat;
-import android.support.v4.content.ContextCompat;
-
 public class SplashActivity extends Activity
 {
 	private static final int PERMISSION_REQUEST_CODE = 1105;
-<<<<<<< HEAD
-=======
 	private static final int REQUEST_PERMISSION_SETTING = 1;
 
 	private String packageName;
 	private PackageManager pm;
 	private String[] permissionsRequiredAtStart = {};
->>>>>>> 9ba46998
 
 	private Intent GameActivityIntent;
 	private boolean WaitForPermission = false;
 
-<<<<<<< HEAD
-
-=======
 	public static Logger Log = new Logger("UE4-SplashActivity");
 	
 	@SuppressLint("ObsoleteSdkInt")
->>>>>>> 9ba46998
 	@Override
 	protected void onCreate(Bundle savedInstanceState)
 	{
@@ -82,13 +72,10 @@
             {
                 UseExternalFilesDir = bundle.getBoolean("com.epicgames.ue4.GameActivity.bUseExternalFilesDir");
             }
-<<<<<<< HEAD
-=======
 			if (bundle.containsKey("com.epicgames.ue4.GameActivity.StartupPermissions"))
 			{
 				permissionsRequiredAtStart = filterRequiredPermissions(bundle.getString("com.epicgames.ue4.GameActivity.StartupPermissions"));
 			}
->>>>>>> 9ba46998
 		}
 		catch (NameNotFoundException | NullPointerException e)
 		{
@@ -173,28 +160,6 @@
 			GameActivityIntent.setAction(intentAction);
 		}
 
-<<<<<<< HEAD
-		// check if we need to wait for permissions
-		int targetSdkVersion = 0;
-		try 
-		{
-			PackageInfo packageInfo = getPackageManager().getPackageInfo(getPackageName(), 0);
-			targetSdkVersion = packageInfo.applicationInfo.targetSdkVersion;
-		}
-		catch (PackageManager.NameNotFoundException e) 
-		{
-		}
-
-		if (android.os.Build.VERSION.SDK_INT >= 23 && targetSdkVersion >= 23) //23 is the API level (Marshmallow) where runtime permission handling is available
-		{
-			// we might need to ask for permission if we don't already have it
-			if (ContextCompat.checkSelfPermission(this, "android.permission.WRITE_EXTERNAL_STORAGE") != PackageManager.PERMISSION_GRANTED)
-			{
-				if (!IsShipping || !UseExternalFilesDir)
-				{
-					ActivityCompat.requestPermissions(this, new String[] {"android.permission.WRITE_EXTERNAL_STORAGE"}, PERMISSION_REQUEST_CODE);
-					WaitForPermission = true;
-=======
 		// make a list of ungranted dangerous permissions in manifest required at start of GameActivity and request any we still need
 		ArrayList<String> ungrantedPermissions = getUngrantedPermissions(this, getDangerousPermissions(pm, packageName), permissionsRequiredAtStart);
 		if (ungrantedPermissions.size() > 0)
@@ -273,21 +238,12 @@
 					{
 						ungrantedPermissions.add(required);
 					}
->>>>>>> 9ba46998
 				}
 			}
 		}
 		return ungrantedPermissions;
 	}
 
-<<<<<<< HEAD
-		if (!WaitForPermission)
-		{
-			startActivity(GameActivityIntent);
-			finish();
-			overridePendingTransition(0, 0);
-		}
-=======
 	public ArrayList<String> getDangerousPermissions(PackageManager pm, String packageName)
 	{
 		int targetSdkVersion = 0;
@@ -422,7 +378,6 @@
 				dialog.create().show();
 			}
 		});
->>>>>>> 9ba46998
 	}
 
 	@Override
@@ -430,18 +385,6 @@
 	{
 		if (requestCode==PERMISSION_REQUEST_CODE && permissions.length>0) 
 		{
-<<<<<<< HEAD
-			if (grantResults.length>0 && grantResults[0]==PackageManager.PERMISSION_GRANTED)
-			{
-				startActivity(GameActivityIntent);
-				finish();
-				overridePendingTransition(0, 0);
-			}
-			else
-			{
-				finish();
-			}
-=======
 			for (int index=0; index < grantResults.length; index++)
 			{
 				String permission = permissions[index];
@@ -465,7 +408,6 @@
 			startActivity(GameActivityIntent);
 			finish();
 			overridePendingTransition(0, 0);
->>>>>>> 9ba46998
 		}
 	}
 
