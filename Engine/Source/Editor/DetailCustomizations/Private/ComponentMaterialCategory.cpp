// Copyright 1998-2015 Epic Games, Inc. All Rights Reserved.

#include "DetailCustomizationsPrivatePCH.h"
#include "ComponentMaterialCategory.h"
#include "AssetThumbnail.h"
#include "ActorEditorUtils.h"
#include "IPropertyUtilities.h"

#include "LandscapeProxy.h"
#include "LandscapeComponent.h"
#include "Components/DecalComponent.h"
#include "Components/TextRenderComponent.h"
#include "AI/Navigation/NavigationSystem.h"

#define LOCTEXT_NAMESPACE "SMaterialList"

/**
 * Specialized iterator for stepping through used materials on actors
 * Iterates through all materials on the provided list of actors by examining each actors component for materials
 */
class FMaterialIterator
{
public:
	FMaterialIterator( TArray< TWeakObjectPtr<USceneComponent> >& InSelectedComponents )
		: SelectedComponents( InSelectedComponents )
		, CurMaterial( NULL )
		, CurComponent( NULL )
		, CurComponentIndex( 0 )
		, CurMaterialIndex( -1 )
		, bReachedEnd( false )
	{
		// Step to the first material
		++(*this);
	}

	/**
	 * Advances to the next material
	 */
	void operator++()
	{
		// Advance to the next material
		++CurMaterialIndex;

		// Examine each component until we are out of them
		while( SelectedComponents.IsValidIndex(CurComponentIndex) )
		{
			USceneComponent* TestComponent = SelectedComponents[CurComponentIndex].Get();

			if( TestComponent != NULL )
			{
				CurComponent = TestComponent;
				int32 NumMaterials = 0;

				// Primitive components and some actor components have materials
				UPrimitiveComponent* PrimitiveComp = Cast<UPrimitiveComponent>( CurComponent );
				UDecalComponent* DecalComponent = (PrimitiveComp ? NULL : Cast<UDecalComponent>( CurComponent ));

				if( PrimitiveComp )
				{
					NumMaterials = PrimitiveComp->GetNumMaterials();
				}
				else if( DecalComponent )
				{
					// DecalComponent isn't a primitive component so we must get the materials directly from it
					NumMaterials = DecalComponent->GetNumMaterials();
				}

				// Check materials
				while( CurMaterialIndex < NumMaterials )
				{
					UMaterialInterface* Material = NULL;

					if( PrimitiveComp )
					{
						Material = PrimitiveComp->GetMaterial(CurMaterialIndex);
					}
					else if( DecalComponent )
					{
						Material = DecalComponent->GetMaterial(CurMaterialIndex);
					}

					CurMaterial = Material;
							
					// We step only once in the iterator if we have a material.  Note: A null material is considered valid
					
					// PVS-Studio has noticed that this is a fairly unorthodox return statement. Typically a break would 
					// be the expected control sequence in a nested while loop. This may be correct, however, so for now
					// we have disabled the warning.
					return; //-V612
				}
				// Out of materials on this component, reset for the next component
				CurMaterialIndex = 0;
			}
			// Advance to the next compoment
			++CurComponentIndex;
		}


		// Out of components to check, reset to an invalid state
		CurComponentIndex = INDEX_NONE;
		bReachedEnd = true;
		CurComponent = NULL;
		CurMaterial = NULL;
		CurMaterialIndex = INDEX_NONE;
	}

	/**
	 * @return Whether or not the iterator is valid
	 */
	operator bool()
	{
		return !bReachedEnd;	
	}

	/**
	 * @return The current material the iterator is stopped on
	 */
	UMaterialInterface* GetMaterial() const { return CurMaterial; }

	/**
	 * @return The index of the material in the current component
	 */
	int32 GetMaterialIndex() const { return CurMaterialIndex; }

	/**
	 * @return The current component using the current material
	 */
	UActorComponent* GetComponent() const { return CurComponent; }

private:
	/** Reference to the selected components */
	TArray< TWeakObjectPtr<USceneComponent> >& SelectedComponents;
	/** The current material the iterator is stopped on */
	UMaterialInterface* CurMaterial;
	/** The current component using the current material */
	UActorComponent* CurComponent;
	/** The index of the component we are stopped on */
	int32 CurComponentIndex;
	/** The index of the material we are stopped on */
	int32 CurMaterialIndex;
	/** Whether or not we've reached the end of the components */
	uint32 bReachedEnd:1;
};

FComponentMaterialCategory::FComponentMaterialCategory( TArray< TWeakObjectPtr<USceneComponent> >& InSelectedComponents )
	: SelectedComponents( InSelectedComponents )
	, NotifyHook( nullptr )
{
}

void FComponentMaterialCategory::Create( IDetailLayoutBuilder& DetailBuilder )
{
	NotifyHook = DetailBuilder.GetPropertyUtilities()->GetNotifyHook();

	FMaterialListDelegates MaterialListDelegates;
	MaterialListDelegates.OnGetMaterials.BindSP( this, &FComponentMaterialCategory::OnGetMaterialsForView );
	MaterialListDelegates.OnMaterialChanged.BindSP( this, &FComponentMaterialCategory::OnMaterialChanged );

	TSharedRef<FMaterialList> MaterialList = MakeShareable( new FMaterialList( DetailBuilder, MaterialListDelegates ) );

	bool bAnyMaterialsToDisplay = false;

	for( FMaterialIterator It( SelectedComponents ); It; ++It )
	{	
		UActorComponent* CurrentComponent = It.GetComponent();

		if( !bAnyMaterialsToDisplay )
		{
			bAnyMaterialsToDisplay = true;
			break;
		}
	}


	// only show the category if there are materials to display
	if( bAnyMaterialsToDisplay )
	{
		// Make a category for the materials.
		IDetailCategoryBuilder& MaterialCategory = DetailBuilder.EditCategory("Materials", FText::GetEmpty(), ECategoryPriority::TypeSpecific );

		MaterialCategory.AddCustomBuilder( MaterialList );
	}
}

void FComponentMaterialCategory::OnGetMaterialsForView( IMaterialListBuilder& MaterialList )
{
	const bool bAllowNullEntries = true;

	// Iterate over every material on the actors
	for( FMaterialIterator It( SelectedComponents ); It; ++It )
	{	
		int32 MaterialIndex = It.GetMaterialIndex();

		UActorComponent* CurrentComponent = It.GetComponent();

		if( CurrentComponent )
		{
			UMaterialInterface* Material = It.GetMaterial();

			AActor* Actor = CurrentComponent->GetOwner();

			// Component materials can be replaced if the component supports material overrides
			const bool bCanBeReplaced =
				( CurrentComponent->IsA( UMeshComponent::StaticClass() ) ||
				CurrentComponent->IsA( UTextRenderComponent::StaticClass() ) ||
				CurrentComponent->IsA( ULandscapeComponent::StaticClass() ) );

			// Add the material if we allow null materials to be added or we have a valid material
			if( bAllowNullEntries || Material )
			{
				MaterialList.AddMaterial( MaterialIndex, Material, bCanBeReplaced );
			}
		}
	}
}

void FComponentMaterialCategory::OnMaterialChanged( UMaterialInterface* NewMaterial, UMaterialInterface* PrevMaterial, int32 SlotIndex, bool bReplaceAll )
{
	// Whether or not we should begin a transaction on swap
	// Note we only begin a transaction on the first swap
	bool bShouldMakeTransaction = true;

	// Whether or not we made a transaction and need to end it
	bool bMadeTransaction = false;

	// Lambda to swap materials on a given component at the given slot index
	auto SwapMaterialLambda = []( UActorComponent* InComponent, int32 InElementIndex, UMaterialInterface* InNewMaterial )
	{
		UPrimitiveComponent* PrimitiveComp = Cast<UPrimitiveComponent>( InComponent );
		UDecalComponent* DecalComponent = Cast<UDecalComponent>( InComponent );

		if( PrimitiveComp )
		{
			PrimitiveComp->SetMaterial( InElementIndex, InNewMaterial );
		}
		else if( DecalComponent )
		{
			DecalComponent->SetMaterial( InElementIndex, InNewMaterial );
		}
	};

	// Scan the selected actors mesh components for the old material and swap it with the new material 
	for( FMaterialIterator It( SelectedComponents ); It; ++It )
	{
		int32 MaterialIndex = It.GetMaterialIndex();

		UActorComponent* CurrentComponent = It.GetComponent();

		if( CurrentComponent )
		{
			// Component materials can be replaced if they are not created from a blueprint (not exposed to the user) and have material overrides on the component
			bool bCanBeReplaced = 
				( CurrentComponent->IsA( UMeshComponent::StaticClass() ) ||
				CurrentComponent->IsA( UDecalComponent::StaticClass() ) ||
				CurrentComponent->IsA( UTextRenderComponent::StaticClass() ) ||
				CurrentComponent->IsA( ULandscapeComponent::StaticClass() ) );

			UMaterialInterface* Material = It.GetMaterial();
			// Check if the material is the same as the previous material or we are replaceing all in the same slot.  If so we will swap it with the new material
			if( bCanBeReplaced && ( Material == PrevMaterial || bReplaceAll ) && It.GetMaterialIndex() == SlotIndex )
			{
				// Begin a transaction for undo/redo the first time we encounter a material to replace.  
				// There is only one transaction for all replacement
				if( bShouldMakeTransaction && !bMadeTransaction )
				{
					GEditor->BeginTransaction( NSLOCTEXT("UnrealEd", "ReplaceComponentUsedMaterial", "Replace component used material") );

					bMadeTransaction = true;
				}

				UProperty* MaterialProperty = NULL;
				UObject* EditChangeObject = CurrentComponent;
				if( CurrentComponent->IsA( UMeshComponent::StaticClass() ) )
				{
					MaterialProperty = FindField<UProperty>( UMeshComponent::StaticClass(), "OverrideMaterials" );
				}
				else if( CurrentComponent->IsA( UDecalComponent::StaticClass() ) )
				{
					MaterialProperty = FindField<UProperty>( UDecalComponent::StaticClass(), "DecalMaterial" );
				}
				else if( CurrentComponent->IsA( UTextRenderComponent::StaticClass() ) )
				{
					MaterialProperty = FindField<UProperty>( UTextRenderComponent::StaticClass(), "TextMaterial" );
				}
				else if (CurrentComponent->IsA<ULandscapeComponent>() )
				{
					MaterialProperty = FindField<UProperty>( ALandscapeProxy::StaticClass(), "LandscapeMaterial" );
					EditChangeObject = CastChecked<ULandscapeComponent>(CurrentComponent)->GetLandscapeProxy();
				}

				// Add a navigation update lock only if the component world is valid
				TSharedPtr<FNavigationLockContext> NavUpdateLock;
				UWorld* World = CurrentComponent->GetWorld();
				if( World )
				{
					NavUpdateLock = MakeShareable( new FNavigationLockContext(World, ENavigationLockReason::MaterialUpdate) );
				}

				EditChangeObject->PreEditChange( MaterialProperty );

				if( NotifyHook && MaterialProperty )
				{
					NotifyHook->NotifyPreChange( MaterialProperty );
				}

				SwapMaterialLambda( CurrentComponent, It.GetMaterialIndex(), NewMaterial );

				FPropertyChangedEvent PropertyChangedEvent( MaterialProperty );
				EditChangeObject->PostEditChangeProperty( PropertyChangedEvent );

				if( NotifyHook && MaterialProperty )
				{
					NotifyHook->NotifyPostChange( PropertyChangedEvent, MaterialProperty );
				}

<<<<<<< HEAD
				TArray<UObject*> ArchetypeInstances;
				if( CurrentComponent->IsTemplate() && !FApp::IsGame() )
				{
					// Propagate material change to instances of the edited component template
					CurrentComponent->GetArchetypeInstances(ArchetypeInstances);
					for( auto ArchetypeInstance : ArchetypeInstances )
					{
						CurrentComponent = CastChecked<UActorComponent>( ArchetypeInstance );
						if( CurrentComponent->IsA<ULandscapeComponent>() )
						{
							ArchetypeInstance = CastChecked<ULandscapeComponent>(CurrentComponent)->GetLandscapeProxy();
						}
						
=======
				// Propagate material change to instances of the edited component template
				if( !FApp::IsGame() )
				{
					TArray<UObject*> ComponentArchetypeInstances;
					if( CurrentComponent->HasAnyFlags(RF_ArchetypeObject) )
					{
						CurrentComponent->GetArchetypeInstances(ComponentArchetypeInstances);
					}
					else if( UObject* Outer = CurrentComponent->GetOuter() )
					{
						TArray<UObject*> OuterArchetypeInstances;
						Outer->GetArchetypeInstances(OuterArchetypeInstances);
						for( auto OuterArchetypeInstance : OuterArchetypeInstances )
						{
							if( UObject* ArchetypeInstance = static_cast<UObject*>(FindObjectWithOuter(OuterArchetypeInstance, CurrentComponent->GetClass(), CurrentComponent->GetFName())) )
							{
								ComponentArchetypeInstances.Add(ArchetypeInstance);
							}
						}
					}

					for( auto ComponentArchetypeInstance : ComponentArchetypeInstances )
					{
						CurrentComponent = CastChecked<UActorComponent>( ComponentArchetypeInstance );
						if( CurrentComponent->IsA<ULandscapeComponent>() )
						{
							ComponentArchetypeInstance = CastChecked<ULandscapeComponent>(CurrentComponent)->GetLandscapeProxy();
						}

>>>>>>> a8a797ea
						// Reset the navigation update lock if necessary
						UWorld* PreviousWorld = World;
						World = CurrentComponent->GetWorld();
						if( PreviousWorld != World )
						{
							NavUpdateLock = MakeShareable( new FNavigationLockContext(World, ENavigationLockReason::MaterialUpdate) );
						}

<<<<<<< HEAD
						ArchetypeInstance->PreEditChange( MaterialProperty );

						SwapMaterialLambda( CurrentComponent, It.GetMaterialIndex(), NewMaterial );

						ArchetypeInstance->PostEditChangeProperty( PropertyChangedEvent );
=======
						ComponentArchetypeInstance->PreEditChange( MaterialProperty );

						SwapMaterialLambda( CurrentComponent, It.GetMaterialIndex(), NewMaterial );

						ComponentArchetypeInstance->PostEditChangeProperty( PropertyChangedEvent );
>>>>>>> a8a797ea
					}
				}
			}
		}
	}

	if( bMadeTransaction )
	{
		// End the transation if we created one
		GEditor->EndTransaction();
		// Redraw viewports to reflect the material changes 
		GUnrealEd->RedrawLevelEditingViewports();
	}
}

#undef LOCTEXT_NAMESPACE<|MERGE_RESOLUTION|>--- conflicted
+++ resolved
@@ -313,21 +313,6 @@
 					NotifyHook->NotifyPostChange( PropertyChangedEvent, MaterialProperty );
 				}
 
-<<<<<<< HEAD
-				TArray<UObject*> ArchetypeInstances;
-				if( CurrentComponent->IsTemplate() && !FApp::IsGame() )
-				{
-					// Propagate material change to instances of the edited component template
-					CurrentComponent->GetArchetypeInstances(ArchetypeInstances);
-					for( auto ArchetypeInstance : ArchetypeInstances )
-					{
-						CurrentComponent = CastChecked<UActorComponent>( ArchetypeInstance );
-						if( CurrentComponent->IsA<ULandscapeComponent>() )
-						{
-							ArchetypeInstance = CastChecked<ULandscapeComponent>(CurrentComponent)->GetLandscapeProxy();
-						}
-						
-=======
 				// Propagate material change to instances of the edited component template
 				if( !FApp::IsGame() )
 				{
@@ -357,7 +342,6 @@
 							ComponentArchetypeInstance = CastChecked<ULandscapeComponent>(CurrentComponent)->GetLandscapeProxy();
 						}
 
->>>>>>> a8a797ea
 						// Reset the navigation update lock if necessary
 						UWorld* PreviousWorld = World;
 						World = CurrentComponent->GetWorld();
@@ -366,19 +350,11 @@
 							NavUpdateLock = MakeShareable( new FNavigationLockContext(World, ENavigationLockReason::MaterialUpdate) );
 						}
 
-<<<<<<< HEAD
-						ArchetypeInstance->PreEditChange( MaterialProperty );
+						ComponentArchetypeInstance->PreEditChange( MaterialProperty );
 
 						SwapMaterialLambda( CurrentComponent, It.GetMaterialIndex(), NewMaterial );
 
-						ArchetypeInstance->PostEditChangeProperty( PropertyChangedEvent );
-=======
-						ComponentArchetypeInstance->PreEditChange( MaterialProperty );
-
-						SwapMaterialLambda( CurrentComponent, It.GetMaterialIndex(), NewMaterial );
-
 						ComponentArchetypeInstance->PostEditChangeProperty( PropertyChangedEvent );
->>>>>>> a8a797ea
 					}
 				}
 			}
