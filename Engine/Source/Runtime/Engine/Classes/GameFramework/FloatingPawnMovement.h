--- conflicted
+++ resolved
@@ -12,11 +12,7 @@
  * FloatingPawnMovement is a movement component that provides simple movement for any Pawn class.
  * Limits on speed and acceleration are provided, while gravity is not implemented.
  */
-<<<<<<< HEAD
-UCLASS(meta = (BlueprintSpawnableComponent))
-=======
 UCLASS(ClassGroup = Movement, meta = (BlueprintSpawnableComponent))
->>>>>>> cce8678d
 class ENGINE_API UFloatingPawnMovement : public UPawnMovementComponent
 {
 	GENERATED_UCLASS_BODY()
