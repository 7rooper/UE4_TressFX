--- conflicted
+++ resolved
@@ -266,11 +266,7 @@
 
 	if (PrimaryDisplayRect == FPlatformRect(0, 0, 0, 0))
 	{
-<<<<<<< HEAD
-		// If the primary display rect is empty we couldnt enumerate physical monitors (possibly remote desktop).  so assume virtual display rect is primary rect
-=======
 		// If the primary display rect is empty we couldnt enumerate physical monitors (possibly remote desktop).  So assume virtual display rect is primary rect
->>>>>>> e3a25b20
 		PrimaryDisplayRect = VirtualDisplayRect;
 	}
 
@@ -1256,14 +1252,6 @@
     {
         FCoreDelegates::PostSlateModal.Broadcast();
     }
-<<<<<<< HEAD
-#endif
-    
-	// Logging to track down window shutdown issues with movie loading threads. Too spammy in editor builds with all the windows
-#if !WITH_EDITOR && !IS_PROGRAM
-	UE_LOG(LogSlate, Log, TEXT("Window '%s' being destroyed"), *GetTitle().ToString() );
-=======
->>>>>>> e3a25b20
 #endif
     
 	// Logging to track down window shutdown issues
