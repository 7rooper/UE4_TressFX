// Copyright 1998-2016 Epic Games, Inc. All Rights Reserved.

#include "EnginePrivate.h"
#include "EditorSupportDelegates.h"
#include "ActorEditorUtils.h"
#include "MessageLog.h"
#include "UObjectToken.h"
#include "LevelUtils.h"
#include "MapErrors.h"
#include "Engine/LevelBounds.h"
#include "Components/ChildActorComponent.h"

#if WITH_EDITOR

#include "Editor.h"

#define LOCTEXT_NAMESPACE "ErrorChecking"

void AActor::PreEditChange(UProperty* PropertyThatWillChange)
{
	Super::PreEditChange(PropertyThatWillChange);

	UObjectProperty* ObjProp = Cast<UObjectProperty>(PropertyThatWillChange);
	UBlueprintGeneratedClass* BPGC = Cast<UBlueprintGeneratedClass>(GetClass());
	if ( BPGC != nullptr && ObjProp != nullptr )
	{
		BPGC->UnbindDynamicDelegatesForProperty(this, ObjProp);
	}

	// During SIE, allow components to be unregistered here, and then reregistered and reconstructed in PostEditChangeProperty.
	if (GEditor->bIsSimulatingInEditor || ReregisterComponentsWhenModified())
	{
		UnregisterAllComponents();
	}
}

static FName Name_RelativeLocation = GET_MEMBER_NAME_CHECKED(USceneComponent, RelativeLocation);
static FName Name_RelativeRotation = GET_MEMBER_NAME_CHECKED(USceneComponent, RelativeRotation);
static FName Name_RelativeScale3D = GET_MEMBER_NAME_CHECKED(USceneComponent, RelativeScale3D);

void AActor::PostEditChangeProperty(FPropertyChangedEvent& PropertyChangedEvent)
{
	UProperty* PropertyThatChanged = PropertyChangedEvent.Property;
	FName PropertyName = PropertyThatChanged != NULL ? PropertyThatChanged->GetFName() : NAME_None;
	
	const bool bTransformationChanged = (PropertyName == Name_RelativeLocation || PropertyName == Name_RelativeRotation || PropertyName == Name_RelativeScale3D);

	// During SIE, allow components to reregistered and reconstructed in PostEditChangeProperty.
	// This is essential as construction is deferred during spawning / duplication when in SIE.
<<<<<<< HEAD
	if (GEditor->bIsSimulatingInEditor || ReregisterComponentsWhenModified())
=======
	if ((GEditor && GEditor->bIsSimulatingInEditor) || ReregisterComponentsWhenModified())
>>>>>>> 73f66985
	{
		// In the Undo case we have an annotation storing information about constructed components and we do not want
		// to improperly apply out of date changes so we need to skip registration of all blueprint created components
		// and defer instance components attached to them until after rerun
		if (CurrentTransactionAnnotation.IsValid())
		{
			UnregisterAllComponents();

			TInlineComponentArray<UActorComponent*> Components;
			GetComponents(Components);

			Components.Sort([](UActorComponent& A, UActorComponent& B)
			{
				if (&B == B.GetOwner()->GetRootComponent())
				{
					return false;
				}
				if (USceneComponent* ASC = Cast<USceneComponent>(&A))
				{
					if (ASC->AttachParent == &B)
					{
						return false;
					}
				}
				return true;
			});

			bool bRequiresReregister = false;
			for (UActorComponent* Component : Components)
			{
				if (Component->CreationMethod == EComponentCreationMethod::Native)
				{
					Component->RegisterComponent();
				}
				else if (Component->CreationMethod == EComponentCreationMethod::Instance)
				{
					USceneComponent* SC = Cast<USceneComponent>(Component);
					if (SC == nullptr || SC == RootComponent || (SC->AttachParent && SC->AttachParent->IsRegistered()))
					{
						Component->RegisterComponent();
					}
					else
					{
						bRequiresReregister = true;
					}
				}
				else
				{
					bRequiresReregister = true;
				}
			}

			RerunConstructionScripts();

			if (bRequiresReregister)
			{
				ReregisterAllComponents();
			}
		}
		else
		{
			ReregisterAllComponents();
			RerunConstructionScripts();
		}
	}

	// Let other systems know that an actor was moved
	if (bTransformationChanged)
	{
		GEngine->BroadcastOnActorMoved( this );
	}

	if (GetWorld())
	{
		GetWorld()->bDoDelayedUpdateCullDistanceVolumes = true;
	}

	FEditorSupportDelegates::UpdateUI.Broadcast();
	Super::PostEditChangeProperty(PropertyChangedEvent);
}

void AActor::PostEditMove(bool bFinished)
{
	if ( ReregisterComponentsWhenModified() )
	{
		UBlueprint* Blueprint = Cast<UBlueprint>(GetClass()->ClassGeneratedBy);
		if(Blueprint && (Blueprint->bRunConstructionScriptOnDrag || bFinished) && !FLevelUtils::IsMovingLevel() )
		{
			FNavigationLockContext NavLock(GetWorld(), ENavigationLockReason::AllowUnregister);
			RerunConstructionScripts();
		}
	}

	if ( bFinished )
	{
		GetWorld()->bDoDelayedUpdateCullDistanceVolumes = true;
		GetWorld()->bAreConstraintsDirty = true;

		FEditorSupportDelegates::RefreshPropertyWindows.Broadcast();

		// Let other systems know that an actor was moved
		GEngine->BroadcastOnActorMoved( this );

		FEditorSupportDelegates::UpdateUI.Broadcast();
	}

	// If the root component was not just recreated by the construction script - call PostEditComponentMove on it
	if(RootComponent != NULL && !RootComponent->IsCreatedByConstructionScript())
	{
		// @TODO Should we call on ALL components?
		RootComponent->PostEditComponentMove(bFinished);
	}

	if (bFinished)
	{
		// update actor and all its components in navigation system after finishing move
		// USceneComponent::UpdateNavigationData works only in game world
		UNavigationSystem::UpdateNavOctreeBounds(this);

		TArray<AActor*> ParentedActors;
		GetAttachedActors(ParentedActors);
		for (int32 Idx = 0; Idx < ParentedActors.Num(); Idx++)
		{
			UNavigationSystem::UpdateNavOctreeBounds(ParentedActors[Idx]);
		}

<<<<<<< HEAD
		// not doing manual update of all attached actors since UpdateNavOctreeAll should take care of it
		UNavigationSystem::UpdateNavOctreeAll(this);
=======
		// not doing manual update of all attached actors since UpdateActorAndComponentsInNavOctree should take care of it
		UNavigationSystem::UpdateActorAndComponentsInNavOctree(*this);
>>>>>>> 73f66985
	}
}

bool AActor::ReregisterComponentsWhenModified() const
{
	return !IsTemplate() && !GetOutermost()->HasAnyPackageFlags(PKG_PlayInEditor) && GetWorld() != nullptr;
}

void AActor::DebugShowComponentHierarchy(  const TCHAR* Info, bool bShowPosition )
{	
	TArray<AActor*> ParentedActors;
	GetAttachedActors( ParentedActors );
	if( Info  )
	{
		UE_LOG( LogActor, Warning, TEXT("--%s--"), Info );
	}
	else
	{
		UE_LOG( LogActor, Warning, TEXT("--------------------------------------------------") );
	}
	UE_LOG( LogActor, Warning, TEXT("--------------------------------------------------") );
	UE_LOG( LogActor, Warning, TEXT("Actor [%x] (%s)"), this, *GetFName().ToString() );
	USceneComponent* SceneComp = GetRootComponent();
	if( SceneComp )
	{
		int32 NestLevel = 0;
		DebugShowOneComponentHierarchy( SceneComp, NestLevel, bShowPosition );			
	}
	else
	{
		UE_LOG( LogActor, Warning, TEXT("Actor has no root.") );		
	}
	UE_LOG( LogActor, Warning, TEXT("--------------------------------------------------") );
}

void AActor::DebugShowOneComponentHierarchy( USceneComponent* SceneComp, int32& NestLevel, bool bShowPosition )
{
	FString Nest = "";
	for (int32 iNest = 0; iNest < NestLevel ; iNest++)
	{
		Nest = Nest + "---->";	
	}
	NestLevel++;
	FString PosString;
	if( bShowPosition )
	{
		FVector Posn = SceneComp->ComponentToWorld.GetLocation();
		//PosString = FString::Printf( TEXT("{R:%f,%f,%f- W:%f,%f,%f}"), SceneComp->RelativeLocation.X, SceneComp->RelativeLocation.Y, SceneComp->RelativeLocation.Z, Posn.X, Posn.Y, Posn.Z );
		PosString = FString::Printf( TEXT("{R:%f- W:%f}"), SceneComp->RelativeLocation.Z, Posn.Z );
	}
	else
	{
		PosString = "";
	}
	AActor* OwnerActor = SceneComp->GetOwner();
	if( OwnerActor )
	{
		UE_LOG(LogActor, Warning, TEXT("%sSceneComp [%x] (%s) Owned by %s %s"), *Nest, SceneComp, *SceneComp->GetFName().ToString(), *OwnerActor->GetFName().ToString(), *PosString );
	}
	else
	{
		UE_LOG(LogActor, Warning, TEXT("%sSceneComp [%x] (%s) No Owner"), *Nest, SceneComp, *SceneComp->GetFName().ToString() );
	}
	if( SceneComp->AttachParent )
	{
		if( bShowPosition )
		{
			FVector Posn = SceneComp->ComponentToWorld.GetLocation();
			//PosString = FString::Printf( TEXT("{R:%f,%f,%f- W:%f,%f,%f}"), SceneComp->RelativeLocation.X, SceneComp->RelativeLocation.Y, SceneComp->RelativeLocation.Z, Posn.X, Posn.Y, Posn.Z );
			PosString = FString::Printf( TEXT("{R:%f- W:%f}"), SceneComp->RelativeLocation.Z, Posn.Z );
		}
		else
		{
			PosString = "";
		}
		UE_LOG(LogActor, Warning, TEXT("%sAttachParent [%x] (%s) %s"), *Nest, SceneComp->AttachParent , *SceneComp->AttachParent->GetFName().ToString(), *PosString );
	}
	else
	{
		UE_LOG(LogActor, Warning, TEXT("%s[NO PARENT]"), *Nest );
	}

	if( SceneComp->AttachChildren.Num() != 0 )
	{
		for (int32 iChild = 0; iChild < SceneComp->AttachChildren.Num() ; iChild++)
		{			
			USceneComponent* EachSceneComp = Cast<USceneComponent>(SceneComp->AttachChildren[iChild]);			
			DebugShowOneComponentHierarchy(EachSceneComp,NestLevel, bShowPosition );
		}
	}
	else
	{
		UE_LOG(LogActor, Warning, TEXT("%s[NO CHILDREN]"), *Nest );
	}
}

AActor::FActorTransactionAnnotation::FActorTransactionAnnotation(const AActor* Actor)
	: ComponentInstanceData(Actor)
{
	USceneComponent* ActorRootComponent = Actor->GetRootComponent();
	if (ActorRootComponent && ActorRootComponent->IsCreatedByConstructionScript())
	{
		bRootComponentDataCached = true;
		RootComponentData.Transform = ActorRootComponent->ComponentToWorld;
		RootComponentData.Transform.SetTranslation(ActorRootComponent->GetComponentLocation()); // take into account any custom location

		if (ActorRootComponent->AttachParent)
		{
			RootComponentData.AttachedParentInfo.Actor = ActorRootComponent->AttachParent->GetOwner();
			RootComponentData.AttachedParentInfo.AttachParent = ActorRootComponent->AttachParent;
			RootComponentData.AttachedParentInfo.AttachParentName = ActorRootComponent->AttachParent->GetFName();
			RootComponentData.AttachedParentInfo.SocketName = ActorRootComponent->AttachSocketName;
			RootComponentData.AttachedParentInfo.RelativeTransform = ActorRootComponent->GetRelativeTransform();
		}

		for (USceneComponent* AttachChild : ActorRootComponent->AttachChildren)
		{
			AActor* ChildOwner = (AttachChild ? AttachChild->GetOwner() : NULL);
			if (ChildOwner && ChildOwner != Actor)
			{
				// Save info about actor to reattach
				FActorRootComponentReconstructionData::FAttachedActorInfo Info;
				Info.Actor = ChildOwner;
				Info.SocketName = AttachChild->AttachSocketName;
				Info.RelativeTransform = AttachChild->GetRelativeTransform();
				RootComponentData.AttachedToInfo.Add(Info);
			}
		}
	}
	else
	{
		bRootComponentDataCached = false;
	}
}

void AActor::FActorTransactionAnnotation::AddReferencedObjects(FReferenceCollector& Collector)
{
	ComponentInstanceData.AddReferencedObjects(Collector);
}

bool AActor::FActorTransactionAnnotation::HasInstanceData() const
{
	return (bRootComponentDataCached || ComponentInstanceData.HasInstanceData());
}

TSharedPtr<ITransactionObjectAnnotation> AActor::GetTransactionAnnotation() const
{
	TSharedPtr<FActorTransactionAnnotation> TransactionAnnotation = MakeShareable(new FActorTransactionAnnotation(this));

	if (!TransactionAnnotation->HasInstanceData())
	{
		// If there is nothing in the annotation don't bother storing it.
		TransactionAnnotation = NULL;
	}

	return TransactionAnnotation;
}

void AActor::PreEditUndo()
{
	// Check if this Actor needs to be re-instanced
	UClass* OldClass = GetClass();
	UClass* NewClass = OldClass->GetAuthoritativeClass();
	if (NewClass != OldClass)
	{
		// Empty the OwnedComponents array, it's filled with invalid information
		OwnedComponents.Empty();
	}

	// Since child actor components will rebuild themselves get rid of the Actor before we make changes
	TInlineComponentArray<UChildActorComponent*> ChildActorComponents;
	GetComponents(ChildActorComponents);

	for (UChildActorComponent* ChildActorComponent : ChildActorComponents)
	{
		if (ChildActorComponent->IsCreatedByConstructionScript())
		{
			ChildActorComponent->DestroyChildActor();
		}
	}

	// let navigation system know to not care about this actor anymore
	UNavigationSystem::ClearNavOctreeAll(this);

	Super::PreEditUndo();
}

void AActor::PostEditUndo()
{
	// Check if this Actor needs to be re-instanced
	UClass* OldClass = GetClass();
	if (OldClass->HasAnyClassFlags(CLASS_NewerVersionExists))
	{
		UClass* NewClass = OldClass->GetAuthoritativeClass();
		if (!ensure(NewClass != OldClass))
		{
			UE_LOG(LogActor, Warning, TEXT("WARNING: %s is out of date and is the same as its AuthoritativeClass during PostEditUndo!"), *OldClass->GetName());
		};

		// Early exit, letting anything more occur would be invalid due to the REINST_ class
		return;
	}

	// Notify LevelBounds actor that level bounding box might be changed
	if (!IsTemplate())
	{
		GetLevel()->MarkLevelBoundsDirty();
	}

	// Restore OwnedComponents array
	if (!IsPendingKill())
	{
		ResetOwnedComponents();
		// notify navigation system
		UNavigationSystem::UpdateActorAndComponentsInNavOctree(*this);
	}
	else
	{
		UNavigationSystem::ClearNavOctreeAll(this);
	}

	Super::PostEditUndo();
}

void AActor::PostEditUndo(TSharedPtr<ITransactionObjectAnnotation> TransactionAnnotation)
{
	CurrentTransactionAnnotation = StaticCastSharedPtr<FActorTransactionAnnotation>(TransactionAnnotation);

	// Check if this Actor needs to be re-instanced
	UClass* OldClass = GetClass();
	if (OldClass->HasAnyClassFlags(CLASS_NewerVersionExists))
	{
		UClass* NewClass = OldClass->GetAuthoritativeClass();
		if (!ensure(NewClass != OldClass))
		{
			UE_LOG(LogActor, Warning, TEXT("WARNING: %s is out of date and is the same as its AuthoritativeClass during PostEditUndo!"), *OldClass->GetName());
		};

		// Early exit, letting anything more occur would be invalid due to the REINST_ class
		return;
	}


	// Notify LevelBounds actor that level bounding box might be changed
	if (!IsTemplate())
	{
		GetLevel()->MarkLevelBoundsDirty();
	}

	// Restore OwnedComponents array
	if (!IsPendingKill())
	{
		ResetOwnedComponents();
		// notify navigation system
		UNavigationSystem::UpdateActorAndComponentsInNavOctree(*this);
	}
	else
	{
		UNavigationSystem::ClearNavOctreeAll(this);
	}

	Super::PostEditUndo(TransactionAnnotation);
}

// @todo: Remove this hack once we have decided on the scaling method to use.
bool AActor::bUsePercentageBasedScaling = false;

void AActor::EditorApplyTranslation(const FVector& DeltaTranslation, bool bAltDown, bool bShiftDown, bool bCtrlDown)
{
	if( RootComponent != NULL )
	{
		GetRootComponent()->SetWorldLocation( GetRootComponent()->GetComponentLocation() + DeltaTranslation );
	}
	else
	{
		UE_LOG(LogActor, Warning, TEXT("WARNING: EditorApplyTranslation %s has no root component"), *GetName() );
	}
}

void AActor::EditorApplyRotation(const FRotator& DeltaRotation, bool bAltDown, bool bShiftDown, bool bCtrlDown)
{
	if( RootComponent != NULL )
	{
		const FRotator Rot = RootComponent->GetAttachParent() != NULL ? GetActorRotation() : RootComponent->RelativeRotation;

		FRotator ActorRotWind, ActorRotRem;
		Rot.GetWindingAndRemainder(ActorRotWind, ActorRotRem);

		const FQuat ActorQ = ActorRotRem.Quaternion();
		const FQuat DeltaQ = DeltaRotation.Quaternion();
		const FQuat ResultQ = DeltaQ * ActorQ;
		const FRotator NewActorRotRem = FRotator( ResultQ );
		FRotator DeltaRot = NewActorRotRem - ActorRotRem;
		DeltaRot.Normalize();

		if( RootComponent->GetAttachParent() != NULL )
		{
			RootComponent->SetWorldRotation( Rot + DeltaRot );
		}
		else
		{
			// No attachment.  Directly set relative rotation (to support winding)
			RootComponent->SetRelativeRotation( Rot + DeltaRot );
		}
	}
	else
	{
		UE_LOG(LogActor, Warning, TEXT("WARNING: EditorApplyRotation %s has no root component"), *GetName() );
	}
}


void AActor::EditorApplyScale( const FVector& DeltaScale, const FVector* PivotLocation, bool bAltDown, bool bShiftDown, bool bCtrlDown )
{
	if( RootComponent != NULL )
	{
		const FVector CurrentScale = GetRootComponent()->RelativeScale3D;

		// @todo: Remove this hack once we have decided on the scaling method to use.
		FVector ScaleToApply;

		if( AActor::bUsePercentageBasedScaling )
		{
			ScaleToApply = CurrentScale * (FVector(1.0f) + DeltaScale);
		}
		else
		{
			ScaleToApply = CurrentScale + DeltaScale;
		}

		GetRootComponent()->SetRelativeScale3D(ScaleToApply);

		if (PivotLocation)
		{
			const FVector CurrentScaleSafe(CurrentScale.X ? CurrentScale.X : 1.0f,
										   CurrentScale.Y ? CurrentScale.Y : 1.0f,
										   CurrentScale.Z ? CurrentScale.Z : 1.0f);

			FVector Loc = GetActorLocation();
			Loc -= *PivotLocation;
			Loc *= (ScaleToApply / CurrentScaleSafe);
			Loc += *PivotLocation;
			GetRootComponent()->SetWorldLocation(Loc);
		}
	}
	else
	{
		UE_LOG(LogActor, Warning, TEXT("WARNING: EditorApplyTranslation %s has no root component"), *GetName() );
	}

	FEditorSupportDelegates::UpdateUI.Broadcast();
}


void AActor::EditorApplyMirror(const FVector& MirrorScale, const FVector& PivotLocation)
{
	const FRotationMatrix TempRot( GetActorRotation() );
	const FVector New0( TempRot.GetScaledAxis( EAxis::X ) * MirrorScale );
	const FVector New1( TempRot.GetScaledAxis( EAxis::Y ) * MirrorScale );
	const FVector New2( TempRot.GetScaledAxis( EAxis::Z ) * MirrorScale );
	// Revert the handedness of the rotation, but make up for it in the scaling.
	// Arbitrarily choose the X axis to remain fixed.
	const FMatrix NewRot( -New0, New1, New2, FVector::ZeroVector );

	if( RootComponent != NULL )
	{
		GetRootComponent()->SetRelativeRotation( NewRot.Rotator() );
		FVector Loc = GetActorLocation();
		Loc -= PivotLocation;
		Loc *= MirrorScale;
		Loc += PivotLocation;
		GetRootComponent()->SetRelativeLocation( Loc );

		FVector Scale3D = GetRootComponent()->RelativeScale3D;
		Scale3D.X = -Scale3D.X;
		GetRootComponent()->SetRelativeScale3D(Scale3D);
	}
	else
	{
		UE_LOG(LogActor, Warning, TEXT("WARNING: EditorApplyMirror %s has no root component"), *GetName() );
	}
}

bool AActor::IsHiddenEd() const
{
	// If any of the standard hide flags are set, return true
	if( bHiddenEdLayer || !bEditable || ( GIsEditor && ( IsTemporarilyHiddenInEditor() || bHiddenEdLevel ) ) )
	{
		return true;
	}
	// Otherwise, it's visible
	return false;
}

void AActor::SetIsTemporarilyHiddenInEditor( bool bIsHidden )
{
	bHiddenEdTemporary = bIsHidden;
	MarkComponentsRenderStateDirty();
}

bool AActor::IsEditable() const
{
	return bEditable;
}

bool AActor::IsListedInSceneOutliner() const
{
	return bListedInSceneOutliner;
}

bool AActor::EditorCanAttachTo(const AActor* InParent, FText& OutReason) const
{
	return true;
}

const FString& AActor::GetActorLabel() const
{
	// If the label string is empty then we'll use the default actor label (usually the actor's class name.)
	// We actually cache the default name into our ActorLabel property.  This will be saved out with the
	// actor if the actor gets saved.  The reasons we like caching the name here is:
	//
	//		a) We can return it by const&	(performance)
	//		b) Calling GetDefaultActorLabel() is slow because of FName stuff  (performance)
	//		c) If needed, we could always empty the ActorLabel string if it matched the default
	//
	// Remember, ActorLabel is currently an editor-only property.

	if( ActorLabel.IsEmpty() )
	{
		// Treating ActorLabel as mutable here (no 'mutable' keyword in current script compiler)
		AActor* MutableThis = const_cast< AActor* >( this );

		// Get the class
		UClass* ActorClass = GetClass();

		// NOTE: Calling GetName() is actually fairly slow (does ANSI->Wide conversion, lots of copies, etc.)
		FString DefaultActorLabel = ActorClass->GetName();

		// Strip off the ugly "_C" suffix for Blueprint class actor instances
		UBlueprint* GeneratedByClassBlueprint = Cast<UBlueprint>( ActorClass->ClassGeneratedBy );
		if( GeneratedByClassBlueprint != nullptr && DefaultActorLabel.EndsWith( TEXT( "_C" ) ) )
		{
			DefaultActorLabel.RemoveFromEnd( TEXT( "_C" ) );
		}

		// We want the actor's label to be initially unique, if possible, so we'll use the number of the
		// actor's FName when creating the initially.  It doesn't actually *need* to be unique, this is just
		// an easy way to tell actors apart when observing them in a list.  The user can always go and rename
		// these labels such that they're no longer unique.
		{
			// Don't bother adding a suffix for number '0'
			const int32 NameNumber = NAME_INTERNAL_TO_EXTERNAL( GetFName().GetNumber() );
			if( NameNumber != 0 )
			{
				DefaultActorLabel.AppendInt(NameNumber);
			}
		}

		// Remember, there could already be an actor with the same label in the level.  But that's OK, because
		// actor labels aren't supposed to be unique.  We just try to make them unique initially to help
		// disambiguate when opening up a new level and there are hundreds of actors of the same type.
		MutableThis->ActorLabel = DefaultActorLabel;
	}

	return ActorLabel;
}

void AActor::SetActorLabel( const FString& NewActorLabelDirty, bool bMarkDirty )
{
	const bool bMakeGloballyUniqueFName = false;
	SetActorLabelInternal(NewActorLabelDirty, bMakeGloballyUniqueFName, bMarkDirty );
}

void AActor::SetActorLabelInternal( const FString& NewActorLabelDirty, bool bMakeGloballyUniqueFName, bool bMarkDirty )
{
	// Clean up the incoming string a bit
	FString NewActorLabel = NewActorLabelDirty;
	NewActorLabel.Trim();
	NewActorLabel.TrimTrailing();


	// First, update the actor label
	{
		// Has anything changed?
		if( FCString::Strcmp( *NewActorLabel, *GetActorLabel() ) != 0 )
		{
			// Store new label
			Modify( bMarkDirty );
			ActorLabel = NewActorLabel;
		}
	}


	// Next, update the actor's name
	{
		// Generate an object name for the actor's label
		const FName OldActorName = GetFName();
		FName NewActorName = MakeObjectNameFromDisplayLabel( GetActorLabel(), OldActorName );

		// Has anything changed?
		if( OldActorName != NewActorName )
		{
			// Try to rename the object
			UObject* NewOuter = NULL;		// Outer won't be changing
			ERenameFlags RenFlags = bMakeGloballyUniqueFName ? (REN_DontCreateRedirectors | REN_ForceGlobalUnique) : REN_DontCreateRedirectors;
			bool bCanRename = Rename( *NewActorName.ToString(), NewOuter, REN_Test | REN_DoNotDirty | REN_NonTransactional | RenFlags );
			if( bCanRename )
			{
				// NOTE: Will assert internally if rename fails
				const bool bWasRenamed = Rename( *NewActorName.ToString(), NewOuter, RenFlags );
			}
			else
			{
				// Unable to rename the object.  Use a unique object name variant.
				NewActorName = MakeUniqueObjectName( bMakeGloballyUniqueFName ? ANY_PACKAGE : GetOuter(), GetClass(), NewActorName );

				bCanRename = Rename( *NewActorName.ToString(), NewOuter, REN_Test | REN_DoNotDirty | REN_NonTransactional | RenFlags );
				if( bCanRename )
				{
					// NOTE: Will assert internally if rename fails
					const bool bWasRenamed = Rename( *NewActorName.ToString(), NewOuter, RenFlags );
				}
				else
				{
					// Unable to rename the object.  Oh well, not a big deal.
				}
			}
		}
	}

	FPropertyChangedEvent PropertyEvent( FindField<UProperty>( AActor::StaticClass(), "ActorLabel" ) );
	PostEditChangeProperty(PropertyEvent);

	FCoreDelegates::OnActorLabelChanged.Broadcast(this);
}

bool AActor::IsActorLabelEditable() const
{
	return bActorLabelEditable && !FActorEditorUtils::IsABuilderBrush(this);
}

void AActor::ClearActorLabel()
{
	ActorLabel = TEXT("");
}

const FName& AActor::GetFolderPath() const
{
	return FolderPath;
}

void AActor::SetFolderPath(const FName& NewFolderPath)
{
	if (NewFolderPath != FolderPath)
	{
		Modify();

		FName OldPath = FolderPath;
		FolderPath = NewFolderPath;

		if (GEngine)
		{
			GEngine->BroadcastLevelActorFolderChanged(this, OldPath);
		}
	}
}

void AActor::SetFolderPath_Recursively(const FName& NewFolderPath)
{
	FActorEditorUtils::TraverseActorTree_ParentFirst(this, [&](AActor* InActor){
		InActor->SetFolderPath(NewFolderPath);
		return true;
	});
}

void AActor::CheckForDeprecated()
{
	if ( GetClass()->HasAnyClassFlags(CLASS_Deprecated) )
	{
		FFormatNamedArguments Arguments;
		Arguments.Add(TEXT("ActorName"), FText::FromString(GetName()));
		FMessageLog("MapCheck").Warning()
			->AddToken(FUObjectToken::Create(this))
			->AddToken(FTextToken::Create(FText::Format(LOCTEXT( "MapCheck_Message_ActorIsObselete_Deprecated", "{ActorName} : Obsolete and must be removed! (Class is deprecated)" ), Arguments) ))
			->AddToken(FMapErrorToken::Create(FMapErrors::ActorIsObselete));
	}

	if ( GetClass()->HasAnyClassFlags(CLASS_Abstract) )
	{
		FFormatNamedArguments Arguments;
		Arguments.Add(TEXT("ActorName"), FText::FromString(GetName()));
		FMessageLog("MapCheck").Warning()
			->AddToken(FUObjectToken::Create(this))
			->AddToken(FTextToken::Create(FText::Format(LOCTEXT( "MapCheck_Message_ActorIsObselete_Abstract", "{ActorName} : Obsolete and must be removed! (Class is abstract)" ), Arguments) ) )
			->AddToken(FMapErrorToken::Create(FMapErrors::ActorIsObselete));
	}
}

void AActor::CheckForErrors()
{
	if ( GetClass()->HasAnyClassFlags(CLASS_Deprecated) )
	{
		FFormatNamedArguments Arguments;
		Arguments.Add(TEXT("ActorName"), FText::FromString(GetName()));
		FMessageLog("MapCheck").Warning()
			->AddToken(FUObjectToken::Create(this))
			->AddToken(FTextToken::Create(FText::Format(LOCTEXT( "MapCheck_Message_ActorIsObselete_Deprecated", "{ActorName} : Obsolete and must be removed! (Class is deprecated)" ), Arguments) ))
			->AddToken(FMapErrorToken::Create(FMapErrors::ActorIsObselete));
		return;
	}
	if ( GetClass()->HasAnyClassFlags(CLASS_Abstract) )
	{
		FFormatNamedArguments Arguments;
		Arguments.Add(TEXT("ActorName"), FText::FromString(GetName()));
		FMessageLog("MapCheck").Warning()
			->AddToken(FUObjectToken::Create(this))
			->AddToken(FTextToken::Create(FText::Format(LOCTEXT( "MapCheck_Message_ActorIsObselete_Abstract", "{ActorName} : Obsolete and must be removed! (Class is abstract)" ), Arguments) ))
			->AddToken(FMapErrorToken::Create(FMapErrors::ActorIsObselete));
		return;
	}

	UPrimitiveComponent* PrimComp = Cast<UPrimitiveComponent>(RootComponent);
	if( PrimComp && (PrimComp->Mobility != EComponentMobility::Movable) && PrimComp->BodyInstance.bSimulatePhysics)
	{
		FFormatNamedArguments Arguments;
		Arguments.Add(TEXT("ActorName"), FText::FromString(GetName()));
		FMessageLog("MapCheck").Warning()
			->AddToken(FUObjectToken::Create(this))
			->AddToken(FTextToken::Create(FText::Format(LOCTEXT( "MapCheck_Message_StaticPhysNone", "{ActorName} : Static object with bSimulatePhysics set to true" ), Arguments) ))
			->AddToken(FMapErrorToken::Create(FMapErrors::StaticPhysNone));
	}

	if( RootComponent && FMath::IsNearlyZero( GetRootComponent()->RelativeScale3D.X * GetRootComponent()->RelativeScale3D.Y * GetRootComponent()->RelativeScale3D.Z ) )
	{
		FFormatNamedArguments Arguments;
		Arguments.Add(TEXT("ActorName"), FText::FromString(GetName()));
		FMessageLog("MapCheck").Error()
			->AddToken(FUObjectToken::Create(this))
			->AddToken(FTextToken::Create(FText::Format(LOCTEXT( "MapCheck_Message_InvalidDrawscale", "{ActorName} : Invalid DrawScale/DrawScale3D" ), Arguments) ))
			->AddToken(FMapErrorToken::Create(FMapErrors::InvalidDrawscale));
	}

	// Route error checking to components.
	TInlineComponentArray<UActorComponent*> Components;
	GetComponents(Components);

	for ( int32 ComponentIndex = 0 ; ComponentIndex < Components.Num() ; ++ComponentIndex )
	{
		UActorComponent* ActorComponent = Components[ ComponentIndex ];
		if (ActorComponent->IsRegistered())
		{
			ActorComponent->CheckForErrors();
		}
	}
}

bool AActor::GetReferencedContentObjects( TArray<UObject*>& Objects ) const
{
	UBlueprint* Blueprint = UBlueprint::GetBlueprintFromClass( GetClass() );
	if (Blueprint)
	{
		Objects.AddUnique(Blueprint);
	}
	return true;
}

void AActor::SetLODParent(UPrimitiveComponent* InLODParent, float InParentDrawDistance)
{
	if(InLODParent)
	{
		InLODParent->MinDrawDistance = InParentDrawDistance;
		InLODParent->MarkRenderStateDirty();
	}

	TArray<UPrimitiveComponent*> ComponentsToBeReplaced;
	GetComponents(ComponentsToBeReplaced);

	for(auto& Component : ComponentsToBeReplaced)
	{
		// parent primitive will be null if no LOD parent is selected
		Component->SetLODParentPrimitive(InLODParent);
	}
}
#undef LOCTEXT_NAMESPACE

#endif // WITH_EDITOR<|MERGE_RESOLUTION|>--- conflicted
+++ resolved
@@ -47,11 +47,7 @@
 
 	// During SIE, allow components to reregistered and reconstructed in PostEditChangeProperty.
 	// This is essential as construction is deferred during spawning / duplication when in SIE.
-<<<<<<< HEAD
-	if (GEditor->bIsSimulatingInEditor || ReregisterComponentsWhenModified())
-=======
 	if ((GEditor && GEditor->bIsSimulatingInEditor) || ReregisterComponentsWhenModified())
->>>>>>> 73f66985
 	{
 		// In the Undo case we have an annotation storing information about constructed components and we do not want
 		// to improperly apply out of date changes so we need to skip registration of all blueprint created components
@@ -178,13 +174,8 @@
 			UNavigationSystem::UpdateNavOctreeBounds(ParentedActors[Idx]);
 		}
 
-<<<<<<< HEAD
-		// not doing manual update of all attached actors since UpdateNavOctreeAll should take care of it
-		UNavigationSystem::UpdateNavOctreeAll(this);
-=======
 		// not doing manual update of all attached actors since UpdateActorAndComponentsInNavOctree should take care of it
 		UNavigationSystem::UpdateActorAndComponentsInNavOctree(*this);
->>>>>>> 73f66985
 	}
 }
 
