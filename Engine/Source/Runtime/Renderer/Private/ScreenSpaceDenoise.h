--- conflicted
+++ resolved
@@ -108,11 +108,7 @@
 		FRDGBuilder& GraphBuilder,
 		const FViewInfo& View,
 		FPreviousViewInfo* PreviousViewInfos,
-<<<<<<< HEAD
-		const FSceneViewFamilyBlackboard& SceneBlackboard,
-=======
-		const FSceneTextureParameters& SceneTextures,
->>>>>>> 9ba46998
+		const FSceneTextureParameters& SceneTextures,
 		const TStaticArray<FShadowParameters, IScreenSpaceDenoiser::kMaxBatchSize>& InputParameters,
 		const int32 InputParameterCount,
 		TStaticArray<FShadowPenumbraOutputs, IScreenSpaceDenoiser::kMaxBatchSize>& Outputs) const = 0;
@@ -134,11 +130,7 @@
 		FRDGBuilder& GraphBuilder,
 		const FViewInfo& View,
 		FPreviousViewInfo* PreviousViewInfos,
-<<<<<<< HEAD
-		const FSceneViewFamilyBlackboard& SceneBlackboard,
-=======
-		const FSceneTextureParameters& SceneTextures,
->>>>>>> 9ba46998
+		const FSceneTextureParameters& SceneTextures,
 		const FReflectionsInputs& ReflectionInputs,
 		const FReflectionsRayTracingConfig RayTracingConfig) const = 0;
 	
@@ -160,20 +152,11 @@
 		FRDGBuilder& GraphBuilder,
 		const FViewInfo& View,
 		FPreviousViewInfo* PreviousViewInfos,
-<<<<<<< HEAD
-		const FSceneViewFamilyBlackboard& SceneBlackboard,
-=======
-		const FSceneTextureParameters& SceneTextures,
->>>>>>> 9ba46998
+		const FSceneTextureParameters& SceneTextures,
 		const FAmbientOcclusionInputs& ReflectionInputs,
 		const FAmbientOcclusionRayTracingConfig RayTracingConfig) const = 0;
 
 	/** All the inputs of the GI denoisers. */
-<<<<<<< HEAD
-	BEGIN_SHADER_PARAMETER_STRUCT(FGlobalIlluminationInputs, )
-		// Irradiance in RGB, AO mask in alpha.
-		SHADER_PARAMETER_RDG_TEXTURE(Texture2D, Color)
-=======
 	BEGIN_SHADER_PARAMETER_STRUCT(FDiffuseIndirectInputs, )
 		// Irradiance in RGB, AO mask in alpha.
 		SHADER_PARAMETER_RDG_TEXTURE(Texture2D, Color)
@@ -182,34 +165,10 @@
 		SHADER_PARAMETER_RDG_TEXTURE(Texture2D, AmbientOcclusionMask)
 
 		// Hit distance in world space.
->>>>>>> 9ba46998
 		SHADER_PARAMETER_RDG_TEXTURE(Texture2D, RayHitDistance)
 	END_SHADER_PARAMETER_STRUCT()
 
 	/** All the outputs of the GI denoiser may generate. */
-<<<<<<< HEAD
-	BEGIN_SHADER_PARAMETER_STRUCT(FGlobalIlluminationOutputs, )
-		// Irradiance in RGB, AO mask in alpha.
-		SHADER_PARAMETER_RDG_TEXTURE(Texture2D, Color)
-	END_SHADER_PARAMETER_STRUCT()
-
-	/** Entry point to denoise reflections. */
-	virtual FGlobalIlluminationOutputs DenoiseGlobalIllumination(
-		FRDGBuilder& GraphBuilder,
-		const FViewInfo& View,
-		FPreviousViewInfo* PreviousViewInfos,
-		const FSceneViewFamilyBlackboard& SceneBlackboard,
-		const FGlobalIlluminationInputs& Inputs,
-		const FAmbientOcclusionRayTracingConfig Config) const = 0;
-
-	/** Entry point to denoise SkyLight. */
-	virtual FGlobalIlluminationOutputs DenoiseSkyLight(
-		FRDGBuilder& GraphBuilder,
-		const FViewInfo& View,
-		FPreviousViewInfo* PreviousViewInfos,
-		const FSceneViewFamilyBlackboard& SceneBlackboard,
-		const FGlobalIlluminationInputs& Inputs,
-=======
 	BEGIN_SHADER_PARAMETER_STRUCT(FDiffuseIndirectOutputs, )
 		// Irradiance in RGB, AO mask in alpha.
 		SHADER_PARAMETER_RDG_TEXTURE(Texture2D, Color)
@@ -234,7 +193,6 @@
 		FPreviousViewInfo* PreviousViewInfos,
 		const FSceneTextureParameters& SceneTextures,
 		const FDiffuseIndirectInputs& Inputs,
->>>>>>> 9ba46998
 		const FAmbientOcclusionRayTracingConfig Config) const = 0;
 
 	/** Returns the interface of the default denoiser of the renderer. */
