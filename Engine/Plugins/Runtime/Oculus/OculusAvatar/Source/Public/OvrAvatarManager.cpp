--- conflicted
+++ resolved
@@ -217,8 +217,6 @@
 			OVRPluginHandle = FOculusHMDModule::GetOVRPluginHandle();
 		}
 
-<<<<<<< HEAD
-=======
 #if PLATFORM_WINDOWS
 		AVATAR_APP_ID = GConfig->GetStr(TEXT("OnlineSubsystemOculus"), TEXT("RiftAppId"), GEngineIni);
 #elif PLATFORM_ANDROID
@@ -230,7 +228,6 @@
 			UE_LOG(LogAvatars, Display, TEXT("Oculus Avatars No App Id Found: SHUTTING DOWN %s"));
 			return;
 		}
->>>>>>> 9ba46998
 
 #if PLATFORM_ANDROID
 		UE_LOG(LogAvatars, Display, TEXT("ovrAvatar_InitializeAndroid %s"), *AVATAR_APP_ID);
@@ -243,20 +240,11 @@
 			return;
 		}
 
-<<<<<<< HEAD
-		AVATAR_APP_ID = TCHAR_TO_ANSI(*GConfig->GetStr(TEXT("OnlineSubsystemOculus"), TEXT("RiftAppId"), GEngineIni));
-		UE_LOG(LogAvatars, Display, TEXT("ovrAvatar_Initialize"));
-		ovrAvatar_Initialize(AVATAR_APP_ID);
-#endif
-
-		IsInitialized = true;
-=======
 		UE_LOG(LogAvatars, Display, TEXT("ovrAvatar_Initialize %s"), *AVATAR_APP_ID);
 		ovrAvatar_Initialize(TCHAR_TO_ANSI(*AVATAR_APP_ID));
 #endif
 
 		bIsInitialized = true;
->>>>>>> 9ba46998
 
 		ovrAvatar_SetLoggingLevel(LogLevel);
 
