--- conflicted
+++ resolved
@@ -51,15 +51,9 @@
 	 * @param	Directory to watch
 	 * @param	Delegate to add to our callback list
 	 * @param	The handle to the registered delegate, if the registration was successful.
-<<<<<<< HEAD
-	 * @param   Whether to include notifications for changes to actual directories (such as directories being created or removed)
-	 */
-	virtual bool RegisterDirectoryChangedCallback_Handle (const FString& Directory, const FDirectoryChanged& InDelegate, FDelegateHandle& OutHandle, bool bIncludeDirectoryChanges = false) = 0;
-=======
 	 * @param	Set of options to use when registering the delegates.
 	 */
 	virtual bool RegisterDirectoryChangedCallback_Handle (const FString& Directory, const FDirectoryChanged& InDelegate, FDelegateHandle& OutHandle, uint32 Flags = 0) = 0;
->>>>>>> a8a797ea
 
 	/**
 	 * Unregisters a callback to fire when directories are changed
