--- conflicted
+++ resolved
@@ -70,10 +70,7 @@
 				.OptionsSource(&SearchEngines)
 				.OnGenerateWidget(this, &SSuperSearchBox::GenerateSearchEngineItem)
 				.OnSelectionChanged(this, &SSuperSearchBox::HandleSearchEngineChanged)
-<<<<<<< HEAD
-=======
 				.ContentPadding(FMargin(4.0f, 1.0f))
->>>>>>> 73f66985
 				[
 					SNew(STextBlock)
 					.Text(this, &SSuperSearchBox::GetSelectedSearchEngineText)
@@ -379,11 +376,7 @@
 	{
 		TSharedRef<class IHttpRequest> HttpRequest = FHttpModule::Get().CreateRequest();
 
-<<<<<<< HEAD
-		FString UrlEncodedString = FGenericPlatformHttp::UrlEncode(InText.ToString());	//we need to url encode for special characters (especially other languages)
-=======
 		FString UrlEncodedString = FPlatformHttp::UrlEncode(InText.ToString());	//we need to url encode for special characters (especially other languages)
->>>>>>> 73f66985
 
 		if ( CurrentSearchEngine == ESearchEngine::Bing )
 		{
@@ -712,12 +705,9 @@
 {
 	const FText& Query = InputText->GetText();
 	FSearchResults* SearchResults = SearchResultsCache.Find(Query.ToString());
-<<<<<<< HEAD
-=======
 
 	//go through and build new suggestion list for list view widget
 	ClearSuggestions();
->>>>>>> 73f66985
 
 	//still waiting on results for current query
 	if (SearchResults == nullptr)
@@ -777,10 +767,6 @@
 	SelectedSuggestion = INDEX_NONE;
 	SuggestionBox->SetIsOpen(false);
 	SelectedSuggestion = INDEX_NONE;
-<<<<<<< HEAD
-	SelectedSuggestion = -1;
-=======
->>>>>>> 73f66985
 	SuggestionBox->SetIsOpen(false);
 	Suggestions.Empty();
 }
