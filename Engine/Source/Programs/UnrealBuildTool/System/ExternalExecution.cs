// Copyright 1998-2016 Epic Games, Inc. All Rights Reserved.

using System;
using System.Collections.Generic;
using System.Linq;
using System.Text;
using System.Diagnostics;
using System.IO;
using System.Text.RegularExpressions;
using System.Reflection;
using System.Runtime.InteropServices;
using System.Runtime.Serialization;

namespace UnrealBuildTool
{
	// This enum has to be compatible with the one defined in the
	// UE4\Engine\Source\Runtime\Core\Public\Misc\ComplilationResult.h 
	// to keep communication between UHT, UBT and Editor compiling
	// processes valid.
	public enum ECompilationResult
	{
		/// <summary>
		/// Compilation succeeded
		/// </summary>
		Succeeded = 0,

		/// <summary>
		/// Build was canceled, this is used on the engine side only
		/// </summary>
		Canceled = 1,

		/// <summary>
		/// All targets were up to date, used only with -canskiplink
		/// </summary>
		UpToDate = 2,

		/// <summary>
		/// The process has most likely crashed. This is what UE returns in case of an assert
		/// </summary>
		CrashOrAssert = 3,

		/// <summary>
		/// Compilation failed because generated code changed which was not supported
		/// </summary>
		FailedDueToHeaderChange = 4,

		/// <summary>
		/// Compilation failed due to compilation errors
		/// </summary>
		OtherCompilationError = 5,

		/// <summary>
		/// Compilation is not supported in the current build
		/// </summary>
		Unsupported,

		/// <summary>
		/// Unknown error
		/// </summary>
		Unknown
	}
	public static class CompilationResultExtensions
	{
		public static bool Succeeded(this ECompilationResult Result)
		{
			return Result == ECompilationResult.Succeeded || Result == ECompilationResult.UpToDate;
		}
	}

	/// <summary>
	/// Type of module. Mirrored in UHT as EBuildModuleType.
	/// This should be sorted by the order in which we expect modules to be built.
	/// </summary>
	public enum UHTModuleType
	{
		Program,
		EngineRuntime,
		EngineDeveloper,
		EngineEditor,
		EngineThirdParty,
		GameRuntime,
		GameDeveloper,
		GameEditor,
		GameThirdParty,
	}
	public static class UHTModuleTypeExtensions
	{
		public static bool IsProgramModule(this UHTModuleType ModuleType)
		{
			return ModuleType == UHTModuleType.Program;
		}
		public static bool IsEngineModule(this UHTModuleType ModuleType)
		{
			return ModuleType == UHTModuleType.EngineRuntime || ModuleType == UHTModuleType.EngineDeveloper || ModuleType == UHTModuleType.EngineEditor || ModuleType == UHTModuleType.EngineThirdParty;
		}
		public static bool IsGameModule(this UHTModuleType ModuleType)
		{
			return ModuleType == UHTModuleType.GameRuntime || ModuleType == UHTModuleType.GameDeveloper || ModuleType == UHTModuleType.GameEditor || ModuleType == UHTModuleType.GameThirdParty;
		}
		public static UHTModuleType? EngineModuleTypeFromHostType(ModuleHostType ModuleType)
		{
			switch (ModuleType)
			{
				case ModuleHostType.Runtime:
				case ModuleHostType.RuntimeNoCommandlet:
				case ModuleHostType.RuntimeAndProgram:
				case ModuleHostType.ServerOnly:
                case ModuleHostType.ClientOnly:
                    return UHTModuleType.EngineRuntime;
				case ModuleHostType.Developer:
					return UHTModuleType.EngineDeveloper;
				case ModuleHostType.Editor:
				case ModuleHostType.EditorNoCommandlet:
					return UHTModuleType.EngineEditor;
				default:
					return null;
			}
		}
		public static UHTModuleType? GameModuleTypeFromHostType(ModuleHostType ModuleType)
		{
			switch (ModuleType)
			{
				case ModuleHostType.Runtime:
				case ModuleHostType.RuntimeNoCommandlet:
				case ModuleHostType.RuntimeAndProgram:
				case ModuleHostType.ServerOnly:
                case ModuleHostType.ClientOnly:
                    return UHTModuleType.GameRuntime;
				case ModuleHostType.Developer:
					return UHTModuleType.GameDeveloper;
				case ModuleHostType.Editor:
				case ModuleHostType.EditorNoCommandlet:
					return UHTModuleType.GameEditor;
				default:
					return null;
			}
		}
	}

	/// <summary>
	/// Information about a module that needs to be passed to UnrealHeaderTool for code generation
	/// </summary>
	[Serializable]
	public class UHTModuleInfo : ISerializable
	{
		/// <summary>
		/// Module name
		/// </summary>
		public string ModuleName;

		/// <summary>
		/// Module base directory
		/// </summary>
		public string ModuleDirectory;

		/// <summary>
		/// Module type
		/// </summary>
		public string ModuleType;

		/// <summary>
		/// Public UObject headers found in the Classes directory (legacy)
		/// </summary>
		public List<FileItem> PublicUObjectClassesHeaders;

		/// <summary>
		/// Public headers with UObjects
		/// </summary>
		public List<FileItem> PublicUObjectHeaders;

		/// <summary>
		/// Private headers with UObjects
		/// </summary>
		public List<FileItem> PrivateUObjectHeaders;

		/// <summary>
		/// Module PCH absolute path
		/// </summary>
		public string PCH;

		/// <summary>
		/// Base (i.e. extensionless) path+filename of the .generated files
		/// </summary>
		public string GeneratedCPPFilenameBase;

		/// <summary>
		/// Version of code generated by UHT
		/// </summary>
		public EGeneratedCodeVersion GeneratedCodeVersion;

		public UHTModuleInfo()
		{
		}

		public UHTModuleInfo(SerializationInfo Info, StreamingContext Context)
		{
			ModuleName = Info.GetString("mn");
			ModuleDirectory = Info.GetString("md");
			ModuleType = Info.GetString("mt");
			PublicUObjectClassesHeaders = (List<FileItem>)Info.GetValue("cl", typeof(List<FileItem>));
			PublicUObjectHeaders = (List<FileItem>)Info.GetValue("pu", typeof(List<FileItem>));
			PrivateUObjectHeaders = (List<FileItem>)Info.GetValue("pr", typeof(List<FileItem>));
			PCH = Info.GetString("pc");
			GeneratedCPPFilenameBase = Info.GetString("ge");
			GeneratedCodeVersion = (EGeneratedCodeVersion)Info.GetInt32("gv");
		}

		public void GetObjectData(SerializationInfo Info, StreamingContext Context)
		{
			Info.AddValue("mn", ModuleName);
			Info.AddValue("md", ModuleDirectory);
			Info.AddValue("mt", ModuleType);
			Info.AddValue("cl", PublicUObjectClassesHeaders);
			Info.AddValue("pu", PublicUObjectHeaders);
			Info.AddValue("pr", PrivateUObjectHeaders);
			Info.AddValue("pc", PCH);
			Info.AddValue("ge", GeneratedCPPFilenameBase);
			Info.AddValue("gv", (int)GeneratedCodeVersion);
		}

		public override string ToString()
		{
			return ModuleName;
		}
	}

	//
	// This MUST be kept in sync with EGeneratedBodyVersion enum and 
	// ToGeneratedBodyVersion function in UHT defined in GeneratedCodeVersion.h.
	//
	public enum EGeneratedCodeVersion
	{
		None,
		V1,
		V2,
		VLatest = V2
	};

	public struct UHTManifest
	{
		public struct Module
		{
			public string Name;
			public string ModuleType;
			public string BaseDirectory;
			public string IncludeBase;     // The include path which all UHT-generated includes should be relative to
			public string OutputDirectory;
			public List<string> ClassesHeaders;
			public List<string> PublicHeaders;
			public List<string> PrivateHeaders;
			public string PCH;
			public string GeneratedCPPFilenameBase;
			public bool SaveExportedHeaders;
			public EGeneratedCodeVersion UHTGeneratedCodeVersion;

			public override string ToString()
			{
				return Name;
			}
		}

		public UHTManifest(UEBuildTarget Target, string InRootLocalPath, string InRootBuildPath, IEnumerable<UHTModuleInfo> ModuleInfo)
		{
			IsGameTarget = TargetRules.IsGameType(Target.TargetType);
			RootLocalPath = InRootLocalPath;
			RootBuildPath = InRootBuildPath;
			TargetName = Target.GetTargetName();

			Modules = ModuleInfo.Select(Info => new Module
			{
				Name = Info.ModuleName,
				ModuleType = Info.ModuleType,
				BaseDirectory = Info.ModuleDirectory,
				IncludeBase = Info.ModuleDirectory,
				OutputDirectory = Path.GetDirectoryName(Info.GeneratedCPPFilenameBase),
				ClassesHeaders = Info.PublicUObjectClassesHeaders.Select((Header) => Header.AbsolutePath).ToList(),
				PublicHeaders = Info.PublicUObjectHeaders.Select((Header) => Header.AbsolutePath).ToList(),
				PrivateHeaders = Info.PrivateUObjectHeaders.Select((Header) => Header.AbsolutePath).ToList(),
				PCH = Info.PCH,
				GeneratedCPPFilenameBase = Info.GeneratedCPPFilenameBase,
				SaveExportedHeaders = !UnrealBuildTool.IsEngineInstalled() || !new DirectoryReference(Info.ModuleDirectory).IsUnderDirectory(UnrealBuildTool.EngineDirectory),
				UHTGeneratedCodeVersion = Info.GeneratedCodeVersion,
			}).ToList();
		}

		public bool IsGameTarget;     // True if the current target is a game target
		public string RootLocalPath;    // The engine path on the local machine
		public string RootBuildPath;    // The engine path on the build machine, if different (e.g. Mac/iOS builds)
		public string TargetName;       // Name of the target currently being compiled
		public List<Module> Modules;
	}


	/// <summary>
	/// This handles all running of the UnrealHeaderTool
	/// </summary>
	public class ExternalExecution
	{
		/// <summary>
		/// Generates a UHTModuleInfo for a particular named module under a directory.
		/// </summary>
		/// <returns>
		public static UHTModuleInfo CreateUHTModuleInfo(IEnumerable<string> HeaderFilenames, string ModuleName, DirectoryReference ModuleDirectory, UHTModuleType ModuleType, EGeneratedCodeVersion GeneratedCodeVersion)
		{
			DirectoryReference ClassesFolder = DirectoryReference.Combine(ModuleDirectory, "Classes");
			DirectoryReference PublicFolder = DirectoryReference.Combine(ModuleDirectory, "Public");

			List<FileItem> AllClassesHeaders = new List<FileItem>();
			List<FileItem> PublicUObjectHeaders = new List<FileItem>();
			List<FileItem> PrivateUObjectHeaders = new List<FileItem>();

			foreach (string Header in HeaderFilenames)
			{
				// Check to see if we know anything about this file.  If we have up-to-date cached information about whether it has
				// UObjects or not, we can skip doing a test here.
				FileItem UObjectHeaderFileItem = FileItem.GetExistingItemByPath(Header);

				if (CPPEnvironment.DoesFileContainUObjects(UObjectHeaderFileItem.AbsolutePath))
				{
					if (new FileReference(UObjectHeaderFileItem.AbsolutePath).IsUnderDirectory(ClassesFolder))
					{
						AllClassesHeaders.Add(UObjectHeaderFileItem);
					}
					else if (new FileReference(UObjectHeaderFileItem.AbsolutePath).IsUnderDirectory(PublicFolder))
					{
						PublicUObjectHeaders.Add(UObjectHeaderFileItem);
					}
					else
					{
						PrivateUObjectHeaders.Add(UObjectHeaderFileItem);
					}
				}
			}

			UHTModuleInfo Result = new UHTModuleInfo
			{
				ModuleName = ModuleName,
				ModuleDirectory = ModuleDirectory.FullName,
				ModuleType = ModuleType.ToString(),
				PublicUObjectClassesHeaders = AllClassesHeaders,
				PublicUObjectHeaders = PublicUObjectHeaders,
				PrivateUObjectHeaders = PrivateUObjectHeaders,
				GeneratedCodeVersion = GeneratedCodeVersion
			};

			return Result;
		}

		static ExternalExecution()
		{
		}

		public static UHTModuleType GetEngineModuleTypeFromDescriptor(ModuleDescriptor Module)
		{
            UHTModuleType? Type = UHTModuleTypeExtensions.EngineModuleTypeFromHostType(Module.Type);
            if (Type == null)
            {
                throw new BuildException("Unhandled engine module type {0}", Module.Type.ToString());
            }
            return Type.GetValueOrDefault();
        }

		public static UHTModuleType GetGameModuleTypeFromDescriptor(ModuleDescriptor Module)
		{
            UHTModuleType? Type = UHTModuleTypeExtensions.GameModuleTypeFromHostType(Module.Type);
            if (Type == null)
            {
                throw new BuildException("Unhandled game module type {0}", Module.Type.ToString());
            }
            return Type.GetValueOrDefault();
        }

		public static UHTModuleType? GetEngineModuleTypeBasedOnLocation(FileReference ModuleFileName)
		{
			if (ModuleFileName.IsUnderDirectory(UnrealBuildTool.EngineSourceRuntimeDirectory))
			{
				return UHTModuleType.EngineRuntime;
			}

			if (ModuleFileName.IsUnderDirectory(UnrealBuildTool.EngineSourceDeveloperDirectory))
			{
				return UHTModuleType.EngineDeveloper;
			}

			if (ModuleFileName.IsUnderDirectory(UnrealBuildTool.EngineSourceEditorDirectory))
			{
				return UHTModuleType.EngineEditor;
			}
	
			if (ModuleFileName.IsUnderDirectory(UnrealBuildTool.EngineSourceProgramsDirectory))
			{
				return UHTModuleType.Program;
			}

			if (ModuleFileName.IsUnderDirectory(UnrealBuildTool.EngineSourceThirdPartyDirectory))
			{
				return UHTModuleType.EngineThirdParty;
			}

			return null;
		}

		/// <summary>
		/// Holds a cache of dependency tests between nodes.
		/// </summary>
		/// <typeparam name="NodeType">The type of node to be tested for dependencies.</typeparam>
		class NodeDependencyCache<NodeType>
		{
			public NodeDependencyCache(Func<NodeType, IEnumerable<NodeType>> InNodeDependencies)
			{
				NodeDependencies = InNodeDependencies;
				PreviousResults  = new Dictionary<NodeType, Dictionary<NodeType, bool>>();
			}

			/// <summary>
			/// Tests if NodeA is dependent on NodeB.
			/// </summary>
			/// <param name="NodeA">The dependent to test.</param>
			/// <param name="NodeB">The dependency to test.</param>
			/// <returns>true if NodeA is dependent on NodeB, false otherwise.</returns>
			public bool DependsOn(NodeType NodeA, NodeType NodeB)
			{
				// Return any previous result, if there is one.
				bool Result;
				Dictionary<NodeType, bool> InnerDictionary;
				if (PreviousResults.TryGetValue(NodeA, out InnerDictionary))
				{
					if (InnerDictionary.TryGetValue(NodeB, out Result))
					{
						return Result;
					}
				}
				else
				{
					InnerDictionary = new Dictionary<NodeType, bool>();
					PreviousResults.Add(NodeA, InnerDictionary);
				}

				Result = DependsOnRecursive(NodeA, NodeB, new HashSet<NodeType>(), InnerDictionary);
				InnerDictionary.Add(NodeB, Result);
				return Result;
			}

			private bool DependsOnRecursive(NodeType NodeA, NodeType NodeB, HashSet<NodeType> Visited, Dictionary<NodeType, bool> InnerDictionary)
			{
				if (Visited.Contains(NodeA))
				{
					// Nodes are not dependent on themselves
					return false;
				}

				Visited.Add(NodeA);

				IEnumerable<NodeType> Deps = NodeDependencies(NodeA);

				if (Deps.Contains(NodeB))
				{
					// NodeB is an immediate dependent of NodeA
					return true;
				}

				foreach (NodeType i in Deps)
				{
					bool Result;
					if (InnerDictionary.TryGetValue(NodeB, out Result) && Result)
					{
						// We've calculated this result before
						return true;
					}

					if (DependsOnRecursive(i, NodeB, Visited, InnerDictionary))
					{
						return true;
					}
				}

				// Didn't find any dependency
				return false;
			}

			private Func<NodeType, IEnumerable<NodeType>>            NodeDependencies;
			private Dictionary<NodeType, Dictionary<NodeType, bool>> PreviousResults;
		}

		/// <summary>
		/// Returns a copy of Nodes sorted by dependency.  Independent or circularly-dependent nodes should
		/// remain in their same relative order within the original Nodes sequence.
		/// </summary>
		/// <typeparam name="NodeType">The type of node to sort.</typeparam>
		/// <param name="Nodes">The sequence of nodes to sort.</param>
		/// <param name="NodeDependencies">A function which returns a node's immediate dependencies.</param>
		/// <returns>A copy of Nodes sorted by NodeDependencies, with circular references remaining in the same relative order.</returns>
		public static List<NodeType> StableTopologicalSort<NodeType>(IEnumerable<NodeType> Nodes, Func<NodeType, IEnumerable<NodeType>> NodeDependencies)
		{
			List<NodeType> NodeList  = Nodes.ToList();
			int            NodeCount = NodeList.Count;

			NodeDependencyCache<NodeType> Cache = new NodeDependencyCache<NodeType>(NodeDependencies);
			for (int Index1 = 0; Index1 != NodeCount; ++Index1)
			{
				NodeType Node1 = NodeList[Index1];

				for (int Index2 = 0; Index2 != Index1; ++Index2)
				{
					NodeType Node2 = NodeList[Index2];

					if (Cache.DependsOn(Node2, Node1) && !Cache.DependsOn(Node1, Node2))
					{
						// Rotate element at Index1 into position at Index2
						for (int Index3 = Index1; Index3 != Index2; )
						{
							--Index3;
							NodeList[Index3 + 1] = NodeList[Index3];
						}
						NodeList[Index2] = Node1;

						// Break out of this loop, because this iteration must have covered all existing cases
						// involving the node formerly at position Index1
						break;
					}
				}
			}

			return NodeList;
		}

		public static void SetupUObjectModules(IEnumerable<UEBuildModuleCPP> ModulesToGenerateHeadersFor, UEBuildTarget Target, CPPEnvironment GlobalCompileEnvironment, List<UHTModuleInfo> UObjectModules, Dictionary<string, FlatModuleCsDataType> FlatModuleCsData, EGeneratedCodeVersion GeneratedCodeVersion)
		{
			DateTime UObjectDiscoveryStartTime = DateTime.UtcNow;

			// Sort modules by type, then by dependency
			List<UEBuildModuleCPP> ModulesSortedByType = ModulesToGenerateHeadersFor.OrderBy(c => c.Type).ToList();
			ModulesSortedByType = StableTopologicalSort(ModulesSortedByType, x => x.GetDirectDependencyModules().OfType<UEBuildModuleCPP>()).ToList();

			foreach (UEBuildModuleCPP Module in ModulesSortedByType)
			{
				UEBuildModuleCPP.UHTModuleInfoCacheType UHTModuleInfo = Module.GetCachedUHTModuleInfo(GeneratedCodeVersion);
				if (UHTModuleInfo.Info.PublicUObjectClassesHeaders.Count > 0 || UHTModuleInfo.Info.PrivateUObjectHeaders.Count > 0 || UHTModuleInfo.Info.PublicUObjectHeaders.Count > 0)
				{
					// If we've got this far and there are no source files then it's likely we're installed and ignoring
					// engine files, so we don't need a .generated.cpp either
					UEBuildModuleCPP.AutoGenerateCppInfoClass.BuildInfoClass BuildInfo = null;
					UHTModuleInfo.Info.GeneratedCPPFilenameBase = Path.Combine(Module.GeneratedCodeDirectory.FullName, UHTModuleInfo.Info.ModuleName) + ".generated";
					if (Module.SourceFilesToBuild.Count != 0)
					{
						BuildInfo = new UEBuildModuleCPP.AutoGenerateCppInfoClass.BuildInfoClass(UHTModuleInfo.Info.GeneratedCPPFilenameBase + "*.cpp");
					}

					Module.AutoGenerateCppInfo = new UEBuildModuleCPP.AutoGenerateCppInfoClass(BuildInfo);

					// If we're running in "gather" mode only, we'll go ahead and cache PCH information for each module right now, so that we don't
					// have to do it in the assembling phase.  It's OK for gathering to take a bit longer, even if UObject headers are not out of
					// date in order to save a lot of time in the assembling runs.
					UHTModuleInfo.Info.PCH = "";
					if (UnrealBuildTool.IsGatheringBuild && !UnrealBuildTool.IsAssemblingBuild)
					{
						// We need to figure out which PCH header this module is including, so that UHT can inject an include statement for it into any .cpp files it is synthesizing
						CPPEnvironment ModuleCompileEnvironment = Module.CreateModuleCompileEnvironment(Target, GlobalCompileEnvironment);
						Module.CachePCHUsageForModuleSourceFiles(Target, ModuleCompileEnvironment);
						if (Module.ProcessedDependencies.UniquePCHHeaderFile != null)
						{
							UHTModuleInfo.Info.PCH = Module.ProcessedDependencies.UniquePCHHeaderFile.AbsolutePath;
						}
					}

					UObjectModules.Add(UHTModuleInfo.Info);
					FlatModuleCsData[Module.Name].ModuleSourceFolder = Module.ModuleDirectory;
					FlatModuleCsData[Module.Name].UHTHeaderNames = UHTModuleInfo.HeaderFilenames.ToList();
					Log.TraceVerbose("Detected UObject module: " + UHTModuleInfo.Info.ModuleName);
				}
				else
				{
					// Remove any stale generated code directory
					if(!UnrealBuildTool.IsEngineInstalled() || !Module.GeneratedCodeDirectory.IsUnderDirectory(UnrealBuildTool.EngineDirectory))
					{
						if (Module.GeneratedCodeDirectory != null && Module.GeneratedCodeDirectory.Exists())
						{
							Log.TraceVerbose("Deleting stale generated code directory: " + Module.GeneratedCodeDirectory.ToString());
							Directory.Delete(Module.GeneratedCodeDirectory.FullName, true);
						}
					}
				}
			}

			if (BuildConfiguration.bPrintPerformanceInfo)
			{
				double UObjectDiscoveryTime = (DateTime.UtcNow - UObjectDiscoveryStartTime).TotalSeconds;
				Trace.TraceInformation("UObject discovery time: " + UObjectDiscoveryTime + "s");
			}
		}

		/// <summary>
		/// Gets UnrealHeaderTool.exe path. Does not care if UnrealheaderTool was build as a monolithic exe or not.
		/// </summary>
		static string GetHeaderToolPath()
		{
			UnrealTargetPlatform Platform = BuildHostPlatform.Current.Platform;
			string ExeExtension = UEBuildPlatform.GetBuildPlatform(Platform).GetBinaryExtension(UEBuildBinaryType.Executable);
			string HeaderToolExeName = "UnrealHeaderTool";
			string HeaderToolPath = Path.Combine("..", "Binaries", Platform.ToString(), HeaderToolExeName + ExeExtension);
			return HeaderToolPath;
		}

		/// <summary>
		/// Gets the latest write time of any of the UnrealHeaderTool binaries (including DLLs and Plugins) or DateTime.MaxValue if UnrealHeaderTool does not exist
		/// </summary>
		/// <returns>
		/// Latest timestamp of UHT binaries or DateTime.MaxValue if UnrealHeaderTool is out of date and needs to be rebuilt.
		/// </returns>
		static bool GetHeaderToolTimestamp(out DateTime Timestamp)
		{
			using (ScopedTimer TimestampTimer = new ScopedTimer("GetHeaderToolTimestamp"))
			{
				// Try to read the receipt for UHT.
				string ReceiptPath = TargetReceipt.GetDefaultPath(BuildConfiguration.RelativeEnginePath, "UnrealHeaderTool", BuildHostPlatform.Current.Platform, UnrealTargetConfiguration.Development, null);
				if (!File.Exists(ReceiptPath))
				{
					Timestamp = DateTime.MaxValue;
					return false;
				}

				TargetReceipt Receipt;
				if (!TargetReceipt.TryRead(ReceiptPath, out Receipt))
				{
					Timestamp = DateTime.MaxValue;
					return false;
				}
				Receipt.ExpandPathVariables(UnrealBuildTool.EngineDirectory, UnrealBuildTool.EngineDirectory);

				// Check all the binaries exist, and that all the DLLs are built against the right version
				if (!CheckBinariesExist(Receipt) || !CheckDynamicLibaryVersionsMatch(Receipt))
				{
					Timestamp = DateTime.MaxValue;
					return false;
				}

				// Return the timestamp for all the binaries
				Timestamp = GetTimestampFromBinaries(Receipt);
				return true;
			}
		}

		/// <summary>
		/// Checks if all the files in a receipt are present and that all the DLLs are at the same version
		/// </summary>
		/// <returns>
		/// True if all the files are valid.
		/// </returns>
		static bool CheckBinariesExist(TargetReceipt Receipt)
		{
			bool bExist = true;
			foreach (BuildProduct BuildProduct in Receipt.BuildProducts)
			{
				if (BuildProduct.Type == BuildProductType.Executable || BuildProduct.Type == BuildProductType.DynamicLibrary)
				{
					if (!File.Exists(BuildProduct.Path))
					{
						Log.TraceWarning("Missing binary: {0}", BuildProduct.Path);
						bExist = false;
					}
				}
			}
			return bExist;
		}

		/// <summary>
		/// Checks if all the files in a receipt have the same version
		/// </summary>
		/// <returns>
		/// True if all the files are valid.
		/// </returns>
		static bool CheckDynamicLibaryVersionsMatch(TargetReceipt Receipt)
		{
			List<Tuple<string, int>> BinaryVersions = new List<Tuple<string, int>>();
			foreach (BuildProduct BuildProduct in Receipt.BuildProducts)
			{
				if (BuildProduct.Type == BuildProductType.DynamicLibrary)
				{
					int Version = BuildHostPlatform.Current.GetDllApiVersion(BuildProduct.Path);
					BinaryVersions.Add(new Tuple<string, int>(BuildProduct.Path, Version));
				}
			}

			bool bMatch = true;
			if (BinaryVersions.Count > 0 && !BinaryVersions.All(x => x.Item2 == BinaryVersions[0].Item2))
			{
				Log.TraceWarning("Detected mismatch in binary versions:");
				foreach (Tuple<string, int> BinaryVersion in BinaryVersions)
				{
					Log.TraceWarning("  {0} has API version {1}", BinaryVersion.Item1, BinaryVersion.Item2);
					File.Delete(BinaryVersion.Item1);
				}
				bMatch = false;
			}
			return bMatch;
		}

		/// <summary>
		/// Checks if all the files in a receipt are present and that all the DLLs are at the same version
		/// </summary>
		/// <returns>
		/// True if all the files are valid.
		/// </returns>
		static DateTime GetTimestampFromBinaries(TargetReceipt Receipt)
		{
			DateTime LatestWriteTime = DateTime.MinValue;
			foreach (BuildProduct BuildProduct in Receipt.BuildProducts)
			{
				if (BuildProduct.Type == BuildProductType.Executable || BuildProduct.Type == BuildProductType.DynamicLibrary)
				{
					DateTime WriteTime = File.GetLastWriteTime(BuildProduct.Path);
					if (WriteTime > LatestWriteTime)
					{
						LatestWriteTime = WriteTime;
					}
				}
			}
			return LatestWriteTime;
		}

		/// <summary>
		/// Gets the timestamp of CoreUObject.generated.cpp file.
		/// </summary>
		/// <returns>Last write time of CoreUObject.generated.cpp or DateTime.MaxValue if it doesn't exist.</returns>
		private static DateTime GetCoreGeneratedTimestamp(string ModuleName, string ModuleGeneratedCodeDirectory)
		{
			DateTime Timestamp;
			if (UnrealBuildTool.IsEngineInstalled())
			{
				// In Installed Builds, we don't check the timestamps on engine headers.  Default to a very old date.
				Timestamp = DateTime.MinValue;
			}
			else
			{
				string CoreGeneratedFilename = Path.Combine(ModuleGeneratedCodeDirectory, ModuleName + ".generated.cpp");
				if (File.Exists(CoreGeneratedFilename))
				{
					Timestamp = new FileInfo(CoreGeneratedFilename).LastWriteTime;
				}
				else
				{
					// Doesn't exist, so use a 'newer that everything' date to force rebuild headers.
					Timestamp = DateTime.MaxValue;
				}
			}

			return Timestamp;
		}

		/// <summary>
		/// Checks the class header files and determines if generated UObject code files are out of date in comparison.
		/// </summary>
		/// <param name="UObjectModules">Modules that we generate headers for</param>
		/// <returns>    True if the code files are out of date</returns>
		private static bool AreGeneratedCodeFilesOutOfDate(List<UHTModuleInfo> UObjectModules, DateTime HeaderToolTimestamp)
		{
			// Get CoreUObject.generated.cpp timestamp.  If the source files are older than the CoreUObject generated code, we'll
			// need to regenerate code for the module
			DateTime? CoreGeneratedTimestamp = null;
			{
				// Find the CoreUObject module
				foreach (UHTModuleInfo Module in UObjectModules)
				{
					if (Module.ModuleName.Equals("CoreUObject", StringComparison.InvariantCultureIgnoreCase))
					{
						CoreGeneratedTimestamp = GetCoreGeneratedTimestamp(Module.ModuleName, Path.GetDirectoryName(Module.GeneratedCPPFilenameBase));
						break;
					}
				}
				if (CoreGeneratedTimestamp == null)
				{
					throw new BuildException("Could not find CoreUObject in list of all UObjectModules");
				}
			}


			foreach (UHTModuleInfo Module in UObjectModules)
			{
				// If the engine is installed, skip skip checking timestamps for modules that are under the engine directory
				if (UnrealBuildTool.IsEngineInstalled() && new DirectoryReference(Module.ModuleDirectory).IsUnderDirectory(UnrealBuildTool.EngineDirectory))
				{
					continue;
				}

				// Make sure we have an existing folder for generated code.  If not, then we definitely need to generate code!
				string GeneratedCodeDirectory = Path.GetDirectoryName(Module.GeneratedCPPFilenameBase);
				FileSystemInfo TestDirectory = (FileSystemInfo)new DirectoryInfo(GeneratedCodeDirectory);
				if (!TestDirectory.Exists)
				{
					// Generated code directory is missing entirely!
					Log.TraceVerbose("UnrealHeaderTool needs to run because no generated code directory was found for module {0}", Module.ModuleName);
					return true;
				}

				// Grab our special "Timestamp" file that we saved after the last set of headers were generated.  This file
				// actually contains the list of source files which contained UObjects, so that we can compare to see if any
				// UObject source files were deleted (or no longer contain UObjects), which means we need to run UHT even
				// if no other source files were outdated
				string TimestampFile = Path.Combine(GeneratedCodeDirectory, @"Timestamp");
				FileSystemInfo SavedTimestampFileInfo = (FileSystemInfo)new FileInfo(TimestampFile);
				if (!SavedTimestampFileInfo.Exists)
				{
					// Timestamp file was missing (possibly deleted/cleaned), so headers are out of date
					Log.TraceVerbose("UnrealHeaderTool needs to run because UHT Timestamp file did not exist for module {0}", Module.ModuleName);
					return true;
				}

				// Make sure the last UHT run completed after UnrealHeaderTool.exe was compiled last, and after the CoreUObject headers were touched last.
				DateTime SavedTimestamp = SavedTimestampFileInfo.LastWriteTime;
				if (HeaderToolTimestamp > SavedTimestamp || CoreGeneratedTimestamp > SavedTimestamp)
				{
					// Generated code is older than UnrealHeaderTool.exe or CoreUObject headers.  Out of date!
					Log.TraceVerbose("UnrealHeaderTool needs to run because UnrealHeaderTool.exe or CoreUObject headers are newer than SavedTimestamp for module {0}", Module.ModuleName);
					return true;
				}

				// Iterate over our UObjects headers and figure out if any of them have changed
				List<FileItem> AllUObjectHeaders = new List<FileItem>();
				AllUObjectHeaders.AddRange(Module.PublicUObjectClassesHeaders);
				AllUObjectHeaders.AddRange(Module.PublicUObjectHeaders);
				AllUObjectHeaders.AddRange(Module.PrivateUObjectHeaders);

				// Load up the old timestamp file and check to see if anything has changed
				{
					string[] UObjectFilesFromPreviousRun = File.ReadAllLines(TimestampFile);
					if (AllUObjectHeaders.Count != UObjectFilesFromPreviousRun.Length)
					{
						Log.TraceVerbose("UnrealHeaderTool needs to run because there are a different number of UObject source files in module {0}", Module.ModuleName);
						return true;
					}
					for (int FileIndex = 0; FileIndex < AllUObjectHeaders.Count; ++FileIndex)
					{
						if (!UObjectFilesFromPreviousRun[FileIndex].Equals(AllUObjectHeaders[FileIndex].AbsolutePath, StringComparison.InvariantCultureIgnoreCase))
						{
							Log.TraceVerbose("UnrealHeaderTool needs to run because the set of UObject source files in module {0} has changed", Module.ModuleName);
							return true;
						}
					}
				}

				foreach (FileItem HeaderFile in AllUObjectHeaders)
				{
					DateTime HeaderFileTimestamp = HeaderFile.Info.LastWriteTime;

					// Has the source header changed since we last generated headers successfully?
					if (HeaderFileTimestamp > SavedTimestamp)
					{
						Log.TraceVerbose("UnrealHeaderTool needs to run because SavedTimestamp is older than HeaderFileTimestamp ({0}) for module {1}", HeaderFile.AbsolutePath, Module.ModuleName);
						return true;
					}

					// When we're running in assembler mode, outdatedness cannot be inferred by checking the directory timestamp
					// of the source headers.  We don't care if source files were added or removed in this mode, because we're only
					// able to process the known UObject headers that are in the Makefile.  If UObject header files are added/removed,
					// we expect the user to re-run GenerateProjectFiles which will force UBTMakefile outdatedness.
					// @todo ubtmake: Possibly, we should never be doing this check these days.
					if (UnrealBuildTool.IsGatheringBuild || !UnrealBuildTool.IsAssemblingBuild)
					{
						// Also check the timestamp on the directory the source file is in.  If the directory timestamp has
						// changed, new source files may have been added or deleted.  We don't know whether the new/deleted
						// files were actually UObject headers, but because we don't know all of the files we processed
						// in the previous run, we need to assume our generated code is out of date if the directory timestamp
						// is newer.
						DateTime HeaderDirectoryTimestamp = new DirectoryInfo(Path.GetDirectoryName(HeaderFile.AbsolutePath)).LastWriteTime;
						if (HeaderDirectoryTimestamp > SavedTimestamp)
						{
							Log.TraceVerbose("UnrealHeaderTool needs to run because the directory containing an existing header ({0}) has changed, and headers may have been added to or deleted from module {1}", HeaderFile.AbsolutePath, Module.ModuleName);
							return true;
						}
					}
				}
			}

			return false;
		}

		/// <summary>
		/// Updates the intermediate include directory timestamps of all the passed in UObject modules
		/// </summary>
		private static void UpdateDirectoryTimestamps(List<UHTModuleInfo> UObjectModules)
		{
			foreach (UHTModuleInfo Module in UObjectModules)
			{
				string GeneratedCodeDirectory = Path.GetDirectoryName(Module.GeneratedCPPFilenameBase);
				DirectoryInfo GeneratedCodeDirectoryInfo = new DirectoryInfo(GeneratedCodeDirectory);

				try
				{
					if (GeneratedCodeDirectoryInfo.Exists)
					{
						// Don't write anything to the engine directory if we're running an installed build
						if (UnrealBuildTool.IsEngineInstalled() && new DirectoryReference(Module.ModuleDirectory).IsUnderDirectory(UnrealBuildTool.EngineDirectory))
						{
							continue;
						}

						// Touch the include directory since we have technically 'generated' the headers
						// However, the headers might not be touched at all since that would cause the compiler to recompile everything
						// We can't alter the directory timestamp directly, because this may throw exceptions when the directory is
						// open in visual studio or windows explorer, so instead we create a blank file that will change the timestamp for us
						FileReference TimestampFile = FileReference.Combine(new DirectoryReference(GeneratedCodeDirectoryInfo.FullName), "Timestamp");

						if (!GeneratedCodeDirectoryInfo.Exists)
						{
							GeneratedCodeDirectoryInfo.Create();
						}

						// Save all of the UObject files to a timestamp file.  We'll load these on the next run to see if any new
						// files with UObject classes were deleted, so that we'll know to run UHT even if the timestamps of all
						// of the other source files were unchanged
						{
							List<string> AllUObjectFiles = new List<string>();
							AllUObjectFiles.AddRange(Module.PublicUObjectClassesHeaders.ConvertAll(Item => Item.AbsolutePath));
							AllUObjectFiles.AddRange(Module.PublicUObjectHeaders.ConvertAll(Item => Item.AbsolutePath));
							AllUObjectFiles.AddRange(Module.PrivateUObjectHeaders.ConvertAll(Item => Item.AbsolutePath));
							ResponseFile.Create(TimestampFile, AllUObjectFiles, ResponseFile.CreateOptions.WriteEvenIfUnchanged);
						}
					}
				}
				catch (Exception Exception)
				{
					throw new BuildException(Exception, "Couldn't touch header directories: " + Exception.Message);
				}
			}
		}

		/// <summary>
		/// Run an external exe (and capture the output), given the exe path and the commandline.
		/// </summary>
		public static int RunExternalExecutable(string ExePath, string Commandline)
		{
			ProcessStartInfo ExeInfo = new ProcessStartInfo(ExePath, Commandline);
			Log.TraceVerbose("RunExternalExecutable {0} {1}", ExePath, Commandline);
			ExeInfo.UseShellExecute = false;
			ExeInfo.RedirectStandardOutput = true;
			using (Process GameProcess = Process.Start(ExeInfo))
			{
				GameProcess.BeginOutputReadLine();
				GameProcess.OutputDataReceived += PrintProcessOutputAsync;
				GameProcess.WaitForExit();

				return GameProcess.ExitCode;
			}
		}

		/// <summary>
		/// Simple function to pipe output asynchronously
		/// </summary>
		private static void PrintProcessOutputAsync(object Sender, DataReceivedEventArgs Event)
		{
			// DataReceivedEventHandler is fired with a null string when the output stream is closed.  We don't want to
			// print anything for that event.
			if (!String.IsNullOrEmpty(Event.Data))
			{
				Log.TraceInformation(Event.Data);
			}
		}

		// Set to true if makefiles need invalidating
		static public bool bInvalidateUHTMakefile = false;

		/// <summary>
		/// Builds and runs the header tool and touches the header directories.
		/// Performs any early outs if headers need no changes, given the UObject modules, tool path, game name, and configuration
		/// </summary>
		public static bool ExecuteHeaderToolIfNecessary(UEToolChain ToolChain, UEBuildTarget Target, CPPEnvironment GlobalCompileEnvironment, List<UHTModuleInfo> UObjectModules, FileReference ModuleInfoFileName, ref ECompilationResult UHTResult)
		{
			if (ProgressWriter.bWriteMarkup)
			{
				Log.WriteLine(LogEventType.Console, "@progress push 5%");
			}
			using (ProgressWriter Progress = new ProgressWriter("Generating code...", false))
			{
				// We never want to try to execute the header tool when we're already trying to build it!
				bool bIsBuildingUHT = Target.GetTargetName().Equals("UnrealHeaderTool", StringComparison.InvariantCultureIgnoreCase);

				string RootLocalPath = Path.GetFullPath(ProjectFileGenerator.RootRelativePath);

				// check if UHT is out of date
				DateTime HeaderToolTimestamp = DateTime.MaxValue;
				bool bHaveHeaderTool = !bIsBuildingUHT && GetHeaderToolTimestamp(out HeaderToolTimestamp);

				// ensure the headers are up to date
				bool bUHTNeedsToRun = (UEBuildConfiguration.bForceHeaderGeneration == true || !bHaveHeaderTool || AreGeneratedCodeFilesOutOfDate(UObjectModules, HeaderToolTimestamp));
				if (bUHTNeedsToRun || UnrealBuildTool.IsGatheringBuild)
				{
					// Since code files are definitely out of date, we'll now finish computing information about the UObject modules for UHT.  We
					// want to save this work until we know that UHT actually needs to be run to speed up best-case iteration times.
					if (UnrealBuildTool.IsGatheringBuild)		// In assembler-only mode, PCH info is loaded from our UBTMakefile!
					{
						foreach (UHTModuleInfo UHTModuleInfo in UObjectModules)
						{
							// Only cache the PCH name if we don't already have one.  When running in 'gather only' mode, this will have already been cached
							if (string.IsNullOrEmpty(UHTModuleInfo.PCH))
							{
								UHTModuleInfo.PCH = "";

								// We need to figure out which PCH header this module is including, so that UHT can inject an include statement for it into any .cpp files it is synthesizing
								UEBuildModuleCPP DependencyModuleCPP = (UEBuildModuleCPP)Target.GetModuleByName(UHTModuleInfo.ModuleName);
								CPPEnvironment ModuleCompileEnvironment = DependencyModuleCPP.CreateModuleCompileEnvironment(Target, GlobalCompileEnvironment);
								DependencyModuleCPP.CachePCHUsageForModuleSourceFiles(Target, ModuleCompileEnvironment);
								if (DependencyModuleCPP.ProcessedDependencies != null && DependencyModuleCPP.ProcessedDependencies.UniquePCHHeaderFile != null)
								{
									UHTModuleInfo.PCH = DependencyModuleCPP.ProcessedDependencies.UniquePCHHeaderFile.AbsolutePath;
								}
							}
						}
					}
				}

				// @todo ubtmake: Optimization: Ideally we could avoid having to generate this data in the case where UHT doesn't even need to run!  Can't we use the existing copy?  (see below use of Manifest)
				UHTManifest Manifest = new UHTManifest(Target, RootLocalPath, ToolChain.ConvertPath(RootLocalPath + '\\'), UObjectModules);

				if (!bIsBuildingUHT && bUHTNeedsToRun)
				{
					// Always build UnrealHeaderTool if header regeneration is required, unless we're running within an installed ecosystem or hot-reloading
					if (UnrealBuildTool.IsEngineInstalled() == false &&
						UEBuildConfiguration.bDoNotBuildUHT == false &&
						UEBuildConfiguration.bHotReloadFromIDE == false &&
						!(bHaveHeaderTool && !UnrealBuildTool.IsGatheringBuild && UnrealBuildTool.IsAssemblingBuild))	// If running in "assembler only" mode, we assume UHT is already up to date for much faster iteration!
					{
						// If it is out of date or not there it will be built.
						// If it is there and up to date, it will add 0.8 seconds to the build time.
						Log.TraceInformation("Building UnrealHeaderTool...");

						StringBuilder UBTArguments = new StringBuilder();

						UBTArguments.Append("UnrealHeaderTool");

						// Which desktop platform do we need to compile UHT for?
						UBTArguments.Append(" " + BuildHostPlatform.Current.Platform.ToString());
						// NOTE: We force Development configuration for UHT so that it runs quickly, even when compiling debug
						UBTArguments.Append(" " + UnrealTargetConfiguration.Development.ToString());

						// NOTE: We disable mutex when launching UBT from within UBT to compile UHT
						UBTArguments.Append(" -NoMutex");

						if (UnrealBuildTool.CommandLineContains("-noxge"))
						{
							UBTArguments.Append(" -noxge");
						}

						// Propagate command-line options
<<<<<<< HEAD
=======
						if ( UnrealBuildTool.CommandLineContains( "-2017" ) )
						{
							UBTArguments.Append(" -2017");
						}
>>>>>>> 92a3597a
						if ( UnrealBuildTool.CommandLineContains( "-2015" ) )
						{
							UBTArguments.Append( " -2015" );
						}
						if ( UnrealBuildTool.CommandLineContains( "-2013" ) )
						{
							UBTArguments.Append(" -2013");
						}
						if ( UnrealBuildTool.CommandLineContains( "-ignorejunk" ) )
						{
							UBTArguments.Append(" -ignorejunk");
						}

						// Add UHT plugins to UBT command line as external plugins
						if (Target.UnrealHeaderToolPlugins != null && Target.UnrealHeaderToolPlugins.Count > 0)
						{
							foreach (PluginInfo Plugin in Target.UnrealHeaderToolPlugins)
							{
								UBTArguments.Append(" -PLUGIN \"" + Plugin.File + "\"");
							}
						}						

						if (RunExternalExecutable(UnrealBuildTool.GetUBTPath(), UBTArguments.ToString()) != 0)
						{
							return false;
						}
					}

					Progress.Write(1, 3);

					string ActualTargetName = String.IsNullOrEmpty(Target.GetTargetName()) ? "UE4" : Target.GetTargetName();
					Log.TraceInformation("Parsing headers for {0}", ActualTargetName);

					string HeaderToolPath = GetHeaderToolPath();
					if (!File.Exists(HeaderToolPath))
					{
						throw new BuildException("Unable to generate headers because UnrealHeaderTool binary was not found ({0}).", Path.GetFullPath(HeaderToolPath));
					}

					// Disable extensions when serializing to remove the $type fields
					Directory.CreateDirectory(ModuleInfoFileName.Directory.FullName);
					System.IO.File.WriteAllText(ModuleInfoFileName.FullName, fastJSON.JSON.Instance.ToJSON(Manifest, new fastJSON.JSONParameters { UseExtensions = false }));

					string CmdLine = (Target.ProjectFile != null) ? "\"" + Target.ProjectFile.FullName + "\"" : Target.GetTargetName();
					CmdLine += " \"" + ModuleInfoFileName + "\" -LogCmds=\"loginit warning, logexit warning, logdatabase error\" -Unattended -WarningsAsErrors";
					if (UnrealBuildTool.IsEngineInstalled())
					{
						CmdLine += " -installed";
					}

					if (UEBuildConfiguration.bFailIfGeneratedCodeChanges)
					{
						CmdLine += " -FailIfGeneratedCodeChanges";
					}

                    if (!bInvalidateUHTMakefile && BuildConfiguration.bUseUHTMakefiles)
                    {
                        CmdLine += " -UseMakefiles";
                    }

					if (!UEBuildConfiguration.bCompileAgainstEngine)
					{
						CmdLine += " -NoEnginePlugins";
					}

					Log.TraceInformation("  Running UnrealHeaderTool {0}", CmdLine);

					Stopwatch s = new Stopwatch();
					s.Start();
					UHTResult = (ECompilationResult)RunExternalExecutable(ExternalExecution.GetHeaderToolPath(), CmdLine);
					s.Stop();

					if (UHTResult != ECompilationResult.Succeeded)
					{
						// On Linux and Mac, the shell will return 128+signal number exit codes if UHT gets a signal (e.g. crashes or is interrupted)
						if ((BuildHostPlatform.Current.Platform == UnrealTargetPlatform.Linux ||
							BuildHostPlatform.Current.Platform == UnrealTargetPlatform.Mac) &&
							(int)(UHTResult) >= 128
							)
						{
							// SIGINT is 2, so 128 + SIGINT is 130
							UHTResult = ((int)(UHTResult) == 130) ? ECompilationResult.Canceled : ECompilationResult.CrashOrAssert;
						}

						if ((BuildHostPlatform.Current.Platform == UnrealTargetPlatform.Win32 || 
							BuildHostPlatform.Current.Platform == UnrealTargetPlatform.Win64) && 
							(int)(UHTResult) < 0)
						{
<<<<<<< HEAD
							Log.TraceInformation("Error: Failed to generate code for {0} - Prerequests may not be installed", ActualTargetName);
						}
						else
						{
							Log.TraceInformation("Error: Failed to generate code for {0} - error code: {2} ({1})", ActualTargetName, (int)UHTResult, UHTResult.ToString());
=======
							Log.TraceInformation(String.Format("UnrealHeaderTool failed with exit code 0x{0:X} - check that UE4 prerequisites are installed.", (int)UHTResult));
>>>>>>> 92a3597a
						}
						return false;
					}

					Log.TraceInformation("Reflection code generated for {0} in {1} seconds", ActualTargetName, s.Elapsed.TotalSeconds);
					if (BuildConfiguration.bPrintPerformanceInfo)
					{
						Log.TraceInformation("UnrealHeaderTool took {1}", ActualTargetName, (double)s.ElapsedMilliseconds / 1000.0);
					}

					// Now that UHT has successfully finished generating code, we need to update all cached FileItems in case their last write time has changed.
					// Otherwise UBT might not detect changes UHT made.
					DateTime StartTime = DateTime.UtcNow;
					FileItem.ResetInfos();
					double ResetDuration = (DateTime.UtcNow - StartTime).TotalSeconds;
					Log.TraceVerbose("FileItem.ResetInfos() duration: {0}s", ResetDuration);
				}
				else
				{
					Log.TraceVerbose("Generated code is up to date.");
				}

				Progress.Write(2, 3);

				// There will never be generated code if we're building UHT, so this should never be called.
				if (!bIsBuildingUHT)
				{
					// Allow generated code to be sync'd to remote machines if needed. This needs to be done even if UHT did not run because
					// generated headers include other generated headers using absolute paths which in case of building remotely are already
					// the remote machine absolute paths. Because of that parsing headers will not result in finding all includes properly.
					// @todo ubtmake: Need to figure out what this does in the assembler case, and whether we need to run it
					ToolChain.PostCodeGeneration(Manifest);
				}

				// touch the directories
				UpdateDirectoryTimestamps(UObjectModules);

				Progress.Write(3, 3);
			}
			if (ProgressWriter.bWriteMarkup)
			{
				Log.WriteLine(LogEventType.Console, "@progress pop");
			}
			return true;
		}
	}
}<|MERGE_RESOLUTION|>--- conflicted
+++ resolved
@@ -1041,13 +1041,10 @@
 						}
 
 						// Propagate command-line options
-<<<<<<< HEAD
-=======
 						if ( UnrealBuildTool.CommandLineContains( "-2017" ) )
 						{
 							UBTArguments.Append(" -2017");
 						}
->>>>>>> 92a3597a
 						if ( UnrealBuildTool.CommandLineContains( "-2015" ) )
 						{
 							UBTArguments.Append( " -2015" );
@@ -1136,15 +1133,7 @@
 							BuildHostPlatform.Current.Platform == UnrealTargetPlatform.Win64) && 
 							(int)(UHTResult) < 0)
 						{
-<<<<<<< HEAD
-							Log.TraceInformation("Error: Failed to generate code for {0} - Prerequests may not be installed", ActualTargetName);
-						}
-						else
-						{
-							Log.TraceInformation("Error: Failed to generate code for {0} - error code: {2} ({1})", ActualTargetName, (int)UHTResult, UHTResult.ToString());
-=======
 							Log.TraceInformation(String.Format("UnrealHeaderTool failed with exit code 0x{0:X} - check that UE4 prerequisites are installed.", (int)UHTResult));
->>>>>>> 92a3597a
 						}
 						return false;
 					}
