--- conflicted
+++ resolved
@@ -116,13 +116,10 @@
 	
 	if (SystemToCopy != nullptr)
 	{
-<<<<<<< HEAD
-=======
 		if (SystemToCopy->IsReadyToRun() == false)
 		{
 			SystemToCopy->WaitForCompilationComplete();
 		}
->>>>>>> 5edfa17c
 		NewSystem = Cast<UNiagaraSystem>(StaticDuplicateObject(SystemToCopy, InParent, Name, Flags, Class));
 		NewSystem->bIsTemplateAsset = false;
 		NewSystem->TemplateAssetDescription = FText();
