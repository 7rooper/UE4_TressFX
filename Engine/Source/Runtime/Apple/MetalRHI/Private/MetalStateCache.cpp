--- conflicted
+++ resolved
@@ -745,12 +745,8 @@
 				
 				bNeedsClear |= (DepthAttachment.loadAction == MTLLoadActionClear);
 				
-<<<<<<< HEAD
-				DepthAttachment.storeAction = GetMetalRTStoreAction(RenderTargetsInfo.DepthStencilRenderTarget.DepthStoreAction);
-=======
 				NewDepthStore = GetMetalRTStoreAction(RenderTargetsInfo.DepthStencilRenderTarget.DepthStoreAction);
 				DepthAttachment.storeAction = bSupportsDeferredStore ? MTLStoreActionUnknown : NewDepthStore;
->>>>>>> 50b84fc1
 				DepthAttachment.clearDepth = DepthClearValue;
 
 				PipelineDesc.PipelineDescriptor.depthAttachmentPixelFormat = DepthAttachment.texture.pixelFormat;
@@ -783,12 +779,8 @@
 				
 				bNeedsClear |= (StencilAttachment.loadAction == MTLLoadActionClear);
 				
-<<<<<<< HEAD
-				StencilAttachment.storeAction = GetMetalRTStoreAction(RenderTargetsInfo.DepthStencilRenderTarget.GetStencilStoreAction());
-=======
 				NewStencilStore = GetMetalRTStoreAction(RenderTargetsInfo.DepthStencilRenderTarget.GetStencilStoreAction());
 				StencilAttachment.storeAction = bSupportsDeferredStore ? MTLStoreActionUnknown : NewStencilStore;
->>>>>>> 50b84fc1
 				StencilAttachment.clearStencil = StencilClearValue;
 
 				PipelineDesc.PipelineDescriptor.stencilAttachmentPixelFormat = StencilAttachment.texture.pixelFormat;
@@ -801,11 +793,7 @@
 				
 				// @todo Stencil writes that need to persist must use ERenderTargetStoreAction::EStore on iOS.
 				// We should probably be using deferred store actions so that we can safely lazily instantiate encoders.
-<<<<<<< HEAD
-				bCanRestartRenderPass &= (PipelineDesc.SampleCount <= 1) && ((RenderTargetsInfo.DepthStencilRenderTarget.Texture == FallbackDepthStencilSurface) || ((StencilAttachment.loadAction == MTLLoadActionLoad) && (PLATFORM_MAC || !RenderTargetsInfo.DepthStencilRenderTarget.GetDepthStencilAccess().IsStencilWrite() || (RenderTargetsInfo.DepthStencilRenderTarget.GetStencilStoreAction() == ERenderTargetStoreAction::EStore))));
-=======
 				bCanRestartRenderPass &= (PipelineDesc.SampleCount <= 1) && ((RenderTargetsInfo.DepthStencilRenderTarget.Texture == FallbackDepthStencilSurface) || ((StencilAttachment.loadAction == MTLLoadActionLoad) && (1 || !RenderTargetsInfo.DepthStencilRenderTarget.GetDepthStencilAccess().IsStencilWrite() || (RenderTargetsInfo.DepthStencilRenderTarget.GetStencilStoreAction() == ERenderTargetStoreAction::EStore))));
->>>>>>> 50b84fc1
 				
 				// and assign it
 				RenderPass.stencilAttachment = StencilAttachment;
@@ -878,7 +866,6 @@
 }
 
 void FMetalStateCache::InvalidateRenderTargets(void)
-<<<<<<< HEAD
 {
 	bHasValidRenderTarget = false;
 	bHasValidColorTarget = false;
@@ -892,21 +879,6 @@
 
 static bool MTLViewportEqual(MTLViewport const& Left, MTLViewport const& Right)
 {
-=======
-{
-	bHasValidRenderTarget = false;
-	bHasValidColorTarget = false;
-	bIsRenderTargetActive = false;
-}
-
-void FMetalStateCache::SetRenderTargetsActive(bool const bActive)
-{
-	bIsRenderTargetActive = bActive;
-}
-
-static bool MTLViewportEqual(MTLViewport const& Left, MTLViewport const& Right)
-{
->>>>>>> 50b84fc1
 	return FMath::IsNearlyEqual(Left.originX, Right.originX) &&
 			FMath::IsNearlyEqual(Left.originY, Right.originY) &&
 			FMath::IsNearlyEqual(Left.width, Right.width) &&
@@ -1528,11 +1500,7 @@
 				Info.DepthStencilRenderTarget.StencilLoadAction = ERenderTargetLoadAction::ELoad;
 				// @todo Stencil writes that need to persist must use ERenderTargetStoreAction::EStore on iOS.
 				// We should probably be using deferred store actions so that we can safely lazily instantiate encoders.
-<<<<<<< HEAD
-				check(PLATFORM_MAC || !Info.DepthStencilRenderTarget.GetDepthStencilAccess().IsStencilWrite() || Info.DepthStencilRenderTarget.GetStencilStoreAction() == ERenderTargetStoreAction::EStore);
-=======
 				check(bSupportsDeferredStore || !Info.DepthStencilRenderTarget.GetDepthStencilAccess().IsStencilWrite() || Info.DepthStencilRenderTarget.GetStencilStoreAction() == ERenderTargetStoreAction::EStore);
->>>>>>> 50b84fc1
 				Info.bClearStencil = false;
 			}
 			
