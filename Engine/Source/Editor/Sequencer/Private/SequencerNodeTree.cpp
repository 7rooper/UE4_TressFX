--- conflicted
+++ resolved
@@ -163,14 +163,7 @@
 			It.RemoveCurrent();
 		}
 	}
-<<<<<<< HEAD
-
-	RootNodes.Append(FolderAndObjectAndTrackNodes);
-	RootNodes.Reserve(FMath::Max(1, RootNodes.Num() - 1) * 2);
-	for (int32 Index = 1; Index < RootNodes.Num(); Index += 2)
-=======
 	for (auto It = TrackToNode.CreateIterator(); It; ++It)
->>>>>>> 9ba46998
 	{
 		if (It->Value->TreeSerialNumber != SerialNumber)
 		{
