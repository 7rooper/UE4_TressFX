--- conflicted
+++ resolved
@@ -67,11 +67,7 @@
 	{ TEXT("Lumens"),				EUnit::Lumens },				{ TEXT("lm"),		EUnit::Lumens },
 	{ TEXT("Candela"),				EUnit::Candela },				{ TEXT("cd"),		EUnit::Candela },
 	{ TEXT("Lux"),					EUnit::Lux },					{ TEXT("lx"),		EUnit::Lux },
-<<<<<<< HEAD
-	{ TEXT("CandelaPerMeterSquared"), EUnit::CandelaPerMeter2 },	{ TEXT("CandelaPerMeter2"), EUnit::CandelaPerMeter2 },
-=======
 	{ TEXT("CandelaPerMeterSquared"), EUnit::CandelaPerMeter2 },	{ TEXT("cd/m2"),	EUnit::CandelaPerMeter2 },		{ TEXT("CandelaPerMeter2"),		EUnit::CandelaPerMeter2 },
->>>>>>> 5edfa17c
 
 	{ TEXT("Milliseconds"),			EUnit::Milliseconds },			{ TEXT("ms"),		EUnit::Milliseconds },
 	{ TEXT("Seconds"),				EUnit::Seconds },				{ TEXT("s"),		EUnit::Seconds },
