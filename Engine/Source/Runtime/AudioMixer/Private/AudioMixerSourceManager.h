--- conflicted
+++ resolved
@@ -408,10 +408,7 @@
 				FiveOneSubmixInfo.Reset(NumInputChannels, 6, NumFrames);
 				SevenOneSubmixInfo.Reset(NumInputChannels, 8, NumFrames);
 				AmbisonicsSubmixInfo.Reset(NumInputChannels, 4, NumFrames);
-<<<<<<< HEAD
-=======
 				bIsInitialDownmix = true;
->>>>>>> 9ba46998
 			}
 		};
 
@@ -572,6 +569,7 @@
 
 		uint8 bInitialized : 1;
 		uint8 bUsingSpatializationPlugin : 1;
+		int32 MaxChannelsSupportedBySpatializationPlugin;
 
 		// Set to true when the audio source manager should pump the command queue
 		FThreadSafeBool bPumpQueue;
