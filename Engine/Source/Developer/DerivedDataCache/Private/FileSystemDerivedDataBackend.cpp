// Copyright 1998-2016 Epic Games, Inc. All Rights Reserved.


#include "Core.h"

#include "DerivedDataBackendInterface.h"
#include "DDCCleanup.h"

#include "DDCStatsHelper.h"

#define MAX_BACKEND_KEY_LENGTH (120)
#define MAX_BACKEND_NUMBERED_SUBFOLDER_LENGTH (9)
#if PLATFORM_LINUX	// PATH_MAX on Linux is 4096 (getconf PATH_MAX /, also see limits.h), so this value can be larger (note that it is still arbitrary).
                    // This should not affect sharing the cache between platforms as the absolute paths will be different anyway.
	#define MAX_CACHE_DIR_LEN (3119)
#else
	#define MAX_CACHE_DIR_LEN (119)
#endif // PLATFORM_LINUX
#define MAX_CACHE_EXTENTION_LEN (4)




/** 
 * Cache server that uses the OS filesystem
 * The entire API should be callable from any thread (except the singleton can be assumed to be called at least once before concurrent access).
**/
class FFileSystemDerivedDataBackend : public FDerivedDataBackendInterface
{
public:
	/**
	 * Constructor that should only be called once by the singleton, grabs the cache path from the ini
	 * @param InCacheDirectory	directory to store the cache in
	 * @param bForceReadOnly	if true, do not attempt to write to this cache
	*/
	FFileSystemDerivedDataBackend(const TCHAR* InCacheDirectory, bool bForceReadOnly, bool bTouchFiles, bool bPurgeTransientData, bool bDeleteOldFiles, int32 InDaysToDeleteUnusedFiles, int32 InMaxNumFoldersToCheck, int32 InMaxContinuousFileChecks)
		: CachePath(InCacheDirectory)
		, bReadOnly(bForceReadOnly)
		, bFailed(true)
		, bTouch(bTouchFiles)
		, bPurgeTransient(bPurgeTransientData)
		, DaysToDeleteUnusedFiles(InDaysToDeleteUnusedFiles)
	{
		// If we find a platform that has more stingent limits, this needs to be rethought.
		static_assert(MAX_BACKEND_KEY_LENGTH + MAX_CACHE_DIR_LEN + MAX_BACKEND_NUMBERED_SUBFOLDER_LENGTH + MAX_CACHE_EXTENTION_LEN < PLATFORM_MAX_FILEPATH_LENGTH,
			"Not enough room left for cache keys in max path.");
		const double SlowInitDuration = 10.0;
		double AccessDuration = 0.0;

		check(CachePath.Len());
		FPaths::NormalizeFilename(CachePath);
		const FString AbsoluteCachePath = IFileManager::Get().ConvertToAbsolutePathForExternalAppForRead(*CachePath);
		if (AbsoluteCachePath.Len() > MAX_CACHE_DIR_LEN)
		{
			const FText ErrorMessage = FText::Format( NSLOCTEXT("DerivedDataCache", "PathTooLong", "Cache path {0} is longer than {1} characters...please adjust [DerivedDataBackendGraph] paths to be shorter (this leaves more room for cache keys)."), FText::FromString( AbsoluteCachePath ), FText::AsNumber( MAX_CACHE_DIR_LEN ) );
			FMessageDialog::Open(EAppMsgType::Ok, ErrorMessage);
			UE_LOG(LogDerivedDataCache, Fatal, TEXT("%s"), *ErrorMessage.ToString());
		}
		if (!bReadOnly)
		{
			double TestStart = FPlatformTime::Seconds();
			FString TempFilename = CachePath / FGuid::NewGuid().ToString() + ".tmp";
			FFileHelper::SaveStringToFile(FString("TEST"),*TempFilename);
			int32 TestFileSize = IFileManager::Get().FileSize(*TempFilename);
			if (TestFileSize < 4)
			{
				UE_LOG(LogDerivedDataCache, Warning, TEXT("Fail to write to %s, derived data cache to this directory will be read only."),*CachePath);
			}
			else
			{
				bFailed = false;
			}			
			if (TestFileSize >= 0)
			{
				IFileManager::Get().Delete(*TempFilename, false, false, true);
			}
			AccessDuration = FPlatformTime::Seconds() - TestStart;
		}
		if (bFailed)
		{
			double StartTime = FPlatformTime::Seconds();
			TArray<FString> FilesAndDirectories;
			IFileManager::Get().FindFiles(FilesAndDirectories,*(CachePath / TEXT("*.*")), true, true);
			AccessDuration = FPlatformTime::Seconds() - StartTime;
			if (FilesAndDirectories.Num() > 0)
			{
				bReadOnly = true;
				bFailed = false;
			}
		}
		if (FString(FCommandLine::Get()).Contains(TEXT("DerivedDataCache")) )
		{
			bTouch = true; // we always touch files when running the DDC commandlet
		}
		// The command line (-ddctouch) enables touch on all filesystem backends if specified. 
		bTouch = bTouch || FParse::Param(FCommandLine::Get(), TEXT("DDCTOUCH"));

		if (bReadOnly)
		{
			bTouch = false; // we won't touch read only paths
		}

		if (bTouch)
		{
			UE_LOG(LogDerivedDataCache, Display, TEXT("Files in %s will be touched."),*CachePath);
		}

		if (!bFailed && AccessDuration > SlowInitDuration)
		{
			UE_LOG(LogDerivedDataCache, Warning, TEXT("%s access is very slow (initialization took %.2lf seconds), consider disabling it."), *CachePath, AccessDuration);
		}

		if (!bReadOnly && !bFailed && bDeleteOldFiles && !FParse::Param(FCommandLine::Get(),TEXT("NODDCCLEANUP")) && FDDCCleanup::Get())
		{			
			FDDCCleanup::Get()->AddFilesystem( CachePath, InDaysToDeleteUnusedFiles, InMaxNumFoldersToCheck, InMaxContinuousFileChecks );
		}
	}

	/** return true if the cache is usable **/
	bool IsUsable()
	{
		return !bFailed;
	}

	/** return true if this cache is writable **/
	virtual bool IsWritable() override
	{
		return !bReadOnly;
	}
	/**
	 * Synchronous test for the existence of a cache item
	 *
	 * @param	CacheKey	Alphanumeric+underscore key of this cache item
	 * @return				true if the data probably will be found, this can't be guaranteed because of concurrency in the backends, corruption, etc
	 */
	virtual bool CachedDataProbablyExists(const TCHAR* CacheKey) override
	{
		check(!bFailed);
		FString Filename = BuildFilename(CacheKey);
		FDateTime TimeStamp = IFileManager::Get().GetTimeStamp(*Filename);
		bool bExists = TimeStamp > FDateTime::MinValue();
		if (bExists)
		{
			// Update file timestamp to prevent it from being deleted by DDC Cleanup.
			if (bTouch || 
				 (!bReadOnly && (FDateTime::UtcNow() - TimeStamp).GetDays() > (DaysToDeleteUnusedFiles / 4)))
			{
				IFileManager::Get().SetTimeStamp(*Filename, FDateTime::UtcNow());
			}
		}
		return bExists;
	}
	/**
	 * Synchronous retrieve of a cache item
	 *
	 * @param	CacheKey	Alphanumeric+underscore key of this cache item
	 * @param	OutData		Buffer to receive the results, if any were found
	 * @return				true if any data was found, and in this case OutData is non-empty
	 */
	virtual bool GetCachedData(const TCHAR* CacheKey, TArray<uint8>& Data) override
	{
		check(!bFailed);
		FString Filename = BuildFilename(CacheKey);
		double StartTime = FPlatformTime::Seconds();
		if (FFileHelper::LoadFileToArray(Data,*Filename,FILEREAD_Silent))
		{
			double ReadDuration = FPlatformTime::Seconds() - StartTime;
			double ReadSpeed = ReadDuration > 5.0 ? (Data.Num() / ReadDuration) / (1024.0 * 1024.0) : 100.0;
			// Slower than 0.5MB/s?
			UE_CLOG(ReadSpeed < 0.5, LogDerivedDataCache, Warning, TEXT("%s access is very slow (%.2lfMB/s), consider disabling it."), *CachePath, ReadSpeed);

			UE_LOG(LogDerivedDataCache, Verbose, TEXT("FileSystemDerivedDataBackend: Cache hit on %s"),*Filename);
			return true;
		}
		UE_LOG(LogDerivedDataCache, Verbose, TEXT("FileSystemDerivedDataBackend: Cache miss on %s"),*Filename);
		Data.Empty();
<<<<<<< HEAD
		return false;	
=======
		return false;
>>>>>>> 73f66985
	}
	/**
	 * Asynchronous, fire-and-forget placement of a cache item
	 *
	 * @param	CacheKey	Alphanumeric+underscore key of this cache item
	 * @param	OutData		Buffer containing the data to cache, can be destroyed after the call returns, immediately
	 * @param	bPutEvenIfExists	If true, then do not attempt skip the put even if CachedDataProbablyExists returns true
	 */
	virtual void PutCachedData(const TCHAR* CacheKey, TArray<uint8>& Data, bool bPutEvenIfExists) override
	{
		//static FName NAME_PutCachedData(TEXT("PutCachedData"));
		//FDDCScopeStatHelper Stat(CacheKey, NAME_PutCachedData);
		//static FName NAME_FileDDCPath(TEXT("FileDDCPath"));
		//Stat.AddTag(NAME_FileDDCPath, CachePath);
		
		check(!bFailed);
		if (!bReadOnly)
		{
			if (bPutEvenIfExists || !CachedDataProbablyExists(CacheKey))
			{
				check(Data.Num());
				FString Filename = BuildFilename(CacheKey);
				double StartTime = FPlatformTime::Seconds();
				FString TempFilename(TEXT("temp.")); 
				TempFilename += FGuid::NewGuid().ToString();
				TempFilename = FPaths::GetPath(Filename) / TempFilename;
				bool bResult;
				{
					bResult = FFileHelper::SaveArrayToFile(Data, *TempFilename);
				}
				if (bResult)
				{
					if (IFileManager::Get().FileSize(*TempFilename) == Data.Num())
					{
						bool DoMove = !CachedDataProbablyExists(CacheKey);
						if (bPutEvenIfExists && !DoMove)
						{
							DoMove = true;
							RemoveCachedData(CacheKey, /*bTransient=*/ false);
						}
						if (DoMove) 
						{
							if (!IFileManager::Get().Move(*Filename, *TempFilename, true, true, false, true))
							{
								UE_LOG(LogDerivedDataCache, Log, TEXT("FFileSystemDerivedDataBackend: Move collision, attempt at redundant update, OK %s."),*Filename);
							}
							else
							{
								UE_LOG(LogDerivedDataCache, Verbose, TEXT("FFileSystemDerivedDataBackend: Successful cache put to %s"),*Filename);
							}
						}
					}
					else
					{
						UE_LOG(LogDerivedDataCache, Warning, TEXT("FFileSystemDerivedDataBackend: Temp file is short %s!"),*TempFilename);
					}
				}
				else
				{
					UE_LOG(LogDerivedDataCache, Warning, TEXT("FFileSystemDerivedDataBackend: Could not write temp file %s!"),*TempFilename);
				}
				// if everything worked, this is not necessary, but we will make every effort to avoid leaving junk in the cache
				if (FPaths::FileExists(TempFilename))
				{
					IFileManager::Get().Delete(*TempFilename, false, false, true);
				}
			}
		}
	}

	void RemoveCachedData(const TCHAR* CacheKey, bool bTransient) override
	{
		check(!bFailed);
		if (!bReadOnly && (!bTransient || bPurgeTransient))
		{
			FString Filename = BuildFilename(CacheKey);
			if (bTransient)
			{
				UE_LOG(LogDerivedDataCache,Verbose,TEXT("Deleting transient cached data. Key=%s Filename=%s"),CacheKey,*Filename);
			}
			IFileManager::Get().Delete(*Filename, false, false, true);
		}
	}

private:

	/**
	 * Threadsafe method to compute the filename from the cachekey, currently just adds a path and an extension.
	 *
	 * @param	CacheKey	Alphanumeric+underscore key of this cache item
	 * @return				filename built from the cache key
	 */
	FString BuildFilename(const TCHAR* CacheKey)
	{
		FString Key = FString(CacheKey).ToUpper();
		for (int32 i = 0; i < Key.Len(); i++)
		{
			check(FChar::IsAlnum(Key[i]) || FChar::IsUnderscore(Key[i]) || Key[i] == L'$');
		}
		uint32 Hash = FCrc::StrCrc_DEPRECATED(*Key);
		// this creates a tree of 1000 directories
		FString HashPath = FString::Printf(TEXT("%1d/%1d/%1d/"),(Hash/100)%10,(Hash/10)%10,Hash%10);
		return CachePath / HashPath / Key + TEXT(".udd");
	}

	/** Base path we are storing the cache files in. **/
	FString	CachePath;
	/** If true, do not attempt to write to this cache **/
	bool		bReadOnly;
	/** If true, we failed to write to this directory and it did not contain anything so we should not be used **/
	bool		bFailed;
	/** If true, CachedDataProbablyExists will update the file timestamps. */
	bool		bTouch;
	/** If true, allow transient data to be removed from the cache. */
	bool		bPurgeTransient;
	/** Age of file when it should be deleted from DDC cache. */
	int32		DaysToDeleteUnusedFiles;
};

FDerivedDataBackendInterface* CreateFileSystemDerivedDataBackend(const TCHAR* CacheDirectory, bool bForceReadOnly /*= false*/, bool bTouchFiles /*= false*/, bool bPurgeTransient /*= false*/, bool bDeleteOldFiles /*= false*/, int32 InDaysToDeleteUnusedFiles /*= 60*/, int32 InMaxNumFoldersToCheck /*= -1*/, int32 InMaxContinuousFileChecks /*= -1*/)
{
	FFileSystemDerivedDataBackend* FileDDB = new FFileSystemDerivedDataBackend(CacheDirectory, bForceReadOnly, bTouchFiles, bPurgeTransient, bDeleteOldFiles, InDaysToDeleteUnusedFiles, InMaxNumFoldersToCheck, InMaxContinuousFileChecks);
	if (!FileDDB->IsUsable())
	{
		delete FileDDB;
		FileDDB = NULL;
	}
	return FileDDB;
}<|MERGE_RESOLUTION|>--- conflicted
+++ resolved
@@ -174,11 +174,7 @@
 		}
 		UE_LOG(LogDerivedDataCache, Verbose, TEXT("FileSystemDerivedDataBackend: Cache miss on %s"),*Filename);
 		Data.Empty();
-<<<<<<< HEAD
-		return false;	
-=======
 		return false;
->>>>>>> 73f66985
 	}
 	/**
 	 * Asynchronous, fire-and-forget placement of a cache item
