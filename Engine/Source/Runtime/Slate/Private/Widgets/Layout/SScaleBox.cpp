// Copyright 1998-2018 Epic Games, Inc. All Rights Reserved.

#include "Widgets/Layout/SScaleBox.h"
#include "Layout/LayoutUtils.h"
#include "Framework/Application/SlateApplication.h"
#include "Widgets/SViewport.h"
#include "Misc/CoreDelegates.h"


/* SScaleBox interface
 *****************************************************************************/

void SScaleBox::Construct( const SScaleBox::FArguments& InArgs )
{
	Stretch = InArgs._Stretch;


	StretchDirection = InArgs._StretchDirection;
	UserSpecifiedScale = InArgs._UserSpecifiedScale;
	IgnoreInheritedScale = InArgs._IgnoreInheritedScale;
	bSingleLayoutPass = InArgs._SingleLayoutPass;

	LastIncomingScale = 1.0f;
	LastAreaSize = FVector2D(0, 0);
	LastFinalOffset = FVector2D(0, 0);

	ChildSlot
	.HAlign(InArgs._HAlign)
	.VAlign(InArgs._VAlign)
	[
		InArgs._Content.Widget
	];

#if WITH_EDITOR
	OverrideScreenSize = InArgs._OverrideScreenSize;
	FSlateApplication::Get().OnDebugSafeZoneChanged.AddSP(this, &SScaleBox::DebugSafeAreaUpdated);
#endif


	RefreshSafeZoneScale();
	OnSafeFrameChangedHandle = FCoreDelegates::OnSafeFrameChangedEvent.AddSP(this, &SScaleBox::RefreshSafeZoneScale);
}

SScaleBox::~SScaleBox()
{
	FCoreDelegates::OnSafeFrameChangedEvent.Remove(OnSafeFrameChangedHandle);
}

/* SWidget overrides
 *****************************************************************************/

void SScaleBox::OnArrangeChildren( const FGeometry& AllottedGeometry, FArrangedChildren& ArrangedChildren ) const
{
	const EVisibility ChildVisibility = ChildSlot.GetWidget()->GetVisibility();
	if ( ArrangedChildren.Accepts(ChildVisibility) )
	{
		const FVector2D AreaSize = AllottedGeometry.GetLocalSize();
		FVector2D SlotWidgetDesiredSize = ChildSlot.GetWidget()->GetDesiredSize();

		float FinalScale = 1;

		bool bAllowFullLayout = true;

		if ( bSingleLayoutPass && LastContentDesiredSize.IsSet() && LastFinalScale.IsSet() && LastAreaSize.Equals(AreaSize) && FMath::IsNearlyEqual(LastIncomingScale, AllottedGeometry.Scale) )
		{
			if ( SlotWidgetDesiredSize.Equals(LastContentDesiredSize.GetValue()) )
			{
				bAllowFullLayout = false;
				FinalScale = LastFinalScale.GetValue();
			}
		}

		if ( bAllowFullLayout )
		{
			const EStretch::Type CurrentStretch = Stretch.Get();
			const EStretchDirection::Type CurrentStretchDirection = StretchDirection.Get();

			bool bRequiresAnotherPrepass = CurrentStretch != EStretch::UserSpecified && CurrentStretch != EStretch::ScaleBySafeZone;

			if ( SlotWidgetDesiredSize.X != 0 && SlotWidgetDesiredSize.Y != 0 )
			{
				switch ( CurrentStretch )
				{
				case EStretch::None:
					bRequiresAnotherPrepass = false;
					break;
				case EStretch::Fill:
					SlotWidgetDesiredSize = AreaSize;
					bRequiresAnotherPrepass = false;
					break;
				case EStretch::ScaleToFit:
					FinalScale = FMath::Min(AreaSize.X / SlotWidgetDesiredSize.X, AreaSize.Y / SlotWidgetDesiredSize.Y);
					break;
				case EStretch::ScaleToFitX:
					FinalScale = AreaSize.X / SlotWidgetDesiredSize.X;
					break;
				case EStretch::ScaleToFitY:
					FinalScale = AreaSize.Y / SlotWidgetDesiredSize.Y;
					break;
				case EStretch::ScaleToFill:
					FinalScale = FMath::Max(AreaSize.X / SlotWidgetDesiredSize.X, AreaSize.Y / SlotWidgetDesiredSize.Y);
					break;
				case EStretch::ScaleBySafeZone:
					FinalScale = SafeZoneScale;
					bRequiresAnotherPrepass = false;
					break;
				case EStretch::UserSpecified:
					FinalScale = UserSpecifiedScale.Get(1.0f);
					bRequiresAnotherPrepass = false;
					break;
				}

				switch ( CurrentStretchDirection )
				{
				case EStretchDirection::DownOnly:
					FinalScale = FMath::Min(FinalScale, 1.0f);
					break;
				case EStretchDirection::UpOnly:
					FinalScale = FMath::Max(FinalScale, 1.0f);
					break;
				case EStretchDirection::Both:
					break;
				}

				// Force full layout calculations when the previously calculated final scale is zero
				if (!FMath::IsNearlyZero(FinalScale) || !bSingleLayoutPass)
				{
					LastFinalScale = FinalScale;
				}
				else
				{
					LastFinalScale.Reset();
				}
			}
			else
			{
				LastFinalScale.Reset();
			}

			if ( IgnoreInheritedScale.Get(false) && AllottedGeometry.Scale != 0 )
			{
				FinalScale /= AllottedGeometry.Scale;
			}

			LastFinalOffset = FVector2D(0, 0);

			// If we're just filling, there's no scale applied, we're just filling the area.
			if ( CurrentStretch != EStretch::Fill )
			{
				const FMargin SlotPadding(ChildSlot.SlotPadding.Get());
				AlignmentArrangeResult XResult = AlignChild<Orient_Horizontal>(AreaSize.X, ChildSlot, SlotPadding, FinalScale, false);
				AlignmentArrangeResult YResult = AlignChild<Orient_Vertical>(AreaSize.Y, ChildSlot, SlotPadding, FinalScale, false);

				LastFinalOffset = FVector2D(XResult.Offset, YResult.Offset) / FinalScale;

				// If the layout horizontally is fill, then we need the desired size to be the whole size of the widget, 
				// but scale the inverse of the scale we're applying.
				if ( ChildSlot.HAlignment == HAlign_Fill )
				{
					SlotWidgetDesiredSize.X = AreaSize.X / FinalScale;
				}

				// If the layout vertically is fill, then we need the desired size to be the whole size of the widget, 
				// but scale the inverse of the scale we're applying.
				if ( ChildSlot.VAlignment == VAlign_Fill )
				{
					SlotWidgetDesiredSize.Y = AreaSize.Y / FinalScale;
				}
			}

			if (GSlateLayoutCaching && LastAreaSize != AreaSize)
			{
				const_cast<SScaleBox*>(this)->InvalidatePrepass();
				bRequiresAnotherPrepass = true;
			}

			LastAreaSize = AreaSize;
			LastIncomingScale = AllottedGeometry.Scale;
			LastSlotWidgetDesiredSize = SlotWidgetDesiredSize;

			if ( bRequiresAnotherPrepass )
			{
				// We need to run another pre-pass now that we know the final scale.
				// This will allow things that don't scale linearly (such as text) to update their size and layout correctly.
				//
				// NOTE: This step is pretty expensive especially if you're nesting scale boxes.
				ChildSlot.GetWidget()->SlatePrepass(AllottedGeometry.GetAccumulatedLayoutTransform().GetScale() * FinalScale);

				LastContentDesiredSize = ChildSlot.GetWidget()->GetDesiredSize();
			}
			else
			{
				LastContentDesiredSize.Reset();
				LastFinalScale.Reset();
			}
		}

		ArrangedChildren.AddWidget(ChildVisibility, AllottedGeometry.MakeChild(
			ChildSlot.GetWidget(),
			LastFinalOffset,
			LastSlotWidgetDesiredSize,
			FinalScale
		) );
	}
}

int32 SScaleBox::OnPaint( const FPaintArgs& Args, const FGeometry& AllottedGeometry, const FSlateRect& MyCullingRect, FSlateWindowElementList& OutDrawElements, int32 LayerId, const FWidgetStyle& InWidgetStyle, bool bParentEnabled ) const
{
	bool bClippingNeeded = false;

	if (GetClipping() == EWidgetClipping::Inherit)
	{
		const EStretch::Type CurrentStretch = Stretch.Get();

		// There are a few stretch modes that require we clip, even if the user didn't set the property.
		switch (CurrentStretch)
		{
		case EStretch::ScaleToFitX:
		case EStretch::ScaleToFitY:
		case EStretch::ScaleToFill:
			bClippingNeeded = true;
			break;
		}
	}

	if (bClippingNeeded)
	{
		OutDrawElements.PushClip(FSlateClippingZone(AllottedGeometry));
		FGeometry HitTestGeometry = AllottedGeometry;
		HitTestGeometry.AppendTransform(FSlateLayoutTransform(Args.GetWindowToDesktopTransform()));
		Args.GetGrid().PushClip(FSlateClippingZone(HitTestGeometry));
	}

	int32 MaxLayerId = SCompoundWidget::OnPaint(Args, AllottedGeometry, MyCullingRect, OutDrawElements, LayerId, InWidgetStyle, bParentEnabled);

	if (bClippingNeeded)
	{
		OutDrawElements.PopClip();
		Args.GetGrid().PopClip();
	}

	return MaxLayerId;
}

void SScaleBox::SetContent(TSharedRef<SWidget> InContent)
{
	ChildSlot
	[
		InContent
	];
}

void SScaleBox::SetHAlign(EHorizontalAlignment HAlign)
{
	if(ChildSlot.HAlignment != HAlign)
	{
		ChildSlot.HAlignment = HAlign;
		Invalidate(EInvalidateWidget::Layout);
	}
}

void SScaleBox::SetVAlign(EVerticalAlignment VAlign)
{
	if(ChildSlot.VAlignment != VAlign)
	{
		ChildSlot.VAlignment = VAlign;
		Invalidate(EInvalidateWidget::Layout);
	}
}

void SScaleBox::SetStretchDirection(EStretchDirection::Type InStretchDirection)
{
	if(!StretchDirection.IdenticalTo(InStretchDirection))
	{
		StretchDirection = InStretchDirection;
		Invalidate(EInvalidateWidget::Layout);
	}
}

void SScaleBox::SetStretch(EStretch::Type InStretch)
{
	if(!Stretch.IdenticalTo(InStretch))
	{
		Stretch = InStretch;
		RefreshSafeZoneScale();
		Invalidate(EInvalidateWidget::Layout);
	}
}

void SScaleBox::SetUserSpecifiedScale(float InUserSpecifiedScale)
{
	if(!UserSpecifiedScale.IdenticalTo(InUserSpecifiedScale))
	{
		UserSpecifiedScale = InUserSpecifiedScale;
		Invalidate(EInvalidateWidget::Layout);
	}
}

void SScaleBox::SetIgnoreInheritedScale(bool InIgnoreInheritedScale)
{
	if(!IgnoreInheritedScale.IdenticalTo(InIgnoreInheritedScale))
	{
		IgnoreInheritedScale = InIgnoreInheritedScale;
		Invalidate(EInvalidateWidget::Layout);
	}
}

FVector2D SScaleBox::ComputeDesiredSize(float InScale) const
{
	float ExpectedLayoutScale = GetLayoutScale();
	if (IgnoreInheritedScale.Get(false))
	{
		return ExpectedLayoutScale * SCompoundWidget::ComputeDesiredSize(InScale) / InScale;
	}

	FVector2D ComputedDesiredSize = SCompoundWidget::ComputeDesiredSize(InScale);

	const EStretch::Type CurrentStretch = Stretch.Get();

	switch (CurrentStretch)
	{
	case EStretch::ScaleToFitX:
		ExpectedLayoutScale = ComputedDesiredSize.X == 0.0f ? 1.0f : FMath::Max(1.0f, GetCachedGeometry().GetLocalSize().X / ComputedDesiredSize.X);
		break;
	case EStretch::ScaleToFitY:
		ExpectedLayoutScale = ComputedDesiredSize.Y == 0.0f ? 1.0f : FMath::Max(1.0f, GetCachedGeometry().GetLocalSize().Y / ComputedDesiredSize.Y);
		break;
	}

	return ExpectedLayoutScale * ComputedDesiredSize;
}

float SScaleBox::GetRelativeLayoutScale(const FSlotBase& Child, float LayoutScaleMultiplier) const
{
	if ( IgnoreInheritedScale.Get(false) )
	{
		return GetLayoutScale() / LayoutScaleMultiplier;
	}

	return GetLayoutScale();
}

float SScaleBox::GetLayoutScale() const
{
	const EStretch::Type CurrentStretch = Stretch.Get();
	
	switch (CurrentStretch)
	{
	case EStretch::ScaleBySafeZone:
		return SafeZoneScale;
	case EStretch::UserSpecified:
		return UserSpecifiedScale.Get(1.0f);
	default:
		if ( bSingleLayoutPass )
		{
			if ( LastFinalScale.IsSet() )
			{
				return LastFinalScale.GetValue();
			}
		}

		// Because our scale is determined by our size, we always report a scale of 1.0 here, 
		// as reporting our actual scale can cause a feedback loop whereby the calculated size changes each frame.
		// We workaround this by forcibly pre-passing our child content a second time once we know its final scale in OnArrangeChildren.
		return 1.0f;
	}
}

void SScaleBox::RefreshSafeZoneScale()
{
	float ScaleDownBy = 0.f;
	FMargin SafeMargin;
	FVector2D ScaleBy;
#if WITH_EDITOR
	if (OverrideScreenSize.IsSet() && !OverrideScreenSize.GetValue().IsZero())
	{
		FSlateApplication::Get().GetSafeZoneSize(SafeMargin, OverrideScreenSize.GetValue());
		ScaleBy = OverrideScreenSize.GetValue();
	}
	else
#endif
	{
		if (Stretch.Get() == EStretch::ScaleBySafeZone)
		{
			TSharedPtr<SViewport> GameViewport = FSlateApplication::Get().GetGameViewport();
			if (GameViewport.IsValid())
			{
				TSharedPtr<ISlateViewport> ViewportInterface = GameViewport->GetViewportInterface().Pin();
				if (ViewportInterface.IsValid())
				{
					const FIntPoint ViewportSize = ViewportInterface->GetSize();

<<<<<<< HEAD
				// Safe zones are uniform, so the axis we check is irrelevant
#if PLATFORM_IOS
				// FVector4(X,Y,Z,W) being used like FMargin(left, top, right, bottom)
				// Consequence: Left and Right safe zones are represented by X and Z.
				const float LeftSafeZone = Metrics.TitleSafePaddingSize.X;
				const float RightSafeZone = Metrics.TitleSafePaddingSize.Z;
				ScaleDownBy = (LeftSafeZone + RightSafeZone) / (float)ViewportSize.X;
#else
				ScaleDownBy = (Metrics.TitleSafePaddingSize.X * 2.f) / (float)ViewportSize.X;
#endif
=======
					FSlateApplication::Get().GetSafeZoneSize(SafeMargin, ViewportSize);
					ScaleBy = ViewportSize;
				}
>>>>>>> a23640a2
			}
		}
	}
	const float SafeZoneScaleX = FMath::Max(SafeMargin.Left, SafeMargin.Right)/ (float)ScaleBy.X;
	const float SafeZoneScaleY = FMath::Max(SafeMargin.Top, SafeMargin.Bottom) / (float)ScaleBy.Y;

	// In order to deal with non-uniform safe-zones we take the largest scale as the amount to scale down by.
	ScaleDownBy = FMath::Max(SafeZoneScaleX, SafeZoneScaleY);

	SafeZoneScale = 1.f - ScaleDownBy;
}

#if WITH_EDITOR
void SScaleBox::DebugSafeAreaUpdated(const FMargin& NewSafeZone)
{
	RefreshSafeZoneScale();
}

void SScaleBox::SetOverrideScreenInformation(TOptional<FVector2D> InScreenSize)
{
	OverrideScreenSize = InScreenSize;
	RefreshSafeZoneScale();
}

#endif<|MERGE_RESOLUTION|>--- conflicted
+++ resolved
@@ -390,22 +390,9 @@
 				{
 					const FIntPoint ViewportSize = ViewportInterface->GetSize();
 
-<<<<<<< HEAD
-				// Safe zones are uniform, so the axis we check is irrelevant
-#if PLATFORM_IOS
-				// FVector4(X,Y,Z,W) being used like FMargin(left, top, right, bottom)
-				// Consequence: Left and Right safe zones are represented by X and Z.
-				const float LeftSafeZone = Metrics.TitleSafePaddingSize.X;
-				const float RightSafeZone = Metrics.TitleSafePaddingSize.Z;
-				ScaleDownBy = (LeftSafeZone + RightSafeZone) / (float)ViewportSize.X;
-#else
-				ScaleDownBy = (Metrics.TitleSafePaddingSize.X * 2.f) / (float)ViewportSize.X;
-#endif
-=======
 					FSlateApplication::Get().GetSafeZoneSize(SafeMargin, ViewportSize);
 					ScaleBy = ViewportSize;
 				}
->>>>>>> a23640a2
 			}
 		}
 	}
