--- conflicted
+++ resolved
@@ -984,14 +984,11 @@
 		public string ToolChainName = null;
 
 		/// <summary>
-<<<<<<< HEAD
-=======
 		/// Whether to allow engine configuration to determine if we can load unverified certificates.
 		/// </summary>
 		public bool bDisableUnverifiedCertificates = false;
 
 		/// <summary>
->>>>>>> 5edfa17c
 		/// Whether to load generated ini files in cooked build, (GameUserSettings.ini loaded either way)
 		/// </summary>
 		public bool bAllowGeneratedIniWhenCooked = true;
@@ -1355,67 +1352,6 @@
 		}
 
 		/// <summary>
-<<<<<<< HEAD
-		/// Gets a list of platforms supported by this target
-		/// </summary>
-		/// <returns>Array of platforms</returns>
-		internal UnrealTargetPlatform[] GetSupportedPlatforms()
-		{
-			// Otherwise take the SupportedPlatformsAttribute from the first type in the inheritance chain that supports it
-			for (Type CurrentType = GetType(); CurrentType != null; CurrentType = CurrentType.BaseType)
-			{
-				object[] Attributes = CurrentType.GetCustomAttributes(typeof(SupportedPlatformsAttribute), false);
-				if (Attributes.Length > 0)
-				{
-					return Attributes.OfType<SupportedPlatformsAttribute>().SelectMany(x => x.Platforms).Distinct().ToArray();
-				}
-			}
-
-			// Otherwise, get the default for the target type
-			if (Type == TargetType.Program)
-			{
-				return Utils.GetPlatformsInClass(UnrealPlatformClass.Desktop);
-			}
-			else if (Type == TargetType.Editor)
-			{
-				return Utils.GetPlatformsInClass(UnrealPlatformClass.Editor);
-			}
-			else
-			{
-				return Utils.GetPlatformsInClass(UnrealPlatformClass.All);
-			}
-		}
-
-		/// <summary>
-		/// Gets a list of configurations supported by this target
-		/// </summary>
-		/// <returns>Array of configurations</returns>
-		internal UnrealTargetConfiguration[] GetSupportedConfigurations()
-		{
-			// Otherwise take the SupportedConfigurationsAttribute from the first type in the inheritance chain that supports it
-			for (Type CurrentType = GetType(); CurrentType != null; CurrentType = CurrentType.BaseType)
-			{
-				object[] Attributes = CurrentType.GetCustomAttributes(typeof(SupportedConfigurationsAttribute), false);
-				if (Attributes.Length > 0)
-				{
-					return Attributes.OfType<SupportedConfigurationsAttribute>().SelectMany(x => x.Configurations).Distinct().ToArray();
-				}
-			}
-
-			// Otherwise, get the default for the target type
-			if(Type == TargetType.Editor)
-			{
-				return new[] { UnrealTargetConfiguration.Debug, UnrealTargetConfiguration.DebugGame, UnrealTargetConfiguration.Development };
-			}
-			else
-			{
-				return ((UnrealTargetConfiguration[])Enum.GetValues(typeof(UnrealTargetConfiguration))).Where(x => x != UnrealTargetConfiguration.Unknown).ToArray();
-			}
-		}
-
-		/// <summary>
-=======
->>>>>>> 5edfa17c
 		/// Checks whether nativization is enabled for this target, and determine the path for the nativized plugin
 		/// </summary>
 		/// <returns>The nativized plugin file, or null if nativization is not enabled</returns>
@@ -1468,8 +1404,6 @@
 		}
 
 		/// <summary>
-<<<<<<< HEAD
-=======
 		/// Gets a list of platforms that this target supports
 		/// </summary>
 		/// <returns>Array of platforms that the target supports</returns>
@@ -1501,7 +1435,6 @@
 		}
 
 		/// <summary>
->>>>>>> 5edfa17c
 		/// Finds all the subobjects which can be configured by command line options and config files
 		/// </summary>
 		/// <returns>Sequence of objects</returns>
@@ -1786,14 +1719,6 @@
 		public bool bForceBuildShaderFormats
 		{
 			get { return Inner.bForceBuildShaderFormats; }
-<<<<<<< HEAD
-		}
-
-		public bool bCompileSimplygon
-		{
-			get { return Inner.bCompileSimplygon; }
-=======
->>>>>>> 5edfa17c
 		}
 
 		public bool bCompileCustomSQLitePlatform
