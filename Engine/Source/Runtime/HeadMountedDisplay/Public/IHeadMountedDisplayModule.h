// Copyright 1998-2016 Epic Games, Inc. All Rights Reserved.

#pragma once

#include "ModuleInterface.h"
#include "ModuleManager.h"		// For inline LoadModuleChecked()
#include "Runtime/Core/Public/Features/IModularFeatures.h"

/**
 * The public interface of the MotionControlsModule
 */
class IHeadMountedDisplayModule : public IModuleInterface, public IModularFeature
{
public:
	static FName GetModularFeatureName()
	{
		static FName HMDFeatureName = FName(TEXT("HMD"));
		return HMDFeatureName;
	}

	/** Returns the key into the HMDPluginPriority section of the config file for this module */
	virtual FString GetModulePriorityKeyName() const = 0;
<<<<<<< HEAD

=======
	
>>>>>>> e58dcb1b
	/** Returns the priority of this module from INI file configuration */
	float GetModulePriority() const
	{
		float ModulePriority = 0.f;
		FString KeyName = GetModulePriorityKeyName();
		GConfig->GetFloat(TEXT("HMDPluginPriority"), (!KeyName.IsEmpty() ? *KeyName : TEXT("Default")), ModulePriority, GEngineIni);
		return ModulePriority;
	}

	/** Sorting method for which plug-in should be given priority */
	struct FCompareModulePriority
	{
		bool operator()(IHeadMountedDisplayModule& A, IHeadMountedDisplayModule& B) const
		{
<<<<<<< HEAD
			FHeadMountedDisplayModuleExt* AExt = FHeadMountedDisplayModuleExt::GetExtendedInterface(&A);
			FHeadMountedDisplayModuleExt* BExt = FHeadMountedDisplayModuleExt::GetExtendedInterface(&B);
=======
			bool IsHMDConnectedA = A.IsHMDConnected();
			bool IsHMDConnectedB = B.IsHMDConnected();

			if(IsHMDConnectedA && !IsHMDConnectedB)
				return true;
			if(!IsHMDConnectedA && IsHMDConnectedB)
				return false;

			return A.GetModulePriority() > B.GetModulePriority();
		}
	};
>>>>>>> e58dcb1b

			bool IsHMDConnectedA = AExt ? AExt->IsHMDConnected() : false;
			bool IsHMDConnectedB = BExt ? BExt->IsHMDConnected() : false;

			if (IsHMDConnectedA && !IsHMDConnectedB)
				return true;
			if (!IsHMDConnectedA && IsHMDConnectedB)
				return false;

			return A.GetHMDPriority() > B.GetHMDPriority();
		}
	};
	
	/**
	 * Singleton-like access to IHeadMountedDisplayModule
	 *
	 * @return Returns reference to the highest priority IHeadMountedDisplayModule module
	 */
	static inline IHeadMountedDisplayModule& Get()
	{
		TArray<IHeadMountedDisplayModule*> HMDModules = IModularFeatures::Get().GetModularFeatureImplementations<IHeadMountedDisplayModule>(GetModularFeatureName());
		HMDModules.Sort(FCompareModulePriority());
		return *HMDModules[0];
	}

	/**
	 * Checks to see if there exists a module registered as an HMD.  It is only valid to call Get() if IsAvailable() returns true.
	 *
	 * @return True if there exists a module registered as an HMD.
	 */
	static inline bool IsAvailable()
	{
		return IModularFeatures::Get().IsModularFeatureAvailable(GetModularFeatureName());
	}

	/**
	* Register module as an HMD on startup.
	*/
	virtual void StartupModule() override
	{
		IModularFeatures::Get().RegisterModularFeature(GetModularFeatureName(), this);
	}
<<<<<<< HEAD

	/**
	* Optionally pre-initialize the HMD module.  Return false on failure.
	*/
	virtual void PreInit() {};
=======
>>>>>>> e58dcb1b

	/**
	* Optionally pre-initialize the HMD module.  Return false on failure.
	*/
	virtual bool PreInit() { return true; }

	/**
	 * Test to see whether HMD is connected.  Used to guide which plug-in to select.
	 */
<<<<<<< HEAD
	virtual TSharedPtr< class IHeadMountedDisplay, ESPMode::ThreadSafe > CreateHeadMountedDisplay() = 0;
};

/** DEADCODE:  Binary compat for 4.11.  Sorting method for which plugin should be given priority */
struct FHMDPluginSorter
{
	FHMDPluginSorter() {}
=======
	virtual bool IsHMDConnected() { return false; }

	/**
	 * Get index of graphics adapter where the HMD was last connected
	 */
	virtual int32 GetGraphicsAdapter() { return -1; }

	/**
	 * Get name of audio input device where the HMD was last connected
	 */
	virtual FString GetAudioInputDevice() { return FString(); }
>>>>>>> e58dcb1b

	/**
	 * Get name of audio output device where the HMD was last connected
	 */
	virtual FString GetAudioOutputDevice() { return FString(); }

	/**
	 * Attempts to create a new head tracking device interface
	 *
	 * @return	Interface to the new head tracking device, if we were able to successfully create one
	 */
	virtual TSharedPtr< class IHeadMountedDisplay, ESPMode::ThreadSafe > CreateHeadMountedDisplay() = 0;
};<|MERGE_RESOLUTION|>--- conflicted
+++ resolved
@@ -20,11 +20,7 @@
 
 	/** Returns the key into the HMDPluginPriority section of the config file for this module */
 	virtual FString GetModulePriorityKeyName() const = 0;
-<<<<<<< HEAD
-
-=======
 	
->>>>>>> e58dcb1b
 	/** Returns the priority of this module from INI file configuration */
 	float GetModulePriority() const
 	{
@@ -39,10 +35,6 @@
 	{
 		bool operator()(IHeadMountedDisplayModule& A, IHeadMountedDisplayModule& B) const
 		{
-<<<<<<< HEAD
-			FHeadMountedDisplayModuleExt* AExt = FHeadMountedDisplayModuleExt::GetExtendedInterface(&A);
-			FHeadMountedDisplayModuleExt* BExt = FHeadMountedDisplayModuleExt::GetExtendedInterface(&B);
-=======
 			bool IsHMDConnectedA = A.IsHMDConnected();
 			bool IsHMDConnectedB = B.IsHMDConnected();
 
@@ -54,20 +46,7 @@
 			return A.GetModulePriority() > B.GetModulePriority();
 		}
 	};
->>>>>>> e58dcb1b
 
-			bool IsHMDConnectedA = AExt ? AExt->IsHMDConnected() : false;
-			bool IsHMDConnectedB = BExt ? BExt->IsHMDConnected() : false;
-
-			if (IsHMDConnectedA && !IsHMDConnectedB)
-				return true;
-			if (!IsHMDConnectedA && IsHMDConnectedB)
-				return false;
-
-			return A.GetHMDPriority() > B.GetHMDPriority();
-		}
-	};
-	
 	/**
 	 * Singleton-like access to IHeadMountedDisplayModule
 	 *
@@ -97,14 +76,6 @@
 	{
 		IModularFeatures::Get().RegisterModularFeature(GetModularFeatureName(), this);
 	}
-<<<<<<< HEAD
-
-	/**
-	* Optionally pre-initialize the HMD module.  Return false on failure.
-	*/
-	virtual void PreInit() {};
-=======
->>>>>>> e58dcb1b
 
 	/**
 	* Optionally pre-initialize the HMD module.  Return false on failure.
@@ -114,15 +85,6 @@
 	/**
 	 * Test to see whether HMD is connected.  Used to guide which plug-in to select.
 	 */
-<<<<<<< HEAD
-	virtual TSharedPtr< class IHeadMountedDisplay, ESPMode::ThreadSafe > CreateHeadMountedDisplay() = 0;
-};
-
-/** DEADCODE:  Binary compat for 4.11.  Sorting method for which plugin should be given priority */
-struct FHMDPluginSorter
-{
-	FHMDPluginSorter() {}
-=======
 	virtual bool IsHMDConnected() { return false; }
 
 	/**
@@ -134,7 +96,6 @@
 	 * Get name of audio input device where the HMD was last connected
 	 */
 	virtual FString GetAudioInputDevice() { return FString(); }
->>>>>>> e58dcb1b
 
 	/**
 	 * Get name of audio output device where the HMD was last connected
