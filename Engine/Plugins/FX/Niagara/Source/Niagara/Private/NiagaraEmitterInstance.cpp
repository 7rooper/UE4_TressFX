--- conflicted
+++ resolved
@@ -61,10 +61,7 @@
 	ParticleDataSet = new FNiagaraDataSet();
 
 	Batcher = ParentSystemInstance ? ParentSystemInstance->GetBatcher() : nullptr;
-<<<<<<< HEAD
-=======
 	check(Batcher != nullptr);
->>>>>>> 9ba46998
 }
 
 FNiagaraEmitterInstance::~FNiagaraEmitterInstance()
@@ -79,18 +76,6 @@
 	if (GPUExecContext != nullptr)
 	{
 		/** We defer the deletion of the particle dataset and the compute context to the RT to be sure all in-flight RT commands have finished using it.*/
-<<<<<<< HEAD
-		if (GPUExecContext != nullptr)
-		{
-			if (Batcher)
-			{
-				Batcher->Remove(GPUExecContext);
-			}
-
-			FNiagaraComputeExecutionContext* ExecContext = GPUExecContext;
-			ENQUEUE_RENDER_COMMAND(FDeleteComputeContextCommand)(
-				[ExecContext](FRHICommandListImmediate& RHICmdList)
-=======
 		NiagaraEmitterInstanceBatcher* B = Batcher && !Batcher->IsPendingKill() ? Batcher : nullptr;
 		FNiagaraComputeExecutionContext* Context = GPUExecContext;
 		FNiagaraDataSet* DataSet = ParticleDataSet;
@@ -98,7 +83,6 @@
 			[B, Context, DataSet](FRHICommandListImmediate& RHICmdList)
 			{
 				if (Context)
->>>>>>> 9ba46998
 				{
 					if (B)
 					{
@@ -110,16 +94,8 @@
 					}
 				}
 
-<<<<<<< HEAD
-		if (ParticleDataSet != nullptr)
-		{
-			FNiagaraDataSet* DataSet = ParticleDataSet;
-			ENQUEUE_RENDER_COMMAND(FDeleteParticleDataSetCommand)(
-				[DataSet](FRHICommandListImmediate& RHICmdList)
-=======
 				//TODO: deleting these on the RT shouldn't be needed any more.
 				if (DataSet)
->>>>>>> 9ba46998
 				{
 					if (B)
 					{
@@ -360,20 +336,6 @@
 		EventExecCountBindings[i].Init(EventExecContexts[i].Parameters, SYS_PARAM_ENGINE_EXEC_COUNT);
 	}
 
-<<<<<<< HEAD
-	if (CachedEmitter->SimTarget == ENiagaraSimTarget::GPUComputeSim && GPUExecContext != nullptr)
-	{
-	}
-	else
-	{
-		//Init accessors for PostTick
-		PositionAccessor = FNiagaraDataSetAccessor<FVector>(Data, FNiagaraVariable(FNiagaraTypeDefinition::GetVec3Def(), PositionName));
-		SizeAccessor = FNiagaraDataSetAccessor<FVector2D>(Data, FNiagaraVariable(FNiagaraTypeDefinition::GetVec2Def(), SizeName));
-		MeshScaleAccessor = FNiagaraDataSetAccessor<FVector>(Data, FNiagaraVariable(FNiagaraTypeDefinition::GetVec3Def(), MeshScaleName));
-	}
-
-=======
->>>>>>> 9ba46998
 	// Collect script defined data interface parameters.
 	TArray<UNiagaraScript*> Scripts;
 	Scripts.Add(CachedEmitter->SpawnScriptProps.Script);
@@ -947,11 +909,6 @@
 	FNiagaraComputeExecutionContext* DebugContext = GPUExecContext;
 	if (CachedEmitter->SimTarget == ENiagaraSimTarget::GPUComputeSim && DebugContext)
 	{
-<<<<<<< HEAD
-		FNiagaraComputeExecutionContext* DebugContext = GPUExecContext;
-
-=======
->>>>>>> 9ba46998
 		ENQUEUE_RENDER_COMMAND(CaptureCommand)([=](FRHICommandListImmediate& RHICmdList)
 		{
 			Batcher->ProcessDebugInfo(RHICmdList, GPUExecContext);
@@ -1129,23 +1086,6 @@
 		GPUExecContext->CBufferLayout.ConstantBufferSize = ParmSize;
 		GPUExecContext->CBufferLayout.ComputeHash();
 
-<<<<<<< HEAD
-		// push event data sets to the context
-		for (FNiagaraDataSet *Set : UpdateScriptEventDataSets)
-		{
-			GPUExecContext->UpdateEventWriteDataSets.Add(Set);
-		}
-
-		GPUExecContext->EventHandlerScriptProps = CachedEmitter->GetEventHandlers();
-		GPUExecContext->EventSets = EventSet;
-		GPUExecContext->EventSpawnCounts = EventHandlerSpawnCounts;
-		if (Batcher)
-		{
-			Batcher->Queue(GPUExecContext);
-		}
-
-=======
->>>>>>> 9ba46998
 		// Need to call post-tick, which calls the copy to previous for interpolated spawning
 		SpawnExecContext.PostTick();
 		UpdateExecContext.PostTick();
