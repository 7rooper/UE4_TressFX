// Copyright 1998-2018 Epic Games, Inc. All Rights Reserved.

#include "NiagaraSystemToolkit.h"
#include "NiagaraEditorModule.h"
#include "NiagaraSystem.h"
#include "NiagaraEmitter.h"
#include "NiagaraObjectSelection.h"
#include "ViewModels/NiagaraSystemViewModel.h"
#include "ViewModels/NiagaraEmitterHandleViewModel.h"
#include "ViewModels/NiagaraEmitterViewModel.h"
#include "NiagaraSystemScriptViewModel.h"
#include "Widgets/SNiagaraCurveEditor.h"
#include "Widgets/SNiagaraSystemScript.h"
#include "Widgets/SNiagaraSystemViewport.h"
#include "Widgets/SNiagaraSelectedObjectsDetails.h"
#include "Widgets/SNiagaraParameterMapView.h"
#include "Widgets/SNiagaraSelectedEmitterHandles.h"
#include "Widgets/SNiagaraSpreadsheetView.h"
#include "Widgets/SNiagaraGeneratedCodeView.h"
#include "Widgets/SNiagaraScriptGraph.h"
#include "NiagaraEditorCommands.h"
#include "NiagaraEditorStyle.h"
#include "NiagaraEditorSettings.h"
#include "NiagaraSystemFactoryNew.h"
#include "NiagaraEmitter.h"
#include "NiagaraComponent.h"

#include "IContentBrowserSingleton.h"
#include "ContentBrowserModule.h"

#include "EditorStyleSet.h"
#include "Toolkits/AssetEditorToolkit.h"
#include "Framework/Docking/WorkspaceItem.h"
#include "ScopedTransaction.h"

#include "Framework/Application/SlateApplication.h"
#include "Widgets/SBoxPanel.h"
#include "Widgets/Layout/SBox.h"
#include "Widgets/Docking/SDockTab.h"
#include "AdvancedPreviewSceneModule.h"
#include "BusyCursor.h"
#include "Misc/FeedbackContext.h"
#include "Editor.h"
#include "Engine/Selection.h"
#include "Misc/MessageDialog.h"
#include "Modules/ModuleManager.h"
#include "AssetRegistryModule.h"
#include "IAssetRegistry.h"
#include "HAL/PlatformFilemanager.h"
#include "Misc/FileHelper.h"

#define LOCTEXT_NAMESPACE "NiagaraSystemEditor"

DECLARE_CYCLE_STAT(TEXT("Niagara - SystemToolkit - OnApply"), STAT_NiagaraEditor_SystemToolkit_OnApply, STATGROUP_NiagaraEditor);

const FName FNiagaraSystemToolkit::ViewportTabID(TEXT("NiagaraSystemEditor_Viewport"));
const FName FNiagaraSystemToolkit::CurveEditorTabID(TEXT("NiagaraSystemEditor_CurveEditor"));
const FName FNiagaraSystemToolkit::SequencerTabID(TEXT("NiagaraSystemEditor_Sequencer"));
const FName FNiagaraSystemToolkit::SystemScriptTabID(TEXT("NiagaraSystemEditor_SystemScript"));
const FName FNiagaraSystemToolkit::SystemDetailsTabID(TEXT("NiagaraSystemEditor_SystemDetails"));
const FName FNiagaraSystemToolkit::SystemParametersTabID(TEXT("NiagaraSystemEditor_SystemParameters"));
const FName FNiagaraSystemToolkit::SelectedEmitterStackTabID(TEXT("NiagaraSystemEditor_SelectedEmitterStack"));
const FName FNiagaraSystemToolkit::SelectedEmitterGraphTabID(TEXT("NiagaraSystemEditor_SelectedEmitterGraph"));
const FName FNiagaraSystemToolkit::DebugSpreadsheetTabID(TEXT("NiagaraSystemEditor_DebugAttributeSpreadsheet"));
const FName FNiagaraSystemToolkit::PreviewSettingsTabId(TEXT("NiagaraSystemEditor_PreviewSettings"));
const FName FNiagaraSystemToolkit::GeneratedCodeTabID(TEXT("NiagaraSystemEditor_GeneratedCode"));

static int32 GbLogNiagaraSystemChanges = 0;
static FAutoConsoleVariableRef CVarSuppressNiagaraSystems(
	TEXT("fx.LogNiagaraSystemChanges"),
	GbLogNiagaraSystemChanges,
	TEXT("If > 0 Niagara Systems will be written to a text format when opened and closed in the editor. \n"),
	ECVF_Default
);

static int32 GbShowNiagaraDeveloperWindows = 0;
static FAutoConsoleVariableRef CVarShowNiagaraDeveloperWindows(
	TEXT("fx.ShowNiagaraDeveloperWindows"),
	GbShowNiagaraDeveloperWindows,
	TEXT("If > 0 the niagara system and emitter editors will show additional developer windows.\nThese windows are for niagara tool development and debugging and editing the data\n directly in these windows can cause instability.\n"),
	ECVF_Default
);

void FNiagaraSystemToolkit::RegisterTabSpawners(const TSharedRef<class FTabManager>& InTabManager)
{
	WorkspaceMenuCategory = InTabManager->AddLocalWorkspaceMenuCategory(LOCTEXT("WorkspaceMenu_NiagaraSystemEditor", "Niagara System"));

	FAssetEditorToolkit::RegisterTabSpawners(InTabManager);

	InTabManager->RegisterTabSpawner(ViewportTabID, FOnSpawnTab::CreateSP(this, &FNiagaraSystemToolkit::SpawnTab_Viewport))
		.SetDisplayName(LOCTEXT("Preview", "Preview"))
		.SetGroup(WorkspaceMenuCategory.ToSharedRef())
		.SetIcon(FSlateIcon(FEditorStyle::GetStyleSetName(), "LevelEditor.Tabs.Viewports"));

	InTabManager->RegisterTabSpawner(CurveEditorTabID, FOnSpawnTab::CreateSP(this, &FNiagaraSystemToolkit::SpawnTab_CurveEd))
		.SetDisplayName(LOCTEXT("Curves", "Curves"))
		.SetGroup(WorkspaceMenuCategory.ToSharedRef());

	InTabManager->RegisterTabSpawner(SequencerTabID, FOnSpawnTab::CreateSP(this, &FNiagaraSystemToolkit::SpawnTab_Sequencer))
		.SetDisplayName(LOCTEXT("Timeline", "Timeline"))
		.SetGroup(WorkspaceMenuCategory.ToSharedRef());

	InTabManager->RegisterTabSpawner(SystemScriptTabID, FOnSpawnTab::CreateSP(this, &FNiagaraSystemToolkit::SpawnTab_SystemScript))
		.SetDisplayName(LOCTEXT("SystemScript", "System Script"))
		.SetGroup(WorkspaceMenuCategory.ToSharedRef())
		.SetAutoGenerateMenuEntry(GbShowNiagaraDeveloperWindows != 0);

	InTabManager->RegisterTabSpawner(SystemDetailsTabID, FOnSpawnTab::CreateSP(this, &FNiagaraSystemToolkit::SpawnTab_SystemDetails))
		.SetDisplayName(LOCTEXT("SystemDetails", "System Details"))
		.SetGroup(WorkspaceMenuCategory.ToSharedRef());

	InTabManager->RegisterTabSpawner(SystemParametersTabID, FOnSpawnTab::CreateSP(this, &FNiagaraSystemToolkit::SpawnTab_SystemParameters))
		.SetDisplayName(LOCTEXT("SystemParameters", "Parameters"))
		.SetGroup(WorkspaceMenuCategory.ToSharedRef());

	InTabManager->RegisterTabSpawner(SelectedEmitterStackTabID, FOnSpawnTab::CreateSP(this, &FNiagaraSystemToolkit::SpawnTab_SelectedEmitterStack))
		.SetDisplayName(LOCTEXT("SelectedEmitterStacks", "Selected Emitters"))
		.SetGroup(WorkspaceMenuCategory.ToSharedRef());

	InTabManager->RegisterTabSpawner(SelectedEmitterGraphTabID, FOnSpawnTab::CreateSP(this, &FNiagaraSystemToolkit::SpawnTab_SelectedEmitterGraph))
		.SetDisplayName(LOCTEXT("SelectedEmitterGraph", "Selected Emitter Graph"))
		.SetGroup(WorkspaceMenuCategory.ToSharedRef())
		.SetAutoGenerateMenuEntry(GbShowNiagaraDeveloperWindows != 0);

	InTabManager->RegisterTabSpawner(DebugSpreadsheetTabID, FOnSpawnTab::CreateSP(this, &FNiagaraSystemToolkit::SpawnTab_DebugSpreadsheet))
		.SetDisplayName(LOCTEXT("DebugSpreadsheet", "Attribute Spreadsheet"))
		.SetGroup(WorkspaceMenuCategory.ToSharedRef());

	InTabManager->RegisterTabSpawner(PreviewSettingsTabId, FOnSpawnTab::CreateSP(this, &FNiagaraSystemToolkit::SpawnTab_PreviewSettings))
		.SetDisplayName(LOCTEXT("PreviewSceneSettingsTab", "Preview Scene Settings"))
		.SetGroup(WorkspaceMenuCategory.ToSharedRef())
		.SetIcon(FSlateIcon(FEditorStyle::GetStyleSetName(), "LevelEditor.Tabs.Details"));

	InTabManager->RegisterTabSpawner(GeneratedCodeTabID, FOnSpawnTab::CreateSP(this, &FNiagaraSystemToolkit::SpawnTab_GeneratedCode))
		.SetDisplayName(LOCTEXT("GeneratedCode", "Generated Code"))
		.SetGroup(WorkspaceMenuCategory.ToSharedRef());
}

void FNiagaraSystemToolkit::UnregisterTabSpawners(const TSharedRef<class FTabManager>& InTabManager)
{
	FAssetEditorToolkit::UnregisterTabSpawners(InTabManager);

	InTabManager->UnregisterTabSpawner(ViewportTabID);
	InTabManager->UnregisterTabSpawner(CurveEditorTabID);
	InTabManager->UnregisterTabSpawner(SequencerTabID);
	InTabManager->UnregisterTabSpawner(SystemScriptTabID);
	InTabManager->UnregisterTabSpawner(SystemDetailsTabID);
	InTabManager->UnregisterTabSpawner(SystemParametersTabID);
	InTabManager->UnregisterTabSpawner(SelectedEmitterStackTabID);
	InTabManager->UnregisterTabSpawner(SelectedEmitterGraphTabID);
	InTabManager->UnregisterTabSpawner(DebugSpreadsheetTabID);
	InTabManager->UnregisterTabSpawner(PreviewSettingsTabId);
	InTabManager->UnregisterTabSpawner(GeneratedCodeTabID);
}


FNiagaraSystemToolkit::~FNiagaraSystemToolkit()
{
	if (SystemViewModel.IsValid())
	{
		SystemViewModel->Cleanup();
		SystemViewModel->GetOnPinnedCurvesChanged().RemoveAll(this);
	}
	SystemViewModel.Reset();
}

void FNiagaraSystemToolkit::AddReferencedObjects(FReferenceCollector& Collector) 
{
	Collector.AddReferencedObject(System);
}



void FNiagaraSystemToolkit::InitializeWithSystem(const EToolkitMode::Type Mode, const TSharedPtr< class IToolkitHost >& InitToolkitHost, UNiagaraSystem& InSystem)
{
	System = &InSystem;
	Emitter = nullptr;

	FNiagaraSystemViewModelOptions SystemOptions;
	SystemOptions.bCanModifyEmittersFromTimeline = true;
	SystemOptions.EditMode = ENiagaraSystemViewModelEditMode::SystemAsset;
	SystemOptions.OnGetSequencerAddMenuContent.BindSP(this, &FNiagaraSystemToolkit::GetSequencerAddMenuContent);

	SystemViewModel = MakeShareable(new FNiagaraSystemViewModel(*System, SystemOptions));
	SystemViewModel->SetToolkitCommands(GetToolkitCommands());
	SystemToolkitMode = ESystemToolkitMode::System;

	if (GbLogNiagaraSystemChanges > 0)
	{
		FString ExportText;
		SystemViewModel->DumpToText(ExportText);
		FString FilePath = System->GetOutermost()->FileName.ToString();
		FString PathPart, FilenamePart, ExtensionPart;
		FPaths::Split(FilePath, PathPart, FilenamePart, ExtensionPart);

		FNiagaraEditorUtilities::WriteTextFileToDisk(FPaths::ProjectLogDir(), FilenamePart + TEXT(".onLoad.txt"), ExportText, true);
	}

	InitializeInternal(Mode, InitToolkitHost);
}

void FNiagaraSystemToolkit::InitializeWithEmitter(const EToolkitMode::Type Mode, const TSharedPtr< class IToolkitHost >& InitToolkitHost, UNiagaraEmitter& InEmitter)
{
	System = NewObject<UNiagaraSystem>(GetTransientPackage(), NAME_None, RF_Transient | RF_Transactional);
	UNiagaraSystemFactoryNew::InitializeSystem(System, true);

	Emitter = &InEmitter;

	// Before copying the emitter prepare the rapid iteration parameters so that the post compile prepare doesn't
	// cause the change ids to become out of sync.
	FString EmitterName = "Emitter";
	TArray<UNiagaraScript*> Scripts;
	TMap<UNiagaraScript*, UNiagaraScript*> ScriptDependencyMap;
	TMap<UNiagaraScript*, FString> ScriptToEmitterNameMap;

	Scripts.Add(Emitter->EmitterSpawnScriptProps.Script);
	ScriptToEmitterNameMap.Add(Emitter->EmitterSpawnScriptProps.Script, EmitterName);

	Scripts.Add(Emitter->EmitterUpdateScriptProps.Script);
	ScriptToEmitterNameMap.Add(Emitter->EmitterUpdateScriptProps.Script, EmitterName);

	Scripts.Add(Emitter->SpawnScriptProps.Script);
	ScriptToEmitterNameMap.Add(Emitter->SpawnScriptProps.Script, EmitterName);

	Scripts.Add(Emitter->UpdateScriptProps.Script);
	ScriptToEmitterNameMap.Add(Emitter->UpdateScriptProps.Script, EmitterName);

	if (Emitter->SimTarget == ENiagaraSimTarget::GPUComputeSim)
	{
		Scripts.Add(Emitter->GetGPUComputeScript());
		ScriptToEmitterNameMap.Add(Emitter->GetGPUComputeScript(), EmitterName);
		ScriptDependencyMap.Add(Emitter->SpawnScriptProps.Script, Emitter->GetGPUComputeScript());
		ScriptDependencyMap.Add(Emitter->UpdateScriptProps.Script, Emitter->GetGPUComputeScript());
	}
	else if (Emitter->bInterpolatedSpawning)
	{
		ScriptDependencyMap.Add(Emitter->UpdateScriptProps.Script, Emitter->SpawnScriptProps.Script);
	}

	FNiagaraUtilities::PrepareRapidIterationParameters(Scripts, ScriptDependencyMap, ScriptToEmitterNameMap);

	ResetLoaders(GetTransientPackage()); // Make sure that we're not going to get invalid version number linkers into the package we are going into. 
	GetTransientPackage()->LinkerCustomVersion.Empty();

	UNiagaraEmitter* EditableEmitter = (UNiagaraEmitter*)StaticDuplicateObject(Emitter, GetTransientPackage(), NAME_None, ~RF_Standalone, UNiagaraEmitter::StaticClass());
	
	// We set this to the copy's change id here instead of the original emitter's change id because the copy's change id may have been
	// updated from the original as part of post load and we use this id to detect if the editable emitter has been changed.
	LastSyncedEmitterChangeId = EditableEmitter->GetChangeId();
<<<<<<< HEAD
=======
	bEmitterThumbnailUpdated = false;
>>>>>>> cf6d231e

	FNiagaraSystemViewModelOptions SystemOptions;
	SystemOptions.bCanModifyEmittersFromTimeline = false;
	SystemOptions.EditMode = ENiagaraSystemViewModelEditMode::EmitterAsset;

	SystemViewModel = MakeShareable(new FNiagaraSystemViewModel(*System, SystemOptions));
	SystemViewModel->SetToolkitCommands(GetToolkitCommands());
	SystemViewModel->AddEmitter(*EditableEmitter);
	SystemViewModel->GetSystemScriptViewModel()->RebuildEmitterNodes();
	SystemToolkitMode = ESystemToolkitMode::Emitter;

	if (GbLogNiagaraSystemChanges > 0)
	{
		FString ExportText;
		SystemViewModel->DumpToText(ExportText);
		FString FilePath = Emitter->GetOutermost()->FileName.ToString();
		FString PathPart, FilenamePart, ExtensionPart;
		FPaths::Split(FilePath, PathPart, FilenamePart, ExtensionPart);

		FNiagaraEditorUtilities::WriteTextFileToDisk(FPaths::ProjectLogDir(), FilenamePart + TEXT(".onLoad.txt"), ExportText, true);
	}

	InitializeInternal(Mode, InitToolkitHost);
}

void FNiagaraSystemToolkit::InitializeInternal(const EToolkitMode::Type Mode, const TSharedPtr<IToolkitHost>& InitToolkitHost)
{
	if (SystemViewModel->GetEmitterHandleViewModels().Num() > 0)
	{
		SystemViewModel->SetSelectedEmitterHandleById(SystemViewModel->GetEmitterHandleViewModels()[0]->GetId());
	}

	SystemViewModel->OnEmitterHandleViewModelsChanged().AddSP(this, &FNiagaraSystemToolkit::OnRefresh);
	SystemViewModel->OnSelectedEmitterHandlesChanged().AddSP(this, &FNiagaraSystemToolkit::OnRefresh);
	SystemViewModel->GetOnPinnedEmittersChanged().AddSP(this, &FNiagaraSystemToolkit::OnRefresh);
	SystemViewModel->GetOnPinnedCurvesChanged().AddSP(this, &FNiagaraSystemToolkit::OnPinnedCurvesChanged);

	const float InTime = -0.02f;
	const float OutTime = 3.2f;

	TSharedRef<FTabManager::FLayout> StandaloneDefaultLayout = FTabManager::NewLayout("Standalone_Niagara_System_Layout_v17")
		->AddArea
		(
			FTabManager::NewPrimaryArea()->SetOrientation(Orient_Vertical)
			->Split
			(
				FTabManager::NewStack()
				->SetSizeCoefficient(0.1f)
				->AddTab(GetToolbarTabId(), ETabState::OpenedTab)
				->SetHideTabWell(true)
			)
			->Split
			(
				FTabManager::NewSplitter()->SetOrientation(Orient_Horizontal)
				->Split
				(
					FTabManager::NewSplitter()->SetOrientation(Orient_Vertical)
					->SetSizeCoefficient(.60f)
					->Split
					(
						FTabManager::NewSplitter()->SetOrientation(Orient_Horizontal)
						->SetSizeCoefficient(0.75f)
						->Split
						(
							FTabManager::NewStack()
							->SetSizeCoefficient(.80f)
							->AddTab(ViewportTabID, ETabState::OpenedTab)
						)
						->Split
						(
							FTabManager::NewStack()
							->SetSizeCoefficient(0.20f)
							->AddTab(SystemParametersTabID, ETabState::OpenedTab)
						)
					)
					->Split
					(
						FTabManager::NewStack()
						->SetSizeCoefficient(0.25f)
						->AddTab(CurveEditorTabID, ETabState::OpenedTab)
						->AddTab(SequencerTabID, ETabState::OpenedTab)
					)
				)
				->Split
				(
					FTabManager::NewStack()
					->SetSizeCoefficient(0.40f)
					->AddTab(SelectedEmitterStackTabID, ETabState::OpenedTab)
					->AddTab(SelectedEmitterGraphTabID, ETabState::ClosedTab)
					->AddTab(SystemScriptTabID, ETabState::ClosedTab)
					->AddTab(SystemDetailsTabID, ETabState::ClosedTab)
					->AddTab(DebugSpreadsheetTabID, ETabState::ClosedTab)
					->AddTab(PreviewSettingsTabId, ETabState::ClosedTab)
					->AddTab(GeneratedCodeTabID, ETabState::ClosedTab)
				)
			)
		);

	const bool bCreateDefaultStandaloneMenu = true;
	const bool bCreateDefaultToolbar = true;
	UObject* ToolkitObject = SystemToolkitMode == ESystemToolkitMode::System ? (UObject*)System : (UObject*)Emitter;
	FAssetEditorToolkit::InitAssetEditor(Mode, InitToolkitHost, FNiagaraEditorModule::NiagaraEditorAppIdentifier,
		StandaloneDefaultLayout, bCreateDefaultStandaloneMenu, bCreateDefaultToolbar, ToolkitObject);
	
	FNiagaraEditorModule& NiagaraEditorModule = FModuleManager::LoadModuleChecked<FNiagaraEditorModule>("NiagaraEditor");
	AddMenuExtender(NiagaraEditorModule.GetMenuExtensibilityManager()->GetAllExtenders(GetToolkitCommands(), GetEditingObjects()));

	SetupCommands();
	ExtendToolbar();
	RegenerateMenusAndToolbars();

	bChangesDiscarded = false;
}

FName FNiagaraSystemToolkit::GetToolkitFName() const
{
	return FName("Niagara");
}

FText FNiagaraSystemToolkit::GetBaseToolkitName() const
{
	return LOCTEXT("AppLabel", "Niagara");
}

FString FNiagaraSystemToolkit::GetWorldCentricTabPrefix() const
{
	return LOCTEXT("WorldCentricTabPrefix", "Niagara ").ToString();
}


FLinearColor FNiagaraSystemToolkit::GetWorldCentricTabColorScale() const
{
	return FNiagaraEditorModule::WorldCentricTabColorScale;
}


TSharedRef<SDockTab> FNiagaraSystemToolkit::SpawnTab_Viewport(const FSpawnTabArgs& Args)
{
	check(Args.GetTabId().TabType == ViewportTabID);

	Viewport = SNew(SNiagaraSystemViewport)
		.OnThumbnailCaptured(this, &FNiagaraSystemToolkit::OnThumbnailCaptured);

	TSharedRef<SDockTab> SpawnedTab =
		SNew(SDockTab)
		[
			Viewport.ToSharedRef()
		];

	Viewport->SetPreviewComponent(SystemViewModel->GetPreviewComponent());
	Viewport->OnAddedToTab(SpawnedTab);

	return SpawnedTab;
}

TSharedRef<SDockTab> FNiagaraSystemToolkit::SpawnTab_PreviewSettings(const FSpawnTabArgs& Args)
{
	check(Args.GetTabId() == PreviewSettingsTabId);

	TSharedRef<SWidget> InWidget = SNullWidget::NullWidget;
	if (Viewport.IsValid())
	{
		FAdvancedPreviewSceneModule& AdvancedPreviewSceneModule = FModuleManager::LoadModuleChecked<FAdvancedPreviewSceneModule>("AdvancedPreviewScene");
		InWidget = AdvancedPreviewSceneModule.CreateAdvancedPreviewSceneSettingsWidget(Viewport->GetPreviewScene());
	}

	TSharedRef<SDockTab> SpawnedTab = SNew(SDockTab)
		.Icon(FEditorStyle::GetBrush("LevelEditor.Tabs.Details"))
		.Label(LOCTEXT("PreviewSceneSettingsTab", "Preview Scene Settings"))
		[
			InWidget
		];

	return SpawnedTab;
}


TSharedRef<SDockTab> FNiagaraSystemToolkit::SpawnTab_CurveEd(const FSpawnTabArgs& Args)
{
	check(Args.GetTabId().TabType == CurveEditorTabID);

	TSharedRef<SDockTab> SpawnedTab =
		SNew(SDockTab)
		[
			SNew(SNiagaraCurveEditor, SystemViewModel.ToSharedRef())
		];

	return SpawnedTab;
}


TSharedRef<SDockTab> FNiagaraSystemToolkit::SpawnTab_Sequencer(const FSpawnTabArgs& Args)
{
	check(Args.GetTabId().TabType == SequencerTabID);

	TSharedRef<SDockTab> SpawnedTab =
		SNew(SDockTab)
		[
			SystemViewModel->GetSequencer()->GetSequencerWidget()
		];

	return SpawnedTab;
}


TSharedRef<SDockTab> FNiagaraSystemToolkit::SpawnTab_SystemScript(const FSpawnTabArgs& Args)
{
	check(Args.GetTabId().TabType == SystemScriptTabID);

	TSharedRef<SDockTab> SpawnedTab =
		SNew(SDockTab)
		[
			SNew(SNiagaraSystemScript, SystemViewModel.ToSharedRef())
		];

	return SpawnedTab;
}


TSharedRef<SDockTab> FNiagaraSystemToolkit::SpawnTab_SystemDetails(const FSpawnTabArgs& Args)
{
	check(Args.GetTabId().TabType == SystemDetailsTabID);

	TSharedRef<FNiagaraObjectSelection> SystemSelection = MakeShareable(new FNiagaraObjectSelection());
	SystemSelection->SetSelectedObject(System);

	TSharedRef<SDockTab> SpawnedTab =
		SNew(SDockTab)
		[
			SNew(SNiagaraSelectedObjectsDetails, SystemSelection)
		];

	return SpawnedTab;
}

TSharedRef<SDockTab> FNiagaraSystemToolkit::SpawnTab_SystemParameters(const FSpawnTabArgs& Args)
{
	check(Args.GetTabId().TabType == SystemParametersTabID);

	TSharedRef<FNiagaraObjectSelection> ObjectSelection = MakeShareable(new FNiagaraObjectSelection());
	if (SystemToolkitMode == ESystemToolkitMode::Emitter)
	{
		TSharedPtr<FNiagaraEmitterViewModel> EditableEmitterViewModel = SystemViewModel->GetEmitterHandleViewModels()[0]->GetEmitterViewModel();
		UNiagaraEmitter* EditableEmitter = EditableEmitterViewModel->GetEmitter();
		ObjectSelection->SetSelectedObject(EditableEmitter);
	}
	else if (SystemToolkitMode == ESystemToolkitMode::System)
	{
		ObjectSelection->SetSelectedObject(System);
	}

	TSharedRef<SDockTab> SpawnedTab =
		SNew(SDockTab)
		[
			SAssignNew(ParameterMapView, SNiagaraParameterMapView, ObjectSelection, SNiagaraParameterMapView::EToolkitType::SYSTEM, GetToolkitCommands())
		];

	return SpawnedTab;
}

TSharedRef<SDockTab> FNiagaraSystemToolkit::SpawnTab_SelectedEmitterStack(const FSpawnTabArgs& Args)
{
	check(Args.GetTabId().TabType == SelectedEmitterStackTabID);

	TSharedRef<SDockTab> SpawnedTab =
		SNew(SDockTab)
		[
			SNew(SNiagaraSelectedEmitterHandles, SystemViewModel.ToSharedRef())
		];

	return SpawnedTab;
}

class SNiagaraSelectedEmitterGraph : public SCompoundWidget
{
public:
	SLATE_BEGIN_ARGS(SNiagaraSelectedEmitterGraph)
	{}
	SLATE_END_ARGS();

	void Construct(const FArguments& InArgs, TSharedRef<FNiagaraSystemViewModel> InSystemViewModel)
	{
		SystemViewModel = InSystemViewModel;
		SystemViewModel->OnSelectedEmitterHandlesChanged().AddRaw(this, &SNiagaraSelectedEmitterGraph::SelectedEmitterHandlesChanged);
		ChildSlot
		[
			SAssignNew(GraphWidgetContainer, SBox)
		];
		UpdateGraphWidget();
	}

	~SNiagaraSelectedEmitterGraph()
	{
		if (SystemViewModel.IsValid())
		{
			SystemViewModel->OnEmitterHandleViewModelsChanged().RemoveAll(this);
			SystemViewModel->OnSelectedEmitterHandlesChanged().RemoveAll(this);
			SystemViewModel->GetOnPinnedEmittersChanged().RemoveAll(this);
			SystemViewModel->OnSelectedEmitterHandlesChanged().RemoveAll(this);
		}
	}

private:
	void SelectedEmitterHandlesChanged()
	{
		UpdateGraphWidget();
	}

	void UpdateGraphWidget()
	{
		TArray<TSharedRef<FNiagaraEmitterHandleViewModel>> SelectedEmitterHandles;
		SystemViewModel->GetSelectedEmitterHandles(SelectedEmitterHandles);
		if (SelectedEmitterHandles.Num() == 1)
		{
			GraphWidgetContainer->SetContent(SNew(SNiagaraScriptGraph, SelectedEmitterHandles[0]->GetEmitterViewModel()->GetSharedScriptViewModel()->GetGraphViewModel()));
		}
		else
		{
			GraphWidgetContainer->SetContent(SNullWidget::NullWidget);
		}
	}

private:
	TSharedPtr<FNiagaraSystemViewModel> SystemViewModel;
	TSharedPtr<SBox> GraphWidgetContainer;
};

TSharedRef<SDockTab> FNiagaraSystemToolkit::SpawnTab_SelectedEmitterGraph(const FSpawnTabArgs& Args)
{
	check(Args.GetTabId().TabType == SelectedEmitterGraphTabID);

	TSharedRef<SDockTab> SpawnedTab =
		SNew(SDockTab)
		[
			SNew(SNiagaraSelectedEmitterGraph, SystemViewModel.ToSharedRef())
		];

	return SpawnedTab;
}

TSharedRef<SDockTab> FNiagaraSystemToolkit::SpawnTab_DebugSpreadsheet(const FSpawnTabArgs& Args)
{
	check(Args.GetTabId().TabType == DebugSpreadsheetTabID);

	TSharedRef<SDockTab> SpawnedTab =
		SNew(SDockTab)
		[
			SNew(SNiagaraSpreadsheetView, SystemViewModel.ToSharedRef())
		];

	return SpawnedTab;
}


TSharedRef<SDockTab> FNiagaraSystemToolkit::SpawnTab_GeneratedCode(const FSpawnTabArgs& Args)
{
	check(Args.GetTabId().TabType == GeneratedCodeTabID);

	TSharedRef<SDockTab> SpawnedTab =
		SNew(SDockTab)
		[
			SNew(SNiagaraGeneratedCodeView, SystemViewModel.ToSharedRef())
		];

	return SpawnedTab;
}

void FNiagaraSystemToolkit::SetupCommands()
{
	GetToolkitCommands()->MapAction(
		FNiagaraEditorCommands::Get().Compile,
		FExecuteAction::CreateRaw(this, &FNiagaraSystemToolkit::CompileSystem, false));
	GetToolkitCommands()->MapAction(
		FNiagaraEditorCommands::Get().ResetSimulation,
		FExecuteAction::CreateRaw(this, &FNiagaraSystemToolkit::ResetSimulation));

	GetToolkitCommands()->MapAction(
		FNiagaraEditorCommands::Get().ToggleBounds,
		FExecuteAction::CreateSP(this, &FNiagaraSystemToolkit::OnToggleBounds),
		FCanExecuteAction(),
		FIsActionChecked::CreateSP(this, &FNiagaraSystemToolkit::IsToggleBoundsChecked));

	GetToolkitCommands()->MapAction(
		FNiagaraEditorCommands::Get().ToggleBounds_SetFixedBounds,
		FExecuteAction::CreateSP(this, &FNiagaraSystemToolkit::OnToggleBoundsSetFixedBounds));

	GetToolkitCommands()->MapAction(
		FNiagaraEditorCommands::Get().SaveThumbnailImage,
		FExecuteAction::CreateSP(this, &FNiagaraSystemToolkit::OnSaveThumbnailImage));

	GetToolkitCommands()->MapAction(
		FNiagaraEditorCommands::Get().Apply,
		FExecuteAction::CreateSP(this, &FNiagaraSystemToolkit::OnApply),
		FCanExecuteAction::CreateSP(this, &FNiagaraSystemToolkit::OnApplyEnabled));

	GetToolkitCommands()->MapAction(
		FNiagaraEditorCommands::Get().ToggleAutoPlay,
		FExecuteAction::CreateLambda([]()
		{
			UNiagaraEditorSettings* Settings = GetMutableDefault<UNiagaraEditorSettings>();
			Settings->SetAutoPlay(!Settings->GetAutoPlay());
		}),
		FCanExecuteAction(),
		FIsActionChecked::CreateLambda([]() { return GetDefault<UNiagaraEditorSettings>()->GetAutoPlay(); }));

	GetToolkitCommands()->MapAction(
		FNiagaraEditorCommands::Get().ToggleResetSimulationOnChange,
		FExecuteAction::CreateLambda([]()
		{
			UNiagaraEditorSettings* Settings = GetMutableDefault<UNiagaraEditorSettings>();
			Settings->SetResetSimulationOnChange(!Settings->GetResetSimulationOnChange());
		}),
		FCanExecuteAction(),
		FIsActionChecked::CreateLambda([]() { return GetDefault<UNiagaraEditorSettings>()->GetResetSimulationOnChange(); }));

	GetToolkitCommands()->MapAction(
		FNiagaraEditorCommands::Get().ToggleResimulateOnChangeWhilePaused,
		FExecuteAction::CreateLambda([]()
		{
			UNiagaraEditorSettings* Settings = GetMutableDefault<UNiagaraEditorSettings>();
			Settings->SetResimulateOnChangeWhilePaused(!Settings->GetResimulateOnChangeWhilePaused());
		}),
		FCanExecuteAction(),
		FIsActionChecked::CreateLambda([]() { return GetDefault<UNiagaraEditorSettings>()->GetResimulateOnChangeWhilePaused(); }));
}

void FNiagaraSystemToolkit::OnSaveThumbnailImage()
{
	if (Viewport.IsValid())
	{
		Viewport->CreateThumbnail(SystemToolkitMode == ESystemToolkitMode::System ? (UObject*)System : Emitter);
	}
}

void FNiagaraSystemToolkit::OnThumbnailCaptured(UTexture2D* Thumbnail)
{
	if (SystemToolkitMode == ESystemToolkitMode::System)
	{
		System->MarkPackageDirty();
		System->ThumbnailImage = Thumbnail;
	}
	else if (SystemToolkitMode == ESystemToolkitMode::Emitter) 
	{
		TSharedPtr<FNiagaraEmitterViewModel> EditableEmitterViewModel = SystemViewModel->GetEmitterHandleViewModels()[0]->GetEmitterViewModel();
		UNiagaraEmitter* EditableEmitter = EditableEmitterViewModel->GetEmitter();
		EditableEmitter->ThumbnailImage = Thumbnail;
		bEmitterThumbnailUpdated = true;
	}
}

void FNiagaraSystemToolkit::ResetSimulation()
{
	SystemViewModel->ResetSystem();
}

void FNiagaraSystemToolkit::ExtendToolbar()
{
	struct Local
	{
		static TSharedRef<SWidget> FillSimulationOptionsMenu(FNiagaraSystemToolkit* Toolkit)
		{
			FMenuBuilder MenuBuilder(true, Toolkit->GetToolkitCommands());
			MenuBuilder.AddMenuEntry(FNiagaraEditorCommands::Get().ToggleAutoPlay);
			MenuBuilder.AddMenuEntry(FNiagaraEditorCommands::Get().ToggleResetSimulationOnChange);
			MenuBuilder.AddMenuEntry(FNiagaraEditorCommands::Get().ToggleResimulateOnChangeWhilePaused);
			return MenuBuilder.MakeWidget();
		}

		static void FillToolbar(FToolBarBuilder& ToolbarBuilder, FNiagaraSystemToolkit* Toolkit)
		{
			if (Toolkit->Emitter != nullptr)
			{
				ToolbarBuilder.BeginSection("Apply");
				{
					ToolbarBuilder.AddToolBarButton(FNiagaraEditorCommands::Get().Apply,
						NAME_None, TAttribute<FText>(), TAttribute<FText>(),
						FSlateIcon(FNiagaraEditorStyle::GetStyleSetName(), "NiagaraEditor.Apply"),
						FName(TEXT("ApplyNiagaraEmitter")));
				}
				ToolbarBuilder.EndSection();
			}
			ToolbarBuilder.BeginSection("Compile");
			{
				ToolbarBuilder.AddToolBarButton(FNiagaraEditorCommands::Get().Compile,
					NAME_None,
					TAttribute<FText>(),
					TAttribute<FText>(Toolkit, &FNiagaraSystemToolkit::GetCompileStatusTooltip),
					TAttribute<FSlateIcon>(Toolkit, &FNiagaraSystemToolkit::GetCompileStatusImage),
					FName(TEXT("CompileNiagaraSystem")));
				ToolbarBuilder.AddComboButton(
					FUIAction(),
					FOnGetContent::CreateRaw(Toolkit, &FNiagaraSystemToolkit::GenerateCompileMenuContent),
					LOCTEXT("BuildCombo_Label", "Auto-Compile Options"),
					LOCTEXT("BuildComboToolTip", "Auto-Compile options menu"),
					FSlateIcon(FEditorStyle::GetStyleSetName(), "LevelEditor.Build"),
					true);
			}
			ToolbarBuilder.EndSection();

			ToolbarBuilder.BeginSection("NiagaraThumbnail");
			{
				ToolbarBuilder.AddToolBarButton(FNiagaraEditorCommands::Get().SaveThumbnailImage, NAME_None,
					LOCTEXT("GenerateThumbnail", "Thumbnail"),
					LOCTEXT("GenerateThumbnailTooltip","Generate a thumbnail image."),
					FSlateIcon(FEditorStyle::GetStyleSetName(), "Cascade.SaveThumbnailImage"));
			}
			ToolbarBuilder.EndSection();

			ToolbarBuilder.BeginSection("NiagaraPreviewOptions");
			{
				ToolbarBuilder.AddToolBarButton(FNiagaraEditorCommands::Get().ToggleBounds, NAME_None,
					LOCTEXT("ShowBounds", "Bounds"),
					LOCTEXT("ShowBoundsTooltip", "Show the bounds for the scene."),
					FSlateIcon(FEditorStyle::GetStyleSetName(), "Cascade.ToggleBounds"));
				ToolbarBuilder.AddComboButton(
					FUIAction(),
					FOnGetContent::CreateRaw(Toolkit, &FNiagaraSystemToolkit::GenerateBoundsMenuContent, Toolkit->GetToolkitCommands()),
					LOCTEXT("BoundsMenuCombo_Label", "Bounds Options"),
					LOCTEXT("BoundsMenuCombo_ToolTip", "Bounds options"),
					FSlateIcon(FEditorStyle::GetStyleSetName(), "Cascade.ToggleBounds"),
					true
				);
			}
			ToolbarBuilder.EndSection();

			ToolbarBuilder.BeginSection("PlaybackOptions");
			{
				ToolbarBuilder.AddComboButton(
					FUIAction(),
					FOnGetContent::CreateStatic(Local::FillSimulationOptionsMenu, Toolkit),
					LOCTEXT("SimulationOptions", "Simulation"),
					LOCTEXT("SimulationOptionsTooltip", "Simulation options"),
					FSlateIcon(FNiagaraEditorStyle::GetStyleSetName(), "NiagaraEditor.SimulationOptions")
				);
			}
			ToolbarBuilder.EndSection();
		}
	};

	TSharedPtr<FExtender> ToolbarExtender = MakeShareable(new FExtender);

	ToolbarExtender->AddToolBarExtension(
		"Asset",
		EExtensionHook::After,
		GetToolkitCommands(),
		FToolBarExtensionDelegate::CreateStatic(&Local::FillToolbar, this)
		);

	AddToolbarExtender(ToolbarExtender);

	FNiagaraEditorModule& NiagaraEditorModule = FModuleManager::LoadModuleChecked<FNiagaraEditorModule>("NiagaraEditor");
	AddToolbarExtender(NiagaraEditorModule.GetToolBarExtensibilityManager()->GetAllExtenders(GetToolkitCommands(), GetEditingObjects()));
}

TSharedRef<SWidget> FNiagaraSystemToolkit::GenerateBoundsMenuContent(TSharedRef<FUICommandList> InCommandList)
{
	const bool bShouldCloseWindowAfterMenuSelection = true;
	FMenuBuilder MenuBuilder(bShouldCloseWindowAfterMenuSelection, InCommandList);

	MenuBuilder.AddMenuEntry(FNiagaraEditorCommands::Get().ToggleBounds_SetFixedBounds);

	return MenuBuilder.MakeWidget();
}

void FNiagaraSystemToolkit::GetSequencerAddMenuContent(FMenuBuilder& MenuBuilder, TSharedRef<ISequencer> Sequencer)
{
	MenuBuilder.AddSubMenu(
		LOCTEXT("EmittersLabel", "Emitters..."),
		LOCTEXT("EmittersToolTip", "Add an existing emitter..."),
		FNewMenuDelegate::CreateLambda([&](FMenuBuilder& InMenuBuilder)
		{
			InMenuBuilder.AddWidget(CreateAddEmitterMenuContent(), FText());
		}));
}

TSharedRef<SWidget> FNiagaraSystemToolkit::CreateAddEmitterMenuContent()
{
	FAssetPickerConfig AssetPickerConfig;
	{
		AssetPickerConfig.OnAssetSelected = FOnAssetSelected::CreateSP(this, &FNiagaraSystemToolkit::EmitterAssetSelected);
		AssetPickerConfig.bAllowNullSelection = false;
		AssetPickerConfig.InitialAssetViewType = EAssetViewType::List;
		AssetPickerConfig.Filter.ClassNames.Add(UNiagaraEmitter::StaticClass()->GetFName());
	}

	FContentBrowserModule& ContentBrowserModule = FModuleManager::Get().LoadModuleChecked<FContentBrowserModule>(TEXT("ContentBrowser"));

	return SNew(SBox)
		.WidthOverride(300.0f)
		.HeightOverride(300.f)
		[
			ContentBrowserModule.Get().CreateAssetPicker(AssetPickerConfig)
		];
}

TSharedRef<SWidget> FNiagaraSystemToolkit::GenerateCompileMenuContent()
{
	const bool bShouldCloseWindowAfterMenuSelection = true;
	FMenuBuilder MenuBuilder(bShouldCloseWindowAfterMenuSelection, nullptr);

	FUIAction Action(
		FExecuteAction::CreateStatic(&FNiagaraSystemToolkit::ToggleCompileEnabled),
		FCanExecuteAction(),
		FIsActionChecked::CreateStatic(&FNiagaraSystemToolkit::IsAutoCompileEnabled));

	FUIAction FullRebuildAction(
		FExecuteAction::CreateRaw(this, &FNiagaraSystemToolkit::CompileSystem, true));

	MenuBuilder.AddMenuEntry(LOCTEXT("FullRebuild", "Full Rebuild"),
		LOCTEXT("FullRebuildTooltip", "Triggers a full rebuild of this system, ignoring the change tracking."),
		FSlateIcon(FNiagaraEditorStyle::GetStyleSetName(), "Niagara.CompileStatus.Unknown"),
		FullRebuildAction, NAME_None, EUserInterfaceActionType::Button);
	MenuBuilder.AddMenuEntry(LOCTEXT("AutoCompile", "Automatically compile when graph changes"),
		FText(), FSlateIcon(), Action, NAME_None, EUserInterfaceActionType::ToggleButton);

	return MenuBuilder.MakeWidget();
}

FSlateIcon FNiagaraSystemToolkit::GetCompileStatusImage() const
{
	ENiagaraScriptCompileStatus Status = SystemViewModel->GetLatestCompileStatus();

	switch (Status)
	{
	default:
	case ENiagaraScriptCompileStatus::NCS_Unknown:
	case ENiagaraScriptCompileStatus::NCS_Dirty:
		return FSlateIcon(FNiagaraEditorStyle::GetStyleSetName(), "Niagara.CompileStatus.Unknown");
	case ENiagaraScriptCompileStatus::NCS_Error:
		return FSlateIcon(FNiagaraEditorStyle::GetStyleSetName(), "Niagara.CompileStatus.Error");
	case ENiagaraScriptCompileStatus::NCS_UpToDate:
		return FSlateIcon(FNiagaraEditorStyle::GetStyleSetName(), "Niagara.CompileStatus.Good");
	case ENiagaraScriptCompileStatus::NCS_UpToDateWithWarnings:
		return FSlateIcon(FNiagaraEditorStyle::GetStyleSetName(), "Niagara.CompileStatus.Warning");
	}
}

FText FNiagaraSystemToolkit::GetCompileStatusTooltip() const
{
	ENiagaraScriptCompileStatus Status = SystemViewModel->GetLatestCompileStatus();
	return FNiagaraEditorUtilities::StatusToText(Status);
}


void FNiagaraSystemToolkit::CompileSystem(bool bFullRebuild)
{
	SystemViewModel->CompileSystem(bFullRebuild);
}

TSharedPtr<FNiagaraSystemViewModel> FNiagaraSystemToolkit::GetSystemViewModel()
{
	return SystemViewModel;
}

void FNiagaraSystemToolkit::OnToggleBounds()
{
	ToggleDrawOption(SNiagaraSystemViewport::Bounds);
}

bool FNiagaraSystemToolkit::IsToggleBoundsChecked() const
{
	return IsDrawOptionEnabled(SNiagaraSystemViewport::Bounds);
}

void FNiagaraSystemToolkit::ToggleDrawOption(int32 Element)
{
	if (Viewport.IsValid() && Viewport->GetViewportClient().IsValid())
	{
		Viewport->ToggleDrawElement((SNiagaraSystemViewport::EDrawElements)Element);
		Viewport->RefreshViewport();
	}
}

bool FNiagaraSystemToolkit::IsDrawOptionEnabled(int32 Element) const
{
	if (Viewport.IsValid() && Viewport->GetViewportClient().IsValid())
	{
		return Viewport->GetDrawElement((SNiagaraSystemViewport::EDrawElements)Element);
	}
	else
	{
		return false;
	}
}

void FNiagaraSystemToolkit::OnToggleBoundsSetFixedBounds()
{
	FScopedTransaction Transaction(LOCTEXT("SetFixedBounds", "Set Fixed Bounds"));

	SystemViewModel->UpdateEmitterFixedBounds();

	/*
	// Force the component to update its bounds.
	ParticleSystemComponent->ForceUpdateBounds();

	// Grab the current bounds of the PSysComp & set it on the PSystem itself
	ParticleSystem->Modify();
	ParticleSystem->FixedRelativeBoundingBox.Min = ParticleSystemComponent->Bounds.GetBoxExtrema(0);
	ParticleSystem->FixedRelativeBoundingBox.Max = ParticleSystemComponent->Bounds.GetBoxExtrema(1);
	ParticleSystem->FixedRelativeBoundingBox.IsValid = true;
	ParticleSystem->bUseFixedRelativeBoundingBox = true;

	ParticleSystem->MarkPackageDirty();

	EndTransaction(Transaction);

	if ((SelectedModule == NULL) && (SelectedEmitter == NULL))
	{
		TArray<UObject*> NewSelection;
		NewSelection.Add(ParticleSystem);
		SetSelection(NewSelection);
	}

	ReassociateParticleSystem();
	*/
}

void FNiagaraSystemToolkit::UpdateOriginalEmitter()
{
	checkf(SystemToolkitMode == ESystemToolkitMode::Emitter, TEXT("There is no original emitter to update in system mode."));

	TSharedPtr<FNiagaraEmitterViewModel> EditableEmitterViewModel = SystemViewModel->GetEmitterHandleViewModels()[0]->GetEmitterViewModel();
	UNiagaraEmitter* EditableEmitter = EditableEmitterViewModel->GetEmitter();

	if (EditableEmitter->GetChangeId() != LastSyncedEmitterChangeId)
	{
		const FScopedBusyCursor BusyCursor;
		const FText LocalizedScriptEditorApply = NSLOCTEXT("UnrealEd", "ToolTip_NiagaraEmitterEditorApply", "Apply changes to original emitter and its use in the world.");
		GWarn->BeginSlowTask(LocalizedScriptEditorApply, true);
		GWarn->StatusUpdate(1, 1, LocalizedScriptEditorApply);

		if (Emitter->IsSelected())
		{
			GEditor->GetSelectedObjects()->Deselect(Emitter);
		}

		ResetLoaders(Emitter->GetOutermost()); // Make sure that we're not going to get invalid version number linkers into the package we are going into. 
		Emitter->GetOutermost()->LinkerCustomVersion.Empty();

		TArray<UNiagaraScript*> AllScripts;
		EditableEmitter->GetScripts(AllScripts, true);
		for (UNiagaraScript* Script : AllScripts)
		{
			checkSlow(Script->AreScriptAndSourceSynchronized());
		}
		checkSlow(EditableEmitter->AreAllScriptAndSourcesSynchronized());

		// overwrite the original script in place by constructing a new one with the same name
		Emitter = (UNiagaraEmitter*)StaticDuplicateObject(EditableEmitter, Emitter->GetOuter(),
			Emitter->GetFName(), RF_AllFlags, Emitter->GetClass());

<<<<<<< HEAD
	// Record the last synced change id to detect future changes.
	LastSyncedEmitterChangeId = EditableEmitter->GetChangeId();

	checkSlow (UNiagaraEmitter::GetForceCompileOnLoad() || Emitter->GetChangeId() == EditableEmitter->GetChangeId());
=======
		TArray<UNiagaraScript*> EmitterScripts;
		Emitter->GetScripts(EmitterScripts, false);
>>>>>>> cf6d231e

		TArray<UNiagaraScript*> EditableEmitterScripts;
		EditableEmitter->GetScripts(EditableEmitterScripts, false);

		// Validate that the change ids on the original emitters match the editable emitters ids to ensure the DDC contents are up to data without having to recompile.
		if (ensureMsgf(EmitterScripts.Num() == EditableEmitterScripts.Num(), TEXT("Script count mismatch after copying from editable emitter to original emitter.")))
		{
			for (UNiagaraScript* EmitterScript : EmitterScripts)
			{
				UNiagaraScript** MatchingEditableEmitterScriptPtr = EditableEmitterScripts.FindByPredicate([EmitterScript](UNiagaraScript* EditableEmitterScript) { 
					return EditableEmitterScript->GetUsage() == EmitterScript->GetUsage() && EditableEmitterScript->GetUsageId() == EmitterScript->GetUsageId(); });
				if (ensureMsgf(MatchingEditableEmitterScriptPtr != nullptr, TEXT("Matching script could not be found in editable emitter after copying to original emitter.")))
				{
					ensureMsgf((*MatchingEditableEmitterScriptPtr)->GetBaseChangeID() == EmitterScript->GetBaseChangeID(), TEXT("Script change ids didn't match after copying from editable emitter to original emitter."));
				}
			}
		}

		// Record the last synced change id to detect future changes.
		LastSyncedEmitterChangeId = EditableEmitter->GetChangeId();
		bEmitterThumbnailUpdated = false;

		// Restore RF_Standalone on the original emitter, as it had been removed from the preview emitter so that it could be GC'd.
		Emitter->SetFlags(RF_Standalone);

		TArray<UNiagaraEmitter*> AffectedEmitters;
		AffectedEmitters.Add(Emitter);
		UpdateExistingEmitters();

		GWarn->EndSlowTask();
	}
	else if(bEmitterThumbnailUpdated)
	{
		Emitter->MarkPackageDirty();
		Emitter->ThumbnailImage = (UTexture2D*)StaticDuplicateObject(EditableEmitter->ThumbnailImage, Emitter);
		bEmitterThumbnailUpdated = false;
	}
}

void FNiagaraSystemToolkit::UpdateExistingEmitters()
{
	for (TObjectIterator<UNiagaraSystem> SystemIterator; SystemIterator; ++SystemIterator)
	{
		UNiagaraSystem* LoadedSystem = *SystemIterator;
		if (LoadedSystem->IsPendingKill() == false && 
			LoadedSystem->HasAnyFlags(RF_ClassDefaultObject) == false &&
			LoadedSystem->ReferencesSourceEmitter(*Emitter))
		{
			LoadedSystem->UpdateFromEmitterChanges(*Emitter);
			TArray<TSharedPtr<FNiagaraSystemViewModel>> ReferencingSystemViewModels;
			FNiagaraSystemViewModel::GetAllViewModelsForObject(LoadedSystem, ReferencingSystemViewModels);

			for (TSharedPtr<FNiagaraSystemViewModel> ReferencingSystemViewModel : ReferencingSystemViewModels)
			{
				ReferencingSystemViewModel->RefreshAll();
			}

			if (ReferencingSystemViewModels.Num() == 0)
			{
				for (TObjectIterator<UNiagaraComponent> ComponentIterator; ComponentIterator; ++ComponentIterator)
				{
					UNiagaraComponent* Component = *ComponentIterator;
					if (Component->GetAsset() == LoadedSystem)
					{
						Component->ReinitializeSystem();
					}
				}
			}
		}
	}
}

void FNiagaraSystemToolkit::GetSaveableObjects(TArray<UObject*>& OutObjects) const
{
	if (SystemToolkitMode == ESystemToolkitMode::Emitter)
	{
		OutObjects.Add(Emitter);
	}
	else
	{
		FAssetEditorToolkit::GetSaveableObjects(OutObjects);
	}
}

void FNiagaraSystemToolkit::SaveAsset_Execute()
{
	if (SystemToolkitMode == ESystemToolkitMode::Emitter)
	{
		UE_LOG(LogNiagaraEditor, Log, TEXT("Saving and Compiling NiagaraEmitter %s"), *GetEditingObjects()[0]->GetName());
		UpdateOriginalEmitter();
	}
	SystemViewModel->OnPreSave();
	FAssetEditorToolkit::SaveAsset_Execute();
}

void FNiagaraSystemToolkit::SaveAssetAs_Execute()
{
	if (SystemToolkitMode == ESystemToolkitMode::Emitter)
	{
		UE_LOG(LogNiagaraEditor, Log, TEXT("Saving and Compiling NiagaraEmitter %s"), *GetEditingObjects()[0]->GetName());
		UpdateOriginalEmitter();
	}
	SystemViewModel->OnPreSave();
	FAssetEditorToolkit::SaveAssetAs_Execute();
}

bool FNiagaraSystemToolkit::OnRequestClose()
{
	if (GbLogNiagaraSystemChanges > 0)
	{
		FString ExportText;
		SystemViewModel->DumpToText(ExportText);
		FString FilePath;

		if (SystemToolkitMode == ESystemToolkitMode::System)
		{
			FilePath = System->GetOutermost()->FileName.ToString();
		}
		else if (SystemToolkitMode == ESystemToolkitMode::Emitter)
		{
			FilePath = Emitter->GetOutermost()->FileName.ToString();
		}

		FString PathPart, FilenamePart, ExtensionPart;
		FPaths::Split(FilePath, PathPart, FilenamePart, ExtensionPart);

		FNiagaraEditorUtilities::WriteTextFileToDisk(FPaths::ProjectLogDir(), FilenamePart + TEXT(".onClose.txt"), ExportText, true);
	}

	SystemViewModel->OnPreClose();

	if (SystemToolkitMode == ESystemToolkitMode::Emitter)
	{
		TSharedPtr<FNiagaraEmitterViewModel> EmitterViewModel = SystemViewModel->GetEmitterHandleViewModels()[0]->GetEmitterViewModel();
<<<<<<< HEAD
		if (bChangesDiscarded == false && EmitterViewModel->GetEmitter()->GetChangeId() != LastSyncedEmitterChangeId)
=======
		if (bChangesDiscarded == false && (EmitterViewModel->GetEmitter()->GetChangeId() != LastSyncedEmitterChangeId || bEmitterThumbnailUpdated))
>>>>>>> cf6d231e
		{
			// find out the user wants to do with this dirty NiagaraScript
			EAppReturnType::Type YesNoCancelReply = FMessageDialog::Open(EAppMsgType::YesNoCancel,
				FText::Format(
					NSLOCTEXT("UnrealEd", "Prompt_NiagaraEmitterEditorClose", "Would you like to apply changes to this Emitter to the original Emitter?\n{0}\n(No will lose all changes!)"),
					FText::FromString(Emitter->GetPathName())));

			// act on it
			switch (YesNoCancelReply)
			{
			case EAppReturnType::Yes:
				// update NiagaraScript and exit
				UpdateOriginalEmitter();
				break;
			case EAppReturnType::No:
				// Set the changes discarded to avoid showing the dialog multiple times when request close is called multiple times on shut down.
				bChangesDiscarded = true;
				break;
			case EAppReturnType::Cancel:
				// don't exit
				return false;
			}
		}
		return true;
	}
	
	return FAssetEditorToolkit::OnRequestClose();
}

void FNiagaraSystemToolkit::EmitterAssetSelected(const FAssetData& AssetData)
{
	FSlateApplication::Get().DismissAllMenus();
	SystemViewModel->AddEmitterFromAssetData(AssetData);
}

void FNiagaraSystemToolkit::ToggleCompileEnabled()
{
	UNiagaraEditorSettings* Settings = GetMutableDefault<UNiagaraEditorSettings>();
	Settings->SetAutoCompile(!Settings->GetAutoCompile());
}

bool FNiagaraSystemToolkit::IsAutoCompileEnabled()
{
	return GetDefault<UNiagaraEditorSettings>()->GetAutoCompile();
}

void FNiagaraSystemToolkit::OnApply()
{
	SCOPE_CYCLE_COUNTER(STAT_NiagaraEditor_SystemToolkit_OnApply);
	UpdateOriginalEmitter();
}

bool FNiagaraSystemToolkit::OnApplyEnabled() const
{
	if (Emitter != nullptr)
	{
		TSharedPtr<FNiagaraEmitterViewModel> EmitterViewModel = SystemViewModel->GetEmitterHandleViewModels()[0]->GetEmitterViewModel();
<<<<<<< HEAD
		return EmitterViewModel->GetEmitter()->GetChangeId() != LastSyncedEmitterChangeId;
=======
		return EmitterViewModel->GetEmitter()->GetChangeId() != LastSyncedEmitterChangeId || bEmitterThumbnailUpdated;
>>>>>>> cf6d231e
	}
	return false;
}

void FNiagaraSystemToolkit::OnPinnedCurvesChanged()
{
	TabManager->InvokeTab(CurveEditorTabID);
}

void FNiagaraSystemToolkit::OnRefresh()
{
	if (ParameterMapView.IsValid())
	{
		TArray<TSharedPtr<FNiagaraEmitterHandleViewModel>> EmitterHandlesToDisplay;
		EmitterHandlesToDisplay.Append(SystemViewModel->GetPinnedEmitterHandles());
		TArray<TSharedRef<FNiagaraEmitterHandleViewModel>> SelectedEmitterHandles;
		SystemViewModel->GetSelectedEmitterHandles(SelectedEmitterHandles);
		for (auto Handle : SelectedEmitterHandles)
		{
			EmitterHandlesToDisplay.AddUnique(Handle);
		}

		ParameterMapView->RefreshEmitterHandles(EmitterHandlesToDisplay);
	}
}

#undef LOCTEXT_NAMESPACE<|MERGE_RESOLUTION|>--- conflicted
+++ resolved
@@ -247,10 +247,7 @@
 	// We set this to the copy's change id here instead of the original emitter's change id because the copy's change id may have been
 	// updated from the original as part of post load and we use this id to detect if the editable emitter has been changed.
 	LastSyncedEmitterChangeId = EditableEmitter->GetChangeId();
-<<<<<<< HEAD
-=======
 	bEmitterThumbnailUpdated = false;
->>>>>>> cf6d231e
 
 	FNiagaraSystemViewModelOptions SystemOptions;
 	SystemOptions.bCanModifyEmittersFromTimeline = false;
@@ -1002,15 +999,8 @@
 		Emitter = (UNiagaraEmitter*)StaticDuplicateObject(EditableEmitter, Emitter->GetOuter(),
 			Emitter->GetFName(), RF_AllFlags, Emitter->GetClass());
 
-<<<<<<< HEAD
-	// Record the last synced change id to detect future changes.
-	LastSyncedEmitterChangeId = EditableEmitter->GetChangeId();
-
-	checkSlow (UNiagaraEmitter::GetForceCompileOnLoad() || Emitter->GetChangeId() == EditableEmitter->GetChangeId());
-=======
 		TArray<UNiagaraScript*> EmitterScripts;
 		Emitter->GetScripts(EmitterScripts, false);
->>>>>>> cf6d231e
 
 		TArray<UNiagaraScript*> EditableEmitterScripts;
 		EditableEmitter->GetScripts(EditableEmitterScripts, false);
@@ -1145,11 +1135,7 @@
 	if (SystemToolkitMode == ESystemToolkitMode::Emitter)
 	{
 		TSharedPtr<FNiagaraEmitterViewModel> EmitterViewModel = SystemViewModel->GetEmitterHandleViewModels()[0]->GetEmitterViewModel();
-<<<<<<< HEAD
-		if (bChangesDiscarded == false && EmitterViewModel->GetEmitter()->GetChangeId() != LastSyncedEmitterChangeId)
-=======
 		if (bChangesDiscarded == false && (EmitterViewModel->GetEmitter()->GetChangeId() != LastSyncedEmitterChangeId || bEmitterThumbnailUpdated))
->>>>>>> cf6d231e
 		{
 			// find out the user wants to do with this dirty NiagaraScript
 			EAppReturnType::Type YesNoCancelReply = FMessageDialog::Open(EAppMsgType::YesNoCancel,
@@ -1207,11 +1193,7 @@
 	if (Emitter != nullptr)
 	{
 		TSharedPtr<FNiagaraEmitterViewModel> EmitterViewModel = SystemViewModel->GetEmitterHandleViewModels()[0]->GetEmitterViewModel();
-<<<<<<< HEAD
-		return EmitterViewModel->GetEmitter()->GetChangeId() != LastSyncedEmitterChangeId;
-=======
 		return EmitterViewModel->GetEmitter()->GetChangeId() != LastSyncedEmitterChangeId || bEmitterThumbnailUpdated;
->>>>>>> cf6d231e
 	}
 	return false;
 }
