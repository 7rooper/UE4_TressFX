--- conflicted
+++ resolved
@@ -1899,15 +1899,6 @@
 
 						check(ResolveType == EPinResolveType::LinkedTo);
 
-<<<<<<< HEAD
-						check(ExistingPin && *ExistingPin); // the transaction buffer is corrupt
-						FGuid RequestingPinId = RequestingPin->PinId;
-						UEdGraphPin** LinkedTo = (*ExistingPin)->LinkedTo.FindByPredicate([&RequestingPinId, RequestingPin](const UEdGraphPin* Pin) { return Pin == RequestingPin && Pin->PinId == RequestingPinId; });
-						if (LinkedTo)
-						{
-							// case 1:
-							PinRef = *ExistingPin;
-=======
 						if(ExistingPin && *ExistingPin)
 						{
 							FGuid RequestingPinId = RequestingPin->PinId;
@@ -1925,7 +1916,6 @@
 								UnresolvedPinData.Add(FUnresolvedPinData(RequestingPin, ResolveType, ArrayIdx, true));
 								bRetVal = false;
 							}
->>>>>>> e3a25b20
 						}
 						else
 						{
