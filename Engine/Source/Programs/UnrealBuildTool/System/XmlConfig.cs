--- conflicted
+++ resolved
@@ -54,11 +54,7 @@
 		/// Initialize the config system with the given types
 		/// </summary>
 		/// <param name="OverrideCacheFile">Force use of the cached XML config without checking if it's valid (useful for remote builds)</param>
-<<<<<<< HEAD
-		public static bool ReadConfigFiles(FileReference OverrideCacheFile)
-=======
 		public static void ReadConfigFiles(FileReference OverrideCacheFile)
->>>>>>> 5edfa17c
 		{
 			// Find all the configurable types
 			List<Type> ConfigTypes = FindConfigurableTypes();
