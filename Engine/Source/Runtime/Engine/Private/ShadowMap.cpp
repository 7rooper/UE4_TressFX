--- conflicted
+++ resolved
@@ -109,12 +109,8 @@
 				// TODO: We currently only support one LOD of static lighting in foliage
 				// Need to create per-LOD instance data to fix that
 				MeshBuildData->PerInstanceLightmapData[InstanceIndex].ShadowmapUVBias = ShadowMap->GetCoordinateBias();
-<<<<<<< HEAD
-				int32 RenderIndex = Component->InstanceReorderTable.IsValidIndex(InstanceIndex) ? Component->InstanceReorderTable[InstanceIndex] : InstanceIndex;
-=======
 				int32 RenderIndex = (Component->InstanceReorderTable.IsValidIndex(InstanceIndex) && Component->InstanceReorderTable[InstanceIndex] != INDEX_NONE) ? Component->InstanceReorderTable[InstanceIndex] : InstanceIndex;
 
->>>>>>> 5edfa17c
 				Component->InstanceUpdateCmdBuffer.SetShadowMapData(RenderIndex, MeshBuildData->PerInstanceLightmapData[InstanceIndex].ShadowmapUVBias);
 				Component->MarkRenderStateDirty();
 			}
