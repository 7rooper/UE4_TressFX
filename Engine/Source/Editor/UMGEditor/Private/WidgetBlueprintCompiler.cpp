--- conflicted
+++ resolved
@@ -1,4 +1,4 @@
-// Copyright 1998-2016 Epic Games, Inc. All Rights Reserved.
+// Copyright 1998-2015 Epic Games, Inc. All Rights Reserved.
 
 #include "UMGEditorPrivatePCH.h"
 
@@ -232,15 +232,9 @@
 
 		FEdGraphPinType WidgetPinType(Schema->PC_Object, TEXT(""), WidgetClass, false, false);
 		
-<<<<<<< HEAD
-		// Always name the variable according to the underlying FName of the widget object
-=======
->>>>>>> 4ab2558b
 		UProperty* WidgetProperty = CreateVariable(Widget->GetFName(), WidgetPinType);
 		if ( WidgetProperty != nullptr )
 		{
-			const FString VariableName = Widget->IsGeneratedName() ? Widget->GetName() : Widget->GetLabelText().ToString();
-			WidgetProperty->SetMetaData(TEXT("DisplayName"), *VariableName);
 			WidgetProperty->SetMetaData(TEXT("Category"), *Blueprint->GetName());
 			
 			WidgetProperty->SetPropertyFlags(CPF_BlueprintVisible);
@@ -319,26 +313,6 @@
 {
 	Super::Compile();
 
-	//TODO Once we handle multiple derived blueprint classes, we need to check parent versions of the class.
-	if ( const UFunction* ReceiveTickEvent = FKismetCompilerUtilities::FindOverriddenImplementableEvent(GET_FUNCTION_NAME_CHECKED(UUserWidget, Tick), NewWidgetBlueprintClass) )
-	{
-		NewWidgetBlueprintClass->bCanEverTick = true;
-	}
-	else
-	{
-		NewWidgetBlueprintClass->bCanEverTick = false;
-	}
-	
-	//TODO Once we handle multiple derived blueprint classes, we need to check parent versions of the class.
-	if ( const UFunction* ReceivePaintEvent = FKismetCompilerUtilities::FindOverriddenImplementableEvent(GET_FUNCTION_NAME_CHECKED(UUserWidget, OnPaint), NewWidgetBlueprintClass) )
-	{
-		NewWidgetBlueprintClass->bCanEverPaint = true;
-	}
-	else
-	{
-		NewWidgetBlueprintClass->bCanEverPaint = false;
-	}
-
 	WidgetToMemberVariableMap.Empty();
 }
 
