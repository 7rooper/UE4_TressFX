--- conflicted
+++ resolved
@@ -1238,11 +1238,7 @@
 			}
 		}
 		
-<<<<<<< HEAD
-		if (StateCache.SetRenderTargetsInfo(Info, StateCache.GetVisibilityResultsBuffer(), false))
-=======
 		if (StateCache.SetRenderTargetsInfo(Info, StateCache.GetVisibilityResultsBuffer(), true))
->>>>>>> 9f6ccf49
 		{
 			RenderPass.RestartRenderPass(StateCache.GetRenderPassDescriptor());
 		}
