// Copyright 1998-2019 Epic Games, Inc. All Rights Reserved.
#pragma once

#include "CoreMinimal.h"
#include "Serialization/Archive.h"
#include "Serialization/MemoryWriter.h"
#include "Math/BigInt.h"
#include "IPlatformFilePak.h"

/**
 * Wrapper for writing and signing an archive
 */
class FSignedArchiveWriter : public FArchive
{
	/** Buffer to sign */
	TArray<uint8> Buffer;
	/** Buffer writer */
	FMemoryWriter BufferArchive;
	/** The actual pak archive */
	FArchive& PakWriter;
	/** The filename of the signature file that accompanies the pak */
	FString PakSignaturesFilename;
	/** Size of the archive on disk (including signatures) */
	int64 SizeOnDisk;
	/** Data size (excluding signatures) */
	int64 PakSize;
	/** Signing key */
<<<<<<< HEAD
	FRSA::TKeyPtr SigningKey;
=======
	const FRSAKeyHandle SigningKey;
>>>>>>> 9ba46998
	/** Hashes */
	TArray<TPakChunkHash> ChunkHashes;

	/** 
	 * Serializes and signs a buffer
	 */
	void SerializeBufferAndSign();

public:

<<<<<<< HEAD
	FSignedArchiveWriter(FArchive& InPak, const FString& InPakFilename, FRSA::TKeyPtr InSigningKey);
=======
	FSignedArchiveWriter(FArchive& InPak, const FString& InPakFilename, const FRSAKeyHandle InSigningKey);
>>>>>>> 9ba46998
	virtual ~FSignedArchiveWriter();

	// FArchive interface
	virtual bool Close() override;
	virtual void Serialize(void* Data, int64 Length) override;
	virtual int64 Tell() override;
	virtual int64 TotalSize() override;
	virtual void Seek(int64 InPos) override;
};<|MERGE_RESOLUTION|>--- conflicted
+++ resolved
@@ -25,11 +25,7 @@
 	/** Data size (excluding signatures) */
 	int64 PakSize;
 	/** Signing key */
-<<<<<<< HEAD
-	FRSA::TKeyPtr SigningKey;
-=======
 	const FRSAKeyHandle SigningKey;
->>>>>>> 9ba46998
 	/** Hashes */
 	TArray<TPakChunkHash> ChunkHashes;
 
@@ -40,11 +36,7 @@
 
 public:
 
-<<<<<<< HEAD
-	FSignedArchiveWriter(FArchive& InPak, const FString& InPakFilename, FRSA::TKeyPtr InSigningKey);
-=======
 	FSignedArchiveWriter(FArchive& InPak, const FString& InPakFilename, const FRSAKeyHandle InSigningKey);
->>>>>>> 9ba46998
 	virtual ~FSignedArchiveWriter();
 
 	// FArchive interface
