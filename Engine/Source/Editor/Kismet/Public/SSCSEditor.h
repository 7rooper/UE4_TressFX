--- conflicted
+++ resolved
@@ -853,11 +853,7 @@
 		@param Asset (In) Optional asset to assign to the component
 		@param bSetFocusToNewItem (In) Select the new item and activate the inline rename widget (default is true)
 		@return The reference of the newly created ActorComponent */
-<<<<<<< HEAD
-	UActorComponent* AddNewNodeForInstancedComponent(TUniquePtr<FScopedTransaction> OngoingCreateTransaction, UActorComponent* NewInstanceComponent, UObject* Asset, bool bSetFocusToNewItem = true);
-=======
 	UActorComponent* AddNewNodeForInstancedComponent(TUniquePtr<FScopedTransaction> OngoingCreateTransaction, UActorComponent* NewInstanceComponent, FSCSEditorTreeNodePtrType InParentNodePtr, UObject* Asset, bool bSetFocusToNewItem = true);
->>>>>>> 9ba46998
 	
 	/** Returns true if the specified component is currently selected */
 	bool IsComponentSelected(const UPrimitiveComponent* PrimComponent) const;
@@ -1027,7 +1023,6 @@
 	/** Checks to see if renaming is allowed on the selected component */
 	bool CanRenameComponent() const;
 
-<<<<<<< HEAD
 	/**
 	 * Requests a rename on the selected component just after creation so that the user can provide the initial
 	 * component name (overwriting the default generated one), which is considered part of the creation process.
@@ -1038,18 +1033,6 @@
 	/**
 	 * Requests a rename on the selected component.
 	 */
-=======
-	/**
-	 * Requests a rename on the selected component just after creation so that the user can provide the initial
-	 * component name (overwriting the default generated one), which is considered part of the creation process.
-	 * @param OngoingCreateTransaction The ongoing transaction started when the component was created.
-	 */
-	void OnRenameComponent(TUniquePtr<FScopedTransaction> OngoingCreateTransaction);
-
-	/**
-	 * Requests a rename on the selected component.
-	 */
->>>>>>> 9ba46998
 	void OnRenameComponent();
 
 	/** Called when component objects are replaced following construction script execution */
