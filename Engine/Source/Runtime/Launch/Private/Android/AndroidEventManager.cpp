// Copyright 1998-2018 Epic Games, Inc. All Rights Reserved.

#include "Android/AndroidEventManager.h"

#if USE_ANDROID_EVENTS
#include "Android/AndroidApplication.h"
#include "AudioDevice.h"
#include "Misc/CallbackDevice.h"
#include <android/native_window.h> 
#include <android/native_window_jni.h> 
#include "IHeadMountedDisplay.h"
#include "IXRTrackingSystem.h"
#include "RenderingThread.h"
#include "UnrealEngine.h"

DEFINE_LOG_CATEGORY(LogAndroidEvents);

FAppEventManager* FAppEventManager::sInstance = NULL;


FAppEventManager* FAppEventManager::GetInstance()
{
	if(!sInstance)
	{
		sInstance = new FAppEventManager();
	}

	return sInstance;
}


void FAppEventManager::Tick()
{
	static const bool bIsDaydreamApp = FAndroidMisc::IsDaydreamApplication();
	bool bWindowCreatedThisTick = false;
	
	while (!Queue.IsEmpty())
	{
		bool bDestroyWindow = false;

		FAppEventData Event = DequeueAppEvent();

		switch (Event.State)
		{
		case APP_EVENT_STATE_WINDOW_CREATED:
			// if we have a "destroy window" event pending, the data has been invalidated
			if (!bDestroyWindowPending)
			{
				bCreateWindow = true;
				PendingWindow = (ANativeWindow*)Event.Data;

				FPlatformMisc::LowLevelOutputDebugStringf(TEXT("APP_EVENT_STATE_WINDOW_CREATED, %d, %d, %d"), int(bRunning), int(bHaveWindow), int(bHaveGame));
			}
			break;
		
		case APP_EVENT_STATE_WINDOW_RESIZED:
		case APP_EVENT_STATE_WINDOW_CHANGED:
			// React on device orientation/windowSize changes only when application has window
			// In case window was created this tick it should already has correct size
			if (bHaveWindow && !bWindowCreatedThisTick)
			{
				ExecWindowResized();
			}
			break;
		case APP_EVENT_STATE_SAVE_STATE:
			bSaveState = true; //todo android: handle save state.
			break;
		case APP_EVENT_STATE_WINDOW_DESTROYED:
			// only if precedeed by a a successfull "create window" event 
			if (bHaveWindow)
			{
				if (bIsDaydreamApp)
<<<<<<< HEAD
				{
					bCreateWindow = false;
				}
				else
				{
				if (GEngine->XRSystem.IsValid() && GEngine->XRSystem->GetHMDDevice() && GEngine->XRSystem->GetHMDDevice()->IsHMDConnected())
=======
>>>>>>> a23640a2
				{
					bCreateWindow = false;
				}
<<<<<<< HEAD
=======
				else
				{
					if (GEngine->XRSystem.IsValid() && GEngine->XRSystem->GetHMDDevice() && GEngine->XRSystem->GetHMDDevice()->IsHMDConnected())
					{
						// delay the destruction until after the renderer teardown on Gear VR
						bDestroyWindow = true;
					}
>>>>>>> a23640a2
					else
					{
						FAndroidAppEntry::DestroyWindow();
						FAndroidWindow::SetHardwareWindow(NULL);
					}
				}
			}

			bHaveWindow = false;

			// allow further "create window" events to be processed 
			bDestroyWindowPending = false;
			FPlatformMisc::LowLevelOutputDebugStringf(TEXT("APP_EVENT_STATE_WINDOW_DESTROYED, %d, %d, %d"), int(bRunning), int(bHaveWindow), int(bHaveGame));
			break;
		case APP_EVENT_STATE_ON_START:
			//doing nothing here
			break;
		case APP_EVENT_STATE_ON_DESTROY:
			if (FTaskGraphInterface::IsRunning())
			{
				FGraphEventRef WillTerminateTask = FFunctionGraphTask::CreateAndDispatchWhenReady([&]()
				{
					FCoreDelegates::ApplicationWillTerminateDelegate.Broadcast();
				}, TStatId(), NULL, ENamedThreads::GameThread);
				FTaskGraphInterface::Get().WaitUntilTaskCompletes(WillTerminateTask);
			}
			GIsRequestingExit = true; //destroy immediately. Game will shutdown.
			FirstInitialized = false;
			FPlatformMisc::LowLevelOutputDebugStringf(TEXT("APP_EVENT_STATE_ON_DESTROY"));
			break;
		case APP_EVENT_STATE_ON_STOP:
			bHaveGame = false;
			break;
		case APP_EVENT_STATE_ON_PAUSE:
			bHaveGame = false;
			break;
		case APP_EVENT_STATE_ON_RESUME:
			bHaveGame = true;
			break;

		// window focus events that follow their own hierarchy, and might or might not respect App main events hierarchy

		case APP_EVENT_STATE_WINDOW_GAINED_FOCUS: 
			bWindowInFocus = true;
			break;
		case APP_EVENT_STATE_WINDOW_LOST_FOCUS:
			bWindowInFocus = false;
			break;

		default:
			UE_LOG(LogAndroidEvents, Display, TEXT("Application Event : %u  not handled. "), Event.State);
		}

		if (bCreateWindow)
		{
			// wait until activity is in focus.
			if (bWindowInFocus) 
			{
				ExecWindowCreated();
				bCreateWindow = false;
				bHaveWindow = true;
				bWindowCreatedThisTick = true;

				FPlatformMisc::LowLevelOutputDebugStringf(TEXT("ExecWindowCreated, %d, %d, %d"), int(bRunning), int(bHaveWindow), int(bHaveGame));
			}
		}

		if (!bRunning && bHaveWindow && bHaveGame)
		{
			ResumeRendering();
			ResumeAudio();

			// broadcast events after the rendering thread has resumed
			if (FTaskGraphInterface::IsRunning())
			{
				FGraphEventRef EnterForegroundTask = FFunctionGraphTask::CreateAndDispatchWhenReady([&]()
				{
					FCoreDelegates::ApplicationHasEnteredForegroundDelegate.Broadcast();
				}, TStatId(), NULL, ENamedThreads::GameThread);

				FGraphEventRef ReactivateTask = FFunctionGraphTask::CreateAndDispatchWhenReady([&]()
				{
					FCoreDelegates::ApplicationHasReactivatedDelegate.Broadcast();
				}, TStatId(), EnterForegroundTask, ENamedThreads::GameThread);
				FTaskGraphInterface::Get().WaitUntilTaskCompletes(ReactivateTask);

				extern void AndroidThunkCpp_ShowHiddenAlertDialog();
				AndroidThunkCpp_ShowHiddenAlertDialog();
			}

			bRunning = true;
			FPlatformMisc::LowLevelOutputDebugStringf(TEXT("Execution has been resumed!"));
		}
		else if (bRunning && (!bHaveWindow || !bHaveGame))
		{
			// broadcast events before rendering thread suspends
			if (FTaskGraphInterface::IsRunning())
			{
				FGraphEventRef DeactivateTask = FFunctionGraphTask::CreateAndDispatchWhenReady([&]()
				{
					FCoreDelegates::ApplicationWillDeactivateDelegate.Broadcast();
				}, TStatId(), NULL, ENamedThreads::GameThread);
				FGraphEventRef EnterBackgroundTask = FFunctionGraphTask::CreateAndDispatchWhenReady([&]()
				{
					FCoreDelegates::ApplicationWillEnterBackgroundDelegate.Broadcast();
				}, TStatId(), DeactivateTask, ENamedThreads::GameThread);
				FTaskGraphInterface::Get().WaitUntilTaskCompletes(EnterBackgroundTask);
			}

			PauseRendering();
			PauseAudio();

			bRunning = false;
			FPlatformMisc::LowLevelOutputDebugStringf(TEXT("Execution has been paused..."));
		}

		if (bDestroyWindow)
		{
			FAndroidAppEntry::DestroyWindow();
			FAndroidWindow::SetHardwareWindow(NULL);
			bDestroyWindow = false;

			FPlatformMisc::LowLevelOutputDebugStringf(TEXT("FAndroidAppEntry::DestroyWindow() called"));
		}
	}

	if (EmptyQueueHandlerEvent)
	{
		EmptyQueueHandlerEvent->Trigger();
	}
	if (bIsDaydreamApp)
	{
		if (!bRunning && FAndroidWindow::GetHardwareWindow() != NULL)
		{
			EventHandlerEvent->Wait();
		}
	}
	else
	{
		if (!bRunning && FirstInitialized)
		{
			EventHandlerEvent->Wait();
		}
	}
}

void FAppEventManager::TriggerEmptyQueue()
{
	if (EmptyQueueHandlerEvent)
	{
		EmptyQueueHandlerEvent->Trigger();
	}
}

FAppEventManager::FAppEventManager():
	EventHandlerEvent(nullptr)
	,EmptyQueueHandlerEvent(nullptr)
	,FirstInitialized(false)
	,bCreateWindow(false)
	,bWindowInFocus(true)
	,bSaveState(false)
	,bAudioPaused(false)
	,PendingWindow(NULL)
	,bHaveWindow(false)
	,bHaveGame(false)
	,bRunning(false)
	,bDestroyWindowPending(false)
{
	pthread_mutex_init(&MainMutex, NULL);
	pthread_mutex_init(&QueueMutex, NULL);

	IConsoleVariable* CVar = IConsoleManager::Get().FindConsoleVariable(TEXT("r.MobileContentScaleFactor"));
	check(CVar);
	CVar->SetOnChangedCallback(FConsoleVariableDelegate::CreateStatic(&FAppEventManager::OnScaleFactorChanged));
}

void FAppEventManager::OnScaleFactorChanged(IConsoleVariable* CVar)
{
	if ((CVar->GetFlags() & ECVF_SetByMask) == ECVF_SetByConsole)
	{
		FAppEventManager::GetInstance()->ExecWindowResized();
	}
}

void FAppEventManager::HandleWindowCreated(void* InWindow)
{
	static const bool bIsDaydreamApp = FAndroidMisc::IsDaydreamApplication();
	if (bIsDaydreamApp)
	{
		// We must ALWAYS set the hardware window immediately,
		// Otherwise we will temporarily end up with an abandoned Window
		// when the application is pausing/resuming. This is likely
		// to happen in a Gvr app due to the DON flow pushing an activity
		// during initialization.

		int rc = pthread_mutex_lock(&MainMutex);
		check(rc == 0);

		// If we already have a window, destroy it
		ExecDestroyWindow();

		FAndroidWindow::SetHardwareWindow(InWindow);

		rc = pthread_mutex_unlock(&MainMutex);
		check(rc == 0);

		// Make sure window will not be deleted until event is processed
		// Window could be deleted by OS while event queue stuck at game start-up phase
		FAndroidWindow::AcquireWindowRef((ANativeWindow*)InWindow);

		EnqueueAppEvent(APP_EVENT_STATE_WINDOW_CREATED, InWindow);
		return;
	}

	int rc = pthread_mutex_lock(&MainMutex);
	check(rc == 0);
	bool AlreadyInited = FirstInitialized;
	rc = pthread_mutex_unlock(&MainMutex);
	check(rc == 0);

	// Make sure window will not be deleted until event is processed
	// Window could be deleted by OS while event queue stuck at game start-up phase
	FAndroidWindow::AcquireWindowRef((ANativeWindow*)InWindow);

	if (AlreadyInited)
	{
		EnqueueAppEvent(APP_EVENT_STATE_WINDOW_CREATED, InWindow);
	}
	else
	{
		//This cannot wait until first tick. 

		rc = pthread_mutex_lock(&MainMutex);
		check(rc == 0);

		check(FAndroidWindow::GetHardwareWindow() == NULL);
		FAndroidWindow::SetHardwareWindow(InWindow);
		FirstInitialized = true;

		rc = pthread_mutex_unlock(&MainMutex);
		check(rc == 0);

		EnqueueAppEvent(APP_EVENT_STATE_WINDOW_CREATED, InWindow);
	}
}

void FAppEventManager::HandleWindowClosed()
{
	static const bool bIsDaydreamApp = FAndroidMisc::IsDaydreamApplication();
	if (bIsDaydreamApp)
	{
		// We must ALWAYS destroy the hardware window immediately,
		// Otherwise we will temporarily end up with an abandoned Window
		// when the application is pausing/resuming. This is likely
		// to happen in a Gvr app due to the DON flow pushing an activity
		// during initialization.

		int rc = pthread_mutex_lock(&MainMutex);
		check(rc == 0);

		ExecDestroyWindow();

		rc = pthread_mutex_unlock(&MainMutex);
		check(rc == 0);
	}

	// a "destroy window" event appears on the game preInit routine
	//     before creating a valid Android window
	// - override the "create window" data
	if (!GEngine || !GEngine->IsInitialized())
	{
		FirstInitialized = false;
		FAndroidWindow::SetHardwareWindow(NULL);
		bDestroyWindowPending = true;
	}
	EnqueueAppEvent(APP_EVENT_STATE_WINDOW_DESTROYED, NULL);
}


void FAppEventManager::SetEventHandlerEvent(FEvent* InEventHandlerEvent)
{
	EventHandlerEvent = InEventHandlerEvent;
}

void FAppEventManager::SetEmptyQueueHandlerEvent(FEvent* InEventHandlerEvent)
{
	EmptyQueueHandlerEvent = InEventHandlerEvent;
}

void FAppEventManager::PauseRendering()
{
	if(GUseThreadedRendering )
	{
		if (GIsThreadedRendering)
		{
			StopRenderingThread(); 
		}
	}
	else
	{
		RHIReleaseThreadOwnership();
	}
}


void FAppEventManager::ResumeRendering()
{
	if( GUseThreadedRendering )
	{
		if (!GIsThreadedRendering)
		{
			StartRenderingThread();
		}
	}
	else
	{
		RHIAcquireThreadOwnership();
	}
}


void FAppEventManager::ExecWindowCreated()
{
	UE_LOG(LogAndroidEvents, Display, TEXT("ExecWindowCreated"));

	static bool bIsDaydreamApp = FAndroidMisc::IsDaydreamApplication();
	if (!bIsDaydreamApp)
	{
		check(PendingWindow);
		FAndroidWindow::SetHardwareWindow(PendingWindow);
	}

	// When application launched while device is in sleep mode SystemResolution could be set to opposite orientation values
	// Force to update SystemResolution to current values whenever we create a new window
	FPlatformRect ScreenRect = FAndroidWindow::GetScreenRect();
	FSystemResolution::RequestResolutionChange(ScreenRect.Right, ScreenRect.Bottom, EWindowMode::Fullscreen);

	// ReInit with the new window handle, null for daydream case.
	FAndroidAppEntry::ReInitWindow(!bIsDaydreamApp ? PendingWindow : nullptr);

	if (!bIsDaydreamApp)
	{
		// We hold this reference to ensure that window will not be deleted while game starting up
		// release it when window is finally initialized
		FAndroidWindow::ReleaseWindowRef(PendingWindow);
		PendingWindow = nullptr;
	}

	FAndroidApplication::OnWindowSizeChanged();
}

void FAppEventManager::ExecWindowResized()
{
	if (bRunning)
	{
		FlushRenderingCommands();
	}
	FAndroidWindow::InvalidateCachedScreenRect();
	FAndroidAppEntry::ReInitWindow();
	FAndroidApplication::OnWindowSizeChanged();
}

void FAppEventManager::ExecDestroyWindow()
{
	if (FAndroidWindow::GetHardwareWindow() != NULL)
	{
		FAndroidWindow::ReleaseWindowRef((ANativeWindow*)FAndroidWindow::GetHardwareWindow());

		FAndroidAppEntry::DestroyWindow();
		FAndroidWindow::SetHardwareWindow(NULL);
	}
}

void FAppEventManager::PauseAudio()
{
	bAudioPaused = true;

	UE_LOG(LogTemp, Log, TEXT("Android pause audio"));

	FAudioDevice* AudioDevice = GEngine->GetMainAudioDevice();
	if (AudioDevice)
	{
		if (AudioDevice->IsAudioMixerEnabled())
		{
			AudioDevice->SuspendContext();
		}
		else
		{
			GEngine->GetMainAudioDevice()->Suspend(false);

			// make sure the audio thread runs the pause request
			FAudioCommandFence Fence;
			Fence.BeginFence();
			Fence.Wait();
		}
	}
}


void FAppEventManager::ResumeAudio()
{
	bAudioPaused = false;

	UE_LOG(LogTemp, Log, TEXT("Android resume audio"));

	FAudioDevice* AudioDevice = GEngine->GetMainAudioDevice();
	if (AudioDevice)
	{
		if (AudioDevice->IsAudioMixerEnabled())
		{
			AudioDevice->ResumeContext();
		}
		else
		{
			GEngine->GetMainAudioDevice()->Suspend(true);
		}
	}
}


void FAppEventManager::EnqueueAppEvent(EAppEventState InState, void* InData)
{
	FAppEventData Event;
	Event.State = InState;
	Event.Data = InData;

	int rc = pthread_mutex_lock(&QueueMutex);
	check(rc == 0);
	Queue.Enqueue(Event);

	if (EmptyQueueHandlerEvent)
	{
		EmptyQueueHandlerEvent->Reset();
	}

	rc = pthread_mutex_unlock(&QueueMutex);
	check(rc == 0);

	FPlatformMisc::LowLevelOutputDebugStringf(TEXT("LogAndroidEvents: EnqueueAppEvent : %u, %u, tid = %d"), InState, (uintptr_t)InData, gettid());
}


FAppEventData FAppEventManager::DequeueAppEvent()
{
	int rc = pthread_mutex_lock(&QueueMutex);
	check(rc == 0);

	FAppEventData OutData;
	Queue.Dequeue( OutData );

	rc = pthread_mutex_unlock(&QueueMutex);
	check(rc == 0);

	UE_LOG(LogAndroidEvents, Display, TEXT("DequeueAppEvent : %u, %u"), OutData.State, (uintptr_t)OutData.Data)

	return OutData;
}


bool FAppEventManager::IsGamePaused()
{
	return !bRunning;
}


bool FAppEventManager::IsGameInFocus()
{
	return (bWindowInFocus && bHaveWindow);
}


bool FAppEventManager::WaitForEventInQueue(EAppEventState InState, double TimeoutSeconds)
{
	bool FoundEvent = false;
	double StopTime = FPlatformTime::Seconds() + TimeoutSeconds;

	TQueue<FAppEventData, EQueueMode::Spsc> HoldingQueue;
	while (!FoundEvent)
	{
		int rc = pthread_mutex_lock(&QueueMutex);
		check(rc == 0);

		// Copy the existing queue (and check for our event)
		while (!Queue.IsEmpty())
		{
			FAppEventData OutData;
			Queue.Dequeue(OutData);

			if (OutData.State == InState)
				FoundEvent = true;

			HoldingQueue.Enqueue(OutData);
		}

		if (FoundEvent)
			break;

		// Time expired?
		if (FPlatformTime::Seconds() > StopTime)
			break;

		// Unlock for new events and wait a bit before trying again
		rc = pthread_mutex_unlock(&QueueMutex);
		check(rc == 0);
		FPlatformProcess::Sleep(0.01f);
	}

	// Add events back to queue from holding
	while (!HoldingQueue.IsEmpty())
	{
		FAppEventData OutData;
		HoldingQueue.Dequeue(OutData);
		Queue.Enqueue(OutData);
	}

	int rc = pthread_mutex_unlock(&QueueMutex);
	check(rc == 0);

	return FoundEvent;
}

extern volatile bool GEventHandlerInitialized;

void FAppEventManager::WaitForEmptyQueue()
{
	if (EmptyQueueHandlerEvent && GEventHandlerInitialized && !GIsRequestingExit)
	{
		EmptyQueueHandlerEvent->Wait();
	}
}

#endif<|MERGE_RESOLUTION|>--- conflicted
+++ resolved
@@ -70,20 +70,9 @@
 			if (bHaveWindow)
 			{
 				if (bIsDaydreamApp)
-<<<<<<< HEAD
 				{
 					bCreateWindow = false;
 				}
-				else
-				{
-				if (GEngine->XRSystem.IsValid() && GEngine->XRSystem->GetHMDDevice() && GEngine->XRSystem->GetHMDDevice()->IsHMDConnected())
-=======
->>>>>>> a23640a2
-				{
-					bCreateWindow = false;
-				}
-<<<<<<< HEAD
-=======
 				else
 				{
 					if (GEngine->XRSystem.IsValid() && GEngine->XRSystem->GetHMDDevice() && GEngine->XRSystem->GetHMDDevice()->IsHMDConnected())
@@ -91,7 +80,6 @@
 						// delay the destruction until after the renderer teardown on Gear VR
 						bDestroyWindow = true;
 					}
->>>>>>> a23640a2
 					else
 					{
 						FAndroidAppEntry::DestroyWindow();
