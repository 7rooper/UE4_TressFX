﻿// Copyright 1998-2016 Epic Games, Inc. All Rights Reserved.
using System;
using System.Collections.Generic;
using System.Linq;
using System.Text;
using System.IO;
using System.Threading;
using UnrealBuildTool;


namespace AutomationTool
{
	public partial class CommandUtils
	{
		#region Commandlets

		/// <summary>
		/// Runs Cook commandlet.
		/// </summary>
		[Obsolete("CookCommandlet now takes a FileReference for project argument")]
		public static void CookCommandlet(string ProjectName)
		{
			FileReference ProjectFile;
			if(ProjectName.Contains('/') || ProjectName.Contains('\\'))
			{
				ProjectFile = new FileReference(ProjectName);
			}
			else if(!UProjectInfo.TryGetProjectFileName(ProjectName, out ProjectFile))
			{
				throw new AutomationException("Cannot determine project path for {0}", ProjectName);
			}
			CookCommandlet(ProjectFile);
		}

		/// <summary>
		/// Runs Cook commandlet.
		/// </summary>
		/// <param name="ProjectName">Project name.</param>
		/// <param name="UE4Exe">The name of the UE4 Editor executable to use.</param>
		/// <param name="Maps">List of maps to cook, can be null in which case -MapIniSection=AllMaps is used.</param>
		/// <param name="Dirs">List of directories to cook, can be null</param>
        /// <param name="InternationalizationPreset">The name of a prebuilt set of internationalization data to be included.</param>
        /// <param name="CulturesToCook">List of culture names whose localized assets should be cooked, can be null (implying defaults should be used).</param>
		/// <param name="TargetPlatform">Target platform.</param>
		/// <param name="Parameters">List of additional parameters.</param>
		public static void CookCommandlet(FileReference ProjectName, string UE4Exe = "UE4Editor-Cmd.exe", string[] Maps = null, string[] Dirs = null, string InternationalizationPreset = "", string[] CulturesToCook = null, string TargetPlatform = "WindowsNoEditor", string Parameters = "-Unversioned")
		{
            string CommandletArguments = "";

			if (IsNullOrEmpty(Maps))
			{
				// MapsToCook = "-MapIniSection=AllMaps";
			}
			else
			{
				string MapsToCookArg = "-Map=" + CombineCommandletParams(Maps);
                MapsToCookArg.Trim();
                CommandletArguments += (CommandletArguments.Length > 0 ? " " : "") + MapsToCookArg;
			}

			if (!IsNullOrEmpty(Dirs))
			{
				string DirsToCookArg = "-CookDir=" + CombineCommandletParams(Dirs);
                DirsToCookArg.Trim();
                CommandletArguments += (CommandletArguments.Length > 0 ? " " : "") + DirsToCookArg;
            }

            if (!String.IsNullOrEmpty(InternationalizationPreset))
            {
                CommandletArguments += (CommandletArguments.Length > 0 ? " " : "") + InternationalizationPreset;
            }

            if (!IsNullOrEmpty(CulturesToCook))
            {
                string CulturesToCookArg = "-CookCultures=" + CombineCommandletParams(CulturesToCook);
                CulturesToCookArg.Trim();
                CommandletArguments += (CommandletArguments.Length > 0 ? " " : "") + CulturesToCookArg;
            }

            RunCommandlet(ProjectName, UE4Exe, "Cook", String.Format("{0} -TargetPlatform={1} {2}",  CommandletArguments, TargetPlatform, Parameters));
		}

        /// <summary>
        /// Runs DDC commandlet.
        /// </summary>
        /// <param name="ProjectName">Project name.</param>
        /// <param name="UE4Exe">The name of the UE4 Editor executable to use.</param>
        /// <param name="Maps">List of maps to cook, can be null in which case -MapIniSection=AllMaps is used.</param>
        /// <param name="TargetPlatform">Target platform.</param>
        /// <param name="Parameters">List of additional parameters.</param>
        public static void DDCCommandlet(FileReference ProjectName, string UE4Exe = "UE4Editor-Cmd.exe", string[] Maps = null, string TargetPlatform = "WindowsNoEditor", string Parameters = "")
        {
            string MapsToCook = "";
            if (!IsNullOrEmpty(Maps))
            {
                MapsToCook = "-Map=" + CombineCommandletParams(Maps);
                MapsToCook.Trim();
            }

            RunCommandlet(ProjectName, UE4Exe, "DerivedDataCache", String.Format("{0} -TargetPlatform={1} {2}", MapsToCook, TargetPlatform, Parameters));
        }

		/// <summary>
		/// Runs RebuildLightMaps commandlet.
		/// </summary>
		/// <param name="ProjectName">Project name.</param>
		/// <param name="UE4Exe">The name of the UE4 Editor executable to use.</param>
		/// <param name="Maps">List of maps to rebuild light maps for. Can be null in which case -MapIniSection=AllMaps is used.</param>
		/// <param name="Parameters">List of additional parameters.</param>
		public static void RebuildLightMapsCommandlet(FileReference ProjectName, string UE4Exe = "UE4Editor-Cmd.exe", string[] Maps = null, string Parameters = "")
		{
			string MapsToRebuildLighting = "";
			if (!IsNullOrEmpty(Maps))
			{
				MapsToRebuildLighting = "-Map=" + CombineCommandletParams(Maps);
				MapsToRebuildLighting.Trim();
			}

			RunCommandlet(ProjectName, UE4Exe, "ResavePackages", String.Format("-buildlighting -MapsOnly -ProjectOnly -AllowCommandletRendering {0} {1}", MapsToRebuildLighting, Parameters));
		}

        /// <summary>
        /// Runs GenerateDistillFileSets commandlet.
        /// </summary>
        /// <param name="ProjectName">Project name.</param>
        /// <param name="UE4Exe">The name of the UE4 Editor executable to use.</param>
        /// <param name="Maps">List of maps to cook, can be null in which case -MapIniSection=AllMaps is used.</param>
        /// <param name="TargetPlatform">Target platform.</param>
        /// <param name="Parameters">List of additional parameters.</param>
        public static List<string> GenerateDistillFileSetsCommandlet(FileReference ProjectName, string ManifestFile, string UE4Exe = "UE4Editor-Cmd.exe", string[] Maps = null, string Parameters = "")
        {
            string MapsToCook = "";
            if (!IsNullOrEmpty(Maps))
            {
                MapsToCook = CombineCommandletParams(Maps, " ");
                MapsToCook.Trim();
            }
            var Dir = Path.GetDirectoryName(ManifestFile);
            var Filename = Path.GetFileName(ManifestFile);
            if (String.IsNullOrEmpty(Dir) || String.IsNullOrEmpty(Filename))
            {
                throw new AutomationException("GenerateDistillFileSets should have a full path and file for {0}.", ManifestFile);
            }
            CreateDirectory_NoExceptions(Dir);
            if (FileExists_NoExceptions(ManifestFile))
            {
                DeleteFile(ManifestFile);
            }

            RunCommandlet(ProjectName, UE4Exe, "GenerateDistillFileSets", String.Format("{0} -OutputFolder={1} -Output={2} {3}", MapsToCook, CommandUtils.MakePathSafeToUseWithCommandLine(Dir), Filename, Parameters));

            if (!FileExists_NoExceptions(ManifestFile))
            {
                throw new AutomationException("GenerateDistillFileSets did not produce a manifest for {0}.", ProjectName);
            }
            var Lines = new List<string>(ReadAllLines(ManifestFile));
            if (Lines.Count < 1)
            {
                throw new AutomationException("GenerateDistillFileSets for {0} did not produce any files.", ProjectName);
            }
            var Result = new List<string>();
            foreach (var ThisFile in Lines)
            {
                var TestFile = CombinePaths(ThisFile);
                if (!FileExists_NoExceptions(TestFile))
                {
                    throw new AutomationException("GenerateDistillFileSets produced {0}, but {1} doesn't exist.", ThisFile, TestFile);
                }
                // we correct the case here
                var TestFileInfo = new FileInfo(TestFile);
                var FinalFile = CombinePaths(TestFileInfo.FullName);
                if (!FileExists_NoExceptions(FinalFile))
                {
                    throw new AutomationException("GenerateDistillFileSets produced {0}, but {1} doesn't exist.", ThisFile, FinalFile);
                }
                Result.Add(FinalFile);
            }
            return Result;
        }

        /// <summary>
        /// Runs UpdateGameProject commandlet.
        /// </summary>
        /// <param name="ProjectName">Project name.</param>
        /// <param name="UE4Exe">The name of the UE4 Editor executable to use.</param>
        /// <param name="Parameters">List of additional parameters.</param>
        public static void UpdateGameProjectCommandlet(FileReference ProjectName, string UE4Exe = "UE4Editor-Cmd.exe", string Parameters = "")
        {
            RunCommandlet(ProjectName, UE4Exe, "UpdateGameProject", Parameters);
        }

		/// <summary>
		/// Runs a commandlet using Engine/Binaries/Win64/UE4Editor-Cmd.exe.
		/// </summary>
		/// <param name="ProjectName">Project name.</param>
		/// <param name="UE4Exe">The name of the UE4 Editor executable to use.</param>
		/// <param name="Commandlet">Commandlet name.</param>
		/// <param name="Parameters">Command line parameters (without -run=)</param>
		[Obsolete("RunCommandlet now takes a uproject path as first argument")]
		public static void RunCommandlet(string ProjectName, string UE4Exe, string Commandlet, string Parameters = null)
		{
			FileReference ProjectFile;
			if(!UProjectInfo.TryGetProjectFileName(ProjectName, out ProjectFile))
			{
				throw new AutomationException("Cannot determine project file for {0}", ProjectName);
			}
			RunCommandlet(ProjectFile, UE4Exe, Commandlet, Parameters);
		}

		/// <summary>
		/// Runs a commandlet using Engine/Binaries/Win64/UE4Editor-Cmd.exe.
		/// </summary>
		/// <param name="ProjectFile">Project name.</param>
		/// <param name="UE4Exe">The name of the UE4 Editor executable to use.</param>
		/// <param name="Commandlet">Commandlet name.</param>
		/// <param name="Parameters">Command line parameters (without -run=)</param>
		public static void RunCommandlet(FileReference ProjectName, string UE4Exe, string Commandlet, string Parameters = null)
		{
			Log("Running UE4Editor {0} for project {1}", Commandlet, ProjectName);

            var CWD = Path.GetDirectoryName(UE4Exe);

            string EditorExe = UE4Exe;

            if (String.IsNullOrEmpty(CWD))
            {
                EditorExe = HostPlatform.Current.GetUE4ExePath(UE4Exe);
                CWD = CombinePaths(CmdEnv.LocalRoot, HostPlatform.Current.RelativeBinariesFolder);
            }
			
			PushDir(CWD);

			DateTime StartTime = DateTime.UtcNow;

			string LocalLogFile = LogUtils.GetUniqueLogName(CombinePaths(CmdEnv.EngineSavedFolder, Commandlet));
			Log("Commandlet log file is {0}", LocalLogFile);
			string Args = String.Format(
				"{0} -run={1} {2} -abslog={3} -stdout -FORCELOGFLUSH -CrashForUAT -unattended {5}{4}",
				(ProjectName == null) ? "" : CommandUtils.MakePathSafeToUseWithCommandLine(ProjectName.FullName),
				Commandlet,
				String.IsNullOrEmpty(Parameters) ? "" : Parameters,
				CommandUtils.MakePathSafeToUseWithCommandLine(LocalLogFile),
				IsBuildMachine ? "-buildmachine" : "",
                (GlobalCommandLine.Verbose || GlobalCommandLine.AllowStdOutLogVerbosity) ? "-AllowStdOutLogVerbosity " : ""
			);
			ERunOptions Opts = ERunOptions.Default;
			if (GlobalCommandLine.UTF8Output)
			{
				Args += " -UTF8Output";
				Opts |= ERunOptions.UTF8Output;
			}
			var RunResult = Run(EditorExe, Args, Options: Opts);
			PopDir();

			// Draw attention to signal exit codes on Posix systems, rather than just printing the exit code
			if(RunResult.ExitCode > 128 && RunResult.ExitCode < 128 + 32)
			{
				if(RunResult.ExitCode == 139)
				{
					CommandUtils.LogError("Editor terminated abnormally due to a segmentation fault");
				}
				else
				{
					CommandUtils.LogError("Editor terminated abnormally with signal {0}", RunResult.ExitCode - 128);
				}
			}

			// If we're running on a Mac, dump all the *.crash files that were generated while the editor was running.
			if(HostPlatform.Current.HostEditorPlatform == UnrealTargetPlatform.Mac)
			{
				// If the exit code indicates the main process crashed, introduce a small delay because the crash report is written asynchronously.
				// If we exited normally, still check without waiting in case SCW or some other child process crashed.
				if(RunResult.ExitCode > 128)
				{
					CommandUtils.Log("Pausing before checking for crash logs...");
					Thread.Sleep(10 * 1000);
				}
				
				// Create a list of directories containing crash logs, and add the system log folder
				List<string> CrashDirs = new List<string>();
				CrashDirs.Add("/Library/Logs/DiagnosticReports");
					
				// Add the user's log directory too
				string HomeDir = Environment.GetEnvironmentVariable("HOME");
				if(!String.IsNullOrEmpty(HomeDir))
				{
					CrashDirs.Add(Path.Combine(HomeDir, "Library/Logs/DiagnosticReports"));
				}

				// Check each directory for crash logs
				List<FileInfo> CrashFileInfos = new List<FileInfo>();
				foreach(string CrashDir in CrashDirs)
				{
<<<<<<< HEAD
					DirectoryInfo CrashDirInfo = new DirectoryInfo(CrashDir);
					if(CrashDirInfo.Exists)
					{
						CrashFileInfos.AddRange(CrashDirInfo.EnumerateFiles("*.crash", SearchOption.TopDirectoryOnly).Where(x => x.LastWriteTimeUtc >= StartTime));
=======
					try
					{
						DirectoryInfo CrashDirInfo = new DirectoryInfo(CrashDir);
						if (CrashDirInfo.Exists)
						{
							CrashFileInfos.AddRange(CrashDirInfo.EnumerateFiles("*.crash", SearchOption.TopDirectoryOnly).Where(x => x.LastWriteTimeUtc >= StartTime));
						}
					}
					catch (UnauthorizedAccessException)
					{
						// Not all account types can access /Library/Logs/DiagnosticReports
>>>>>>> e58dcb1b
					}
				}
				
				// Dump them all to the log
				foreach(FileInfo CrashFileInfo in CrashFileInfos)
				{
<<<<<<< HEAD
					CommandUtils.LogWarning("Found crash log - {0}:", CrashFileInfo.FullName);
					try
					{
						string[] Lines = File.ReadAllLines(CrashFileInfo.FullName);
						foreach(string Line in Lines)
						{
							CommandUtils.Log("CrashDump: {0}", Line);
						}
					}
					catch(Exception Ex)
					{
						CommandUtils.LogWarning("Failed to read file ({0})", Ex.Message);
=======
					// snmpd seems to often crash (suspect due to it being starved of CPU cycles during cooks)
					if(!CrashFileInfo.Name.StartsWith("snmpd_"))
					{
						CommandUtils.Log("Found crash log - {0}", CrashFileInfo.FullName);
						try
						{
							string[] Lines = File.ReadAllLines(CrashFileInfo.FullName);
							foreach(string Line in Lines)
							{
								CommandUtils.Log("Crash: {0}", Line);
							}
						}
						catch(Exception Ex)
						{
							CommandUtils.LogWarning("Failed to read file ({0})", Ex.Message);
						}
>>>>>>> e58dcb1b
					}
				}
			}

			// Copy the local commandlet log to the destination folder.
			string DestLogFile = LogUtils.GetUniqueLogName(CombinePaths(CmdEnv.LogFolder, Commandlet));
			if (!CommandUtils.CopyFile_NoExceptions(LocalLogFile, DestLogFile))
			{
				CommandUtils.LogWarning("Commandlet {0} failed to copy the local log file from {1} to {2}. The log file will be lost.", Commandlet, LocalLogFile, DestLogFile);
			}
            string ProjectStatsDirectory = CombinePaths((ProjectName == null)? CombinePaths(CmdEnv.LocalRoot, "Engine") : Path.GetDirectoryName(ProjectName.FullName), "Saved", "Stats");
            if (Directory.Exists(ProjectStatsDirectory))
            {
                string DestCookerStats = CmdEnv.LogFolder;
                foreach (var StatsFile in Directory.EnumerateFiles(ProjectStatsDirectory, "*.csv"))
                {
                    if (!CommandUtils.CopyFile_NoExceptions(StatsFile, CombinePaths(DestCookerStats, Path.GetFileName(StatsFile))))
                    {
						CommandUtils.LogWarning("Commandlet {0} failed to copy the local log file from {1} to {2}. The log file will be lost.", Commandlet, StatsFile, CombinePaths(DestCookerStats, Path.GetFileName(StatsFile)));
                    }
                }
            }
//			else
//			{
//				CommandUtils.LogWarning("Failed to find directory {0} will not save stats", ProjectStatsDirectory);
//			}

			// Whether it was copied correctly or not, delete the local log as it was only a temporary file. 
			CommandUtils.DeleteFile_NoExceptions(LocalLogFile);

			if (RunResult.ExitCode != 0)
			{
				throw new AutomationException(DestLogFile, RunResult.ExitCode, "BUILD FAILED: Failed while running {0} for {1}; see log {2}", Commandlet, ProjectName, DestLogFile);
			}
		}
		
		/// <summary>
		/// Returns the default path of the editor executable to use for running commandlets.
		/// </summary>
		/// <param name="BuildRoot">Root directory for the build</param>
		/// <param name="HostPlatform">Platform to get the executable for</param>
		/// <returns>Path to the editor executable</returns>
		public static string GetEditorCommandletExe(string BuildRoot, UnrealBuildTool.UnrealTargetPlatform HostPlatform)
		{
			switch(HostPlatform)
			{
				case UnrealBuildTool.UnrealTargetPlatform.Mac:
					return CommandUtils.CombinePaths(BuildRoot, "Engine/Binaries/Mac/UE4Editor.app/Contents/MacOS/UE4Editor");
				case UnrealBuildTool.UnrealTargetPlatform.Win64:
					return CommandUtils.CombinePaths(BuildRoot, "Engine/Binaries/Win64/UE4Editor-Cmd.exe");
				case UnrealBuildTool.UnrealTargetPlatform.Linux:
					return CommandUtils.CombinePaths(BuildRoot, "Engine/Binaries/Linux/UE4Editor");
				default:
					throw new AutomationException("EditorCommandlet is not supported for platform {0}", HostPlatform);
			}
		}

		/// <summary>
		/// Combines a list of parameters into a single commandline param separated with '+':
		/// For example: Map1+Map2+Map3
		/// </summary>
		/// <param name="ParamValues">List of parameters (must not be empty)</param>
		/// <returns>Combined param</returns>
		public static string CombineCommandletParams(string[] ParamValues, string Separator = "+")
		{
			if (!IsNullOrEmpty(ParamValues))
			{
				var CombinedParams = ParamValues[0];
				for (int Index = 1; Index < ParamValues.Length; ++Index)
				{
                    CombinedParams += Separator + ParamValues[Index];
				}
				return CombinedParams;
			}
			else
			{
				return String.Empty;
			}
		}

		#endregion
	}
}<|MERGE_RESOLUTION|>--- conflicted
+++ resolved
@@ -291,12 +291,6 @@
 				List<FileInfo> CrashFileInfos = new List<FileInfo>();
 				foreach(string CrashDir in CrashDirs)
 				{
-<<<<<<< HEAD
-					DirectoryInfo CrashDirInfo = new DirectoryInfo(CrashDir);
-					if(CrashDirInfo.Exists)
-					{
-						CrashFileInfos.AddRange(CrashDirInfo.EnumerateFiles("*.crash", SearchOption.TopDirectoryOnly).Where(x => x.LastWriteTimeUtc >= StartTime));
-=======
 					try
 					{
 						DirectoryInfo CrashDirInfo = new DirectoryInfo(CrashDir);
@@ -308,27 +302,12 @@
 					catch (UnauthorizedAccessException)
 					{
 						// Not all account types can access /Library/Logs/DiagnosticReports
->>>>>>> e58dcb1b
 					}
 				}
 				
 				// Dump them all to the log
 				foreach(FileInfo CrashFileInfo in CrashFileInfos)
 				{
-<<<<<<< HEAD
-					CommandUtils.LogWarning("Found crash log - {0}:", CrashFileInfo.FullName);
-					try
-					{
-						string[] Lines = File.ReadAllLines(CrashFileInfo.FullName);
-						foreach(string Line in Lines)
-						{
-							CommandUtils.Log("CrashDump: {0}", Line);
-						}
-					}
-					catch(Exception Ex)
-					{
-						CommandUtils.LogWarning("Failed to read file ({0})", Ex.Message);
-=======
 					// snmpd seems to often crash (suspect due to it being starved of CPU cycles during cooks)
 					if(!CrashFileInfo.Name.StartsWith("snmpd_"))
 					{
@@ -345,7 +324,6 @@
 						{
 							CommandUtils.LogWarning("Failed to read file ({0})", Ex.Message);
 						}
->>>>>>> e58dcb1b
 					}
 				}
 			}
