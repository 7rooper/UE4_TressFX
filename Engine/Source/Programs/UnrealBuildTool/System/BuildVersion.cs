--- conflicted
+++ resolved
@@ -1,8 +1,4 @@
-<<<<<<< HEAD
-﻿// Copyright 1998-2018 Epic Games, Inc. All Rights Reserved.
-=======
 // Copyright 1998-2018 Epic Games, Inc. All Rights Reserved.
->>>>>>> a23640a2
 
 using System;
 using System.Collections.Generic;
@@ -279,20 +275,12 @@
 
 		public bool IsLicenseeVersion
 		{
-<<<<<<< HEAD
-			get { return Inner.IsLicenseeVersion != 0; }
-=======
 			get { return Inner.IsLicenseeVersion; }
->>>>>>> a23640a2
 		}
 
 		public bool IsPromotedBuild
 		{
-<<<<<<< HEAD
-			get { return Inner.IsPromotedBuild != 0; }
-=======
 			get { return Inner.IsPromotedBuild; }
->>>>>>> a23640a2
 		}
 
 		public string BranchName
