// Copyright 1998-2014 Epic Games, Inc. All Rights Reserved.

#include "UMGEditorPrivatePCH.h"
#include "SDesignerView.h"

#include "BlueprintEditor.h"
#include "SKismetInspector.h"
#include "BlueprintEditorUtils.h"

#include "WidgetTemplateDragDropOp.h"
#include "SZoomPan.h"
#include "SDisappearingBar.h"
#include "SDesignerToolBar.h"
#include "DesignerCommands.h"
#include "STransformHandle.h"
#include "Runtime/Engine/Classes/Engine/RendererSettings.h"

#define LOCTEXT_NAMESPACE "UMG"

const float HoveredAnimationTime = 0.150f;

class FSelectedWidgetDragDropOp : public FDecoratedDragDropOp
{
public:
	DRAG_DROP_OPERATOR_TYPE(FSelectedWidgetDragDropOp, FDecoratedDragDropOp)

	TMap<FName, FString> ExportedSlotProperties;

	FWidgetReference Widget;

	bool bStayingInParent;
	FWidgetReference ParentWidget;

	static TSharedRef<FSelectedWidgetDragDropOp> New(TSharedPtr<FWidgetBlueprintEditor> Editor, FWidgetReference InWidget);
};

TSharedRef<FSelectedWidgetDragDropOp> FSelectedWidgetDragDropOp::New(TSharedPtr<FWidgetBlueprintEditor> Editor, FWidgetReference InWidget)
{
	bool bStayInParent = false;
	if ( UPanelWidget* PanelTemplate = InWidget.GetTemplate()->GetParent() )
	{
		bStayInParent = PanelTemplate->LockToPanelOnDrag();
	}

	TSharedRef<FSelectedWidgetDragDropOp> Operation = MakeShareable(new FSelectedWidgetDragDropOp());
	Operation->Widget = InWidget;
	Operation->bStayingInParent = bStayInParent;
	Operation->ParentWidget = Editor->GetReferenceFromTemplate(InWidget.GetTemplate()->GetParent());
	Operation->DefaultHoverText = FText::FromString( InWidget.GetTemplate()->GetLabel() );
	Operation->CurrentHoverText = FText::FromString( InWidget.GetTemplate()->GetLabel() );
	Operation->Construct();

	FWidgetBlueprintEditorUtils::ExportPropertiesToText(InWidget.GetTemplate()->Slot, Operation->ExportedSlotProperties);

	return Operation;
}

//////////////////////////////////////////////////////////////////////////

static bool LocateWidgetsUnderCursor_Helper(FArrangedWidget& Candidate, FVector2D InAbsoluteCursorLocation, FArrangedChildren& OutWidgetsUnderCursor, bool bIgnoreEnabledStatus)
{
	const bool bCandidateUnderCursor =
		// Candidate is physically under the cursor
		Candidate.Geometry.IsUnderLocation(InAbsoluteCursorLocation);

	bool bHitAnyWidget = false;
	if ( bCandidateUnderCursor )
	{
		// The candidate widget is under the mouse
		OutWidgetsUnderCursor.AddWidget(Candidate);

		// Check to see if we were asked to still allow children to be hit test visible
		bool bHitChildWidget = false;
		
		if ( Candidate.Widget->GetVisibility().AreChildrenHitTestVisible() )//!= 0 || OutWidgetsUnderCursor. )
		{
			FArrangedChildren ArrangedChildren(OutWidgetsUnderCursor.GetFilter());
			Candidate.Widget->ArrangeChildren(Candidate.Geometry, ArrangedChildren);

			// A widget's children are implicitly Z-ordered from first to last
			for ( int32 ChildIndex = ArrangedChildren.Num() - 1; !bHitChildWidget && ChildIndex >= 0; --ChildIndex )
			{
				FArrangedWidget& SomeChild = ArrangedChildren[ChildIndex];
				bHitChildWidget = ( SomeChild.Widget->IsEnabled() || bIgnoreEnabledStatus ) && LocateWidgetsUnderCursor_Helper(SomeChild, InAbsoluteCursorLocation, OutWidgetsUnderCursor, bIgnoreEnabledStatus);
			}
		}

		// If we hit a child widget or we hit our candidate widget then we'll append our widgets
		const bool bHitCandidateWidget = OutWidgetsUnderCursor.Accepts(Candidate.Widget->GetVisibility()) &&
			Candidate.Widget->GetVisibility().AreChildrenHitTestVisible();
		
		bHitAnyWidget = bHitChildWidget || bHitCandidateWidget;
		if ( !bHitAnyWidget )
		{
			// No child widgets were hit, and even though the cursor was over our candidate widget, the candidate
			// widget was not hit-testable, so we won't report it
			check(OutWidgetsUnderCursor.Last() == Candidate);
			OutWidgetsUnderCursor.Remove(OutWidgetsUnderCursor.Num() - 1);
		}
	}

	return bHitAnyWidget;
}

/////////////////////////////////////////////////////
// SDesignerView

const FString SDesignerView::ConfigSectionName = "UMGEditor.Designer";
const uint32 SDesignerView::DefaultResolutionWidth = 1280;
const uint32 SDesignerView::DefaultResolutionHeight = 720;
const FString SDesignerView::DefaultAspectRatio = "16:9";

void SDesignerView::Construct(const FArguments& InArgs, TSharedPtr<FWidgetBlueprintEditor> InBlueprintEditor)
{
	ScopedTransaction = NULL;

	PreviewWidget = NULL;
	DropPreviewWidget = NULL;
	DropPreviewParent = NULL;
	BlueprintEditor = InBlueprintEditor;

<<<<<<< HEAD
	//TODO UMG Store as a setting
	//PreviewWidth = 1920;
	//PreviewHeight = 1080;
	PreviewWidth = 1280;
	PreviewHeight = 720;

	HoverTime = 0;
=======
	DesignerMessage = EDesignerMessage::None;
	TransformMode = ETransformMode::Layout;
>>>>>>> 1d429763

	SetStartupResolution();

	ResolutionTextFade = FCurveSequence(0.0f, 1.0f);
	ResolutionTextFade.Play();

	HoverTime = 0;

	bMouseDown = false;
	bMovingExistingWidget = false;

	// TODO UMG - Register these with the module through some public interface to allow for new extensions to be registered.
	Register(MakeShareable(new FVerticalSlotExtension()));
	Register(MakeShareable(new FHorizontalSlotExtension()));
	Register(MakeShareable(new FCanvasSlotExtension()));
	Register(MakeShareable(new FUniformGridSlotExtension()));
	Register(MakeShareable(new FGridSlotExtension()));

	FWidgetBlueprintCompiler::OnWidgetBlueprintCompiled.AddSP( this, &SDesignerView::OnBlueprintCompiled );

	BindCommands();

	SDesignSurface::Construct(SDesignSurface::FArguments()
		.AllowContinousZoomInterpolation(false)
		.Content()
		[
			SNew(SOverlay)

			// The bottom layer of the overlay where the actual preview widget appears.
			+ SOverlay::Slot()
			.HAlign(HAlign_Fill)
			.VAlign(VAlign_Fill)
			[
				SAssignNew(PreviewHitTestRoot, SZoomPan)
				.Visibility(EVisibility::HitTestInvisible)
				.ZoomAmount(this, &SDesignerView::GetZoomAmount)
				.ViewOffset(this, &SDesignerView::GetViewOffset)
				[
<<<<<<< HEAD
					SAssignNew(PreviewSurface, SBox)
=======
					SNew(SBox)
>>>>>>> 1d429763
					.WidthOverride(this, &SDesignerView::GetPreviewWidth)
					.HeightOverride(this, &SDesignerView::GetPreviewHeight)
					.HAlign(HAlign_Fill)
					.VAlign(VAlign_Fill)
					.Visibility(EVisibility::SelfHitTestInvisible)
<<<<<<< HEAD
=======
					[
						SAssignNew(PreviewSurface, SDPIScaler)
						.DPIScale(this, &SDesignerView::GetPreviewDPIScale)
						.Visibility(EVisibility::SelfHitTestInvisible)
					]
>>>>>>> 1d429763
				]
			]

			// A layer in the overlay where we put all the user intractable widgets, like the reorder widgets.
			+ SOverlay::Slot()
			.HAlign(HAlign_Fill)
			.VAlign(VAlign_Fill)
			[
				SAssignNew(ExtensionWidgetCanvas, SCanvas)
				.Visibility(EVisibility::SelfHitTestInvisible)
			]

			// Top bar with buttons for changing the designer
			+ SOverlay::Slot()
<<<<<<< HEAD
			.HAlign(HAlign_Right)
			.VAlign(VAlign_Top)
			[
				SNew(SHorizontalBox)
				
				+ SHorizontalBox::Slot()
				.AutoWidth()
				[
					SNew(SComboButton)
					.ButtonStyle(FEditorStyle::Get(), "PropertyEditor.AssetComboStyle")
					.ForegroundColor(FEditorStyle::GetColor("PropertyEditor.AssetName.ColorAndOpacity"))
=======
			.HAlign(HAlign_Fill)
			.VAlign(VAlign_Top)
			[
				SNew(SHorizontalBox)

				+ SHorizontalBox::Slot()
				.AutoWidth()
				.Padding(6, 2, 0, 0)
				[
					SNew(STextBlock)
					.TextStyle(FEditorStyle::Get(), "Graph.ZoomText")
					.Text(this, &SDesignerView::GetZoomText)
					.ColorAndOpacity(this, &SDesignerView::GetZoomTextColorAndOpacity)
					.Visibility(EVisibility::SelfHitTestInvisible)
				]

				+ SHorizontalBox::Slot()
				.FillWidth(1.0f)
				[
					SNew(SSpacer)
					.Size(FVector2D(1, 1))
				]

				+ SHorizontalBox::Slot()
				.AutoWidth()
				.Padding(5.0f)
				[
					SNew(SDesignerToolBar)
					.CommandList(CommandList)
				]

				+ SHorizontalBox::Slot()
				.AutoWidth()
				.Padding(5.0f)
				[
					SNew(SButton)
					.ButtonStyle(FEditorStyle::Get(), "ViewportMenu.Button")
					.ToolTipText(LOCTEXT("ZoomToFit_ToolTip", "Zoom To Fit"))
					.OnClicked(this, &SDesignerView::HandleZoomToFitClicked)
					[
						SNew(SImage)
						.Image(FEditorStyle::GetBrush("UMGEditor.ZoomToFit"))
					]
				]
				
				+ SHorizontalBox::Slot()
				.AutoWidth()
				.Padding(5.0f)
				[
					SNew(SComboButton)
					.ButtonStyle(FEditorStyle::Get(), "ViewportMenu.Button")
					.ForegroundColor(FLinearColor::Black)
>>>>>>> 1d429763
					.OnGetMenuContent(this, &SDesignerView::GetAspectMenu)
					.ContentPadding(2.0f)
					.ButtonContent()
					[
						SNew(STextBlock)
<<<<<<< HEAD
						.Text(LOCTEXT("AspectRatio", "Aspect Ratio"))
					]
				]
			]

			// Bottom-right corner text indicating the experimental nature of umg
=======
						.Text(LOCTEXT("Resolution", "Resolution"))
						.TextStyle(FEditorStyle::Get(), "ViewportMenu.Label")
					]
				]
			]

			// Bottom bar to show current resolution & AR
>>>>>>> 1d429763
			+ SOverlay::Slot()
			.HAlign(HAlign_Fill)
			.VAlign(VAlign_Bottom)
			[
				SNew(SHorizontalBox)
				+ SHorizontalBox::Slot()
				.AutoWidth()
				.Padding(6, 0, 0, 2)
				[
					SNew(STextBlock)
					.TextStyle(FEditorStyle::Get(), "Graph.ZoomText")
					.Text(this, &SDesignerView::GetCurrentResolutionText)
					.ColorAndOpacity(this, &SDesignerView::GetResolutionTextColorAndOpacity)
				]
			]

			// Info Bar, displays heads up information about some actions.
			+ SOverlay::Slot()
			.HAlign(HAlign_Fill)
			.VAlign(VAlign_Bottom)
			[
				SNew(SDisappearingBar)
				[
					SNew(SBorder)
					.BorderImage(FEditorStyle::GetBrush("WhiteBrush"))
					.BorderBackgroundColor(FLinearColor(0.10, 0.10, 0.10, 0.75))
					.HAlign(HAlign_Center)
					.VAlign(VAlign_Center)
					.Padding(FMargin(0, 5))
					.Visibility(this, &SDesignerView::GetInfoBarVisibility)
					[
						SNew(STextBlock)
						.TextStyle(FEditorStyle::Get(), "Graph.ZoomText")
						.Text(this, &SDesignerView::GetInfoBarText)
					]
				]
			]
		]
	);

	BlueprintEditor.Pin()->OnSelectedWidgetsChanged.AddRaw(this, &SDesignerView::OnEditorSelectionChanged);

	ZoomToFit(/*bInstantZoom*/ true);
}

SDesignerView::~SDesignerView()
{
	UWidgetBlueprint* Blueprint = GetBlueprint();
	if ( Blueprint )
	{
		Blueprint->OnChanged().RemoveAll(this);
	}

	if ( BlueprintEditor.IsValid() )
	{
		BlueprintEditor.Pin()->OnSelectedWidgetsChanged.RemoveAll(this);
	}
}

<<<<<<< HEAD
=======
void SDesignerView::BindCommands()
{
	CommandList = MakeShareable(new FUICommandList);

	const FDesignerCommands& Commands = FDesignerCommands::Get();

	CommandList->MapAction(
		Commands.LayoutTransform,
		FExecuteAction::CreateSP(this, &SDesignerView::SetTransformMode, ETransformMode::Layout),
		FCanExecuteAction::CreateSP(this, &SDesignerView::CanSetTransformMode, ETransformMode::Layout),
		FIsActionChecked::CreateSP(this, &SDesignerView::IsTransformModeActive, ETransformMode::Layout)
		);

	CommandList->MapAction(
		Commands.RenderTransform,
		FExecuteAction::CreateSP(this, &SDesignerView::SetTransformMode, ETransformMode::Render),
		FCanExecuteAction::CreateSP(this, &SDesignerView::CanSetTransformMode, ETransformMode::Render),
		FIsActionChecked::CreateSP(this, &SDesignerView::IsTransformModeActive, ETransformMode::Render)
		);
}

void SDesignerView::SetTransformMode(ETransformMode::Type InTransformMode)
{
	if ( !InTransaction() )
	{
		TransformMode = InTransformMode;
	}
}

bool SDesignerView::CanSetTransformMode(ETransformMode::Type InTransformMode) const
{
	return true;
}

bool SDesignerView::IsTransformModeActive(ETransformMode::Type InTransformMode) const
{
	return TransformMode == InTransformMode;
}

void SDesignerView::SetStartupResolution()
{
	// Use previously set resolution (or create new entries using default values)
	// Width
	if (!GConfig->GetInt(*ConfigSectionName, TEXT("PreviewWidth"), PreviewWidth, GEditorUserSettingsIni))
	{
		GConfig->SetInt(*ConfigSectionName, TEXT("PreviewWidth"), DefaultResolutionWidth, GEditorUserSettingsIni);
		PreviewWidth = DefaultResolutionWidth;
	}
	// Height
	if (!GConfig->GetInt(*ConfigSectionName, TEXT("PreviewHeight"), PreviewHeight, GEditorUserSettingsIni))
	{
		GConfig->SetInt(*ConfigSectionName, TEXT("PreviewHeight"), DefaultResolutionHeight, GEditorUserSettingsIni);
		PreviewHeight = DefaultResolutionHeight;
	}
	// Aspect Ratio
	if (!GConfig->GetString(*ConfigSectionName, TEXT("PreviewAspectRatio"), PreviewAspectRatio, GEditorUserSettingsIni))
	{
		GConfig->SetString(*ConfigSectionName, TEXT("PreviewAspectRatio"), *DefaultAspectRatio, GEditorUserSettingsIni);
		PreviewAspectRatio = DefaultAspectRatio;
	}
}

float SDesignerView::GetPreviewScale() const
{
	return GetZoomAmount() * GetPreviewDPIScale();
}

FWidgetReference SDesignerView::GetSelectedWidget() const
{
	return SelectedWidget;
}

ETransformMode::Type SDesignerView::GetTransformMode() const
{
	return TransformMode;
}

>>>>>>> 1d429763
FOptionalSize SDesignerView::GetPreviewWidth() const
{
	return (float)PreviewWidth;
}

FOptionalSize SDesignerView::GetPreviewHeight() const
{
	return (float)PreviewHeight;
}

<<<<<<< HEAD
=======
float SDesignerView::GetPreviewDPIScale() const
{
	return GetDefault<URendererSettings>(URendererSettings::StaticClass())->GetDPIScaleBasedOnSize(FIntPoint(PreviewWidth, PreviewHeight));
}

FSlateRect SDesignerView::ComputeAreaBounds() const
{
	return FSlateRect(0, 0, PreviewWidth, PreviewHeight);
}

EVisibility SDesignerView::GetInfoBarVisibility() const
{
	if ( DesignerMessage != EDesignerMessage::None )
	{
		return EVisibility::Visible;
	}

	return EVisibility::Hidden;
}

FText SDesignerView::GetInfoBarText() const
{
	switch ( DesignerMessage )
	{
	case EDesignerMessage::MoveFromParent:
		return LOCTEXT("PressShiftToMove", "Press SHIFT to move the widget out of the current parent");
	}

	return FText::GetEmpty();
}

>>>>>>> 1d429763
void SDesignerView::OnEditorSelectionChanged()
{
	TSet<FWidgetReference> PendingSelectedWidgets = BlueprintEditor.Pin()->GetSelectedWidgets();

	// Notify all widgets that are no longer selected.
	for ( FWidgetReference& WidgetRef : SelectedWidgets )
	{
		if ( WidgetRef.IsValid() && !PendingSelectedWidgets.Contains(WidgetRef) )
		{
			WidgetRef.GetPreview()->Deselect();
		}
	}

	// Notify all widgets that are now selected.
	for ( FWidgetReference& WidgetRef : PendingSelectedWidgets )
	{
		if ( WidgetRef.IsValid() && !SelectedWidgets.Contains(WidgetRef) )
		{
			WidgetRef.GetPreview()->Select();
		}
	}

	SelectedWidgets = PendingSelectedWidgets;

	if ( SelectedWidgets.Num() > 0 )
	{
		for ( FWidgetReference& Widget : SelectedWidgets )
		{
			SelectedWidget = Widget;
			break;
		}
	}
	else
	{
		SelectedWidget = FWidgetReference();
	}

	CreateExtensionWidgetsForSelection();
}

FGeometry SDesignerView::GetDesignerGeometry() const
{
	return CachedDesignerGeometry;
}

bool SDesignerView::GetWidgetParentGeometry(const FWidgetReference& Widget, FGeometry& Geometry) const
{
	if ( UWidget* PreviewWidget = Widget.GetPreview() )
	{
		if ( UPanelWidget* Parent = PreviewWidget->GetParent() )
		{
			FWidgetReference ParentReference = BlueprintEditor.Pin()->GetReferenceFromPreview(Parent);
			return GetWidgetGeometry(ParentReference, Geometry);
		}
	}

	Geometry = GetDesignerGeometry();
	return true;
}

bool SDesignerView::GetWidgetGeometry(const FWidgetReference& Widget, FGeometry& Geometry) const
{
	if ( UWidget* PreviewWidget = Widget.GetPreview() )
	{
		TSharedPtr<SWidget> CachedPreviewWidget = PreviewWidget->GetCachedWidget();
		if ( CachedPreviewWidget.IsValid() )
		{
			const FArrangedWidget* ArrangedWidget = CachedWidgetGeometry.Find(CachedPreviewWidget.ToSharedRef());
			if ( ArrangedWidget )
			{
				Geometry = ArrangedWidget->Geometry;
				return true;
			}
		}
	}

	return false;
}

void SDesignerView::ClearExtensionWidgets()
{
	ExtensionWidgetCanvas->ClearChildren();
}

<<<<<<< HEAD
=======
void SDesignerView::CreateExtensionWidgetsForSelection()
{
	// Remove all the current extension widgets
	ClearExtensionWidgets();

>>>>>>> 1d429763
	TArray<FWidgetReference> Selected;
	if ( SelectedWidget.IsValid() )
	{
		Selected.Add(SelectedWidget);
	}

	TArray< TSharedRef<FDesignerSurfaceElement> > ExtensionElements;

<<<<<<< HEAD
	// Build extension widgets for new selection
	for ( TSharedRef<FDesignerExtension>& Ext : DesignerExtensions )
	{
		if ( Ext->CanExtendSelection(Selected) )
		{
			Ext->ExtendSelection(Selected, ExtensionElements);
=======
	if ( Selected.Num() > 0 )
	{
		// Add transform handles
		ExtensionElements.Add(MakeShareable(new FDesignerSurfaceElement(SNew(STransformHandle, this, ETransformDirection::TopLeft), EExtensionLayoutLocation::TopLeft, FVector2D(-10, -10))));
		ExtensionElements.Add(MakeShareable(new FDesignerSurfaceElement(SNew(STransformHandle, this, ETransformDirection::TopCenter), EExtensionLayoutLocation::TopCenter, FVector2D(-5, -10))));
		ExtensionElements.Add(MakeShareable(new FDesignerSurfaceElement(SNew(STransformHandle, this, ETransformDirection::TopRight), EExtensionLayoutLocation::TopRight, FVector2D(0, -10))));

		ExtensionElements.Add(MakeShareable(new FDesignerSurfaceElement(SNew(STransformHandle, this, ETransformDirection::CenterLeft), EExtensionLayoutLocation::CenterLeft, FVector2D(-10, -5))));
		ExtensionElements.Add(MakeShareable(new FDesignerSurfaceElement(SNew(STransformHandle, this, ETransformDirection::CenterRight), EExtensionLayoutLocation::CenterRight, FVector2D(0, -5))));

		ExtensionElements.Add(MakeShareable(new FDesignerSurfaceElement(SNew(STransformHandle, this, ETransformDirection::BottomLeft), EExtensionLayoutLocation::BottomLeft, FVector2D(-10, 0))));
		ExtensionElements.Add(MakeShareable(new FDesignerSurfaceElement(SNew(STransformHandle, this, ETransformDirection::BottomCenter), EExtensionLayoutLocation::BottomCenter, FVector2D(-5, 0))));
		ExtensionElements.Add(MakeShareable(new FDesignerSurfaceElement(SNew(STransformHandle, this, ETransformDirection::BottomRight), EExtensionLayoutLocation::BottomRight, FVector2D(0, 0))));

		// Build extension widgets for new selection
		for ( TSharedRef<FDesignerExtension>& Ext : DesignerExtensions )
		{
			if ( Ext->CanExtendSelection(Selected) )
			{
				Ext->ExtendSelection(Selected, ExtensionElements);
			}
		}

		// Add Widgets to designer surface
		for ( TSharedRef<FDesignerSurfaceElement>& ExtElement : ExtensionElements )
		{
			ExtensionWidgetCanvas->AddSlot()
				.Position(TAttribute<FVector2D>::Create(TAttribute<FVector2D>::FGetter::CreateSP(this, &SDesignerView::GetExtensionPosition, ExtElement)))
				.Size(TAttribute<FVector2D>::Create(TAttribute<FVector2D>::FGetter::CreateSP(this, &SDesignerView::GetExtensionSize, ExtElement)))
				[
					ExtElement->GetWidget()
				];
>>>>>>> 1d429763
		}
	}
}

FVector2D SDesignerView::GetExtensionPosition(TSharedRef<FDesignerSurfaceElement> ExtensionElement) const
{
	const FVector2D TopLeft = CachedDesignerWidgetLocation;
	const FVector2D Size = CachedDesignerWidgetSize * GetZoomAmount() * GetPreviewDPIScale();

	// Calculate the parent position and size.  We use this information for calculating offsets.
	FVector2D ParentPosition, ParentSize;
	{
		FWidgetReference ParentRef = BlueprintEditor.Pin()->GetReferenceFromTemplate(SelectedWidget.GetTemplate()->GetParent());

<<<<<<< HEAD
	// Add Widgets to designer surface
	for ( TSharedRef<FDesignerSurfaceElement>& ExtElement : ExtensionElements )
	{
		ExtensionWidgetCanvas->AddSlot()
			.Position(TAttribute<FVector2D>::Create(TAttribute<FVector2D>::FGetter::CreateSP(this, &SDesignerView::GetExtensionPosition, ExtElement)))
			.Size(TAttribute<FVector2D>::Create(TAttribute<FVector2D>::FGetter::CreateSP(this, &SDesignerView::GetExtensionSize, ExtElement)))
			[
				ExtElement->GetWidget()
			];
=======
		UWidget* Preview = ParentRef.GetPreview();
		TSharedPtr<SWidget> PreviewSlateWidget = Preview ? Preview->GetCachedWidget() : NULL;
		if ( PreviewSlateWidget.IsValid() )
		{
			FWidgetPath WidgetPath;
			SelectedWidgetPath.ToWidgetPath(WidgetPath);
		
			FArrangedWidget ArrangedWidget(SNullWidget::NullWidget, FGeometry());
			FDesignTimeUtils::GetArrangedWidgetRelativeToParent(WidgetPath, PreviewSlateWidget.ToSharedRef(), AsShared(), ArrangedWidget);

			ParentPosition = ArrangedWidget.Geometry.AbsolutePosition;
			ParentSize = ArrangedWidget.Geometry.Size * GetZoomAmount() * GetPreviewDPIScale();
		}
	}

	FVector2D FinalPosition(0, 0);

	// Get the intial offset based on the location around the selected object.
	switch ( ExtensionElement->GetLocation() )
	{
	case EExtensionLayoutLocation::Absolute:
	{
		FinalPosition = ParentPosition;
		break;
	}
	case EExtensionLayoutLocation::TopLeft:
		FinalPosition = TopLeft;
		break;
	case EExtensionLayoutLocation::TopCenter:
		FinalPosition = TopLeft + FVector2D(Size.X * 0.5f, 0);
		break;
	case EExtensionLayoutLocation::TopRight:
		FinalPosition = TopLeft + FVector2D(Size.X, 0);
		break;

	case EExtensionLayoutLocation::CenterLeft:
		FinalPosition = TopLeft + FVector2D(0, Size.Y * 0.5f);
		break;
	case EExtensionLayoutLocation::CenterCenter:
		FinalPosition = TopLeft + FVector2D(Size.X * 0.5f, Size.Y * 0.5f);
		break;
	case EExtensionLayoutLocation::CenterRight:
		FinalPosition = TopLeft + FVector2D(Size.X, Size.Y * 0.5f);
		break;

	case EExtensionLayoutLocation::BottomLeft:
		FinalPosition = TopLeft + FVector2D(0, Size.Y);
		break;
	case EExtensionLayoutLocation::BottomCenter:
		FinalPosition = TopLeft + FVector2D(Size.X * 0.5f, Size.Y);
		break;
	case EExtensionLayoutLocation::BottomRight:
		FinalPosition = TopLeft + Size;
		break;
>>>>>>> 1d429763
	}
}

<<<<<<< HEAD
FVector2D SDesignerView::GetExtensionPosition(TSharedRef<FDesignerSurfaceElement> ExtensionElement) const
{
	const FVector2D TopLeft = CachedDesignerWidgetLocation;
	const FVector2D Size = CachedDesignerWidgetSize * GetZoomAmount();

	FVector2D FinalPosition(0, 0);

	switch ( ExtensionElement->GetLocation() )
	{
	case EExtensionLayoutLocation::Absolute:
		break;

	case EExtensionLayoutLocation::TopLeft:
		FinalPosition = TopLeft;
		break;
	case EExtensionLayoutLocation::TopCenter:
		FinalPosition = TopLeft + FVector2D(Size.X * 0.5f, 0);
		break;
	case EExtensionLayoutLocation::TopRight:
		FinalPosition = TopLeft + FVector2D(Size.X, 0);
		break;

	case EExtensionLayoutLocation::CenterLeft:
		FinalPosition = TopLeft + FVector2D(0, Size.Y * 0.5f);
		break;
	case EExtensionLayoutLocation::CenterCenter:
		FinalPosition = TopLeft + FVector2D(Size.X * 0.5f, Size.Y * 0.5f);
		break;
	case EExtensionLayoutLocation::CenterRight:
		FinalPosition = TopLeft + FVector2D(Size.X, Size.Y * 0.5f);
		break;

	case EExtensionLayoutLocation::BottomLeft:
		FinalPosition = TopLeft + FVector2D(0, Size.Y);
		break;
	case EExtensionLayoutLocation::BottomCenter:
		FinalPosition = TopLeft + FVector2D(Size.X * 0.5f, Size.Y);
		break;
	case EExtensionLayoutLocation::BottomRight:
		FinalPosition = TopLeft + Size;
		break;
	}
=======
	// Add the alignment offset
	FinalPosition += ParentSize * ExtensionElement->GetAlignment();
>>>>>>> 1d429763

	return FinalPosition + ExtensionElement->GetOffset();
}

FVector2D SDesignerView::GetExtensionSize(TSharedRef<FDesignerSurfaceElement> ExtensionElement) const
{
	return ExtensionElement->GetWidget()->GetDesiredSize();
}

UWidgetBlueprint* SDesignerView::GetBlueprint() const
{
	if ( BlueprintEditor.IsValid() )
	{
		UBlueprint* BP = BlueprintEditor.Pin()->GetBlueprintObj();
		return Cast<UWidgetBlueprint>(BP);
	}

	return NULL;
}

void SDesignerView::Register(TSharedRef<FDesignerExtension> Extension)
{
	Extension->Initialize(this, GetBlueprint());
	DesignerExtensions.Add(Extension);
}

void SDesignerView::OnBlueprintCompiled(UBlueprint* InBlueprint)
{
	// Because widget blueprints can contain other widget blueprints, the safe thing to do is to have all
	// designers jettison their previews on the compilation of any widget blueprint.  We do this to prevent
	// having slate widgets that still may reference data in their owner UWidget that has been garbage collected.
	CachedWidgetGeometry.Reset();

	PreviewWidget = NULL;
	PreviewSurface->SetContent(SNullWidget::NullWidget);
}

FWidgetReference SDesignerView::GetWidgetAtCursor(const FGeometry& MyGeometry, const FPointerEvent& MouseEvent, FArrangedWidget& ArrangedWidget)
{
	//@TODO UMG Make it so you can request dropable widgets only, to find the first parentable.

	FArrangedChildren Children(EVisibility::All);

	PreviewHitTestRoot->SetVisibility(EVisibility::Visible);
	FArrangedWidget WindowWidgetGeometry(PreviewHitTestRoot.ToSharedRef(), MyGeometry);
	LocateWidgetsUnderCursor_Helper(WindowWidgetGeometry, MouseEvent.GetScreenSpacePosition(), Children, true);

	PreviewHitTestRoot->SetVisibility(EVisibility::HitTestInvisible);

	UUserWidget* WidgetActor = BlueprintEditor.Pin()->GetPreview();
	if ( WidgetActor )
	{
		UWidget* Preview = NULL;

		for ( int32 ChildIndex = Children.Num() - 1; ChildIndex >= 0; ChildIndex-- )
		{
			FArrangedWidget& Child = Children.GetInternalArray()[ChildIndex];
			Preview = WidgetActor->GetWidgetHandle(Child.Widget);
			
			// Ignore the drop preview widget when doing widget picking
			if (Preview == DropPreviewWidget)
			{
				Preview = NULL;
				continue;
			}
			
			if ( Preview )
			{
				ArrangedWidget = Child;
				break;
			}
		}

		if ( Preview )
		{
			return BlueprintEditor.Pin()->GetReferenceFromPreview(Preview);
		}
	}

	return FWidgetReference();
}

void SDesignerView::ResolvePendingSelectedWidgets()
{
	if ( PendingSelectedWidget.IsValid() )
	{
		TSet<FWidgetReference> SelectedTemplates;
		SelectedTemplates.Add(PendingSelectedWidget);
		BlueprintEditor.Pin()->SelectWidgets(SelectedTemplates);

		PendingSelectedWidget = FWidgetReference();
	}
}

FReply SDesignerView::OnMouseButtonDown(const FGeometry& MyGeometry, const FPointerEvent& MouseEvent)
{
	SDesignSurface::OnMouseButtonDown(MyGeometry, MouseEvent);

	//TODO UMG Undoable Selection
	FArrangedWidget ArrangedWidget(SNullWidget::NullWidget, FGeometry());
	FWidgetReference NewSelectedWidget = GetWidgetAtCursor(MyGeometry, MouseEvent, ArrangedWidget);
	SelectedWidgetContextMenuLocation = ArrangedWidget.Geometry.AbsoluteToLocal(MouseEvent.GetScreenSpacePosition());

	if ( NewSelectedWidget.IsValid() )
	{
		PendingSelectedWidget = NewSelectedWidget;

		if ( MouseEvent.GetEffectingButton() == EKeys::LeftMouseButton )
		{
			const bool bResolvePendingSelectionImmediately =
				!SelectedWidget.IsValid() ||
				!NewSelectedWidget.GetTemplate()->IsChildOf(SelectedWidget.GetTemplate()) ||
				SelectedWidget.GetTemplate()->GetParent() == nullptr;

			// If the newly clicked item is a child of the active selection, add it to the pending set of selected 
			// widgets, if they begin dragging we can just move the parent, but if it's not part of the parent set, 
			// we want to immediately begin dragging it.  Also if the currently selected widget is the root widget, 
			// we won't be moving him so just resolve immediately.
			if ( bResolvePendingSelectionImmediately )
			{
				ResolvePendingSelectedWidgets();
			}

			bMouseDown = true;
			ScreenMouseDownLocation = MouseEvent.GetScreenSpacePosition();
		}
	}

	// Capture mouse for the drag handle and general mouse actions
	return FReply::Handled().PreventThrottling().SetKeyboardFocus(AsShared(), EKeyboardFocusCause::Mouse).CaptureMouse(AsShared());
}

FReply SDesignerView::OnMouseButtonUp(const FGeometry& MyGeometry, const FPointerEvent& MouseEvent)
{
	if ( HasMouseCapture() && MouseEvent.GetEffectingButton() == EKeys::LeftMouseButton )
	{
		ResolvePendingSelectedWidgets();

		bMouseDown = false;
		bMovingExistingWidget = false;
		DesignerMessage = EDesignerMessage::None;

		EndTransaction(false);
	}
	else if ( MouseEvent.GetEffectingButton() == EKeys::RightMouseButton )
	{
		if ( !bIsPanning )
		{
			ResolvePendingSelectedWidgets();

			ShowContextMenu(MyGeometry, MouseEvent);
		}
	}

	SDesignSurface::OnMouseButtonUp(MyGeometry, MouseEvent);

	return FReply::Handled().ReleaseMouseCapture();
}

FReply SDesignerView::OnMouseMove(const FGeometry& MyGeometry, const FPointerEvent& MouseEvent)
{
	if ( MouseEvent.GetCursorDelta().IsZero() )
	{
		return FReply::Unhandled();
	}

	FReply SurfaceHandled = SDesignSurface::OnMouseMove(MyGeometry, MouseEvent);
	if ( SurfaceHandled.IsEventHandled() )
	{
		return SurfaceHandled;
	}

	if ( bMouseDown )
	{
		if ( SelectedWidget.IsValid() && !bMovingExistingWidget )
		{
			if ( TransformMode == ETransformMode::Layout )
			{
				const bool bIsRootWidget = SelectedWidget.GetTemplate()->GetParent() == NULL;
				if ( !bIsRootWidget )
				{
					bMovingExistingWidget = true;
					//Drag selected widgets
					return FReply::Handled().DetectDrag(AsShared(), EKeys::LeftMouseButton);
				}
			}
			else
			{
				checkSlow(TransformMode == ETransformMode::Render);
				checkSlow(bMovingExistingWidget == false);

				BeginTransaction(LOCTEXT("MoveWidgetRT", "Move Widget (Render Transform)"));

				if ( UWidget* PreviewWidget = SelectedWidget.GetPreview() )
				{
					FGeometry ParentGeometry;
					if ( GetWidgetParentGeometry(SelectedWidget, ParentGeometry) )
					{
						const FSlateRenderTransform& AbsoluteToLocalTransform = Inverse(ParentGeometry.GetAccumulatedRenderTransform());

						FWidgetTransform RenderTransform = PreviewWidget->RenderTransform;
						RenderTransform.Translation += AbsoluteToLocalTransform.TransformVector(MouseEvent.GetCursorDelta());

						static const FName RenderTransformName(TEXT("RenderTransform"));

						FObjectEditorUtils::SetPropertyValue<UWidget, FWidgetTransform>(PreviewWidget, RenderTransformName, RenderTransform);
						FObjectEditorUtils::SetPropertyValue<UWidget, FWidgetTransform>(SelectedWidget.GetTemplate(), RenderTransformName, RenderTransform);
					}
				}
			}
		}
	}
	
	// Update the hovered widget under the mouse
	FArrangedWidget ArrangedWidget(SNullWidget::NullWidget, FGeometry());
	FWidgetReference NewHoveredWidget = GetWidgetAtCursor(MyGeometry, MouseEvent, ArrangedWidget);
	if ( !( NewHoveredWidget == HoveredWidget ) )
	{
		HoveredWidget = NewHoveredWidget;
		HoverTime = 0;
	}

	return FReply::Unhandled();
}

void SDesignerView::OnMouseEnter(const FGeometry& MyGeometry, const FPointerEvent& MouseEvent)
{
	HoveredWidget = FWidgetReference();
	HoverTime = 0;
}

void SDesignerView::OnMouseLeave(const FPointerEvent& MouseEvent)
{
	HoveredWidget = FWidgetReference();
	HoverTime = 0;
}

FReply SDesignerView::OnKeyDown(const FGeometry& MyGeometry, const FKeyboardEvent& InKeyboardEvent)
{
	BlueprintEditor.Pin()->PasteDropLocation = FVector2D(0, 0);

	if ( BlueprintEditor.Pin()->DesignerCommandList->ProcessCommandBindings(InKeyboardEvent) )
	{
		return FReply::Handled();
	}

	if ( CommandList->ProcessCommandBindings(InKeyboardEvent) )
	{
		return FReply::Handled();
	}

	return FReply::Unhandled();
}

void SDesignerView::ShowContextMenu(const FGeometry& MyGeometry, const FPointerEvent& MouseEvent)
{
	FMenuBuilder MenuBuilder(true, NULL);

	FWidgetBlueprintEditorUtils::CreateWidgetContextMenu(MenuBuilder, BlueprintEditor.Pin().ToSharedRef(), SelectedWidgetContextMenuLocation);

	TSharedPtr<SWidget> MenuContent = MenuBuilder.MakeWidget();

	if ( MenuContent.IsValid() )
	{
		FVector2D SummonLocation = MouseEvent.GetScreenSpacePosition();
		FSlateApplication::Get().PushMenu(AsShared(), MenuContent.ToSharedRef(), SummonLocation, FPopupTransitionEffect(FPopupTransitionEffect::ContextMenu));
	}
}

<<<<<<< HEAD
=======
void SDesignerView::PopulateWidgetGeometryCache(FArrangedWidget& Root)
{
	FArrangedChildren ArrangedChildren(EVisibility::All);
	Root.Widget->ArrangeChildren(Root.Geometry, ArrangedChildren);

	CachedWidgetGeometry.Add(Root.Widget, Root);

	// A widget's children are implicitly Z-ordered from first to last
	for ( int32 ChildIndex = ArrangedChildren.Num() - 1; ChildIndex >= 0; --ChildIndex )
	{
		FArrangedWidget& SomeChild = ArrangedChildren[ChildIndex];
		PopulateWidgetGeometryCache(SomeChild);
	}
}

>>>>>>> 1d429763
void SDesignerView::CacheSelectedWidgetGeometry()
{
	if ( SelectedSlateWidget.IsValid() )
	{
		TSharedRef<SWidget> Widget = SelectedSlateWidget.Pin().ToSharedRef();

		FWidgetPath WidgetPath;
		if ( FSlateApplication::Get().GeneratePathToWidgetUnchecked(Widget, WidgetPath) )
		{
			SelectedWidgetPath = FWeakWidgetPath(WidgetPath);
		}
		else
		{
			SelectedWidgetPath = FWeakWidgetPath();
		}

		FArrangedWidget ArrangedWidget(SNullWidget::NullWidget, FGeometry());
<<<<<<< HEAD
		FDesignTimeUtils::GetArrangedWidgetRelativeToParent(Widget, AsShared(), ArrangedWidget);
=======
		FDesignTimeUtils::GetArrangedWidgetRelativeToParent(WidgetPath, Widget, AsShared(), ArrangedWidget);
>>>>>>> 1d429763

		CachedDesignerWidgetLocation = ArrangedWidget.Geometry.AbsolutePosition;
		CachedDesignerWidgetSize = ArrangedWidget.Geometry.Size;
	}
}

int32 SDesignerView::OnPaint(const FPaintArgs& Args, const FGeometry& AllottedGeometry, const FSlateRect& MyClippingRect, FSlateWindowElementList& OutDrawElements, int32 LayerId, const FWidgetStyle& InWidgetStyle, bool bParentEnabled) const
{
	SDesignSurface::OnPaint(Args, AllottedGeometry, MyClippingRect, OutDrawElements, LayerId, InWidgetStyle, bParentEnabled);

	LayerId += 1000;

	TSet<FWidgetReference> Selected;
	Selected.Add(SelectedWidget);

	// Allow the extensions to paint anything they want.
	for ( const TSharedRef<FDesignerExtension>& Ext : DesignerExtensions )
	{
		Ext->Paint(Selected, AllottedGeometry, MyClippingRect, OutDrawElements, LayerId, InWidgetStyle, bParentEnabled);
	}

	static const FName SelectionOutlineName("UMGEditor.SelectionOutline");
	// Don't draw the hovered effect if it's also the selected widget
	if ( HoveredSlateWidget.IsValid() && HoveredSlateWidget != SelectedSlateWidget )
	{
		TSharedRef<SWidget> Widget = HoveredSlateWidget.Pin().ToSharedRef();

		FArrangedWidget ArrangedWidget(SNullWidget::NullWidget, FGeometry());
		FDesignTimeUtils::GetArrangedWidgetRelativeToWindow(Widget, ArrangedWidget);

		// Draw hovered effect
		// Azure = 0x007FFF
		const FLinearColor HoveredTint(0, 0.5, 1, FMath::Clamp(HoverTime / HoveredAnimationTime, 0.0f, 1.0f));

		FPaintGeometry HoveredGeometry = ArrangedWidget.Geometry.ToPaintGeometry();

		FSlateDrawElement::MakeBox(
			OutDrawElements,
			LayerId,
			HoveredGeometry,
			FEditorStyle::Get().GetBrush(SelectionOutlineName),
			MyClippingRect,
			ESlateDrawEffect::None,
			HoveredTint
			);
	}

	if ( SelectedSlateWidget.IsValid() )
	{
		TSharedRef<SWidget> Widget = SelectedSlateWidget.Pin().ToSharedRef();

		FArrangedWidget ArrangedWidget(SNullWidget::NullWidget, FGeometry());
		FDesignTimeUtils::GetArrangedWidgetRelativeToWindow(Widget, ArrangedWidget);

		const FLinearColor Tint(0, 1, 0);

		// Draw selection effect
		
		FPaintGeometry SelectionGeometry = ArrangedWidget.Geometry.ToPaintGeometry();

		FSlateDrawElement::MakeBox(
			OutDrawElements,
			LayerId,
			SelectionGeometry,
			FEditorStyle::Get().GetBrush(SelectionOutlineName),
			MyClippingRect,
			ESlateDrawEffect::None,
			Tint
		);
<<<<<<< HEAD

		DrawDragHandles(SelectionGeometry, MyClippingRect, OutDrawElements, LayerId, InWidgetStyle);

		//TODO UMG Move this to a function.
		// Draw anchors.
		if ( SelectedWidget.IsValid() && SelectedWidget.GetTemplate()->Slot )
		{
			const float X = AllottedGeometry.AbsolutePosition.X;
			const float Y = AllottedGeometry.AbsolutePosition.Y;
			const float Width = AllottedGeometry.Size.X;
			const float Height = AllottedGeometry.Size.Y;

			float Selection_X = SelectionGeometry.DrawPosition.X;
			float Selection_Y = SelectionGeometry.DrawPosition.Y;
			float Selection_Width = SelectionGeometry.DrawSize.X;
			float Selection_Height = SelectionGeometry.DrawSize.Y;

			const FVector2D LeftRightSize = FVector2D(32, 16);
			const FVector2D TopBottomSize = FVector2D(16, 32);

			// @TODO UMG - Don't use the curve editors brushes
			const FSlateBrush* KeyBrush = FEditorStyle::GetBrush("CurveEd.CurveKey");
			FLinearColor KeyColor = FLinearColor(1.0f, 0.0f, 0.0f, 1.f);

			// Normalized offset of the handle, 0, no offset, 1 move the handle completely out by its own size.
			//const float HandleOffset = 1.0f;

			if ( UCanvasPanelSlot* CanvasSlot = Cast<UCanvasPanelSlot>(SelectedWidget.GetTemplate()->Slot) )
			{
				// Left
				FSlateDrawElement::MakeBox(
					OutDrawElements,
					++LayerId,
					FPaintGeometry(FVector2D(X + Width * CanvasSlot->LayoutData.Anchors.Minimum.X - LeftRightSize.X * 0.5f, SelectionGeometry.DrawPosition.Y + Selection_Height * 0.5f - LeftRightSize.Y * 0.5f), LeftRightSize, 1.0f),
					FEditorStyle::Get().GetBrush("UMGEditor.AnchorLeftRight"),
					MyClippingRect,
					ESlateDrawEffect::None,
					KeyBrush->GetTint(InWidgetStyle) * InWidgetStyle.GetColorAndOpacityTint() * KeyColor
					);

				// Right
				FSlateDrawElement::MakeBox(
					OutDrawElements,
					++LayerId,
					FPaintGeometry(FVector2D(X + Width * CanvasSlot->LayoutData.Anchors.Maximum.X - LeftRightSize.X * 0.5f, SelectionGeometry.DrawPosition.Y + Selection_Height * 0.5f - LeftRightSize.Y * 0.5f), LeftRightSize, 1.0f),
					FEditorStyle::Get().GetBrush("UMGEditor.AnchorLeftRight"),
					MyClippingRect,
					ESlateDrawEffect::None,
					KeyBrush->GetTint(InWidgetStyle) * InWidgetStyle.GetColorAndOpacityTint() * KeyColor
					);


				// Top
				FSlateDrawElement::MakeBox(
					OutDrawElements,
					++LayerId,
					FPaintGeometry(FVector2D(SelectionGeometry.DrawPosition.X + Selection_Width * 0.5f - TopBottomSize.X * 0.5f, Y + Height * CanvasSlot->LayoutData.Anchors.Minimum.Y - TopBottomSize.Y * 0.5f), TopBottomSize, 1.0f),
					FEditorStyle::Get().GetBrush("UMGEditor.AnchorTopBottom"),
					MyClippingRect,
					ESlateDrawEffect::None,
					KeyBrush->GetTint(InWidgetStyle) * InWidgetStyle.GetColorAndOpacityTint() * KeyColor
					);

				// Bottom
				FSlateDrawElement::MakeBox(
					OutDrawElements,
					++LayerId,
					FPaintGeometry(FVector2D(SelectionGeometry.DrawPosition.X + Selection_Width * 0.5f - TopBottomSize.X * 0.5f, Y + Height * CanvasSlot->LayoutData.Anchors.Maximum.Y - TopBottomSize.Y * 0.5f), TopBottomSize, 1.0f),
					FEditorStyle::Get().GetBrush("UMGEditor.AnchorTopBottom"),
					MyClippingRect,
					ESlateDrawEffect::None,
					KeyBrush->GetTint(InWidgetStyle) * InWidgetStyle.GetColorAndOpacityTint() * KeyColor
					);
			}
		}
=======
>>>>>>> 1d429763
	}

	return LayerId;
}

<<<<<<< HEAD
void SDesignerView::DrawDragHandles(const FPaintGeometry& SelectionGeometry, const FSlateRect& MyClippingRect, FSlateWindowElementList& OutDrawElements, int32 LayerId, const FWidgetStyle& InWidgetStyle) const
{
	if ( SelectedWidget.IsValid() && SelectedWidget.GetTemplate()->Slot )
	{
		float X = SelectionGeometry.DrawPosition.X;
		float Y = SelectionGeometry.DrawPosition.Y;
		float Width = SelectionGeometry.DrawSize.X;
		float Height = SelectionGeometry.DrawSize.Y;

		// @TODO UMG Handles should come from the slot/container to express how its slots can be transformed.
		TArray<FVector2D> Handles;
		Handles.Add(FVector2D(X, Y));					// Top - Left
		Handles.Add(FVector2D(X + Width * 0.5f, Y));	// Top - Middle
		Handles.Add(FVector2D(X + Width, Y));			// Top - Right

		Handles.Add(FVector2D(X, Y + Height * 0.5f));			// Middle - Left
		Handles.Add(FVector2D(X + Width, Y + Height * 0.5f));	// Middle - Right

		Handles.Add(FVector2D(X, Y + Height));					// Bottom - Left
		Handles.Add(FVector2D(X + Width * 0.5f, Y + Height));	// Bottom - Middle
		Handles.Add(FVector2D(X + Width, Y + Height));			// Bottom - Right

		const FVector2D HandleSize = FVector2D(10, 10);

		// @TODO UMG - Don't use the curve editors brushes
		const FSlateBrush* KeyBrush = FEditorStyle::GetBrush("CurveEd.CurveKey");
		FLinearColor KeyColor = InWidgetStyle.GetColorAndOpacityTint();// IsEditingEnabled() ? InWidgetStyle.GetColorAndOpacityTint() : FLinearColor(0.1f, 0.1f, 0.1f, 1.f);

		for ( int32 HandleIndex = 0; HandleIndex < Handles.Num(); HandleIndex++ )
		{
			const FVector2D& Handle = Handles[HandleIndex];
			if ( !SelectedWidget.GetTemplate()->Slot->CanResize(DragDirections[HandleIndex]) )
			{
				// This isn't a valid handle
				continue;
			}

			FSlateDrawElement::MakeBox(
				OutDrawElements,
				++LayerId,
				FPaintGeometry(FVector2D(Handle.X - HandleSize.X * 0.5f, Handle.Y - HandleSize.Y * 0.5f), HandleSize, 1.0f),
				KeyBrush,
				MyClippingRect,
				ESlateDrawEffect::None,
				KeyBrush->GetTint(InWidgetStyle) * InWidgetStyle.GetColorAndOpacityTint() * KeyColor
				);
		}
	}
}

SDesignerView::DragHandle SDesignerView::HitTestDragHandles(const FGeometry& AllottedGeometry, const FPointerEvent& PointerEvent) const
{
	FVector2D LocalPointer = AllottedGeometry.AbsoluteToLocal(PointerEvent.GetScreenSpacePosition());

	if ( SelectedWidget.IsValid() && SelectedWidget.GetTemplate()->Slot && SelectedSlateWidget.IsValid() )
	{
		TSharedRef<SWidget> Widget = SelectedSlateWidget.Pin().ToSharedRef();

		FArrangedWidget ArrangedWidget(SNullWidget::NullWidget, FGeometry());
		FDesignTimeUtils::GetArrangedWidget(Widget, ArrangedWidget);

		FVector2D WidgetLocalPosition = AllottedGeometry.AbsoluteToLocal(ArrangedWidget.Geometry.AbsolutePosition);
		float X = WidgetLocalPosition.X;
		float Y = WidgetLocalPosition.Y;
		float Width = ArrangedWidget.Geometry.Size.X;
		float Height = ArrangedWidget.Geometry.Size.Y;

		TArray<FVector2D> Handles;
		Handles.Add(FVector2D(X, Y));					// Top - Left
		Handles.Add(FVector2D(X + Width * 0.5f, Y));	// Top - Middle
		Handles.Add(FVector2D(X + Width, Y));			// Top - Right

		Handles.Add(FVector2D(X, Y + Height * 0.5f));			// Middle - Left
		Handles.Add(FVector2D(X + Width, Y + Height * 0.5f));	// Middle - Right

		Handles.Add(FVector2D(X, Y + Height));					// Bottom - Left
		Handles.Add(FVector2D(X + Width * 0.5f, Y + Height));	// Bottom - Middle
		Handles.Add(FVector2D(X + Width, Y + Height));			// Bottom - Right

		const FVector2D HandleSize = FVector2D(10, 10);

		int32 i = 0;
		for ( FVector2D Handle : Handles )
		{
			FSlateRect Rect(FVector2D(Handle.X - HandleSize.X * 0.5f, Handle.Y - HandleSize.Y * 0.5f), Handle + HandleSize);
			if ( Rect.ContainsPoint(LocalPointer) )
			{
				if ( !SelectedWidget.GetTemplate()->Slot->CanResize(DragDirections[i]) )
				{
					// This isn't a valid handle
					break;
				}

				return (DragHandle)i;
			}
			i++;
		}
	}

	return DH_NONE;
}

FCursorReply SDesignerView::OnCursorQuery(const FGeometry& MyGeometry, const FPointerEvent& CursorEvent) const
{
	// Hit test the drag handles
	switch ( HitTestDragHandles(MyGeometry, CursorEvent) )
	{
	case DH_TOP_LEFT:
	case DH_BOTTOM_RIGHT:
		return FCursorReply::Cursor(EMouseCursor::ResizeSouthEast);
	case DH_TOP_RIGHT:
	case DH_BOTTOM_LEFT:
		return FCursorReply::Cursor(EMouseCursor::ResizeSouthWest);
	case DH_TOP_CENTER:
	case DH_BOTTOM_CENTER:
		return FCursorReply::Cursor(EMouseCursor::ResizeUpDown);
	case DH_MIDDLE_LEFT:
	case DH_MIDDLE_RIGHT:
		return FCursorReply::Cursor(EMouseCursor::ResizeLeftRight);
	}

	return FCursorReply::Unhandled();
}

void SDesignerView::UpdatePreviewWidget()
=======
void SDesignerView::UpdatePreviewWidget(bool bForceUpdate)
>>>>>>> 1d429763
{
	UUserWidget* LatestPreviewWidget = BlueprintEditor.Pin()->GetPreview();

	if ( LatestPreviewWidget != PreviewWidget || bForceUpdate )
	{
		PreviewWidget = LatestPreviewWidget;
		if ( PreviewWidget )
		{
<<<<<<< HEAD
			const bool bAbsoluteLayout = false;
			const bool bModal = false;
			const bool bShowCursor = false;
			TSharedRef<SWidget> CurrentWidget = PreviewWidget->MakeViewportWidget(bAbsoluteLayout, bModal, bShowCursor);
			CurrentWidget->SlatePrepass();
=======
			TSharedRef<SWidget> NewPreviewSlateWidget = PreviewWidget->TakeWidget();
			NewPreviewSlateWidget->SlatePrepass();
>>>>>>> 1d429763

			PreviewSlateWidget = NewPreviewSlateWidget;
			PreviewSurface->SetContent(NewPreviewSlateWidget);

			// Notify all selected widgets that they are selected, because there are new preview objects
			// state may have been lost so this will recreate it if the widget does something special when
			// selected.
			for ( FWidgetReference& WidgetRef : SelectedWidgets )
			{
				if ( WidgetRef.IsValid() )
				{
					WidgetRef.GetPreview()->Select();
				}
			}
		}
		else
		{
			ChildSlot
			[
				SNew(SHorizontalBox)
				+ SHorizontalBox::Slot()
				.HAlign(HAlign_Center)
				.VAlign(VAlign_Center)
				[
					SNew(STextBlock)
					.Text(LOCTEXT("NoWidgetPreview", "No Widget Preview"))
				]
			];
		}
	}
}

void SDesignerView::Tick(const FGeometry& AllottedGeometry, const double InCurrentTime, const float InDeltaTime)
{
<<<<<<< HEAD
	HoverTime += InDeltaTime;

	UpdatePreviewWidget();
=======
	CachedDesignerGeometry = AllottedGeometry;
	HoverTime += InDeltaTime;

	const bool bForceUpdate = false;
	UpdatePreviewWidget(bForceUpdate);
>>>>>>> 1d429763

	// Update the selected widget to match the selected template.
	if ( PreviewWidget )
	{
		if ( SelectedWidget.IsValid() )
		{
			// Set the selected widget so that we can draw the highlight
			SelectedSlateWidget = PreviewWidget->GetWidgetFromName(SelectedWidget.GetTemplate()->GetName());
		}
		else
		{
			SelectedSlateWidget.Reset();
		}

		if ( HoveredWidget.IsValid() )
		{
			HoveredSlateWidget = PreviewWidget->GetWidgetFromName(HoveredWidget.GetTemplate()->GetName());
		}
		else
		{
			HoveredSlateWidget.Reset();
		}
	}

<<<<<<< HEAD
	CacheSelectedWidgetGeometry();

	// Tick all designer extensions in case they need to update widgets
	for ( const TSharedRef<FDesignerExtension>& Ext : DesignerExtensions )
	{
		Ext->Tick(AllottedGeometry, InCurrentTime, InDeltaTime);
	}
=======
	// Perform an arrange children pass to cache the geometry of all widgets so that we can query it later.
	CachedWidgetGeometry.Reset();
	FArrangedWidget WindowWidgetGeometry(PreviewHitTestRoot.ToSharedRef(), AllottedGeometry);
	PopulateWidgetGeometryCache(WindowWidgetGeometry);
>>>>>>> 1d429763

	CacheSelectedWidgetGeometry();

	// Tick all designer extensions in case they need to update widgets
	for ( const TSharedRef<FDesignerExtension>& Ext : DesignerExtensions )
	{
		Ext->Tick(AllottedGeometry, InCurrentTime, InDeltaTime);
	}

	SDesignSurface::Tick(AllottedGeometry, InCurrentTime, InDeltaTime);
}

FReply SDesignerView::OnDragDetected(const FGeometry& MyGeometry, const FPointerEvent& MouseEvent)
{
	if ( SelectedWidget.IsValid() )
	{
		// Clear any pending selected widgets, the user has already decided what widget they want.
		PendingSelectedWidget = FWidgetReference();

		//
		FArrangedWidget ArrangedWidget(SNullWidget::NullWidget, FGeometry());
		FDesignTimeUtils::GetArrangedWidget(SelectedWidget.GetPreview()->GetCachedWidget().ToSharedRef(), ArrangedWidget);
		SelectedWidgetContextMenuLocation = ArrangedWidget.Geometry.AbsoluteToLocal(ScreenMouseDownLocation);

		ClearExtensionWidgets();

		return FReply::Handled().BeginDragDrop(FSelectedWidgetDragDropOp::New(BlueprintEditor.Pin(), SelectedWidget));
	}

	return FReply::Unhandled();
}

void SDesignerView::OnDragEnter(const FGeometry& MyGeometry, const FDragDropEvent& DragDropEvent)
{
	//@TODO UMG Drop Feedback
}

void SDesignerView::OnDragLeave(const FDragDropEvent& DragDropEvent)
{
	TSharedPtr<FDecoratedDragDropOp> DecoratedDragDropOp = DragDropEvent.GetOperationAs<FDecoratedDragDropOp>();
	if ( DecoratedDragDropOp.IsValid() )
	{
		DecoratedDragDropOp->SetCursorOverride(TOptional<EMouseCursor::Type>());
		DecoratedDragDropOp->ResetToDefaultToolTip();
	}
	
	if (DropPreviewWidget)
	{
		if ( DropPreviewParent )
		{
			DropPreviewParent->RemoveChild(DropPreviewWidget);
		}

		UWidgetBlueprint* BP = GetBlueprint();
		BP->WidgetTree->RemoveWidget(DropPreviewWidget);
		DropPreviewWidget = NULL;
	}
}

FReply SDesignerView::OnDragOver(const FGeometry& MyGeometry, const FDragDropEvent& DragDropEvent)
{
	UWidgetBlueprint* BP = GetBlueprint();
	
	if (DropPreviewWidget)
	{
		if (DropPreviewParent)
		{
			DropPreviewParent->RemoveChild(DropPreviewWidget);
		}
		
		BP->WidgetTree->RemoveWidget(DropPreviewWidget);
		DropPreviewWidget = NULL;
	}
	
	const bool bIsPreview = true;
	DropPreviewWidget = ProcessDropAndAddWidget(MyGeometry, DragDropEvent, bIsPreview);
	if ( DropPreviewWidget )
	{
		//@TODO UMG Drop Feedback
		return FReply::Handled();
	}

	return FReply::Unhandled();
}

UWidget* SDesignerView::ProcessDropAndAddWidget(const FGeometry& MyGeometry, const FDragDropEvent& DragDropEvent, bool bIsPreview)
{
	// In order to prevent the GetWidgetAtCursor code from picking the widget we're about to move, we need to mark it
	// as the drop preview widget before any other code can run.
	TSharedPtr<FSelectedWidgetDragDropOp> SelectedDragDropOp = DragDropEvent.GetOperationAs<FSelectedWidgetDragDropOp>();
	if ( SelectedDragDropOp.IsValid() )
	{
		DropPreviewWidget = SelectedDragDropOp->Widget.GetPreview();
	}

	UWidgetBlueprint* BP = GetBlueprint();

	if ( DropPreviewWidget )
	{
		if ( DropPreviewParent )
		{
			DropPreviewParent->RemoveChild(DropPreviewWidget);
		}

		BP->WidgetTree->RemoveWidget(DropPreviewWidget);
		DropPreviewWidget = NULL;
	}

	FArrangedWidget ArrangedWidget(SNullWidget::NullWidget, FGeometry());
	FWidgetReference WidgetUnderCursor = GetWidgetAtCursor(MyGeometry, DragDropEvent, ArrangedWidget);

	FGeometry WidgetUnderCursorGeometry = ArrangedWidget.Geometry;

	UWidget* Target = NULL;
	if ( WidgetUnderCursor.IsValid() )
	{
		Target = bIsPreview ? WidgetUnderCursor.GetPreview() : WidgetUnderCursor.GetTemplate();
	}

	TSharedPtr<FWidgetTemplateDragDropOp> TemplateDragDropOp = DragDropEvent.GetOperationAs<FWidgetTemplateDragDropOp>();
	if ( TemplateDragDropOp.IsValid() )
	{
		TemplateDragDropOp->SetCursorOverride(TOptional<EMouseCursor::Type>());

		// If there's no root widget go ahead and add the widget into the root slot.
		if ( BP->WidgetTree->RootWidget == NULL )
		{
			FScopedTransaction Transaction(LOCTEXT("Designer_AddWidget", "Add Widget"));

			if ( !bIsPreview )
			{
				BP->WidgetTree->SetFlags(RF_Transactional);
				BP->WidgetTree->Modify();
			}

			// TODO UMG This method isn't great, maybe the user widget should just be a canvas.

			// Add it to the root if there are no other widgets to add it to.
			UWidget* Widget = TemplateDragDropOp->Template->Create(BP->WidgetTree);
			Widget->SetIsDesignTime(true);

			BP->WidgetTree->RootWidget = Widget;

			SelectedWidget = BlueprintEditor.Pin()->GetReferenceFromTemplate(Widget);

			DropPreviewParent = NULL;

			if ( bIsPreview )
			{
				Transaction.Cancel();
			}

			return Widget;
		}
		// If there's already a root widget we need to try and place our widget into a parent widget that we've picked against
		else if ( Target && Target->IsA(UPanelWidget::StaticClass()) )
		{
			UPanelWidget* Parent = Cast<UPanelWidget>(Target);

			FScopedTransaction Transaction(LOCTEXT("Designer_AddWidget", "Add Widget"));

			// If this isn't a preview operation we need to modify a few things to properly undo the operation.
			if ( !bIsPreview )
			{
				Parent->SetFlags(RF_Transactional);
				Parent->Modify();

				BP->WidgetTree->SetFlags(RF_Transactional);
				BP->WidgetTree->Modify();
			}

			// Construct the widget and mark it for design time rendering.
			UWidget* Widget = TemplateDragDropOp->Template->Create(BP->WidgetTree);
			Widget->SetIsDesignTime(true);

			// Determine local position inside the parent widget and add the widget to the slot.
			FVector2D LocalPosition = WidgetUnderCursorGeometry.AbsoluteToLocal(DragDropEvent.GetScreenSpacePosition());
			if ( UPanelSlot* Slot = Parent->AddChild(Widget) )
			{
				// HACK UMG - This seems like a bad idea to call TakeWidget
				TSharedPtr<SWidget> SlateWidget = Widget->TakeWidget();
				SlateWidget->SlatePrepass();
				const FVector2D& WidgetDesiredSize = SlateWidget->GetDesiredSize();

				static const FVector2D MinimumDefaultSize(100, 40);
				FVector2D LocalSize = FVector2D(FMath::Max(WidgetDesiredSize.X, MinimumDefaultSize.X), FMath::Max(WidgetDesiredSize.Y, MinimumDefaultSize.Y));

				const UWidgetDesignerSettings* DesignerSettings = GetDefault<UWidgetDesignerSettings>();
				if ( DesignerSettings->GridSnapEnabled )
				{
					LocalPosition.X = ( (int32)LocalPosition.X ) - (( (int32)LocalPosition.X ) % DesignerSettings->GridSnapSize);
					LocalPosition.Y = ( (int32)LocalPosition.Y ) - (( (int32)LocalPosition.Y ) % DesignerSettings->GridSnapSize);
				}

				Slot->SetDesiredPosition(LocalPosition);
				Slot->SetDesiredSize(LocalSize);

				DropPreviewParent = Parent;

				if ( bIsPreview )
				{
					Transaction.Cancel();
				}

				return Widget;
			}
			else
			{
				TemplateDragDropOp->SetCursorOverride(EMouseCursor::SlashedCircle);

				// TODO UMG ERROR Slot can not be created because maybe the max children has been reached.
				//          Maybe we can traverse the hierarchy and add it to the first parent that will accept it?
			}

			if ( bIsPreview )
			{
				Transaction.Cancel();
			}
		}
		else
		{
			TemplateDragDropOp->SetCursorOverride(EMouseCursor::SlashedCircle);
		}
	}

	// Attempt to deal with moving widgets from a drag operation.
	if ( SelectedDragDropOp.IsValid() )
	{
		SelectedDragDropOp->SetCursorOverride(TOptional<EMouseCursor::Type>());

		// If they've pressed shift, and we were staying in the parent, disable that
		// and adjust the designer message to no longer warn.
		if ( DragDropEvent.IsShiftDown() && SelectedDragDropOp->bStayingInParent )
		{
			SelectedDragDropOp->bStayingInParent = false;
			DesignerMessage = EDesignerMessage::None;
		}

		// If we're staying in the parent we started in, replace the parent found under the cursor with
		// the original one, also update the arranged widget data so that our layout calculations are accurate.
		if ( SelectedDragDropOp->bStayingInParent )
		{
			DesignerMessage = EDesignerMessage::MoveFromParent;

			WidgetUnderCursorGeometry = GetDesignerGeometry();
			if ( GetWidgetGeometry(SelectedDragDropOp->ParentWidget, WidgetUnderCursorGeometry) )
			{
				Target = bIsPreview ? SelectedDragDropOp->ParentWidget.GetPreview() : SelectedDragDropOp->ParentWidget.GetTemplate();
			}
		}

		// If the widget being hovered over is a panel, attempt to place it into that panel.
		if ( Target && Target->IsA(UPanelWidget::StaticClass()) )
		{
			UPanelWidget* NewParent = Cast<UPanelWidget>(Target);

			FScopedTransaction Transaction(LOCTEXT("Designer_MoveWidget", "Move Widget"));

			// If this isn't a preview operation we need to modify a few things to properly undo the operation.
			if ( !bIsPreview )
			{
				NewParent->SetFlags(RF_Transactional);
				NewParent->Modify();

				BP->WidgetTree->SetFlags(RF_Transactional);
				BP->WidgetTree->Modify();
			}

			UWidget* Widget = bIsPreview ? SelectedDragDropOp->Widget.GetPreview() : SelectedDragDropOp->Widget.GetTemplate();
			check(Widget);

			if ( Widget )
			{
				if ( Widget->GetParent() )
				{
					if ( !bIsPreview )
					{
						Widget->GetParent()->Modify();
					}

					Widget->GetParent()->RemoveChild(Widget);
				}

				FVector2D LocalPosition = WidgetUnderCursorGeometry.AbsoluteToLocal(DragDropEvent.GetScreenSpacePosition());
				if ( UPanelSlot* Slot = NewParent->AddChild(Widget) )
				{
					FVector2D NewPosition = LocalPosition - SelectedWidgetContextMenuLocation;

					const UWidgetDesignerSettings* DesignerSettings = GetDefault<UWidgetDesignerSettings>();
					if ( DesignerSettings->GridSnapEnabled )
					{
						NewPosition.X = ( (int32)NewPosition.X ) - ( ( (int32)NewPosition.X ) % DesignerSettings->GridSnapSize );
						NewPosition.Y = ( (int32)NewPosition.Y ) - ( ( (int32)NewPosition.Y ) % DesignerSettings->GridSnapSize );
					}

					// HACK UMG: In order to correctly drop items into the canvas that have a non-zero anchor,
					// we need to know the layout information after slate has performed a prepass.  So we have
					// to rebase the layout and reinterpret the new position based on anchor point layout data.
					// This should be pulled out into an extension of some kind so that this can be fixed for
					// other widgets as well that may need to do work like this.
					if ( UCanvasPanelSlot* CanvasSlot = Cast<UCanvasPanelSlot>(Slot) )
					{
						if ( bIsPreview )
						{
							FWidgetBlueprintEditorUtils::ImportPropertiesFromText(Slot, SelectedDragDropOp->ExportedSlotProperties);

							CanvasSlot->SaveBaseLayout();
							Slot->SetDesiredPosition(NewPosition);
							CanvasSlot->RebaseLayout();

							FWidgetBlueprintEditorUtils::ExportPropertiesToText(Slot, SelectedDragDropOp->ExportedSlotProperties);
						}
						else
						{
							FWidgetBlueprintEditorUtils::ImportPropertiesFromText(Slot, SelectedDragDropOp->ExportedSlotProperties);
						}
					}
					else
					{
						FWidgetBlueprintEditorUtils::ImportPropertiesFromText(Slot, SelectedDragDropOp->ExportedSlotProperties);
						Slot->SetDesiredPosition(NewPosition);
					}

					DropPreviewParent = NewParent;

					if ( bIsPreview )
					{
						Transaction.Cancel();
					}

					return Widget;
				}
				else
				{
					SelectedDragDropOp->SetCursorOverride(EMouseCursor::SlashedCircle);

					// TODO UMG ERROR Slot can not be created because maybe the max children has been reached.
					//          Maybe we can traverse the hierarchy and add it to the first parent that will accept it?
				}

				if ( bIsPreview )
				{
					Transaction.Cancel();
				}
			}
		}
		else
		{
			SelectedDragDropOp->SetCursorOverride(EMouseCursor::SlashedCircle);
		}
	}
	
	return NULL;
}

FReply SDesignerView::OnDrop(const FGeometry& MyGeometry, const FDragDropEvent& DragDropEvent)
{
	bMouseDown = false;
	bMovingExistingWidget = false;

	UWidgetBlueprint* BP = GetBlueprint();
	
	if (DropPreviewWidget)
	{
		if (DropPreviewParent)
		{
			DropPreviewParent->RemoveChild(DropPreviewWidget);
		}
		
		BP->WidgetTree->RemoveWidget(DropPreviewWidget);
		DropPreviewWidget = NULL;
	}
	
	const bool bIsPreview = false;
	UWidget* Widget = ProcessDropAndAddWidget(MyGeometry, DragDropEvent, bIsPreview);
	if ( Widget )
	{
		FBlueprintEditorUtils::MarkBlueprintAsStructurallyModified(BP);

		// Regenerate extension widgets now that we've finished moving or placing the widget.
		CreateExtensionWidgetsForSelection();

		DesignerMessage = EDesignerMessage::None;

		return FReply::Handled();
	}

	DesignerMessage = EDesignerMessage::None;
	
	return FReply::Unhandled();
}

<<<<<<< HEAD
void SDesignerView::HandleCommonResolutionSelected(int32 Width, int32 Height)
{
	PreviewWidth = Width;
	PreviewHeight = Height;
}

void SDesignerView::AddScreenResolutionSection(FMenuBuilder& MenuBuilder, const TArray<FPlayScreenResolution>& Resolutions, const FText& SectionName)
{
	MenuBuilder.BeginSection(NAME_None, SectionName);
	{
		for ( auto Iter = Resolutions.CreateConstIterator(); Iter; ++Iter )
		{
			FUIAction Action(FExecuteAction::CreateRaw(this, &SDesignerView::HandleCommonResolutionSelected, Iter->Width, Iter->Height));

			FInternationalization& I18N = FInternationalization::Get();

			FFormatNamedArguments Args;
			Args.Add(TEXT("Width"), FText::AsNumber(Iter->Width, NULL, I18N.GetInvariantCulture()));
			Args.Add(TEXT("Height"), FText::AsNumber(Iter->Height, NULL, I18N.GetInvariantCulture()));
			Args.Add(TEXT("AspectRatio"), FText::FromString(Iter->AspectRatio));

			MenuBuilder.AddMenuEntry(FText::FromString(Iter->Description), FText::Format(LOCTEXT("CommonResolutionFormat", "{Width} x {Height} (AspectRatio)"), Args), FSlateIcon(), Action);
		}
	}
	MenuBuilder.EndSection();
}

TSharedRef<SWidget> SDesignerView::GetAspectMenu()
{
	const ULevelEditorPlaySettings* PlaySettings = GetDefault<ULevelEditorPlaySettings>();
	FMenuBuilder MenuBuilder(true, NULL);

	AddScreenResolutionSection(MenuBuilder, PlaySettings->PhoneScreenResolutions, LOCTEXT("CommonPhonesSectionHeader", "Phones"));
	AddScreenResolutionSection(MenuBuilder, PlaySettings->TabletScreenResolutions, LOCTEXT("CommonTabletsSectionHeader", "Tablets"));
	AddScreenResolutionSection(MenuBuilder, PlaySettings->LaptopScreenResolutions, LOCTEXT("CommonLaptopsSectionHeader", "Laptops"));
	AddScreenResolutionSection(MenuBuilder, PlaySettings->MonitorScreenResolutions, LOCTEXT("CommoMonitorsSectionHeader", "Monitors"));
	AddScreenResolutionSection(MenuBuilder, PlaySettings->TelevisionScreenResolutions, LOCTEXT("CommonTelevesionsSectionHeader", "Televisions"));

	return MenuBuilder.MakeWidget();
}

void SDesignerView::BeginTransaction(const FText& SessionName)
=======
FText SDesignerView::GetResolutionText(int32 Width, int32 Height, const FString& AspectRatio) const
>>>>>>> 1d429763
{
	FInternationalization& I18N = FInternationalization::Get();
	FFormatNamedArguments Args;
	Args.Add(TEXT("Width"), FText::AsNumber(Width, nullptr, I18N.GetInvariantCulture()));
	Args.Add(TEXT("Height"), FText::AsNumber(Height, nullptr, I18N.GetInvariantCulture()));
	Args.Add(TEXT("AspectRatio"), FText::FromString(AspectRatio));

	return FText::Format(LOCTEXT("CommonResolutionFormat", "{Width} x {Height} ({AspectRatio})"), Args);
}

FText SDesignerView::GetCurrentResolutionText() const
{
	return GetResolutionText(PreviewWidth, PreviewHeight, PreviewAspectRatio);
}

FSlateColor SDesignerView::GetResolutionTextColorAndOpacity() const
{
	return FLinearColor(1, 1, 1, 1.25f - ResolutionTextFade.GetLerp());
}

void SDesignerView::HandleOnCommonResolutionSelected(int32 Width, int32 Height, FString AspectRatio)
{
	PreviewWidth = Width;
	PreviewHeight = Height;
	PreviewAspectRatio = AspectRatio;

	GConfig->SetInt(*ConfigSectionName, TEXT("PreviewWidth"), Width, GEditorUserSettingsIni);
	GConfig->SetInt(*ConfigSectionName, TEXT("PreviewHeight"), Height, GEditorUserSettingsIni);
	GConfig->SetString(*ConfigSectionName, TEXT("PreviewAspectRatio"), *AspectRatio, GEditorUserSettingsIni);

	ResolutionTextFade.Play();
}

bool SDesignerView::HandleIsCommonResolutionSelected(int32 Width, int32 Height) const
{
	return (Width == PreviewWidth) && (Height == PreviewHeight);
}

void SDesignerView::AddScreenResolutionSection(FMenuBuilder& MenuBuilder, const TArray<FPlayScreenResolution>& Resolutions, const FText& SectionName)
{
	MenuBuilder.BeginSection(NAME_None, SectionName);
	{
		for ( auto Iter = Resolutions.CreateConstIterator(); Iter; ++Iter )
		{
			// Actions for the resolution menu entry
			FExecuteAction OnResolutionSelected = FExecuteAction::CreateRaw(this, &SDesignerView::HandleOnCommonResolutionSelected, Iter->Width, Iter->Height, Iter->AspectRatio);
			FCanExecuteAction OnCanResolutionBeSelected = FCanExecuteAction::CreateRaw(&FSlateApplication::Get(), &FSlateApplication::IsNormalExecution);
			FIsActionChecked OnIsResolutionSelected = FIsActionChecked::CreateRaw(this, &SDesignerView::HandleIsCommonResolutionSelected, Iter->Width, Iter->Height);
			FUIAction Action(OnResolutionSelected, OnCanResolutionBeSelected, OnIsResolutionSelected);

			MenuBuilder.AddMenuEntry(FText::FromString(Iter->Description), GetResolutionText(Iter->Width, Iter->Height, Iter->AspectRatio), FSlateIcon(), Action, NAME_None, EUserInterfaceActionType::Check);
		}
	}
	MenuBuilder.EndSection();
}

TSharedRef<SWidget> SDesignerView::GetAspectMenu()
{
	const ULevelEditorPlaySettings* PlaySettings = GetDefault<ULevelEditorPlaySettings>();
	FMenuBuilder MenuBuilder(true, NULL);

	AddScreenResolutionSection(MenuBuilder, PlaySettings->PhoneScreenResolutions, LOCTEXT("CommonPhonesSectionHeader", "Phones"));
	AddScreenResolutionSection(MenuBuilder, PlaySettings->TabletScreenResolutions, LOCTEXT("CommonTabletsSectionHeader", "Tablets"));
	AddScreenResolutionSection(MenuBuilder, PlaySettings->LaptopScreenResolutions, LOCTEXT("CommonLaptopsSectionHeader", "Laptops"));
	AddScreenResolutionSection(MenuBuilder, PlaySettings->MonitorScreenResolutions, LOCTEXT("CommoMonitorsSectionHeader", "Monitors"));
	AddScreenResolutionSection(MenuBuilder, PlaySettings->TelevisionScreenResolutions, LOCTEXT("CommonTelevesionsSectionHeader", "Televisions"));

	return MenuBuilder.MakeWidget();
}

void SDesignerView::BeginTransaction(const FText& SessionName)
{
	if ( ScopedTransaction == nullptr )
	{
		ScopedTransaction = new FScopedTransaction(SessionName);

		if ( SelectedWidget.IsValid() )
		{
			SelectedWidget.GetPreview()->Modify();
			SelectedWidget.GetTemplate()->Modify();
		}
	}
}

bool SDesignerView::InTransaction() const
{
	return ScopedTransaction != nullptr;
}

void SDesignerView::EndTransaction(bool bCancel)
{
	if ( ScopedTransaction != nullptr )
	{
		if ( bCancel )
		{
			ScopedTransaction->Cancel();
		}

		delete ScopedTransaction;
		ScopedTransaction = nullptr;
	}
}

FReply SDesignerView::HandleZoomToFitClicked()
{
	ZoomToFit(/*bInstantZoom*/ false);
	return FReply::Handled();
}

#undef LOCTEXT_NAMESPACE<|MERGE_RESOLUTION|>--- conflicted
+++ resolved
@@ -119,18 +119,8 @@
 	DropPreviewParent = NULL;
 	BlueprintEditor = InBlueprintEditor;
 
-<<<<<<< HEAD
-	//TODO UMG Store as a setting
-	//PreviewWidth = 1920;
-	//PreviewHeight = 1080;
-	PreviewWidth = 1280;
-	PreviewHeight = 720;
-
-	HoverTime = 0;
-=======
 	DesignerMessage = EDesignerMessage::None;
 	TransformMode = ETransformMode::Layout;
->>>>>>> 1d429763
 
 	SetStartupResolution();
 
@@ -169,24 +159,17 @@
 				.ZoomAmount(this, &SDesignerView::GetZoomAmount)
 				.ViewOffset(this, &SDesignerView::GetViewOffset)
 				[
-<<<<<<< HEAD
-					SAssignNew(PreviewSurface, SBox)
-=======
 					SNew(SBox)
->>>>>>> 1d429763
 					.WidthOverride(this, &SDesignerView::GetPreviewWidth)
 					.HeightOverride(this, &SDesignerView::GetPreviewHeight)
 					.HAlign(HAlign_Fill)
 					.VAlign(VAlign_Fill)
 					.Visibility(EVisibility::SelfHitTestInvisible)
-<<<<<<< HEAD
-=======
 					[
 						SAssignNew(PreviewSurface, SDPIScaler)
 						.DPIScale(this, &SDesignerView::GetPreviewDPIScale)
 						.Visibility(EVisibility::SelfHitTestInvisible)
 					]
->>>>>>> 1d429763
 				]
 			]
 
@@ -201,19 +184,6 @@
 
 			// Top bar with buttons for changing the designer
 			+ SOverlay::Slot()
-<<<<<<< HEAD
-			.HAlign(HAlign_Right)
-			.VAlign(VAlign_Top)
-			[
-				SNew(SHorizontalBox)
-				
-				+ SHorizontalBox::Slot()
-				.AutoWidth()
-				[
-					SNew(SComboButton)
-					.ButtonStyle(FEditorStyle::Get(), "PropertyEditor.AssetComboStyle")
-					.ForegroundColor(FEditorStyle::GetColor("PropertyEditor.AssetName.ColorAndOpacity"))
-=======
 			.HAlign(HAlign_Fill)
 			.VAlign(VAlign_Top)
 			[
@@ -266,20 +236,11 @@
 					SNew(SComboButton)
 					.ButtonStyle(FEditorStyle::Get(), "ViewportMenu.Button")
 					.ForegroundColor(FLinearColor::Black)
->>>>>>> 1d429763
 					.OnGetMenuContent(this, &SDesignerView::GetAspectMenu)
 					.ContentPadding(2.0f)
 					.ButtonContent()
 					[
 						SNew(STextBlock)
-<<<<<<< HEAD
-						.Text(LOCTEXT("AspectRatio", "Aspect Ratio"))
-					]
-				]
-			]
-
-			// Bottom-right corner text indicating the experimental nature of umg
-=======
 						.Text(LOCTEXT("Resolution", "Resolution"))
 						.TextStyle(FEditorStyle::Get(), "ViewportMenu.Label")
 					]
@@ -287,7 +248,6 @@
 			]
 
 			// Bottom bar to show current resolution & AR
->>>>>>> 1d429763
 			+ SOverlay::Slot()
 			.HAlign(HAlign_Fill)
 			.VAlign(VAlign_Bottom)
@@ -347,8 +307,6 @@
 	}
 }
 
-<<<<<<< HEAD
-=======
 void SDesignerView::BindCommands()
 {
 	CommandList = MakeShareable(new FUICommandList);
@@ -426,7 +384,6 @@
 	return TransformMode;
 }
 
->>>>>>> 1d429763
 FOptionalSize SDesignerView::GetPreviewWidth() const
 {
 	return (float)PreviewWidth;
@@ -437,8 +394,6 @@
 	return (float)PreviewHeight;
 }
 
-<<<<<<< HEAD
-=======
 float SDesignerView::GetPreviewDPIScale() const
 {
 	return GetDefault<URendererSettings>(URendererSettings::StaticClass())->GetDPIScaleBasedOnSize(FIntPoint(PreviewWidth, PreviewHeight));
@@ -470,7 +425,6 @@
 	return FText::GetEmpty();
 }
 
->>>>>>> 1d429763
 void SDesignerView::OnEditorSelectionChanged()
 {
 	TSet<FWidgetReference> PendingSelectedWidgets = BlueprintEditor.Pin()->GetSelectedWidgets();
@@ -555,14 +509,11 @@
 	ExtensionWidgetCanvas->ClearChildren();
 }
 
-<<<<<<< HEAD
-=======
 void SDesignerView::CreateExtensionWidgetsForSelection()
 {
 	// Remove all the current extension widgets
 	ClearExtensionWidgets();
 
->>>>>>> 1d429763
 	TArray<FWidgetReference> Selected;
 	if ( SelectedWidget.IsValid() )
 	{
@@ -571,14 +522,6 @@
 
 	TArray< TSharedRef<FDesignerSurfaceElement> > ExtensionElements;
 
-<<<<<<< HEAD
-	// Build extension widgets for new selection
-	for ( TSharedRef<FDesignerExtension>& Ext : DesignerExtensions )
-	{
-		if ( Ext->CanExtendSelection(Selected) )
-		{
-			Ext->ExtendSelection(Selected, ExtensionElements);
-=======
 	if ( Selected.Num() > 0 )
 	{
 		// Add transform handles
@@ -611,7 +554,6 @@
 				[
 					ExtElement->GetWidget()
 				];
->>>>>>> 1d429763
 		}
 	}
 }
@@ -626,17 +568,6 @@
 	{
 		FWidgetReference ParentRef = BlueprintEditor.Pin()->GetReferenceFromTemplate(SelectedWidget.GetTemplate()->GetParent());
 
-<<<<<<< HEAD
-	// Add Widgets to designer surface
-	for ( TSharedRef<FDesignerSurfaceElement>& ExtElement : ExtensionElements )
-	{
-		ExtensionWidgetCanvas->AddSlot()
-			.Position(TAttribute<FVector2D>::Create(TAttribute<FVector2D>::FGetter::CreateSP(this, &SDesignerView::GetExtensionPosition, ExtElement)))
-			.Size(TAttribute<FVector2D>::Create(TAttribute<FVector2D>::FGetter::CreateSP(this, &SDesignerView::GetExtensionSize, ExtElement)))
-			[
-				ExtElement->GetWidget()
-			];
-=======
 		UWidget* Preview = ParentRef.GetPreview();
 		TSharedPtr<SWidget> PreviewSlateWidget = Preview ? Preview->GetCachedWidget() : NULL;
 		if ( PreviewSlateWidget.IsValid() )
@@ -691,57 +622,10 @@
 	case EExtensionLayoutLocation::BottomRight:
 		FinalPosition = TopLeft + Size;
 		break;
->>>>>>> 1d429763
-	}
-}
-
-<<<<<<< HEAD
-FVector2D SDesignerView::GetExtensionPosition(TSharedRef<FDesignerSurfaceElement> ExtensionElement) const
-{
-	const FVector2D TopLeft = CachedDesignerWidgetLocation;
-	const FVector2D Size = CachedDesignerWidgetSize * GetZoomAmount();
-
-	FVector2D FinalPosition(0, 0);
-
-	switch ( ExtensionElement->GetLocation() )
-	{
-	case EExtensionLayoutLocation::Absolute:
-		break;
-
-	case EExtensionLayoutLocation::TopLeft:
-		FinalPosition = TopLeft;
-		break;
-	case EExtensionLayoutLocation::TopCenter:
-		FinalPosition = TopLeft + FVector2D(Size.X * 0.5f, 0);
-		break;
-	case EExtensionLayoutLocation::TopRight:
-		FinalPosition = TopLeft + FVector2D(Size.X, 0);
-		break;
-
-	case EExtensionLayoutLocation::CenterLeft:
-		FinalPosition = TopLeft + FVector2D(0, Size.Y * 0.5f);
-		break;
-	case EExtensionLayoutLocation::CenterCenter:
-		FinalPosition = TopLeft + FVector2D(Size.X * 0.5f, Size.Y * 0.5f);
-		break;
-	case EExtensionLayoutLocation::CenterRight:
-		FinalPosition = TopLeft + FVector2D(Size.X, Size.Y * 0.5f);
-		break;
-
-	case EExtensionLayoutLocation::BottomLeft:
-		FinalPosition = TopLeft + FVector2D(0, Size.Y);
-		break;
-	case EExtensionLayoutLocation::BottomCenter:
-		FinalPosition = TopLeft + FVector2D(Size.X * 0.5f, Size.Y);
-		break;
-	case EExtensionLayoutLocation::BottomRight:
-		FinalPosition = TopLeft + Size;
-		break;
-	}
-=======
+	}
+
 	// Add the alignment offset
 	FinalPosition += ParentSize * ExtensionElement->GetAlignment();
->>>>>>> 1d429763
 
 	return FinalPosition + ExtensionElement->GetOffset();
 }
@@ -1011,8 +895,6 @@
 	}
 }
 
-<<<<<<< HEAD
-=======
 void SDesignerView::PopulateWidgetGeometryCache(FArrangedWidget& Root)
 {
 	FArrangedChildren ArrangedChildren(EVisibility::All);
@@ -1028,7 +910,6 @@
 	}
 }
 
->>>>>>> 1d429763
 void SDesignerView::CacheSelectedWidgetGeometry()
 {
 	if ( SelectedSlateWidget.IsValid() )
@@ -1046,11 +927,7 @@
 		}
 
 		FArrangedWidget ArrangedWidget(SNullWidget::NullWidget, FGeometry());
-<<<<<<< HEAD
-		FDesignTimeUtils::GetArrangedWidgetRelativeToParent(Widget, AsShared(), ArrangedWidget);
-=======
 		FDesignTimeUtils::GetArrangedWidgetRelativeToParent(WidgetPath, Widget, AsShared(), ArrangedWidget);
->>>>>>> 1d429763
 
 		CachedDesignerWidgetLocation = ArrangedWidget.Geometry.AbsolutePosition;
 		CachedDesignerWidgetSize = ArrangedWidget.Geometry.Size;
@@ -1120,218 +997,12 @@
 			ESlateDrawEffect::None,
 			Tint
 		);
-<<<<<<< HEAD
-
-		DrawDragHandles(SelectionGeometry, MyClippingRect, OutDrawElements, LayerId, InWidgetStyle);
-
-		//TODO UMG Move this to a function.
-		// Draw anchors.
-		if ( SelectedWidget.IsValid() && SelectedWidget.GetTemplate()->Slot )
-		{
-			const float X = AllottedGeometry.AbsolutePosition.X;
-			const float Y = AllottedGeometry.AbsolutePosition.Y;
-			const float Width = AllottedGeometry.Size.X;
-			const float Height = AllottedGeometry.Size.Y;
-
-			float Selection_X = SelectionGeometry.DrawPosition.X;
-			float Selection_Y = SelectionGeometry.DrawPosition.Y;
-			float Selection_Width = SelectionGeometry.DrawSize.X;
-			float Selection_Height = SelectionGeometry.DrawSize.Y;
-
-			const FVector2D LeftRightSize = FVector2D(32, 16);
-			const FVector2D TopBottomSize = FVector2D(16, 32);
-
-			// @TODO UMG - Don't use the curve editors brushes
-			const FSlateBrush* KeyBrush = FEditorStyle::GetBrush("CurveEd.CurveKey");
-			FLinearColor KeyColor = FLinearColor(1.0f, 0.0f, 0.0f, 1.f);
-
-			// Normalized offset of the handle, 0, no offset, 1 move the handle completely out by its own size.
-			//const float HandleOffset = 1.0f;
-
-			if ( UCanvasPanelSlot* CanvasSlot = Cast<UCanvasPanelSlot>(SelectedWidget.GetTemplate()->Slot) )
-			{
-				// Left
-				FSlateDrawElement::MakeBox(
-					OutDrawElements,
-					++LayerId,
-					FPaintGeometry(FVector2D(X + Width * CanvasSlot->LayoutData.Anchors.Minimum.X - LeftRightSize.X * 0.5f, SelectionGeometry.DrawPosition.Y + Selection_Height * 0.5f - LeftRightSize.Y * 0.5f), LeftRightSize, 1.0f),
-					FEditorStyle::Get().GetBrush("UMGEditor.AnchorLeftRight"),
-					MyClippingRect,
-					ESlateDrawEffect::None,
-					KeyBrush->GetTint(InWidgetStyle) * InWidgetStyle.GetColorAndOpacityTint() * KeyColor
-					);
-
-				// Right
-				FSlateDrawElement::MakeBox(
-					OutDrawElements,
-					++LayerId,
-					FPaintGeometry(FVector2D(X + Width * CanvasSlot->LayoutData.Anchors.Maximum.X - LeftRightSize.X * 0.5f, SelectionGeometry.DrawPosition.Y + Selection_Height * 0.5f - LeftRightSize.Y * 0.5f), LeftRightSize, 1.0f),
-					FEditorStyle::Get().GetBrush("UMGEditor.AnchorLeftRight"),
-					MyClippingRect,
-					ESlateDrawEffect::None,
-					KeyBrush->GetTint(InWidgetStyle) * InWidgetStyle.GetColorAndOpacityTint() * KeyColor
-					);
-
-
-				// Top
-				FSlateDrawElement::MakeBox(
-					OutDrawElements,
-					++LayerId,
-					FPaintGeometry(FVector2D(SelectionGeometry.DrawPosition.X + Selection_Width * 0.5f - TopBottomSize.X * 0.5f, Y + Height * CanvasSlot->LayoutData.Anchors.Minimum.Y - TopBottomSize.Y * 0.5f), TopBottomSize, 1.0f),
-					FEditorStyle::Get().GetBrush("UMGEditor.AnchorTopBottom"),
-					MyClippingRect,
-					ESlateDrawEffect::None,
-					KeyBrush->GetTint(InWidgetStyle) * InWidgetStyle.GetColorAndOpacityTint() * KeyColor
-					);
-
-				// Bottom
-				FSlateDrawElement::MakeBox(
-					OutDrawElements,
-					++LayerId,
-					FPaintGeometry(FVector2D(SelectionGeometry.DrawPosition.X + Selection_Width * 0.5f - TopBottomSize.X * 0.5f, Y + Height * CanvasSlot->LayoutData.Anchors.Maximum.Y - TopBottomSize.Y * 0.5f), TopBottomSize, 1.0f),
-					FEditorStyle::Get().GetBrush("UMGEditor.AnchorTopBottom"),
-					MyClippingRect,
-					ESlateDrawEffect::None,
-					KeyBrush->GetTint(InWidgetStyle) * InWidgetStyle.GetColorAndOpacityTint() * KeyColor
-					);
-			}
-		}
-=======
->>>>>>> 1d429763
 	}
 
 	return LayerId;
 }
 
-<<<<<<< HEAD
-void SDesignerView::DrawDragHandles(const FPaintGeometry& SelectionGeometry, const FSlateRect& MyClippingRect, FSlateWindowElementList& OutDrawElements, int32 LayerId, const FWidgetStyle& InWidgetStyle) const
-{
-	if ( SelectedWidget.IsValid() && SelectedWidget.GetTemplate()->Slot )
-	{
-		float X = SelectionGeometry.DrawPosition.X;
-		float Y = SelectionGeometry.DrawPosition.Y;
-		float Width = SelectionGeometry.DrawSize.X;
-		float Height = SelectionGeometry.DrawSize.Y;
-
-		// @TODO UMG Handles should come from the slot/container to express how its slots can be transformed.
-		TArray<FVector2D> Handles;
-		Handles.Add(FVector2D(X, Y));					// Top - Left
-		Handles.Add(FVector2D(X + Width * 0.5f, Y));	// Top - Middle
-		Handles.Add(FVector2D(X + Width, Y));			// Top - Right
-
-		Handles.Add(FVector2D(X, Y + Height * 0.5f));			// Middle - Left
-		Handles.Add(FVector2D(X + Width, Y + Height * 0.5f));	// Middle - Right
-
-		Handles.Add(FVector2D(X, Y + Height));					// Bottom - Left
-		Handles.Add(FVector2D(X + Width * 0.5f, Y + Height));	// Bottom - Middle
-		Handles.Add(FVector2D(X + Width, Y + Height));			// Bottom - Right
-
-		const FVector2D HandleSize = FVector2D(10, 10);
-
-		// @TODO UMG - Don't use the curve editors brushes
-		const FSlateBrush* KeyBrush = FEditorStyle::GetBrush("CurveEd.CurveKey");
-		FLinearColor KeyColor = InWidgetStyle.GetColorAndOpacityTint();// IsEditingEnabled() ? InWidgetStyle.GetColorAndOpacityTint() : FLinearColor(0.1f, 0.1f, 0.1f, 1.f);
-
-		for ( int32 HandleIndex = 0; HandleIndex < Handles.Num(); HandleIndex++ )
-		{
-			const FVector2D& Handle = Handles[HandleIndex];
-			if ( !SelectedWidget.GetTemplate()->Slot->CanResize(DragDirections[HandleIndex]) )
-			{
-				// This isn't a valid handle
-				continue;
-			}
-
-			FSlateDrawElement::MakeBox(
-				OutDrawElements,
-				++LayerId,
-				FPaintGeometry(FVector2D(Handle.X - HandleSize.X * 0.5f, Handle.Y - HandleSize.Y * 0.5f), HandleSize, 1.0f),
-				KeyBrush,
-				MyClippingRect,
-				ESlateDrawEffect::None,
-				KeyBrush->GetTint(InWidgetStyle) * InWidgetStyle.GetColorAndOpacityTint() * KeyColor
-				);
-		}
-	}
-}
-
-SDesignerView::DragHandle SDesignerView::HitTestDragHandles(const FGeometry& AllottedGeometry, const FPointerEvent& PointerEvent) const
-{
-	FVector2D LocalPointer = AllottedGeometry.AbsoluteToLocal(PointerEvent.GetScreenSpacePosition());
-
-	if ( SelectedWidget.IsValid() && SelectedWidget.GetTemplate()->Slot && SelectedSlateWidget.IsValid() )
-	{
-		TSharedRef<SWidget> Widget = SelectedSlateWidget.Pin().ToSharedRef();
-
-		FArrangedWidget ArrangedWidget(SNullWidget::NullWidget, FGeometry());
-		FDesignTimeUtils::GetArrangedWidget(Widget, ArrangedWidget);
-
-		FVector2D WidgetLocalPosition = AllottedGeometry.AbsoluteToLocal(ArrangedWidget.Geometry.AbsolutePosition);
-		float X = WidgetLocalPosition.X;
-		float Y = WidgetLocalPosition.Y;
-		float Width = ArrangedWidget.Geometry.Size.X;
-		float Height = ArrangedWidget.Geometry.Size.Y;
-
-		TArray<FVector2D> Handles;
-		Handles.Add(FVector2D(X, Y));					// Top - Left
-		Handles.Add(FVector2D(X + Width * 0.5f, Y));	// Top - Middle
-		Handles.Add(FVector2D(X + Width, Y));			// Top - Right
-
-		Handles.Add(FVector2D(X, Y + Height * 0.5f));			// Middle - Left
-		Handles.Add(FVector2D(X + Width, Y + Height * 0.5f));	// Middle - Right
-
-		Handles.Add(FVector2D(X, Y + Height));					// Bottom - Left
-		Handles.Add(FVector2D(X + Width * 0.5f, Y + Height));	// Bottom - Middle
-		Handles.Add(FVector2D(X + Width, Y + Height));			// Bottom - Right
-
-		const FVector2D HandleSize = FVector2D(10, 10);
-
-		int32 i = 0;
-		for ( FVector2D Handle : Handles )
-		{
-			FSlateRect Rect(FVector2D(Handle.X - HandleSize.X * 0.5f, Handle.Y - HandleSize.Y * 0.5f), Handle + HandleSize);
-			if ( Rect.ContainsPoint(LocalPointer) )
-			{
-				if ( !SelectedWidget.GetTemplate()->Slot->CanResize(DragDirections[i]) )
-				{
-					// This isn't a valid handle
-					break;
-				}
-
-				return (DragHandle)i;
-			}
-			i++;
-		}
-	}
-
-	return DH_NONE;
-}
-
-FCursorReply SDesignerView::OnCursorQuery(const FGeometry& MyGeometry, const FPointerEvent& CursorEvent) const
-{
-	// Hit test the drag handles
-	switch ( HitTestDragHandles(MyGeometry, CursorEvent) )
-	{
-	case DH_TOP_LEFT:
-	case DH_BOTTOM_RIGHT:
-		return FCursorReply::Cursor(EMouseCursor::ResizeSouthEast);
-	case DH_TOP_RIGHT:
-	case DH_BOTTOM_LEFT:
-		return FCursorReply::Cursor(EMouseCursor::ResizeSouthWest);
-	case DH_TOP_CENTER:
-	case DH_BOTTOM_CENTER:
-		return FCursorReply::Cursor(EMouseCursor::ResizeUpDown);
-	case DH_MIDDLE_LEFT:
-	case DH_MIDDLE_RIGHT:
-		return FCursorReply::Cursor(EMouseCursor::ResizeLeftRight);
-	}
-
-	return FCursorReply::Unhandled();
-}
-
-void SDesignerView::UpdatePreviewWidget()
-=======
 void SDesignerView::UpdatePreviewWidget(bool bForceUpdate)
->>>>>>> 1d429763
 {
 	UUserWidget* LatestPreviewWidget = BlueprintEditor.Pin()->GetPreview();
 
@@ -1340,16 +1011,8 @@
 		PreviewWidget = LatestPreviewWidget;
 		if ( PreviewWidget )
 		{
-<<<<<<< HEAD
-			const bool bAbsoluteLayout = false;
-			const bool bModal = false;
-			const bool bShowCursor = false;
-			TSharedRef<SWidget> CurrentWidget = PreviewWidget->MakeViewportWidget(bAbsoluteLayout, bModal, bShowCursor);
-			CurrentWidget->SlatePrepass();
-=======
 			TSharedRef<SWidget> NewPreviewSlateWidget = PreviewWidget->TakeWidget();
 			NewPreviewSlateWidget->SlatePrepass();
->>>>>>> 1d429763
 
 			PreviewSlateWidget = NewPreviewSlateWidget;
 			PreviewSurface->SetContent(NewPreviewSlateWidget);
@@ -1384,17 +1047,11 @@
 
 void SDesignerView::Tick(const FGeometry& AllottedGeometry, const double InCurrentTime, const float InDeltaTime)
 {
-<<<<<<< HEAD
-	HoverTime += InDeltaTime;
-
-	UpdatePreviewWidget();
-=======
 	CachedDesignerGeometry = AllottedGeometry;
 	HoverTime += InDeltaTime;
 
 	const bool bForceUpdate = false;
 	UpdatePreviewWidget(bForceUpdate);
->>>>>>> 1d429763
 
 	// Update the selected widget to match the selected template.
 	if ( PreviewWidget )
@@ -1419,20 +1076,10 @@
 		}
 	}
 
-<<<<<<< HEAD
-	CacheSelectedWidgetGeometry();
-
-	// Tick all designer extensions in case they need to update widgets
-	for ( const TSharedRef<FDesignerExtension>& Ext : DesignerExtensions )
-	{
-		Ext->Tick(AllottedGeometry, InCurrentTime, InDeltaTime);
-	}
-=======
 	// Perform an arrange children pass to cache the geometry of all widgets so that we can query it later.
 	CachedWidgetGeometry.Reset();
 	FArrangedWidget WindowWidgetGeometry(PreviewHitTestRoot.ToSharedRef(), AllottedGeometry);
 	PopulateWidgetGeometryCache(WindowWidgetGeometry);
->>>>>>> 1d429763
 
 	CacheSelectedWidgetGeometry();
 
@@ -1825,11 +1472,43 @@
 	return FReply::Unhandled();
 }
 
-<<<<<<< HEAD
-void SDesignerView::HandleCommonResolutionSelected(int32 Width, int32 Height)
+FText SDesignerView::GetResolutionText(int32 Width, int32 Height, const FString& AspectRatio) const
+{
+	FInternationalization& I18N = FInternationalization::Get();
+	FFormatNamedArguments Args;
+	Args.Add(TEXT("Width"), FText::AsNumber(Width, nullptr, I18N.GetInvariantCulture()));
+	Args.Add(TEXT("Height"), FText::AsNumber(Height, nullptr, I18N.GetInvariantCulture()));
+	Args.Add(TEXT("AspectRatio"), FText::FromString(AspectRatio));
+
+	return FText::Format(LOCTEXT("CommonResolutionFormat", "{Width} x {Height} ({AspectRatio})"), Args);
+}
+
+FText SDesignerView::GetCurrentResolutionText() const
+{
+	return GetResolutionText(PreviewWidth, PreviewHeight, PreviewAspectRatio);
+}
+
+FSlateColor SDesignerView::GetResolutionTextColorAndOpacity() const
+{
+	return FLinearColor(1, 1, 1, 1.25f - ResolutionTextFade.GetLerp());
+}
+
+void SDesignerView::HandleOnCommonResolutionSelected(int32 Width, int32 Height, FString AspectRatio)
 {
 	PreviewWidth = Width;
 	PreviewHeight = Height;
+	PreviewAspectRatio = AspectRatio;
+
+	GConfig->SetInt(*ConfigSectionName, TEXT("PreviewWidth"), Width, GEditorUserSettingsIni);
+	GConfig->SetInt(*ConfigSectionName, TEXT("PreviewHeight"), Height, GEditorUserSettingsIni);
+	GConfig->SetString(*ConfigSectionName, TEXT("PreviewAspectRatio"), *AspectRatio, GEditorUserSettingsIni);
+
+	ResolutionTextFade.Play();
+}
+
+bool SDesignerView::HandleIsCommonResolutionSelected(int32 Width, int32 Height) const
+{
+	return (Width == PreviewWidth) && (Height == PreviewHeight);
 }
 
 void SDesignerView::AddScreenResolutionSection(FMenuBuilder& MenuBuilder, const TArray<FPlayScreenResolution>& Resolutions, const FText& SectionName)
@@ -1838,16 +1517,13 @@
 	{
 		for ( auto Iter = Resolutions.CreateConstIterator(); Iter; ++Iter )
 		{
-			FUIAction Action(FExecuteAction::CreateRaw(this, &SDesignerView::HandleCommonResolutionSelected, Iter->Width, Iter->Height));
-
-			FInternationalization& I18N = FInternationalization::Get();
-
-			FFormatNamedArguments Args;
-			Args.Add(TEXT("Width"), FText::AsNumber(Iter->Width, NULL, I18N.GetInvariantCulture()));
-			Args.Add(TEXT("Height"), FText::AsNumber(Iter->Height, NULL, I18N.GetInvariantCulture()));
-			Args.Add(TEXT("AspectRatio"), FText::FromString(Iter->AspectRatio));
-
-			MenuBuilder.AddMenuEntry(FText::FromString(Iter->Description), FText::Format(LOCTEXT("CommonResolutionFormat", "{Width} x {Height} (AspectRatio)"), Args), FSlateIcon(), Action);
+			// Actions for the resolution menu entry
+			FExecuteAction OnResolutionSelected = FExecuteAction::CreateRaw(this, &SDesignerView::HandleOnCommonResolutionSelected, Iter->Width, Iter->Height, Iter->AspectRatio);
+			FCanExecuteAction OnCanResolutionBeSelected = FCanExecuteAction::CreateRaw(&FSlateApplication::Get(), &FSlateApplication::IsNormalExecution);
+			FIsActionChecked OnIsResolutionSelected = FIsActionChecked::CreateRaw(this, &SDesignerView::HandleIsCommonResolutionSelected, Iter->Width, Iter->Height);
+			FUIAction Action(OnResolutionSelected, OnCanResolutionBeSelected, OnIsResolutionSelected);
+
+			MenuBuilder.AddMenuEntry(FText::FromString(Iter->Description), GetResolutionText(Iter->Width, Iter->Height, Iter->AspectRatio), FSlateIcon(), Action, NAME_None, EUserInterfaceActionType::Check);
 		}
 	}
 	MenuBuilder.EndSection();
@@ -1868,80 +1544,6 @@
 }
 
 void SDesignerView::BeginTransaction(const FText& SessionName)
-=======
-FText SDesignerView::GetResolutionText(int32 Width, int32 Height, const FString& AspectRatio) const
->>>>>>> 1d429763
-{
-	FInternationalization& I18N = FInternationalization::Get();
-	FFormatNamedArguments Args;
-	Args.Add(TEXT("Width"), FText::AsNumber(Width, nullptr, I18N.GetInvariantCulture()));
-	Args.Add(TEXT("Height"), FText::AsNumber(Height, nullptr, I18N.GetInvariantCulture()));
-	Args.Add(TEXT("AspectRatio"), FText::FromString(AspectRatio));
-
-	return FText::Format(LOCTEXT("CommonResolutionFormat", "{Width} x {Height} ({AspectRatio})"), Args);
-}
-
-FText SDesignerView::GetCurrentResolutionText() const
-{
-	return GetResolutionText(PreviewWidth, PreviewHeight, PreviewAspectRatio);
-}
-
-FSlateColor SDesignerView::GetResolutionTextColorAndOpacity() const
-{
-	return FLinearColor(1, 1, 1, 1.25f - ResolutionTextFade.GetLerp());
-}
-
-void SDesignerView::HandleOnCommonResolutionSelected(int32 Width, int32 Height, FString AspectRatio)
-{
-	PreviewWidth = Width;
-	PreviewHeight = Height;
-	PreviewAspectRatio = AspectRatio;
-
-	GConfig->SetInt(*ConfigSectionName, TEXT("PreviewWidth"), Width, GEditorUserSettingsIni);
-	GConfig->SetInt(*ConfigSectionName, TEXT("PreviewHeight"), Height, GEditorUserSettingsIni);
-	GConfig->SetString(*ConfigSectionName, TEXT("PreviewAspectRatio"), *AspectRatio, GEditorUserSettingsIni);
-
-	ResolutionTextFade.Play();
-}
-
-bool SDesignerView::HandleIsCommonResolutionSelected(int32 Width, int32 Height) const
-{
-	return (Width == PreviewWidth) && (Height == PreviewHeight);
-}
-
-void SDesignerView::AddScreenResolutionSection(FMenuBuilder& MenuBuilder, const TArray<FPlayScreenResolution>& Resolutions, const FText& SectionName)
-{
-	MenuBuilder.BeginSection(NAME_None, SectionName);
-	{
-		for ( auto Iter = Resolutions.CreateConstIterator(); Iter; ++Iter )
-		{
-			// Actions for the resolution menu entry
-			FExecuteAction OnResolutionSelected = FExecuteAction::CreateRaw(this, &SDesignerView::HandleOnCommonResolutionSelected, Iter->Width, Iter->Height, Iter->AspectRatio);
-			FCanExecuteAction OnCanResolutionBeSelected = FCanExecuteAction::CreateRaw(&FSlateApplication::Get(), &FSlateApplication::IsNormalExecution);
-			FIsActionChecked OnIsResolutionSelected = FIsActionChecked::CreateRaw(this, &SDesignerView::HandleIsCommonResolutionSelected, Iter->Width, Iter->Height);
-			FUIAction Action(OnResolutionSelected, OnCanResolutionBeSelected, OnIsResolutionSelected);
-
-			MenuBuilder.AddMenuEntry(FText::FromString(Iter->Description), GetResolutionText(Iter->Width, Iter->Height, Iter->AspectRatio), FSlateIcon(), Action, NAME_None, EUserInterfaceActionType::Check);
-		}
-	}
-	MenuBuilder.EndSection();
-}
-
-TSharedRef<SWidget> SDesignerView::GetAspectMenu()
-{
-	const ULevelEditorPlaySettings* PlaySettings = GetDefault<ULevelEditorPlaySettings>();
-	FMenuBuilder MenuBuilder(true, NULL);
-
-	AddScreenResolutionSection(MenuBuilder, PlaySettings->PhoneScreenResolutions, LOCTEXT("CommonPhonesSectionHeader", "Phones"));
-	AddScreenResolutionSection(MenuBuilder, PlaySettings->TabletScreenResolutions, LOCTEXT("CommonTabletsSectionHeader", "Tablets"));
-	AddScreenResolutionSection(MenuBuilder, PlaySettings->LaptopScreenResolutions, LOCTEXT("CommonLaptopsSectionHeader", "Laptops"));
-	AddScreenResolutionSection(MenuBuilder, PlaySettings->MonitorScreenResolutions, LOCTEXT("CommoMonitorsSectionHeader", "Monitors"));
-	AddScreenResolutionSection(MenuBuilder, PlaySettings->TelevisionScreenResolutions, LOCTEXT("CommonTelevesionsSectionHeader", "Televisions"));
-
-	return MenuBuilder.MakeWidget();
-}
-
-void SDesignerView::BeginTransaction(const FText& SessionName)
 {
 	if ( ScopedTransaction == nullptr )
 	{
