// Copyright 1998-2018 Epic Games, Inc. All Rights Reserved.

#include "CineCameraComponent.h"
#include "UObject/ConstructorHelpers.h"
#include "GameFramework/Actor.h"
#include "Engine/World.h"
#include "Components/StaticMeshComponent.h"
#include "Engine/StaticMesh.h"
#include "Engine/CollisionProfile.h"
#include "Materials/Material.h"
#include "GameFramework/WorldSettings.h"
#include "Materials/MaterialInstanceDynamic.h"
#include "DrawDebugHelpers.h"

#define LOCTEXT_NAMESPACE "CineCameraComponent"


//////////////////////////////////////////////////////////////////////////
// UCameraComponent

/// @cond DOXYGEN_WARNINGS

UCineCameraComponent::UCineCameraComponent()
{
	// Super 35mm 4 Perf
	// These will be overridden if valid default presets are specified in ini
	FilmbackSettings.SensorWidth = 24.89f;
	FilmbackSettings.SensorHeight = 18.67;
	LensSettings.MinFocalLength = 50.f;
	LensSettings.MaxFocalLength = 50.f;
	LensSettings.MinFStop = 2.f;
	LensSettings.MaxFStop = 2.f;
	LensSettings.MinimumFocusDistance = 15.f;
	LensSettings.DiaphragmBladeCount = FPostProcessSettings::kDefaultDepthOfFieldBladeCount;

#if WITH_EDITORONLY_DATA
	bTickInEditor = true;
#endif
	
	PrimaryComponentTick.bCanEverTick = true;
	bAutoActivate = true;

	bConstrainAspectRatio = true;

	// Default to CircleDOF, but allow the user to customize it
	PostProcessSettings.DepthOfFieldMethod = DOFM_CircleDOF;

	RecalcDerivedData();

#if WITH_EDITORONLY_DATA
	if (!IsRunningCommandlet())
	{
		// overrides CameraComponent's camera mesh
		static ConstructorHelpers::FObjectFinder<UStaticMesh> EditorCameraMesh(TEXT("/Engine/EditorMeshes/Camera/SM_CineCam.SM_CineCam"));
		CameraMesh = EditorCameraMesh.Object;
	}

	static ConstructorHelpers::FObjectFinder<UStaticMesh> PlaneMesh(TEXT("/Engine/ArtTools/RenderToTexture/Meshes/S_1_Unit_Plane.S_1_Unit_Plane"));
	FocusPlaneVisualizationMesh = PlaneMesh.Object;

	static ConstructorHelpers::FObjectFinder<UMaterial> PlaneMat(TEXT("/Engine/EngineDebugMaterials/M_SimpleTranslucent.M_SimpleTranslucent"));
	FocusPlaneVisualizationMaterial = PlaneMat.Object;
#endif
}

void UCineCameraComponent::PostInitProperties()
{
	Super::PostInitProperties();

	// default filmback
	SetFilmbackPresetByName(DefaultFilmbackPresetName);
	SetLensPresetByName(DefaultLensPresetName);

	// other lens defaults
	CurrentAperture = DefaultLensFStop;
	CurrentFocalLength = DefaultLensFocalLength;

	RecalcDerivedData();
}

void UCineCameraComponent::PostLoad()
{
	RecalcDerivedData();
	bResetInterpolation = true;
	Super::PostLoad();
}

static const FColor DebugFocusPointSolidColor(102, 26, 204, 153);		// purple
static const FColor DebugFocusPointOutlineColor = FColor::Black;

void UCineCameraComponent::TickComponent(float DeltaTime, ELevelTick TickType, FActorComponentTickFunction* ThisTickFunction)
{
<<<<<<< HEAD
#if !(UE_BUILD_SHIPPING || UE_BUILD_TEST)
=======
#if WITH_EDITORONLY_DATA
>>>>>>> c086b0de
	// make sure drawing is set up
	if (FocusSettings.bDrawDebugFocusPlane)
	{
		if (DebugFocusPlaneComponent == nullptr)
		{
			CreateDebugFocusPlane();
		}

		UpdateDebugFocusPlane();
	}
	else
	{
		if (DebugFocusPlaneComponent != nullptr)
		{
			DestroyDebugFocusPlane();
		}
	}
<<<<<<< HEAD
#endif // !(UE_BUILD_SHIPPING || UE_BUILD_TEST)
=======
#endif
>>>>>>> c086b0de

#if ENABLE_DRAW_DEBUG
	if (FocusSettings.TrackingFocusSettings.bDrawDebugTrackingFocusPoint)
	{
		AActor const* const TrackedActor = FocusSettings.TrackingFocusSettings.ActorToTrack.Get();

		FVector FocusPoint;
		if (TrackedActor)
		{
			FTransform const BaseTransform = TrackedActor->GetActorTransform();
			FocusPoint = BaseTransform.TransformPosition(FocusSettings.TrackingFocusSettings.RelativeOffset);
		}
		else
		{
			FocusPoint = FocusSettings.TrackingFocusSettings.RelativeOffset;
		}

		::DrawDebugSolidBox(GetWorld(), FocusPoint, FVector(12.f), DebugFocusPointSolidColor);
		::DrawDebugBox(GetWorld(), FocusPoint, FVector(12.f), DebugFocusPointOutlineColor);
	}
#endif // ENABLE_DRAW_DEBUG

	Super::TickComponent(DeltaTime, TickType, ThisTickFunction);
}

#if WITH_EDITORONLY_DATA

void UCineCameraComponent::PostEditChangeProperty(FPropertyChangedEvent& PropertyChangedEvent)
{
	RecalcDerivedData();

	// handle debug focus plane
	if (FocusSettings.bDrawDebugFocusPlane && (DebugFocusPlaneComponent == nullptr))
	{
		CreateDebugFocusPlane();
	}
	else if ((FocusSettings.bDrawDebugFocusPlane == false) && (DebugFocusPlaneComponent != nullptr))
	{
		DestroyDebugFocusPlane();
	}

	// set focus plane color in case that's what changed
	if (DebugFocusPlaneMID)
	{
		DebugFocusPlaneMID->SetVectorParameterValue(FName(TEXT("Color")), FocusSettings.DebugFocusPlaneColor.ReinterpretAsLinear());
	}

	// reset interpolation if the user changes anything
	bResetInterpolation = true;

	UpdateDebugFocusPlane();

	Super::PostEditChangeProperty(PropertyChangedEvent);
}

void UCineCameraComponent::ResetProxyMeshTransform()
{
	if (ProxyMeshComponent)
	{
		// CineCam mesh is offset 90deg yaw
		ProxyMeshComponent->SetRelativeRotation(FRotator(0.f, 90.f, 0.f));
		ProxyMeshComponent->SetRelativeLocation(FVector(-46.f, 0, -24.f));
	}
}

#endif	// WITH_EDITORONLY_DATA

float UCineCameraComponent::GetHorizontalFieldOfView() const
{
	return (CurrentFocalLength > 0.f)
		? FMath::RadiansToDegrees(2.f * FMath::Atan(FilmbackSettings.SensorWidth / (2.f * CurrentFocalLength)))
		: 0.f;
}

float UCineCameraComponent::GetVerticalFieldOfView() const
{
	return (CurrentFocalLength > 0.f)
		? FMath::RadiansToDegrees(2.f * FMath::Atan(FilmbackSettings.SensorHeight / (2.f * CurrentFocalLength)))
		: 0.f;
}

FString UCineCameraComponent::GetFilmbackPresetName() const
{
	TArray<FNamedFilmbackPreset> const& Presets = UCineCameraComponent::GetFilmbackPresets();
	int32 const NumPresets = Presets.Num();
	for (int32 PresetIdx = 0; PresetIdx < NumPresets; ++PresetIdx)
	{
		FNamedFilmbackPreset const& P = Presets[PresetIdx];
		if (P.FilmbackSettings == FilmbackSettings)
		{
			return P.Name;
		}
	}

	return FString();
}

void UCineCameraComponent::SetFilmbackPresetByName(const FString& InPresetName)
{
	TArray<FNamedFilmbackPreset> const& Presets = UCineCameraComponent::GetFilmbackPresets();
	int32 const NumPresets = Presets.Num();
	for (int32 PresetIdx = 0; PresetIdx < NumPresets; ++PresetIdx)
	{
		FNamedFilmbackPreset const& P = Presets[PresetIdx];
		if (P.Name == InPresetName)
		{
			FilmbackSettings = P.FilmbackSettings;
			break;
		}
	}
}

FString UCineCameraComponent::GetLensPresetName() const
{
	TArray<FNamedLensPreset> const& Presets = UCineCameraComponent::GetLensPresets();
	int32 const NumPresets = Presets.Num();
	for (int32 PresetIdx = 0; PresetIdx < NumPresets; ++PresetIdx)
	{
		FNamedLensPreset const& P = Presets[PresetIdx];
		if (P.LensSettings == LensSettings)
		{
			return P.Name;
		}
	}

	return FString();
}

void UCineCameraComponent::SetLensPresetByName(const FString& InPresetName)
{
	TArray<FNamedLensPreset> const& Presets = UCineCameraComponent::GetLensPresets();
	int32 const NumPresets = Presets.Num();
	for (int32 PresetIdx = 0; PresetIdx < NumPresets; ++PresetIdx)
	{
		FNamedLensPreset const& P = Presets[PresetIdx];
		if (P.Name == InPresetName)
		{
			LensSettings = P.LensSettings;
			break;
		}
	}
}

float UCineCameraComponent::GetWorldToMetersScale() const
{
	UWorld const* const World = GetWorld();
	AWorldSettings const* const WorldSettings = World ? World->GetWorldSettings() : nullptr;
	return WorldSettings ? WorldSettings->WorldToMeters : 100.f;
}

// static
TArray<FNamedFilmbackPreset> const& UCineCameraComponent::GetFilmbackPresets()
{
	return GetDefault<UCineCameraComponent>()->FilmbackPresets;
}

// static
TArray<FNamedLensPreset> const& UCineCameraComponent::GetLensPresets()
{
	return GetDefault<UCineCameraComponent>()->LensPresets;
}

void UCineCameraComponent::RecalcDerivedData()
{
	// respect physical limits of the (simulated) hardware
	CurrentFocalLength = FMath::Clamp(CurrentFocalLength, LensSettings.MinFocalLength, LensSettings.MaxFocalLength);
	CurrentAperture = FMath::Clamp(CurrentAperture, LensSettings.MinFStop, LensSettings.MaxFStop);

	float const MinFocusDistInWorldUnits = LensSettings.MinimumFocusDistance * (GetWorldToMetersScale() / 1000.f);	// convert mm to uu
	FocusSettings.ManualFocusDistance = FMath::Max(FocusSettings.ManualFocusDistance, MinFocusDistInWorldUnits);

	FieldOfView = GetHorizontalFieldOfView();
	FilmbackSettings.SensorAspectRatio = (FilmbackSettings.SensorHeight > 0.f) ? (FilmbackSettings.SensorWidth / FilmbackSettings.SensorHeight) : 0.f;
	AspectRatio = FilmbackSettings.SensorAspectRatio;

#if WITH_EDITORONLY_DATA
	CurrentHorizontalFOV = FieldOfView;			// informational variable only, for editor users
#endif
}

/// @endcond

float UCineCameraComponent::GetDesiredFocusDistance(const FVector& InLocation) const
{
	float DesiredFocusDistance = 0.f;

	// get focus distance
	switch (FocusSettings.FocusMethod)
	{
	case ECameraFocusMethod::Manual:
		DesiredFocusDistance = FocusSettings.ManualFocusDistance;
		break;

	case ECameraFocusMethod::Tracking:
		{
			AActor const* const TrackedActor = FocusSettings.TrackingFocusSettings.ActorToTrack.Get();

			FVector FocusPoint;
			if (TrackedActor)
			{
				FTransform const BaseTransform = TrackedActor->GetActorTransform();
				FocusPoint = BaseTransform.TransformPosition(FocusSettings.TrackingFocusSettings.RelativeOffset);
			}
			else
			{
				FocusPoint = FocusSettings.TrackingFocusSettings.RelativeOffset;
			}

			DesiredFocusDistance = (FocusPoint - InLocation).Size();
		}
		break;
	}
	
	// add in the adjustment offset
	DesiredFocusDistance += FocusSettings.FocusOffset;

	return DesiredFocusDistance;
}

void UCineCameraComponent::GetCameraView(float DeltaTime, FMinimalViewInfo& DesiredView)
{
	RecalcDerivedData();

	Super::GetCameraView(DeltaTime, DesiredView);

	UpdateCameraLens(DeltaTime, DesiredView);

	bResetInterpolation = false;
}

#if WITH_EDITOR
FText UCineCameraComponent::GetFilmbackText() const
{
	const float SensorWidth = FilmbackSettings.SensorWidth;
	const float SensorHeight = FilmbackSettings.SensorHeight;

	// Search presets for one that matches
	const FNamedFilmbackPreset* Preset = UCineCameraComponent::GetFilmbackPresets().FindByPredicate([&](const FNamedFilmbackPreset& InPreset) {
		return InPreset.FilmbackSettings.SensorWidth == SensorWidth && InPreset.FilmbackSettings.SensorHeight == SensorHeight;
	});

	if (Preset)
	{
		return FText::FromString(Preset->Name);
	}
	else
	{
		FNumberFormattingOptions Opts = FNumberFormattingOptions().SetMaximumFractionalDigits(1);
		return FText::Format(
			LOCTEXT("CustomFilmbackFormat", "Custom ({0}mm x {1}mm)"),
			FText::AsNumber(SensorWidth, &Opts),
			FText::AsNumber(SensorHeight, &Opts)
		);
	}
}
#endif

<<<<<<< HEAD
#if !(UE_BUILD_SHIPPING || UE_BUILD_TEST)
=======
#if WITH_EDITORONLY_DATA
>>>>>>> c086b0de
void UCineCameraComponent::UpdateDebugFocusPlane()
{
	if (FocusPlaneVisualizationMesh && DebugFocusPlaneComponent)
	{
		FVector const CamLocation = GetComponentTransform().GetLocation();
		FVector const CamDir = GetComponentTransform().GetRotation().Vector();

		UWorld const* const World = GetWorld();
		float const FocusDistance = (World && World->IsGameWorld()) ? CurrentFocusDistance : GetDesiredFocusDistance(CamLocation);		// in editor, use desired focus distance directly, no interp
		FVector const FocusPoint = GetComponentTransform().GetLocation() + CamDir * FocusDistance;

		DebugFocusPlaneComponent->SetWorldLocation(FocusPoint);
	}
}
<<<<<<< HEAD
#endif // !(UE_BUILD_SHIPPING || UE_BUILD_TEST)
=======
#endif
>>>>>>> c086b0de

void UCineCameraComponent::UpdateCameraLens(float DeltaTime, FMinimalViewInfo& DesiredView)
{
	if (FocusSettings.FocusMethod == ECameraFocusMethod::None)
	{
		DesiredView.PostProcessSettings.bOverride_DepthOfFieldMethod = false;
		DesiredView.PostProcessSettings.bOverride_DepthOfFieldFstop = false;
		DesiredView.PostProcessSettings.bOverride_DepthOfFieldMinFstop = false;
		DesiredView.PostProcessSettings.bOverride_DepthOfFieldBladeCount = false;
		DesiredView.PostProcessSettings.bOverride_DepthOfFieldFocalDistance = false;
		DesiredView.PostProcessSettings.bOverride_DepthOfFieldSensorWidth = false;
	}
	else
	{
		// Update focus/DoF
		DesiredView.PostProcessBlendWeight = 1.f;
		DesiredView.PostProcessSettings.bOverride_DepthOfFieldMethod = true;
		DesiredView.PostProcessSettings.DepthOfFieldMethod = PostProcessSettings.DepthOfFieldMethod;

		DesiredView.PostProcessSettings.bOverride_DepthOfFieldFstop = true;
		DesiredView.PostProcessSettings.DepthOfFieldFstop = CurrentAperture;

		DesiredView.PostProcessSettings.bOverride_DepthOfFieldMinFstop = true;
		DesiredView.PostProcessSettings.DepthOfFieldMinFstop = LensSettings.MinFStop;

		DesiredView.PostProcessSettings.bOverride_DepthOfFieldBladeCount = true;
		DesiredView.PostProcessSettings.DepthOfFieldBladeCount = LensSettings.DiaphragmBladeCount;

		CurrentFocusDistance = GetDesiredFocusDistance(DesiredView.Location);

		// clamp to min focus distance
		float const MinFocusDistInWorldUnits = LensSettings.MinimumFocusDistance * (GetWorldToMetersScale() / 1000.f);	// convert mm to uu
		CurrentFocusDistance = FMath::Max(CurrentFocusDistance, MinFocusDistInWorldUnits);

		// smoothing, if desired
		if (FocusSettings.bSmoothFocusChanges)
		{
			if (bResetInterpolation == false)
			{
				CurrentFocusDistance = FMath::FInterpTo(LastFocusDistance, CurrentFocusDistance, DeltaTime, FocusSettings.FocusSmoothingInterpSpeed);
			}
		}
		LastFocusDistance = CurrentFocusDistance;

		DesiredView.PostProcessSettings.bOverride_DepthOfFieldFocalDistance = true;
		DesiredView.PostProcessSettings.DepthOfFieldFocalDistance = CurrentFocusDistance;

		DesiredView.PostProcessSettings.bOverride_DepthOfFieldSensorWidth = true;
		DesiredView.PostProcessSettings.DepthOfFieldSensorWidth = FilmbackSettings.SensorWidth;
	}
}

void UCineCameraComponent::NotifyCameraCut()
{
	Super::NotifyCameraCut();

	// reset any interpolations
	bResetInterpolation = true;
}

<<<<<<< HEAD
#if !(UE_BUILD_SHIPPING || UE_BUILD_TEST)
=======
#if WITH_EDITORONLY_DATA
>>>>>>> c086b0de
void UCineCameraComponent::CreateDebugFocusPlane()
{
	if (AActor* const MyOwner = GetOwner())
	{
		if (DebugFocusPlaneComponent == nullptr)
		{
			DebugFocusPlaneComponent = NewObject<UStaticMeshComponent>(MyOwner, NAME_None, RF_Transactional | RF_TextExportTransient);
			DebugFocusPlaneComponent->SetupAttachment(this);
			DebugFocusPlaneComponent->SetIsVisualizationComponent(true);
			DebugFocusPlaneComponent->SetStaticMesh(FocusPlaneVisualizationMesh);
			DebugFocusPlaneComponent->SetCollisionProfileName(UCollisionProfile::NoCollision_ProfileName);
			DebugFocusPlaneComponent->bHiddenInGame = false;
			DebugFocusPlaneComponent->CastShadow = false;
			DebugFocusPlaneComponent->PostPhysicsComponentTick.bCanEverTick = false;
			DebugFocusPlaneComponent->CreationMethod = CreationMethod;
			DebugFocusPlaneComponent->bSelectable = false;

			DebugFocusPlaneComponent->RelativeScale3D = FVector(10000.f, 10000.f, 1.f);
			DebugFocusPlaneComponent->RelativeRotation = FRotator(90.f, 0.f, 0.f);

			DebugFocusPlaneComponent->RegisterComponentWithWorld(GetWorld());

			DebugFocusPlaneMID = DebugFocusPlaneComponent->CreateAndSetMaterialInstanceDynamicFromMaterial(0, FocusPlaneVisualizationMaterial);
			if (DebugFocusPlaneMID)
			{
				DebugFocusPlaneMID->SetVectorParameterValue(FName(TEXT("Color")), FocusSettings.DebugFocusPlaneColor.ReinterpretAsLinear());
			}
		}
	}
}

void UCineCameraComponent::DestroyDebugFocusPlane()
{
	if (DebugFocusPlaneComponent)
	{
		DebugFocusPlaneComponent->SetVisibility(false);
		DebugFocusPlaneComponent = nullptr;

		DebugFocusPlaneMID = nullptr;
	}
}
<<<<<<< HEAD
#endif // !(UE_BUILD_SHIPPING || UE_BUILD_TEST)
=======
#endif
>>>>>>> c086b0de

void UCineCameraComponent::OnRegister()
{
	Super::OnRegister();

#if WITH_EDITORONLY_DATA
	ResetProxyMeshTransform();
#endif
}

#if WITH_EDITOR
void UCineCameraComponent::OnComponentDestroyed(bool bDestroyingHierarchy)
{
	Super::OnComponentDestroyed(bDestroyingHierarchy);

	if (DebugFocusPlaneComponent)
	{
		DebugFocusPlaneComponent->DestroyComponent();
	}
}
#endif

#undef LOCTEXT_NAMESPACE<|MERGE_RESOLUTION|>--- conflicted
+++ resolved
@@ -90,11 +90,7 @@
 
 void UCineCameraComponent::TickComponent(float DeltaTime, ELevelTick TickType, FActorComponentTickFunction* ThisTickFunction)
 {
-<<<<<<< HEAD
-#if !(UE_BUILD_SHIPPING || UE_BUILD_TEST)
-=======
-#if WITH_EDITORONLY_DATA
->>>>>>> c086b0de
+#if WITH_EDITORONLY_DATA
 	// make sure drawing is set up
 	if (FocusSettings.bDrawDebugFocusPlane)
 	{
@@ -112,11 +108,7 @@
 			DestroyDebugFocusPlane();
 		}
 	}
-<<<<<<< HEAD
-#endif // !(UE_BUILD_SHIPPING || UE_BUILD_TEST)
-=======
-#endif
->>>>>>> c086b0de
+#endif
 
 #if ENABLE_DRAW_DEBUG
 	if (FocusSettings.TrackingFocusSettings.bDrawDebugTrackingFocusPoint)
@@ -374,11 +366,7 @@
 }
 #endif
 
-<<<<<<< HEAD
-#if !(UE_BUILD_SHIPPING || UE_BUILD_TEST)
-=======
-#if WITH_EDITORONLY_DATA
->>>>>>> c086b0de
+#if WITH_EDITORONLY_DATA
 void UCineCameraComponent::UpdateDebugFocusPlane()
 {
 	if (FocusPlaneVisualizationMesh && DebugFocusPlaneComponent)
@@ -393,11 +381,7 @@
 		DebugFocusPlaneComponent->SetWorldLocation(FocusPoint);
 	}
 }
-<<<<<<< HEAD
-#endif // !(UE_BUILD_SHIPPING || UE_BUILD_TEST)
-=======
-#endif
->>>>>>> c086b0de
+#endif
 
 void UCineCameraComponent::UpdateCameraLens(float DeltaTime, FMinimalViewInfo& DesiredView)
 {
@@ -458,11 +442,7 @@
 	bResetInterpolation = true;
 }
 
-<<<<<<< HEAD
-#if !(UE_BUILD_SHIPPING || UE_BUILD_TEST)
-=======
-#if WITH_EDITORONLY_DATA
->>>>>>> c086b0de
+#if WITH_EDITORONLY_DATA
 void UCineCameraComponent::CreateDebugFocusPlane()
 {
 	if (AActor* const MyOwner = GetOwner())
@@ -504,11 +484,7 @@
 		DebugFocusPlaneMID = nullptr;
 	}
 }
-<<<<<<< HEAD
-#endif // !(UE_BUILD_SHIPPING || UE_BUILD_TEST)
-=======
-#endif
->>>>>>> c086b0de
+#endif
 
 void UCineCameraComponent::OnRegister()
 {
