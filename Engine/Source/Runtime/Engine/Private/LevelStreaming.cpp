--- conflicted
+++ resolved
@@ -329,11 +329,7 @@
 
 	FLevelCollection& LC = GetWorld()->FindOrAddCollectionByType(CollectionType);
 	LC.RemoveLevel(PendingUnloadLevel);
-<<<<<<< HEAD
-	
-=======
-
->>>>>>> f00d6e77
+
 	// Remove the loaded level from its current collection, if any.
 	if (LoadedLevel && LoadedLevel->GetCachedLevelCollection())
 	{
@@ -391,75 +387,12 @@
 	{
 		return false;
 	}
-<<<<<<< HEAD
 
 	// Can not load new level now either, we're still processing visibility for this one
     if (PersistentWorld->IsVisibilityRequestPending() && PersistentWorld->CurrentLevelPendingVisibility == LoadedLevel)
     {
 		UE_LOG(LogLevelStreaming, Verbose, TEXT("Delaying load of new level %s, because %s still processing visibility request."), *DesiredPackageName.ToString(), *CachedLoadedLevelPackageName.ToString());
 		return false;
-	}
-		
-	// Try to find the [to be] loaded package.
-	UPackage* LevelPackage = (UPackage*)StaticFindObjectFast(UPackage::StaticClass(), NULL, DesiredPackageName, 0, 0, RF_NoFlags, EInternalObjectFlags::PendingKill);
-
-	// Package is already or still loaded.
-	if (LevelPackage)
-	{
-		// Find world object and use its PersistentLevel pointer.
-		UWorld* World = UWorld::FindWorldInPackage(LevelPackage);
-
-		// Check for a redirector. Follow it, if found.
-		if (!World)
-		{
-			World = UWorld::FollowWorldRedirectorInPackage(LevelPackage);
-			if (World)
-			{
-				LevelPackage = World->GetOutermost();
-			}
-		}
-
-		if (World != nullptr)
-		{
-			if (World->IsPendingKill())
-			{
-				// We're trying to reload a level that has very recently been marked for garbage collection, it might not have been cleaned up yet
-				// So continue attempting to reload the package if possible
-				UE_LOG(LogLevelStreaming, Verbose, TEXT("RequestLevel: World is pending kill %s"), *DesiredPackageName.ToString());
-				return false;
-			}
-
-#if !(UE_BUILD_SHIPPING || UE_BUILD_TEST)
-			if (World->PersistentLevel == NULL)
-			{
-				UE_LOG(LogLevelStreaming, Log, TEXT("World exists but PersistentLevel doesn't for %s, most likely caused by reference to world of unloaded level and GC setting reference to NULL while keeping world object"), *World->GetOutermost()->GetName());
-				// print out some debug information...
-				StaticExec(World, *FString::Printf(TEXT("OBJ REFS CLASS=WORLD NAME=%s shortest"), *World->GetPathName()));
-				TMap<UObject*,UProperty*> Route = FArchiveTraceRoute::FindShortestRootPath( World, true, GARBAGE_COLLECTION_KEEPFLAGS );
-				FString ErrorString = FArchiveTraceRoute::PrintRootPath( Route, World );
-				UE_LOG(LogLevelStreaming, Log, TEXT("%s"), *ErrorString);
-				// before asserting
-				checkf(World->PersistentLevel,TEXT("Most likely caused by reference to world of unloaded level and GC setting reference to NULL while keeping world object"));
-				return false;
-			}
-#endif
-			if (World->PersistentLevel != LoadedLevel)
-			{
-				SetLoadedLevel(World->PersistentLevel);
-				// Broadcast level loaded event to blueprints
-				OnLevelLoaded.Broadcast();
-			}
-			
-			return true;
-		}
-=======
-
-	// Can not load new level now either, we're still processing visibility for this one
-    if (PersistentWorld->IsVisibilityRequestPending() && PersistentWorld->CurrentLevelPendingVisibility == LoadedLevel)
-    {
-		UE_LOG(LogLevelStreaming, Verbose, TEXT("Delaying load of new level %s, because %s still processing visibility request."), *DesiredPackageName.ToString(), *CachedLoadedLevelPackageName.ToString());
-		return false;
->>>>>>> f00d6e77
 	}
 
 	EPackageFlags PackageFlags = PKG_ContainsMap;
@@ -642,12 +575,9 @@
 
 				Level->HandleLegacyMapBuildData();
 
-<<<<<<< HEAD
-=======
 				// Notify the streamer to start building incrementally the level streaming data.
 				IStreamingManager::Get().AddLevel(Level);
 
->>>>>>> f00d6e77
 				// Make sure this level will start to render only when it will be fully added to the world
 				if (LODPackageNames.Num() > 0)
 				{
