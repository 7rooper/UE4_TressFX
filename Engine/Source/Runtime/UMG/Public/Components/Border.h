// Copyright 1998-2014 Epic Games, Inc. All Rights Reserved.

#pragma once

#include "Border.generated.h"

class USlateBrushAsset;

/**
 * A border is a container widget that can contain one child widget, providing an opportunity 
 * to surround it with a border image and adjustable padding.
 */
UCLASS(ClassGroup=UserInterface)
class UMG_API UBorder : public UContentWidget
{
	GENERATED_UCLASS_BODY()

<<<<<<< HEAD
=======
public:

>>>>>>> 1d429763
	/** Color and opacity multiplier of content in the border */
	UPROPERTY(EditDefaultsOnly, Category="Content")
	FLinearColor ContentColorAndOpacity;

	/** A bindable delegate for the ContentColorAndOpacity. */
	UPROPERTY()
	FGetLinearColor ContentColorAndOpacityDelegate;

	/** The padding area between the slot and the content it contains. */
	UPROPERTY(EditDefaultsOnly, Category="Content")
	FMargin Padding;

	/** The alignment of the content horizontally. */
	UPROPERTY(EditDefaultsOnly, Category="Content")
	TEnumAsByte<EHorizontalAlignment> HorizontalAlignment;

	/** The alignment of the content vertically. */
	UPROPERTY(EditDefaultsOnly, Category="Content")
	TEnumAsByte<EVerticalAlignment> VerticalAlignment;

	/** Brush to drag as the background */
	UPROPERTY(EditDefaultsOnly, Category=Appearance, meta=(DisplayName="Brush"))
	FSlateBrush Background;

	/** A bindable delegate for the Brush. */
	UPROPERTY()
	FGetSlateBrush BackgroundDelegate;

	/** Color and opacity of the actual border image */
	UPROPERTY(EditDefaultsOnly, Category=Appearance)
	FLinearColor BrushColor;

	/** A bindable delegate for the BrushColor. */
	UPROPERTY()
	FGetLinearColor BrushColorDelegate;

	/** Whether or not to show the disabled effect when this border is disabled */
	UPROPERTY(EditDefaultsOnly, Category=Appearance, AdvancedDisplay)
	bool bShowEffectWhenDisabled;

	UPROPERTY(EditDefaultsOnly, Category=Events)
	FOnPointerEvent OnMouseButtonDownEvent;

	UPROPERTY(EditDefaultsOnly, Category=Events)
	FOnPointerEvent OnMouseButtonUpEvent;

	UPROPERTY(EditDefaultsOnly, Category=Events)
	FOnPointerEvent OnMouseMoveEvent;

	UPROPERTY(EditDefaultsOnly, Category=Events)
	FOnPointerEvent OnMouseDoubleClickEvent;

public:

	/**  */
	UFUNCTION(BlueprintCallable, Category="Appearance")
	void SetContentColorAndOpacity(FLinearColor InContentColorAndOpacity);

	UFUNCTION(BlueprintCallable, Category="Appearance")
	void SetPadding(FMargin InPadding);

	UFUNCTION(BlueprintCallable, Category="Appearance")
	void SetHorizontalAlignment(EHorizontalAlignment InHorizontalAlignment);

	UFUNCTION(BlueprintCallable, Category="Appearance")
	void SetVerticalAlignment(EVerticalAlignment InVerticalAlignment);

	/**  */
	UFUNCTION(BlueprintCallable, Category="Appearance")
	void SetBrushColor(FLinearColor InBrushColor);

	/**  */
	UFUNCTION(BlueprintCallable, Category="Appearance")
	void SetBrushFromAsset(USlateBrushAsset* Asset);

<<<<<<< HEAD
=======
	/**  */
	UFUNCTION(BlueprintCallable, Category="Appearance")
	void SetBrushFromTexture(UTexture2D* Texture);

	/**  */
	UFUNCTION(BlueprintCallable, Category="Appearance")
	void SetBrushFromMaterial(UMaterialInterface* Material);

	/**  */
	UFUNCTION(BlueprintCallable, Category="Appearance")
	UMaterialInstanceDynamic* GetDynamicMaterial();

public:

>>>>>>> 1d429763
	// UWidget interface
	virtual void SynchronizeProperties() override;
	// End of UWidget interface

<<<<<<< HEAD
	// Begin UObject interface
	virtual void PostLoad() override;
	// End of UObject interface

	virtual void ReleaseNativeWidget() override;
=======
	// UVisual interface
	virtual void ReleaseSlateResources(bool bReleaseChildren) override;
	// End of UVisual interface

	// Begin UObject interface
	virtual void PostLoad() override;
	// End of UObject interface
>>>>>>> 1d429763

#if WITH_EDITOR
	// UObject interface
	virtual void PostEditChangeProperty(struct FPropertyChangedEvent& PropertyChangedEvent) override;
	// End of UObject interface

	virtual const FSlateBrush* GetEditorIcon() override;
	virtual const FText GetPaletteCategory() override;
#endif

protected:

	// UPanelWidget
	virtual UClass* GetSlotClass() const override;
	virtual void OnSlotAdded(UPanelSlot* Slot) override;
	virtual void OnSlotRemoved(UPanelSlot* Slot) override;
	// End UPanelWidget

protected:
	TSharedPtr<SBorder> MyBorder;

protected:
	// UWidget interface
	virtual TSharedRef<SWidget> RebuildWidget() override;
	// End of UWidget interface

	FReply HandleMouseButtonDown(const FGeometry& Geometry, const FPointerEvent& MouseEvent);
	FReply HandleMouseButtonUp(const FGeometry& Geometry, const FPointerEvent& MouseEvent);
	FReply HandleMouseMove(const FGeometry& Geometry, const FPointerEvent& MouseEvent);
	FReply HandleMouseDoubleClick(const FGeometry& Geometry, const FPointerEvent& MouseEvent);

	/** Translates the bound brush data and assigns it to the cached brush used by this widget. */
	const FSlateBrush* ConvertImage(TAttribute<FSlateBrush> InImageAsset) const;

protected:
	/** Image to use for the border */
	UPROPERTY()
	USlateBrushAsset* Brush_DEPRECATED;
};<|MERGE_RESOLUTION|>--- conflicted
+++ resolved
@@ -15,11 +15,8 @@
 {
 	GENERATED_UCLASS_BODY()
 
-<<<<<<< HEAD
-=======
 public:
 
->>>>>>> 1d429763
 	/** Color and opacity multiplier of content in the border */
 	UPROPERTY(EditDefaultsOnly, Category="Content")
 	FLinearColor ContentColorAndOpacity;
@@ -95,8 +92,6 @@
 	UFUNCTION(BlueprintCallable, Category="Appearance")
 	void SetBrushFromAsset(USlateBrushAsset* Asset);
 
-<<<<<<< HEAD
-=======
 	/**  */
 	UFUNCTION(BlueprintCallable, Category="Appearance")
 	void SetBrushFromTexture(UTexture2D* Texture);
@@ -111,18 +106,10 @@
 
 public:
 
->>>>>>> 1d429763
 	// UWidget interface
 	virtual void SynchronizeProperties() override;
 	// End of UWidget interface
 
-<<<<<<< HEAD
-	// Begin UObject interface
-	virtual void PostLoad() override;
-	// End of UObject interface
-
-	virtual void ReleaseNativeWidget() override;
-=======
 	// UVisual interface
 	virtual void ReleaseSlateResources(bool bReleaseChildren) override;
 	// End of UVisual interface
@@ -130,7 +117,6 @@
 	// Begin UObject interface
 	virtual void PostLoad() override;
 	// End of UObject interface
->>>>>>> 1d429763
 
 #if WITH_EDITOR
 	// UObject interface
