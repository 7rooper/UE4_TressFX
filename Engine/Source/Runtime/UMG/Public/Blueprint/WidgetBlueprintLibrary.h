--- conflicted
+++ resolved
@@ -29,19 +29,6 @@
 	static UDragDropOperation* CreateDragDropOperation(TSubclassOf<UDragDropOperation> OperationClass);
 	
 	/** Setup an input mode that allows only the UI to respond to user input. */
-<<<<<<< HEAD
-	UFUNCTION(BlueprintCallable, Category = "Input")
-	static void SetInputMode_UIOnly(APlayerController* Target, UWidget* InWidgetToFocus = nullptr, bool bLockMouseToViewport = false);
-
-	/** Setup an input mode that allows only the UI to respond to user input, and if the UI doesn't handle it player input / player controller gets a chance. */
-	UFUNCTION(BlueprintCallable, Category = "Input")
-	static void SetInputMode_GameAndUI(APlayerController* Target, UWidget* InWidgetToFocus = nullptr, bool bLockMouseToViewport = false, bool bHideCursorDuringCapture = true);
-
-	/** Setup an input mode that allows only player input / player controller to respond to user input. */
-	UFUNCTION(BlueprintCallable, Category = "Input")
-	static void SetInputMode_GameOnly(APlayerController* Target);
-
-=======
 	UFUNCTION(BlueprintCallable, BlueprintCosmetic, Category="Input")
 	static void SetInputMode_UIOnly(APlayerController* Target, UWidget* InWidgetToFocus = nullptr, bool bLockMouseToViewport = false);
 
@@ -52,7 +39,6 @@
 	/** Setup an input mode that allows only player input / player controller to respond to user input. */
 	UFUNCTION(BlueprintCallable, BlueprintCosmetic, Category="Input")
 	static void SetInputMode_GameOnly(APlayerController* Target);
->>>>>>> 2e95d669
 
 	/** */
 	UFUNCTION(BlueprintCallable, BlueprintCosmetic, Category="Focus")
