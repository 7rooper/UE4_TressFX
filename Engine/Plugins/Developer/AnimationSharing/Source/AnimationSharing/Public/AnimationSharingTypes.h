--- conflicted
+++ resolved
@@ -167,17 +167,6 @@
 	FPerPlatformBool UseBlendTransitions;
 
 	/** Significance value tied to whether or not a transition should be blended */
-<<<<<<< HEAD
-	UPROPERTY(EditAnywhere, Category = AnimationSharing, meta = (EditCondition = "bBlendTransitions", ClampMin="0.0", UIMin="0.0"))
-	FPerPlatformFloat BlendSignificanceValue;
-
-	/** Maximum number of blends which can be running concurrently */
-	UPROPERTY(EditAnywhere, Category = AnimationSharing, meta = (EditCondition = "bBlendTransitions", ClampMin = "1", UIMin = "1"))
-	FPerPlatformInt MaximumNumberConcurrentBlends;
-
-	/** Significance value tied to whether or not the master pose components should be ticking */
-	UPROPERTY(EditAnywhere, Category = AnimationSharing, meta = (EditCondition = "bBlendTransitions", ClampMin = "0.0", UIMin = "0.0"))
-=======
 	UPROPERTY(EditAnywhere, Category = AnimationSharing, meta = (ClampMin="0.0", UIMin="0.0"))
 	FPerPlatformFloat BlendSignificanceValue;
 
@@ -187,6 +176,5 @@
 
 	/** Significance value tied to whether or not the master pose components should be ticking */
 	UPROPERTY(EditAnywhere, Category = AnimationSharing, meta = (ClampMin = "0.0", UIMin = "0.0"))
->>>>>>> 9ba46998
 	FPerPlatformFloat TickSignificanceValue;
 };
