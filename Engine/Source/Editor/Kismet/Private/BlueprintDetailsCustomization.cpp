--- conflicted
+++ resolved
@@ -3422,9 +3422,6 @@
 
 		for (auto TerminalNode : TerminalNodes)
 		{
-<<<<<<< HEAD
-			FBlueprintEditorUtils::MarkBlueprintAsStructurallyModified(*BlueprintIt);
-=======
 			auto UDPinPtr = TerminalNode->UserDefinedPins.FindByPredicate([&](TSharedPtr<FUserPinInfo>& Pin)
 			{
 				return Pin.IsValid() && (Pin->PinName == OldName);
@@ -3433,7 +3430,6 @@
 			{
 				(*UDPinPtr)->PinName = NewName;
 			}
->>>>>>> a8a797ea
 		}
 	}
 	return true;
