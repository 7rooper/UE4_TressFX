--- conflicted
+++ resolved
@@ -252,11 +252,7 @@
 	virtual void PostLoad() override;
 	virtual bool IsLocalizedResource() override;
 #if WITH_EDITORONLY_DATA
-<<<<<<< HEAD
-	virtual void GetAssetRegistryTags(TArray<FAssetRegistryTag>& OutTags) const;
-=======
 	virtual void GetAssetRegistryTags(TArray<FAssetRegistryTag>& OutTags) const override;
->>>>>>> cce8678d
 #endif
 	// End UObject interface
 
