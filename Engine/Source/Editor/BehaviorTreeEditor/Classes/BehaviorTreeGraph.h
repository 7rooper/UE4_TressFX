--- conflicted
+++ resolved
@@ -38,10 +38,6 @@
 	void UpdateAbortHighlight(struct FAbortDrawHelper& Mode0, struct FAbortDrawHelper& Mode1);
 	void CreateBTFromGraph(class UBehaviorTreeGraphNode* RootEdNode);
 	void SpawnMissingNodes();
-<<<<<<< HEAD
-	void RemoveOrphanedNodes();
-=======
->>>>>>> cce8678d
 	void UpdatePinConnectionTypes();
 	void UpdateDeprecatedNodes();
 	bool UpdateInjectedNodes();
@@ -53,8 +49,6 @@
 
 	void AutoArrange();
 
-	void AutoArrange();
-
 protected:
 
 	void CollectAllNodeInstances(TSet<UObject*>& NodeInstances) override;
