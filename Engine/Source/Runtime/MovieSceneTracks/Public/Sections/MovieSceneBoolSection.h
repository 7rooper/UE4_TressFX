// Copyright 1998-2016 Epic Games, Inc. All Rights Reserved.

#pragma once

#include "Curves/IntegralCurve.h"
#include "MovieSceneSection.h"
#include "IKeyframeSection.h"
#include "MovieSceneBoolSection.generated.h"


/**
 * A single bool section.
 */
UCLASS(MinimalAPI)
class UMovieSceneBoolSection 
	: public UMovieSceneSection
	, public IKeyframeSection<bool>
{
	GENERATED_UCLASS_BODY()

public:

	/** The default value to use when no keys are present - use GetCurve().SetDefaultValue() */
	UPROPERTY()
	bool DefaultValue_DEPRECATED;

public:

	/**
	 * Update this section.
	 *
	 * @param Position The position in time within the movie scene.
	 */
	virtual bool Eval(float Position) const;

	/** Gets all the keys of this boolean section. */
	FIntegralCurve& GetCurve()
	{
		return BoolCurve;
	}

public:

	//~ IKeyframeSection interface

	virtual void AddKey(float Time, const bool& Value, EMovieSceneKeyInterpolation KeyInterpolation) override;
	virtual void SetDefault(const bool& Value) override;
	virtual bool NewKeyIsNewData(float Time, const bool& Value) const override;
	virtual bool HasKeys(const bool& Value) const;

public:

	//~ UMovieSceneSection interface 

	virtual void MoveSection(float DeltaPosition, TSet<FKeyHandle>& KeyHandles) override;
	virtual void DilateSection(float DilationFactor, float Origin, TSet<FKeyHandle>& KeyHandles) override;
	virtual void GetKeyHandles(TSet<FKeyHandle>& OutKeyHandles, TRange<float> TimeRange) const override;
<<<<<<< HEAD
	virtual TOptional<float> GetKeyTime( FKeyHandle KeyHandle ) const override;
	virtual void SetKeyTime( FKeyHandle KeyHandle, float Time ) override;
=======
	virtual TOptional<float> GetKeyTime(FKeyHandle KeyHandle) const override;
	virtual void SetKeyTime(FKeyHandle KeyHandle, float Time) override;
>>>>>>> aaefee4c

public:

	//~ UObject interface

	virtual void PostLoad() override;

private:

	/** Ordered curve data */
	// @todo Sequencer This could be optimized by packing the bools separately
	// but that may not be worth the effort
	UPROPERTY()
	FIntegralCurve BoolCurve;
};<|MERGE_RESOLUTION|>--- conflicted
+++ resolved
@@ -55,13 +55,8 @@
 	virtual void MoveSection(float DeltaPosition, TSet<FKeyHandle>& KeyHandles) override;
 	virtual void DilateSection(float DilationFactor, float Origin, TSet<FKeyHandle>& KeyHandles) override;
 	virtual void GetKeyHandles(TSet<FKeyHandle>& OutKeyHandles, TRange<float> TimeRange) const override;
-<<<<<<< HEAD
-	virtual TOptional<float> GetKeyTime( FKeyHandle KeyHandle ) const override;
-	virtual void SetKeyTime( FKeyHandle KeyHandle, float Time ) override;
-=======
 	virtual TOptional<float> GetKeyTime(FKeyHandle KeyHandle) const override;
 	virtual void SetKeyTime(FKeyHandle KeyHandle, float Time) override;
->>>>>>> aaefee4c
 
 public:
 
