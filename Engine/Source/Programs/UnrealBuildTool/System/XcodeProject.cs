--- conflicted
+++ resolved
@@ -74,21 +74,14 @@
 
 	class XcodeProjectFile : ProjectFile
 	{
-<<<<<<< HEAD
-=======
 		FileReference OnlyGameProject;
 
->>>>>>> 73f66985
 		Dictionary<string, XcodeFileGroup> Groups = new Dictionary<string, XcodeFileGroup>();
 
 		/// <summary>
 		/// Constructs a new project file object
 		/// </summary>
 		/// <param name="InitFilePath">The path to the project file on disk</param>
-<<<<<<< HEAD
-		public XcodeProjectFile(string InitFilePath)
-			: base(InitFilePath)
-=======
 		public XcodeProjectFile(FileReference InitFilePath, FileReference InOnlyGameProject)
 			: base(InitFilePath)
 		{
@@ -96,23 +89,13 @@
 		}
 
 		public override string ToString()
->>>>>>> 73f66985
 		{
 			return ProjectFilePath.GetFileNameWithoutExtension();
 		}
 
-<<<<<<< HEAD
-		public override string ToString()
-		{
-			return Path.GetFileNameWithoutExtension(ProjectFilePath);
-		}
-
-		/** Gets Xcode file category based on its extension */
-=======
 		/// <summary>
 		/// Gets Xcode file category based on its extension
 		/// </summary>
->>>>>>> 73f66985
 		private string GetFileCategory(string Extension)
 		{
 			// @todo Mac: Handle more categories
@@ -133,33 +116,6 @@
 			// @todo Mac: Handle more file types
 			switch (Extension)
 			{
-<<<<<<< HEAD
-			case ".c":
-			case ".m":
-				return "sourcecode.c.objc";
-			case ".cc":
-			case ".cpp":
-			case ".mm":
-				return "sourcecode.cpp.objcpp";
-			case ".h":
-			case ".inl":
-			case ".pch":
-				return "sourcecode.c.h";
-			case ".framework":
-				return "wrapper.framework";
-			case ".plist":
-				return "text.plist.xml";
-			case ".png":
-				return "image.png";
-			case ".icns":
-				return "image.icns";
-			default:
-				return "file.text";
-			}
-		}
-
-		/** Returns true if Extension is a known extension for files containing source code */
-=======
 				case ".c":
 				case ".m":
 					return "sourcecode.c.objc";
@@ -187,7 +143,6 @@
 		/// <summary>
 		/// Returns true if Extension is a known extension for files containing source code
 		/// </summary>
->>>>>>> 73f66985
 		private bool IsSourceCode(string Extension)
 		{
 			return Extension == ".c" || Extension == ".cc" || Extension == ".cpp" || Extension == ".m" || Extension == ".mm";
@@ -202,13 +157,8 @@
 				foreach (string PlatformName in Enum.GetNames(typeof(UnrealTargetPlatform)))
 				{
 					string AltName = PlatformName == "Win32" || PlatformName == "Win64" ? "windows" : PlatformName.ToLower();
-<<<<<<< HEAD
-					if ((SourceFile.FilePath.ToLower().Contains("/" + PlatformName.ToLower() + "/") || SourceFile.FilePath.ToLower().Contains("/" + AltName + "/"))
-						&& PlatformName != "Mac" && !SourceFile.FilePath.Contains("MetalRHI"))
-=======
 					if ((SourceFile.Reference.FullName.ToLower().Contains("/" + PlatformName.ToLower() + "/") || SourceFile.Reference.FullName.ToLower().Contains("/" + AltName + "/"))
 						&& PlatformName != "Mac" && !SourceFile.Reference.FullName.Contains("MetalRHI"))
->>>>>>> 73f66985
 					{
 						// Build phase is used for indexing only and indexing currently works only with files that can be compiled for Mac, so skip files for other platforms
 						return false;
@@ -221,17 +171,10 @@
 			return false;
 		}
 
-<<<<<<< HEAD
-		/**
-		 * Returns a project navigator group to which the file should belong based on its path.
-		 * Creates a group tree if it doesn't exist yet.
-		 */
-=======
 		/// <summary>
 		/// Returns a project navigator group to which the file should belong based on its path.
 		/// Creates a group tree if it doesn't exist yet.
 		/// </summary>
->>>>>>> 73f66985
 		public XcodeFileGroup FindGroupByRelativePath(ref Dictionary<string, XcodeFileGroup> Groups, string RelativePath)
 		{
 			string[] Parts = RelativePath.Split(Path.DirectorySeparatorChar);
@@ -309,26 +252,16 @@
 		/// <returns>The newly allocated source file object</returns>
 		public override SourceFile AllocSourceFile(FileReference InitFilePath, DirectoryReference InitProjectSubFolder)
 		{
-<<<<<<< HEAD
-			if (Path.GetFileName(InitFilePath).StartsWith("."))
-=======
 			if (InitFilePath.GetFileName().StartsWith("."))
->>>>>>> 73f66985
 			{
 				return null;
 			}
 			return new XcodeSourceFile(InitFilePath, InitProjectSubFolder);
 		}
 
-<<<<<<< HEAD
-		/**
-		 * Generates bodies of all sections that contain a list of source files plus a dictionary of project navigator groups.
-		 */
-=======
 		/// <summary>
 		/// Generates bodies of all sections that contain a list of source files plus a dictionary of project navigator groups.
 		/// </summary>
->>>>>>> 73f66985
 		private void GenerateSectionsWithSourceFiles(StringBuilder PBXBuildFileSection, StringBuilder PBXFileReferenceSection, StringBuilder PBXSourcesBuildPhaseSection, string TargetAppGuid, string TargetName)
 		{
 			foreach (var CurSourceFile in SourceFiles)
@@ -336,11 +269,7 @@
 				XcodeSourceFile SourceFile = CurSourceFile as XcodeSourceFile;
 				string FileName = SourceFile.Reference.GetFileName();
 				string FileExtension = Path.GetExtension(FileName);
-<<<<<<< HEAD
-				string FilePath = Utils.MakePathRelativeTo(SourceFile.FilePath, Path.GetDirectoryName(ProjectFilePath));
-=======
 				string FilePath = SourceFile.Reference.MakeRelativeTo(ProjectFilePath.Directory);
->>>>>>> 73f66985
 				string FilePathMac = Utils.CleanDirectorySeparators(FilePath, '/');
 
 				if (IsGeneratedProject)
@@ -363,21 +292,12 @@
 					PBXSourcesBuildPhaseSection.Append("\t\t\t\t" + SourceFile.FileGuid + " /* " + FileName + " in Sources */," + ProjectFileGenerator.NewLine);
 				}
 
-<<<<<<< HEAD
-				var ProjectRelativeSourceFile = Utils.MakePathRelativeTo(CurSourceFile.FilePath, Path.GetDirectoryName(ProjectFilePath));
-				string RelativeSourceDirectory = Path.GetDirectoryName(ProjectRelativeSourceFile);
-				// Use the specified relative base folder
-				if (CurSourceFile.RelativeBaseFolder != null)	// NOTE: We are looking for null strings, not empty strings!
-				{
-					RelativeSourceDirectory = Path.GetDirectoryName(Utils.MakePathRelativeTo(CurSourceFile.FilePath, CurSourceFile.RelativeBaseFolder));
-=======
 				var ProjectRelativeSourceFile = CurSourceFile.Reference.MakeRelativeTo(ProjectFilePath.Directory);
 				string RelativeSourceDirectory = Path.GetDirectoryName(ProjectRelativeSourceFile);
 				// Use the specified relative base folder
 				if (CurSourceFile.BaseFolder != null)	// NOTE: We are looking for null strings, not empty strings!
 				{
 					RelativeSourceDirectory = Path.GetDirectoryName(CurSourceFile.Reference.MakeRelativeTo(CurSourceFile.BaseFolder));
->>>>>>> 73f66985
 				}
 				XcodeFileGroup Group = FindGroupByRelativePath(ref Groups, RelativeSourceDirectory);
 				if (Group != null)
@@ -387,7 +307,6 @@
 			}
 
 			PBXFileReferenceSection.Append(string.Format("\t\t{0} /* {1} */ = {{isa = PBXFileReference; explicitFileType = wrapper.application; path = {1}; sourceTree = BUILT_PRODUCTS_DIR; }};" + ProjectFileGenerator.NewLine, TargetAppGuid, TargetName));
-<<<<<<< HEAD
 		}
 
 		private void AppendGroup(XcodeFileGroup Group, StringBuilder Content, bool bFilesOnly)
@@ -408,7 +327,7 @@
 
 				foreach (XcodeSourceFile File in Group.Files)
 				{
-					Content.Append(string.Format("\t\t\t\t{0} /* {1} */,{2}", File.FileRefGuid, Path.GetFileName(File.FilePath), ProjectFileGenerator.NewLine));
+					Content.Append(string.Format("\t\t\t\t{0} /* {1} */,{2}", File.FileRefGuid, File.Reference.GetFileName(), ProjectFileGenerator.NewLine));
 				}
 
 				if (!bFilesOnly)
@@ -504,17 +423,16 @@
 			Content.Append("/* End PBXGroup section */" + ProjectFileGenerator.NewLine + ProjectFileGenerator.NewLine);
 		}
 
-		private void AppendLegacyTargetSection(StringBuilder Content, string TargetName, string TargetGuid, string TargetBuildConfigGuid, string UProjectPath)
-		{
-            MacToolChain Toolchain = UEToolChain.GetPlatformToolChain(CPPTargetPlatform.Mac) as MacToolChain;
-            string UE4Dir = Toolchain.ConvertPath(Path.GetFullPath(Directory.GetCurrentDirectory() + "../../.."));
+		private void AppendLegacyTargetSection(StringBuilder Content, string TargetName, string TargetGuid, string TargetBuildConfigGuid, FileReference UProjectPath)
+		{
+			string UE4Dir = ConvertPath(Path.GetFullPath(Directory.GetCurrentDirectory() + "../../.."));
 			string BuildToolPath = UE4Dir + "/Engine/Build/BatchFiles/Mac/" + (XcodeProjectFileGenerator.bGeneratingRocketProjectFiles ? "Rocket" : "") + "Build.sh";
 
 			Content.Append("/* Begin PBXLegacyTarget section */" + ProjectFileGenerator.NewLine);
 
 			Content.Append("\t\t" + TargetGuid + " /* " + TargetName + " */ = {" + ProjectFileGenerator.NewLine);
 			Content.Append("\t\t\tisa = PBXLegacyTarget;" + ProjectFileGenerator.NewLine);
-			Content.Append("\t\t\tbuildArgumentsString = \"$(ACTION) $(UE_BUILD_TARGET_NAME) $(PLATFORM_NAME) $(UE_BUILD_TARGET_CONFIG)" + (string.IsNullOrEmpty(UProjectPath) ? "" : " \\\"" + UProjectPath + "\\\"") + "\";" + ProjectFileGenerator.NewLine);
+			Content.Append("\t\t\tbuildArgumentsString = \"$(ACTION) $(UE_BUILD_TARGET_NAME) $(PLATFORM_NAME) $(UE_BUILD_TARGET_CONFIG)" + (UProjectPath == null ? "" : " \\\"" + UProjectPath.FullName + "\\\"") + "\";" + ProjectFileGenerator.NewLine);
 			Content.Append("\t\t\tbuildConfigurationList = "  + TargetBuildConfigGuid + " /* Build configuration list for PBXLegacyTarget \"" + TargetName + "\" */;" + ProjectFileGenerator.NewLine);
 			Content.Append("\t\t\tbuildPhases = (" + ProjectFileGenerator.NewLine);
 			Content.Append("\t\t\t);" + ProjectFileGenerator.NewLine);
@@ -540,7 +458,7 @@
 			Content.Append("\t\t\tbuildPhases = (" + ProjectFileGenerator.NewLine);
 			Content.Append("\t\t\t);" + ProjectFileGenerator.NewLine);
 			Content.Append("\t\t\tdependencies = (" + ProjectFileGenerator.NewLine);
-			if (!XcodeProjectFileGenerator.bGeneratingRunIOSProject)
+			if (!XcodeProjectFileGenerator.bGeneratingRunIOSProject && !XcodeProjectFileGenerator.bGeneratingRunTVOSProject)
 			{
 				Content.Append("\t\t\t\t" + TargetDependencyGuid + " /* PBXTargetDependency */," + ProjectFileGenerator.NewLine);
 			}
@@ -673,494 +591,6 @@
 			Content.Append("\t\t};" + ProjectFileGenerator.NewLine);
 		}
 
-		private void AppendNativeTargetBuildConfiguration(StringBuilder Content, XcodeBuildConfig Config, string ConfigGuid, bool bIsAGame, string GameProjectPath)
-		{
-			bool bMacOnly = true;
-			if (Config.ProjectTarget.TargetRules != null && XcodeProjectFileGenerator.ProjectFilePlatform.HasFlag(XcodeProjectFileGenerator.XcodeProjectFilePlatform.iOS))
-			{
-				var SupportedPlatforms = new List<UnrealTargetPlatform>();
-				Config.ProjectTarget.TargetRules.GetSupportedPlatforms(ref SupportedPlatforms);
-				if (SupportedPlatforms.Contains(UnrealTargetPlatform.IOS))
-				{
-					bMacOnly = false;
-				}
-			}
-
-			Content.Append("\t\t" + ConfigGuid + " /* \"" + Config.DisplayName + "\" */ = {" + ProjectFileGenerator.NewLine);
-			Content.Append("\t\t\tisa = XCBuildConfiguration;" + ProjectFileGenerator.NewLine);
-			Content.Append("\t\t\tbuildSettings = {" + ProjectFileGenerator.NewLine);
-
-			MacPlatform MacBuildPlat = UEBuildPlatform.GetBuildPlatform(UnrealTargetPlatform.Mac) as MacPlatform;
-			MacBuildPlat.SetUpProjectEnvironment(UnrealTargetPlatform.Mac);
-
-            MacToolChain Toolchain = UEToolChain.GetPlatformToolChain(CPPTargetPlatform.Mac) as MacToolChain;
-            string UE4Dir = Toolchain.ConvertPath(Path.GetFullPath(Directory.GetCurrentDirectory() + "../../.."));
-			string MacExecutableFileName = Path.GetFileName(Config.MacExecutablePath);
-
-			if (bMacOnly)
-			{
-				Content.Append("\t\t\t\tVALID_ARCHS = \"x86_64\";" + ProjectFileGenerator.NewLine);
-				Content.Append("\t\t\t\tSUPPORTED_PLATFORMS = \"macosx\";" + ProjectFileGenerator.NewLine);
-				Content.Append("\t\t\t\tPRODUCT_NAME = \"" + MacExecutableFileName + "\";" + ProjectFileGenerator.NewLine);
-                Content.Append("\t\t\t\tCONFIGURATION_BUILD_DIR = \"" + Toolchain.ConvertPath(Path.GetDirectoryName(Config.MacExecutablePath)) + "\";" + ProjectFileGenerator.NewLine);
-			}
-			else
-			{
-				IOSPlatform IOSBuildPlat = UEBuildPlatform.GetBuildPlatform(UnrealTargetPlatform.IOS) as IOSPlatform;
-				IOSBuildPlat.SetUpProjectEnvironment(UnrealTargetPlatform.IOS);
-
-				Content.Append("\t\t\t\tVALID_ARCHS = \"x86_64 arm64 armv7 armv7s\";" + ProjectFileGenerator.NewLine);
-				Content.Append("\t\t\t\tSUPPORTED_PLATFORMS = \"macosx iphoneos\";" + ProjectFileGenerator.NewLine);
-				Content.Append("\t\t\t\t\"PRODUCT_NAME[sdk=macosx*]\" = \"" + MacExecutableFileName + "\";" + ProjectFileGenerator.NewLine);
-				Content.Append("\t\t\t\t\"PRODUCT_NAME[sdk=iphoneos*]\" = \"" + Config.BuildTarget + "\";" + ProjectFileGenerator.NewLine); // @todo: change to Path.GetFileName(Config.IOSExecutablePath) when we stop using payload
-				Content.Append("\t\t\t\tIPHONEOS_DEPLOYMENT_TARGET = " + IOSBuildPlat.GetRunTimeVersion() + ";" + ProjectFileGenerator.NewLine);
-				Content.Append("\t\t\t\t\"CODE_SIGN_IDENTITY[sdk=iphoneos*]\" = \"iPhone Developer\";" + ProjectFileGenerator.NewLine);
-				Content.Append("\t\t\t\tTARGETED_DEVICE_FAMILY = \"" + IOSBuildPlat.GetRunTimeDevices() + "\";" + ProjectFileGenerator.NewLine);
-                Content.Append("\t\t\t\t\"CONFIGURATION_BUILD_DIR[sdk=macosx*]\" = \"" + Toolchain.ConvertPath(Path.GetDirectoryName(Config.MacExecutablePath)) + "\";" + ProjectFileGenerator.NewLine);
-				Content.Append("\t\t\t\t\"SDKROOT[arch=x86_64]\" = macosx;" + ProjectFileGenerator.NewLine);
-				Content.Append("\t\t\t\t\"SDKROOT[arch=arm*]\" = iphoneos;" + ProjectFileGenerator.NewLine);
-				Content.Append("\t\t\t\tINFOPLIST_OUTPUT_FORMAT = xml;" + ProjectFileGenerator.NewLine);
-				Content.Append("\t\t\t\t\"PROVISIONING_PROFILE[sdk=iphoneos*]\" = \"\";" + ProjectFileGenerator.NewLine);
-
-				bool bIsUE4Game = Config.BuildTarget.Equals("UE4Game", StringComparison.InvariantCultureIgnoreCase);
-				bool bIsUE4Client = Config.BuildTarget.Equals("UE4Client", StringComparison.InvariantCultureIgnoreCase);
-
-                string GamePath = string.IsNullOrEmpty(GameProjectPath) ? null : Toolchain.ConvertPath(Path.GetDirectoryName(GameProjectPath));
-
-				string IOSInfoPlistPath = null;
-				string MacInfoPlistPath = null;
-				if (bIsUE4Game)
-				{
-					IOSInfoPlistPath = UE4Dir + "/Engine/Intermediate/IOS/" + Config.BuildTarget + "-Info.plist";
-					MacInfoPlistPath = UE4Dir + "/Engine/Intermediate/Mac/" + MacExecutableFileName + "-Info.plist";
-					Content.Append("\t\t\t\t\"CONFIGURATION_BUILD_DIR[sdk=iphoneos*]\" = \"" + UE4Dir + "/Engine/Binaries/IOS/Payload\";" + ProjectFileGenerator.NewLine);
-				}
-				else if (bIsUE4Client)
-				{
-					IOSInfoPlistPath = UE4Dir + "/Engine/Intermediate/IOS/UE4Game-Info.plist";
-					MacInfoPlistPath = UE4Dir + "/Engine/Intermediate/Mac/" + MacExecutableFileName + "-Info.plist";
-					Content.Append("\t\t\t\t\"CONFIGURATION_BUILD_DIR[sdk=iphoneos*]\" = \"" + UE4Dir + "/Engine/Binaries/IOS/Payload\";" + ProjectFileGenerator.NewLine);
-				}
-				else if (bIsAGame)
-				{
-					IOSInfoPlistPath = GamePath + "/Intermediate/IOS/" + Config.BuildTarget + "-Info.plist";
-					MacInfoPlistPath = GamePath + "/Intermediate/Mac/" + MacExecutableFileName + "-Info.plist";
-					Content.Append("\t\t\t\t\"CONFIGURATION_BUILD_DIR[sdk=iphoneos*]\" = \"" + GamePath + "/Binaries/IOS/Payload\";" + ProjectFileGenerator.NewLine);
-				}
-				else
-				{
-					if (string.IsNullOrEmpty(GamePath))
-					{
-						IOSInfoPlistPath = UE4Dir + "/Engine/Intermediate/IOS/" + Config.BuildTarget + "-Info.plist";
-						MacInfoPlistPath = UE4Dir + "/Engine/Intermediate/Mac/" + MacExecutableFileName + "-Info.plist";
-					}
-					else
-					{
-						IOSInfoPlistPath = GamePath + "/Intermediate/IOS/" + Config.BuildTarget + "-Info.plist";
-						MacInfoPlistPath = GamePath + "/Intermediate/Mac/" + MacExecutableFileName + "-Info.plist";
-					}
-					Content.Append("\t\t\t\t\"CONFIGURATION_BUILD_DIR[sdk=iphoneos*]\" = \"" + UE4Dir + "/Engine/Binaries/IOS/Payload\";" + ProjectFileGenerator.NewLine);
-				}
-
-				if (XcodeProjectFileGenerator.bGeneratingRunIOSProject)
-				{
-					Content.Append("\t\t\t\tINFOPLIST_FILE = \"" + IOSInfoPlistPath + "\";" + ProjectFileGenerator.NewLine);
-				}
-				else
-				{
-					Content.Append("\t\t\t\t\"INFOPLIST_FILE[sdk=macosx*]\" = \"" + MacInfoPlistPath + "\";" + ProjectFileGenerator.NewLine);
-					Content.Append("\t\t\t\t\"INFOPLIST_FILE[sdk=iphoneos*]\" = \"" + IOSInfoPlistPath + "\";" + ProjectFileGenerator.NewLine);
-				}
-
-				// Prepare a temp Info.plist file so Xcode has some basic info about the target immediately after opening the project.
-				// This is needed for the target to pass the settings validation before code signing. UBT will overwrite this plist file later, with proper contents.
-				if (BuildHostPlatform.Current.Platform == UnrealTargetPlatform.Mac)
-				{
-					bool bCreateMacInfoPlist = !File.Exists(MacInfoPlistPath);
-					bool bCreateIOSInfoPlist = !File.Exists(IOSInfoPlistPath);
-					if (bCreateMacInfoPlist || bCreateIOSInfoPlist)
-					{
-						string ProjectPath = GamePath;
-						string EngineDir = UE4Dir + "/Engine";
-						string GameName = Config.BuildTarget;
-						if (string.IsNullOrEmpty(ProjectPath))
-						{
-							ProjectPath = EngineDir;
-						}
-						if (bIsUE4Game)
-						{
-							ProjectPath = EngineDir;
-							GameName = "UE4Game";
-						}
-
-						if (bCreateMacInfoPlist)
-						{
-							Directory.CreateDirectory(Path.GetDirectoryName(MacInfoPlistPath));
-							Mac.UEDeployMac.GeneratePList(ProjectPath, bIsUE4Game, GameName, Config.BuildTarget, EngineDir, MacExecutableFileName);
-						}
-						if (bCreateIOSInfoPlist)
-						{
-							Directory.CreateDirectory(Path.GetDirectoryName(IOSInfoPlistPath));
-							IOS.UEDeployIOS.GeneratePList(ProjectPath, bIsUE4Game, GameName, Config.BuildTarget, EngineDir, ProjectPath + "/Binaries/IOS/Payload");
-						}
-					}
-				}
-			}
-			Content.Append("\t\t\t\tMACOSX_DEPLOYMENT_TARGET = " + MacToolChain.MacOSVersion + ";" + ProjectFileGenerator.NewLine);
-			Content.Append("\t\t\t\tSDKROOT = macosx;" + ProjectFileGenerator.NewLine);
-			Content.Append("\t\t\t\tGCC_PRECOMPILE_PREFIX_HEADER = YES;" + ProjectFileGenerator.NewLine);
-			Content.Append("\t\t\t\tGCC_PREFIX_HEADER = \"" + UE4Dir + "/Engine/Source/Editor/UnrealEd/Public/UnrealEd.h\";" + ProjectFileGenerator.NewLine);
-			Content.Append("\t\t\t};" + ProjectFileGenerator.NewLine);
-			Content.Append("\t\t\tname = \"" + Config.DisplayName + "\";" + ProjectFileGenerator.NewLine);
-			Content.Append("\t\t};" + ProjectFileGenerator.NewLine);
-		}
-
-		private void AppendLegacyTargetBuildConfiguration(StringBuilder Content, XcodeBuildConfig Config, string ConfigGuid)
-		{
-			bool bMacOnly = true;
-			if (Config.ProjectTarget.TargetRules != null && XcodeProjectFileGenerator.ProjectFilePlatform.HasFlag(XcodeProjectFileGenerator.XcodeProjectFilePlatform.iOS))
-			{
-				var SupportedPlatforms = new List<UnrealTargetPlatform>();
-				Config.ProjectTarget.TargetRules.GetSupportedPlatforms(ref SupportedPlatforms);
-				if (SupportedPlatforms.Contains(UnrealTargetPlatform.IOS))
-				{
-					bMacOnly = false;
-				}
-			}
-
-			Content.Append("\t\t" + ConfigGuid + " /* \"" + Config.DisplayName + "\" */ = {" + ProjectFileGenerator.NewLine);
-			Content.Append("\t\t\tisa = XCBuildConfiguration;" + ProjectFileGenerator.NewLine);
-			Content.Append("\t\t\tbuildSettings = {" + ProjectFileGenerator.NewLine);
-			if (bMacOnly)
-			{
-				Content.Append("\t\t\t\tVALID_ARCHS = \"x86_64\";" + ProjectFileGenerator.NewLine);
-				Content.Append("\t\t\t\tSUPPORTED_PLATFORMS = \"macosx\";" + ProjectFileGenerator.NewLine);
-			}
-			else
-			{
-				Content.Append("\t\t\t\tVALID_ARCHS = \"x86_64 arm64 armv7 armv7s\";" + ProjectFileGenerator.NewLine);
-				Content.Append("\t\t\t\tSUPPORTED_PLATFORMS = \"macosx iphoneos\";" + ProjectFileGenerator.NewLine);
-			}
-			Content.Append("\t\t\t\tUE_BUILD_TARGET_NAME = \"" + Config.BuildTarget + "\";" + ProjectFileGenerator.NewLine);
-			Content.Append("\t\t\t\tUE_BUILD_TARGET_CONFIG = \"" + Config.BuildConfig + "\";" + ProjectFileGenerator.NewLine);
-			Content.Append("\t\t\t};" + ProjectFileGenerator.NewLine);
-			Content.Append("\t\t\tname = \"" + Config.DisplayName + "\";" + ProjectFileGenerator.NewLine);
-			Content.Append("\t\t};" + ProjectFileGenerator.NewLine);
-		}
-
-		private void AppendXCBuildConfigurationSection(StringBuilder Content, Dictionary<string, XcodeBuildConfig> ProjectBuildConfigs, Dictionary<string, XcodeBuildConfig> TargetBuildConfigs,
-			Dictionary<string, XcodeBuildConfig> BuildTargetBuildConfigs, Dictionary<string, XcodeBuildConfig> IndexTargetBuildConfigs, bool bIsAGame, string GameProjectPath)
-		{
-			Content.Append("/* Begin XCBuildConfiguration section */" + ProjectFileGenerator.NewLine);
-
-			foreach (var Config in ProjectBuildConfigs)
-			{
-				AppendProjectBuildConfiguration(Content, Config.Value.DisplayName, Config.Key);
-			}
-
-			foreach (var Config in TargetBuildConfigs)
-			{
-				AppendNativeTargetBuildConfiguration(Content, Config.Value, Config.Key, bIsAGame, GameProjectPath);
-			}
-
-			foreach (var Config in BuildTargetBuildConfigs)
-			{
-				AppendLegacyTargetBuildConfiguration(Content, Config.Value, Config.Key);
-			}
-
-			foreach (var Config in IndexTargetBuildConfigs)
-			{
-				AppendNativeTargetBuildConfiguration(Content, Config.Value, Config.Key, bIsAGame, GameProjectPath);
-			}
-
-			Content.Append("/* End XCBuildConfiguration section */" + ProjectFileGenerator.NewLine + ProjectFileGenerator.NewLine);
-		}
-
-=======
-		}
-
-		private void AppendGroup(XcodeFileGroup Group, StringBuilder Content, bool bFilesOnly)
-		{
-			if (!Group.bIsReference)
-			{
-				if (!bFilesOnly)
-				{
-					Content.Append(string.Format("\t\t{0} = {{{1}", Group.GroupGuid, ProjectFileGenerator.NewLine));
-					Content.Append("\t\t\tisa = PBXGroup;" + ProjectFileGenerator.NewLine);
-					Content.Append("\t\t\tchildren = (" + ProjectFileGenerator.NewLine);
-
-					foreach (XcodeFileGroup ChildGroup in Group.Children.Values)
-					{
-						Content.Append(string.Format("\t\t\t\t{0} /* {1} */,{2}", ChildGroup.GroupGuid, ChildGroup.GroupName, ProjectFileGenerator.NewLine));
-					}
-				}
-
-				foreach (XcodeSourceFile File in Group.Files)
-				{
-					Content.Append(string.Format("\t\t\t\t{0} /* {1} */,{2}", File.FileRefGuid, File.Reference.GetFileName(), ProjectFileGenerator.NewLine));
-				}
-
-				if (!bFilesOnly)
-				{
-					Content.Append("\t\t\t);" + ProjectFileGenerator.NewLine);
-					Content.Append("\t\t\tname = \"" + Group.GroupName + "\";" + ProjectFileGenerator.NewLine);
-					Content.Append("\t\t\tpath = \"" + Group.GroupPath + "\";" + ProjectFileGenerator.NewLine);
-					Content.Append("\t\t\tsourceTree = \"<group>\";" + ProjectFileGenerator.NewLine);
-					Content.Append("\t\t};" + ProjectFileGenerator.NewLine);
-
-					foreach (XcodeFileGroup ChildGroup in Group.Children.Values)
-					{
-						AppendGroup(ChildGroup, Content, bFilesOnly: false);
-					}
-				}
-			}
-		}
-
-		private void AppendBuildFileSection(StringBuilder Content, StringBuilder SectionContent)
-		{
-			Content.Append("/* Begin PBXBuildFile section */" + ProjectFileGenerator.NewLine);
-			Content.Append(SectionContent);
-			Content.Append("/* End PBXBuildFile section */" + ProjectFileGenerator.NewLine + ProjectFileGenerator.NewLine);
-		}
-
-		private void AppendFileReferenceSection(StringBuilder Content, StringBuilder SectionContent)
-		{
-			Content.Append("/* Begin PBXFileReference section */" + ProjectFileGenerator.NewLine);
-			Content.Append(SectionContent);
-			Content.Append("/* End PBXFileReference section */" + ProjectFileGenerator.NewLine + ProjectFileGenerator.NewLine);
-		}
-
-		private void AppendSourcesBuildPhaseSection(StringBuilder Content, StringBuilder SectionContent, string SourcesBuildPhaseGuid)
-		{
-			Content.Append("/* Begin PBXSourcesBuildPhase section */" + ProjectFileGenerator.NewLine);
-			Content.Append(string.Format("\t\t{0} = {{{1}", SourcesBuildPhaseGuid, ProjectFileGenerator.NewLine));
-			Content.Append("\t\t\tisa = PBXSourcesBuildPhase;" + ProjectFileGenerator.NewLine);
-			Content.Append("\t\t\tbuildActionMask = 2147483647;" + ProjectFileGenerator.NewLine);
-			Content.Append("\t\t\tfiles = (" + ProjectFileGenerator.NewLine);
-			Content.Append(SectionContent);
-			Content.Append("\t\t\t);" + ProjectFileGenerator.NewLine);
-			Content.Append("\t\t\trunOnlyForDeploymentPostprocessing = 0;" + ProjectFileGenerator.NewLine);
-			Content.Append("\t\t};" + ProjectFileGenerator.NewLine);
-			Content.Append("/* End PBXSourcesBuildPhase section */" + ProjectFileGenerator.NewLine + ProjectFileGenerator.NewLine);
-		}
-
-		private void AppendGroupSection(StringBuilder Content, string MainGroupGuid, string ProductRefGroupGuid, string TargetAppGuid, string TargetName)
-		{
-			Content.Append("/* Begin PBXGroup section */" + ProjectFileGenerator.NewLine);
-
-			// Main group
-			Content.Append(string.Format("\t\t{0} = {{{1}", MainGroupGuid, ProjectFileGenerator.NewLine));
-			Content.Append("\t\t\tisa = PBXGroup;" + ProjectFileGenerator.NewLine);
-			Content.Append("\t\t\tchildren = (" + ProjectFileGenerator.NewLine);
-
-			foreach (XcodeFileGroup Group in Groups.Values)
-			{
-				if (!string.IsNullOrEmpty(Group.GroupName))
-				{
-					Content.Append(string.Format("\t\t\t\t{0} /* {1} */,{2}", Group.GroupGuid, Group.GroupName, ProjectFileGenerator.NewLine));
-				}
-			}
-
-			if (Groups.ContainsKey(""))
-			{
-				AppendGroup(Groups[""], Content, bFilesOnly: true);
-			}
-
-			Content.Append(string.Format("\t\t\t\t{0} /* Products */,{1}", ProductRefGroupGuid, ProjectFileGenerator.NewLine));
-			Content.Append("\t\t\t);" + ProjectFileGenerator.NewLine);
-			Content.Append("\t\t\tsourceTree = \"<group>\";" + ProjectFileGenerator.NewLine);
-			Content.Append("\t\t};" + ProjectFileGenerator.NewLine);
-
-			// Sources groups
-			foreach (XcodeFileGroup Group in Groups.Values)
-			{
-				if (Group.GroupName != "")
-				{
-					AppendGroup(Group, Content, bFilesOnly: false);
-				}
-			}
-
-			// Products group
-			Content.Append(string.Format("\t\t{0} /* Products */ = {{{1}", ProductRefGroupGuid, ProjectFileGenerator.NewLine));
-			Content.Append("\t\t\tisa = PBXGroup;" + ProjectFileGenerator.NewLine);
-			Content.Append("\t\t\tchildren = (" + ProjectFileGenerator.NewLine);
-			Content.Append(string.Format("\t\t\t\t{0} /* {1} */,{2}", TargetAppGuid, TargetName, ProjectFileGenerator.NewLine));
-			Content.Append("\t\t\t);" + ProjectFileGenerator.NewLine);
-			Content.Append("\t\t\tname = Products;" + ProjectFileGenerator.NewLine);
-			Content.Append("\t\t\tsourceTree = \"<group>\";" + ProjectFileGenerator.NewLine);
-			Content.Append("\t\t};" + ProjectFileGenerator.NewLine);
-
-			Content.Append("/* End PBXGroup section */" + ProjectFileGenerator.NewLine + ProjectFileGenerator.NewLine);
-		}
-
-		private void AppendLegacyTargetSection(StringBuilder Content, string TargetName, string TargetGuid, string TargetBuildConfigGuid, FileReference UProjectPath)
-		{
-			string UE4Dir = ConvertPath(Path.GetFullPath(Directory.GetCurrentDirectory() + "../../.."));
-			string BuildToolPath = UE4Dir + "/Engine/Build/BatchFiles/Mac/" + (XcodeProjectFileGenerator.bGeneratingRocketProjectFiles ? "Rocket" : "") + "Build.sh";
-
-			Content.Append("/* Begin PBXLegacyTarget section */" + ProjectFileGenerator.NewLine);
-
-			Content.Append("\t\t" + TargetGuid + " /* " + TargetName + " */ = {" + ProjectFileGenerator.NewLine);
-			Content.Append("\t\t\tisa = PBXLegacyTarget;" + ProjectFileGenerator.NewLine);
-			Content.Append("\t\t\tbuildArgumentsString = \"$(ACTION) $(UE_BUILD_TARGET_NAME) $(PLATFORM_NAME) $(UE_BUILD_TARGET_CONFIG)" + (UProjectPath == null ? "" : " \\\"" + UProjectPath.FullName + "\\\"") + "\";" + ProjectFileGenerator.NewLine);
-			Content.Append("\t\t\tbuildConfigurationList = "  + TargetBuildConfigGuid + " /* Build configuration list for PBXLegacyTarget \"" + TargetName + "\" */;" + ProjectFileGenerator.NewLine);
-			Content.Append("\t\t\tbuildPhases = (" + ProjectFileGenerator.NewLine);
-			Content.Append("\t\t\t);" + ProjectFileGenerator.NewLine);
-			Content.Append("\t\t\tbuildToolPath = \"" + BuildToolPath + "\";" + ProjectFileGenerator.NewLine);
-			Content.Append("\t\t\tbuildWorkingDirectory = \"" + UE4Dir + "\";" + ProjectFileGenerator.NewLine);
-			Content.Append("\t\t\tdependencies = (" + ProjectFileGenerator.NewLine);
-			Content.Append("\t\t\t);" + ProjectFileGenerator.NewLine);
-			Content.Append("\t\t\tname = \"" + TargetName + "\";" + ProjectFileGenerator.NewLine);
-			Content.Append("\t\t\tpassBuildSettingsInEnvironment = 1;" + ProjectFileGenerator.NewLine);
-			Content.Append("\t\t\tproductName = \"" + TargetName + "\";" + ProjectFileGenerator.NewLine);
-			Content.Append("\t\t};" + ProjectFileGenerator.NewLine);
-
-			Content.Append("/* End PBXLegacyTarget section */" + ProjectFileGenerator.NewLine + ProjectFileGenerator.NewLine);
-		}
-
-		private void AppendRunTargetSection(StringBuilder Content, string TargetName, string TargetGuid, string TargetBuildConfigGuid, string TargetDependencyGuid, string TargetAppGuid)
-		{
-			Content.Append("/* Begin PBXNativeTarget section */" + ProjectFileGenerator.NewLine);
-
-			Content.Append("\t\t" + TargetGuid + " /* " + TargetName + " */ = {" + ProjectFileGenerator.NewLine);
-			Content.Append("\t\t\tisa = PBXNativeTarget;" + ProjectFileGenerator.NewLine);
-			Content.Append("\t\t\tbuildConfigurationList = "  + TargetBuildConfigGuid + " /* Build configuration list for PBXNativeTarget \"" + TargetName + "\" */;" + ProjectFileGenerator.NewLine);
-			Content.Append("\t\t\tbuildPhases = (" + ProjectFileGenerator.NewLine);
-			Content.Append("\t\t\t);" + ProjectFileGenerator.NewLine);
-			Content.Append("\t\t\tdependencies = (" + ProjectFileGenerator.NewLine);
-			if (!XcodeProjectFileGenerator.bGeneratingRunIOSProject && !XcodeProjectFileGenerator.bGeneratingRunTVOSProject)
-			{
-				Content.Append("\t\t\t\t" + TargetDependencyGuid + " /* PBXTargetDependency */," + ProjectFileGenerator.NewLine);
-			}
-			Content.Append("\t\t\t);" + ProjectFileGenerator.NewLine);
-			Content.Append("\t\t\tname = \"" + TargetName + "\";" + ProjectFileGenerator.NewLine);
-			Content.Append("\t\t\tpassBuildSettingsInEnvironment = 1;" + ProjectFileGenerator.NewLine);
-			Content.Append("\t\t\tproductName = \"" + TargetName + "\";" + ProjectFileGenerator.NewLine);
-			Content.Append("\t\t\tproductReference = \"" + TargetAppGuid + "\";" + ProjectFileGenerator.NewLine);
-			Content.Append("\t\t\tproductType = \"com.apple.product-type.application\";" + ProjectFileGenerator.NewLine);
-			Content.Append("\t\t};" + ProjectFileGenerator.NewLine);
-
-			Content.Append("/* End PBXNativeTarget section */" + ProjectFileGenerator.NewLine + ProjectFileGenerator.NewLine);
-		}
-
-		private void AppendIndexTargetSection(StringBuilder Content, string TargetName, string TargetGuid, string TargetBuildConfigGuid, string SourcesBuildPhaseGuid)
-		{
-			Content.Append("/* Begin PBXNativeTarget section */" + ProjectFileGenerator.NewLine);
-
-			Content.Append("\t\t" + TargetGuid + " /* " + TargetName + " */ = {" + ProjectFileGenerator.NewLine);
-			Content.Append("\t\t\tisa = PBXNativeTarget;" + ProjectFileGenerator.NewLine);
-			Content.Append("\t\t\tbuildConfigurationList = "  + TargetBuildConfigGuid + " /* Build configuration list for PBXNativeTarget \"" + TargetName + "\" */;" + ProjectFileGenerator.NewLine);
-			Content.Append("\t\t\tbuildPhases = (" + ProjectFileGenerator.NewLine);
-			Content.Append("\t\t\t\t" + SourcesBuildPhaseGuid + " /* Sources */," + ProjectFileGenerator.NewLine);
-			Content.Append("\t\t\t);" + ProjectFileGenerator.NewLine);
-			Content.Append("\t\t\tdependencies = (" + ProjectFileGenerator.NewLine);
-			Content.Append("\t\t\t);" + ProjectFileGenerator.NewLine);
-			Content.Append("\t\t\tname = \"" + TargetName + "\";" + ProjectFileGenerator.NewLine);
-			Content.Append("\t\t\tpassBuildSettingsInEnvironment = 1;" + ProjectFileGenerator.NewLine);
-			Content.Append("\t\t\tproductName = \"" + TargetName + "\";" + ProjectFileGenerator.NewLine);
-			Content.Append("\t\t\tproductType = \"com.apple.product-type.library.static\";" + ProjectFileGenerator.NewLine);
-			Content.Append("\t\t};" + ProjectFileGenerator.NewLine);
-
-			Content.Append("/* End PBXNativeTarget section */" + ProjectFileGenerator.NewLine + ProjectFileGenerator.NewLine);
-		}
-
-		private void AppendProjectSection(StringBuilder Content, string TargetName, string TargetGuid, string BuildTargetName, string BuildTargetGuid, string IndexTargetName, string IndexTargetGuid, string MainGroupGuid, string ProductRefGroupGuid, string ProjectGuid, string ProjectBuildConfigGuid)
-		{
-			Content.Append("/* Begin PBXProject section */" + ProjectFileGenerator.NewLine);
-
-			Content.Append("\t\t" + ProjectGuid + " /* Project object */ = {" + ProjectFileGenerator.NewLine);
-			Content.Append("\t\t\tisa = PBXProject;" + ProjectFileGenerator.NewLine);
-			Content.Append("\t\t\tattributes = {" + ProjectFileGenerator.NewLine);
-			Content.Append("\t\t\t\tLastUpgradeCheck = 0700;" + ProjectFileGenerator.NewLine);
-			Content.Append("\t\t\t\tORGANIZATIONNAME = \"Epic Games, Inc.\";" + ProjectFileGenerator.NewLine);
-			Content.Append("\t\t\t};" + ProjectFileGenerator.NewLine);
-			Content.Append("\t\t\tbuildConfigurationList = " + ProjectBuildConfigGuid + " /* Build configuration list for PBXProject \"" + TargetName + "\" */;" + ProjectFileGenerator.NewLine);
-			Content.Append("\t\t\tcompatibilityVersion = \"Xcode 3.2\";" + ProjectFileGenerator.NewLine);
-			Content.Append("\t\t\tdevelopmentRegion = English;" + ProjectFileGenerator.NewLine);
-			Content.Append("\t\t\thasScannedForEncodings = 0;" + ProjectFileGenerator.NewLine);
-			Content.Append("\t\t\tknownRegions = (" + ProjectFileGenerator.NewLine);
-			Content.Append("\t\t\t\ten" + ProjectFileGenerator.NewLine);
-			Content.Append("\t\t\t);" + ProjectFileGenerator.NewLine);
-			Content.Append("\t\t\tmainGroup = " + MainGroupGuid + ";" + ProjectFileGenerator.NewLine);
-			Content.Append("\t\t\tproductRefGroup = " + ProductRefGroupGuid + ";" + ProjectFileGenerator.NewLine);
-			Content.Append("\t\t\tprojectDirPath = \"\";" + ProjectFileGenerator.NewLine);
-			Content.Append("\t\t\tprojectRoot = \"\";" + ProjectFileGenerator.NewLine);
-			Content.Append("\t\t\ttargets = (" + ProjectFileGenerator.NewLine);
-			Content.Append("\t\t\t" + TargetGuid + " /* " + TargetName + " */," + ProjectFileGenerator.NewLine);
-			Content.Append("\t\t\t" + BuildTargetGuid + " /* " + BuildTargetName + " */," + ProjectFileGenerator.NewLine);
-			Content.Append("\t\t\t" + IndexTargetGuid + " /* " + IndexTargetName + " */," + ProjectFileGenerator.NewLine);
-			Content.Append("\t\t\t);" + ProjectFileGenerator.NewLine);
-			Content.Append("\t\t};" + ProjectFileGenerator.NewLine);
-
-			Content.Append("/* End PBXProject section */" + ProjectFileGenerator.NewLine + ProjectFileGenerator.NewLine);
-		}
-
-		private void AppendContainerItemProxySection(StringBuilder Content, string TargetName, string TargetGuid, string TargetProxyGuid, string ProjectGuid)
-		{
-			Content.Append("/* Begin PBXContainerItemProxy section */" + ProjectFileGenerator.NewLine);
-			Content.Append("\t\t" + TargetProxyGuid + " /* PBXContainerItemProxy */ = {" + ProjectFileGenerator.NewLine);
-			Content.Append("\t\t\tisa = PBXContainerItemProxy;" + ProjectFileGenerator.NewLine);
-			Content.Append("\t\t\tcontainerPortal = " + ProjectGuid + " /* Project object */;" + ProjectFileGenerator.NewLine);
-			Content.Append("\t\t\tproxyType = 1;" + ProjectFileGenerator.NewLine);
-			Content.Append("\t\t\tremoteGlobalIDString = " + TargetGuid + ";" + ProjectFileGenerator.NewLine);
-			Content.Append("\t\t\tremoteInfo = \"" + TargetName + "\";" + ProjectFileGenerator.NewLine);
-			Content.Append("\t\t};" + ProjectFileGenerator.NewLine);
-			Content.Append("/* End PBXContainerItemProxy section */" + ProjectFileGenerator.NewLine + ProjectFileGenerator.NewLine);
-		}
-
-		private void AppendTargetDependencySection(StringBuilder Content, string TargetName, string TargetGuid, string TargetDependencyGuid, string TargetProxyGuid)
-		{
-			Content.Append("/* Begin PBXTargetDependency section */" + ProjectFileGenerator.NewLine);
-			Content.Append("\t\t" + TargetDependencyGuid + " /* PBXTargetDependency */ = {" + ProjectFileGenerator.NewLine);
-			Content.Append("\t\t\tisa = PBXTargetDependency;" + ProjectFileGenerator.NewLine);
-			Content.Append("\t\t\ttarget = " + TargetGuid + " /* " + TargetName + " */;" + ProjectFileGenerator.NewLine);
-			Content.Append("\t\t\ttargetProxy = " + TargetProxyGuid + " /* PBXContainerItemProxy */;" + ProjectFileGenerator.NewLine);
-			Content.Append("\t\t};" + ProjectFileGenerator.NewLine);
-			Content.Append("/* End PBXTargetDependency section */" + ProjectFileGenerator.NewLine + ProjectFileGenerator.NewLine);
-		}
-
-		private void AppendProjectBuildConfiguration(StringBuilder Content, string ConfigName, string ConfigGuid)
-		{
-			Content.Append("\t\t" + ConfigGuid + " /* \"" + ConfigName + "\" */ = {" + ProjectFileGenerator.NewLine);
-			Content.Append("\t\t\tisa = XCBuildConfiguration;" + ProjectFileGenerator.NewLine);
-			Content.Append("\t\t\tbuildSettings = {" + ProjectFileGenerator.NewLine);
-
-			Content.Append("\t\t\t\tGCC_PREPROCESSOR_DEFINITIONS = (" + ProjectFileGenerator.NewLine);
-			foreach (var Definition in IntelliSensePreprocessorDefinitions)
-			{
-				Content.Append("\t\t\t\t\t\"" + Definition.Replace("\"", "") + "\"," + ProjectFileGenerator.NewLine);
-			}
-			Content.Append("\t\t\t\t\t\"MONOLITHIC_BUILD=1\"," + ProjectFileGenerator.NewLine);
-			Content.Append("\t\t\t\t);" + ProjectFileGenerator.NewLine);
-
-			Content.Append("\t\t\t\tHEADER_SEARCH_PATHS = (" + ProjectFileGenerator.NewLine);
-			foreach (var Path in IntelliSenseSystemIncludeSearchPaths)
-			{
-				Content.Append("\t\t\t\t\t\"" + Path + "\"," + ProjectFileGenerator.NewLine);
-			}
-			Content.Append("\t\t\t\t);" + ProjectFileGenerator.NewLine);
-
-			Content.Append("\t\t\t\tUSER_HEADER_SEARCH_PATHS = (" + ProjectFileGenerator.NewLine);
-			foreach (var Path in IntelliSenseIncludeSearchPaths)
-			{
-				Content.Append("\t\t\t\t\t\"" + Path + "\"," + ProjectFileGenerator.NewLine);
-			}
-			Content.Append("\t\t\t\t);" + ProjectFileGenerator.NewLine);
-
-			if (ConfigName == "Debug")
-			{
-				Content.Append("\t\t\t\tONLY_ACTIVE_ARCH = YES;" + ProjectFileGenerator.NewLine);
-			}
-			Content.Append("\t\t\t\tALWAYS_SEARCH_USER_PATHS = NO;" + ProjectFileGenerator.NewLine);
-			Content.Append("\t\t\t\tCLANG_CXX_LANGUAGE_STANDARD = \"c++0x\";" + ProjectFileGenerator.NewLine);
-			Content.Append("\t\t\t\tGCC_ENABLE_CPP_RTTI = NO;" + ProjectFileGenerator.NewLine);
-			Content.Append("\t\t\t\tGCC_WARN_CHECK_SWITCH_STATEMENTS = NO;" + ProjectFileGenerator.NewLine);
-			Content.Append("\t\t\t\tUSE_HEADERMAP = NO;" + ProjectFileGenerator.NewLine);
-			Content.Append("\t\t\t};" + ProjectFileGenerator.NewLine);
-			Content.Append("\t\t\tname = \"" + ConfigName + "\";" + ProjectFileGenerator.NewLine);
-			Content.Append("\t\t};" + ProjectFileGenerator.NewLine);
-		}
-
 		private void AppendNativeTargetBuildConfiguration(StringBuilder Content, XcodeBuildConfig Config, string ConfigGuid, bool bIsAGame, FileReference ProjectFile)
 		{
 			bool bMacOnly = true;
@@ -1473,7 +903,6 @@
 			Content.Append("/* End XCBuildConfiguration section */" + ProjectFileGenerator.NewLine + ProjectFileGenerator.NewLine);
 		}
 
->>>>>>> 73f66985
 		private void AppendXCConfigurationList(StringBuilder Content, string TypeName, string TargetName, string ConfigListGuid, Dictionary<string, XcodeBuildConfig> BuildConfigs)
 		{
 			Content.Append("\t\t" + ConfigListGuid + " /* Build configuration list for " + TypeName + " \"" + TargetName + "\" */ = {" + ProjectFileGenerator.NewLine);
@@ -1506,34 +935,22 @@
 
 		public struct XcodeBuildConfig
 		{
-<<<<<<< HEAD
-			public XcodeBuildConfig(string InDisplayName, string InBuildTarget, string InMacExecutablePath, string InIOSExecutablePath, ProjectTarget InProjectTarget, UnrealTargetConfiguration InBuildConfig)
-=======
 			public XcodeBuildConfig(string InDisplayName, string InBuildTarget, FileReference InMacExecutablePath, FileReference InIOSExecutablePath, FileReference InTVOSExecutablePath,
 				ProjectTarget InProjectTarget, UnrealTargetConfiguration InBuildConfig)
->>>>>>> 73f66985
 			{
 				DisplayName = InDisplayName;
 				MacExecutablePath = InMacExecutablePath;
 				IOSExecutablePath = InIOSExecutablePath;
-<<<<<<< HEAD
-=======
 				TVOSExecutablePath = InTVOSExecutablePath;
->>>>>>> 73f66985
 				BuildTarget = InBuildTarget;
 				ProjectTarget = InProjectTarget;
 				BuildConfig = InBuildConfig;
 			}
 
 			public string DisplayName;
-<<<<<<< HEAD
-			public string MacExecutablePath;
-			public string IOSExecutablePath;
-=======
 			public FileReference MacExecutablePath;
 			public FileReference IOSExecutablePath;
 			public FileReference TVOSExecutablePath;
->>>>>>> 73f66985
 			public string BuildTarget;
 			public ProjectTarget ProjectTarget;
 			public UnrealTargetConfiguration BuildConfig;
@@ -1543,11 +960,7 @@
 		{
 			var BuildConfigs = new List<XcodeBuildConfig>();
 
-<<<<<<< HEAD
-			string ProjectName = Path.GetFileNameWithoutExtension(ProjectFilePath);
-=======
 			string ProjectName = ProjectFilePath.GetFileNameWithoutExtension();
->>>>>>> 73f66985
 
 			foreach (var Configuration in Configurations)
 			{
@@ -1582,25 +995,6 @@
 
 										if (BuildConfigs.Where(Config => Config.DisplayName == ConfigName).ToList().Count == 0)
 										{
-<<<<<<< HEAD
-											string TargetName = Path.GetFileNameWithoutExtension(Path.GetFileNameWithoutExtension(ProjectTarget.TargetFilePath));
-
-											// Get the output directory
-											string EngineRootDirectory = Path.GetFullPath(ProjectFileGenerator.EngineRelativePath);
-											string RootDirectory = EngineRootDirectory;
-											if ((TargetRules.IsAGame(ProjectTarget.TargetRules.Type) || ProjectTarget.TargetRules.Type == TargetRules.TargetType.Server) && bShouldCompileMonolithic && !ProjectTarget.TargetRules.bOutputToEngineBinaries)
-											{
-												if (UnrealBuildTool.HasUProjectFile() && Utils.IsFileUnderDirectory(ProjectTarget.TargetFilePath, UnrealBuildTool.GetUProjectPath()))
-												{
-													RootDirectory = Path.GetFullPath(UnrealBuildTool.GetUProjectPath());
-												}
-												else
-												{
-													string UnrealProjectPath = UProjectInfo.GetProjectFilePath(ProjectName);
-													if (!String.IsNullOrEmpty(UnrealProjectPath))
-													{
-														RootDirectory = Path.GetDirectoryName(Path.GetFullPath(UnrealProjectPath));
-=======
 											string TargetName = ProjectTarget.TargetFilePath.GetFileNameWithoutAnyExtensions();
 
 											// Get the output directory
@@ -1617,33 +1011,21 @@
 													if (UProjectInfo.TryGetProjectFileName(ProjectName, out ProjectFileName))
 													{
 														RootDirectory = ProjectFileName.Directory;
->>>>>>> 73f66985
 													}
 												}
 											}
 
 											if(ProjectTarget.TargetRules.Type == TargetRules.TargetType.Program && !ProjectTarget.TargetRules.bOutputToEngineBinaries)
 											{
-<<<<<<< HEAD
-												string UnrealProjectPath = UProjectInfo.GetProjectForTarget(TargetName);
-												if (!String.IsNullOrEmpty(UnrealProjectPath))
-												{
-													RootDirectory = Path.GetDirectoryName(Path.GetFullPath(UnrealProjectPath));
-=======
 												FileReference ProjectFileName;
 												if (UProjectInfo.TryGetProjectForTarget(TargetName, out ProjectFileName))
 												{
 													RootDirectory = ProjectFileName.Directory;
->>>>>>> 73f66985
 												}
 											}
 
 											// Get the output directory
-<<<<<<< HEAD
-											string OutputDirectory = Path.Combine(RootDirectory, "Binaries");
-=======
 											DirectoryReference OutputDirectory = DirectoryReference.Combine(RootDirectory, "Binaries");
->>>>>>> 73f66985
 
 											string ExeName = TargetName;
 											if (!bShouldCompileMonolithic && ProjectTarget.TargetRules.Type != TargetRules.TargetType.Program)
@@ -1656,11 +1038,6 @@
 												}
 											}
 
-<<<<<<< HEAD
-											string MacExecutableName = UEBuildTarget.MakeBinaryFileName(ExeName, UnrealTargetPlatform.Mac, Configuration, ProjectTarget.TargetRules.UndecoratedConfiguration, UEBuildBinaryType.Executable);
-											string IOSExecutableName = MacExecutableName.Replace("-Mac-", "-IOS-");
-											BuildConfigs.Add(new XcodeBuildConfig(ConfigName, TargetName, Path.Combine(OutputDirectory, "Mac", MacExecutableName), Path.Combine(OutputDirectory, "IOS", IOSExecutableName), ProjectTarget, Configuration));
-=======
 											MacPlatform MacBuildPlat = UEBuildPlatform.GetBuildPlatform(UnrealTargetPlatform.Mac) as MacPlatform;
 											MacPlatformContext PlatformContextMac = (MacPlatformContext)MacBuildPlat.CreateContext(OnlyGameProject);
 
@@ -1668,7 +1045,6 @@
 											string IOSExecutableName = MacExecutableName.Replace("-Mac-", "-IOS-");
 											string TVOSExecutableName = MacExecutableName.Replace("-Mac-", "-TVOS-");
 											BuildConfigs.Add(new XcodeBuildConfig(ConfigName, TargetName, FileReference.Combine(OutputDirectory, "Mac", MacExecutableName), FileReference.Combine(OutputDirectory, "IOS", IOSExecutableName), FileReference.Combine(OutputDirectory, "TVOS", TVOSExecutableName), ProjectTarget, Configuration));
->>>>>>> 73f66985
 										}
 									}
 								}
@@ -1683,11 +1059,7 @@
 
 		private void WriteSchemeFile(string TargetName, string TargetGuid, string BuildTargetGuid, string IndexTargetGuid, bool bHasEditorConfiguration, string GameProjectPath)
 		{
-<<<<<<< HEAD
-			string DefaultConfiguration = bHasEditorConfiguration && !XcodeProjectFileGenerator.bGeneratingRunIOSProject ? "Development Editor" : "Development";
-=======
 			string DefaultConfiguration = bHasEditorConfiguration && !XcodeProjectFileGenerator.bGeneratingRunIOSProject && !XcodeProjectFileGenerator.bGeneratingRunTVOSProject ? "Development Editor" : "Development";
->>>>>>> 73f66985
 
 			var Content = new StringBuilder();
 
@@ -1760,11 +1132,7 @@
 				if (IsForeignProject)
 				{
 					Content.Append("         <CommandLineArgument" + ProjectFileGenerator.NewLine);
-<<<<<<< HEAD
-                    Content.Append("            argument = \"&quot;" + GameProjectPath + "&quot;\"" + ProjectFileGenerator.NewLine);
-=======
 					Content.Append("            argument = \"&quot;" + GameProjectPath + "&quot;\"" + ProjectFileGenerator.NewLine);
->>>>>>> 73f66985
 					Content.Append("            isEnabled = \"YES\">" + ProjectFileGenerator.NewLine);
 					Content.Append("         </CommandLineArgument>" + ProjectFileGenerator.NewLine);
 				}
@@ -1806,16 +1174,6 @@
 			Content.Append("   </ArchiveAction>" + ProjectFileGenerator.NewLine);
 			Content.Append("</Scheme>" + ProjectFileGenerator.NewLine);
 
-<<<<<<< HEAD
-			string SchemesDir = ProjectFilePath + "/xcshareddata/xcschemes";
-			if (!Directory.Exists(SchemesDir))
-			{
-				Directory.CreateDirectory(SchemesDir);
-			}
-
-			string SchemeFilePath = SchemesDir + "/" + TargetName + ".xcscheme";
-            File.WriteAllText(SchemeFilePath, Content.ToString(), new UTF8Encoding());
-=======
 			DirectoryReference SchemesDir = new DirectoryReference(ProjectFilePath.FullName + "/xcshareddata/xcschemes");
 			if (!SchemesDir.Exists())
 			{
@@ -1824,7 +1182,6 @@
 
 			string SchemeFilePath = SchemesDir + "/" + TargetName + ".xcscheme";
 			File.WriteAllText(SchemeFilePath, Content.ToString(), new UTF8Encoding());
->>>>>>> 73f66985
 
 			Content.Clear();
 
@@ -1861,16 +1218,6 @@
 			Content.Append("</dict>" + ProjectFileGenerator.NewLine);
 			Content.Append("</plist>" + ProjectFileGenerator.NewLine);
 
-<<<<<<< HEAD
-			string ManagementFileDir = ProjectFilePath + "/xcuserdata/" + Environment.UserName + ".xcuserdatad/xcschemes";
-			if (!Directory.Exists(ManagementFileDir))
-			{
-				Directory.CreateDirectory(ManagementFileDir);
-			}
-
-			string ManagementFilePath = ManagementFileDir + "/xcschememanagement.plist";
-            File.WriteAllText(ManagementFilePath, Content.ToString(), new UTF8Encoding());
-=======
 			DirectoryReference ManagementFileDir = new DirectoryReference(ProjectFilePath.FullName + "/xcuserdata/" + Environment.UserName + ".xcuserdatad/xcschemes");
 			if (!ManagementFileDir.Exists())
 			{
@@ -1879,7 +1226,6 @@
 
 			string ManagementFilePath = ManagementFileDir + "/xcschememanagement.plist";
 			File.WriteAllText(ManagementFilePath, Content.ToString(), new UTF8Encoding());
->>>>>>> 73f66985
 
 			SchemeOrderHint++;
 		}
@@ -1889,11 +1235,7 @@
 		{
 			bool bSuccess = true;
 
-<<<<<<< HEAD
-			var TargetName = Path.GetFileNameWithoutExtension(RelativeProjectFilePath);
-=======
 			var TargetName = ProjectFilePath.GetFileNameWithoutExtension();
->>>>>>> 73f66985
 			var TargetGuid = XcodeProjectFileGenerator.MakeXcodeGuid();
 			var TargetConfigListGuid = XcodeProjectFileGenerator.MakeXcodeGuid();
 			var TargetDependencyGuid = XcodeProjectFileGenerator.MakeXcodeGuid();
@@ -1919,17 +1261,6 @@
 			}
 
 			bool bIsAGame = false;
-<<<<<<< HEAD
-			string GameProjectPath = null;
-			List<string> GameFolders = UEBuildTarget.DiscoverAllGameFolders();
-			foreach (string GameFolder in GameFolders)
-			{
-				string UProjectPath = Path.Combine(GameFolder, TargetName + ".uproject");
-				if (File.Exists(UProjectPath))
-				{
-					bIsAGame = true;
-					GameProjectPath = Path.GetFullPath(UProjectPath);
-=======
 			FileReference GameProjectPath = null;
 			List<DirectoryReference> GameFolders = UEBuildTarget.DiscoverAllGameFolders();
 			foreach (var GameFolder in GameFolders)
@@ -1939,7 +1270,6 @@
 				{
 					bIsAGame = true;
 					GameProjectPath = UProjectPath;
->>>>>>> 73f66985
 					break;
 				}
 			}
@@ -1982,11 +1312,7 @@
 			AppendFileReferenceSection(ProjectFileContent, PBXFileReferenceSection);
 			AppendSourcesBuildPhaseSection(ProjectFileContent, PBXSourcesBuildPhaseSection, SourcesBuildPhaseGuid);
 			AppendContainerItemProxySection(ProjectFileContent, BuildTargetName, BuildTargetGuid, TargetProxyGuid, ProjectGuid);
-<<<<<<< HEAD
-			if (!XcodeProjectFileGenerator.bGeneratingRunIOSProject)
-=======
 			if (!XcodeProjectFileGenerator.bGeneratingRunIOSProject && !XcodeProjectFileGenerator.bGeneratingRunIOSProject)
->>>>>>> 73f66985
 			{
 				AppendTargetDependencySection(ProjectFileContent, BuildTargetName, BuildTargetGuid, TargetDependencyGuid, TargetProxyGuid);
 			}
@@ -2006,20 +1332,12 @@
 			if (bSuccess)
 			{
 				var PBXProjFilePath = ProjectFilePath + "/project.pbxproj";
-<<<<<<< HEAD
-				bSuccess = ProjectFileGenerator.WriteFileIfChanged(PBXProjFilePath, ProjectFileContent.ToString(), new UTF8Encoding());
-=======
 				bSuccess = ProjectFileGenerator.WriteFileIfChanged(PBXProjFilePath.FullName, ProjectFileContent.ToString(), new UTF8Encoding());
->>>>>>> 73f66985
 			}
 
 			if (bSuccess)
 			{
-<<<<<<< HEAD
-				WriteSchemeFile(TargetName, TargetGuid, BuildTargetGuid, IndexTargetGuid, bHasEditorConfiguration, GameProjectPath);
-=======
 				WriteSchemeFile(TargetName, TargetGuid, BuildTargetGuid, IndexTargetGuid, bHasEditorConfiguration, GameProjectPath != null ? GameProjectPath.FullName : "");
->>>>>>> 73f66985
 			}
 
 			return bSuccess;
