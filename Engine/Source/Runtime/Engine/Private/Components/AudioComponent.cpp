--- conflicted
+++ resolved
@@ -497,13 +497,9 @@
 			++ActiveCount;
 			AudioDevice->AddNewActiveSound(NewActiveSound);
 
-<<<<<<< HEAD
-			bIsActive = (ActiveCount > 0);
-=======
 			// In editor, the audio thread is not run separate from the game thread, and can result in calling PlaybackComplete prior
 			// to bIsActive being set. Therefore, we assign to the current state of ActiveCount as opposed to just setting to true.
 			bIsActive = ActiveCount > 0;
->>>>>>> 9ba46998
 		}
 	}
 }
