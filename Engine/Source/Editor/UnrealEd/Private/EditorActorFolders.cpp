--- conflicted
+++ resolved
@@ -209,16 +209,7 @@
 		return **Folders;
 	}
 
-<<<<<<< HEAD
-	// We intentionally don't pass RF_Transactional to ConstructObject so that we don't record the creation of the object into the undo buffer
-	// (to stop it getting deleted on undo as we manage its lifetime), but we still want it to be RF_Transactional so we can record any changes later
-	UEditorActorFolders* Folders = ConstructObject<UEditorActorFolders>(UEditorActorFolders::StaticClass(), GetTransientPackage(), NAME_None, RF_NoFlags);
-	Folders->SetFlags(RF_Transactional);
-	TemporaryWorldFolders.Add(&InWorld, Folders);
-	return *Folders;
-=======
 	return InitializeForWorld(InWorld);
->>>>>>> 3f3b556c
 }
 
 UEditorActorFolders& FActorFolders::InitializeForWorld(UWorld& InWorld)
