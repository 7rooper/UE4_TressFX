--- conflicted
+++ resolved
@@ -18,12 +18,8 @@
 		DT_OculusRift,
 		DT_Morpheus,
 		DT_ES2GenericStereoMesh,
-<<<<<<< HEAD
-		DT_NoPost						// don't register any post passes
-=======
 		DT_SteamVR,
 		DT_GearVR
->>>>>>> cce8678d
 	};
 }
 
