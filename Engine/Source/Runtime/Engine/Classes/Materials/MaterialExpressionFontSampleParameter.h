--- conflicted
+++ resolved
@@ -48,10 +48,7 @@
 	virtual FName GetParameterName() const override { return ParameterName; }
 	virtual void SetParameterName(const FName& Name) override { ParameterName = Name; }
 	virtual void ValidateParameterName(const bool bAllowDuplicateName) override;
-<<<<<<< HEAD
-=======
 	virtual void SetValueToMatchingExpression(UMaterialExpression* OtherExpression) override;
->>>>>>> 5edfa17c
 #endif
 	//~ End UMaterialExpression Interface
 	
