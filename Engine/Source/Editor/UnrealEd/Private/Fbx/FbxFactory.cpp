--- conflicted
+++ resolved
@@ -1,35 +1,4 @@
 // Copyright 1998-2016 Epic Games, Inc. All Rights Reserved.
-<<<<<<< HEAD
-
-/*
-* Copyright 2008-2009 Autodesk, Inc.  All Rights Reserved.
-*
-* Permission to use, copy, modify, and distribute this software in object
-* code form for any purpose and without fee is hereby granted, provided
-* that the above copyright notice appears in all copies and that both
-* that copyright notice and the limited warranty and restricted rights
-* notice below appear in all supporting documentation.
-*
-* AUTODESK PROVIDES THIS PROGRAM "AS IS" AND WITH ALL FAULTS.
-* AUTODESK SPECIFICALLY DISCLAIMS ANY AND ALL WARRANTIES, WHETHER EXPRESS
-* OR IMPLIED, INCLUDING WITHOUT LIMITATION THE IMPLIED WARRANTY
-* OF MERCHANTABILITY OR FITNESS FOR A PARTICULAR USE OR NON-INFRINGEMENT
-* OF THIRD PARTY RIGHTS.  AUTODESK DOES NOT WARRANT THAT THE OPERATION
-* OF THE PROGRAM WILL BE UNINTERRUPTED OR ERROR FREE.
-*
-* In no event shall Autodesk, Inc. be liable for any direct, indirect,
-* incidental, special, exemplary, or consequential damages (including,
-* but not limited to, procurement of substitute goods or services;
-* loss of use, data, or profits; or business interruption) however caused
-* and on any theory of liability, whether in contract, strict liability,
-* or tort (including negligence or otherwise) arising in any way out
-* of such code.
-*
-* This software is provided to the U.S. Government with the same rights
-* and restrictions as described herein.
-*/
-=======
->>>>>>> e58dcb1b
 
 #include "UnrealEd.h"
 #include "Factories.h"
