--- conflicted
+++ resolved
@@ -7,14 +7,11 @@
 {
 	enum Type : uint8;
 }
-<<<<<<< HEAD
-=======
 namespace EOnlinePresenceState
 {
 	enum Type : uint8;
 }
 
->>>>>>> cce8678d
 
 /**
  * Interface for the Friends and chat manager.
@@ -34,14 +31,9 @@
 	 * @param InStyle The style to use to create the widgets
 	 * @param ChatType The type of chat window to create
 	 * @param FriendItem The friend if this is a whisper chat window
-<<<<<<< HEAD
-	 */
-	virtual void CreateChatWindow(const struct FFriendsAndChatStyle* InStyle, EChatMessageType::Type ChatType, TSharedPtr<IFriendItem> FriendItem) = 0;
-=======
 	 * @param True if chat window comes to front, else opens minimized
 	 */
 	virtual void CreateChatWindow(const struct FFriendsAndChatStyle* InStyle, EChatMessageType::Type ChatType, TSharedPtr<IFriendItem> FriendItem, bool BringToFront = false) = 0;
->>>>>>> cce8678d
 
 	/**
 	 * Set the FriendsAndChatUserSettings.
@@ -99,14 +91,11 @@
 	virtual void JoinPublicChatRoom(const FString& RoomName) = 0;
 
 	/**
-<<<<<<< HEAD
-=======
 	 * Open whisper windows we have chat messages for
 	 */
 	virtual void OpenWhisperChatWindows(const FFriendsAndChatStyle* InStyle) = 0;
 
 	/**
->>>>>>> cce8678d
 	 * Delegate when the chat room has been joined
 	 */
 	virtual void OnChatPublicRoomJoined(const FString& ChatRoomID) = 0;
