--- conflicted
+++ resolved
@@ -1140,11 +1140,7 @@
 	}
 
 	ERenameFlags RenameFlags = REN_DontCreateRedirectors;
-<<<<<<< HEAD
-
-=======
 	
->>>>>>> 9ba46998
 	// name collision could occur due to e.g. our archetype being updated and causing a conflict with our ComponentInstance:
 	FString NewNameAsString = InNewName.ToString();
 	if(StaticFindObject(UObject::StaticClass(), ComponentInstance->GetOuter(), *NewNameAsString) == nullptr)
@@ -3172,13 +3168,8 @@
 				OutErrorMessage = FText::Format(LOCTEXT("ComponentRenameFailed_TooLong", "Component name must be less than {CharCount} characters long."), Arguments);
 				return false;
 			}
-<<<<<<< HEAD
-			else if (!FComponentEditorUtils::IsComponentNameAvailable(NewTextStr, ExistingNameSearchScope, ComponentInstance)
-				|| !FComponentEditorUtils::IsComponentNameAvailable(NewTextStr, ComponentInstance->GetOuter(), ComponentInstance)) 
-=======
 			else if (!FComponentEditorUtils::IsComponentNameAvailable(NewTextStr, ExistingNameSearchScope, ComponentInstance) 
 					|| !FComponentEditorUtils::IsComponentNameAvailable(NewTextStr, ComponentInstance->GetOuter(), ComponentInstance ))
->>>>>>> 9ba46998
 			{
 				OutErrorMessage = LOCTEXT("RenameFailed_ExistingName", "Another component already has the same name.");
 				return false;
@@ -4677,11 +4668,7 @@
 				TSet<UActorComponent*> ComponentsToAdd(ActorInstance->GetComponents());
 
 				const bool bHideConstructionScriptComponentsInDetailsView = GetDefault<UBlueprintEditorSettings>()->bHideConstructionScriptComponentsInDetailsView;
-<<<<<<< HEAD
-				auto ShouldAddInstancedActorComponentLambda = [bHideConstructionScriptComponentsInDetailsView](UActorComponent* ActorComp, USceneComponent* ParentSceneComp)
-=======
 				auto ShouldAddInstancedActorComponent = [bHideConstructionScriptComponentsInDetailsView](UActorComponent* ActorComp, USceneComponent* ParentSceneComp)
->>>>>>> 9ba46998
 				{
 					// Exclude nested DSOs attached to BP-constructed instances, which are not mutable.
 					return (ActorComp != nullptr
@@ -4696,21 +4683,13 @@
 					UActorComponent* ActorComp = *It;
 					USceneComponent* SceneComp = Cast<USceneComponent>(ActorComp);
 					USceneComponent* ParentSceneComp = SceneComp != nullptr ? SceneComp->GetAttachParent() : nullptr;
-<<<<<<< HEAD
-					if (!ShouldAddInstancedActorComponentLambda(ActorComp, ParentSceneComp))
-=======
 					if (!ShouldAddInstancedActorComponent(ActorComp, ParentSceneComp))
->>>>>>> 9ba46998
 					{
 						It.RemoveCurrent();
 					}
 				}
 
-<<<<<<< HEAD
-				TFunction<void(USceneComponent*,FSCSEditorTreeNodePtrType)> AddInstancedTreeNodesRecursiveLambda = [&](USceneComponent* Component, FSCSEditorTreeNodePtrType TreeNode)
-=======
 				TFunction<void(USceneComponent*,FSCSEditorTreeNodePtrType)> AddInstancedTreeNodesRecursive = [&](USceneComponent* Component, FSCSEditorTreeNodePtrType TreeNode)
->>>>>>> 9ba46998
 				{
 					if (Component != nullptr)
 					{
@@ -4723,21 +4702,12 @@
 								ComponentsToAdd.Remove(ChildComponent);
 
 								FSCSEditorTreeNodePtrType NewParentNode = AddTreeNodeFromComponent(ChildComponent, TreeNode);
-<<<<<<< HEAD
-								AddInstancedTreeNodesRecursiveLambda(ChildComponent, NewParentNode);
-							}
-						}
-					}
-				};
-				
-=======
 								AddInstancedTreeNodesRecursive(ChildComponent, NewParentNode);
 							}
 						}
 					}
 				};
 
->>>>>>> 9ba46998
 				// Add the root component first (it may not be the first one)
 				USceneComponent* RootComponent = ActorInstance->GetRootComponent();
 				if(RootComponent != nullptr)
@@ -4746,13 +4716,8 @@
 
 					// Recursively add any instanced children that are already attached through the root, and keep track of added
 					// instances. This will be a faster path than the loop below, because we create new parent tree nodes as we go.
-<<<<<<< HEAD
-					FSCSEditorTreeNodePtrType NewParentNode = AddTreeNodeFromComponent(RootComponent);
-					AddInstancedTreeNodesRecursiveLambda(RootComponent, NewParentNode);
-=======
 					FSCSEditorTreeNodePtrType NewParentNode = AddTreeNodeFromComponent(RootComponent, FindOrCreateParentForExistingComponent(RootComponent, GetActorNode()));
 					AddInstancedTreeNodesRecursive(RootComponent, NewParentNode);
->>>>>>> 9ba46998
 				}
 
 				// Sort components by type (always put scene components first in the tree)
@@ -4765,23 +4730,7 @@
 				// unattached scene components followed by any instanced non-scene components owned by the Actor instance.
 				for (UActorComponent* ActorComp : ComponentsToAdd)
 				{
-<<<<<<< HEAD
-					if (USceneComponent* SceneComp = Cast<USceneComponent>(ActorComp))
-					{
-						AddTreeNodeFromComponent(SceneComp);
-					}
-					else
-					{
-						if (!bHasAddedSceneAndBehaviorComponentSeparator)
-						{
-							bHasAddedSceneAndBehaviorComponentSeparator = true;
-							RootNodes.Add(MakeShareable(new FSCSEditorTreeNode(FSCSEditorTreeNode::SeparatorNode)));
-						}
-						AddRootComponentTreeNode(ActorComp);
-					}
-=======
 					AddTreeNodeFromComponent(ActorComp, FindOrCreateParentForExistingComponent(ActorComp, GetActorNode()));
->>>>>>> 9ba46998
 				}
 			}
 		}
@@ -5203,17 +5152,10 @@
 
 	UActorComponent* NewComponent = nullptr;
 	FName TemplateVariableName;
-<<<<<<< HEAD
 
 	USCS_Node* SCSNode = Cast<USCS_Node>(Asset);
 	UActorComponent* ComponentTemplate = (SCSNode ? SCSNode->ComponentTemplate : Cast<UActorComponent>(Asset));
 
-=======
-
-	USCS_Node* SCSNode = Cast<USCS_Node>(Asset);
-	UActorComponent* ComponentTemplate = (SCSNode ? SCSNode->ComponentTemplate : Cast<UActorComponent>(Asset));
-
->>>>>>> 9ba46998
 	if (SCSNode)
 	{
 		TemplateVariableName = SCSNode->GetVariableName();
@@ -5281,13 +5223,9 @@
 		if (ComponentTemplate)
 		{
 			// Create a duplicate of the provided template
-<<<<<<< HEAD
-			NewComponent = AddNewNodeForInstancedComponent(MoveTemp(AddTransaction), FComponentEditorUtils::DuplicateComponent(ComponentTemplate), nullptr, bSetFocusToNewItem);
-=======
 			UActorComponent* NewInstanceComponent = FComponentEditorUtils::DuplicateComponent(ComponentTemplate);
 			FSCSEditorTreeNodePtrType ParentNodePtr = FindParentForNewComponent(NewInstanceComponent);
 			NewComponent = AddNewNodeForInstancedComponent(MoveTemp(AddTransaction), NewInstanceComponent, ParentNodePtr, nullptr, bSetFocusToNewItem);
->>>>>>> 9ba46998
 		}
 		else if (AActor* ActorInstance = GetActorContext())
 		{
@@ -5357,22 +5295,14 @@
 			// Rerun construction scripts
 			ActorInstance->RerunConstructionScripts();
 
-<<<<<<< HEAD
-			NewComponent = AddNewNodeForInstancedComponent(MoveTemp(AddTransaction), NewInstanceComponent, Asset, bSetFocusToNewItem);
-=======
 			NewComponent = AddNewNodeForInstancedComponent(MoveTemp(AddTransaction), NewInstanceComponent, ParentNodePtr, Asset, bSetFocusToNewItem);
->>>>>>> 9ba46998
 		}
 	}
 
 	return NewComponent;
 }
 
-<<<<<<< HEAD
-UActorComponent* SSCSEditor::AddNewNode(TUniquePtr<FScopedTransaction> InOngoingCreateTransaction, USCS_Node* NewNode, UObject* Asset, bool bMarkBlueprintModified, bool bSetFocusToNewItem)
-=======
 FSCSEditorTreeNodePtrType SSCSEditor::FindOrCreateParentForExistingComponent(UActorComponent* InActorComponent, FSCSEditorActorNodePtrType ActorRootNode)
->>>>>>> 9ba46998
 {
 	check(InActorComponent != nullptr);
 
@@ -5533,11 +5463,7 @@
 	return NewNode->ComponentTemplate;
 }
 
-<<<<<<< HEAD
-UActorComponent* SSCSEditor::AddNewNodeForInstancedComponent(TUniquePtr<FScopedTransaction> InOngoingCreateTransaction, UActorComponent* NewInstanceComponent, UObject* Asset, bool bSetFocusToNewItem)
-=======
 UActorComponent* SSCSEditor::AddNewNodeForInstancedComponent(TUniquePtr<FScopedTransaction> InOngoingCreateTransaction, UActorComponent* NewInstanceComponent, FSCSEditorTreeNodePtrType InParentNodePtr, UObject* Asset, bool bSetFocusToNewItem)
->>>>>>> 9ba46998
 {
 	check(NewInstanceComponent != nullptr);
 
