// Copyright 1998-2019 Epic Games, Inc. All Rights Reserved.

#pragma once

#include "NiagaraDataInterface.h"
#include "NiagaraCommon.h"
#include "VectorVM.h"
#include "NiagaraDataInterfaceCurlNoise.generated.h"

/** Data Interface allowing sampling of curl noise LUT. */
UCLASS(EditInlineNew, Category = "Curl Noise LUT", meta = (DisplayName = "Curl Noise"))
class NIAGARA_API UNiagaraDataInterfaceCurlNoise : public UNiagaraDataInterface
{
	GENERATED_UCLASS_BODY()
public:

	UPROPERTY(EditAnywhere, Category = "Curl Noise")
	uint32 Seed;

	// Precalculated when Seed changes. 
	FVector OffsetFromSeed;

	//UObject Interface
	virtual void PostInitProperties()override;
	virtual void PostLoad() override;
	virtual void BeginDestroy() override;
	virtual bool IsReadyForFinishDestroy() override;
#if WITH_EDITOR
	virtual void PreEditChange(UProperty* PropertyAboutToChange) override;
	virtual void PostEditChangeProperty(struct FPropertyChangedEvent& PropertyChangedEvent) override;
#endif
	//UObject Interface End

	//UNiagaraDataInterface Interface
	virtual void GetFunctions(TArray<FNiagaraFunctionSignature>& OutFunctions) override;
	virtual void GetVMExternalFunction(const FVMExternalFunctionBindingInfo& BindingInfo, void* InstanceData, FVMExternalFunction &OutFunc) override;
	virtual bool CanExecuteOnTarget(ENiagaraSimTarget Target)const override { return true; }
	virtual bool Equals(const UNiagaraDataInterface* Other) const override;
	//UNiagaraDataInterface Interface End

	void SampleNoiseField(FVectorVMContext& Context);

	// GPU sim functionality
	virtual bool GetFunctionHLSL(const FName&  DefinitionFunctionName, FString InstanceFunctionName, FNiagaraDataInterfaceGPUParamInfo& ParamInfo, FString& OutHLSL) override;
	virtual void GetParameterDefinitionHLSL(FNiagaraDataInterfaceGPUParamInfo& ParamInfo, FString& OutHLSL) override;
	virtual FNiagaraDataInterfaceParametersCS* ConstructComputeParameters() const override;

<<<<<<< HEAD
	void ReleaseResource();
	FRWBuffer& GetGPUBuffer();
	static const FString CurlNoiseBufferName;
protected:
	virtual bool CopyToInternal(UNiagaraDataInterface* Destination) const override;
	void InitNoiseLUT();

	VectorRegister NoiseTable[17][17][17];

	template<typename T>
	void ReplicateBorder(T* DestBuffer);

	TUniquePtr<FRWBuffer> GPUBuffer;
	/** A fence which is used to keep track of the rendering thread releasing RHI resources. */
	FRenderCommandFence ReleaseResourcesFence;

	static const FName SampleNoiseFieldName;
=======
protected:
	virtual bool CopyToInternal(UNiagaraDataInterface* Destination) const override;
>>>>>>> 5edfa17c
};<|MERGE_RESOLUTION|>--- conflicted
+++ resolved
@@ -23,8 +23,6 @@
 	//UObject Interface
 	virtual void PostInitProperties()override;
 	virtual void PostLoad() override;
-	virtual void BeginDestroy() override;
-	virtual bool IsReadyForFinishDestroy() override;
 #if WITH_EDITOR
 	virtual void PreEditChange(UProperty* PropertyAboutToChange) override;
 	virtual void PostEditChangeProperty(struct FPropertyChangedEvent& PropertyChangedEvent) override;
@@ -45,26 +43,6 @@
 	virtual void GetParameterDefinitionHLSL(FNiagaraDataInterfaceGPUParamInfo& ParamInfo, FString& OutHLSL) override;
 	virtual FNiagaraDataInterfaceParametersCS* ConstructComputeParameters() const override;
 
-<<<<<<< HEAD
-	void ReleaseResource();
-	FRWBuffer& GetGPUBuffer();
-	static const FString CurlNoiseBufferName;
 protected:
 	virtual bool CopyToInternal(UNiagaraDataInterface* Destination) const override;
-	void InitNoiseLUT();
-
-	VectorRegister NoiseTable[17][17][17];
-
-	template<typename T>
-	void ReplicateBorder(T* DestBuffer);
-
-	TUniquePtr<FRWBuffer> GPUBuffer;
-	/** A fence which is used to keep track of the rendering thread releasing RHI resources. */
-	FRenderCommandFence ReleaseResourcesFence;
-
-	static const FName SampleNoiseFieldName;
-=======
-protected:
-	virtual bool CopyToInternal(UNiagaraDataInterface* Destination) const override;
->>>>>>> 5edfa17c
 };