// Copyright 1998-2018 Epic Games, Inc. All Rights Reserved.

using System;
using System.Collections.Generic;
using System.IO;
using System.Xml;
using System.Xml.XPath;
using System.Xml.Linq;
using System.Linq;
using System.Text;
using System.Text.RegularExpressions;
using System.Diagnostics;
using System.Security;
using Tools.DotNETCommon;

namespace UnrealBuildTool
{
	/// <summary>
	/// Specifies the context for building an MSBuild project
	/// </summary>
	class MSBuildProjectContext
	{
		/// <summary>
		/// Name of the configuration
		/// </summary>
		public string ConfigurationName;

		/// <summary>
		/// Name of the platform
		/// </summary>
		public string PlatformName;

		/// <summary>
		/// Whether this context should be built by default
		/// </summary>
		public bool bBuildByDefault;

		/// <summary>
		/// Whether this context should be deployed by default
		/// </summary>
		public bool bDeployByDefault;

		/// <summary>
		/// Constructor
		/// </summary>
		/// <param name="ConfigurationName">Name of this configuration</param>
		/// <param name="PlatformName">Name of this platform</param>
		public MSBuildProjectContext(string ConfigurationName, string PlatformName)
		{
			this.ConfigurationName = ConfigurationName;
			this.PlatformName = PlatformName;
		}

		/// <summary>
		/// The name of this context
		/// </summary>
		public string Name
		{
			get { return String.Format("{0}|{1}", ConfigurationName, PlatformName); }
		}

		/// <summary>
		/// Serializes this context to a string for debugging
		/// </summary>
		/// <returns>Name of this context</returns>
		public override string ToString()
		{
			return Name;
		}
	}

	/// <summary>
	/// Represents an arbitrary MSBuild project
	/// </summary>
	abstract class MSBuildProjectFile : ProjectFile
	{
		/// The project file version string
		static public readonly string VCProjectFileVersionString = "10.0.30319.1";

		/// The build configuration name to use for stub project configurations.  These are projects whose purpose
		/// is to make it easier for developers to find source files and to provide IntelliSense data for the module
		/// to Visual Studio
		static public readonly string StubProjectConfigurationName = "BuiltWithUnrealBuildTool";

		/// The name of the Visual C++ platform to use for stub project configurations
		/// NOTE: We always use Win32 for the stub project's platform, since that is guaranteed to be supported by Visual Studio
		static public readonly string StubProjectPlatformName = "Win32";

		/// <summary>
		/// The Guid representing the project type e.g. C# or C++
		/// </summary>
		public virtual string ProjectTypeGUID
		{
			get { throw new BuildException("Unrecognized type of project file for Visual Studio solution"); }
		}

		/// <summary>
		/// Constructs a new project file object
		/// </summary>
		/// <param name="InitFilePath">The path to the project file on disk</param>
		public MSBuildProjectFile(FileReference InitFilePath)
			: base(InitFilePath)
		{
			// Each project gets its own GUID.  This is stored in the project file and referenced in the solution file.

			// First, check to see if we have an existing file on disk.  If we do, then we'll try to preserve the
			// GUID by loading it from the existing file.
			if (FileReference.Exists(ProjectFilePath))
			{
				try
				{
					LoadGUIDFromExistingProject();
				}
				catch (Exception)
				{
					// Failed to find GUID, so just create a new one
					ProjectGUID = Guid.NewGuid();
				}
			}

			if (ProjectGUID == Guid.Empty)
			{
				// Generate a brand new GUID
				ProjectGUID = Guid.NewGuid();
			}
		}


		/// <summary>
		/// Attempts to load the project's GUID from an existing project file on disk
		/// </summary>
		public override void LoadGUIDFromExistingProject()
		{
			// Only load GUIDs if we're in project generation mode.  Regular builds don't need GUIDs for anything.
			if (ProjectFileGenerator.bGenerateProjectFiles)
			{
				XmlDocument Doc = new XmlDocument();
				Doc.Load(ProjectFilePath.FullName);

				// @todo projectfiles: Ideally we could do a better job about preserving GUIDs when only minor changes are made
				// to the project (such as adding a single new file.) It would make diffing changes much easier!

				// @todo projectfiles: Can we "seed" a GUID based off the project path and generate consistent GUIDs each time?

				XmlNodeList Elements = Doc.GetElementsByTagName("ProjectGuid");
				foreach (XmlElement Element in Elements)
				{
					ProjectGUID = Guid.ParseExact(Element.InnerText.Trim("{}".ToCharArray()), "D");
				}
			}
		}

		/// <summary>
		/// Get the project context for the given solution context
		/// </summary>
		/// <param name="SolutionTarget">The solution target type</param>
		/// <param name="SolutionConfiguration">The solution configuration</param>
		/// <param name="SolutionPlatform">The solution platform</param>
		/// <returns>Project context matching the given solution context</returns>
		public abstract MSBuildProjectContext GetMatchingProjectContext(TargetType SolutionTarget, UnrealTargetConfiguration SolutionConfiguration, UnrealTargetPlatform SolutionPlatform);

		static UnrealTargetConfiguration[] GetSupportedConfigurations(TargetRules Rules)
		{
			// Otherwise take the SupportedConfigurationsAttribute from the first type in the inheritance chain that supports it
			for (Type CurrentType = Rules.GetType(); CurrentType != null; CurrentType = CurrentType.BaseType)
			{
				object[] Attributes = Rules.GetType().GetCustomAttributes(typeof(SupportedConfigurationsAttribute), false);
				if (Attributes.Length > 0)
				{
					return Attributes.OfType<SupportedConfigurationsAttribute>().SelectMany(x => x.Configurations).Distinct().ToArray();
				}
			}

			// Otherwise, get the default for the target type
			if(Rules.Type == TargetType.Editor)
			{
				return new[] { UnrealTargetConfiguration.Debug, UnrealTargetConfiguration.DebugGame, UnrealTargetConfiguration.Development };
			}
			else
			{
				return ((UnrealTargetConfiguration[])Enum.GetValues(typeof(UnrealTargetConfiguration))).Where(x => x != UnrealTargetConfiguration.Unknown).ToArray();
			}
		}

		/// <summary>
		/// Checks to see if the specified solution platform and configuration is able to map to this project
		/// </summary>
		/// <param name="ProjectTarget">The target that we're checking for a valid platform/config combination</param>
		/// <param name="Platform">Platform</param>
		/// <param name="Configuration">Configuration</param>
		/// <returns>True if this is a valid combination for this project, otherwise false</returns>
		public static bool IsValidProjectPlatformAndConfiguration(ProjectTarget ProjectTarget, UnrealTargetPlatform Platform, UnrealTargetConfiguration Configuration)
		{
			if (!ProjectFileGenerator.bIncludeTestAndShippingConfigs)
			{
				if(Configuration == UnrealTargetConfiguration.Test || Configuration == UnrealTargetConfiguration.Shipping)
				{
					return false;
				}
			}

			UEPlatformProjectGenerator PlatformProjectGenerator = UEPlatformProjectGenerator.GetPlatformProjectGenerator(Platform, true);
			if (PlatformProjectGenerator == null)
			{
				return false;
			}

			UEBuildPlatform BuildPlatform = UEBuildPlatform.GetBuildPlatform(Platform, true);
			if (BuildPlatform == null)
			{
				return false;
			}

			if (BuildPlatform.HasRequiredSDKsInstalled() != SDKStatus.Valid)
			{
				return false;
			}


			List<UnrealTargetConfiguration> SupportedConfigurations = new List<UnrealTargetConfiguration>();
			List<UnrealTargetPlatform> SupportedPlatforms = new List<UnrealTargetPlatform>();
			if (ProjectTarget.TargetRules != null)
			{
				SupportedPlatforms.AddRange(ProjectTarget.SupportedPlatforms);
				SupportedConfigurations.AddRange(GetSupportedConfigurations(ProjectTarget.TargetRules));
			}

			// Add all of the extra platforms/configurations for this target
			{
				foreach (UnrealTargetPlatform ExtraPlatform in ProjectTarget.ExtraSupportedPlatforms)
				{
					if (!SupportedPlatforms.Contains(ExtraPlatform))
					{
						SupportedPlatforms.Add(ExtraPlatform);
					}
				}
				foreach (UnrealTargetConfiguration ExtraConfig in ProjectTarget.ExtraSupportedConfigurations)
				{
					if (!SupportedConfigurations.Contains(ExtraConfig))
					{
						SupportedConfigurations.Add(ExtraConfig);
					}
				}
			}

			// Only build for supported platforms
			if (SupportedPlatforms.Contains(Platform) == false)
			{
				return false;
			}

			// Only build for supported configurations
			if (SupportedConfigurations.Contains(Configuration) == false)
			{
				return false;
			}

			return true;
		}

		/// <summary>
		/// Escapes characters in a filename so they can be stored in an XML attribute
		/// </summary>
		/// <param name="FileName">The filename to escape</param>
		/// <returns>The escaped filename</returns>
		public static string EscapeFileName(string FileName)
		{
			return SecurityElement.Escape(FileName);
		}

		/// <summary>
		/// GUID for this Visual C++ project file
		/// </summary>
		public Guid ProjectGUID
		{
			get;
			protected set;
		}
	}

	class VCProjectFile : MSBuildProjectFile
	{
		FileReference OnlyGameProject;
		VCProjectFileFormat ProjectFileFormat;
		bool bUseFastPDB;
		bool bUsePerFileIntellisense;
		string BuildToolOverride;

		/// This is the platform name that Visual Studio is always guaranteed to support.  We'll use this as
		/// a platform for any project configurations where our actual platform is not supported by the
		/// installed version of Visual Studio (e.g, "iOS")
		public const string DefaultPlatformName = "Win32";

		// This is the GUID that Visual Studio uses to identify a C++ project file in the solution
		public override string ProjectTypeGUID
		{
			get { return "{8BC9CEB8-8B4A-11D0-8D11-00A0C91BC942}"; }
		}

		/// <summary>
		/// Constructs a new project file object
		/// </summary>
		/// <param name="InFilePath">The path to the project file on disk</param>
		/// <param name="InOnlyGameProject"></param>
		/// <param name="InProjectFileFormat">Visual C++ project file version</param>
		/// <param name="bUseFastPDB">If true, adds the -FastPDB argument to build command lines</param>
		/// <param name="bUsePerFileIntellisense">If true, generates per-file intellisense data</param>
		/// <param name="BuildToolOverride">Optional arguments to pass to UBT when building</param>
		public VCProjectFile(FileReference InFilePath, FileReference InOnlyGameProject, VCProjectFileFormat InProjectFileFormat, bool bUseFastPDB, bool bUsePerFileIntellisense, string BuildToolOverride)
			: base(InFilePath)
		{
			OnlyGameProject = InOnlyGameProject;
			ProjectFileFormat = InProjectFileFormat;
			this.bUseFastPDB = bUseFastPDB;
			this.bUsePerFileIntellisense = bUsePerFileIntellisense;
			this.BuildToolOverride = BuildToolOverride;
		}

		/// <summary>
		/// Given a target platform and configuration, generates a platform and configuration name string to use in Visual Studio projects.
		/// Unlike with solution configurations, Visual Studio project configurations only support certain types of platforms, so we'll
		/// generate a configuration name that has the platform "built in", and use a default platform type
		/// </summary>
		/// <param name="Platform">Actual platform</param>
		/// <param name="Configuration">Actual configuration</param>
		/// <param name="TargetConfigurationName">The configuration name from the target rules, or null if we don't have one</param>
		/// <param name="ProjectPlatformName">Name of platform string to use for Visual Studio project</param>
		/// <param name="ProjectConfigurationName">Name of configuration string to use for Visual Studio project</param>
		private void MakeProjectPlatformAndConfigurationNames(UnrealTargetPlatform Platform, UnrealTargetConfiguration Configuration, TargetType TargetConfigurationName, out string ProjectPlatformName, out string ProjectConfigurationName)
		{
			UEPlatformProjectGenerator PlatformProjectGenerator = UEPlatformProjectGenerator.GetPlatformProjectGenerator(Platform, bInAllowFailure: true);

			// Check to see if this platform is supported directly by Visual Studio projects.
			bool HasActualVSPlatform = (PlatformProjectGenerator != null) ? PlatformProjectGenerator.HasVisualStudioSupport(Platform, Configuration, ProjectFileFormat) : false;

			if (HasActualVSPlatform)
			{
				// Great!  Visual Studio supports this platform natively, so we don't need to make up
				// a fake project configuration name.

				// Allow the platform to specify the name used in VisualStudio.
				// Note that the actual name of the platform on the Visual Studio side may be different than what
				// UnrealBuildTool calls it (e.g. "Win64" -> "x64".) GetVisualStudioPlatformName() will figure this out.
				ProjectConfigurationName = Configuration.ToString();
				ProjectPlatformName = PlatformProjectGenerator.GetVisualStudioPlatformName(Platform, Configuration);
			}
			else
			{
				// Visual Studio doesn't natively support this platform, so we fake it by mapping it to
				// a project configuration that has the platform name in that configuration as a suffix,
				// and then using "Win32" as the actual VS platform name
				ProjectConfigurationName = Platform.ToString() + "_" + Configuration.ToString();
				ProjectPlatformName = DefaultPlatformName;
			}

			if(TargetConfigurationName != TargetType.Game)
			{
				ProjectConfigurationName += "_" + TargetConfigurationName.ToString();
			}
		}

		/// <summary>
		/// Get the project context for the given solution context
		/// </summary>
		/// <param name="SolutionTarget">The solution target type</param>
		/// <param name="SolutionConfiguration">The solution configuration</param>
		/// <param name="SolutionPlatform">The solution platform</param>
		/// <returns>Project context matching the given solution context</returns>
		public override MSBuildProjectContext GetMatchingProjectContext(TargetType SolutionTarget, UnrealTargetConfiguration SolutionConfiguration, UnrealTargetPlatform SolutionPlatform)
		{
			// Stub projects always build in the same configuration
			if(IsStubProject)
			{
				return new MSBuildProjectContext(StubProjectConfigurationName, StubProjectPlatformName);
			}

			// Have to match every solution configuration combination to a project configuration (or use the invalid one) 
			string ProjectConfigurationName = "Invalid";

			// Get the default platform. If there were not valid platforms for this project, just use one that will always be available in VS.
			string ProjectPlatformName = InvalidConfigPlatformNames[0];

			// Whether the configuration should be built automatically as part of the solution
			bool bBuildByDefault = false;

			// Whether this configuration should deploy by default (requires bBuildByDefault)
			bool bDeployByDefault = false;

			// Programs are built in editor configurations (since the editor is like a desktop program too) and game configurations (since we omit the "game" qualification in the configuration name).
			bool IsProgramProject = ProjectTargets[0].TargetRules != null && ProjectTargets[0].TargetRules.Type == TargetType.Program;
			if(!IsProgramProject || SolutionTarget == TargetType.Game || SolutionTarget == TargetType.Editor)
			{
				// Get the target type we expect to find for this project
				TargetType TargetConfigurationName = SolutionTarget;
				if (IsProgramProject)
				{
					TargetConfigurationName = TargetType.Program;
				}

				// Now, we want to find a target in this project that maps to the current solution config combination.  Only up to one target should
				// and every solution config combination should map to at least one target in one project (otherwise we shouldn't have added it!).
				List<ProjectTarget> MatchingProjectTargets = new List<ProjectTarget>();
				foreach (ProjectTarget ProjectTarget in ProjectTargets)
				{
					if(VCProjectFile.IsValidProjectPlatformAndConfiguration(ProjectTarget, SolutionPlatform, SolutionConfiguration))
					{
						if (ProjectTarget.TargetRules != null)
						{
							if (TargetConfigurationName == ProjectTarget.TargetRules.Type)
							{
								MatchingProjectTargets.Add(ProjectTarget);
							}
						}
						else
						{
							if (ShouldBuildForAllSolutionTargets || TargetConfigurationName == TargetType.Game)
							{
								MatchingProjectTargets.Add(ProjectTarget);
							}
						}
					}
				}

				// Always allow SCW and UnrealLighmass to build in editor configurations
				if (MatchingProjectTargets.Count == 0 && SolutionTarget == TargetType.Editor && SolutionPlatform == UnrealTargetPlatform.Win64)
				{
					foreach(ProjectTarget ProjectTarget in ProjectTargets)
					{
						string TargetName = ProjectTargets[0].TargetRules.Name;
						if(TargetName == "ShaderCompileWorker" || TargetName == "UnrealLightmass")
						{
							MatchingProjectTargets.Add(ProjectTarget);
							break;
						}
					}
				}

				// Make sure there's only one matching project target
				if(MatchingProjectTargets.Count > 1)
				{
					throw new BuildException("Not expecting more than one target for project {0} to match solution configuration {1} {2} {3}", ProjectFilePath, SolutionTarget, SolutionConfiguration, SolutionPlatform);
				}

				// If we found a matching project, get matching configuration
				if(MatchingProjectTargets.Count == 1)
				{
					// Get the matching target
					ProjectTarget MatchingProjectTarget = MatchingProjectTargets[0];

					// If the project wants to always build in "Development", regardless of what the solution configuration is set to, then we'll do that here.
					UnrealTargetConfiguration ProjectConfiguration = SolutionConfiguration;
					if (MatchingProjectTarget.ForceDevelopmentConfiguration && SolutionTarget != TargetType.Game)
					{
						ProjectConfiguration = UnrealTargetConfiguration.Development;
					}

					// Get the matching project configuration
					UnrealTargetPlatform ProjectPlatform = SolutionPlatform;
					if (IsStubProject)
					{
						if (ProjectPlatform != UnrealTargetPlatform.Unknown || ProjectConfiguration != UnrealTargetConfiguration.Unknown)
						{
							throw new BuildException("Stub project was expecting platform and configuration type to be set to Unknown");
						}
						ProjectConfigurationName = StubProjectConfigurationName;
						ProjectPlatformName = StubProjectPlatformName;
					}
					else
					{

						MakeProjectPlatformAndConfigurationNames(ProjectPlatform, ProjectConfiguration, TargetConfigurationName, out ProjectPlatformName, out ProjectConfigurationName);
					}

					// Set whether this project configuration should be built when the user initiates "build solution"
					if (ShouldBuildByDefaultForSolutionTargets)
					{
						// Some targets are "dummy targets"; they only exist to show user friendly errors in VS. Weed them out here, and don't set them to build by default.
						List<UnrealTargetPlatform> SupportedPlatforms = null;
						if (MatchingProjectTarget.TargetRules != null)
						{
							SupportedPlatforms = new List<UnrealTargetPlatform>();
							SupportedPlatforms.AddRange(MatchingProjectTarget.SupportedPlatforms);
						}
						if (SupportedPlatforms == null || SupportedPlatforms.Contains(SolutionPlatform))
						{
							bBuildByDefault = true;

							UEPlatformProjectGenerator ProjGen = UEPlatformProjectGenerator.GetPlatformProjectGenerator(SolutionPlatform, true);
							if (MatchingProjectTarget.ProjectDeploys ||
								((ProjGen != null) && (ProjGen.GetVisualStudioDeploymentEnabled(ProjectPlatform, ProjectConfiguration) == true)))
							{
								bDeployByDefault = true;
							}
						}
					}
				}
			}

			return new MSBuildProjectContext(ProjectConfigurationName, ProjectPlatformName){ bBuildByDefault = bBuildByDefault, bDeployByDefault = bDeployByDefault };
		}

		class ProjectConfigAndTargetCombination
		{
			public UnrealTargetPlatform Platform;
			public UnrealTargetConfiguration Configuration;
			public string ProjectPlatformName;
			public string ProjectConfigurationName;
			public ProjectTarget ProjectTarget;

			public ProjectConfigAndTargetCombination(UnrealTargetPlatform InPlatform, UnrealTargetConfiguration InConfiguration, string InProjectPlatformName, string InProjectConfigurationName, ProjectTarget InProjectTarget)
			{
				Platform = InPlatform;
				Configuration = InConfiguration;
				ProjectPlatformName = InProjectPlatformName;
				ProjectConfigurationName = InProjectConfigurationName;
				ProjectTarget = InProjectTarget;
			}

			public string ProjectConfigurationAndPlatformName
			{
				get { return (ProjectPlatformName == null) ? null : (ProjectConfigurationName + "|" + ProjectPlatformName); }
			}

			public override string ToString()
			{
				return String.Format("{0} {1} {2}", ProjectTarget, Platform, Configuration);
			}
		}

		WindowsCompiler GetCompilerForIntellisense()
		{
			switch(ProjectFileFormat)
			{
				case VCProjectFileFormat.VisualStudio2017:
					return WindowsCompiler.VisualStudio2017;
				default:
					return WindowsCompiler.VisualStudio2015;
			}
		}

		List<string> InvalidConfigPlatformNames;
		List<ProjectConfigAndTargetCombination> ProjectConfigAndTargetCombinations;

		private void BuildProjectConfigAndTargetCombinations(List<UnrealTargetPlatform> InPlatforms, List<UnrealTargetConfiguration> InConfigurations)
		{
			//no need to do this more than once
			if(ProjectConfigAndTargetCombinations == null)
			{
				// Build up a list of platforms and configurations this project will support.  In this list, Unknown simply
				// means that we should use the default "stub" project platform and configuration name.

				// If this is a "stub" project, then only add a single configuration to the project
				ProjectConfigAndTargetCombinations = new List<ProjectConfigAndTargetCombination>();
				if (IsStubProject)
				{
					ProjectConfigAndTargetCombination StubCombination = new ProjectConfigAndTargetCombination(UnrealTargetPlatform.Unknown, UnrealTargetConfiguration.Unknown, StubProjectPlatformName, StubProjectConfigurationName, null);
					ProjectConfigAndTargetCombinations.Add(StubCombination);
				}
				else
				{
					// Figure out all the desired configurations
					foreach (UnrealTargetConfiguration Configuration in InConfigurations)
					{
						//@todo.Rocket: Put this in a commonly accessible place?
						if (InstalledPlatformInfo.IsValidConfiguration(Configuration, EProjectType.Code) == false)
						{
							continue;
						}
						foreach (UnrealTargetPlatform Platform in InPlatforms)
						{
							if (InstalledPlatformInfo.IsValidPlatform(Platform, EProjectType.Code) == false)
							{
								continue;
							}
							UEBuildPlatform BuildPlatform = UEBuildPlatform.GetBuildPlatform(Platform, true);
							if ((BuildPlatform != null) && (BuildPlatform.HasRequiredSDKsInstalled() == SDKStatus.Valid))
							{
								// Now go through all of the target types for this project
								if (ProjectTargets.Count == 0)
								{
									throw new BuildException("Expecting at least one ProjectTarget to be associated with project '{0}' in the TargetProjects list ", ProjectFilePath);
								}

								foreach (ProjectTarget ProjectTarget in ProjectTargets)
								{
									if (IsValidProjectPlatformAndConfiguration(ProjectTarget, Platform, Configuration))
									{
										string ProjectPlatformName, ProjectConfigurationName;
										MakeProjectPlatformAndConfigurationNames(Platform, Configuration, ProjectTarget.TargetRules.Type, out ProjectPlatformName, out ProjectConfigurationName);

										ProjectConfigAndTargetCombination Combination = new ProjectConfigAndTargetCombination(Platform, Configuration, ProjectPlatformName, ProjectConfigurationName, ProjectTarget);
										ProjectConfigAndTargetCombinations.Add(Combination);
									}
								}
							}
						}
					}
				}

				// Create a list of platforms for the "invalid" configuration. We always require at least one of these.
				InvalidConfigPlatformNames = new List<string>();
				if(ProjectConfigAndTargetCombinations.Count == 0)
				{
					InvalidConfigPlatformNames.Add(DefaultPlatformName);
				}
				else
				{
					InvalidConfigPlatformNames.AddRange(ProjectConfigAndTargetCombinations.Select(x => x.ProjectPlatformName));
				}
			}
		}


		/// <summary>
		/// If found writes a debug project file to disk
		/// </summary>
		/// <returns>True on success</returns>
		public override List<Tuple<ProjectFile, string>> WriteDebugProjectFiles(List<UnrealTargetPlatform> InPlatforms, List<UnrealTargetConfiguration> InConfigurations)
		{
			string ProjectName = ProjectFilePath.GetFileNameWithoutExtension();

			List<UnrealTargetPlatform> ProjectPlatforms = new List<UnrealTargetPlatform>();
			List<Tuple<ProjectFile, string>> ProjectFiles = new List<Tuple<ProjectFile, string>>();

			BuildProjectConfigAndTargetCombinations(InPlatforms, InConfigurations);


			foreach (ProjectConfigAndTargetCombination Combination in ProjectConfigAndTargetCombinations)
			{
				if (!ProjectPlatforms.Contains(Combination.Platform))
				{
					ProjectPlatforms.Add(Combination.Platform);
				}
			}

			//write out any additional project files
			if (!IsStubProject && ProjectTargets.Any(x => x.TargetRules != null && x.TargetRules.Type != TargetType.Program))
			{
				foreach (UnrealTargetPlatform Platform in ProjectPlatforms)
				{
					UEPlatformProjectGenerator ProjGenerator = UEPlatformProjectGenerator.GetPlatformProjectGenerator(Platform, true);
					if (ProjGenerator != null)
					{
						//write out additional prop file
						ProjGenerator.WriteAdditionalPropFile();

						//write out additional project user files
						ProjGenerator.WriteAdditionalProjUserFile(this);

						//write out additional project files
						Tuple<ProjectFile, string> DebugProjectInfo = ProjGenerator.WriteAdditionalProjFile(this);
						if(DebugProjectInfo != null)
						{
							ProjectFiles.Add(DebugProjectInfo);
						}
					}
				}
			}

			return ProjectFiles;
		}

		/// Implements Project interface
		public override bool WriteProjectFile(List<UnrealTargetPlatform> InPlatforms, List<UnrealTargetConfiguration> InConfigurations)
		{
			string ProjectName = ProjectFilePath.GetFileNameWithoutExtension();

			bool bSuccess = true;

			// Build up the new include search path string
			StringBuilder VCIncludeSearchPaths = new StringBuilder();
			{
				foreach (string CurPath in IntelliSenseIncludeSearchPaths)
				{
					VCIncludeSearchPaths.Append(CurPath + ";");
				}
				foreach (string CurPath in IntelliSenseSystemIncludeSearchPaths)
				{
					VCIncludeSearchPaths.Append(CurPath + ";");
				}
				if (InPlatforms.Contains(UnrealTargetPlatform.Win64))
				{
					VCIncludeSearchPaths.Append(VCToolChain.GetVCIncludePaths(CppPlatform.Win64, GetCompilerForIntellisense(), null) + ";");
				}
				else if (InPlatforms.Contains(UnrealTargetPlatform.Win32))
				{
					VCIncludeSearchPaths.Append(VCToolChain.GetVCIncludePaths(CppPlatform.Win32, GetCompilerForIntellisense(), null) + ";");
				}
			}

			StringBuilder VCPreprocessorDefinitions = new StringBuilder();
			foreach (string CurDef in IntelliSensePreprocessorDefinitions)
			{
				if (VCPreprocessorDefinitions.Length > 0)
				{
					VCPreprocessorDefinitions.Append(';');
				}
				VCPreprocessorDefinitions.Append(CurDef);
			}

			// Setup VC project file content
			StringBuilder VCProjectFileContent = new StringBuilder();
			StringBuilder VCFiltersFileContent = new StringBuilder();
			StringBuilder VCUserFileContent = new StringBuilder();

			// Visual Studio doesn't require a *.vcxproj.filters file to even exist alongside the project unless
			// it actually has something of substance in it.  We'll avoid saving it out unless we need to.
			bool FiltersFileIsNeeded = false;

			// Project file header
			VCProjectFileContent.AppendLine("<?xml version=\"1.0\" encoding=\"utf-8\"?>");
			VCProjectFileContent.AppendLine("<Project DefaultTargets=\"Build\" ToolsVersion=\"{0}\" xmlns=\"http://schemas.microsoft.com/developer/msbuild/2003\">", VCProjectFileGenerator.GetProjectFileToolVersionString(ProjectFileFormat));

			bool bGenerateUserFileContent = UEPlatformProjectGenerator.PlatformRequiresVSUserFileGeneration(InPlatforms, InConfigurations);
			if (bGenerateUserFileContent)
			{
				VCUserFileContent.AppendLine("<?xml version=\"1.0\" encoding=\"utf-8\"?>");
				VCUserFileContent.AppendLine("<Project ToolsVersion=\"{0}\" xmlns=\"http://schemas.microsoft.com/developer/msbuild/2003\">", VCProjectFileGenerator.GetProjectFileToolVersionString(ProjectFileFormat));
			}

			BuildProjectConfigAndTargetCombinations(InPlatforms, InConfigurations);

			VCProjectFileContent.AppendLine("  <ItemGroup Label=\"ProjectConfigurations\">");

			// Make a list of the platforms and configs as project-format names
			List<UnrealTargetPlatform> ProjectPlatforms = new List<UnrealTargetPlatform>();
			List<Tuple<string, UnrealTargetPlatform>> ProjectPlatformNameAndPlatforms = new List<Tuple<string, UnrealTargetPlatform>>();	// ProjectPlatformName, Platform
			List<Tuple<string, UnrealTargetConfiguration>> ProjectConfigurationNameAndConfigurations = new List<Tuple<string, UnrealTargetConfiguration>>();	// ProjectConfigurationName, Configuration
			foreach (ProjectConfigAndTargetCombination Combination in ProjectConfigAndTargetCombinations)
			{
				if (!ProjectPlatforms.Contains(Combination.Platform))
				{
					ProjectPlatforms.Add(Combination.Platform);
				}
				if (!ProjectPlatformNameAndPlatforms.Any(ProjectPlatformNameAndPlatformTuple => ProjectPlatformNameAndPlatformTuple.Item1 == Combination.ProjectPlatformName))
				{
					ProjectPlatformNameAndPlatforms.Add(Tuple.Create(Combination.ProjectPlatformName, Combination.Platform));
				}
				if (!ProjectConfigurationNameAndConfigurations.Any(ProjectConfigurationNameAndConfigurationTuple => ProjectConfigurationNameAndConfigurationTuple.Item1 == Combination.ProjectConfigurationName))
				{
					ProjectConfigurationNameAndConfigurations.Add(Tuple.Create(Combination.ProjectConfigurationName, Combination.Configuration));
				}
			}

			// Add the "invalid" configuration for each platform. We use this when the solution configuration does not match any project configuration.
			foreach(string InvalidConfigPlatformName in InvalidConfigPlatformNames)
			{
				VCProjectFileContent.AppendLine("    <ProjectConfiguration Include=\"Invalid|{0}\">", InvalidConfigPlatformName);
				VCProjectFileContent.AppendLine("      <Configuration>Invalid</Configuration>");
				VCProjectFileContent.AppendLine("      <Platform>{0}</Platform>", InvalidConfigPlatformName);
				VCProjectFileContent.AppendLine("    </ProjectConfiguration>");
			}

			// Output ALL the project's config-platform permutations (project files MUST do this)
			foreach (Tuple<string, UnrealTargetConfiguration> ConfigurationTuple in ProjectConfigurationNameAndConfigurations)
			{
				string ProjectConfigurationName = ConfigurationTuple.Item1;
				foreach (Tuple<string, UnrealTargetPlatform> PlatformTuple in ProjectPlatformNameAndPlatforms)
				{
					string ProjectPlatformName = PlatformTuple.Item1;
					VCProjectFileContent.AppendLine("    <ProjectConfiguration Include=\"{0}|{1}\">", ProjectConfigurationName, ProjectPlatformName);
					VCProjectFileContent.AppendLine("      <Configuration>{0}</Configuration>", ProjectConfigurationName);
					VCProjectFileContent.AppendLine("      <Platform>{0}</Platform>", ProjectPlatformName);
					VCProjectFileContent.AppendLine("    </ProjectConfiguration>");
				}
			}

			VCProjectFileContent.AppendLine("  </ItemGroup>");

			VCFiltersFileContent.AppendLine("<?xml version=\"1.0\" encoding=\"utf-8\"?>");
			VCFiltersFileContent.AppendLine("<Project ToolsVersion=\"{0}\" xmlns=\"http://schemas.microsoft.com/developer/msbuild/2003\">", VCProjectFileGenerator.GetProjectFileToolVersionString(ProjectFileFormat));

			// Platform specific PropertyGroups, etc.
			if (!IsStubProject)
			{
				foreach (UnrealTargetPlatform Platform in ProjectPlatforms)
				{
					UEPlatformProjectGenerator ProjGenerator = UEPlatformProjectGenerator.GetPlatformProjectGenerator(Platform, true);
					if (ProjGenerator != null && ProjGenerator.HasVisualStudioSupport(Platform, UnrealTargetConfiguration.Development, ProjectFileFormat))
					{
						ProjGenerator.GetAdditionalVisualStudioPropertyGroups(Platform, ProjectFileFormat, VCProjectFileContent);
					}
				}
			}

			// Project globals (project GUID, project type, SCC bindings, etc)
			{
				VCProjectFileContent.AppendLine("  <PropertyGroup Label=\"Globals\">");
				VCProjectFileContent.AppendLine("    <ProjectGuid>{0}</ProjectGuid>", ProjectGUID.ToString("B").ToUpperInvariant());
				VCProjectFileContent.AppendLine("    <Keyword>MakeFileProj</Keyword>");
				VCProjectFileContent.AppendLine("    <RootNamespace>{0}</RootNamespace>", ProjectName);
				VCProjectFileContent.AppendLine("    <PlatformToolset>{0}</PlatformToolset>", VCProjectFileGenerator.GetProjectFilePlatformToolsetVersionString(ProjectFileFormat));
				VCProjectFileContent.AppendLine("    <MinimumVisualStudioVersion>{0}</MinimumVisualStudioVersion>", VCProjectFileGenerator.GetProjectFileToolVersionString(ProjectFileFormat));
				VCProjectFileContent.AppendLine("    <TargetRuntime>Native</TargetRuntime>");
				VCProjectFileContent.AppendLine("  </PropertyGroup>");
			}

			// look for additional import lines for all platforms for non stub projects
			if (!IsStubProject)
			{
				foreach (UnrealTargetPlatform Platform in ProjectPlatforms)
				{
					UEPlatformProjectGenerator ProjGenerator = UEPlatformProjectGenerator.GetPlatformProjectGenerator(Platform, true);
					if (ProjGenerator != null && ProjGenerator.HasVisualStudioSupport(Platform, UnrealTargetConfiguration.Development, ProjectFileFormat))
					{
						ProjGenerator.GetVisualStudioGlobalProperties(Platform, VCProjectFileContent);
					}
				}
			}

			if (!IsStubProject)
			{
				// TODO: Restrict this to only the Lumin platform targets, routing via GetVisualStudioGlobalProperties().
				// Currently hacking here because returning true from HasVisualStudioSupport() for lumin causes bunch of faiures in VS.
				VCProjectFileContent.AppendLine("  <ItemGroup>");
				VCProjectFileContent.AppendLine("    <ProjectCapability Include=\"MLProject\" />");
				VCProjectFileContent.AppendLine("    <PropertyPageSchema Include=\"$(LOCALAPPDATA)\\Microsoft\\VisualStudio\\MagicLeap\\debugger.xaml\" />");
				VCProjectFileContent.AppendLine("  </ItemGroup>");
			}

			// Write each project configuration PreDefaultProps section
			foreach (Tuple<string, UnrealTargetConfiguration> ConfigurationTuple in ProjectConfigurationNameAndConfigurations)
			{
				string ProjectConfigurationName = ConfigurationTuple.Item1;
				UnrealTargetConfiguration TargetConfiguration = ConfigurationTuple.Item2;
				foreach (Tuple<string, UnrealTargetPlatform> PlatformTuple in ProjectPlatformNameAndPlatforms)
				{
					string ProjectPlatformName = PlatformTuple.Item1;
					UnrealTargetPlatform TargetPlatform = PlatformTuple.Item2;
					WritePreDefaultPropsConfiguration(TargetPlatform, TargetConfiguration, ProjectPlatformName, ProjectConfigurationName, VCProjectFileContent);
				}
			}

			VCProjectFileContent.AppendLine("  <Import Project=\"$(VCTargetsPath)\\Microsoft.Cpp.Default.props\" />");

			// Write the invalid configuration data
			foreach(string InvalidConfigPlatformName in InvalidConfigPlatformNames)
			{
				VCProjectFileContent.AppendLine("  <PropertyGroup Condition=\"'$(Configuration)|$(Platform)'=='Invalid|{0}'\" Label=\"Configuration\">", InvalidConfigPlatformName);
				VCProjectFileContent.AppendLine("    <ConfigurationType>Makefile</ConfigurationType>");
				VCProjectFileContent.AppendLine("  </PropertyGroup>");
			}

			// Write each project configuration PreDefaultProps section
			foreach (Tuple<string, UnrealTargetConfiguration> ConfigurationTuple in ProjectConfigurationNameAndConfigurations)
			{
				string ProjectConfigurationName = ConfigurationTuple.Item1;
				UnrealTargetConfiguration TargetConfiguration = ConfigurationTuple.Item2;
				foreach (Tuple<string, UnrealTargetPlatform> PlatformTuple in ProjectPlatformNameAndPlatforms)
				{
					string ProjectPlatformName = PlatformTuple.Item1;
					UnrealTargetPlatform TargetPlatform = PlatformTuple.Item2;
					WritePostDefaultPropsConfiguration(TargetPlatform, TargetConfiguration, ProjectPlatformName, ProjectConfigurationName, VCProjectFileContent);
				}
			}

			VCProjectFileContent.AppendLine("  <Import Project=\"$(VCTargetsPath)\\Microsoft.Cpp.props\" />");
			VCProjectFileContent.AppendLine("  <ImportGroup Label=\"ExtensionSettings\" />");
			VCProjectFileContent.AppendLine("  <PropertyGroup Label=\"UserMacros\" />");

			// Write the invalid configuration
			foreach(string InvalidConfigPlatformName in InvalidConfigPlatformNames)
			{
				const string InvalidMessage = "echo The selected platform/configuration is not valid for this target.";

				string ProjectRelativeUnusedDirectory = NormalizeProjectPath(DirectoryReference.Combine(UnrealBuildTool.EngineDirectory, "Intermediate", "Build", "Unused"));

				VCProjectFileContent.AppendLine("  <PropertyGroup Condition=\"'$(Configuration)|$(Platform)'=='Invalid|{0}'\">", InvalidConfigPlatformName);
				VCProjectFileContent.AppendLine("    <NMakeBuildCommandLine>{0}</NMakeBuildCommandLine>", InvalidMessage);
				VCProjectFileContent.AppendLine("    <NMakeReBuildCommandLine>{0}</NMakeReBuildCommandLine>", InvalidMessage);
				VCProjectFileContent.AppendLine("    <NMakeCleanCommandLine>{0}</NMakeCleanCommandLine>", InvalidMessage);
				VCProjectFileContent.AppendLine("    <NMakeOutput>Invalid Output</NMakeOutput>", InvalidMessage);
				VCProjectFileContent.AppendLine("    <OutDir>{0}{1}</OutDir>", ProjectRelativeUnusedDirectory, Path.DirectorySeparatorChar);
				VCProjectFileContent.AppendLine("    <IntDir>{0}{1}</IntDir>", ProjectRelativeUnusedDirectory, Path.DirectorySeparatorChar);
				VCProjectFileContent.AppendLine("  </PropertyGroup>");
			}

			// Write each project configuration
			foreach (ProjectConfigAndTargetCombination Combination in ProjectConfigAndTargetCombinations)
			{
				WriteConfiguration(ProjectName, Combination, VCProjectFileContent, bGenerateUserFileContent ? VCUserFileContent : null);
			}

			// Source folders and files
			{
				List<AliasedFile> LocalAliasedFiles = new List<AliasedFile>(AliasedFiles);

				foreach (SourceFile CurFile in SourceFiles)
				{
					// We want all source file and directory paths in the project files to be relative to the project file's
					// location on the disk.  Convert the path to be relative to the project file directory
					string ProjectRelativeSourceFile = CurFile.Reference.MakeRelativeTo(ProjectFilePath.Directory);

					// By default, files will appear relative to the project file in the solution.  This is kind of the normal Visual
					// Studio way to do things, but because our generated project files are emitted to intermediate folders, if we always
					// did this it would yield really ugly paths int he solution explorer
					string FilterRelativeSourceDirectory;
					if (CurFile.BaseFolder == null)
					{
						FilterRelativeSourceDirectory = ProjectRelativeSourceFile;
					}
					else
					{
						FilterRelativeSourceDirectory = CurFile.Reference.MakeRelativeTo(CurFile.BaseFolder);
					}

					// Manually remove the filename for the filter. We run through this code path a lot, so just do it manually.
					int LastSeparatorIdx = FilterRelativeSourceDirectory.LastIndexOf(Path.DirectorySeparatorChar);
					if (LastSeparatorIdx == -1)
					{
						FilterRelativeSourceDirectory = "";
					}
					else
					{
						FilterRelativeSourceDirectory = FilterRelativeSourceDirectory.Substring(0, LastSeparatorIdx);
					}

					LocalAliasedFiles.Add(new AliasedFile(ProjectRelativeSourceFile, FilterRelativeSourceDirectory));
				}

				VCFiltersFileContent.AppendLine("  <ItemGroup>");

				VCProjectFileContent.AppendLine("  <ItemGroup>");

				// Add all file directories to the filters file as solution filters
				HashSet<string> FilterDirectories = new HashSet<string>();
				UEBuildPlatform BuildPlatform = UEBuildPlatform.GetBuildPlatform(BuildHostPlatform.Current.Platform);
				bool bWritePerFilePCHInfo = false;
				if (bUsePerFileIntellisense && ProjectFileFormat >= VCProjectFileFormat.VisualStudio2015)
				{
					string UpdateRegistryLoc = string.Format(@"HKEY_LOCAL_MACHINE\SOFTWARE\Wow6432Node\Microsoft\DevDiv\vs\Servicing\{0}\devenv", VCProjectFileGenerator.GetProjectFileToolVersionString(ProjectFileFormat));
					object Result = Microsoft.Win32.Registry.GetValue(UpdateRegistryLoc, "UpdateVersion", null);
					if (Result != null)
					{
						int UpdateVersion = 0;
						if (Int32.TryParse(Result.ToString().Split('.').Last(), out UpdateVersion) && UpdateVersion >= 25420)
						{
							bWritePerFilePCHInfo = true;
						}
					}
				}

				foreach (AliasedFile AliasedFile in LocalAliasedFiles)
				{
					// No need to add the root directory relative to the project (it would just be an empty string!)
					if (!String.IsNullOrWhiteSpace(AliasedFile.ProjectPath))
					{
						FiltersFileIsNeeded = EnsureFilterPathExists(AliasedFile.ProjectPath, VCFiltersFileContent, FilterDirectories);
					}

					string VCFileType = GetVCFileType(AliasedFile.FileSystemPath);
					string PCHFileName = null;

					if (bWritePerFilePCHInfo && VCFileType == "ClCompile")
					{
						FileReference TruePath = FileReference.Combine(ProjectFilePath.Directory, AliasedFile.FileSystemPath);
						List <DependencyInclude> DirectlyIncludedFilenames = CPPHeaders.GetUncachedDirectIncludeDependencies(TruePath, null);
						if (DirectlyIncludedFilenames.Count > 0)
						{
							PCHFileName = DirectlyIncludedFilenames[0].IncludeName;
						}
					}

					if (!string.IsNullOrEmpty(PCHFileName))
					{
						VCProjectFileContent.AppendLine("    <{0} Include=\"{1}\">" + VCFileType, EscapeFileName(AliasedFile.FileSystemPath));
						VCProjectFileContent.AppendLine("      <AdditionalOptions>$(AdditionalOptions) /Yu{0}</AdditionalOptions>", PCHFileName);
						VCProjectFileContent.AppendLine("    </{0}>", VCFileType);
					}
					else
					{
						VCProjectFileContent.AppendLine("    <{0} Include=\"{1}\"/>", VCFileType, EscapeFileName(AliasedFile.FileSystemPath));
					}

					if (!String.IsNullOrWhiteSpace(AliasedFile.ProjectPath))
					{
						VCFiltersFileContent.AppendLine("    <{0} Include=\"{1}\">", VCFileType, EscapeFileName(AliasedFile.FileSystemPath));
						VCFiltersFileContent.AppendLine("      <Filter>{0}</Filter>", Utils.CleanDirectorySeparators(AliasedFile.ProjectPath));
						VCFiltersFileContent.AppendLine("    </{0}>", VCFileType);

						FiltersFileIsNeeded = true;
					}
					else
					{
						// No need to specify the root directory relative to the project (it would just be an empty string!)
						VCFiltersFileContent.AppendLine("    <{0} Include=\"{1}\" />", VCFileType, EscapeFileName(AliasedFile.FileSystemPath));
					}
				}

				VCProjectFileContent.AppendLine("  </ItemGroup>");

				VCFiltersFileContent.AppendLine("  </ItemGroup>");
			}

			// For Installed engine builds, include engine source in the source search paths if it exists. We never build it locally, so the debugger can't find it.
			if (UnrealBuildTool.IsEngineInstalled() && !IsStubProject)
			{
				VCProjectFileContent.AppendLine("  <PropertyGroup>");
				VCProjectFileContent.Append("    <SourcePath>");
				foreach (string DirectoryName in Directory.EnumerateDirectories(UnrealBuildTool.EngineSourceDirectory.FullName, "*", SearchOption.AllDirectories))
				{
					if (Directory.EnumerateFiles(DirectoryName, "*.cpp").Any())
					{
						VCProjectFileContent.Append(DirectoryName);
						VCProjectFileContent.Append(";");
					}
				}
				VCProjectFileContent.AppendLine("</SourcePath>");
				VCProjectFileContent.AppendLine("  </PropertyGroup>");
			}

			// Write IntelliSense info
			{
				// @todo projectfiles: Currently we are storing defines/include paths for ALL configurations rather than using ConditionString and storing
				//      this data uniquely for each target configuration.  IntelliSense may behave better if we did that, but it will result in a LOT more
				//      data being stored into the project file, and might make the IDE perform worse when switching configurations!
				VCProjectFileContent.AppendLine("  <PropertyGroup>");
				VCProjectFileContent.AppendLine("    <NMakePreprocessorDefinitions>$(NMakePreprocessorDefinitions){0}</NMakePreprocessorDefinitions>", (VCPreprocessorDefinitions.Length > 0 ? (";" + VCPreprocessorDefinitions) : ""));
				VCProjectFileContent.AppendLine("    <NMakeIncludeSearchPath>$(NMakeIncludeSearchPath){0}</NMakeIncludeSearchPath>", (VCIncludeSearchPaths.Length > 0 ? (";" + VCIncludeSearchPaths) : ""));
				VCProjectFileContent.AppendLine("    <NMakeForcedIncludes>$(NMakeForcedIncludes)</NMakeForcedIncludes>");
				VCProjectFileContent.AppendLine("    <NMakeAssemblySearchPath>$(NMakeAssemblySearchPath)</NMakeAssemblySearchPath>");
				VCProjectFileContent.AppendLine("    <NMakeForcedUsingAssemblies>$(NMakeForcedUsingAssemblies)</NMakeForcedUsingAssemblies>");
				VCProjectFileContent.AppendLine("  </PropertyGroup>");
			}

			string OutputManifestString = "";
			if (!IsStubProject)
			{
				foreach (UnrealTargetPlatform Platform in ProjectPlatforms)
				{
					UEPlatformProjectGenerator ProjGenerator = UEPlatformProjectGenerator.GetPlatformProjectGenerator(Platform, true);
					if (ProjGenerator != null && ProjGenerator.HasVisualStudioSupport(Platform, UnrealTargetConfiguration.Development, ProjectFileFormat))
					{
						// @todo projectfiles: Serious hacks here because we are trying to emit one-time platform-specific sections that need information
						//    about a target type, but the project file may contain many types of targets!  Some of this logic will need to move into
						//    the per-target configuration writing code.
						TargetType HackTargetType = TargetType.Game;
						FileReference HackTargetFilePath = null;
						foreach (ProjectConfigAndTargetCombination Combination in ProjectConfigAndTargetCombinations)
						{
							if (Combination.Platform == Platform &&
								Combination.ProjectTarget.TargetRules != null &&
								Combination.ProjectTarget.TargetRules.Type == HackTargetType)
							{
								HackTargetFilePath = Combination.ProjectTarget.TargetFilePath;// ProjectConfigAndTargetCombinations[0].ProjectTarget.TargetFilePath;
								break;
							}
						}

						if (HackTargetFilePath != null)
						{
							OutputManifestString += ProjGenerator.GetVisualStudioOutputManifestSection(Platform, HackTargetType, HackTargetFilePath, ProjectFilePath, ProjectFileFormat);
						}
					}
				}
			}

			VCProjectFileContent.Append(OutputManifestString); // output manifest must come before the Cpp.targets file.
			VCProjectFileContent.AppendLine("  <ItemDefinitionGroup>");
			VCProjectFileContent.AppendLine("  </ItemDefinitionGroup>");
			VCProjectFileContent.AppendLine("  <Import Project=\"$(VCTargetsPath)\\Microsoft.Cpp.targets\" />");
			if (!IsStubProject)
			{
				foreach (UnrealTargetPlatform Platform in ProjectPlatforms)
				{
					UEPlatformProjectGenerator ProjGenerator = UEPlatformProjectGenerator.GetPlatformProjectGenerator(Platform, true);
					if (ProjGenerator != null && ProjGenerator.HasVisualStudioSupport(Platform, UnrealTargetConfiguration.Development, ProjectFileFormat))
					{
						ProjGenerator.GetVisualStudioTargetOverrides(Platform, ProjectFileFormat, VCProjectFileContent);
					}
				}
			}
			VCProjectFileContent.AppendLine("  <ImportGroup Label=\"ExtensionTargets\">");
			VCProjectFileContent.AppendLine("  </ImportGroup>");
			VCProjectFileContent.AppendLine("</Project>");

			VCFiltersFileContent.AppendLine("</Project>");

			if (bGenerateUserFileContent)
			{
				VCUserFileContent.AppendLine("</Project>");
			}

			// Save the project file
			if (bSuccess)
			{
				bSuccess = ProjectFileGenerator.WriteFileIfChanged(ProjectFilePath.FullName, VCProjectFileContent.ToString());
			}


			// Save the filters file
			if (bSuccess)
			{
				// Create a path to the project file's filters file
				string VCFiltersFilePath = ProjectFilePath.FullName + ".filters";
				if (FiltersFileIsNeeded)
				{
					bSuccess = ProjectFileGenerator.WriteFileIfChanged(VCFiltersFilePath, VCFiltersFileContent.ToString());
				}
				else
				{
					Log.TraceVerbose("Deleting Visual C++ filters file which is no longer needed: " + VCFiltersFilePath);

					// Delete the filters file, if one exists.  We no longer need it
					try
					{
						File.Delete(VCFiltersFilePath);
					}
					catch (Exception)
					{
						Log.TraceInformation("Error deleting filters file (file may not be writable): " + VCFiltersFilePath);
					}
				}
			}

			// Save the user file, if required
			if (VCUserFileContent.Length > 0)
			{
				// Create a path to the project file's user file
				string VCUserFilePath = ProjectFilePath.FullName + ".user";
				// Never overwrite the existing user path as it will cause them to lose their settings
				if (File.Exists(VCUserFilePath) == false)
				{
					bSuccess = ProjectFileGenerator.WriteFileIfChanged(VCUserFilePath, VCUserFileContent.ToString());
				}
			}

			return bSuccess;
		}

		private static bool EnsureFilterPathExists(string FilterRelativeSourceDirectory, StringBuilder VCFiltersFileContent, HashSet<string> FilterDirectories)
		{
			// We only want each directory to appear once in the filters file
			string PathRemaining = Utils.CleanDirectorySeparators(FilterRelativeSourceDirectory);
			bool FiltersFileIsNeeded = false;
			if (!FilterDirectories.Contains(PathRemaining))
			{
				// Make sure all subdirectories leading up to this directory each have their own filter, too!
				List<string> AllDirectoriesInPath = new List<string>();
				string PathSoFar = "";
				for (; ; )
				{
					if (PathRemaining.Length > 0)
					{
						int SlashIndex = PathRemaining.IndexOf(Path.DirectorySeparatorChar);
						string SplitDirectory;
						if (SlashIndex != -1)
						{
							SplitDirectory = PathRemaining.Substring(0, SlashIndex);
							PathRemaining = PathRemaining.Substring(SplitDirectory.Length + 1);
						}
						else
						{
							SplitDirectory = PathRemaining;
							PathRemaining = "";
						}
						if (!String.IsNullOrEmpty(PathSoFar))
						{
							PathSoFar += Path.DirectorySeparatorChar;
						}
						PathSoFar += SplitDirectory;

						AllDirectoriesInPath.Add(PathSoFar);
					}
					else
					{
						break;
					}
				}

				foreach (string LeadingDirectory in AllDirectoriesInPath)
				{
					if (!FilterDirectories.Contains(LeadingDirectory))
					{
						FilterDirectories.Add(LeadingDirectory);

						// Generate a unique GUID for this folder
						// NOTE: When saving generated project files, we ignore differences in GUIDs if every other part of the file
						//       matches identically with the pre-existing file
						string FilterGUID = Guid.NewGuid().ToString("B").ToUpperInvariant();

						VCFiltersFileContent.AppendLine("    <Filter Include=\"{0}\">", LeadingDirectory);
						VCFiltersFileContent.AppendLine("      <UniqueIdentifier>{0}</UniqueIdentifier>", FilterGUID);
						VCFiltersFileContent.AppendLine("    </Filter>");

						FiltersFileIsNeeded = true;
					}
				}
			}

			return FiltersFileIsNeeded;
		}

		/// <summary>
		/// Returns the VCFileType element name based on the file path.
		/// </summary>
		/// <param name="Path">The path of the file to return type for.</param>
		/// <returns>Name of the element in MSBuild project file for this file.</returns>
		private string GetVCFileType(string Path)
		{
			// What type of file is this?
			if (Path.EndsWith(".h", StringComparison.InvariantCultureIgnoreCase) ||
				Path.EndsWith(".inl", StringComparison.InvariantCultureIgnoreCase))
			{
				return "ClInclude";
			}
			else if (Path.EndsWith(".cpp", StringComparison.InvariantCultureIgnoreCase))
			{
				return "ClCompile";
			}
			else if (Path.EndsWith(".rc", StringComparison.InvariantCultureIgnoreCase))
			{
				return "ResourceCompile";
			}
			else if (Path.EndsWith(".manifest", StringComparison.InvariantCultureIgnoreCase))
			{
				return "Manifest";
			}
			else
			{
				return "None";
			}
		}

		// Anonymous function that writes pre-Default.props configuration data
		private void WritePreDefaultPropsConfiguration(UnrealTargetPlatform TargetPlatform, UnrealTargetConfiguration TargetConfiguration, string ProjectPlatformName, string ProjectConfigurationName, StringBuilder VCProjectFileContent)
		{
			UEPlatformProjectGenerator ProjGenerator = UEPlatformProjectGenerator.GetPlatformProjectGenerator(TargetPlatform, true);
			if (((ProjGenerator == null) && (TargetPlatform != UnrealTargetPlatform.Unknown)))
			{
				return;
			}

			string ProjectConfigurationAndPlatformName = ProjectConfigurationName + "|" + ProjectPlatformName;
			string ConditionString = "Condition=\"'$(Configuration)|$(Platform)'=='" + ProjectConfigurationAndPlatformName + "'\"";

			if(ProjGenerator != null)
			{
				StringBuilder PlatformToolsetString = new StringBuilder();
				ProjGenerator.GetVisualStudioPreDefaultString(TargetPlatform, TargetConfiguration, PlatformToolsetString);

				if (PlatformToolsetString.Length > 0)
				{
					VCProjectFileContent.AppendLine("  <PropertyGroup " + ConditionString + " Label=\"Configuration\">", ConditionString);
					VCProjectFileContent.Append(PlatformToolsetString);
					VCProjectFileContent.AppendLine("  </PropertyGroup>");
				}
			}
		}

		// Anonymous function that writes post-Default.props configuration data
		private void WritePostDefaultPropsConfiguration(UnrealTargetPlatform TargetPlatform, UnrealTargetConfiguration TargetConfiguration, string ProjectPlatformName, string ProjectConfigurationName, StringBuilder VCProjectFileContent)
		{
			UEPlatformProjectGenerator ProjGenerator = UEPlatformProjectGenerator.GetPlatformProjectGenerator(TargetPlatform, true);
			if (((ProjGenerator == null) && (TargetPlatform != UnrealTargetPlatform.Unknown)))
			{
				return;
			}

			string ProjectConfigurationAndPlatformName = ProjectConfigurationName + "|" + ProjectPlatformName;
			string ConditionString = "Condition=\"'$(Configuration)|$(Platform)'=='" + ProjectConfigurationAndPlatformName + "'\"";

			StringBuilder PlatformToolsetString = new StringBuilder();
			if(ProjGenerator != null)
			{
				ProjGenerator.GetVisualStudioPlatformToolsetString(TargetPlatform, TargetConfiguration, ProjectFileFormat, PlatformToolsetString);
			}
			if (PlatformToolsetString.Length == 0)
			{
				PlatformToolsetString.AppendLine("    <PlatformToolset>" + VCProjectFileGenerator.GetProjectFilePlatformToolsetVersionString(ProjectFileFormat) + "</PlatformToolset>");
			}

			string PlatformConfigurationType = (ProjGenerator == null) ? "Makefile" : ProjGenerator.GetVisualStudioPlatformConfigurationType(TargetPlatform, ProjectFileFormat);
			VCProjectFileContent.AppendLine("  <PropertyGroup {0} Label=\"Configuration\">", ConditionString);
			VCProjectFileContent.AppendLine("    <ConfigurationType>{0}</ConfigurationType>", PlatformConfigurationType);
			VCProjectFileContent.Append(PlatformToolsetString);
			VCProjectFileContent.AppendLine("  </PropertyGroup>");
		}

		// Anonymous function that writes project configuration data
		private void WriteConfiguration(string ProjectName, ProjectConfigAndTargetCombination Combination, StringBuilder VCProjectFileContent, StringBuilder VCUserFileContent)
		{
			UnrealTargetPlatform Platform = Combination.Platform;
			UnrealTargetConfiguration Configuration = Combination.Configuration;

			UEPlatformProjectGenerator ProjGenerator = UEPlatformProjectGenerator.GetPlatformProjectGenerator(Platform, true);
			if (((ProjGenerator == null) && (Platform != UnrealTargetPlatform.Unknown)))
			{
				return;
			}

			string UProjectPath = "";
			if (IsForeignProject)
			{
				UProjectPath = "\"$(SolutionDir)$(ProjectName).uproject\"";
			}

			string ConditionString = "Condition=\"'$(Configuration)|$(Platform)'=='" + Combination.ProjectConfigurationAndPlatformName + "'\"";

			{
				VCProjectFileContent.AppendLine("  <ImportGroup {0} Label=\"PropertySheets\">", ConditionString);
				VCProjectFileContent.AppendLine("    <Import Project=\"$(UserRootDir)\\Microsoft.Cpp.$(Platform).user.props\" Condition=\"exists('$(UserRootDir)\\Microsoft.Cpp.$(Platform).user.props')\" Label=\"LocalAppDataPlatform\" />");
				if(ProjGenerator != null)
				{
					ProjGenerator.GetVisualStudioImportGroupProperties(Platform, VCProjectFileContent);
				}
				VCProjectFileContent.AppendLine("  </ImportGroup>");

				DirectoryReference ProjectDirectory = ProjectFilePath.Directory;

				if (IsStubProject)
				{
					string ProjectRelativeUnusedDirectory = NormalizeProjectPath(DirectoryReference.Combine(UnrealBuildTool.EngineDirectory, "Intermediate", "Build", "Unused"));

					VCProjectFileContent.AppendLine("  <PropertyGroup {0}>", ConditionString);
					VCProjectFileContent.AppendLine("    <OutDir>{0}{1}</OutDir>", ProjectRelativeUnusedDirectory, Path.DirectorySeparatorChar);
					VCProjectFileContent.AppendLine("    <IntDir>{0}{1}</IntDir>", ProjectRelativeUnusedDirectory, Path.DirectorySeparatorChar);
					VCProjectFileContent.AppendLine("    <NMakeBuildCommandLine>@rem Nothing to do.</NMakeBuildCommandLine>");
					VCProjectFileContent.AppendLine("    <NMakeReBuildCommandLine>@rem Nothing to do.</NMakeReBuildCommandLine>");
					VCProjectFileContent.AppendLine("    <NMakeCleanCommandLine>@rem Nothing to do.</NMakeCleanCommandLine>");
					VCProjectFileContent.AppendLine("    <NMakeOutput/>");
					VCProjectFileContent.AppendLine("  </PropertyGroup>");
				}
				else if (UnrealBuildTool.IsEngineInstalled() && Combination.ProjectTarget != null && Combination.ProjectTarget.TargetRules != null && !Combination.ProjectTarget.SupportedPlatforms.Contains(Combination.Platform))
				{
					string ProjectRelativeUnusedDirectory = NormalizeProjectPath(DirectoryReference.Combine(UnrealBuildTool.EngineDirectory, "Intermediate", "Build", "Unused"));

					string TargetName = Combination.ProjectTarget.TargetFilePath.GetFileNameWithoutAnyExtensions();
					string ValidPlatforms = String.Join(", ", Combination.ProjectTarget.SupportedPlatforms.Select(x => x.ToString()));

					VCProjectFileContent.AppendLine("  <PropertyGroup {0}>", ConditionString);
					VCProjectFileContent.AppendLine("    <OutDir>{0}{1}</OutDir>", ProjectRelativeUnusedDirectory, Path.DirectorySeparatorChar);
					VCProjectFileContent.AppendLine("    <IntDir>{0}{1}</IntDir>", ProjectRelativeUnusedDirectory, Path.DirectorySeparatorChar);
					VCProjectFileContent.AppendLine("    <NMakeBuildCommandLine>@echo {0} is not a supported platform for {1}. Valid platforms are {2}.</NMakeBuildCommandLine>", Combination.Platform, TargetName, ValidPlatforms);
					VCProjectFileContent.AppendLine("    <NMakeReBuildCommandLine>@echo {0} is not a supported platform for {1}. Valid platforms are {2}.</NMakeReBuildCommandLine>", Combination.Platform, TargetName, ValidPlatforms);
					VCProjectFileContent.AppendLine("    <NMakeCleanCommandLine>@echo {0} is not a supported platform for {1}. Valid platforms are {2}.</NMakeCleanCommandLine>", Combination.Platform, TargetName, ValidPlatforms);
					VCProjectFileContent.AppendLine("    <NMakeOutput/>");
					VCProjectFileContent.AppendLine("  </PropertyGroup>");
				}
				else
				{
					TargetRules TargetRulesObject = Combination.ProjectTarget.TargetRules;
					FileReference TargetFilePath = Combination.ProjectTarget.TargetFilePath;
					string TargetName = TargetFilePath.GetFileNameWithoutAnyExtensions();
					string UBTPlatformName = Platform.ToString();
					string UBTConfigurationName = Configuration.ToString();

					// Setup output path
					UEBuildPlatform BuildPlatform = UEBuildPlatform.GetBuildPlatform(Platform);

					// Figure out if this is a monolithic build
					bool bShouldCompileMonolithic = BuildPlatform.ShouldCompileMonolithicBinary(Platform);
					if(!bShouldCompileMonolithic)
					{
						bShouldCompileMonolithic = (Combination.ProjectTarget.CreateRulesDelegate(Platform, Configuration).LinkType == TargetLinkType.Monolithic);
					}

					// Get the output directory
					DirectoryReference RootDirectory = UnrealBuildTool.EngineDirectory;
					if (TargetRulesObject.Type != TargetType.Program && (bShouldCompileMonolithic || TargetRulesObject.BuildEnvironment == TargetBuildEnvironment.Unique))
					{
						if(Combination.ProjectTarget.UnrealProjectFilePath != null)
						{
							RootDirectory = Combination.ProjectTarget.UnrealProjectFilePath.Directory;
						}
					}

					if (TargetRulesObject.Type == TargetType.Program && Combination.ProjectTarget.UnrealProjectFilePath != null)
					{
						RootDirectory = Combination.ProjectTarget.UnrealProjectFilePath.Directory;
					}

					// Get the output directory
					DirectoryReference OutputDirectory = DirectoryReference.Combine(RootDirectory, "Binaries", UBTPlatformName);

					if (!string.IsNullOrEmpty(TargetRulesObject.ExeBinariesSubFolder))
					{
						OutputDirectory = DirectoryReference.Combine(OutputDirectory, TargetRulesObject.ExeBinariesSubFolder);
					}

					// Get the executable name (minus any platform or config suffixes)
					string BaseExeName = TargetName;
					if (!bShouldCompileMonolithic && TargetRulesObject.Type != TargetType.Program && TargetRulesObject.BuildEnvironment != TargetBuildEnvironment.Unique)
					{
<<<<<<< HEAD
						// Figure out what the compiled binary will be called so that we can point the IDE to the correct file
						string TargetConfigurationName = TargetRulesObject.Type.ToString();
						if (TargetConfigurationName != TargetType.Game.ToString() && TargetConfigurationName != TargetType.Program.ToString() && TargetRulesObject.BuildEnvironment != TargetBuildEnvironment.Unique)
						{
							BaseExeName = "UE4" + TargetConfigurationName;
						}
=======
						BaseExeName = "UE4" + TargetRulesObject.Type.ToString();
>>>>>>> cf6d231e
					}

					// Make the output file path
					FileReference NMakePath = FileReference.Combine(OutputDirectory, BaseExeName);
					if (Configuration != TargetRulesObject.UndecoratedConfiguration)
					{
						NMakePath += "-" + UBTPlatformName + "-" + UBTConfigurationName;
					}
					NMakePath += TargetRulesObject.Architecture;
					NMakePath += BuildPlatform.GetBinaryExtension(UEBuildBinaryType.Executable);

					VCProjectFileContent.AppendLine("  <PropertyGroup {0}>", ConditionString);

					StringBuilder PathsStringBuilder = new StringBuilder();
					if(ProjGenerator != null)
					{
						ProjGenerator.GetVisualStudioPathsEntries(Platform, Configuration, TargetRulesObject.Type, TargetFilePath, ProjectFilePath, NMakePath, ProjectFileFormat, PathsStringBuilder);
					}

					string PathStrings = PathsStringBuilder.ToString();
					if (string.IsNullOrEmpty(PathStrings) || (PathStrings.Contains("<IntDir>") == false))
					{
						string ProjectRelativeUnusedDirectory = "$(ProjectDir)..\\Build\\Unused";
						VCProjectFileContent.Append(PathStrings);

						VCProjectFileContent.AppendLine("    <OutDir>{0}{1}</OutDir>", ProjectRelativeUnusedDirectory, Path.DirectorySeparatorChar);
						VCProjectFileContent.AppendLine("    <IntDir>{0}{1}</IntDir>", ProjectRelativeUnusedDirectory, Path.DirectorySeparatorChar);
					}
					else
					{
						VCProjectFileContent.Append(PathStrings);
					}

					// This is the standard UE4 based project NMake build line:
					//	..\..\Build\BatchFiles\Build.bat <TARGETNAME> <PLATFORM> <CONFIGURATION>
					//	ie ..\..\Build\BatchFiles\Build.bat BlankProgram Win64 Debug

					string BuildArguments = " " + TargetName + " " + UBTPlatformName + " " + UBTConfigurationName;
					if (ProjectFileGenerator.bUsePrecompiled)
					{
						BuildArguments += " -UsePrecompiled";
					}
					if (IsForeignProject)
					{
						BuildArguments += " " + UProjectPath;
					}

					// Always wait for the mutex between UBT invocations, so that building the whole solution doesn't fail.
					BuildArguments += " -WaitMutex";

					// Always include a flag to format log messages for MSBuild
					BuildArguments += " -FromMsBuild";

					if (bUseFastPDB)
					{
						// Pass Fast PDB option to make use of Visual Studio's /DEBUG:FASTLINK option
						BuildArguments += " -FastPDB";
					}

					DirectoryReference BatchFilesDirectory = DirectoryReference.Combine(UnrealBuildTool.EngineDirectory, "Build", "BatchFiles");

					if(BuildToolOverride != null)
					{
						BuildArguments += " " + BuildToolOverride;
					}

					// NMake Build command line
					VCProjectFileContent.AppendLine("    <NMakeBuildCommandLine>{0}{1}</NMakeBuildCommandLine>", EscapePath(NormalizeProjectPath(FileReference.Combine(BatchFilesDirectory, "Build.bat"))), BuildArguments.ToString());
					VCProjectFileContent.AppendLine("    <NMakeReBuildCommandLine>{0}{1}</NMakeReBuildCommandLine>", EscapePath(NormalizeProjectPath(FileReference.Combine(BatchFilesDirectory, "Rebuild.bat"))), BuildArguments.ToString());
					VCProjectFileContent.AppendLine("    <NMakeCleanCommandLine>{0}{1}</NMakeCleanCommandLine>", EscapePath(NormalizeProjectPath(FileReference.Combine(BatchFilesDirectory, "Clean.bat"))), BuildArguments.ToString());
					VCProjectFileContent.AppendLine("    <NMakeOutput>{0}</NMakeOutput>", NormalizeProjectPath(NMakePath.FullName));

					if (TargetRulesObject.Type == TargetType.Game || TargetRulesObject.Type == TargetType.Client || TargetRulesObject.Type == TargetType.Server)
					{
						// Allow platforms to add any special properties they require... like aumid override for Xbox One
						UEPlatformProjectGenerator.GenerateGamePlatformSpecificProperties(Platform, Configuration, TargetRulesObject.Type, VCProjectFileContent, RootDirectory, TargetFilePath);
					}

					VCProjectFileContent.AppendLine("  </PropertyGroup>");

					string LayoutDirString = (ProjGenerator != null) ? ProjGenerator.GetVisualStudioLayoutDirSection(Platform, Configuration, ConditionString, Combination.ProjectTarget.TargetRules.Type, Combination.ProjectTarget.TargetFilePath, ProjectFilePath, NMakePath, ProjectFileFormat) : "";
					VCProjectFileContent.Append(LayoutDirString);
				}

				if (VCUserFileContent != null && Combination.ProjectTarget != null)
				{
					TargetRules TargetRulesObject = Combination.ProjectTarget.TargetRules;

					if ((Platform == UnrealTargetPlatform.Win32) || (Platform == UnrealTargetPlatform.Win64))
					{
						VCUserFileContent.AppendLine("  <PropertyGroup {0}>", ConditionString);
						if (TargetRulesObject.Type != TargetType.Game)
						{
							string DebugOptions = "";

							if (IsForeignProject)
							{
								DebugOptions += UProjectPath;
								DebugOptions += " -skipcompile";
							}
							else if (TargetRulesObject.Type == TargetType.Editor && ProjectName != "UE4")
							{
								DebugOptions += ProjectName;
							}

							VCUserFileContent.AppendLine("    <LocalDebuggerCommandArguments>{0}</LocalDebuggerCommandArguments>", DebugOptions);
						}
						VCUserFileContent.AppendLine("    <DebuggerFlavor>WindowsLocalDebugger</DebuggerFlavor>");
						VCUserFileContent.AppendLine("  </PropertyGroup>");
					}

					string PlatformUserFileStrings = (ProjGenerator != null) ? ProjGenerator.GetVisualStudioUserFileStrings(Platform, Configuration, ConditionString, TargetRulesObject, Combination.ProjectTarget.TargetFilePath, ProjectFilePath) : "";
					VCUserFileContent.Append(PlatformUserFileStrings);
				}
			}
		}
	}


	/// <summary>
	/// A Visual C# project.
	/// </summary>
	class VCSharpProjectFile : MSBuildProjectFile
	{
		/// <summary>
		/// This is the GUID that Visual Studio uses to identify a C# project file in the solution
		/// </summary>
		public override string ProjectTypeGUID
		{
			get { return "{FAE04EC0-301F-11D3-BF4B-00C04F79EFBC}"; }
		}

		/// <summary>
		/// Platforms that this project supports
		/// </summary>
		public HashSet<string> Platforms = new HashSet<string>();

		/// <summary>
		/// Configurations that this project supports
		/// </summary>
		public HashSet<string> Configurations = new HashSet<string>();

		/// <summary>
		/// Constructs a new project file object
		/// </summary>
		/// <param name="InitFilePath">The path to the project file on disk</param>
		public VCSharpProjectFile(FileReference InitFilePath)
			: base(InitFilePath)
		{
			try
			{
				XmlDocument Document = new XmlDocument();
				Document.Load(InitFilePath.FullName);

				// Check the root element is the right type
				if (Document.DocumentElement.Name != "Project")
				{
					throw new BuildException("Unexpected root element '{0}' in project file", Document.DocumentElement.Name);
				}

				// Parse all the configurations and platforms 
				// Parse the basic structure of the document, updating properties and recursing into other referenced projects as we go
				foreach (XmlElement Element in Document.DocumentElement.ChildNodes.OfType<XmlElement>())
				{
					if(Element.Name == "PropertyGroup")
					{
						string Condition = Element.GetAttribute("Condition");
						if(!String.IsNullOrEmpty(Condition))
						{
							Match Match = Regex.Match(Condition, "^\\s*'\\$\\(Configuration\\)\\|\\$\\(Platform\\)'\\s*==\\s*'(.+)\\|(.+)'\\s*$");
							if(Match.Success && Match.Groups.Count == 3)
							{
								Configurations.Add(Match.Groups[1].Value);
								Platforms.Add(Match.Groups[2].Value);
							}
							else
							{
								Log.TraceWarning("Unable to parse configuration/platform from condition '{0}': {1}", InitFilePath, Condition);
							}
						}
					}
				}
			}
			catch(Exception Ex)
			{
				Log.TraceWarning("Unable to parse {0}: {1}", InitFilePath, Ex.ToString());
			}
		}

		/// <summary>
		/// Extract information from the csproj file based on the supplied configuration
		/// </summary>
		public CsProjectInfo GetProjectInfo(UnrealTargetConfiguration InConfiguration)
		{
			if (CachedProjectInfo.ContainsKey(InConfiguration))
			{
				return CachedProjectInfo[InConfiguration];
			}

			CsProjectInfo Info;

			Dictionary<string, string> Properties = new Dictionary<string, string>();
			Properties.Add("Platform", "AnyCPU");
			Properties.Add("Configuration", InConfiguration.ToString());
			if (CsProjectInfo.TryRead(ProjectFilePath, Properties, out Info))
			{
				CachedProjectInfo.Add(InConfiguration, Info);
			}

			return Info;
		}

		/// <summary>
		/// Determine if this project is a .NET Core project
		/// </summary>
		public bool IsDotNETCoreProject()
		{
			CsProjectInfo Info = GetProjectInfo(UnrealTargetConfiguration.Debug);
			return Info.IsDotNETCoreProject();
		}

		/// <summary>
		/// Get the project context for the given solution context
		/// </summary>
		/// <param name="SolutionTarget">The solution target type</param>
		/// <param name="SolutionConfiguration">The solution configuration</param>
		/// <param name="SolutionPlatform">The solution platform</param>
		/// <returns>Project context matching the given solution context</returns>
		public override MSBuildProjectContext GetMatchingProjectContext(TargetType SolutionTarget, UnrealTargetConfiguration SolutionConfiguration, UnrealTargetPlatform SolutionPlatform)
		{
			// Find the matching platform name
			string ProjectPlatformName;
			if(SolutionPlatform == UnrealTargetPlatform.Win32 && Platforms.Contains("x86"))
			{
				ProjectPlatformName = "x86";
			}
			else if(Platforms.Contains("x64"))
			{
				ProjectPlatformName = "x64";
			}
			else
			{
				ProjectPlatformName = "Any CPU";
			}

			// Find the matching configuration
			string ProjectConfigurationName;
			if(Configurations.Contains(SolutionConfiguration.ToString()))
			{
				ProjectConfigurationName = SolutionConfiguration.ToString();
			}
			else if(Configurations.Contains("Development"))
			{
				ProjectConfigurationName = "Development";
			}
			else
			{
				ProjectConfigurationName = "Release";
			}

			// Figure out whether to build it by default
			bool bBuildByDefault = ShouldBuildByDefaultForSolutionTargets;
			if(SolutionTarget == TargetType.Game || SolutionTarget == TargetType.Editor)
			{
				bBuildByDefault = true;
			}
			
			// Create the context
			return new MSBuildProjectContext(ProjectConfigurationName, ProjectPlatformName){ bBuildByDefault = bBuildByDefault };
		}

		/// <summary>
		/// Basic csproj file support. Generates C# library project with one build config.
		/// </summary>
		/// <param name="InPlatforms">Not used.</param>
		/// <param name="InConfigurations">Not Used.</param>
		/// <returns>true if the opration was successful, false otherwise</returns>
		public override bool WriteProjectFile(List<UnrealTargetPlatform> InPlatforms, List<UnrealTargetConfiguration> InConfigurations)
		{
			throw new BuildException("Support for writing C# projects from UnrealBuildTool has been removed.");
		}

		/// Cache of parsed info about this project
		protected readonly Dictionary<UnrealTargetConfiguration, CsProjectInfo> CachedProjectInfo = new Dictionary<UnrealTargetConfiguration, CsProjectInfo>();
	}

}<|MERGE_RESOLUTION|>--- conflicted
+++ resolved
@@ -1382,16 +1382,7 @@
 					string BaseExeName = TargetName;
 					if (!bShouldCompileMonolithic && TargetRulesObject.Type != TargetType.Program && TargetRulesObject.BuildEnvironment != TargetBuildEnvironment.Unique)
 					{
-<<<<<<< HEAD
-						// Figure out what the compiled binary will be called so that we can point the IDE to the correct file
-						string TargetConfigurationName = TargetRulesObject.Type.ToString();
-						if (TargetConfigurationName != TargetType.Game.ToString() && TargetConfigurationName != TargetType.Program.ToString() && TargetRulesObject.BuildEnvironment != TargetBuildEnvironment.Unique)
-						{
-							BaseExeName = "UE4" + TargetConfigurationName;
-						}
-=======
 						BaseExeName = "UE4" + TargetRulesObject.Type.ToString();
->>>>>>> cf6d231e
 					}
 
 					// Make the output file path
