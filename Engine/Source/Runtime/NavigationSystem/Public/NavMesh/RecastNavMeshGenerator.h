// Copyright 1998-2019 Epic Games, Inc. All Rights Reserved.
#pragma once 

#include "CoreMinimal.h"
#include "Stats/Stats.h"
#include "AI/Navigation/NavigationTypes.h"
#include "EngineDefines.h"
#include "AI/NavigationModifier.h"
#include "NavigationOctree.h"
#include "NavMesh/RecastNavMesh.h"
#include "Async/AsyncWork.h"
#include "UObject/GCObject.h"
#include "AI/NavDataGenerator.h"
#include "NavMesh/RecastHelpers.h"

#if WITH_RECAST

#include "Recast/Recast.h"
#include "Detour/DetourNavMesh.h"

class UBodySetup;
class ARecastNavMesh;
class FNavigationOctree;
class FNavMeshBuildContext;
class FRecastNavMeshGenerator;
struct BuildContext;
struct FNavigationRelevantData;
struct dtTileCacheLayer;
struct FKAggregateGeom;

#define MAX_VERTS_PER_POLY	6

struct FRecastBuildConfig : public rcConfig
{
	/** controls whether voxel filterring will be applied (via FRecastTileGenerator::ApplyVoxelFilter) */
	uint32 bPerformVoxelFiltering:1;
	/** generate detailed mesh (additional tessellation to match heights of geometry) */
	uint32 bGenerateDetailedMesh:1;
	/** generate BV tree (space partitioning for queries) */
	uint32 bGenerateBVTree:1;
	/** if set, mark areas with insufficient free height instead of cutting them out  */
	uint32 bMarkLowHeightAreas : 1;
	/** if set, only single low height span will be allowed under valid one */
	uint32 bFilterLowSpanSequences : 1;
	/** if set, only low height spans with corresponding area modifier will be stored in tile cache (reduces memory, can't modify without full tile rebuild) */
	uint32 bFilterLowSpanFromTileCache : 1;

	/** region partitioning method used by tile cache */
	int32 TileCachePartitionType;
	/** chunk size for ChunkyMonotone partitioning */
	int32 TileCacheChunkSize;

	int32 PolyMaxHeight;
	/** indicates what's the limit of navmesh polygons per tile. This value is calculated from other
	 *	factors - DO NOT SET IT TO ARBITRARY VALUE */
	int32 MaxPolysPerTile;

	/** Actual agent height (in uu)*/
	float AgentHeight;
	/** Actual agent climb (in uu)*/
	float AgentMaxClimb;
	/** Actual agent radius (in uu)*/
	float AgentRadius;
	/** Agent index for filtering links */
	int32 AgentIndex;

	FRecastBuildConfig()
	{
		Reset();
	}

	void Reset()
	{
		FMemory::Memzero(*this);
		bPerformVoxelFiltering = true;
		bGenerateDetailedMesh = true;
		bGenerateBVTree = true;
		bMarkLowHeightAreas = false;
		bFilterLowSpanSequences = false;
		bFilterLowSpanFromTileCache = false;
		PolyMaxHeight = 10;
		MaxPolysPerTile = -1;
		AgentIndex = 0;
	}
};

struct FRecastVoxelCache
{
	struct FTileInfo
	{
		int16 TileX;
		int16 TileY;
		int32 NumSpans;
		FTileInfo* NextTile;
		rcSpanCache* SpanData;
	};

	int32 NumTiles;

	/** tile info */
	FTileInfo* Tiles;

	FRecastVoxelCache() {}
	FRecastVoxelCache(const uint8* Memory);
};

struct FRecastGeometryCache
{
	struct FHeader
	{
		FNavigationRelevantData::FCollisionDataHeader Validation;
		
		int32 NumVerts;
		int32 NumFaces;
		struct FWalkableSlopeOverride SlopeOverride;

		static uint32 StaticMagicNumber;
	};

	FHeader Header;

	/** recast coords of vertices (size: NumVerts * 3) */
	float* Verts;

	/** vert indices for triangles (size: NumFaces * 3) */
	int32* Indices;

	FRecastGeometryCache() {}
	FRecastGeometryCache(const uint8* Memory);

	static bool IsValid(const uint8* Memory, int32 MemorySize);
};

struct FRecastRawGeometryElement
{
	// Instance geometry
	TArray<float>		GeomCoords;
	TArray<int32>		GeomIndices;
	
	// Per instance transformations in unreal coords
	// When empty geometry is in world space
	TArray<FTransform>	PerInstanceTransform;
};

struct FRecastAreaNavModifierElement
{
	TArray<FAreaNavModifier> Areas;
	
	// Per instance transformations in unreal coords
	// When empty areas are in world space
	TArray<FTransform>	PerInstanceTransform;
};

struct FRcTileBox
{
	int32 XMin, XMax, YMin, YMax;

	FRcTileBox(const FBox& UnrealBounds, const FVector& RcNavMeshOrigin, const float TileSizeInWorldUnits)
	{
		check(TileSizeInWorldUnits > 0);

		const FBox RcAreaBounds = Unreal2RecastBox(UnrealBounds);
		XMin = FMath::FloorToInt((RcAreaBounds.Min.X - RcNavMeshOrigin.X) / TileSizeInWorldUnits);
		XMax = FMath::FloorToInt((RcAreaBounds.Max.X - RcNavMeshOrigin.X) / TileSizeInWorldUnits);
		YMin = FMath::FloorToInt((RcAreaBounds.Min.Z - RcNavMeshOrigin.Z) / TileSizeInWorldUnits);
		YMax = FMath::FloorToInt((RcAreaBounds.Max.Z - RcNavMeshOrigin.Z) / TileSizeInWorldUnits);
	}

	FORCEINLINE bool Contains(const FIntPoint& Point) const
	{
		return Point.X >= XMin && Point.X <= XMax
			&& Point.Y >= YMin && Point.Y <= YMax;
	}
};

enum class ETimeSliceWorkResult : uint8
{
	Failed,
	Succeeded,
	CallAgain, //this state will only be used if TIME_SLICE_NAV_REGEN != 0
};

/**
 * Class handling generation of a single tile, caching data that can speed up subsequent tile generations
 */
class NAVIGATIONSYSTEM_API FRecastTileGenerator : public FNoncopyable, public FGCObject
{
	friend FRecastNavMeshGenerator;

public:
	FRecastTileGenerator(FRecastNavMeshGenerator& ParentGenerator, const FIntPoint& Location);
	virtual ~FRecastTileGenerator();
		
	/** the value will be Suceeded or Failed unless TIME_SLICE_NAV_REGEN != 0*/
	ETimeSliceWorkResult DoWork();

	FORCEINLINE int32 GetTileX() const { return TileX; }
	FORCEINLINE int32 GetTileY() const { return TileY; }
	/** Whether specified layer was updated */
	FORCEINLINE bool IsLayerChanged(int32 LayerIdx) const { return DirtyLayers[LayerIdx]; }
	FORCEINLINE const TBitArray<>& GetDirtyLayersMask() const { return DirtyLayers; }
	/** Whether tile data was fully regenerated */
	FORCEINLINE bool IsFullyRegenerated() const { return bRegenerateCompressedLayers; }
	/** Whether tile task has anything to build */
	bool HasDataToBuild() const;

#if TIME_SLICE_NAV_REGEN
	bool HasDoneWork() const { return bDoneWork; }
#endif

	const TArray<FNavMeshTileData>& GetCompressedLayers() const { return CompressedLayers; }
protected:
	// to be used solely by FRecastNavMeshGenerator
	TArray<FNavMeshTileData>& GetNavigationData() { return NavigationData; }
	
public:
	uint32 GetUsedMemCount() const;

	// Memory amount used to construct generator 
	uint32 UsedMemoryOnStartup;

	// FGCObject begin
	virtual void AddReferencedObjects(FReferenceCollector& Collector) override;
	virtual FString GetReferencerName() const override;
	// FGCObject end
		
protected:
	/** Does the actual tile generations. 
	 *	@note always trigger tile generation only via TriggerAsyncBuild. This is a worker function
	 *	@return Suceeded if new tile navigation data has been generated and is ready to be added to navmesh instance, 
	 *	Failed if failed or no need to generate (still valid). CallAgain will only be used if TIME_SLICE_NAV_REGEN != 0
	 */
	ETimeSliceWorkResult GenerateTile();

	void Setup(const FRecastNavMeshGenerator& ParentGenerator, const TArray<FBox>& DirtyAreas);
	
	void GatherGeometry(const FRecastNavMeshGenerator& ParentGenerator, bool bGeometryChanged);
	void PrepareGeometrySources(const FRecastNavMeshGenerator& ParentGenerator, bool bGeometryChanged);
	void DoAsyncGeometryGathering();

	/** builds CompressedLayers array (geometry + modifiers) */
	virtual bool GenerateCompressedLayers(FNavMeshBuildContext& BuildContext);

	/** builds NavigationData array (layers + obstacles) */
	bool GenerateNavigationData(FNavMeshBuildContext& BuildContext);

	void ApplyVoxelFilter(struct rcHeightfield* SolidHF, float WalkableRadius);

	/** apply areas from DynamicAreas to layer */
	void MarkDynamicAreas(dtTileCacheLayer& Layer);
	void MarkDynamicArea(const FAreaNavModifier& Modifier, const FTransform& LocalToWorld, dtTileCacheLayer& Layer);
	void MarkDynamicArea(const FAreaNavModifier& Modifier, const FTransform& LocalToWorld, dtTileCacheLayer& Layer, const int32 AreaId, const int32* ReplaceAreaIdPtr);

	void AppendModifier(const FCompositeNavModifier& Modifier, const FNavDataPerInstanceTransformDelegate& InTransformsDelegate);
	/** Appends specified geometry to tile's geometry */
	void ValidateAndAppendGeometry(TSharedRef<FNavigationRelevantData, ESPMode::ThreadSafe> ElementData);
	void AppendGeometry(const TNavStatArray<uint8>& RawCollisionCache, const FNavDataPerInstanceTransformDelegate& InTransformsDelegate);
	void AppendVoxels(rcSpanCache* SpanData, int32 NumSpans);
	
	/** prepare voxel cache from collision data */
	void PrepareVoxelCache(const TNavStatArray<uint8>& RawCollisionCache, TNavStatArray<rcSpanCache>& SpanData);
	bool HasVoxelCache(const TNavStatArray<uint8>& RawVoxelCache, rcSpanCache*& CachedVoxels, int32& NumCachedVoxels) const;
	void AddVoxelCache(TNavStatArray<uint8>& RawVoxelCache, const rcSpanCache* CachedVoxels, const int32 NumCachedVoxels) const;

	void DumpAsyncData();

protected:
	uint32 bSucceeded : 1;
	uint32 bRegenerateCompressedLayers : 1;
	uint32 bFullyEncapsulatedByInclusionBounds : 1;
	uint32 bUpdateGeometry : 1;
	uint32 bHasLowAreaModifiers : 1;

#if TIME_SLICE_NAV_REGEN
	uint32 bDoneAsyncDataGathering : 1;
	uint32 bDoneRegenerateCompressedLayers : 1;
	uint32 bDoneWork : 1;
#endif
	
	int32 TileX;
	int32 TileY;
	uint32 Version;
	/** Tile's bounding box, Unreal coords */
	FBox TileBB;

	/** Tile's bounding box expanded by Agent's radius *2 + CellSize, Unreal coords */
	FBox TileBBExpandedForAgent;
	
	/** Layers dirty flags */
	TBitArray<> DirtyLayers;
	
	/** Parameters defining navmesh tiles */
	FRecastBuildConfig TileConfig;

	/** Bounding geometry definition. */
	TNavStatArray<FBox> InclusionBounds;

	/** Additional config */
	FRecastNavMeshCachedData AdditionalCachedData;

	// generated tile data
	TArray<FNavMeshTileData> CompressedLayers;
	TArray<FNavMeshTileData> NavigationData;
	
	// tile's geometry: without voxel cache
	TArray<FRecastRawGeometryElement> RawGeometry;
	// areas used for creating navigation data: obstacles
	TArray<FRecastAreaNavModifierElement> Modifiers;
	// navigation links
	TArray<FSimpleLinkNavModifier> OffmeshLinks;

	TWeakPtr<FNavDataGenerator, ESPMode::ThreadSafe> ParentGeneratorWeakPtr;

	TNavStatArray<TSharedRef<FNavigationRelevantData, ESPMode::ThreadSafe> > NavigationRelevantData;
	TSharedPtr<FNavigationOctree, ESPMode::ThreadSafe> NavOctree; 
	FNavDataConfig NavDataConfig;
};

struct NAVIGATIONSYSTEM_API FRecastTileGeneratorWrapper : public FNonAbandonableTask
{
	TSharedRef<FRecastTileGenerator> TileGenerator;

	FRecastTileGeneratorWrapper(TSharedRef<FRecastTileGenerator> InTileGenerator)
		: TileGenerator(InTileGenerator)
	{
	}
	
	void DoWork()
	{
		TileGenerator->DoWork();
	}

	FORCEINLINE TStatId GetStatId() const
	{
		RETURN_QUICK_DECLARE_CYCLE_STAT(FRecastTileGenerator, STATGROUP_ThreadPoolAsyncTasks);
	}
};

typedef FAsyncTask<FRecastTileGeneratorWrapper> FRecastTileGeneratorTask;
//typedef FAsyncTask<FRecastTileGenerator> FRecastTileGeneratorTask;

struct FPendingTileElement
{
	/** tile coordinates on a grid in recast space */
	FIntPoint	Coord;
	/** distance to seed, used for sorting pending tiles */
	float		SeedDistance; 
	/** Whether we need a full rebuild for this tile grid cell */
	bool		bRebuildGeometry;
	/** We need to store dirty area bounds to check which cached layers needs to be regenerated
	 *  In case geometry is changed cached layers data will be fully regenerated without using dirty areas list
	 */
	TArray<FBox> DirtyAreas;

	FPendingTileElement()
		: Coord(FIntPoint::NoneValue)
		, SeedDistance(MAX_flt)
		, bRebuildGeometry(false)
	{
	}

	bool operator == (const FIntPoint& Location) const
	{
		return Coord == Location;
	}

	bool operator == (const FPendingTileElement& Other) const
	{
		return Coord == Other.Coord;
	}

	bool operator < (const FPendingTileElement& Other) const
	{
		return Other.SeedDistance < SeedDistance;
	}

	friend uint32 GetTypeHash(const FPendingTileElement& Element)
	{
		return GetTypeHash(Element.Coord);
	}
};

struct FRunningTileElement
{
	FRunningTileElement()
		: Coord(FIntPoint::NoneValue)
		, bShouldDiscard(false)
		, AsyncTask(nullptr)
	{
	}
	
	FRunningTileElement(FIntPoint InCoord)
		: Coord(InCoord)
		, bShouldDiscard(false)
		, AsyncTask(nullptr)
	{
	}

	bool operator == (const FRunningTileElement& Other) const
	{
		return Coord == Other.Coord;
	}
	
	/** tile coordinates on a grid in recast space */
	FIntPoint					Coord;
	/** whether generated results should be discarded */
	bool						bShouldDiscard; 
	FRecastTileGeneratorTask*	AsyncTask;
};

struct FTileTimestamp
{
	uint32 TileIdx;
	double Timestamp;
	
	bool operator == (const FTileTimestamp& Other) const
	{
		return TileIdx == Other.TileIdx;
	}
};

/**
 * Class that handles generation of the whole Recast-based navmesh.
 */
class NAVIGATIONSYSTEM_API FRecastNavMeshGenerator : public FNavDataGenerator
{
public:
	FRecastNavMeshGenerator(ARecastNavMesh& InDestNavMesh);
	virtual ~FRecastNavMeshGenerator();

private:
	/** Prevent copying. */
	FRecastNavMeshGenerator(FRecastNavMeshGenerator const& NoCopy) { check(0); };
	FRecastNavMeshGenerator& operator=(FRecastNavMeshGenerator const& NoCopy) { check(0); return *this; }

public:
	virtual bool RebuildAll() override;
	virtual void EnsureBuildCompletion() override;
	virtual void CancelBuild() override;
	virtual void TickAsyncBuild(float DeltaSeconds) override;
	virtual void OnNavigationBoundsChanged() override;

	/** Asks generator to update navigation affected by DirtyAreas */
	virtual void RebuildDirtyAreas(const TArray<FNavigationDirtyArea>& DirtyAreas) override;
	virtual bool IsBuildInProgress(bool bCheckDirtyToo = false) const override;
	virtual int32 GetNumRemaningBuildTasks() const override;
	virtual int32 GetNumRunningBuildTasks() const override;

	/** Checks if a given tile is being build or has just finished building */
	bool IsTileChanged(int32 TileIdx) const;
		
	FORCEINLINE uint32 GetVersion() const { return Version; }

	const ARecastNavMesh* GetOwner() const { return DestNavMesh; }

	/** update area data */
	void OnAreaAdded(const UClass* AreaClass, int32 AreaID);
		
	//--- accessors --- //
	FORCEINLINE class UWorld* GetWorld() const { return DestNavMesh->GetWorld(); }

	const FRecastBuildConfig& GetConfig() const { return Config; }

	const TNavStatArray<FBox>& GetInclusionBounds() const { return InclusionBounds; }
	
	FVector GetRcNavMeshOrigin() const { return RcNavMeshOrigin; }

	/** checks if any on InclusionBounds encapsulates given box.
	 *	@return index to first item in InclusionBounds that meets expectations */
	int32 FindInclusionBoundEncapsulatingBox(const FBox& Box) const;

	/** Total navigable area box, sum of all navigation volumes bounding boxes */
	FBox GetTotalBounds() const { return TotalNavBounds; }

	const FRecastNavMeshCachedData& GetAdditionalCachedData() const { return AdditionalCachedData; }

	bool HasDirtyTiles() const;
	bool HasDirtyTiles(const FBox& AreaBounds) const;
	int32 GetDirtyTilesCount(const FBox& AreaBounds) const;

	bool GatherGeometryOnGameThread() const;

	FBox GrowBoundingBox(const FBox& BBox, bool bIncludeAgentHeight) const;
	
#if !(UE_BUILD_SHIPPING || UE_BUILD_TEST) && ENABLE_VISUAL_LOG
	virtual void ExportNavigationData(const FString& FileName) const override;
	virtual void GrabDebugSnapshot(struct FVisualLogEntry* Snapshot, const FBox& BoundingBox, const FName& CategoryName, ELogVerbosity::Type Verbosity) const override;
#endif

	/** 
	 *	@param Actor is a reference to make callee responsible for assuring it's valid
	 */
	static void ExportComponentGeometry(UActorComponent* Component, FNavigationRelevantData& Data);
	static void ExportVertexSoupGeometry(const TArray<FVector>& Verts, FNavigationRelevantData& Data);

	static void ExportRigidBodyGeometry(UBodySetup& BodySetup, TNavStatArray<FVector>& OutVertexBuffer, TNavStatArray<int32>& OutIndexBuffer, const FTransform& LocalToWorld = FTransform::Identity);
	static void ExportRigidBodyGeometry(UBodySetup& BodySetup, TNavStatArray<FVector>& OutTriMeshVertexBuffer, TNavStatArray<int32>& OutTriMeshIndexBuffer, TNavStatArray<FVector>& OutConvexVertexBuffer, TNavStatArray<int32>& OutConvexIndexBuffer, TNavStatArray<int32>& OutShapeBuffer, const FTransform& LocalToWorld = FTransform::Identity);
	static void ExportAggregatedGeometry(const FKAggregateGeom& AggGeom, TNavStatArray<FVector>& OutConvexVertexBuffer, TNavStatArray<int32>& OutConvexIndexBuffer, TNavStatArray<int32>& OutShapeBuffer, const FTransform& LocalToWorld = FTransform::Identity);

protected:
	// Performs initial setup of member variables so that generator is ready to
	// do its thing from this point on. Called just after construction by ARecastNavMesh
	virtual void Init();

	// Used to configure Config. Override to influence build properties
	virtual void ConfigureBuildProperties(FRecastBuildConfig& OutConfig);

	// Updates cached list of navigation bounds
	void UpdateNavigationBounds();
		
	// Sorts pending build tiles by proximity to player, so tiles closer to player will get generated first
	virtual void SortPendingBuildTiles();

	/** Instantiates dtNavMesh and configures it for tiles generation. Returns false if failed */
	bool ConstructTiledNavMesh();

	/** Determine bit masks for poly address */
	void CalcNavMeshProperties(int32& MaxTiles, int32& MaxPolys);
	
	/** Marks grid tiles affected by specified areas as dirty */
	virtual void MarkDirtyTiles(const TArray<FNavigationDirtyArea>& DirtyAreas);
<<<<<<< HEAD
=======

	/** Marks all tiles overlapping with InclusionBounds dirty (via MarkDirtyTiles). */
	bool MarkNavBoundsDirty();
>>>>>>> 647851d4

	void RemoveLayers(const FIntPoint& Tile, TArray<uint32>& UpdatedTiles);
	
#if RECAST_ASYNC_REBUILDING
	/** Processes pending tile generation tasks Async*/
	TArray<uint32> ProcessTileTasksAsync(const int32 NumTasksToProcess);
#else
	/** Processes pending tile generation tasks Sync with option for time slicing*/
	TArray<uint32> ProcessTileTasksSync(const int32 NumTasksToProcess);
#endif
	/** Processes pending tile generation tasks */
	TArray<uint32> ProcessTileTasks(const int32 NumTasksToProcess);

public:
	/** Adds generated tiles to NavMesh, replacing old ones */
	TArray<uint32> AddGeneratedTiles(FRecastTileGenerator& TileGenerator);

#if TIME_SLICE_NAV_REGEN
	bool IsTimeSliceDurationExceeded(const double StartTime) const;
#endif

public:
	/** Removes all tiles at specified grid location */
	TArray<uint32> RemoveTileLayers(const int32 TileX, const int32 TileY, TMap<int32, dtPolyRef>* OldLayerTileIdMap = nullptr);

	void RemoveTiles(const TArray<FIntPoint>& Tiles);
	void ReAddTiles(const TArray<FIntPoint>& Tiles);

	bool IsBuildingRestrictedToActiveTiles() const { return bRestrictBuildingToActiveTiles; }

	/** sets a limit to number of asynchronous tile generators running at one time
	 *	@note if used at runtime will not result in killing tasks above limit count
	 *	@mote function does not validate the input parameter - it's on caller */
	void SetMaxTileGeneratorTasks(int32 NewLimit) { MaxTileGeneratorTasks = NewLimit; }

	static void CalcPolyRefBits(ARecastNavMesh* NavMeshOwner, int32& MaxTileBits, int32& MaxPolyBits);

protected:
	bool IsInActiveSet(const FIntPoint& Tile) const;
	virtual void RestrictBuildingToActiveTiles(bool InRestrictBuildingToActiveTiles);
	
	/** Blocks until build for specified list of tiles is complete and discard results */
	void DiscardCurrentBuildingTasks();

	virtual TSharedRef<FRecastTileGenerator> CreateTileGenerator(const FIntPoint& Coord, const TArray<FBox>& DirtyAreas);

	void SetBBoxGrowth(const FVector& InBBox) { BBoxGrowth = InBBox; }

	//----------------------------------------------------------------------//
	// debug
	//----------------------------------------------------------------------//
	virtual uint32 LogMemUsed() const override;

protected:
	friend ARecastNavMesh;

	/** Parameters defining navmesh tiles */
	FRecastBuildConfig Config;

	/** Used to grow generic element bounds to match this generator's properties
	 *	(most notably Config.borderSize) */
	FVector BBoxGrowth;
	
	int32 NumActiveTiles;
	/** the limit to number of asynchronous tile generators running at one time */
	int32 MaxTileGeneratorTasks;
	float AvgLayersPerTile;

	/** Total bounding box that includes all volumes, in unreal units. */
	FBox TotalNavBounds;

	/** Bounding geometry definition. */
	TNavStatArray<FBox> InclusionBounds;

	/** Navigation mesh that owns this generator */
	ARecastNavMesh*	DestNavMesh;

#if !RECAST_ASYNC_REBUILDING
	/** This is cached as a member variable as its used if TIME_SLICE_NAV_REGEN != 0 */
	TSharedPtr<FRecastTileGenerator> TileGeneratorSync;
#endif
	
	/** List of dirty tiles that needs to be regenerated */
	TNavStatArray<FPendingTileElement> PendingDirtyTiles;			
	
	/** List of dirty tiles currently being regenerated */
	TNavStatArray<FRunningTileElement> RunningDirtyTiles;

#if WITH_EDITOR
	/** List of tiles that were recently regenerated */
	TNavStatArray<FTileTimestamp> RecentlyBuiltTiles;
#endif// WITH_EDITOR
	
	TArray<FIntPoint> ActiveTiles;

	/** */
	FRecastNavMeshCachedData AdditionalCachedData;

	/** Use this if you don't want your tiles to start at (0,0,0) */
	FVector RcNavMeshOrigin;
	
	uint32 bInitialized:1;

	uint32 bRestrictBuildingToActiveTiles:1;

	/** Runtime generator's version, increased every time all tile generators get invalidated
	 *	like when navmesh size changes */
	uint32 Version;

#if TIME_SLICE_NAV_REGEN
	double TimeSliceDuration;
#endif
};

#endif // WITH_RECAST<|MERGE_RESOLUTION|>--- conflicted
+++ resolved
@@ -519,12 +519,9 @@
 	
 	/** Marks grid tiles affected by specified areas as dirty */
 	virtual void MarkDirtyTiles(const TArray<FNavigationDirtyArea>& DirtyAreas);
-<<<<<<< HEAD
-=======
 
 	/** Marks all tiles overlapping with InclusionBounds dirty (via MarkDirtyTiles). */
 	bool MarkNavBoundsDirty();
->>>>>>> 647851d4
 
 	void RemoveLayers(const FIntPoint& Tile, TArray<uint32>& UpdatedTiles);
 	
