--- conflicted
+++ resolved
@@ -154,24 +154,6 @@
 
 	virtual bool Present(int32& InOutSyncInterval) override;
 
-<<<<<<< HEAD
-public:
-	//////////////////////////////////////////////////////////////////////////////////////////////
-	// IDisplayClusterStereoDevice
-	//////////////////////////////////////////////////////////////////////////////////////////////
-	virtual void SetViewportArea(const FIntPoint& loc, const FIntPoint& size) override;
-	virtual void SetDesktopStereoParams(float FOV) override;
-	virtual void SetDesktopStereoParams(const FVector2D& screenSize, const FIntPoint& screenRes, float screenDist) override;
-	virtual void SetInterpupillaryDistance(float dist) override;
-	virtual float GetInterpupillaryDistance() const override;
-	virtual void SetEyesSwap(bool swap) override;
-	virtual bool GetEyesSwap() const override;
-	virtual bool ToggleEyesSwap() override;
-	virtual void SetSwapSyncPolicy(EDisplayClusterSwapSyncPolicy policy) override;
-	virtual EDisplayClusterSwapSyncPolicy GetSwapSyncPolicy() const override;
-	virtual void GetCullingDistance(float& NearDistance, float& FarDistance) const override;
-	virtual void SetCullingDistance(float NearDistance, float FarDistance) override;
-=======
 protected:
 	enum EDisplayClusterEyeType
 	{
@@ -180,7 +162,6 @@
 		StereoRight = 2,
 		COUNT
 	};
->>>>>>> 5edfa17c
 
 protected:
 	// Retrieves the projections screen data for current frame
@@ -235,12 +216,9 @@
 	// Viewports
 	TArray<FDisplayClusterRenderViewport> RenderViewports;
 
-<<<<<<< HEAD
-=======
 	// Views per viewport (render passes)
 	uint32 ViewsAmountPerViewport = 0;
 
->>>>>>> 5edfa17c
 	// Clipping plane
 	float NearClipPlane = GNearClippingPlane;
 	float FarClipPlane = 2000000.f;
