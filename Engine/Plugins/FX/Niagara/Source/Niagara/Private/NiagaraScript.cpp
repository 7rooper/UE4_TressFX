// Copyright 1998-2018 Epic Games, Inc. All Rights Reserved.

#include "NiagaraScript.h"
#include "Modules/ModuleManager.h"
#include "NiagaraScriptSourceBase.h"
#include "NiagaraComponent.h"
#include "NiagaraEmitter.h"
#include "UObject/Package.h"
#include "UObject/Linker.h"
#include "NiagaraModule.h"
#include "NiagaraCustomVersion.h"
#include "NiagaraShaderCompilationManager.h"
#include "Serialization/MemoryReader.h"

#include "Stats/Stats.h"
#include "UObject/Linker.h"
#include "HAL/PlatformFilemanager.h"
#include "Misc/FileHelper.h"

#if WITH_EDITOR
	#include "NiagaraScriptDerivedData.h"
	#include "DerivedDataCacheInterface.h"
	#include "Interfaces/ITargetPlatform.h"
#endif


DECLARE_STATS_GROUP(TEXT("Niagara Detailed"), STATGROUP_NiagaraDetailed, STATCAT_Advanced);

FNiagaraScriptDebuggerInfo::FNiagaraScriptDebuggerInfo() : FrameLastWriteId(-1)
{
}


FNiagaraScriptDebuggerInfo::FNiagaraScriptDebuggerInfo(FName InName, ENiagaraScriptUsage InUsage, const FGuid& InUsageId) : HandleName(InName), Usage(InUsage), UsageId(InUsageId), FrameLastWriteId(-1)
{
}


UNiagaraScriptSourceBase::UNiagaraScriptSourceBase(const FObjectInitializer& ObjectInitializer)
	: Super(ObjectInitializer)
{
	
}


FNiagaraVMExecutableData::FNiagaraVMExecutableData() 
	: NumUserPtrs(0)
	, LastOpCount(0)
	, LastCompileStatus(ENiagaraScriptCompileStatus::NCS_Unknown)
	, bReadsAttributeData(false)
	, CompileTime(0.0f)
{
}


bool FNiagaraVMExecutableData::IsValid() const
{
	return LastCompileStatus != ENiagaraScriptCompileStatus::NCS_Unknown;
}

void FNiagaraVMExecutableData::Reset() 
{
	*this = FNiagaraVMExecutableData();
}

void FNiagaraVMExecutableData::SerializeData(FArchive& Ar, bool bDDCData)
{
	FNiagaraVMExecutableData::StaticStruct()->SerializeBin(Ar, this);
}

bool FNiagaraVMExecutableDataId::IsValid() const
{
	return BaseScriptID.IsValid();
}

void FNiagaraVMExecutableDataId::Invalidate()
{
	*this = FNiagaraVMExecutableDataId();
}

bool FNiagaraVMExecutableDataId::HasInterpolatedParameters() const
{
	return AdditionalDefines.Contains("InterpolatedSpawn");
}

bool FNiagaraVMExecutableDataId::RequiresPersistentIDs() const
{
	return AdditionalDefines.Contains("RequiresPersistentIDs");
}

/**
* Tests this set against another for equality, disregarding override settings.
*
* @param ReferenceSet	The set to compare against
* @return				true if the sets are equal
*/
bool FNiagaraVMExecutableDataId::operator==(const FNiagaraVMExecutableDataId& ReferenceSet) const
{
	if (CompilerVersionID != ReferenceSet.CompilerVersionID ||
		ScriptUsageType != ReferenceSet.ScriptUsageType || 
		ScriptUsageTypeID != ReferenceSet.ScriptUsageTypeID ||
		BaseScriptID != ReferenceSet.BaseScriptID)
	{
		return false;
	}
	
	if (ReferencedDependencyIds.Num() != ReferenceSet.ReferencedDependencyIds.Num())
	{
		return false;
	}

	for (int32 RefFunctionIndex = 0; RefFunctionIndex < ReferenceSet.ReferencedDependencyIds.Num(); RefFunctionIndex++)
	{
		const FGuid& ReferenceGuid = ReferenceSet.ReferencedDependencyIds[RefFunctionIndex];

		if (ReferencedDependencyIds[RefFunctionIndex] != ReferenceGuid)
		{
			return false;
		}
	}

	if (AdditionalDefines.Num() != ReferenceSet.AdditionalDefines.Num())
	{
		return false;
	}

	for (int32 Idx = 0; Idx < ReferenceSet.AdditionalDefines.Num(); Idx++)
	{
		const FString& ReferenceStr = ReferenceSet.AdditionalDefines[Idx];

		if (AdditionalDefines[Idx] != ReferenceStr)
		{
			return false;
		}
	}


	return true;
}

void FNiagaraVMExecutableDataId::AppendKeyString(FString& KeyString) const
{
	KeyString += FString::Printf(TEXT("%d_"), (int32)ScriptUsageType);
	KeyString += ScriptUsageTypeID.ToString();
	KeyString += TEXT("_");
	KeyString += CompilerVersionID.ToString();
	KeyString += TEXT("_");
	KeyString += BaseScriptID.ToString();
	KeyString += TEXT("_");

	for (int32 Idx = 0; Idx < AdditionalDefines.Num(); Idx++)
	{
		KeyString += AdditionalDefines[Idx];

		if (Idx < AdditionalDefines.Num() - 1)
		{
			KeyString += TEXT("_");
		}
	}
	
	// Add any referenced functions to the key so that we will recompile when they are changed
	for (int32 FunctionIndex = 0; FunctionIndex < ReferencedDependencyIds.Num(); FunctionIndex++)
	{
		KeyString += ReferencedDependencyIds[FunctionIndex].ToString();

		if (FunctionIndex < ReferencedDependencyIds.Num() - 1)
		{
			KeyString += TEXT("_");
		}
	}	
}

UNiagaraScript::UNiagaraScript(const FObjectInitializer& ObjectInitializer)
	: Super(ObjectInitializer)
	, Usage(ENiagaraScriptUsage::Function)
#if WITH_EDITORONLY_DATA
	, UsageIndex_DEPRECATED(0)
#endif
	, ModuleUsageBitmask( (1 << (int32)ENiagaraScriptUsage::ParticleSpawnScript) | (1 << (int32)ENiagaraScriptUsage::ParticleSpawnScriptInterpolated) | (1 << (int32)ENiagaraScriptUsage::ParticleUpdateScript) | (1 << (int32)ENiagaraScriptUsage::ParticleEventScript) )
	, NumericOutputTypeSelectionMode(ENiagaraNumericOutputTypeSelectionMode::Largest)
{
#if WITH_EDITORONLY_DATA
	ScriptResource.OnCompilationComplete().AddUniqueDynamic(this, &UNiagaraScript::OnCompilationComplete);

	RapidIterationParameters.DebugName = *GetFullName();
#endif	
}

UNiagaraScript::~UNiagaraScript()
{
}

#if WITH_EDITORONLY_DATA
class UNiagaraSystem* UNiagaraScript::FindRootSystem()
{
	UObject* Obj = GetOuter();
	if (UNiagaraEmitter* Emitter = Cast<UNiagaraEmitter>(Obj))
	{
		Obj = Emitter->GetOuter();
	}

	if (UNiagaraSystem* Sys = Cast<UNiagaraSystem>(Obj))
	{
		return Sys;
	}

	return nullptr;
}

void UNiagaraScript::ComputeVMCompilationId(FNiagaraVMExecutableDataId& Id) const
{
	Id = FNiagaraVMExecutableDataId();
	
	// Ideally we wouldn't want to do this but rather than push the data down
	// from the emitter.
	UObject* Obj = GetOuter();
	if (UNiagaraEmitter* Emitter = Cast<UNiagaraEmitter>(Obj))
	{
		if ((Emitter->bInterpolatedSpawning && Usage == ENiagaraScriptUsage::ParticleGPUComputeScript) || 
			(Emitter->bInterpolatedSpawning && Usage == ENiagaraScriptUsage::ParticleSpawnScript) ||
			Usage == ENiagaraScriptUsage::ParticleSpawnScriptInterpolated)
		{
			Id.AdditionalDefines.Add(TEXT("InterpolatedSpawn"));
		}
		if (Emitter->RequiresPersistantIDs())
		{
			Id.AdditionalDefines.Add(TEXT("RequiresPersistentIDs"));
		}
		if (Emitter->bLocalSpace)
		{
			Id.AdditionalDefines.Add(TEXT("Emitter.Localspace"));
		}
	}

	if (UNiagaraSystem* System = Cast<UNiagaraSystem>(Obj))
	{
		for (const FNiagaraEmitterHandle& EmitterHandle: System->GetEmitterHandles())
		{
			UNiagaraEmitter* Emitter = Cast<UNiagaraEmitter>(EmitterHandle.GetInstance());
			if (Emitter)
			{
				if (Emitter->bLocalSpace)
				{
					Id.AdditionalDefines.Add(Emitter->GetUniqueEmitterName() + TEXT(".Localspace"));
				}
			}
		}
	}

	Source->ComputeVMCompilationId(Id, Usage, UsageId);
	
	LastGeneratedVMId = Id;
}
#endif

bool UNiagaraScript::ContainsUsage(ENiagaraScriptUsage InUsage) const
{
	if (IsEquivalentUsage(InUsage))
	{
		return true;
	}

	if (Usage == ENiagaraScriptUsage::ParticleGPUComputeScript && IsParticleScript(InUsage))
	{
		return true;
	}

	if (InUsage == ENiagaraScriptUsage::ParticleUpdateScript && Usage == ENiagaraScriptUsage::ParticleSpawnScriptInterpolated)
	{
		return true;
	}

	if (InUsage == ENiagaraScriptUsage::EmitterSpawnScript && Usage == ENiagaraScriptUsage::SystemSpawnScript)
	{
		return true;
	}

	if (InUsage == ENiagaraScriptUsage::EmitterUpdateScript && Usage == ENiagaraScriptUsage::SystemUpdateScript)
	{
		return true;
	}

	return false;
}

FNiagaraScriptExecutionParameterStore* UNiagaraScript::GetExecutionReadyParameterStore(ENiagaraSimTarget SimTarget)
{
	if (SimTarget == ENiagaraSimTarget::CPUSim && IsReadyToRun(ENiagaraSimTarget::CPUSim))
	{
		if (ScriptExecutionParamStoreCPU.IsInitialized() == false)
		{
			ScriptExecutionParamStoreCPU.InitFromOwningScript(this, SimTarget, false);
		}
		return &ScriptExecutionParamStoreCPU;
	}
	else if (SimTarget == ENiagaraSimTarget::GPUComputeSim)
	{
		if (ScriptExecutionParamStoreGPU.IsInitialized() == false)
		{
			ScriptExecutionParamStoreGPU.InitFromOwningScript(this, SimTarget, false);
		}
		return &ScriptExecutionParamStoreGPU;
	}
	else
	{
		return nullptr;
	}
}


void UNiagaraScript::Serialize(FArchive& Ar)
{
	Super::Serialize(Ar);

	Ar.UsingCustomVersion(FNiagaraCustomVersion::GUID);		// only changes version if not loading
	const int32 NiagaraVer = Ar.CustomVer(FNiagaraCustomVersion::GUID);
	
	bool IsValidShaderScript = false;
	if (NiagaraVer < FNiagaraCustomVersion::DontCompileGPUWhenNotNeeded)
	{
		IsValidShaderScript = Usage != ENiagaraScriptUsage::Module && Usage != ENiagaraScriptUsage::Function && Usage != ENiagaraScriptUsage::DynamicInput
			&& (NiagaraVer < FNiagaraCustomVersion::NiagaraShaderMapCooking2 || (Usage != ENiagaraScriptUsage::SystemSpawnScript && Usage != ENiagaraScriptUsage::SystemUpdateScript))
			&& (NiagaraVer < FNiagaraCustomVersion::NiagaraCombinedGPUSpawnUpdate || (Usage != ENiagaraScriptUsage::ParticleUpdateScript && Usage != ENiagaraScriptUsage::EmitterSpawnScript && Usage != ENiagaraScriptUsage::EmitterUpdateScript));
	}
	else if (NiagaraVer < FNiagaraCustomVersion::MovedToDerivedDataCache)
	{
		IsValidShaderScript = LegacyCanBeRunOnGpu();
	}
	else
	{
		IsValidShaderScript = CanBeRunOnGpu();
	}

	if ( (!Ar.IsLoading() && IsValidShaderScript)		// saving shader maps only for particle sim and spawn scripts
		|| (Ar.IsLoading() && NiagaraVer >= FNiagaraCustomVersion::NiagaraShaderMaps && (NiagaraVer < FNiagaraCustomVersion::NiagaraShaderMapCooking || IsValidShaderScript))  // load only if we know shader map is presen
		)
	{
#if WITH_EDITOR
		SerializeNiagaraShaderMaps(&CachedScriptResourcesForCooking, Ar, LoadedScriptResources);
#else
		SerializeNiagaraShaderMaps(nullptr, Ar, LoadedScriptResources);
#endif
	}
}

/** Is usage A dependent on Usage B?*/
bool UNiagaraScript::IsUsageDependentOn(ENiagaraScriptUsage InUsageA, ENiagaraScriptUsage InUsageB)
{
	if (InUsageA == InUsageB)
	{
		return false;
	}

	// Usages of the same phase are interdependent because we copy the attributes from one to the other and if those got 
	// out of sync, there could be problems.

	if ((InUsageA == ENiagaraScriptUsage::ParticleSpawnScript || InUsageA == ENiagaraScriptUsage::ParticleSpawnScriptInterpolated || InUsageA == ENiagaraScriptUsage::ParticleUpdateScript || InUsageA == ENiagaraScriptUsage::ParticleEventScript)
		&& (InUsageB == ENiagaraScriptUsage::ParticleSpawnScript || InUsageB == ENiagaraScriptUsage::ParticleSpawnScriptInterpolated || InUsageB == ENiagaraScriptUsage::ParticleUpdateScript || InUsageB == ENiagaraScriptUsage::ParticleEventScript))
	{
		return true;
	}

	// The GPU compute script is always dependent on the other particle scripts.
	if ((InUsageA == ENiagaraScriptUsage::ParticleGPUComputeScript)
		&& (InUsageB == ENiagaraScriptUsage::ParticleSpawnScript || InUsageB == ENiagaraScriptUsage::ParticleSpawnScriptInterpolated || InUsageB == ENiagaraScriptUsage::ParticleUpdateScript || InUsageB == ENiagaraScriptUsage::ParticleEventScript))
	{
		return true;
	}

	if ((InUsageA == ENiagaraScriptUsage::EmitterSpawnScript || InUsageA == ENiagaraScriptUsage::EmitterUpdateScript)
		&& (InUsageB == ENiagaraScriptUsage::EmitterSpawnScript || InUsageB == ENiagaraScriptUsage::EmitterUpdateScript))
	{
		return true;
	}

	if ((InUsageA == ENiagaraScriptUsage::SystemSpawnScript || InUsageA == ENiagaraScriptUsage::SystemUpdateScript)
		&& (InUsageB == ENiagaraScriptUsage::SystemSpawnScript || InUsageB == ENiagaraScriptUsage::SystemUpdateScript))
	{
		return true;
	}

	return false;
}

bool UNiagaraScript::ConvertUsageToGroup(ENiagaraScriptUsage InUsage, ENiagaraScriptGroup& OutGroup)
{
	if (IsParticleScript(InUsage) || IsStandaloneScript(InUsage))
	{
		OutGroup = ENiagaraScriptGroup::Particle;
		return true;
	}
	else if (IsEmitterSpawnScript(InUsage) || IsEmitterUpdateScript(InUsage))
	{
		OutGroup = ENiagaraScriptGroup::Emitter;
		return true;
	}
	else if (IsSystemSpawnScript(InUsage) || IsSystemUpdateScript(InUsage))
	{
		OutGroup = ENiagaraScriptGroup::System;
		return true;
	}

	return false;
}

void UNiagaraScript::PostLoad()
{
	Super::PostLoad();
	
	bool bNeedsRecompile = false;
	const int32 NiagaraVer = GetLinkerCustomVersion(FNiagaraCustomVersion::GUID);
	
	// Resources can be processed / registered now that we're back on the main thread
	ProcessSerializedShaderMaps(this, LoadedScriptResources, ScriptResource, ScriptResourcesByFeatureLevel);

	if (GIsEditor)
	{
		
#if WITH_EDITORONLY_DATA
		// Since we're about to check the synchronized state, we need to make sure that it has been post-loaded (which 
		// can affect the results of that call).
		if (Source != nullptr)
		{	
			Source->ConditionalPostLoad();
		}

#endif
	}

	// for now, force recompile until we can be sure everything is working
	//bNeedsRecompile = true;
#if WITH_EDITORONLY_DATA
	CacheResourceShadersForRendering(false, bNeedsRecompile);
#endif
#if STATS
	GenerateStatScopeIDs();
#endif

}


bool UNiagaraScript::IsReadyToRun(ENiagaraSimTarget SimTarget) const
{
	if (SimTarget == ENiagaraSimTarget::CPUSim)
	{
		if (CachedScriptVM.IsValid())
		{
			return true;
		}
	}
	else if (SimTarget == ENiagaraSimTarget::GPUComputeSim)
	{
		return CanBeRunOnGpu();
	}

	return false;
}



#if STATS
void UNiagaraScript::GenerateStatScopeIDs()
{
	StatScopesIDs.Empty();
	if (IsReadyToRun(ENiagaraSimTarget::CPUSim))
	{
		for (FNiagaraStatScope& StatScope : CachedScriptVM.StatScopes)
		{
			StatScopesIDs.Add(FDynamicStats::CreateStatId<FStatGroup_STATGROUP_NiagaraDetailed>(StatScope.FriendlyName.ToString()));
		}
	}
}
#endif

#if WITH_EDITOR

void UNiagaraScript::PostEditChangeProperty(FPropertyChangedEvent& PropertyChangedEvent)
{
	CacheResourceShadersForRendering(true);
}

#endif

#if WITH_EDITORONLY_DATA
bool UNiagaraScript::AreScriptAndSourceSynchronized() const
{
	if (Source)
	{
		FNiagaraVMExecutableDataId NewId;
		ComputeVMCompilationId(NewId);
		bool bSynchronized = (NewId.IsValid() && NewId == CachedScriptVMId);
		if (!bSynchronized && NewId.IsValid() && CachedScriptVMId.IsValid() && CachedScriptVM.IsValid())
		{
			if (NewId != LastReportedVMId)
			{
				if (NewId.BaseScriptID != CachedScriptVMId.BaseScriptID)
				{
					UE_LOG(LogNiagara, Log, TEXT("AreScriptAndSourceSynchronized base script id's don't match. %s != %s"), *NewId.BaseScriptID.ToString(), *CachedScriptVMId.BaseScriptID.ToString());
				}
				if (NewId.ReferencedDependencyIds.Num() != CachedScriptVMId.ReferencedDependencyIds.Num())
				{
					UE_LOG(LogNiagara, Log, TEXT("AreScriptAndSourceSynchronized num dependencies don't match. %d != %d"), NewId.ReferencedDependencyIds.Num(), CachedScriptVMId.ReferencedDependencyIds.Num());
				}
				else
				{
					for (int32 i = 0; i < NewId.ReferencedDependencyIds.Num(); i++)
					{
						if (NewId.ReferencedDependencyIds[i] != CachedScriptVMId.ReferencedDependencyIds[i])
						{
							UE_LOG(LogNiagara, Log, TEXT("AreScriptAndSourceSynchronized reference id %d doesn't match. %s != %s, source %s"), i, *NewId.ReferencedDependencyIds[i].ToString(), *CachedScriptVMId.ReferencedDependencyIds[i].ToString(),
								NewId.ReferencedObjects[i] != nullptr ? *NewId.ReferencedObjects[i]->GetPathName() : TEXT("nullptr"));
						}
					}
				}
				LastReportedVMId = NewId;
			}
		}
		return bSynchronized;
	}
	else
	{
		return false;
	}
}

void UNiagaraScript::MarkScriptAndSourceDesynchronized(FString Reason)
{
	if (Source)
	{
		Source->MarkNotSynchronized(Reason);
	}
}

bool UNiagaraScript::HandleVariableRenames(const TMap<FNiagaraVariable, FNiagaraVariable>& OldToNewVars, const FString& UniqueEmitterName)
{
	bool bConvertedAnything = false;
	auto Iter = OldToNewVars.CreateConstIterator();
	while (Iter)
	{
		// Sometimes the script is under the generic name, other times it has been converted to the unique emitter name. Handle both cases below...
		FNiagaraVariable RISrcVarA = FNiagaraUtilities::ConvertVariableToRapidIterationConstantName(Iter->Key, !UniqueEmitterName.IsEmpty() ? TEXT("Emitter") : nullptr , GetUsage());
		FNiagaraVariable RISrcVarB = FNiagaraUtilities::ConvertVariableToRapidIterationConstantName(Iter->Key, !UniqueEmitterName.IsEmpty() ? *UniqueEmitterName : nullptr, GetUsage());
		FNiagaraVariable RIDestVarA = FNiagaraUtilities::ConvertVariableToRapidIterationConstantName(Iter->Value, !UniqueEmitterName.IsEmpty() ? TEXT("Emitter") : nullptr, GetUsage());
		FNiagaraVariable RIDestVarB = FNiagaraUtilities::ConvertVariableToRapidIterationConstantName(Iter->Value, !UniqueEmitterName.IsEmpty() ? *UniqueEmitterName : nullptr, GetUsage());

		{
			if (nullptr != RapidIterationParameters.FindParameterOffset(RISrcVarA))
			{
				RapidIterationParameters.RenameParameter(RISrcVarA, RIDestVarA.GetName());
				UE_LOG(LogNiagara, Log, TEXT("Converted RI variable \"%s\" to \"%s\" in Script \"%s\""), *RISrcVarA.GetName().ToString(), *RIDestVarA.GetName().ToString(), *GetFullName());
				bConvertedAnything = true;
			}
			else if (nullptr != RapidIterationParameters.FindParameterOffset(RISrcVarB))
			{
				RapidIterationParameters.RenameParameter(RISrcVarB, RIDestVarB.GetName());
				UE_LOG(LogNiagara, Log, TEXT("Converted RI variable \"%s\" to \"%s\" in Script \"%s\""), *RISrcVarB.GetName().ToString(), *RIDestVarB.GetName().ToString(), *GetFullName());
				bConvertedAnything = true;
			}
		}

		{
			// Go ahead and convert the stored VM executable data too. I'm not 100% sure why this is necessary, since we should be recompiling.
			int32 VarIdx = GetVMExecutableData().Parameters.Parameters.IndexOfByKey(RISrcVarA);
			if (VarIdx != INDEX_NONE)
			{
				GetVMExecutableData().Parameters.Parameters[VarIdx].SetName(RIDestVarA.GetName());
				UE_LOG(LogNiagara, Log, TEXT("Converted exec param variable \"%s\" to \"%s\" in Script \"%s\""), *RISrcVarA.GetName().ToString(), *RIDestVarA.GetName().ToString(), *GetFullName());
				bConvertedAnything = true;
			}

			VarIdx = GetVMExecutableData().Parameters.Parameters.IndexOfByKey(RISrcVarB);
			if (VarIdx != INDEX_NONE)
			{
				GetVMExecutableData().Parameters.Parameters[VarIdx].SetName(RIDestVarB.GetName());
				UE_LOG(LogNiagara, Log, TEXT("Converted exec param  variable \"%s\" to \"%s\" in Script \"%s\""), *RISrcVarB.GetName().ToString(), *RIDestVarB.GetName().ToString(), *GetFullName());
				bConvertedAnything = true;
			}
		}

		{
			// Also handle any data set mappings...
			auto DS2PIterator = GetVMExecutableData().DataSetToParameters.CreateIterator();
			while (DS2PIterator)
			{
				for (int32 i = 0; i < DS2PIterator.Value().Parameters.Num(); i++)
				{
					FNiagaraVariable Var = DS2PIterator.Value().Parameters[i];
					if (Var == RISrcVarA)
					{
						DS2PIterator.Value().Parameters[i].SetName(RIDestVarA.GetName());
						bConvertedAnything = true;
					}
					else if (Var == RISrcVarB)
					{
						DS2PIterator.Value().Parameters[i].SetName(RIDestVarB.GetName());
						bConvertedAnything = true;
					}
				}
				++DS2PIterator;
			}
		}
		++Iter;
	}

	if (bConvertedAnything)
	{
		InvalidateExecutionReadyParameterStores();
	}

	return bConvertedAnything;
}

UNiagaraScript* UNiagaraScript::MakeRecursiveDeepCopy(UObject* DestOuter, TMap<const UObject*, UObject*>& ExistingConversions) const
{
	check(GetOuter() != DestOuter);

	bool bSourceConvertedAlready = ExistingConversions.Contains(Source);

	ResetLoaders(GetTransientPackage()); // Make sure that we're not going to get invalid version number linkers into the transient package. 
	GetTransientPackage()->LinkerCustomVersion.Empty();

	// For some reason, the default parameters of FObjectDuplicationParameters aren't the same as
	// StaticDuplicateObject uses internally. These are copied from Static Duplicate Object...
	EObjectFlags FlagMask = RF_AllFlags & ~RF_Standalone & ~RF_Public; // Remove Standalone and Public flags.
	EDuplicateMode::Type DuplicateMode = EDuplicateMode::Normal;
	EInternalObjectFlags InternalFlagsMask = EInternalObjectFlags::AllFlags;

	FObjectDuplicationParameters ObjParameters((UObject*)this, GetTransientPackage());
	ObjParameters.DestName = NAME_None;
	if (this->GetOuter() != DestOuter)
	{
		// try to keep the object name consistent if possible
		if (FindObjectFast<UObject>(DestOuter, GetFName()) == nullptr)
		{
			ObjParameters.DestName = GetFName();
		}
	}

	ObjParameters.DestClass = GetClass();
	ObjParameters.FlagMask = FlagMask;
	ObjParameters.InternalFlagMask = InternalFlagsMask;
	ObjParameters.DuplicateMode = DuplicateMode;
	
	// Make sure that we don't duplicate objects that we've already converted...
	TMap<const UObject*, UObject*>::TConstIterator It = ExistingConversions.CreateConstIterator();
	while (It)
	{
		ObjParameters.DuplicationSeed.Add(const_cast<UObject*>(It.Key()), It.Value());
		++It;
	}

	UNiagaraScript*	Script = CastChecked<UNiagaraScript>(StaticDuplicateObjectEx(ObjParameters));

	check(Script->HasAnyFlags(RF_Standalone) == false);
	check(Script->HasAnyFlags(RF_Public) == false);

	if (bSourceConvertedAlready)
	{
		// Confirm that we've converted these properly..
		check(Script->Source == ExistingConversions[Source]);
	}

	if (DestOuter != nullptr)
	{
		Script->Rename(nullptr, DestOuter, REN_DoNotDirty | REN_DontCreateRedirectors | REN_NonTransactional);
	}
	UE_LOG(LogNiagara, Warning, TEXT("MakeRecursiveDeepCopy %s"), *Script->GetFullName());
	ExistingConversions.Add(const_cast<UNiagaraScript*>(this), Script);

	// Since the Source is the only thing we subsume from UNiagaraScripts, only do the subsume if 
	// we haven't already converted it.
	if (bSourceConvertedAlready == false)
	{
		Script->SubsumeExternalDependencies(ExistingConversions);
	}
	return Script;
}

void UNiagaraScript::SubsumeExternalDependencies(TMap<const UObject*, UObject*>& ExistingConversions)
{
	Source->SubsumeExternalDependencies(ExistingConversions);
}

void WriteTextFileToDisk(FString SaveDirectory, FString FileName, FString TextToSave, bool bAllowOverwriting)
{
	IPlatformFile& PlatformFile = FPlatformFileManager::Get().GetPlatformFile();

	// CreateDirectoryTree returns true if the destination
	// directory existed prior to call or has been created
	// during the call.
	if (PlatformFile.CreateDirectoryTree(*SaveDirectory))
	{
		// Get absolute file path
		FString AbsoluteFilePath = SaveDirectory + "/" + FileName;

		// Allow overwriting or file doesn't already exist
		if (bAllowOverwriting || !PlatformFile.FileExists(*AbsoluteFilePath))
		{
			if (FFileHelper::SaveStringToFile(TextToSave, *AbsoluteFilePath))
			{
				UE_LOG(LogNiagara, Log, TEXT("Wrote file to %s"), *AbsoluteFilePath);
				return;
			}

		}
	}
}

void UNiagaraScript::SetVMCompilationResults(const FNiagaraVMExecutableDataId& InCompileId, FNiagaraVMExecutableData& InScriptVM, FNiagaraCompileRequestDataBase* InRequestData)
{
	check(InRequestData != nullptr);

	CachedScriptVMId = InCompileId;
	CachedScriptVM = InScriptVM;
	CachedParameterCollectionReferences.Empty();
	
	if (CachedScriptVM.LastCompileStatus == ENiagaraScriptCompileStatus::NCS_Error)
	{
		UE_LOG(LogNiagara, Error, TEXT("%s"), *CachedScriptVM.ErrorMsg);
	}
	else if (CachedScriptVM.LastCompileStatus == ENiagaraScriptCompileStatus::NCS_UpToDateWithWarnings)
	{
		UE_LOG(LogNiagara, Warning, TEXT("%s"), *CachedScriptVM.ErrorMsg);
	}

	// The compilation process only references via soft references any parameter collections. This resolves those 
	// soft references to real references.
	for (FString& Path : CachedScriptVM.ParameterCollectionPaths)
	{
		FSoftObjectPath SoftPath(Path);
		UObject* Obj = SoftPath.TryLoad();
		UNiagaraParameterCollection* ParamCollection = Cast<UNiagaraParameterCollection>(Obj);
		if (ParamCollection != nullptr)
		{
			CachedParameterCollectionReferences.Add(ParamCollection);
		}
	}

	CachedDefaultDataInterfaces.Empty(CachedScriptVM.DataInterfaceInfo.Num());
	for (FNiagaraScriptDataInterfaceCompileInfo Info : CachedScriptVM.DataInterfaceInfo)
	{
		int32 Idx = CachedDefaultDataInterfaces.AddDefaulted();
		CachedDefaultDataInterfaces[Idx].UserPtrIdx = Info.UserPtrIdx;
		CachedDefaultDataInterfaces[Idx].Name = Info.Name;
		CachedDefaultDataInterfaces[Idx].Type = Info.Type;
		CachedDefaultDataInterfaces[Idx].RegisteredParameterMapRead = InRequestData->ResolveEmitterAlias(Info.RegisteredParameterMapRead);
		CachedDefaultDataInterfaces[Idx].RegisteredParameterMapWrite = InRequestData->ResolveEmitterAlias(Info.RegisteredParameterMapWrite);

		// We compiled it just a bit ago, so we should be able to resolve it from the table that we passed in.
		UNiagaraDataInterface*const* FindDIById = InRequestData->GetObjectNameMap().Find(Info.Name);
		if (FindDIById != nullptr && *(FindDIById) != nullptr)
		{
			CachedDefaultDataInterfaces[Idx].DataInterface = DuplicateObject<UNiagaraDataInterface>(*(FindDIById), this);
			check(CachedDefaultDataInterfaces[Idx].DataInterface != nullptr);
		}			
		
		if (CachedDefaultDataInterfaces[Idx].DataInterface == nullptr)
		{
			// Use the CDO since we didn't have a default..
			UObject* Obj = const_cast<UClass*>(Info.Type.GetClass())->GetDefaultObject(true);
			CachedDefaultDataInterfaces[Idx].DataInterface = Cast<UNiagaraDataInterface>(DuplicateObject(Obj, this));

			if (Info.bIsPlaceholder == false)
			{
				UE_LOG(LogNiagara, Error, TEXT("We somehow ended up with a data interface that we couldn't match post compile. This shouldn't happen. Creating a dummy to prevent crashes. %s"), *Info.Name.ToString());
			}
		}
		check(CachedDefaultDataInterfaces[Idx].DataInterface != nullptr);
	}

	GenerateStatScopeIDs();

	// Now go ahead and trigger the GPU script compile now that we have a compiled GPU hlsl script.
	if (Usage == ENiagaraScriptUsage::ParticleGPUComputeScript)
	{
		CacheResourceShadersForRendering(false, true);
	}

	InvalidateExecutionReadyParameterStores();
	
	OnVMScriptCompiled().Broadcast(this);
}

void UNiagaraScript::InvalidateExecutionReadyParameterStores()
{
	// Make sure that we regenerate any parameter stores, since they must be kept in sync with the layout from script compilation.
	ScriptExecutionParamStoreCPU.Empty();
	ScriptExecutionParamStoreGPU.Empty();
}

void UNiagaraScript::InvalidateCachedCompileIds()
{
	GetSource()->InvalidateCachedCompileIds();
}

void UNiagaraScript::RequestCompile()
{
	if (!AreScriptAndSourceSynchronized())
	{
		if (IsCompilable() == false)
		{
			CachedScriptVM.LastCompileStatus = ENiagaraScriptCompileStatus::NCS_Unknown;
			CachedScriptVMId = LastGeneratedVMId;
			return;
		}

		CachedScriptVM.LastCompileStatus = ENiagaraScriptCompileStatus::NCS_BeingCreated;

		TArray<TSharedPtr<FNiagaraCompileRequestDataBase, ESPMode::ThreadSafe>> DependentRequests;
		TArray<uint8> OutData;
		INiagaraModule& NiagaraModule = FModuleManager::Get().LoadModuleChecked<INiagaraModule>(TEXT("Niagara"));
		TSharedPtr<FNiagaraCompileRequestDataBase, ESPMode::ThreadSafe> RequestData = NiagaraModule.Precompile(this);

		ActiveCompileRoots.Empty();
		RequestData->GetReferencedObjects(ActiveCompileRoots);

		FNiagaraCompileOptions Options(GetUsage(), GetUsageId(), ModuleUsageBitmask, GetPathName(), GetFullName(), GetName());

		FNiagaraScriptDerivedData* CompileTask = new FNiagaraScriptDerivedData(GetFullName(), RequestData, Options, LastGeneratedVMId, false);

		// For debugging DDC/Compression issues		
		const bool bSkipDDC = false;
		if (bSkipDDC)
		{
			CompileTask->Build(OutData);

			delete CompileTask;
			CompileTask = nullptr;
		}
		else
		{
			if (CompileTask->CanBuild())
			{
				GetDerivedDataCacheRef().GetSynchronous(CompileTask, OutData);
				// Assume that once given over to the derived cache, the compile task is going to be killed by it.
				CompileTask = nullptr;
			}
			else
			{
				delete CompileTask;
				CompileTask = nullptr;
			}
		}

		if (OutData.Num() > 0)
		{
			FNiagaraVMExecutableData ExeData;
			FNiagaraScriptDerivedData::BinaryToExecData(OutData, ExeData);
			SetVMCompilationResults(LastGeneratedVMId, ExeData, RequestData.Get());
		}
		else
		{
			check(false);
		}

		ActiveCompileRoots.Empty();
	}
	else
	{
		UE_LOG(LogNiagara, Log, TEXT("Script '%s' is in-sync skipping compile.."), *GetFullName());
	}
}

bool UNiagaraScript::RequestExternallyManagedAsyncCompile(const TSharedPtr<FNiagaraCompileRequestDataBase, ESPMode::ThreadSafe>& RequestData, FNiagaraVMExecutableDataId& OutCompileId, uint32& OutAsyncHandle, bool bTrulyAsync)
{
	if (!AreScriptAndSourceSynchronized())
	{
		if (IsCompilable() == false)
		{
			OutCompileId = LastGeneratedVMId;
			OutAsyncHandle = (uint32)INDEX_NONE;
			CachedScriptVM.LastCompileStatus = ENiagaraScriptCompileStatus::NCS_Unknown;
			CachedScriptVMId = LastGeneratedVMId;
			return false;
		}

		CachedScriptVM.LastCompileStatus = ENiagaraScriptCompileStatus::NCS_BeingCreated;

		OutCompileId = LastGeneratedVMId;
		FNiagaraCompileOptions Options(GetUsage(), GetUsageId(), ModuleUsageBitmask, GetPathName(), GetFullName(), GetName());
		FNiagaraScriptDerivedData* CompileTask = new FNiagaraScriptDerivedData(GetFullName(), RequestData, Options, LastGeneratedVMId, bTrulyAsync);
	
		check(CompileTask->CanBuild());
		OutAsyncHandle = GetDerivedDataCacheRef().GetAsynchronous(CompileTask);

		return true;
	}
	else
	{
		OutCompileId = LastGeneratedVMId;
		OutAsyncHandle = (uint32)INDEX_NONE;
		UE_LOG(LogNiagara, Log, TEXT("Script '%s' is in-sync skipping compile.."), *GetFullName());
		return false;
	}
}
#endif

void UNiagaraScript::OnCompilationComplete()
{
#if WITH_EDITORONLY_DATA
	FNiagaraSystemUpdateContext(this, true);
#endif
}

void UNiagaraScript::GetAssetRegistryTags(TArray<FAssetRegistryTag>& OutTags) const
{
	Super::GetAssetRegistryTags(OutTags);
#if WITH_EDITORONLY_DATA
	FName TagName = GET_MEMBER_NAME_CHECKED(UNiagaraScript, ProvidedDependencies);
	FString DependenciesProvidedString;
	for (FName DependencyProvided : ProvidedDependencies)
	{
		DependenciesProvidedString.Append(DependencyProvided.ToString() + ",");
	}
	if (ProvidedDependencies.Num() > 0)
	{
		OutTags.Add(FAssetRegistryTag(TagName, DependenciesProvidedString, UObject::FAssetRegistryTag::TT_Hidden));
	}
#endif
}

#if WITH_EDITOR

void UNiagaraScript::BeginCacheForCookedPlatformData(const ITargetPlatform *TargetPlatform)
{
	if (CanBeRunOnGpu())
	{
		// Commandlets like DerivedDataCacheCommandlet call BeginCacheForCookedPlatformData directly on objects. This may mean that
		// we have not properly gotten the HLSL script generated by the time that we get here. This does the awkward work of 
		// waiting on the parent system to finish generating the HLSL before we can begin compiling it for the GPU.
		UNiagaraSystem* SystemOwner = FindRootSystem();
		if (SystemOwner)
		{
			SystemOwner->WaitForCompilationComplete();
		}

		TArray<FName> DesiredShaderFormats;
		TargetPlatform->GetAllTargetedShaderFormats(DesiredShaderFormats);

		TArray<FNiagaraShaderScript*>& CachedScriptResourcesForPlatform = CachedScriptResourcesForCooking.FindOrAdd(TargetPlatform);

<<<<<<< HEAD
		if (DesiredShaderFormats.Num() > 0 && CachedScriptResourceForPlatformPtr == nullptr)
		{
			CachedScriptResourcesForCooking.Add(TargetPlatform);
			FNiagaraShaderScript* &CachedScriptResourceForPlatform = *CachedScriptResourcesForCooking.Find(TargetPlatform);

			// Cache for all the shader formats that the cooking target requires
			for (int32 FormatIndex = 0; FormatIndex < DesiredShaderFormats.Num(); FormatIndex++)
			{
				if (DesiredShaderFormats[FormatIndex] != TEXT("PCD3D_SM4"))	// TODO: remove once we get rid of SM4 globally
				{
					const EShaderPlatform LegacyShaderPlatform = ShaderFormatToLegacyShaderPlatform(DesiredShaderFormats[FormatIndex]);

					// Begin caching shaders for the target platform and store the FNiagaraShaderScript being compiled into CachedScriptResourcesForCooking
					CacheResourceShadersForCooking(LegacyShaderPlatform, CachedScriptResourceForPlatform);
				}
=======
		// Cache for all the shader formats that the cooking target requires
		for (int32 FormatIndex = 0; FormatIndex < DesiredShaderFormats.Num(); FormatIndex++)
		{
			const EShaderPlatform LegacyShaderPlatform = ShaderFormatToLegacyShaderPlatform(DesiredShaderFormats[FormatIndex]);
			if (RHISupportsComputeShaders(LegacyShaderPlatform))
			{
				CacheResourceShadersForCooking(LegacyShaderPlatform, CachedScriptResourcesForPlatform);
>>>>>>> 15f50b57
			}
			check(CachedScriptResourceForPlatform);
		}
	}
}

void UNiagaraScript::CacheResourceShadersForCooking(EShaderPlatform ShaderPlatform, TArray<FNiagaraShaderScript*>& InOutCachedResources)
{
	if (CanBeRunOnGpu())
	{
		// spawn and update are combined on GPU, so we only compile spawn scripts
		if (Usage == ENiagaraScriptUsage::ParticleGPUComputeScript)
		{
			FNiagaraShaderScript *ResourceToCache = nullptr;
			ERHIFeatureLevel::Type TargetFeatureLevel = GetMaxSupportedFeatureLevel(ShaderPlatform);

			FNiagaraShaderScript* NewResource = AllocateResource();
			check(CachedScriptVMId.CompilerVersionID != FGuid());
			check(CachedScriptVMId.BaseScriptID != FGuid());

			NewResource->SetScript(this, (ERHIFeatureLevel::Type)TargetFeatureLevel, CachedScriptVMId.CompilerVersionID, CachedScriptVMId.BaseScriptID, CachedScriptVMId.ReferencedDependencyIds, GetName());
			ResourceToCache = NewResource;

			check(ResourceToCache);

			CacheShadersForResources(ShaderPlatform, ResourceToCache, false, false, true);

			INiagaraModule NiagaraModule = FModuleManager::GetModuleChecked<INiagaraModule>(TEXT("Niagara"));
			NiagaraModule.ProcessShaderCompilationQueue();

			InOutCachedResources.Add(ResourceToCache);
		}
	}
}



void UNiagaraScript::CacheShadersForResources(EShaderPlatform ShaderPlatform, FNiagaraShaderScript *ResourceToCache, bool bApplyCompletedShaderMapForRendering, bool bForceRecompile, bool bCooking)
{
	if (CanBeRunOnGpu())
	{
		// When not running in the editor, the shaders are created in-sync (in the postload) to avoid update issues.
		const bool bSuccess = ResourceToCache->CacheShaders(ShaderPlatform, bApplyCompletedShaderMapForRendering, bForceRecompile, bCooking || !GIsEditor);

#if defined(NIAGARA_SCRIPT_COMPILE_LOGGING_MEDIUM)
		if (!bSuccess)
		{
			UE_LOG(LogNiagara, Warning, TEXT("Failed to compile Niagara shader %s for platform %s."),
				*GetPathName(),
				*LegacyShaderPlatformToShaderFormat(ShaderPlatform).ToString());

			const TArray<FString>& CompileErrors = ResourceToCache->GetCompileErrors();
			for (int32 ErrorIndex = 0; ErrorIndex < CompileErrors.Num(); ErrorIndex++)
			{
				UE_LOG(LogNiagara, Warning, TEXT("	%s"), *CompileErrors[ErrorIndex]);
			}
		}
#endif
	}
}

void UNiagaraScript::CacheResourceShadersForRendering(bool bRegenerateId, bool bForceRecompile)
{
	if (bRegenerateId)
	{
		// Regenerate this script's Id if requested
		for (int32 Idx = 0; Idx < ERHIFeatureLevel::Num; Idx++)
		{
			if (ScriptResourcesByFeatureLevel[Idx])
			{
				ScriptResourcesByFeatureLevel[Idx]->ReleaseShaderMap();
				ScriptResourcesByFeatureLevel[Idx] = nullptr;
			}
		}
	}

	//UpdateResourceAllocations();

	if (FApp::CanEverRender() && CanBeRunOnGpu())
	{
		if (Source)
		{
			FNiagaraShaderScript* ResourceToCache;
			ERHIFeatureLevel::Type CacheFeatureLevel = ERHIFeatureLevel::SM5;
			ScriptResource.SetScript(this, FeatureLevel, CachedScriptVMId.CompilerVersionID, CachedScriptVMId.BaseScriptID, CachedScriptVMId.ReferencedDependencyIds, GetName());

			//if (ScriptResourcesByFeatureLevel[FeatureLevel])
			{
				EShaderPlatform ShaderPlatform = GShaderPlatformForFeatureLevel[CacheFeatureLevel];
				ResourceToCache = ScriptResourcesByFeatureLevel[CacheFeatureLevel];
				CacheShadersForResources(ShaderPlatform, &ScriptResource, true);
				ScriptResourcesByFeatureLevel[CacheFeatureLevel] = &ScriptResource;
			}
		}
	}
}

void UNiagaraScript::SyncAliases(const TMap<FString, FString>& RenameMap)
{
	// First handle any rapid iteration parameters...
	{
		TArray<FNiagaraVariable> Params;
		RapidIterationParameters.GetParameters(Params);
		for (FNiagaraVariable Var : Params)
		{
			FNiagaraVariable NewVar = FNiagaraVariable::ResolveAliases(Var, RenameMap);
			if (NewVar.GetName() != Var.GetName())
			{
				RapidIterationParameters.RenameParameter(Var, NewVar.GetName());
			}
		}
	}

	InvalidateExecutionReadyParameterStores();

	// Now handle any Parameters overall..
	for (int32 i = 0; i < GetVMExecutableData().Parameters.Parameters.Num(); i++)
	{
		FNiagaraVariable Var = GetVMExecutableData().Parameters.Parameters[i];
		FNiagaraVariable NewVar = FNiagaraVariable::ResolveAliases(Var, RenameMap);
		if (NewVar.GetName() != Var.GetName())
		{
			GetVMExecutableData().Parameters.Parameters[i] = NewVar;
		}
	}

	// Also handle any data set mappings...
	auto Iterator = GetVMExecutableData().DataSetToParameters.CreateIterator();
	while (Iterator)
	{
		for (int32 i = 0; i < Iterator.Value().Parameters.Num(); i++)
		{
			FNiagaraVariable Var = Iterator.Value().Parameters[i];
			FNiagaraVariable NewVar = FNiagaraVariable::ResolveAliases(Var, RenameMap);
			if (NewVar.GetName() != Var.GetName())
			{
				Iterator.Value().Parameters[i] = NewVar;
			}
		}
		++Iterator;
	}
}

bool UNiagaraScript::SynchronizeExecutablesWithMaster(const UNiagaraScript* Script, const TMap<FString, FString>& RenameMap)
{
	FNiagaraVMExecutableDataId Id;
	ComputeVMCompilationId(Id);

#if 1 // TODO Shaun... turn this on...
	if (Id == Script->GetVMExecutableDataCompilationId())
	{
		CachedScriptVM.Reset();
		ScriptResource.Invalidate();

		CachedScriptVM = Script->CachedScriptVM;
		CachedScriptVMId = Script->CachedScriptVMId;
		CachedParameterCollectionReferences = Script->CachedParameterCollectionReferences;
		CachedDefaultDataInterfaces.Empty();
		for (const FNiagaraScriptDataInterfaceInfo& Info : Script->CachedDefaultDataInterfaces)
		{
			FNiagaraScriptDataInterfaceInfo AddInfo;
			AddInfo = Info;
			AddInfo.DataInterface = DuplicateObject<UNiagaraDataInterface>(Info.DataInterface, this);
			CachedDefaultDataInterfaces.Add(AddInfo);
		}

		GenerateStatScopeIDs();

		//SyncAliases(RenameMap);

		// Now go ahead and trigger the GPU script compile now that we have a compiled GPU hlsl script.
		if (Usage == ENiagaraScriptUsage::ParticleGPUComputeScript)
		{
			CacheResourceShadersForRendering(false, true);
		}

		OnVMScriptCompiled().Broadcast(this);
		return true;
	}
#endif

	return false;
}

void UNiagaraScript::InvalidateCompileResults()
{
	UE_LOG(LogNiagara, Log, TEXT("InvalidateCompileResults %s"), *GetPathName());
	CachedScriptVM.Reset();
	ScriptResource.Invalidate();
	CachedScriptVMId.Invalidate();
	LastGeneratedVMId.Invalidate();
}


UNiagaraScript::FOnScriptCompiled& UNiagaraScript::OnVMScriptCompiled()
{
	return OnVMScriptCompiledDelegate;
}



#endif


NIAGARA_API bool UNiagaraScript::IsScriptCompilationPending(bool bGPUScript) const
{
	if (bGPUScript)
	{
		FNiagaraShader *Shader = ScriptResource.GetShaderGameThread();
		if (Shader)
		{
			return false;
		}
		return !ScriptResource.IsCompilationFinished();
	}
	else
	{
		if (CachedScriptVM.IsValid())
		{
			return CachedScriptVM.ByteCode.Num() == 0 && (CachedScriptVM.LastCompileStatus == ENiagaraScriptCompileStatus::NCS_BeingCreated || CachedScriptVM.LastCompileStatus == ENiagaraScriptCompileStatus::NCS_Unknown);
		}
		return false;
	}
}

NIAGARA_API bool UNiagaraScript::DidScriptCompilationSucceed(bool bGPUScript) const
{
	if (bGPUScript)
	{
		FNiagaraShader *Shader = ScriptResource.GetShaderGameThread();
		if (Shader)
		{
			return true;
		}

		if (ScriptResource.IsCompilationFinished())
		{
			// If we failed compilation, it would be finished and Shader would be null.
			return false;
		}
	}
	else
	{
		if (CachedScriptVM.IsValid())
		{
			return CachedScriptVM.ByteCode.Num() != 0;
		}
	}

	return false;
}

void SerializeNiagaraShaderMaps(const TMap<const ITargetPlatform*, TArray<FNiagaraShaderScript*>>* PlatformScriptResourcesToSave, FArchive& Ar, TArray<FNiagaraShaderScript>& OutLoadedResources)
{
//	SCOPED_LOADTIMER(SerializeInlineShaderMaps);
	if (Ar.IsSaving())
	{
		int32 NumResourcesToSave = 0;
		const TArray<FNiagaraShaderScript*>* ScriptResourcesToSavePtr = nullptr;

		if (Ar.IsCooking())
		{
<<<<<<< HEAD
			check(PlatformScriptResourcesToSavePtr);
			auto& PlatformScriptResourcesToSave = *PlatformScriptResourcesToSavePtr;

			ScriptResourceToSavePtr = PlatformScriptResourcesToSave.Find(Ar.CookingTarget());
			//check(ScriptResourceToSavePtr != NULL || (Ar.GetLinker() == NULL));
			if (ScriptResourceToSavePtr != NULL)
=======
			checkf(PlatformScriptResourcesToSave != nullptr, TEXT("PlatformScriptResourcesToSave must be supplied when cooking"));
			ScriptResourcesToSavePtr = PlatformScriptResourcesToSave->Find(Ar.CookingTarget());
			if (ScriptResourcesToSavePtr != nullptr)
>>>>>>> 15f50b57
			{
				NumResourcesToSave = ScriptResourcesToSavePtr->Num();
			}
		}

		Ar << NumResourcesToSave;

		if (ScriptResourcesToSavePtr != nullptr)
		{
<<<<<<< HEAD
			ScriptResourceToSave = *ScriptResourceToSavePtr;
			check(ScriptResourceToSave);
			ScriptResourceToSave->SerializeShaderMap(Ar);
=======
			for (FNiagaraShaderScript* ScriptResourceToSave : (*ScriptResourcesToSavePtr))
			{
				checkf(ScriptResourceToSave != nullptr, TEXT("Invalid script resource was cached"));
				ScriptResourceToSave->SerializeShaderMap(Ar);
			}
>>>>>>> 15f50b57
		}
	}
	else if (Ar.IsLoading())
	{
		int32 NumLoadedResources = 0;
		Ar << NumLoadedResources;
		for (int32 i = 0; i < NumLoadedResources; i++)
		{
			FNiagaraShaderScript LoadedResource;
			LoadedResource.SerializeShaderMap(Ar);
			OutLoadedResources.Add(LoadedResource);
		}
	}
}

void ProcessSerializedShaderMaps(UNiagaraScript* Owner, TArray<FNiagaraShaderScript>& LoadedResources, FNiagaraShaderScript& OutResourceForCurrentPlatform, FNiagaraShaderScript* (&OutScriptResourcesLoaded)[ERHIFeatureLevel::Num])
{
	check(IsInGameThread());

	for (FNiagaraShaderScript& LoadedResource : LoadedResources)
	{
		LoadedResource.RegisterShaderMap();

		FNiagaraShaderMap* LoadedShaderMap = LoadedResource.GetGameThreadShaderMap();
		if (LoadedShaderMap && LoadedShaderMap->GetShaderPlatform() == GMaxRHIShaderPlatform)
		{
			OutResourceForCurrentPlatform = LoadedResource;

			ERHIFeatureLevel::Type LoadedFeatureLevel = LoadedShaderMap->GetShaderMapId().FeatureLevel;
			if (!OutScriptResourcesLoaded[LoadedFeatureLevel])
			{
				OutScriptResourcesLoaded[LoadedFeatureLevel] = Owner->AllocateResource();
			}

			OutScriptResourcesLoaded[LoadedFeatureLevel]->SetShaderMap(LoadedShaderMap);
			OutResourceForCurrentPlatform.SetDataInterfaceParamInfo(LoadedResource.GetShaderGameThread()->GetDIParameters());

			break;
		}
		else
		{
			LoadedResource.DiscardShaderMap();
		}
	}
}

FNiagaraShaderScript* UNiagaraScript::AllocateResource()
{
	return new FNiagaraShaderScript();
}

TArray<ENiagaraScriptUsage> UNiagaraScript::GetSupportedUsageContexts() const
{
	return GetSupportedUsageContextsForBitmask(ModuleUsageBitmask);
}

TArray<ENiagaraScriptUsage> UNiagaraScript::GetSupportedUsageContextsForBitmask(int32 InModuleUsageBitmask)
{
	TArray<ENiagaraScriptUsage> Supported;
	for (int32 i = 0; i <= (int32)ENiagaraScriptUsage::SystemUpdateScript; i++)
	{
		int32 TargetBit = (InModuleUsageBitmask >> (int32)i) & 1;
		if (TargetBit == 1)
		{
			Supported.Add((ENiagaraScriptUsage)i);
		}
	}
	return Supported;
}

bool UNiagaraScript::CanBeRunOnGpu()const
{

	if (Usage != ENiagaraScriptUsage::ParticleGPUComputeScript)
	{
		return false;
	}
	if (!CachedScriptVM.IsValid())
	{
		return false;
	}
	for (const FNiagaraScriptDataInterfaceCompileInfo& InterfaceInfo : CachedScriptVM.DataInterfaceInfo)
	{
		if (!InterfaceInfo.CanExecuteOnTarget(ENiagaraSimTarget::GPUComputeSim))
		{
			return false;
		}
	}
	return true;
}


bool UNiagaraScript::LegacyCanBeRunOnGpu() const
{
	if (UNiagaraEmitter* Emitter = GetTypedOuter<UNiagaraEmitter>())
	{
		if (Emitter->SimTarget == ENiagaraSimTarget::CPUSim)
		{
			return false;
		}

		if (!IsParticleSpawnScript())
		{
			return false;
		}

		return true;
	}
	return false;
}


#if WITH_EDITORONLY_DATA
FGuid UNiagaraScript::GetBaseChangeID() const
{
	return Source->GetChangeID(); 
}

ENiagaraScriptCompileStatus UNiagaraScript::GetLastCompileStatus() const
{
	if (CachedScriptVM.IsValid())
	{
		return CachedScriptVM.LastCompileStatus;
	}
	return ENiagaraScriptCompileStatus::NCS_Unknown;
}
#endif

bool UNiagaraScript::UsesCollection(const UNiagaraParameterCollection* Collection)const
{
	if (CachedScriptVM.IsValid())
	{
		return CachedParameterCollectionReferences.FindByPredicate([&](const UNiagaraParameterCollection* CheckCollection)
		{
			return CheckCollection == Collection;
		}) != NULL;
	}
	return false;
}<|MERGE_RESOLUTION|>--- conflicted
+++ resolved
@@ -939,23 +939,6 @@
 
 		TArray<FNiagaraShaderScript*>& CachedScriptResourcesForPlatform = CachedScriptResourcesForCooking.FindOrAdd(TargetPlatform);
 
-<<<<<<< HEAD
-		if (DesiredShaderFormats.Num() > 0 && CachedScriptResourceForPlatformPtr == nullptr)
-		{
-			CachedScriptResourcesForCooking.Add(TargetPlatform);
-			FNiagaraShaderScript* &CachedScriptResourceForPlatform = *CachedScriptResourcesForCooking.Find(TargetPlatform);
-
-			// Cache for all the shader formats that the cooking target requires
-			for (int32 FormatIndex = 0; FormatIndex < DesiredShaderFormats.Num(); FormatIndex++)
-			{
-				if (DesiredShaderFormats[FormatIndex] != TEXT("PCD3D_SM4"))	// TODO: remove once we get rid of SM4 globally
-				{
-					const EShaderPlatform LegacyShaderPlatform = ShaderFormatToLegacyShaderPlatform(DesiredShaderFormats[FormatIndex]);
-
-					// Begin caching shaders for the target platform and store the FNiagaraShaderScript being compiled into CachedScriptResourcesForCooking
-					CacheResourceShadersForCooking(LegacyShaderPlatform, CachedScriptResourceForPlatform);
-				}
-=======
 		// Cache for all the shader formats that the cooking target requires
 		for (int32 FormatIndex = 0; FormatIndex < DesiredShaderFormats.Num(); FormatIndex++)
 		{
@@ -963,9 +946,7 @@
 			if (RHISupportsComputeShaders(LegacyShaderPlatform))
 			{
 				CacheResourceShadersForCooking(LegacyShaderPlatform, CachedScriptResourcesForPlatform);
->>>>>>> 15f50b57
-			}
-			check(CachedScriptResourceForPlatform);
+			}
 		}
 	}
 }
@@ -1226,18 +1207,9 @@
 
 		if (Ar.IsCooking())
 		{
-<<<<<<< HEAD
-			check(PlatformScriptResourcesToSavePtr);
-			auto& PlatformScriptResourcesToSave = *PlatformScriptResourcesToSavePtr;
-
-			ScriptResourceToSavePtr = PlatformScriptResourcesToSave.Find(Ar.CookingTarget());
-			//check(ScriptResourceToSavePtr != NULL || (Ar.GetLinker() == NULL));
-			if (ScriptResourceToSavePtr != NULL)
-=======
 			checkf(PlatformScriptResourcesToSave != nullptr, TEXT("PlatformScriptResourcesToSave must be supplied when cooking"));
 			ScriptResourcesToSavePtr = PlatformScriptResourcesToSave->Find(Ar.CookingTarget());
 			if (ScriptResourcesToSavePtr != nullptr)
->>>>>>> 15f50b57
 			{
 				NumResourcesToSave = ScriptResourcesToSavePtr->Num();
 			}
@@ -1247,17 +1219,11 @@
 
 		if (ScriptResourcesToSavePtr != nullptr)
 		{
-<<<<<<< HEAD
-			ScriptResourceToSave = *ScriptResourceToSavePtr;
-			check(ScriptResourceToSave);
-			ScriptResourceToSave->SerializeShaderMap(Ar);
-=======
 			for (FNiagaraShaderScript* ScriptResourceToSave : (*ScriptResourcesToSavePtr))
 			{
 				checkf(ScriptResourceToSave != nullptr, TEXT("Invalid script resource was cached"));
 				ScriptResourceToSave->SerializeShaderMap(Ar);
 			}
->>>>>>> 15f50b57
 		}
 	}
 	else if (Ar.IsLoading())
