--- conflicted
+++ resolved
@@ -6571,13 +6571,8 @@
 		const ECheckBoxState DontAskAgainCheckBoxState = Local::GetDontAskAgainCheckBoxState();
 		if (DontAskAgainCheckBoxState == ECheckBoxState::Unchecked)
 		{
-<<<<<<< HEAD
-			const FText NoXcodeMessageText = LOCTEXT("XcodeNotInstalledOr9WarningNotification", "Xcode is not installed on this Mac.\nMetal shader compilation will fall back to runtime compiled text shaders, which are slower.\nPlease install Xcode 8.3.x for best performance.");
-			const FText OldXcodeMessageText = LOCTEXT("OldXcodeVersionOr9WarningNotification", "Xcode installed on this Mac cannot be used for Metal shader compilation.\nFalling back to runtime compiled text shaders, which are slower.\nPlease install Xcode 8.3.x for best performance.");
-=======
 			const FText NoXcodeMessageText = LOCTEXT("XcodeNotInstalledWarningNotification", "Xcode is not installed on this Mac.\nMetal shader compilation will fall back to runtime compiled text shaders, which are slower.\nPlease install latest version of Xcode for best performance.");
 			const FText OldXcodeMessageText = LOCTEXT("OldXcodeVersionWarningNotification", "Xcode installed on this Mac is too old to be used for Metal shader compilation.\nFalling back to runtime compiled text shaders, which are slower.\nPlease update to latest version of Xcode for best performance.");
->>>>>>> 9f6ccf49
 
 			FNotificationInfo Info(bIsXcodeInstalled ? OldXcodeMessageText : NoXcodeMessageText);
 			Info.bFireAndForget = false;
