--- conflicted
+++ resolved
@@ -85,11 +85,7 @@
 		return true;
 	}
 
-<<<<<<< HEAD
-	virtual TSharedPtr<IMediaPlayer, ESPMode::ThreadSafe> CreatePlayer() override
-=======
 	virtual TSharedPtr<IMediaPlayer, ESPMode::ThreadSafe> CreatePlayer(IMediaEventSink& EventSink) override
->>>>>>> 9f6ccf49
 	{
 		auto AvfMediaModule = FModuleManager::LoadModulePtr<IAvfMediaModule>("AvfMedia");
 		return (AvfMediaModule != nullptr) ? AvfMediaModule->CreatePlayer(EventSink) : nullptr;
