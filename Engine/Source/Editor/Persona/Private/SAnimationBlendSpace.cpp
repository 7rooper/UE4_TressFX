// Copyright 1998-2017 Epic Games, Inc. All Rights Reserved.

#include "SAnimationBlendSpace.h"
#include "Widgets/Notifications/SNotificationList.h"
#include "Widgets/Text/STextBlock.h"
#include "SlateOptMacros.h"
#include "Widgets/Layout/SScrollBox.h"

<<<<<<< HEAD
void FDelaunayTriangleGenerator::Triangulate()
{
	if (SamplePointList.Num() == 0)
	{
		return;
	}
	else if (SamplePointList.Num() == 1)
	{
		// degenerate case 1
		FTriangle Triangle(&SamplePointList[0]);
		AddTriangle(Triangle);
	}
	else if (SamplePointList.Num() == 2)
	{
		// degenerate case 2
		FTriangle Triangle(&SamplePointList[0], &SamplePointList[1]);
		AddTriangle(Triangle);
	}
	else
	{
		SortSamples();

		// first choose first 3 points
		for (int32 I = 2; I<SamplePointList.Num(); ++I)
		{
			GenerateTriangles(SamplePointList, I + 1);
		}

		// degenerate case 3: many points all collinear or coincident
		if (TriangleList.Num() == 0)
		{
			if (AllCoincident(SamplePointList))
			{
				// coincident case - just create one triangle
				FTriangle Triangle(&SamplePointList[0]);
				AddTriangle(Triangle);
			}
			else
			{
				// collinear case: create degenerate triangles between pairs of points
				for (int32 PointIndex = 0; PointIndex < SamplePointList.Num() - 1; ++PointIndex)
				{
					FTriangle Triangle(&SamplePointList[PointIndex], &SamplePointList[PointIndex + 1]);
					AddTriangle(Triangle);
				}
			}
		}
	}
}

void FDelaunayTriangleGenerator::SortSamples()
{
	TArray<FPointWithIndex> SortedPoints;
	for (int32 I=0; I<SamplePointList.Num(); ++I)
	{
		SortedPoints.Add(FPointWithIndex(SamplePointList[I], I));
	}

	// return A-B
	struct FComparePoints
	{
		bool operator()( const FPointWithIndex &A, const FPointWithIndex&B ) const
		{
			// the sorting happens from -> +X, -> +Y,  -> for now ignore Z ->+Z
			if( A.Point.Position.X == B.Point.Position.X ) // same, then compare Y
			{
				if( A.Point.Position.Y == B.Point.Position.Y )
				{
					return A.Point.Position.Z < B.Point.Position.Z;
				}
				else
				{
					return A.Point.Position.Y < B.Point.Position.Y;
				}
			}
			else
			{
				return A.Point.Position.X < B.Point.Position.X;
			}
		}
	};
	// sort all points
	SortedPoints.Sort( FComparePoints() );

	// now copy back to SamplePointList
	IndiceMappingTable.Empty(SamplePointList.Num());
	IndiceMappingTable.AddUninitialized(SamplePointList.Num());
	for (int32 I=0; I<SamplePointList.Num(); ++I)
	{
		SamplePointList[I] = SortedPoints[I].Point;
		IndiceMappingTable[I] = SortedPoints[I].OriginalIndex;
	}
}

/** 
* The key function in Delaunay Triangulation
* return true if the TestPoint is WITHIN the triangle circumcircle
*	http://en.wikipedia.org/wiki/Delaunay_triangulation 
*/
FDelaunayTriangleGenerator::ECircumCircleState FDelaunayTriangleGenerator::GetCircumcircleState(const FTriangle* T, const FPoint& TestPoint)
{
	const int32 NumPointsPerTriangle = 3;

	// First off, normalize all the points
	FVector NormalizedPositions[NumPointsPerTriangle];
	
	for ( int32 I = 0; I < NumPointsPerTriangle; ++I )
	{
		NormalizedPositions[I] = ( T->Vertices[I]->Position - GridMin ) * RecipGridSize;
	}

	FVector NormalizedTestPoint = ( TestPoint.Position - GridMin ) * RecipGridSize;

	// ignore Z, eventually this has to be on plane
	// http://en.wikipedia.org/wiki/Delaunay_triangulation - determinant
	float M00 = NormalizedPositions[0].X - NormalizedTestPoint.X;
	float M01 = NormalizedPositions[0].Y - NormalizedTestPoint.Y;
	float M02 = NormalizedPositions[0].X * NormalizedPositions[0].X - NormalizedTestPoint.X * NormalizedTestPoint.X
		+ NormalizedPositions[0].Y*NormalizedPositions[0].Y - NormalizedTestPoint.Y * NormalizedTestPoint.Y;

	float M10 = NormalizedPositions[1].X - NormalizedTestPoint.X;
	float M11 = NormalizedPositions[1].Y - NormalizedTestPoint.Y;
	float M12 = NormalizedPositions[1].X * NormalizedPositions[1].X - NormalizedTestPoint.X * NormalizedTestPoint.X
		+ NormalizedPositions[1].Y * NormalizedPositions[1].Y - NormalizedTestPoint.Y * NormalizedTestPoint.Y;

	float M20 = NormalizedPositions[2].X - NormalizedTestPoint.X;
	float M21 = NormalizedPositions[2].Y - NormalizedTestPoint.Y;
	float M22 = NormalizedPositions[2].X * NormalizedPositions[2].X - NormalizedTestPoint.X * NormalizedTestPoint.X
		+ NormalizedPositions[2].Y * NormalizedPositions[2].Y - NormalizedTestPoint.Y * NormalizedTestPoint.Y;

	float Det = M00*M11*M22+M01*M12*M20+M02*M10*M21 - (M02*M11*M20+M01*M10*M22+M00*M12*M21);
	
	// When the vertices are sorted in a counterclockwise order, the determinant is positive if and only if Testpoint lies inside the circumcircle of T.
	if (FMath::IsNegativeFloat(Det))
	{
		return ECCS_Outside;
	}
	else
	{
		// On top of the triangle edge
		if (FMath::IsNearlyZero(Det))
		{
			return ECCS_On;
		}
		else
		{
			return ECCS_Inside;
		}
	}
}

/** 
* return true if 3 points are collinear
* by that if those 3 points create straight line
*/
bool FDelaunayTriangleGenerator::IsCollinear(const FPoint* A, const FPoint* B, const FPoint* C)
{
	// 		FVector A2B = (B.Position-A.Position).SafeNormal();
	// 		FVector A2C = (C.Position-A.Position).SafeNormal();
	// 		
	// 		float fDot = fabs(A2B | A2C);
	// 		return (fDot > SMALL_NUMBER);

	// this eventually has to happen on the plane that contains this 3 pages
	// for now we ignore Z
	FVector Diff1 = B->Position-A->Position;
	FVector Diff2 = C->Position-A->Position;

	float Result = Diff1.X*Diff2.Y - Diff1.Y*Diff2.X;

	return (Result == 0.f);
}

bool FDelaunayTriangleGenerator::AllCoincident(const TArray<FPoint>& InPoints)
{
	if (InPoints.Num() > 0)
	{
		const FPoint& FirstPoint = InPoints[0];
		for (int32 PointIndex = 0; PointIndex < InPoints.Num(); ++PointIndex)
		{
			const FPoint& Point = InPoints[PointIndex];
			if (Point.Position != FirstPoint.Position)
			{
				return false;
			}
		}

		return true;
	}

	return false;
}

bool FDelaunayTriangleGenerator::FlipTriangles(int32 TriangleIndexOne, int32 TriangleIndexTwo)
{
	FTriangle* A = TriangleList[TriangleIndexOne];
	FTriangle* B = TriangleList[TriangleIndexTwo];

	// if already optimized, don't have to do any
	FPoint* TestPt = A->FindNonSharingPoint(B);

	// If it's not inside, we don't have to do any
	if (GetCircumcircleState(A, *TestPt) != ECCS_Inside)
	{
		return false;
	}

	FTriangle NewTriangles[2];
	int32 TrianglesMade = 0;

	for (int32 VertexIndexOne = 0; VertexIndexOne < 2; ++VertexIndexOne)
	{
		for (int32 VertexIndexTwo = VertexIndexOne + 1; VertexIndexTwo < 3; ++VertexIndexTwo)
		{
			// Check if these vertices form a valid triangle (should be non-colinear)
			if (IsEligibleForTriangulation(A->Vertices[VertexIndexOne], A->Vertices[VertexIndexTwo], TestPt))
			{
				// Create the new triangle and check if the final (original) vertex falls inside or outside of it's circumcircle
				const FTriangle NewTriangle(A->Vertices[VertexIndexOne], A->Vertices[VertexIndexTwo], TestPt);
				const int32 VertexIndexThree = 3 - (VertexIndexTwo + VertexIndexOne);
				if (GetCircumcircleState(&NewTriangle, *A->Vertices[VertexIndexThree]) == ECCS_Outside)
				{
					// If so store the triangle and increment the number of triangles
					checkf(TrianglesMade < 2, TEXT("Incorrect number of triangles created"));
					NewTriangles[TrianglesMade] = NewTriangle;
					++TrianglesMade;
				}
			}
		}
	}

	// In case two triangles were generated the flip was successful so we can add them to the list
	if (TrianglesMade == 2)
	{
		AddTriangle(NewTriangles[0], false);
		AddTriangle(NewTriangles[1], false);
	}

	return TrianglesMade == 2;
}

void FDelaunayTriangleGenerator::AddTriangle(FTriangle& newTriangle, bool bCheckHalfEdge/*=true*/)
{
	// see if it's same vertices
	for (int32 I=0;I<TriangleList.Num(); ++I)
	{
		if (newTriangle == *TriangleList[I])
		{
			return;
		}

		if (bCheckHalfEdge && newTriangle.HasSameHalfEdge(TriangleList[I]))
		{
			return;
		}
	}


	TriangleList.Add(new FTriangle(newTriangle));
}

int32 FDelaunayTriangleGenerator::GenerateTriangles(TArray<FPoint>& PointList, const int32 TotalNum)
{
	if (TotalNum == BLENDSPACE_MINSAMPLE)
	{
		if (IsEligibleForTriangulation(&PointList[0], &PointList[1], &PointList[2]))
		{
			FTriangle Triangle(&PointList[0], &PointList[1], &PointList[2]);
			AddTriangle(Triangle);
		}
	}
	else if (TriangleList.Num() == 0)
	{
		FPoint * TestPoint = &PointList[TotalNum-1];

		// so far no triangle is made, try to make it with new points that are just entered
		for (int32 I=0; I<TotalNum-2; ++I)
		{
			if (IsEligibleForTriangulation(&PointList[I], &PointList[I+1], TestPoint))
			{
				FTriangle NewTriangle (&PointList[I], &PointList[I+1], TestPoint);
				AddTriangle(NewTriangle);
			}
		}
	}
	else
	{
		// get the last addition
		FPoint * TestPoint = &PointList[TotalNum-1];
		int32 TriangleNum = TriangleList.Num();
	
		for (int32 I=0; I<TriangleList.Num(); ++I)
		{
			FTriangle * Triangle = TriangleList[I];
			if (IsEligibleForTriangulation(Triangle->Vertices[0], Triangle->Vertices[1], TestPoint))
			{
				FTriangle NewTriangle (Triangle->Vertices[0], Triangle->Vertices[1], TestPoint);
				AddTriangle(NewTriangle);
			}

			if (IsEligibleForTriangulation(Triangle->Vertices[0], Triangle->Vertices[2], TestPoint))
			{
				FTriangle NewTriangle (Triangle->Vertices[0], Triangle->Vertices[2], TestPoint);
				AddTriangle(NewTriangle);
			}

			if (IsEligibleForTriangulation(Triangle->Vertices[1], Triangle->Vertices[2], TestPoint))
			{
				FTriangle NewTriangle (Triangle->Vertices[1], Triangle->Vertices[2], TestPoint);
				AddTriangle(NewTriangle);
			}
		}

		// this is locally optimization part
		// we need to make sure all triangles are locally optimized. If not optimize it. 
		for (int32 I=0; I<TriangleList.Num(); ++I)
		{
			FTriangle * A = TriangleList[I];
			for (int32 J=I+1; J<TriangleList.Num(); ++J)
			{
				FTriangle * B = TriangleList[J];

				// does share same edge
				if (A->DoesShareSameEdge(B))
				{
					// then test to see if locally optimized
					if (FlipTriangles(I, J))
					{
						// if this flips, remove current triangle
						delete TriangleList[I];
						delete TriangleList[J];
						//I need to remove J first because other wise, 
						//  index J isn't valid anymore
						TriangleList.RemoveAt(J);
						TriangleList.RemoveAt(I);
						// start over since we modified triangle
						// once we don't have any more to flip, we're good to go!
						I=-1;
						break;
					}
				}
			}
		}
	}

	return TriangleList.Num();
}

////////////////////////////////////////////////////////////////////////////////////////////////////////////////////////////////////////////////////////////////////
/**
* Find Triangle this TestPoint is within
* 
* @param	TestPoint				Point to test
* @param	OutBaryCentricCoords	Output BaryCentricCoords2D of the point in the triangle // for now it's only 2D
* @param	OutTriangle				The triangle that this point is within or lie
* @param	TriangleList			TriangleList to test
* 
* @return	true if successfully found the triangle this point is within
*/
bool FBlendSpaceGrid::FindTriangleThisPointBelongsTo(const FVector& TestPoint, FVector& OutBaryCentricCoords, FTriangle*& OutTriangle, const TArray<FTriangle*>& TriangleList) const
{
	// sort triangle by distance to TestPoint
	TArray<FSortByDistance> SortedTriangles;

	// remove myself, which is the last point
	for (int32 I=0; I<TriangleList.Num(); ++I)
	{
		float Distance = TriangleList[I]->GetDistance(TestPoint);
		SortedTriangles.Add(FSortByDistance(I, Distance));
	}

	SortedTriangles.Sort( FCompareDistance() );

	// now go through triangle, and get barycentric coords
	for (int32 I=0; I<SortedTriangles.Num(); ++I)
	{
		int32 TriIndex = SortedTriangles[I].Index;
		FTriangle * Triangle = TriangleList[TriIndex];

		FVector Coords = FMath::GetBaryCentric2D(TestPoint, Triangle->Vertices[0]->Position, Triangle->Vertices[1]->Position, Triangle->Vertices[2]->Position);

		// Z coords often has precision error because it's derived from 1-A-B, so do more precise check
		if (fabs(Coords.Z) < KINDA_SMALL_NUMBER)
		{
			Coords.Z = 0.f;
		}

		// inside of triangle? or lies on the triangle? Z should lie all the time 
		if ( 0.f <= Coords.X && Coords.X <= 1.0 && 0.f <= Coords.Y && Coords.Y <= 1.0 && 0.f <= Coords.Z && Coords.Z <= 1.0 )
		{
			OutBaryCentricCoords = Coords;
			OutTriangle = Triangle;
			return true;
		}
	}

	return false;
/*
	// @todo, maybe remove the distance based, but find better way to do this
	OutTriangle = NULL;

	TArray<FTriangle*>	Candidates;
	TArray<FVector>		BaryCentricCoords;

	// now go through triangle, and get barycentric coords
	for (auto Iter = TriangleList.CreateIterator(); Iter; ++Iter)
	{
		FTriangle * Triangle = (*Iter);
		FVector Coords = FMath::GetBaryCentric2D(TestPoint, Triangle->Vertices[0]->Position, Triangle->Vertices[1]->Position, Triangle->Vertices[2]->Position);
		
		// Z coords often has precision error because it's derived from 1-A-B, so do more precise check
		if (fabs(Coords.Z) < KINDA_SMALL_NUMBER)
		{
			Coords.Z = 0.f;
		}

		// inside of triangle? or lies on the triangle? Z should lie all the time 
		if ( 0.f <= Coords.X && Coords.X <= 1.0 && 0.f <= Coords.Y && Coords.Y <= 1.0 && 0.f <= Coords.Z && Coords.Z <= 1.0 )
		{
			// collect all candidates
			Candidates.Add(Triangle);
			BaryCentricCoords.Add(Coords);
		}
	}

	// now I have list of triangles, now if there is TestPoint2, use that to get that value
	for (int32 I=0; I<Candidates.Num(); ++I)
	{

	}
	return (OutTriangle!=NULL);*/
}

/** 
* Fill up Grid Elements using TriangleList input
* 
* @param	SamplePoints		: Sample Point List
* @param	TriangleList		: List of triangles
*/
void FBlendSpaceGrid::GenerateGridElements(const TArray<FPoint>& SamplePoints, const TArray<FTriangle*>& TriangleList)
{
	check ( GridNum.X > 0 && GridNum.Y > 0 );
	check ( GridDim.IsValid );

	// grid 5 means, indexing from 0 - 5 to have 5 grids. 
	int32 GridSizeX = GridNum.X+1;
	int32 GridSizeY = GridNum.Y+1;
	int32 ElementsSize = GridSizeX*GridSizeY;

	Elements.Empty(ElementsSize);

	if (SamplePoints.Num() == 0 || TriangleList.Num() == 0)
	{
		return;
	}

	Elements.AddUninitialized(ElementsSize);

	FVector Weights;
	FVector PointPos;
	// when it fails to find, do distance resolution
	int32 TotalTestPoints = (SamplePoints.Num() >= 3)? 3 : SamplePoints.Num();

	for (int32 I=0; I<GridSizeX; ++I)
	{
		for (int32 J=0; J<GridSizeY; ++J)
		{
			FTriangle * SelectedTriangle = NULL;
			FEditorElement& Ele = Elements[ I*GridSizeY + J ];

			PointPos = GetPosFromIndex(I, J);
			if ( FindTriangleThisPointBelongsTo(PointPos, Weights, SelectedTriangle, TriangleList) )
			{
				// found it
				Ele.Weights[0] = Weights.X;
				Ele.Weights[1] = Weights.Y;
				Ele.Weights[2] = Weights.Z;
				// need to find sample point index
				// @todo fix this with better solution
				// lazy me
				Ele.Indices[0] = SamplePoints.Find(*SelectedTriangle->Vertices[0]);
				Ele.Indices[1] = SamplePoints.Find(*SelectedTriangle->Vertices[1]);
				Ele.Indices[2] = SamplePoints.Find(*SelectedTriangle->Vertices[2]);

				check (Ele.Indices[0]!=INDEX_NONE);
				check (Ele.Indices[1]!=INDEX_NONE);
				check (Ele.Indices[2]!=INDEX_NONE);
			}
			else
			{
				// error back up solution
				// find closest point and do based on distance to the 3 points
				TArray<FSortByDistance> SortedPoints;

				// remove myself, which is the last point
				for (int32 SamplePointIndex=0; SamplePointIndex<SamplePoints.Num(); ++SamplePointIndex)
				{
					float Distance = (PointPos-SamplePoints[SamplePointIndex].Position).Size();
					SortedPoints.Add(FSortByDistance(SamplePointIndex, Distance));
				}

				SortedPoints.Sort( FCompareDistance() );

				// do based on distance resolution
				float TotalDistance = 0.f;

				for (int32 TestPointIndex=0; TestPointIndex<TotalTestPoints; ++TestPointIndex)
				{
					TotalDistance += SortedPoints[TestPointIndex].Distance;
				}

				// now normalize
				for (int32 TestPointIndex=0; TestPointIndex<TotalTestPoints; ++TestPointIndex)
				{
					Ele.Weights[TestPointIndex] = SortedPoints[TestPointIndex].Distance/TotalDistance;
					Ele.Indices[TestPointIndex] = SortedPoints[TestPointIndex].Index;
				}

				// if less than 3, add extra
				for (int32 TestPointIndex=TotalTestPoints; TestPointIndex<3; ++TestPointIndex)
				{
					Ele.Weights[TestPointIndex] = 0.f;
					Ele.Indices[TestPointIndex] = INDEX_NONE;
				}
			}
		}
	}
}

/** 
* Convert grid index (GridX, GridY) to triangle coords and returns FVector
*/
FVector FBlendSpaceGrid::GetPosFromIndex(int32 GridX, int32 GridY) const
{
	// grid X starts from 0 -> N when N == GridSizeX
	// grid Y starts from 0 -> N when N == GridSizeY
	// LeftBottom will map to Grid 0, 0
	// RightTop will map to Grid N, N

	FVector2D CoordDim (GridDim.GetSize());
	FVector2D EachGridSize = CoordDim/GridNum;

	// for now only 2D
	return FVector(GridX*EachGridSize.X+GridDim.Min.X, GridY*EachGridSize.Y+GridDim.Min.Y, 0.f);
}

/** 
* Get GridX, GridY indices from give Pos
*/
FIntPoint FBlendSpaceGrid::GetIndexFromPos(FVector GridPos, bool bSnap) const
{
	// grid 5 means, indexing from 0 - 5 to have 5 grids. 
	int32 GridSizeX = GridNum.X+1;
	int32 GridSizeY = GridNum.Y+1;

	FVector2D CoordDim (GridDim.GetSize());

	// 5 % of grid, allow it to be snapped
	FVector2D Threshold = CoordDim/GridNum*0.05f;
	FIntPoint BestPoint = FIntPoint::NoneValue;
	float BestDiffLenSq = (CoordDim * 2.0f).SizeSquared();

	for (int32 I=0; I<GridSizeX; ++I)
	{
		for (int32 J=0; J<GridSizeY; ++J)
		{
			FVector PointPos = GetPosFromIndex(I, J);
			FVector Diff = (PointPos-GridPos).GetAbs();
			float DiffLenSq = Diff.SizeSquared();

			// if within, success
			if (Diff.X < Threshold.X && Diff.Y < Threshold.Y)
			{
				return FIntPoint(I, J);
			}

			if (bSnap && BestDiffLenSq > DiffLenSq)
			{
				BestDiffLenSq = DiffLenSq;
				BestPoint = FIntPoint(I, J);
			}
		}
	}

	return BestPoint;
}

bool	FBlendSpaceGrid::IsInside(FVector Pos) const
{
	return ( Pos.X >= GridDim.Min.X && Pos.X <= GridDim.Max.X
		&& Pos.Y >= GridDim.Min.Y && Pos.Y <= GridDim.Max.Y 
		&& Pos.Z >= GridDim.Min.Z && Pos.Z <= GridDim.Max.Z );
}

const FEditorElement& FBlendSpaceGrid::GetElement(int32 GX, int32 GY) const
{
	// grid 5 means, indexing from 0 - 5 to have 5 grids. 
	int32 GridSizeX = GridNum.X+1;
	int32 GridSizeY = GridNum.Y+1;

	check (GridSizeX >= GX);
	check (GridSizeY >= GY);

	check ( Elements.Num() > 0 );
	return Elements[ GX*GridSizeY + GY ];
}

// mapping functions
TOptional<FVector2D> SBlendSpaceGridWidget::GetWidgetPosFromEditorPos(const FVector& EditorPos, const FSlateRect& WindowRect) const
{
	TOptional<FVector2D> OutWidgetPos;

	// widget pos is from left top to right bottom
	// where grid Pos is from (Min) to (Max) in vector space
	// You need to inverse Y
	if (BlendSpaceGrid.IsInside(EditorPos))
	{
		const FBox& GridDim = BlendSpaceGrid.GetGridDim();
		FGridSpaceConverter GridSpaceConverter(GridDim.Min, GridDim.Max, WindowRect);
		FVector2D WidgetPos = GridSpaceConverter.InputToScreen(EditorPos);
		OutWidgetPos = TOptional<FVector2D>(WidgetPos);
	}

	return OutWidgetPos;
}

TOptional<FVector> SBlendSpaceGridWidget::GetEditorPosFromWidgetPos(const FVector2D& WidgetPos, const FSlateRect& WindowRect) const
{
	TOptional<FVector> OutGridPos;

	if (WidgetPos.X >= WindowRect.Left && WidgetPos.X <= WindowRect.Right && 
		WidgetPos.Y >= WindowRect.Top && WidgetPos.Y <= WindowRect.Bottom)
	{
		FVector GridPos;
		const FBox& GridDim = BlendSpaceGrid.GetGridDim();
		FGridSpaceConverter GridSpaceConverter(GridDim.Min, GridDim.Max, WindowRect);
		GridPos = GridSpaceConverter.ScreenToInput(WidgetPos);
		OutGridPos = TOptional<FVector>(GridPos);
	}

	return OutGridPos;
}

FVector SBlendSpaceGridWidget::SnapEditorPosToGrid(const FVector& InPos) const
{
	FIntPoint GridIndices = BlendSpaceGrid.GetIndexFromPos(InPos, true);
	return BlendSpaceGrid.GetPosFromIndex(GridIndices.X, GridIndices.Y);
}

void FDelaunayTriangleGenerator::InitializeIndiceMapping()
=======
#define LOCTEXT_NAMESPACE "BlendSpaceEditor"

void SBlendSpaceEditor::Construct(const FArguments& InArgs, const TSharedRef<class IPersonaPreviewScene>& InPreviewScene, FSimpleMulticastDelegate& OnPostUndo)
>>>>>>> f00d6e77
{
	SBlendSpaceEditorBase::Construct(SBlendSpaceEditorBase::FArguments()
									.BlendSpace(InArgs._BlendSpace),
									InPreviewScene,
									OnPostUndo );
}

void SBlendSpaceEditor::ResampleData()
{
	// clear first
	BlendSpaceGrid.Reset();
	Generator.Reset();

	// you don't like to overwrite the link here (between visible points vs sample points, 
	// so allow this if no triangle is generated
	const FBlendParameter& BlendParamX = BlendSpace->GetBlendParameter(0);
	const FBlendParameter& BlendParamY = BlendSpace->GetBlendParameter(1);
	BlendSpaceGrid.SetGridInfo(BlendParamX, BlendParamY);
	Generator.SetGridBox(BlendParamX, BlendParamY);

	BlendSpace->EmptyGridElements();

	if (BlendSpace->GetNumberOfBlendSamples())
	{
		bool bAllSamplesValid = true;
		for (int32 SampleIndex = 0; SampleIndex < BlendSpace->GetNumberOfBlendSamples(); ++SampleIndex)
		{
			const FBlendSample& Sample = BlendSpace->GetBlendSample(SampleIndex);

			// Do not add invalid sample points (user will need to correct them to be incorporated into the blendspace)
			if (Sample.bIsValid)
			{				
				Generator.AddSamplePoint(Sample.SampleValue, SampleIndex);
			}
		}		
		
		// triangulate
		Generator.Triangulate();

		// once triangulated, generate grid
		const TArray<FPoint>& Points = Generator.GetSamplePointList();
		const TArray<FTriangle*>& Triangles = Generator.GetTriangleList();
		BlendSpaceGrid.GenerateGridElements(Points, Triangles);

		// now fill up grid elements in BlendSpace using this Element information
		if (Triangles.Num() > 0)
		{
			const TArray<FEditorElement>& GridElements = BlendSpaceGrid.GetElements();
			BlendSpace->FillupGridElements(Generator.GetIndiceMapping(), GridElements);
		}
	}
}

#undef LOCTEXT_NAMESPACE<|MERGE_RESOLUTION|>--- conflicted
+++ resolved
@@ -6,662 +6,9 @@
 #include "SlateOptMacros.h"
 #include "Widgets/Layout/SScrollBox.h"
 
-<<<<<<< HEAD
-void FDelaunayTriangleGenerator::Triangulate()
-{
-	if (SamplePointList.Num() == 0)
-	{
-		return;
-	}
-	else if (SamplePointList.Num() == 1)
-	{
-		// degenerate case 1
-		FTriangle Triangle(&SamplePointList[0]);
-		AddTriangle(Triangle);
-	}
-	else if (SamplePointList.Num() == 2)
-	{
-		// degenerate case 2
-		FTriangle Triangle(&SamplePointList[0], &SamplePointList[1]);
-		AddTriangle(Triangle);
-	}
-	else
-	{
-		SortSamples();
-
-		// first choose first 3 points
-		for (int32 I = 2; I<SamplePointList.Num(); ++I)
-		{
-			GenerateTriangles(SamplePointList, I + 1);
-		}
-
-		// degenerate case 3: many points all collinear or coincident
-		if (TriangleList.Num() == 0)
-		{
-			if (AllCoincident(SamplePointList))
-			{
-				// coincident case - just create one triangle
-				FTriangle Triangle(&SamplePointList[0]);
-				AddTriangle(Triangle);
-			}
-			else
-			{
-				// collinear case: create degenerate triangles between pairs of points
-				for (int32 PointIndex = 0; PointIndex < SamplePointList.Num() - 1; ++PointIndex)
-				{
-					FTriangle Triangle(&SamplePointList[PointIndex], &SamplePointList[PointIndex + 1]);
-					AddTriangle(Triangle);
-				}
-			}
-		}
-	}
-}
-
-void FDelaunayTriangleGenerator::SortSamples()
-{
-	TArray<FPointWithIndex> SortedPoints;
-	for (int32 I=0; I<SamplePointList.Num(); ++I)
-	{
-		SortedPoints.Add(FPointWithIndex(SamplePointList[I], I));
-	}
-
-	// return A-B
-	struct FComparePoints
-	{
-		bool operator()( const FPointWithIndex &A, const FPointWithIndex&B ) const
-		{
-			// the sorting happens from -> +X, -> +Y,  -> for now ignore Z ->+Z
-			if( A.Point.Position.X == B.Point.Position.X ) // same, then compare Y
-			{
-				if( A.Point.Position.Y == B.Point.Position.Y )
-				{
-					return A.Point.Position.Z < B.Point.Position.Z;
-				}
-				else
-				{
-					return A.Point.Position.Y < B.Point.Position.Y;
-				}
-			}
-			else
-			{
-				return A.Point.Position.X < B.Point.Position.X;
-			}
-		}
-	};
-	// sort all points
-	SortedPoints.Sort( FComparePoints() );
-
-	// now copy back to SamplePointList
-	IndiceMappingTable.Empty(SamplePointList.Num());
-	IndiceMappingTable.AddUninitialized(SamplePointList.Num());
-	for (int32 I=0; I<SamplePointList.Num(); ++I)
-	{
-		SamplePointList[I] = SortedPoints[I].Point;
-		IndiceMappingTable[I] = SortedPoints[I].OriginalIndex;
-	}
-}
-
-/** 
-* The key function in Delaunay Triangulation
-* return true if the TestPoint is WITHIN the triangle circumcircle
-*	http://en.wikipedia.org/wiki/Delaunay_triangulation 
-*/
-FDelaunayTriangleGenerator::ECircumCircleState FDelaunayTriangleGenerator::GetCircumcircleState(const FTriangle* T, const FPoint& TestPoint)
-{
-	const int32 NumPointsPerTriangle = 3;
-
-	// First off, normalize all the points
-	FVector NormalizedPositions[NumPointsPerTriangle];
-	
-	for ( int32 I = 0; I < NumPointsPerTriangle; ++I )
-	{
-		NormalizedPositions[I] = ( T->Vertices[I]->Position - GridMin ) * RecipGridSize;
-	}
-
-	FVector NormalizedTestPoint = ( TestPoint.Position - GridMin ) * RecipGridSize;
-
-	// ignore Z, eventually this has to be on plane
-	// http://en.wikipedia.org/wiki/Delaunay_triangulation - determinant
-	float M00 = NormalizedPositions[0].X - NormalizedTestPoint.X;
-	float M01 = NormalizedPositions[0].Y - NormalizedTestPoint.Y;
-	float M02 = NormalizedPositions[0].X * NormalizedPositions[0].X - NormalizedTestPoint.X * NormalizedTestPoint.X
-		+ NormalizedPositions[0].Y*NormalizedPositions[0].Y - NormalizedTestPoint.Y * NormalizedTestPoint.Y;
-
-	float M10 = NormalizedPositions[1].X - NormalizedTestPoint.X;
-	float M11 = NormalizedPositions[1].Y - NormalizedTestPoint.Y;
-	float M12 = NormalizedPositions[1].X * NormalizedPositions[1].X - NormalizedTestPoint.X * NormalizedTestPoint.X
-		+ NormalizedPositions[1].Y * NormalizedPositions[1].Y - NormalizedTestPoint.Y * NormalizedTestPoint.Y;
-
-	float M20 = NormalizedPositions[2].X - NormalizedTestPoint.X;
-	float M21 = NormalizedPositions[2].Y - NormalizedTestPoint.Y;
-	float M22 = NormalizedPositions[2].X * NormalizedPositions[2].X - NormalizedTestPoint.X * NormalizedTestPoint.X
-		+ NormalizedPositions[2].Y * NormalizedPositions[2].Y - NormalizedTestPoint.Y * NormalizedTestPoint.Y;
-
-	float Det = M00*M11*M22+M01*M12*M20+M02*M10*M21 - (M02*M11*M20+M01*M10*M22+M00*M12*M21);
-	
-	// When the vertices are sorted in a counterclockwise order, the determinant is positive if and only if Testpoint lies inside the circumcircle of T.
-	if (FMath::IsNegativeFloat(Det))
-	{
-		return ECCS_Outside;
-	}
-	else
-	{
-		// On top of the triangle edge
-		if (FMath::IsNearlyZero(Det))
-		{
-			return ECCS_On;
-		}
-		else
-		{
-			return ECCS_Inside;
-		}
-	}
-}
-
-/** 
-* return true if 3 points are collinear
-* by that if those 3 points create straight line
-*/
-bool FDelaunayTriangleGenerator::IsCollinear(const FPoint* A, const FPoint* B, const FPoint* C)
-{
-	// 		FVector A2B = (B.Position-A.Position).SafeNormal();
-	// 		FVector A2C = (C.Position-A.Position).SafeNormal();
-	// 		
-	// 		float fDot = fabs(A2B | A2C);
-	// 		return (fDot > SMALL_NUMBER);
-
-	// this eventually has to happen on the plane that contains this 3 pages
-	// for now we ignore Z
-	FVector Diff1 = B->Position-A->Position;
-	FVector Diff2 = C->Position-A->Position;
-
-	float Result = Diff1.X*Diff2.Y - Diff1.Y*Diff2.X;
-
-	return (Result == 0.f);
-}
-
-bool FDelaunayTriangleGenerator::AllCoincident(const TArray<FPoint>& InPoints)
-{
-	if (InPoints.Num() > 0)
-	{
-		const FPoint& FirstPoint = InPoints[0];
-		for (int32 PointIndex = 0; PointIndex < InPoints.Num(); ++PointIndex)
-		{
-			const FPoint& Point = InPoints[PointIndex];
-			if (Point.Position != FirstPoint.Position)
-			{
-				return false;
-			}
-		}
-
-		return true;
-	}
-
-	return false;
-}
-
-bool FDelaunayTriangleGenerator::FlipTriangles(int32 TriangleIndexOne, int32 TriangleIndexTwo)
-{
-	FTriangle* A = TriangleList[TriangleIndexOne];
-	FTriangle* B = TriangleList[TriangleIndexTwo];
-
-	// if already optimized, don't have to do any
-	FPoint* TestPt = A->FindNonSharingPoint(B);
-
-	// If it's not inside, we don't have to do any
-	if (GetCircumcircleState(A, *TestPt) != ECCS_Inside)
-	{
-		return false;
-	}
-
-	FTriangle NewTriangles[2];
-	int32 TrianglesMade = 0;
-
-	for (int32 VertexIndexOne = 0; VertexIndexOne < 2; ++VertexIndexOne)
-	{
-		for (int32 VertexIndexTwo = VertexIndexOne + 1; VertexIndexTwo < 3; ++VertexIndexTwo)
-		{
-			// Check if these vertices form a valid triangle (should be non-colinear)
-			if (IsEligibleForTriangulation(A->Vertices[VertexIndexOne], A->Vertices[VertexIndexTwo], TestPt))
-			{
-				// Create the new triangle and check if the final (original) vertex falls inside or outside of it's circumcircle
-				const FTriangle NewTriangle(A->Vertices[VertexIndexOne], A->Vertices[VertexIndexTwo], TestPt);
-				const int32 VertexIndexThree = 3 - (VertexIndexTwo + VertexIndexOne);
-				if (GetCircumcircleState(&NewTriangle, *A->Vertices[VertexIndexThree]) == ECCS_Outside)
-				{
-					// If so store the triangle and increment the number of triangles
-					checkf(TrianglesMade < 2, TEXT("Incorrect number of triangles created"));
-					NewTriangles[TrianglesMade] = NewTriangle;
-					++TrianglesMade;
-				}
-			}
-		}
-	}
-
-	// In case two triangles were generated the flip was successful so we can add them to the list
-	if (TrianglesMade == 2)
-	{
-		AddTriangle(NewTriangles[0], false);
-		AddTriangle(NewTriangles[1], false);
-	}
-
-	return TrianglesMade == 2;
-}
-
-void FDelaunayTriangleGenerator::AddTriangle(FTriangle& newTriangle, bool bCheckHalfEdge/*=true*/)
-{
-	// see if it's same vertices
-	for (int32 I=0;I<TriangleList.Num(); ++I)
-	{
-		if (newTriangle == *TriangleList[I])
-		{
-			return;
-		}
-
-		if (bCheckHalfEdge && newTriangle.HasSameHalfEdge(TriangleList[I]))
-		{
-			return;
-		}
-	}
-
-
-	TriangleList.Add(new FTriangle(newTriangle));
-}
-
-int32 FDelaunayTriangleGenerator::GenerateTriangles(TArray<FPoint>& PointList, const int32 TotalNum)
-{
-	if (TotalNum == BLENDSPACE_MINSAMPLE)
-	{
-		if (IsEligibleForTriangulation(&PointList[0], &PointList[1], &PointList[2]))
-		{
-			FTriangle Triangle(&PointList[0], &PointList[1], &PointList[2]);
-			AddTriangle(Triangle);
-		}
-	}
-	else if (TriangleList.Num() == 0)
-	{
-		FPoint * TestPoint = &PointList[TotalNum-1];
-
-		// so far no triangle is made, try to make it with new points that are just entered
-		for (int32 I=0; I<TotalNum-2; ++I)
-		{
-			if (IsEligibleForTriangulation(&PointList[I], &PointList[I+1], TestPoint))
-			{
-				FTriangle NewTriangle (&PointList[I], &PointList[I+1], TestPoint);
-				AddTriangle(NewTriangle);
-			}
-		}
-	}
-	else
-	{
-		// get the last addition
-		FPoint * TestPoint = &PointList[TotalNum-1];
-		int32 TriangleNum = TriangleList.Num();
-	
-		for (int32 I=0; I<TriangleList.Num(); ++I)
-		{
-			FTriangle * Triangle = TriangleList[I];
-			if (IsEligibleForTriangulation(Triangle->Vertices[0], Triangle->Vertices[1], TestPoint))
-			{
-				FTriangle NewTriangle (Triangle->Vertices[0], Triangle->Vertices[1], TestPoint);
-				AddTriangle(NewTriangle);
-			}
-
-			if (IsEligibleForTriangulation(Triangle->Vertices[0], Triangle->Vertices[2], TestPoint))
-			{
-				FTriangle NewTriangle (Triangle->Vertices[0], Triangle->Vertices[2], TestPoint);
-				AddTriangle(NewTriangle);
-			}
-
-			if (IsEligibleForTriangulation(Triangle->Vertices[1], Triangle->Vertices[2], TestPoint))
-			{
-				FTriangle NewTriangle (Triangle->Vertices[1], Triangle->Vertices[2], TestPoint);
-				AddTriangle(NewTriangle);
-			}
-		}
-
-		// this is locally optimization part
-		// we need to make sure all triangles are locally optimized. If not optimize it. 
-		for (int32 I=0; I<TriangleList.Num(); ++I)
-		{
-			FTriangle * A = TriangleList[I];
-			for (int32 J=I+1; J<TriangleList.Num(); ++J)
-			{
-				FTriangle * B = TriangleList[J];
-
-				// does share same edge
-				if (A->DoesShareSameEdge(B))
-				{
-					// then test to see if locally optimized
-					if (FlipTriangles(I, J))
-					{
-						// if this flips, remove current triangle
-						delete TriangleList[I];
-						delete TriangleList[J];
-						//I need to remove J first because other wise, 
-						//  index J isn't valid anymore
-						TriangleList.RemoveAt(J);
-						TriangleList.RemoveAt(I);
-						// start over since we modified triangle
-						// once we don't have any more to flip, we're good to go!
-						I=-1;
-						break;
-					}
-				}
-			}
-		}
-	}
-
-	return TriangleList.Num();
-}
-
-////////////////////////////////////////////////////////////////////////////////////////////////////////////////////////////////////////////////////////////////////
-/**
-* Find Triangle this TestPoint is within
-* 
-* @param	TestPoint				Point to test
-* @param	OutBaryCentricCoords	Output BaryCentricCoords2D of the point in the triangle // for now it's only 2D
-* @param	OutTriangle				The triangle that this point is within or lie
-* @param	TriangleList			TriangleList to test
-* 
-* @return	true if successfully found the triangle this point is within
-*/
-bool FBlendSpaceGrid::FindTriangleThisPointBelongsTo(const FVector& TestPoint, FVector& OutBaryCentricCoords, FTriangle*& OutTriangle, const TArray<FTriangle*>& TriangleList) const
-{
-	// sort triangle by distance to TestPoint
-	TArray<FSortByDistance> SortedTriangles;
-
-	// remove myself, which is the last point
-	for (int32 I=0; I<TriangleList.Num(); ++I)
-	{
-		float Distance = TriangleList[I]->GetDistance(TestPoint);
-		SortedTriangles.Add(FSortByDistance(I, Distance));
-	}
-
-	SortedTriangles.Sort( FCompareDistance() );
-
-	// now go through triangle, and get barycentric coords
-	for (int32 I=0; I<SortedTriangles.Num(); ++I)
-	{
-		int32 TriIndex = SortedTriangles[I].Index;
-		FTriangle * Triangle = TriangleList[TriIndex];
-
-		FVector Coords = FMath::GetBaryCentric2D(TestPoint, Triangle->Vertices[0]->Position, Triangle->Vertices[1]->Position, Triangle->Vertices[2]->Position);
-
-		// Z coords often has precision error because it's derived from 1-A-B, so do more precise check
-		if (fabs(Coords.Z) < KINDA_SMALL_NUMBER)
-		{
-			Coords.Z = 0.f;
-		}
-
-		// inside of triangle? or lies on the triangle? Z should lie all the time 
-		if ( 0.f <= Coords.X && Coords.X <= 1.0 && 0.f <= Coords.Y && Coords.Y <= 1.0 && 0.f <= Coords.Z && Coords.Z <= 1.0 )
-		{
-			OutBaryCentricCoords = Coords;
-			OutTriangle = Triangle;
-			return true;
-		}
-	}
-
-	return false;
-/*
-	// @todo, maybe remove the distance based, but find better way to do this
-	OutTriangle = NULL;
-
-	TArray<FTriangle*>	Candidates;
-	TArray<FVector>		BaryCentricCoords;
-
-	// now go through triangle, and get barycentric coords
-	for (auto Iter = TriangleList.CreateIterator(); Iter; ++Iter)
-	{
-		FTriangle * Triangle = (*Iter);
-		FVector Coords = FMath::GetBaryCentric2D(TestPoint, Triangle->Vertices[0]->Position, Triangle->Vertices[1]->Position, Triangle->Vertices[2]->Position);
-		
-		// Z coords often has precision error because it's derived from 1-A-B, so do more precise check
-		if (fabs(Coords.Z) < KINDA_SMALL_NUMBER)
-		{
-			Coords.Z = 0.f;
-		}
-
-		// inside of triangle? or lies on the triangle? Z should lie all the time 
-		if ( 0.f <= Coords.X && Coords.X <= 1.0 && 0.f <= Coords.Y && Coords.Y <= 1.0 && 0.f <= Coords.Z && Coords.Z <= 1.0 )
-		{
-			// collect all candidates
-			Candidates.Add(Triangle);
-			BaryCentricCoords.Add(Coords);
-		}
-	}
-
-	// now I have list of triangles, now if there is TestPoint2, use that to get that value
-	for (int32 I=0; I<Candidates.Num(); ++I)
-	{
-
-	}
-	return (OutTriangle!=NULL);*/
-}
-
-/** 
-* Fill up Grid Elements using TriangleList input
-* 
-* @param	SamplePoints		: Sample Point List
-* @param	TriangleList		: List of triangles
-*/
-void FBlendSpaceGrid::GenerateGridElements(const TArray<FPoint>& SamplePoints, const TArray<FTriangle*>& TriangleList)
-{
-	check ( GridNum.X > 0 && GridNum.Y > 0 );
-	check ( GridDim.IsValid );
-
-	// grid 5 means, indexing from 0 - 5 to have 5 grids. 
-	int32 GridSizeX = GridNum.X+1;
-	int32 GridSizeY = GridNum.Y+1;
-	int32 ElementsSize = GridSizeX*GridSizeY;
-
-	Elements.Empty(ElementsSize);
-
-	if (SamplePoints.Num() == 0 || TriangleList.Num() == 0)
-	{
-		return;
-	}
-
-	Elements.AddUninitialized(ElementsSize);
-
-	FVector Weights;
-	FVector PointPos;
-	// when it fails to find, do distance resolution
-	int32 TotalTestPoints = (SamplePoints.Num() >= 3)? 3 : SamplePoints.Num();
-
-	for (int32 I=0; I<GridSizeX; ++I)
-	{
-		for (int32 J=0; J<GridSizeY; ++J)
-		{
-			FTriangle * SelectedTriangle = NULL;
-			FEditorElement& Ele = Elements[ I*GridSizeY + J ];
-
-			PointPos = GetPosFromIndex(I, J);
-			if ( FindTriangleThisPointBelongsTo(PointPos, Weights, SelectedTriangle, TriangleList) )
-			{
-				// found it
-				Ele.Weights[0] = Weights.X;
-				Ele.Weights[1] = Weights.Y;
-				Ele.Weights[2] = Weights.Z;
-				// need to find sample point index
-				// @todo fix this with better solution
-				// lazy me
-				Ele.Indices[0] = SamplePoints.Find(*SelectedTriangle->Vertices[0]);
-				Ele.Indices[1] = SamplePoints.Find(*SelectedTriangle->Vertices[1]);
-				Ele.Indices[2] = SamplePoints.Find(*SelectedTriangle->Vertices[2]);
-
-				check (Ele.Indices[0]!=INDEX_NONE);
-				check (Ele.Indices[1]!=INDEX_NONE);
-				check (Ele.Indices[2]!=INDEX_NONE);
-			}
-			else
-			{
-				// error back up solution
-				// find closest point and do based on distance to the 3 points
-				TArray<FSortByDistance> SortedPoints;
-
-				// remove myself, which is the last point
-				for (int32 SamplePointIndex=0; SamplePointIndex<SamplePoints.Num(); ++SamplePointIndex)
-				{
-					float Distance = (PointPos-SamplePoints[SamplePointIndex].Position).Size();
-					SortedPoints.Add(FSortByDistance(SamplePointIndex, Distance));
-				}
-
-				SortedPoints.Sort( FCompareDistance() );
-
-				// do based on distance resolution
-				float TotalDistance = 0.f;
-
-				for (int32 TestPointIndex=0; TestPointIndex<TotalTestPoints; ++TestPointIndex)
-				{
-					TotalDistance += SortedPoints[TestPointIndex].Distance;
-				}
-
-				// now normalize
-				for (int32 TestPointIndex=0; TestPointIndex<TotalTestPoints; ++TestPointIndex)
-				{
-					Ele.Weights[TestPointIndex] = SortedPoints[TestPointIndex].Distance/TotalDistance;
-					Ele.Indices[TestPointIndex] = SortedPoints[TestPointIndex].Index;
-				}
-
-				// if less than 3, add extra
-				for (int32 TestPointIndex=TotalTestPoints; TestPointIndex<3; ++TestPointIndex)
-				{
-					Ele.Weights[TestPointIndex] = 0.f;
-					Ele.Indices[TestPointIndex] = INDEX_NONE;
-				}
-			}
-		}
-	}
-}
-
-/** 
-* Convert grid index (GridX, GridY) to triangle coords and returns FVector
-*/
-FVector FBlendSpaceGrid::GetPosFromIndex(int32 GridX, int32 GridY) const
-{
-	// grid X starts from 0 -> N when N == GridSizeX
-	// grid Y starts from 0 -> N when N == GridSizeY
-	// LeftBottom will map to Grid 0, 0
-	// RightTop will map to Grid N, N
-
-	FVector2D CoordDim (GridDim.GetSize());
-	FVector2D EachGridSize = CoordDim/GridNum;
-
-	// for now only 2D
-	return FVector(GridX*EachGridSize.X+GridDim.Min.X, GridY*EachGridSize.Y+GridDim.Min.Y, 0.f);
-}
-
-/** 
-* Get GridX, GridY indices from give Pos
-*/
-FIntPoint FBlendSpaceGrid::GetIndexFromPos(FVector GridPos, bool bSnap) const
-{
-	// grid 5 means, indexing from 0 - 5 to have 5 grids. 
-	int32 GridSizeX = GridNum.X+1;
-	int32 GridSizeY = GridNum.Y+1;
-
-	FVector2D CoordDim (GridDim.GetSize());
-
-	// 5 % of grid, allow it to be snapped
-	FVector2D Threshold = CoordDim/GridNum*0.05f;
-	FIntPoint BestPoint = FIntPoint::NoneValue;
-	float BestDiffLenSq = (CoordDim * 2.0f).SizeSquared();
-
-	for (int32 I=0; I<GridSizeX; ++I)
-	{
-		for (int32 J=0; J<GridSizeY; ++J)
-		{
-			FVector PointPos = GetPosFromIndex(I, J);
-			FVector Diff = (PointPos-GridPos).GetAbs();
-			float DiffLenSq = Diff.SizeSquared();
-
-			// if within, success
-			if (Diff.X < Threshold.X && Diff.Y < Threshold.Y)
-			{
-				return FIntPoint(I, J);
-			}
-
-			if (bSnap && BestDiffLenSq > DiffLenSq)
-			{
-				BestDiffLenSq = DiffLenSq;
-				BestPoint = FIntPoint(I, J);
-			}
-		}
-	}
-
-	return BestPoint;
-}
-
-bool	FBlendSpaceGrid::IsInside(FVector Pos) const
-{
-	return ( Pos.X >= GridDim.Min.X && Pos.X <= GridDim.Max.X
-		&& Pos.Y >= GridDim.Min.Y && Pos.Y <= GridDim.Max.Y 
-		&& Pos.Z >= GridDim.Min.Z && Pos.Z <= GridDim.Max.Z );
-}
-
-const FEditorElement& FBlendSpaceGrid::GetElement(int32 GX, int32 GY) const
-{
-	// grid 5 means, indexing from 0 - 5 to have 5 grids. 
-	int32 GridSizeX = GridNum.X+1;
-	int32 GridSizeY = GridNum.Y+1;
-
-	check (GridSizeX >= GX);
-	check (GridSizeY >= GY);
-
-	check ( Elements.Num() > 0 );
-	return Elements[ GX*GridSizeY + GY ];
-}
-
-// mapping functions
-TOptional<FVector2D> SBlendSpaceGridWidget::GetWidgetPosFromEditorPos(const FVector& EditorPos, const FSlateRect& WindowRect) const
-{
-	TOptional<FVector2D> OutWidgetPos;
-
-	// widget pos is from left top to right bottom
-	// where grid Pos is from (Min) to (Max) in vector space
-	// You need to inverse Y
-	if (BlendSpaceGrid.IsInside(EditorPos))
-	{
-		const FBox& GridDim = BlendSpaceGrid.GetGridDim();
-		FGridSpaceConverter GridSpaceConverter(GridDim.Min, GridDim.Max, WindowRect);
-		FVector2D WidgetPos = GridSpaceConverter.InputToScreen(EditorPos);
-		OutWidgetPos = TOptional<FVector2D>(WidgetPos);
-	}
-
-	return OutWidgetPos;
-}
-
-TOptional<FVector> SBlendSpaceGridWidget::GetEditorPosFromWidgetPos(const FVector2D& WidgetPos, const FSlateRect& WindowRect) const
-{
-	TOptional<FVector> OutGridPos;
-
-	if (WidgetPos.X >= WindowRect.Left && WidgetPos.X <= WindowRect.Right && 
-		WidgetPos.Y >= WindowRect.Top && WidgetPos.Y <= WindowRect.Bottom)
-	{
-		FVector GridPos;
-		const FBox& GridDim = BlendSpaceGrid.GetGridDim();
-		FGridSpaceConverter GridSpaceConverter(GridDim.Min, GridDim.Max, WindowRect);
-		GridPos = GridSpaceConverter.ScreenToInput(WidgetPos);
-		OutGridPos = TOptional<FVector>(GridPos);
-	}
-
-	return OutGridPos;
-}
-
-FVector SBlendSpaceGridWidget::SnapEditorPosToGrid(const FVector& InPos) const
-{
-	FIntPoint GridIndices = BlendSpaceGrid.GetIndexFromPos(InPos, true);
-	return BlendSpaceGrid.GetPosFromIndex(GridIndices.X, GridIndices.Y);
-}
-
-void FDelaunayTriangleGenerator::InitializeIndiceMapping()
-=======
 #define LOCTEXT_NAMESPACE "BlendSpaceEditor"
 
 void SBlendSpaceEditor::Construct(const FArguments& InArgs, const TSharedRef<class IPersonaPreviewScene>& InPreviewScene, FSimpleMulticastDelegate& OnPostUndo)
->>>>>>> f00d6e77
 {
 	SBlendSpaceEditorBase::Construct(SBlendSpaceEditorBase::FArguments()
 									.BlendSpace(InArgs._BlendSpace),
