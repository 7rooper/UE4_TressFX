#!/bin/bash

SCRIPT_DIR=$(cd "$(dirname "$BASH_SOURCE")" ; pwd)
TOP_DIR=$(cd "$SCRIPT_DIR/../../.." ; pwd)

# args: package
# returns 0 if installed, 1 if it needs to be installed
PackageIsInstalled()
{
    PackageName=$1

    dpkg-query -W -f='${Status}\n' $PackageName | head -n 1 | awk '{print $3;}' | grep -q '^installed$'
}

# main
set -e

TOP_DIR=$(cd "$SCRIPT_DIR/../../.." ; pwd)
cd "${TOP_DIR}"

if [ -e /etc/os-release ]; then
  source /etc/os-release
  # Ubuntu/Debian/Mint
  if [[ "$ID" == "ubuntu" ]] || [[ "$ID_LIKE" == "ubuntu" ]] || [[ "$ID" == "debian" ]] || [[ "$ID_LIKE" == "debian" ]] || [[ "$ID" == "tanglu" ]] || [[ "$ID_LIKE" == "tanglu" ]]; then

<<<<<<< HEAD
    # Adjust the VERSION_ID for elementary OS since elementary doesn't follow Debian versioning, but is Ubuntu-based.
    if [[ "$ID" == "elementary" ]]; then
      if [[ "$VERSION_ID" == 0.4 ]] || ([[ "$VERSION_ID" > 0.4 ]] && [[ "$VERSION_ID" < 0.5 ]]); then
        VERSION_ID=16.04 # The 0.4 branch is based on 16.04
      elif [[ "$VERSION_ID" == 0.5 ]] || [[ "$VERSION_ID" > 0.5 ]]; then
        VERSION_ID=17 # Assumes that 0.5 won't be 16.04 based
      fi
    fi

    if [ -n "$VERSION_ID" ] && [[ "$VERSION_ID" < 16.04 ]]; then
     DEPS="mono-xbuild \
       mono-dmcs \
       libmono-microsoft-build-tasks-v4.0-4.0-cil \
       libmono-system-data-datasetextensions4.0-cil
       libmono-system-web-extensions4.0-cil
       libmono-system-management4.0-cil
       libmono-system-xml-linq4.0-cil
       libmono-corlib4.0-cil
       libmono-windowsbase4.0-cil
       libmono-system-io-compression4.0-cil
       libmono-system-io-compression-filesystem4.0-cil
       mono-devel
       build-essential
       "
    elif [ -n "$VERSION_ID" ] && [[ "$VERSION_ID" == 16.04 ]]; then
     DEPS="mono-xbuild \
       mono-dmcs \
       libmono-microsoft-build-tasks-v4.0-4.0-cil \
       libmono-system-data-datasetextensions4.0-cil
       libmono-system-web-extensions4.0-cil
       libmono-system-management4.0-cil
       libmono-system-xml-linq4.0-cil
       libmono-corlib4.5-cil
       libmono-windowsbase4.0-cil
       libmono-system-io-compression4.0-cil
       libmono-system-io-compression-filesystem4.0-cil
       libmono-system-runtime4.0-cil
       mono-devel
       build-essential
       "
    elif [ -n "$VERSION_ID" ] && [[ "$VERSION_ID" < 17.10 ]]; then
     DEPS="mono-xbuild \
       mono-dmcs \
       libmono-microsoft-build-tasks-v4.0-4.0-cil \
       libmono-system-data-datasetextensions4.0-cil
       libmono-system-web-extensions4.0-cil
       libmono-system-management4.0-cil
       libmono-system-xml-linq4.0-cil
       libmono-corlib4.5-cil
       libmono-windowsbase4.0-cil
       libmono-system-io-compression4.0-cil
       libmono-system-io-compression-filesystem4.0-cil
       libmono-system-runtime4.0-cil
       mono-devel
       build-essential
       "
    elif [[ $PRETTY_NAME == *sid ]] || [[ $PRETTY_NAME == *stretch ]]; then
     DEPS="mono-xbuild \
       mono-dmcs \
       libmono-microsoft-build-tasks-v4.0-4.0-cil \
       libmono-system-data-datasetextensions4.0-cil
       libmono-system-web-extensions4.0-cil
       libmono-system-management4.0-cil
       libmono-system-xml-linq4.0-cil
       libmono-corlib4.5-cil
       libmono-windowsbase4.0-cil
       libmono-system-io-compression4.0-cil
       libmono-system-io-compression-filesystem4.0-cil
       libmono-system-runtime4.0-cil
       mono-devel
       "
    else # assume the latest Ubuntu, this is going to be a moving target (17.10 as of now)
     DEPS="mono-xbuild \
       mono-dmcs \
       libmono-microsoft-build-tasks-v4.0-4.0-cil \
       libmono-system-data-datasetextensions4.0-cil
       libmono-system-web-extensions4.0-cil
       libmono-system-management4.0-cil
       libmono-system-xml-linq4.0-cil
       libmono-corlib4.5-cil
       libmono-windowsbase4.0-cil
       libmono-system-io-compression4.0-cil
       libmono-system-io-compression-filesystem4.0-cil
       libmono-system-runtime4.0-cil
       mono-devel
       build-essential
       "
    fi
=======
    # Both mono and the compiler toolchain are now bundled.
    # build-essential can still be useful for making sure the system has make
    DEPS="
      build-essential
      "
>>>>>>> cf6d231e

    for DEP in $DEPS; do
      if ! PackageIsInstalled $DEP; then
        echo "Attempting installation of missing package: $DEP"
        set -x
        sudo apt-get install -y $DEP
        set +x
      fi
    done
  fi
fi

<<<<<<< HEAD
# Install our bundled toolchain unless we are running a Perforce build
if [ ! -f Build/PerforceBuild.txt ]; then
=======
# Install our bundled toolchain unless we are running a Perforce build or a an our of source toolchain is available.
if [ ! -f Build/PerforceBuild.txt ] && [ -z "$LINUX_MULTIARCH_ROOT" ] && [ -z "$UE_SDKS_ROOT" ]; then
>>>>>>> cf6d231e
  echo "Installing a bundled clang toolchain"
  pushd Build/BatchFiles/Linux > /dev/null
  ./SetupToolchain.sh
  popd > /dev/null
fi

# Provide the hooks for locally building third party libs if needed
echo
pushd Build/BatchFiles/Linux > /dev/null
./BuildThirdParty.sh
popd > /dev/null

echo "Setup successful."
touch Build/OneTimeSetupPerformed<|MERGE_RESOLUTION|>--- conflicted
+++ resolved
@@ -23,102 +23,11 @@
   # Ubuntu/Debian/Mint
   if [[ "$ID" == "ubuntu" ]] || [[ "$ID_LIKE" == "ubuntu" ]] || [[ "$ID" == "debian" ]] || [[ "$ID_LIKE" == "debian" ]] || [[ "$ID" == "tanglu" ]] || [[ "$ID_LIKE" == "tanglu" ]]; then
 
-<<<<<<< HEAD
-    # Adjust the VERSION_ID for elementary OS since elementary doesn't follow Debian versioning, but is Ubuntu-based.
-    if [[ "$ID" == "elementary" ]]; then
-      if [[ "$VERSION_ID" == 0.4 ]] || ([[ "$VERSION_ID" > 0.4 ]] && [[ "$VERSION_ID" < 0.5 ]]); then
-        VERSION_ID=16.04 # The 0.4 branch is based on 16.04
-      elif [[ "$VERSION_ID" == 0.5 ]] || [[ "$VERSION_ID" > 0.5 ]]; then
-        VERSION_ID=17 # Assumes that 0.5 won't be 16.04 based
-      fi
-    fi
-
-    if [ -n "$VERSION_ID" ] && [[ "$VERSION_ID" < 16.04 ]]; then
-     DEPS="mono-xbuild \
-       mono-dmcs \
-       libmono-microsoft-build-tasks-v4.0-4.0-cil \
-       libmono-system-data-datasetextensions4.0-cil
-       libmono-system-web-extensions4.0-cil
-       libmono-system-management4.0-cil
-       libmono-system-xml-linq4.0-cil
-       libmono-corlib4.0-cil
-       libmono-windowsbase4.0-cil
-       libmono-system-io-compression4.0-cil
-       libmono-system-io-compression-filesystem4.0-cil
-       mono-devel
-       build-essential
-       "
-    elif [ -n "$VERSION_ID" ] && [[ "$VERSION_ID" == 16.04 ]]; then
-     DEPS="mono-xbuild \
-       mono-dmcs \
-       libmono-microsoft-build-tasks-v4.0-4.0-cil \
-       libmono-system-data-datasetextensions4.0-cil
-       libmono-system-web-extensions4.0-cil
-       libmono-system-management4.0-cil
-       libmono-system-xml-linq4.0-cil
-       libmono-corlib4.5-cil
-       libmono-windowsbase4.0-cil
-       libmono-system-io-compression4.0-cil
-       libmono-system-io-compression-filesystem4.0-cil
-       libmono-system-runtime4.0-cil
-       mono-devel
-       build-essential
-       "
-    elif [ -n "$VERSION_ID" ] && [[ "$VERSION_ID" < 17.10 ]]; then
-     DEPS="mono-xbuild \
-       mono-dmcs \
-       libmono-microsoft-build-tasks-v4.0-4.0-cil \
-       libmono-system-data-datasetextensions4.0-cil
-       libmono-system-web-extensions4.0-cil
-       libmono-system-management4.0-cil
-       libmono-system-xml-linq4.0-cil
-       libmono-corlib4.5-cil
-       libmono-windowsbase4.0-cil
-       libmono-system-io-compression4.0-cil
-       libmono-system-io-compression-filesystem4.0-cil
-       libmono-system-runtime4.0-cil
-       mono-devel
-       build-essential
-       "
-    elif [[ $PRETTY_NAME == *sid ]] || [[ $PRETTY_NAME == *stretch ]]; then
-     DEPS="mono-xbuild \
-       mono-dmcs \
-       libmono-microsoft-build-tasks-v4.0-4.0-cil \
-       libmono-system-data-datasetextensions4.0-cil
-       libmono-system-web-extensions4.0-cil
-       libmono-system-management4.0-cil
-       libmono-system-xml-linq4.0-cil
-       libmono-corlib4.5-cil
-       libmono-windowsbase4.0-cil
-       libmono-system-io-compression4.0-cil
-       libmono-system-io-compression-filesystem4.0-cil
-       libmono-system-runtime4.0-cil
-       mono-devel
-       "
-    else # assume the latest Ubuntu, this is going to be a moving target (17.10 as of now)
-     DEPS="mono-xbuild \
-       mono-dmcs \
-       libmono-microsoft-build-tasks-v4.0-4.0-cil \
-       libmono-system-data-datasetextensions4.0-cil
-       libmono-system-web-extensions4.0-cil
-       libmono-system-management4.0-cil
-       libmono-system-xml-linq4.0-cil
-       libmono-corlib4.5-cil
-       libmono-windowsbase4.0-cil
-       libmono-system-io-compression4.0-cil
-       libmono-system-io-compression-filesystem4.0-cil
-       libmono-system-runtime4.0-cil
-       mono-devel
-       build-essential
-       "
-    fi
-=======
     # Both mono and the compiler toolchain are now bundled.
     # build-essential can still be useful for making sure the system has make
     DEPS="
       build-essential
       "
->>>>>>> cf6d231e
 
     for DEP in $DEPS; do
       if ! PackageIsInstalled $DEP; then
@@ -131,13 +40,8 @@
   fi
 fi
 
-<<<<<<< HEAD
-# Install our bundled toolchain unless we are running a Perforce build
-if [ ! -f Build/PerforceBuild.txt ]; then
-=======
 # Install our bundled toolchain unless we are running a Perforce build or a an our of source toolchain is available.
 if [ ! -f Build/PerforceBuild.txt ] && [ -z "$LINUX_MULTIARCH_ROOT" ] && [ -z "$UE_SDKS_ROOT" ]; then
->>>>>>> cf6d231e
   echo "Installing a bundled clang toolchain"
   pushd Build/BatchFiles/Linux > /dev/null
   ./SetupToolchain.sh
