// Copyright 1998-2016 Epic Games, Inc. All Rights Reserved.

#include "HierarchicalLODOutlinerPrivatePCH.h"
#include "HLODOutliner.h"
#include "LevelEditor.h"
#include "LODLevelItem.h"
#include "HierarchicalLODUtilities.h"
#include "HierarchicalLODUtilitiesModule.h"
#include "ScopedTransaction.h"
#include "SlateBasics.h"
#include "TreeItemID.h"

#define LOCTEXT_NAMESPACE "LODLevelItem"

HLODOutliner::FLODLevelItem::FLODLevelItem(const uint32 InLODIndex)
	: LODLevelIndex(InLODIndex), ID(nullptr)
{
	Type = ITreeItem::HierarchicalLODLevel;
	ID.SetCachedHash(GetTypeHash(FString("LODLevel - ") + FString::FromInt(LODLevelIndex)));
}

bool HLODOutliner::FLODLevelItem::CanInteract() const
{
	return true;
}

void HLODOutliner::FLODLevelItem::GenerateContextMenu(FMenuBuilder& MenuBuilder, SHLODOutliner& Outliner)
{
	// No context menu available for LODLevel item
}

FString HLODOutliner::FLODLevelItem::GetDisplayString() const
{
	return FString("LODLevel - ") + FString::FromInt(LODLevelIndex);
}

HLODOutliner::FTreeItemID HLODOutliner::FLODLevelItem::GetID()
{
	return ID;
}

void HLODOutliner::FLODLevelItem::PopulateDragDropPayload(FDragDropPayload& Payload) const
{
	// Nothing to populate
}

HLODOutliner::FDragValidationInfo HLODOutliner::FLODLevelItem::ValidateDrop(FDragDropPayload& DraggedObjects) const
{
	FLODLevelDropTarget Target(LODLevelIndex);
	return Target.ValidateDrop(DraggedObjects);
}

void HLODOutliner::FLODLevelItem::OnDrop(FDragDropPayload& DraggedObjects, const FDragValidationInfo& ValidationInfo, TSharedRef<SWidget> DroppedOnWidget)
{
	FLODLevelDropTarget Target(LODLevelIndex);		
	Target.OnDrop(DraggedObjects, ValidationInfo, DroppedOnWidget);

	// Expand this HLOD level item
	bIsExpanded = true;
}

HLODOutliner::FDragValidationInfo HLODOutliner::FLODLevelDropTarget::ValidateDrop(FDragDropPayload& DraggedObjects) const
{
	FHierarchicalLODUtilitiesModule& Module = FModuleManager::LoadModuleChecked<FHierarchicalLODUtilitiesModule>("HierarchicalLODUtilities");
	IHierarchicalLODUtilities* Utilities = Module.GetUtilities();

	if (DraggedObjects.StaticMeshActors.IsSet() && DraggedObjects.StaticMeshActors->Num() > 0)
	{
		const int32 NumStaticMeshActors = DraggedObjects.StaticMeshActors->Num();	
		
		ULevel* Level = nullptr;

		TArray<AActor*> DraggedActors;

		for (auto Actor : DraggedObjects.StaticMeshActors.GetValue())
		{
			DraggedActors.Add(Actor.Get());
		}

		bool bSameLevelInstance = Utilities->AreActorsInSamePersistingLevel(DraggedActors);
		bool bAlreadyClustered = Utilities->AreActorsClustered(DraggedActors);
		
		if (!bSameLevelInstance)
		{
<<<<<<< HEAD
			return FDragValidationInfo(FHLODOutlinerDragDropOp::ToolTip_Incompatible, LOCTEXT("StaticMeshActorsNotInSameLevelAsset", "Static Mesh Actors not in the same level asset (streaming level)"));
=======
			return FDragValidationInfo(EHierarchicalLODActionType::InvalidAction, FHLODOutlinerDragDropOp::ToolTip_Incompatible, LOCTEXT("StaticMeshActorsNotInSameLevelAsset", "Static Mesh Actors not in the same level asset (streaming level)"));
>>>>>>> e58dcb1b
		}

		if (bAlreadyClustered && DraggedObjects.bSceneOutliner )
		{
			return FDragValidationInfo(EHierarchicalLODActionType::InvalidAction, FHLODOutlinerDragDropOp::ToolTip_Incompatible, LOCTEXT("AlreadyClusters", "One or more Static Mesh Actors is already in a cluster"));
		}

		return FDragValidationInfo(EHierarchicalLODActionType::CreateCluster, FHLODOutlinerDragDropOp::ToolTip_Compatible, LOCTEXT("CreateNewCluster", "Create new Cluster"));
	}
	else if (DraggedObjects.LODActors.IsSet() && DraggedObjects.LODActors->Num() > 0)
	{
		const int32 NumLODActors = DraggedObjects.LODActors->Num();

		if (NumLODActors > 1)
		{
			// Gather LOD actors for checks
			auto LODActors = DraggedObjects.LODActors.GetValue();			
			TArray<ALODActor*> DraggedLODActors;
			TArray<AActor*> DraggedActors;
			for (auto Actor : LODActors)
			{
				DraggedLODActors.Add(Cast<ALODActor>(Actor.Get()));
				DraggedActors.Add(Actor.Get());
			}

			bool bSameLevelInstance = Utilities->AreActorsInSamePersistingLevel(DraggedActors);
			bool bSameLODLevel = Utilities->AreClustersInSameHLODLevel(DraggedLODActors);
			const uint32 LevelIndex = (DraggedLODActors.Num() > 0 ) ? DraggedLODActors[0]->LODLevel : 0;
			bool bIsClustered = Utilities->AreActorsClustered(DraggedActors);

			if (!bSameLODLevel)
			{
				return FDragValidationInfo(EHierarchicalLODActionType::InvalidAction, FHLODOutlinerDragDropOp::ToolTip_Incompatible, LOCTEXT("NotInSameLODLevel", "LODActors are not all in the same HLOD level"));
			}

			if (!bSameLevelInstance)
			{
<<<<<<< HEAD
				return FDragValidationInfo(FHLODOutlinerDragDropOp::ToolTip_Incompatible, LOCTEXT("LODActorsNotInSameLevelAsset", "LODActors not in the same level asset (streaming level)"));
=======
				return FDragValidationInfo(EHierarchicalLODActionType::InvalidAction, FHLODOutlinerDragDropOp::ToolTip_Incompatible, LOCTEXT("LODActorsNotInSameLevelAsset", "LODActors not in the same level asset (streaming level)"));
>>>>>>> e58dcb1b
			}
						
			if (bSameLevelInstance && bSameLODLevel && LevelIndex < (int32)(LODLevelIndex + 1))
			{
				return FDragValidationInfo(EHierarchicalLODActionType::CreateCluster, FHLODOutlinerDragDropOp::ToolTip_MultipleSelection_Compatible, LOCTEXT("CreateNewCluster", "Create new Cluster"));
			}			
		}
	}

	return FDragValidationInfo(EHierarchicalLODActionType::InvalidAction, FHLODOutlinerDragDropOp::ToolTip_Incompatible, LOCTEXT("NotImplemented", "Not implemented"));
}				

void HLODOutliner::FLODLevelDropTarget::OnDrop(FDragDropPayload& DraggedObjects, const FDragValidationInfo& ValidationInfo, TSharedRef<SWidget> DroppedOnWidget)
{
	if (ValidationInfo.ActionType == EHierarchicalLODActionType::CreateCluster)
	{
		CreateNewCluster(DraggedObjects);
	}	
}

void HLODOutliner::FLODLevelDropTarget::CreateNewCluster(FDragDropPayload &DraggedObjects)
{	
	// Outerworld in which the LODActors should be spawned/saved (this is to enable support for streaming levels)
	UWorld* OuterWorld = nullptr;
	if (DraggedObjects.StaticMeshActors.IsSet() && DraggedObjects.StaticMeshActors->Num() > 0)
	{
		OuterWorld = Cast<UWorld>(DraggedObjects.StaticMeshActors.GetValue()[0]->GetLevel()->GetOuter());
	}
	else if (DraggedObjects.LODActors.IsSet() && DraggedObjects.LODActors->Num() > 0)
	{
		OuterWorld = Cast<UWorld>(DraggedObjects.LODActors.GetValue()[0]->GetLevel()->GetOuter());
	}

	// Gather sub actors from the drag and drop operation
	TArray<AActor*> SubActors;
	for (TWeakObjectPtr<AActor> StaticMeshActor : DraggedObjects.StaticMeshActors.GetValue())
	{
		SubActors.Add(StaticMeshActor.Get());
	}

	for (TWeakObjectPtr<AActor> LODActor : DraggedObjects.LODActors.GetValue())
	{
		SubActors.Add(LODActor.Get());
	}

	FHierarchicalLODUtilitiesModule& Module = FModuleManager::LoadModuleChecked<FHierarchicalLODUtilitiesModule>("HierarchicalLODUtilities");
	IHierarchicalLODUtilities* Utilities = Module.GetUtilities();
	// Create the new cluster
	Utilities->CreateNewClusterFromActors(OuterWorld, DraggedObjects.OutlinerWorld->GetWorldSettings(), SubActors, LODLevelIndex);	
}

#undef LOCTEXT_NAMESPACE<|MERGE_RESOLUTION|>--- conflicted
+++ resolved
@@ -82,11 +82,7 @@
 		
 		if (!bSameLevelInstance)
 		{
-<<<<<<< HEAD
-			return FDragValidationInfo(FHLODOutlinerDragDropOp::ToolTip_Incompatible, LOCTEXT("StaticMeshActorsNotInSameLevelAsset", "Static Mesh Actors not in the same level asset (streaming level)"));
-=======
 			return FDragValidationInfo(EHierarchicalLODActionType::InvalidAction, FHLODOutlinerDragDropOp::ToolTip_Incompatible, LOCTEXT("StaticMeshActorsNotInSameLevelAsset", "Static Mesh Actors not in the same level asset (streaming level)"));
->>>>>>> e58dcb1b
 		}
 
 		if (bAlreadyClustered && DraggedObjects.bSceneOutliner )
@@ -124,11 +120,7 @@
 
 			if (!bSameLevelInstance)
 			{
-<<<<<<< HEAD
-				return FDragValidationInfo(FHLODOutlinerDragDropOp::ToolTip_Incompatible, LOCTEXT("LODActorsNotInSameLevelAsset", "LODActors not in the same level asset (streaming level)"));
-=======
 				return FDragValidationInfo(EHierarchicalLODActionType::InvalidAction, FHLODOutlinerDragDropOp::ToolTip_Incompatible, LOCTEXT("LODActorsNotInSameLevelAsset", "LODActors not in the same level asset (streaming level)"));
->>>>>>> e58dcb1b
 			}
 						
 			if (bSameLevelInstance && bSameLODLevel && LevelIndex < (int32)(LODLevelIndex + 1))
