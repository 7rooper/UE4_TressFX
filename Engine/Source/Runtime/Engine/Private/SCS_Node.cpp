--- conflicted
+++ resolved
@@ -392,56 +392,6 @@
 	return ParentComponentTemplate;
 }
 
-<<<<<<< HEAD
-void USCS_Node::GenerateListOfExistingNames( TArray<FName>& CurrentNames ) const
-{
-	const USimpleConstructionScript* SCS = GetSCS();
-	check(SCS);
-
-	const UBlueprintGeneratedClass* OwnerClass = Cast<const UBlueprintGeneratedClass>(SCS->GetOuter());
-	const UBlueprint* Blueprint = Cast<const UBlueprint>(OwnerClass ? OwnerClass->ClassGeneratedBy : NULL);
-	// >>> Backwards Compatibility:  VER_UE4_EDITORONLY_BLUEPRINTS
-	if(!Blueprint)
-	{
-		Blueprint = Cast<UBlueprint>(SCS->GetOuter());
-	}
-	// <<< End Backwards Compatibility
-	check(Blueprint);
-
-	TArray<UObject*> NativeCDOChildren;
-	UClass* FirstNativeClass = FBlueprintEditorUtils::FindFirstNativeClass(Blueprint->ParentClass);
-	GetObjectsWithOuter(FirstNativeClass->GetDefaultObject(), NativeCDOChildren, false);
-
-	for (UObject* NativeCDOChild : NativeCDOChildren)
-	{
-		CurrentNames.Add(NativeCDOChild->GetFName());
-	}
-
-	if(Blueprint->SkeletonGeneratedClass)
-	{
-		// First add the class variables.
-		FBlueprintEditorUtils::GetClassVariableList(Blueprint, CurrentNames, true);
-		// Then the function names.
-		FBlueprintEditorUtils::GetFunctionNameList(Blueprint, CurrentNames);
-	}
-	
-	// Get the list of child nodes and add each child (including all their children)
-	TArray<const USCS_Node*> ChildrenNodes = GetAllNodes();
-	// And add their names
-	for (int32 NodeIndex=0; NodeIndex < ChildrenNodes.Num(); ++NodeIndex)
-	{
-		const USCS_Node* ChildNode = ChildrenNodes[NodeIndex];
-		if( ChildNode )
-		{
-			if( ChildNode->VariableName != NAME_None )
-			{
-				CurrentNames.Add( ChildNode->VariableName );
-			}
-		}
-	}
-
-	if(SCS->GetDefaultSceneRootNode())
-=======
 void USCS_Node::PostLoad()
 {
 	Super::PostLoad();
@@ -455,80 +405,14 @@
 	// The guid for the node should be always the same (event when it's not saved). 
 	// The guid is created in an deterministic way using persistent name.
 	if (!VariableGuid.IsValid() && (VariableName != NAME_None))
->>>>>>> cce8678d
 	{
 		const FString HashString = VariableName.ToString();
 		ensure(HashString.Len());
 
-<<<<<<< HEAD
-FName USCS_Node::GenerateNewComponentName( TArray<FName>& CurrentNames, FName DesiredName ) const
-{
-	FName NewName;
-	if( ComponentTemplate )
-	{
-		if(DesiredName != NAME_None && !CurrentNames.Contains(DesiredName))
-		{
-			NewName = DesiredName;
-		}
-		else
-		{
-			FString ComponentName;
-			if(DesiredName != NAME_None)
-			{
-				ComponentName = DesiredName.ToString();
-			}
-			else
-			{
-				const UClass* ComponentClass = ComponentTemplate->GetClass();
-				ComponentName = ComponentClass->GetName();
-
-				if (!ComponentClass->HasAnyClassFlags(CLASS_CompiledFromBlueprint))
-				{
-					ComponentName.RemoveFromEnd(TEXT("Component"));
-				}
-				else
-				{
-					ComponentName.RemoveFromEnd("_C");
-				}
-			}
-			
-			NewName = *ComponentName;
-			int32 Counter = 1;
-			while (CurrentNames.Contains(NewName))
-			{
-				NewName = FName(*( FString::Printf(TEXT("%s%d"), *ComponentName, Counter++) ));		
-			} 
-		}
-=======
 		const uint32 BufferLength = HashString.Len() * sizeof(HashString[0]);
 		uint32 HashBuffer[5];
 		FSHA1::HashBuffer(*HashString, BufferLength, reinterpret_cast<uint8*>(HashBuffer));
 		VariableGuid = FGuid(HashBuffer[1], HashBuffer[2], HashBuffer[3], HashBuffer[4]);
->>>>>>> cce8678d
-	}
-}
-
-void USCS_Node::PostLoad()
-{
-	Super::PostLoad();
-
-	ValidateGuid();
-}
-
-void USCS_Node::ValidateGuid()
-{
-	// Backward compatibility:
-	// The guid for the node should be always the same (event when it's not saved). 
-	// The guid is created in an deterministic way using persistent name.
-	if (!VariableGuid.IsValid() && (VariableName != NAME_None))
-	{
-		const FString HashString = VariableName.ToString();
-		ensure(HashString.Len());
-
-		const uint32 BufferLength = HashString.Len() * sizeof(HashString[0]);
-		uint32 HashBuffer[5];
-		FSHA1::HashBuffer(*HashString, BufferLength, reinterpret_cast<uint8*>(HashBuffer));
-		VariableGuid = FGuid(HashBuffer[1], HashBuffer[2], HashBuffer[3], HashBuffer[4]);
 	}
 }
 
