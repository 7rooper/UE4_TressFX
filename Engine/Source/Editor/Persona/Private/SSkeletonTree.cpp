// Copyright 1998-2016 Epic Games, Inc. All Rights Reserved.


#include "PersonaPrivatePCH.h"
#include "SSkeletonTree.h"

#include "ScopedTransaction.h"
#include "BoneDragDropOp.h"
#include "SocketDragDropOp.h"
#include "SkeletonTreeCommands.h"
#include "DragAndDrop/AssetDragDropOp.h"

#include "SAnimationEditorViewport.h"
#include "AnimationEditorViewportClient.h"

#include "AssetSelection.h"

#include "Editor/ContentBrowser/Public/ContentBrowserModule.h"
#include "ComponentAssetBroker.h"

#include "SlateIconFinder.h"

#include "Editor/UnrealEd/Public/AssetNotifications.h"

#include "Animation/PreviewAssetAttachComponent.h"
#include "AnimPreviewInstance.h"

#include "Factories.h"
#include "Developer/MeshUtilities/Public/MeshUtilities.h"
#include "UnrealExporter.h"
#include "SSearchBox.h"
#include "SInlineEditableTextBlock.h"
#include "SNotificationList.h"
#include "NotificationManager.h"
#include "GenericCommands.h"
#include "Animation/BlendProfile.h"
#include "SBlendProfilePicker.h"

#define LOCTEXT_NAMESPACE "SSkeletonTree"

static const FName	ColumnID_BoneLabel( "BoneName" );
static const FName	ColumnID_RetargetingLabel( "TranslationRetargeting" );
static const FName  ColumnID_BlendProfileLabel( "BlendProfile" );

DECLARE_DELEGATE_RetVal_TwoParams(FReply, FOnDraggingBoneItem, const FGeometry&, const FPointerEvent&);

//////////////////////////////////////////////////////////////////////////
// FSocketTextObjectFactory - constructs sockets from clipboard data

class FSocketTextObjectFactory : public FCustomizableTextObjectFactory
{
public:
	FSocketTextObjectFactory( USkeleton* InSkeleton, USkeletalMesh* InSkeletalMesh, FName InPasteBone)
	: FCustomizableTextObjectFactory( GWarn )
	, PasteBone(InPasteBone)
	, Skeleton(InSkeleton)
	, SkeletalMesh(InSkeletalMesh)
	{
		check(Skeleton);
	};

	// Pointer back to the outside world that will hold the final imported socket
	TArray<USkeletalMeshSocket*> CreatedSockets;

private:
<<<<<<< HEAD
=======
	
>>>>>>> aaefee4c
	virtual bool CanCreateClass(UClass* ObjectClass, bool& bOmitSubObjs) const override { return true; }

	virtual void ProcessConstructedObject( UObject* CreatedObject )
	{
		USkeletalMeshSocket* NewSocket = CastChecked<USkeletalMeshSocket>(CreatedObject);
		CreatedSockets.Add(NewSocket);

		const FReferenceSkeleton* RefSkel = nullptr;

		if (USkeletalMesh* SocketMesh = Cast<USkeletalMesh>(NewSocket->GetOuter()))
		{
			SocketMesh->GetMeshOnlySocketList().Add(NewSocket);
			RefSkel = &SocketMesh->RefSkeleton;
		}
		else if(USkeleton* SocketSkeleton = Cast<USkeleton>(NewSocket->GetOuter()))
		{
			SocketSkeleton->Sockets.Add(NewSocket);
			RefSkel = &SocketSkeleton->GetReferenceSkeleton();
		}
		else
		{
			check(false) //Unknown socket outer
		}

		if (!PasteBone.IsNone())
		{
			// Override the bone name to the one we pasted to
			NewSocket->BoneName = PasteBone;
		}
		else
		{
			//Validate BoneName
			if (RefSkel->FindBoneIndex(NewSocket->BoneName) == INDEX_NONE)
			{
				NewSocket->BoneName = RefSkel->GetBoneName(0);
			}
		}
	}

	virtual void ProcessUnidentifiedLine(const FString& StrLine)
	{
		bool bIsOnSkeleton;
		FParse::Bool(*StrLine, TEXT("IsOnSkeleton="), bIsOnSkeleton);
		bExpectingMeshSocket = !bIsOnSkeleton;
	}

	virtual UObject* GetParentForNewObject(const UClass* ObjClass) 
	{ 
		UObject* Target = (bExpectingMeshSocket && SkeletalMesh)? (UObject*)SkeletalMesh : (UObject*)Skeleton;
		Target->Modify();
		return Target;
	}

	const FName PasteBone;

	// Track what type of socket we will be processing next
	bool bExpectingMeshSocket;

	// Target for Skeleton Sockets
	USkeleton* Skeleton; 

	// Target for Mesh Sockets (could be nullptr)
	USkeletalMesh* SkeletalMesh;
};

//////////////////////////////////////////////////////////////////////////
// SSkeletonTreeRow

DECLARE_DELEGATE_RetVal_TwoParams(FReply, FOnDraggingTreeItem, const FGeometry&, const FPointerEvent&);

typedef TSharedPtr< FDisplayedTreeRowInfo > FDisplayedTreeRowInfoPtr;

class SSkeletonTreeRow
	: public SMultiColumnTableRow< FDisplayedTreeRowInfoPtr >
{
public:

	SLATE_BEGIN_ARGS( SSkeletonTreeRow ){}

	/** The item for this row **/
	SLATE_ARGUMENT( FDisplayedTreeRowInfoPtr, Item )

		/** Pointer to the Skeleton so we can mark it dirty */
		SLATE_ARGUMENT( USkeleton*, TargetSkeleton );

		/** Pointer to the parent SSkeletonTree so we can request a tree refresh when needed */
		SLATE_ARGUMENT( TWeakPtr< SSkeletonTree >, SkeletonTree );

		/** Pointer to the owning Persona so it can be used to copy sockets/etc */
		SLATE_ARGUMENT( TWeakPtr< FPersona >, PersonaPtr );

		/** Filter text typed by the user into the parent tree's search widget */
		SLATE_ARGUMENT( FText, FilterText );

		/** Delegate for dragging items **/
		SLATE_EVENT( FOnDraggingTreeItem, OnDraggingItem );

	SLATE_END_ARGS()

	void Construct( const FArguments& InArgs, const TSharedRef<STableViewBase>& InOwnerTableView );

	/** Overridden from SMultiColumnTableRow.  Generates a widget for this column of the tree row. */
	virtual TSharedRef<SWidget> GenerateWidgetForColumn( const FName& ColumnName ) override;

	/** Override OnDragEnter for drag and drop of sockets onto bones */
	virtual void OnDragEnter( const FGeometry& MyGeometry, const FDragDropEvent& DragDropEvent ) override;

	/** Override OnDragLeave for drag and drop of sockets onto bones */
	virtual void OnDragLeave( const FDragDropEvent& DragDropEvent ) override;

	/** Override OnDrop for drag and drop of sockets and meshes onto bones */
	virtual FReply OnDrop( const FGeometry& MyGeometry, const FDragDropEvent& DragDropEvent ) override;

protected:

	/** Handler for starting a drag/drop action */
	virtual FReply OnDragDetected( const FGeometry& MyGeometry, const FPointerEvent& MouseEvent ) override;

private:

	/** The item this row is holding */
	FDisplayedTreeRowInfoPtr	Item;

	/** The skeleton the bone is part of */
	USkeleton*					TargetSkeleton;

	/** Text the user typed into the search box - used for text highlighting */
	FText						FilterText;

	/** Weak pointer to the parent skeleton tree */
	TWeakPtr<SSkeletonTree>		SkeletonTree;

	/** Weak pointer to the owning Persona */
	TWeakPtr<FPersona>			PersonaPtr;

	/** Item that we're dragging */
	FOnDraggingTreeItem			OnDraggingItem;

	/** Was the user pressing "Alt" when the drag was started? */
	bool						bIsAltDrag;
};


void SSkeletonTreeRow::Construct( const FArguments& InArgs, const TSharedRef<STableViewBase>& InOwnerTableView )
{
	Item = InArgs._Item;
	OnDraggingItem = InArgs._OnDraggingItem;
	TargetSkeleton = InArgs._TargetSkeleton;
	FilterText = InArgs._FilterText;
	SkeletonTree = InArgs._SkeletonTree;
	PersonaPtr = InArgs._PersonaPtr;

	check( Item.IsValid() );

	SMultiColumnTableRow< FDisplayedTreeRowInfoPtr >::Construct( FSuperRowType::FArguments(), InOwnerTableView );
}

TSharedRef< SWidget > SSkeletonTreeRow::GenerateWidgetForColumn( const FName& ColumnName )
{
	if ( ColumnName == ColumnID_BoneLabel )
	{
		TSharedPtr< SHorizontalBox > RowBox;

		SAssignNew( RowBox, SHorizontalBox );

		RowBox->AddSlot()
			.AutoWidth()
			[
				SNew( SExpanderArrow, SharedThis(this) )
			];

		Item->GenerateWidgetForNameColumn( RowBox, FilterText, FIsSelected::CreateSP(this, &STableRow::IsSelectedExclusively ) );

		return RowBox.ToSharedRef();
	}
	else
	{
		return Item->GenerateWidgetForDataColumn(ColumnName);
	}
}

void SSkeletonTreeRow::OnDragEnter( const FGeometry& MyGeometry, const FDragDropEvent& DragDropEvent )
{
	TSharedPtr<FSocketDragDropOp> DragConnectionOp = DragDropEvent.GetOperationAs<FSocketDragDropOp>();

	// Is someone dragging a socket onto a bone?
	if (DragConnectionOp.IsValid())
	{
		if ( Item->GetType() == ESkeletonTreeRowType::Bone &&
			( *static_cast<FName*>( Item->GetData() ) != DragConnectionOp->GetSocketInfo().Socket->BoneName ) )
		{
			// The socket can be dropped here if we're a bone and NOT the socket's existing parent
			DragConnectionOp->SetIcon( FEditorStyle::GetBrush( TEXT( "Graph.ConnectorFeedback.Ok" ) ) );
		}
		else if ( Item->GetType() == ESkeletonTreeRowType::Bone && DragConnectionOp->IsAltDrag() )
		{
			// For Alt-Drag, dropping onto the existing parent is fine, as we're going to copy, not move the socket
			DragConnectionOp->SetIcon( FEditorStyle::GetBrush( TEXT( "Graph.ConnectorFeedback.Ok" ) ) );
		}
		else
		{
			DragConnectionOp->SetIcon( FEditorStyle::GetBrush( TEXT( "Graph.ConnectorFeedback.Error" ) ) );
		}
	}
}

void SSkeletonTreeRow::OnDragLeave( const FDragDropEvent& DragDropEvent )
{
	TSharedPtr<FSocketDragDropOp> DragConnectionOp = DragDropEvent.GetOperationAs<FSocketDragDropOp>();
	if (DragConnectionOp.IsValid())
	{
		// Reset the drag/drop icon when leaving this row
		DragConnectionOp->SetIcon( FEditorStyle::GetBrush( TEXT( "Graph.ConnectorFeedback.Error" ) ) );
	}
}

FReply SSkeletonTreeRow::OnDrop( const FGeometry& MyGeometry, const FDragDropEvent& DragDropEvent )
{
	TSharedPtr<FSocketDragDropOp> DragConnectionOp = DragDropEvent.GetOperationAs<FSocketDragDropOp>();
	if (DragConnectionOp.IsValid())
	{
		FSelectedSocketInfo SocketInfo = DragConnectionOp->GetSocketInfo();

		if ( DragConnectionOp->IsAltDrag() && Item->GetType() == ESkeletonTreeRowType::Bone )
		{
			// In an alt-drag, the socket can be dropped on any bone
			// (including its existing parent) to create a uniquely named copy
			if ( PersonaPtr.IsValid() )
			{
				PersonaPtr.Pin()->DuplicateAndSelectSocket( SocketInfo, *static_cast<FName*>( Item->GetData() ) );
			}
		}
		else if ( Item->GetType() == ESkeletonTreeRowType::Bone &&
			*static_cast<FName*>( Item->GetData() ) != SocketInfo.Socket->BoneName )
		{
			// The socket can be dropped here if we're a bone and NOT the socket's existing parent

			// Create an undo transaction, re-parent the socket and rebuild the skeleton tree view
			const FScopedTransaction Transaction( LOCTEXT( "ReparentSocket", "Re-parent Socket" ) );

			SocketInfo.Socket->SetFlags( RF_Transactional );	// Undo doesn't work without this!
			SocketInfo.Socket->Modify();

			SocketInfo.Socket->BoneName = *static_cast<FName*>( Item->GetData() );

			SkeletonTree.Pin()->CreateFromSkeleton( TargetSkeleton->GetBoneTree() );

			return FReply::Handled();
		}
	}
	else
	{
		if (DragDropEvent.GetOperationAs<FAssetDragDropOp>().IsValid())
		{
			SkeletonTree.Pin()->OnDropAssetToSkeletonTree( Item, DragDropEvent );
		}
	}

	return FReply::Unhandled();
}

FReply SSkeletonTreeRow::OnDragDetected( const FGeometry& MyGeometry, const FPointerEvent& MouseEvent )
{
	if ( OnDraggingItem.IsBound() )
	{
		return OnDraggingItem.Execute( MyGeometry, MouseEvent );
	}
	else
	{
		return FReply::Unhandled();
	}
}

//////////////////////////////////////////////////////////////////////////
// FDisplayedMeshBoneInfo

TSharedRef<ITableRow> FDisplayedMeshBoneInfo::MakeTreeRowWidget(
	const TSharedRef<STableViewBase>& OwnerTable,
	FText FilterText )
{
	return
		SNew( SSkeletonTreeRow, OwnerTable )
		.Item( SharedThis(this) )
		.TargetSkeleton( TargetSkeleton )
		.FilterText( FilterText )
		.SkeletonTree( SkeletonTree )
		.PersonaPtr( PersonaPtr )
		.OnDraggingItem( this, &FDisplayedMeshBoneInfo::OnDragDetected );
}

EVisibility FDisplayedMeshBoneInfo::GetLODIconVisibility() const
{
	if (bUseWhiteColor)
	{
		return EVisibility::Visible;
	}

	return EVisibility::Hidden;
}

void FDisplayedMeshBoneInfo::GenerateWidgetForNameColumn( TSharedPtr< SHorizontalBox > Box, FText& FilterText, FIsSelected InIsSelected )
{
	const FSlateBrush* LODIcon = FEditorStyle::GetBrush("SkeletonTree.LODBone");

	Box->AddSlot()
		.AutoWidth()
		[
			SNew(SImage)
			.Image(LODIcon)
			.Visibility(this, &FDisplayedMeshBoneInfo::GetLODIconVisibility)
		];

	UDebugSkelMeshComponent* PreviewComponent = PersonaPtr.Pin()->GetPreviewMeshComponent();

	CacheLODChange(PreviewComponent);

	FText ToolTip = GetBoneToolTip();

	Box->AddSlot()
		.AutoWidth()
		[
			SNew( STextBlock )
			.ColorAndOpacity(this, &FDisplayedMeshBoneInfo::GetBoneTextColor)
			.Text( FText::FromName(BoneName) )
			.HighlightText( FilterText )
			.Font(this, &FDisplayedMeshBoneInfo::GetBoneTextFont)
			.ToolTipText( ToolTip )
		];
}

TSharedRef< SWidget > FDisplayedMeshBoneInfo::GenerateWidgetForDataColumn(const FName& DataColumnName)
{
	if(DataColumnName == ColumnID_RetargetingLabel)
	{
		return SNew(SComboButton)
			.ContentPadding(3)
			.OnGetMenuContent(this, &FDisplayedMeshBoneInfo::CreateBoneTranslationRetargetingModeMenu)
			.ToolTip(IDocumentation::Get()->CreateToolTip(
			LOCTEXT("RetargetingToolTip", "Set bone translation retargeting mode"),
			NULL,
			TEXT("Shared/Editors/Persona"),
			TEXT("TranslationRetargeting")))
			.ButtonContent()
			[
				SNew(STextBlock)
				.Text(this, &FDisplayedMeshBoneInfo::GetTranslationRetargetingModeMenuTitle)
			];
	}
	else if(DataColumnName == ColumnID_BlendProfileLabel)
	{
		TSharedPtr<SSkeletonTree> TreeShared = SkeletonTree.Pin();
		
		if(TreeShared.IsValid())
		{
			bool bWritable = true;
			UBlendProfile* CurrentProfile = TreeShared->GetSelectedBlendProfile();

			// We should never have this column if we don't have a profile
			check(CurrentProfile);

			return SNew(SBox)
				.Padding(4.0f)
				[
					SNew(SSpinBox<float>)
					.MinValue(0.0f)
					.MaxValue(1000.0f)
					.Value(CurrentProfile->GetBoneBlendScale(BoneName))
					.OnEndSliderMovement(this, &FDisplayedMeshBoneInfo::OnBlendSliderEnd)
					.OnValueCommitted(this, &FDisplayedMeshBoneInfo::OnBlendSliderCommitted)
				];
		}
	}

	return SNullWidget::NullWidget;
}

TSharedRef< SWidget > FDisplayedMeshBoneInfo::CreateBoneTranslationRetargetingModeMenu()
{
	FMenuBuilder MenuBuilder(true, NULL);

	MenuBuilder.BeginSection("BoneTranslationRetargetingMode", LOCTEXT( "BoneTranslationRetargetingModeMenuHeading", "Bone Translation Retargeting Mode" ) );
	{
		UEnum* const Enum = FindObject<UEnum>(ANY_PACKAGE, TEXT("EBoneTranslationRetargetingMode"), true);	
		check(Enum);

		FUIAction ActionRetargetingAnimation = FUIAction(FExecuteAction::CreateSP(this, &FDisplayedMeshBoneInfo::SetBoneTranslationRetargetingMode, EBoneTranslationRetargetingMode::Animation));
		MenuBuilder.AddMenuEntry( Enum->GetDisplayNameText(EBoneTranslationRetargetingMode::Animation), LOCTEXT( "BoneTranslationRetargetingAnimationToolTip", "Use translation from animation." ), FSlateIcon(), ActionRetargetingAnimation);

		FUIAction ActionRetargetingSkeleton = FUIAction(FExecuteAction::CreateSP(this, &FDisplayedMeshBoneInfo::SetBoneTranslationRetargetingMode, EBoneTranslationRetargetingMode::Skeleton));
		MenuBuilder.AddMenuEntry( Enum->GetDisplayNameText(EBoneTranslationRetargetingMode::Skeleton), LOCTEXT( "BoneTranslationRetargetingSkeletonToolTip", "Use translation from Skeleton." ), FSlateIcon(), ActionRetargetingSkeleton);

		FUIAction ActionRetargetingLengthScale = FUIAction(FExecuteAction::CreateSP(this, &FDisplayedMeshBoneInfo::SetBoneTranslationRetargetingMode, EBoneTranslationRetargetingMode::AnimationScaled));
		MenuBuilder.AddMenuEntry( Enum->GetDisplayNameText(EBoneTranslationRetargetingMode::AnimationScaled), LOCTEXT( "BoneTranslationRetargetingAnimationScaledToolTip", "Use translation from animation, scale length by Skeleton's proportions." ), FSlateIcon(), ActionRetargetingLengthScale);

		FUIAction ActionRetargetingAnimationRelative = FUIAction(FExecuteAction::CreateSP(this, &FDisplayedMeshBoneInfo::SetBoneTranslationRetargetingMode, EBoneTranslationRetargetingMode::AnimationRelative));
		MenuBuilder.AddMenuEntry( Enum->GetDisplayNameText(EBoneTranslationRetargetingMode::AnimationRelative), LOCTEXT("BoneTranslationRetargetingAnimationRelativeToolTip", "Use relative translation from animation similar to an additive animation."), FSlateIcon(), ActionRetargetingAnimationRelative);
	}
	MenuBuilder.EndSection();

	return MenuBuilder.MakeWidget();
}

FText FDisplayedMeshBoneInfo::GetTranslationRetargetingModeMenuTitle() const
{
	const int32 BoneIndex = TargetSkeleton->GetReferenceSkeleton().FindBoneIndex( BoneName );
	if( BoneIndex != INDEX_NONE )
	{
		const EBoneTranslationRetargetingMode::Type RetargetingMode = TargetSkeleton->GetBoneTranslationRetargetingMode(BoneIndex);
		UEnum* const Enum = FindObject<UEnum>(ANY_PACKAGE, TEXT("EBoneTranslationRetargetingMode"), true);	
		if (Enum)
		{
			return Enum->GetDisplayNameText(RetargetingMode);
		}
	}

	return LOCTEXT("None", "None");
}

void FDisplayedMeshBoneInfo::SetBoneTranslationRetargetingMode(EBoneTranslationRetargetingMode::Type NewRetargetingMode)
{
	const FScopedTransaction Transaction( LOCTEXT( "SetBoneTranslationRetargetingMode", "Set Bone Translation Retargeting Mode" ) );
	TargetSkeleton->Modify();

	const int32 BoneIndex = TargetSkeleton->GetReferenceSkeleton().FindBoneIndex( BoneName );
	TargetSkeleton->SetBoneTranslationRetargetingMode(BoneIndex, NewRetargetingMode);
	FAssetNotifications::SkeletonNeedsToBeSaved(TargetSkeleton);
}

void FDisplayedMeshBoneInfo::SetBoneBlendProfileScale(float NewScale, bool bRecurse)
{
	TSharedPtr<SSkeletonTree> TreeShared = SkeletonTree.Pin();
	if(TreeShared.IsValid())
	{
		const int32 BoneIndex = TargetSkeleton->GetReferenceSkeleton().FindBoneIndex( BoneName );

		TreeShared->SetBlendProfileBoneScale(BoneIndex, NewScale, bRecurse);
	}
}

FSlateFontInfo FDisplayedMeshBoneInfo::GetBoneTextFont() const
{
	if (bUseBoldFont)
	{
		return SkeletonTree.Pin()->BoldFont;
	}
	else
	{
		return SkeletonTree.Pin()->RegularFont;
	}
}

void FDisplayedMeshBoneInfo::CacheLODChange(UDebugSkelMeshComponent* PreviewComponent)
{
	bUseBoldFont = false;
	bUseWhiteColor = false;
	if (PreviewComponent)
	{
		int32 BoneIndex = PreviewComponent->GetBoneIndex(BoneName);

		if (BoneIndex != INDEX_NONE)
		{
			if (SkeletonTree.Pin()->IsBoneWeighted(BoneIndex, PreviewComponent))
			{
				//Bone is vertex weighted
				bUseBoldFont = true;
			}
			if (SkeletonTree.Pin()->IsBoneRequired(BoneIndex, PreviewComponent))
			{
				bUseWhiteColor = true;
			}
		}
	}
}

FSlateColor FDisplayedMeshBoneInfo::GetBoneTextColor() const
{
	if (bUseWhiteColor)
	{
		return FSlateColor(FLinearColor::White);
	}
	else
	{
		return FSlateColor(FLinearColor::Gray);
	}
}

FReply FDisplayedMeshBoneInfo::OnDragDetected(const FGeometry& MyGeometry, const FPointerEvent& MouseEvent)
{
	if ( MouseEvent.IsMouseButtonDown( EKeys::LeftMouseButton ) )
	{
		return FReply::Handled().BeginDragDrop( FBoneDragDropOp::New( TargetSkeleton, BoneName ) );
	}

	return FReply::Unhandled();
}

FText FDisplayedMeshBoneInfo::GetBoneToolTip()
{
	bool bIsMeshBone = false;
	bool bIsWeightedBone = false;
	bool bMeshExists = false;

	FText ToolTip;

	if ( PersonaPtr.IsValid() )
	{
		UDebugSkelMeshComponent* PreviewComponent = PersonaPtr.Pin()->GetPreviewMeshComponent();

		if ( PreviewComponent )
		{
			bMeshExists = true;

			int32 BoneIndex = PreviewComponent->GetBoneIndex( BoneName );

			if( BoneIndex != INDEX_NONE )
			{
				bIsMeshBone = true;

				bIsWeightedBone = SkeletonTree.Pin()->IsBoneWeighted( BoneIndex, PreviewComponent );
			}
		}
	}

	if ( !bMeshExists )
	{
		ToolTip = LOCTEXT( "BoneToolTipNoMeshAvailable", "This bone exists only on the skeleton as there is no current mesh set" );
	}
	else
	{
		if ( !bIsMeshBone )
		{
			ToolTip = LOCTEXT( "BoneToolTipSkeletonOnly", "This bone exists only on the skeleton, but not on the current mesh" );
		}
		else
		{
			if ( !bIsWeightedBone )
			{
				ToolTip = LOCTEXT( "BoneToolTipSkeletonAndMesh", "This bone is used by the current mesh, but has no vertices weighted against it" );
			}
			else
			{
				ToolTip = LOCTEXT( "BoneToolTipWeighted", "This bone has vertices weighted against it" );
			}
		}
	}

	return ToolTip;
}

void FDisplayedMeshBoneInfo::OnBlendSliderEnd(float NewValue)
{
	SetBoneBlendProfileScale(NewValue, false);
}

void FDisplayedMeshBoneInfo::OnBlendSliderCommitted(float NewValue, ETextCommit::Type CommitType)
{
	if(CommitType == ETextCommit::OnEnter)
	{
		SetBoneBlendProfileScale(NewValue, false);
	}
}

//////////////////////////////////////////////////////////////////////////
// FDisplayedSocketInfo

TSharedRef<ITableRow> FDisplayedSocketInfo::MakeTreeRowWidget(
	const TSharedRef<STableViewBase>& InOwnerTable,
	FText InFilterText )
{
	return
		SNew( SSkeletonTreeRow, InOwnerTable )
		.Item( SharedThis(this) )
		.FilterText( InFilterText )
		.SkeletonTree( SkeletonTree )
		.TargetSkeleton( TargetSkeleton )
		.OnDraggingItem( this, &FDisplayedSocketInfo::OnDragDetected );
}

void FDisplayedSocketInfo::GenerateWidgetForNameColumn( TSharedPtr< SHorizontalBox > Box, FText& FilterText, FIsSelected InIsSelected )
{
	const FSlateBrush* SocketIcon = ( ParentType == ESocketParentType::Mesh ) ?
		FEditorStyle::GetBrush( "SkeletonTree.MeshSocket" ) :
		FEditorStyle::GetBrush( "SkeletonTree.SkeletonSocket" );

	Box->AddSlot()
	.AutoWidth()
	[
		SNew( SImage )
		.Image( SocketIcon )
	];

	const FSlateFontInfo TextFont( FPaths::EngineContentDir() / TEXT("Slate/Fonts/Roboto-Regular.ttf" ), 10 );

	FLinearColor TextColor;

	if ( ParentType == ESocketParentType::Skeleton && bIsCustomized )
	{
		TextColor = FLinearColor::Gray;
	}
	else
	{
		TextColor = FLinearColor::White;
	}

	FText ToolTip = GetSocketToolTip();

	TAttribute<FText> SocketNameAttr = TAttribute<FText>::Create(TAttribute<FText>::FGetter::CreateSP(this, &FDisplayedSocketInfo::GetSocketNameAsText));
	TSharedPtr< SInlineEditableTextBlock > InlineWidget;

	Box->AddSlot()
	.AutoWidth()
	[
		SAssignNew( InlineWidget, SInlineEditableTextBlock )
			.ColorAndOpacity( TextColor )
			.Text( SocketNameAttr )
			.HighlightText( FilterText )
			.Font( TextFont )
			.ToolTipText( ToolTip )
			.OnVerifyTextChanged( this, &FDisplayedSocketInfo::OnVerifySocketNameChanged )
			.OnTextCommitted( this, &FDisplayedSocketInfo::OnCommitSocketName )
			.IsSelected( InIsSelected )
	];

	OnRenameRequested.BindSP( InlineWidget.Get(), &SInlineEditableTextBlock::EnterEditingMode);

	if ( ParentType == ESocketParentType::Mesh )
	{
		FText SocketSuffix = IsSocketCustomized() ?
			LOCTEXT( "CustomizedSuffix", " [Mesh]" ) :
			LOCTEXT( "MeshSuffix", " [Mesh Only]" );

		Box->AddSlot()
		.AutoWidth()
		[
			SNew( STextBlock )
			.ColorAndOpacity( FLinearColor::Gray )
			.Text( SocketSuffix )
			.Font(TextFont)
			.ToolTipText( ToolTip )
		];
	}
}

TSharedRef< SWidget > FDisplayedSocketInfo::GenerateWidgetForDataColumn(const FName& DataColumnName)
{
	return SNullWidget::NullWidget;
}

void FDisplayedSocketInfo::OnItemDoubleClicked()
{
	OnRenameRequested.ExecuteIfBound();
}

void FDisplayedSocketInfo::RequestRename()
{
	OnRenameRequested.ExecuteIfBound();
}

bool FDisplayedSocketInfo::OnVerifySocketNameChanged( const FText& InText, FText& OutErrorMessage )
{
	// You can't have two sockets with the same name on the mesh, nor on the skeleton,
	// but you can have a socket with the same name on the mesh *and* the skeleton.
	bool bVerifyName = true;

	FText NewText = FText::TrimPrecedingAndTrailing(InText);

	if (NewText.IsEmpty())
	{
		OutErrorMessage = LOCTEXT( "EmptySocketName_Error", "Sockets must have a name!");
		bVerifyName = false;
	}
	else if ( PersonaPtr.IsValid() && SkeletonTree.IsValid() )
	{
		if ( ParentType == ESocketParentType::Mesh )
		{
			// If we're on the mesh, check the mesh for duplicates...
			USkeletalMesh* Mesh = PersonaPtr.Pin()->GetMesh();

			if ( Mesh )
			{
				bVerifyName = !PersonaPtr.Pin()->DoesSocketAlreadyExist( SocketData, NewText, Mesh->GetMeshOnlySocketList() );
			}
		}
		else
		{
			// ...and if we're on the skeleton, check the skeleton for dupes
			bVerifyName = !PersonaPtr.Pin()->DoesSocketAlreadyExist( SocketData, NewText, TargetSkeleton->Sockets );
		}

		// Needs to be checked on verify.
		if ( !bVerifyName )
		{

			// Tell the user that the socket is a duplicate
			OutErrorMessage = LOCTEXT( "DuplicateSocket_Error", "Socket name in use!");
		}
	}

	return bVerifyName;
}

void FDisplayedSocketInfo::OnCommitSocketName( const FText& InText, ETextCommit::Type CommitInfo )
{
	FText NewText = FText::TrimPrecedingAndTrailing(InText);

	const FScopedTransaction Transaction(LOCTEXT("RenameSocket", "Rename Socket"));
	SocketData->SetFlags( RF_Transactional );	// Undo doesn't work without this!
	SocketData->Modify();

	FName OldSocketName = SocketData->SocketName;
	SocketData->SocketName = FName( *NewText.ToString() );

	if ( SkeletonTree.IsValid() )
	{
		// Notify skeleton tree of socket rename
		SkeletonTree.Pin()->RenameSocketAttachments(OldSocketName, SocketData->SocketName);
	}
}

FReply FDisplayedSocketInfo::OnDragDetected(const FGeometry& MyGeometry, const FPointerEvent& MouseEvent)
{
	if ( MouseEvent.IsMouseButtonDown( EKeys::LeftMouseButton ) )
	{
		FSelectedSocketInfo SocketInfo( SocketData, ParentType == ESocketParentType::Skeleton );

		return FReply::Handled().BeginDragDrop( FSocketDragDropOp::New( SocketInfo, MouseEvent.IsAltDown() ) );
	}

	return FReply::Unhandled();
}

FText FDisplayedSocketInfo::GetSocketToolTip()
{
	FText ToolTip;

	if ( ParentType == ESocketParentType::Skeleton && bIsCustomized == false )
	{
		ToolTip = LOCTEXT( "SocketToolTipSkeletonOnly", "This socket is on the skeleton only. It is shared with all meshes that use this skeleton" );
	}
	else if ( ParentType == ESocketParentType::Mesh && bIsCustomized == false )
	{
		ToolTip = LOCTEXT( "SocketToolTipMeshOnly", "This socket is on the current mesh only" );
	}
	else if ( ParentType == ESocketParentType::Skeleton )
	{
		ToolTip = LOCTEXT( "SocketToolTipSkeleton", "This socket is on the skeleton (shared with all meshes that use the skeleton), and the current mesh has duplciated version of it" );
	}
	else
	{
		ToolTip = LOCTEXT( "SocketToolTipCustomized", "This socket is on the current mesh, customizing the socket of the same name on the skeleton" );
	}

	return ToolTip;
}

//////////////////////////////////////////////////////////////////////////
// FDisplayedAttachedAssetInfo

TSharedRef<ITableRow> FDisplayedAttachedAssetInfo::MakeTreeRowWidget(
	const TSharedRef<STableViewBase>& InOwnerTable,
	FText InFilterText )
{
	return
		SNew( SSkeletonTreeRow, InOwnerTable )
		.Item( SharedThis(this) )
		.FilterText( InFilterText )
		.SkeletonTree( SkeletonTree )
		.TargetSkeleton( TargetSkeleton );
}

void FDisplayedAttachedAssetInfo::GenerateWidgetForNameColumn( TSharedPtr< SHorizontalBox > Box, FText& FilterText, FIsSelected InIsSelected )
{
	UActorFactory* ActorFactory = FActorFactoryAssetProxy::GetFactoryForAssetObject( Asset );
	const FSlateBrush* IconBrush = FSlateIconFinder::FindIconBrushForClass(ActorFactory->GetDefaultActorClass(FAssetData()));
	
	Box->AddSlot()
		.AutoWidth()
		[
			SNew( SImage )
			.Image( IconBrush )
		];

	const FSlateFontInfo TextFont( FPaths::EngineContentDir() / TEXT("Slate/Fonts/Roboto-Regular.ttf"), 10 );
	const FLinearColor TextColor(FLinearColor::White);

	Box->AddSlot()
		.AutoWidth()
		[
			SNew( STextBlock )
			.ColorAndOpacity(TextColor)
			.Text( FText::FromString(Asset->GetName()) )
			.HighlightText( FilterText )
			.Font(TextFont)
		];

	Box->AddSlot()
		.AutoWidth()
		.Padding(5.0f,0.0f)
		[
			SNew( STextBlock )
			.ColorAndOpacity( FLinearColor::Gray )
			.Text(LOCTEXT( "AttachedAssetPreviewText", "[Preview Only]" ) )
			.Font(TextFont)
			.ToolTipText( LOCTEXT( "AttachedAssetPreviewText_ToolTip", "Attached assets in Persona are preview only and do not carry through to the game." ) )
		];
}

TSharedRef< SWidget > FDisplayedAttachedAssetInfo::GenerateWidgetForDataColumn(const FName& DataColumnName)
{
	if(DataColumnName == ColumnID_RetargetingLabel)
	{
		return SNew(SHorizontalBox)
			+ SHorizontalBox::Slot()
			.AutoWidth()
			.HAlign(HAlign_Left)
			[
				SNew(SCheckBox)
				.ToolTipText(LOCTEXT("TranslationCheckBoxToolTip", "Click to toggle visibility of this asset"))
				.OnCheckStateChanged(this, &FDisplayedAttachedAssetInfo::OnToggleAssetDisplayed)
				.IsChecked(this, &FDisplayedAttachedAssetInfo::IsAssetDisplayed)
				.Style(FEditorStyle::Get(), "CheckboxLookToggleButtonCheckbox")
				[
					SNew(SImage)
					.Image(this, &FDisplayedAttachedAssetInfo::OnGetAssetDisplayedButtonImage)
					.ColorAndOpacity(FLinearColor::Black)
				]
			];
	}

	return SNullWidget::NullWidget;
}

ECheckBoxState FDisplayedAttachedAssetInfo::IsAssetDisplayed() const
{
	if(AssetComponent.IsValid())
	{
		return AssetComponent->IsVisible() ? ECheckBoxState::Checked : ECheckBoxState::Unchecked;
	}
	return ECheckBoxState::Undetermined;
}

void FDisplayedAttachedAssetInfo::OnToggleAssetDisplayed( ECheckBoxState InCheckboxState )
{
	if(AssetComponent.IsValid())
	{
		AssetComponent->SetVisibility(InCheckboxState == ECheckBoxState::Checked);
	}
}

const FSlateBrush* FDisplayedAttachedAssetInfo::OnGetAssetDisplayedButtonImage() const
{
	return IsAssetDisplayed() == ECheckBoxState::Checked ?
		FEditorStyle::GetBrush( "Kismet.VariableList.ExposeForInstance" ) :
		FEditorStyle::GetBrush( "Kismet.VariableList.HideForInstance" );
}

void FDisplayedAttachedAssetInfo::OnItemDoubleClicked()
{
	TArray<UObject*> AssetsToSync;
	AssetsToSync.Add(Asset);

	FContentBrowserModule& ContentBrowserModule = FModuleManager::Get().LoadModuleChecked<FContentBrowserModule>("ContentBrowser");
	ContentBrowserModule.Get().SyncBrowserToAssets( AssetsToSync );
}

//////////////////////////////////////////////////////////////////////////
// SSkeletonTree

const FString SSkeletonTree::SocketCopyPasteHeader = TEXT( "SocketCopyPasteBuffer" );

void SSkeletonTree::Construct(const FArguments& InArgs)
{
	BoldFont = FSlateFontInfo(FPaths::EngineContentDir() / TEXT("Slate/Fonts/Roboto-Bold.ttf"), 10);
	RegularFont = FSlateFontInfo(FPaths::EngineContentDir() / TEXT("Slate/Fonts/Roboto-Regular.ttf"), 10);

	BoneFilter = EBoneFilter::All;
	SocketFilter = ESocketFilter::Active;
	bShowingAdvancedOptions = false;
	SelectedBlendProfile = nullptr;

	PersonaPtr = InArgs._Persona;
	IsEditable = InArgs._IsEditable;

	TSharedPtr<FPersona> SharedPersona = PersonaPtr.Pin();
	check(SharedPersona.IsValid());

	TargetSkeleton = SharedPersona->GetSkeleton();

	SetPreviewComponentSocketFilter();

	// Register a few delegates with Persona
	SharedPersona->RegisterOnPostUndo(FPersona::FOnPostUndo::CreateSP( this, &SSkeletonTree::PostUndo ) );
	SharedPersona->RegisterOnPreviewMeshChanged( FPersona::FOnPreviewMeshChanged::CreateSP( this, &SSkeletonTree::OnPreviewMeshChanged ) );
	SharedPersona->RegisterOnBoneSelected(FPersona::FOnBoneSelected::CreateSP( this, &SSkeletonTree::OnExternalSelectBone ) );
	SharedPersona->RegisterOnSocketSelected(FPersona::FOnSocketSelected::CreateSP( this, &SSkeletonTree::OnExternalSelectSocket ) );
	SharedPersona->RegisterOnDeselectAll(FPersona::FOnAllDeselected::CreateSP( this, &SSkeletonTree::OnExternalDeselectAll ) );
	SharedPersona->RegisterOnChangeSkeletonTree(FPersona::FOnSkeletonTreeChanged::CreateSP( this, &SSkeletonTree::PostUndo ) );
	SharedPersona->RegisterOnBlendProfileSelected(FPersona::FOnBlendProfileSelected::CreateSP(this, &SSkeletonTree::OnBlendProfileSelectedExternal));
	SharedPersona->RegisterOnLODChanged(FPersona::FOnLODChanged::CreateSP(this, &SSkeletonTree::OnLODSwitched));

	// Register and bind all our menu commands
	FSkeletonTreeCommands::Register();
	BindCommands();

	this->ChildSlot
	[
		SNew( SVerticalBox )
		
		+ SVerticalBox::Slot()
		.AutoHeight()
		.Padding( FMargin( 0.0f, 0.0f, 0.0f, 4.0f ) )
		[
			SAssignNew( NameFilterBox, SSearchBox )
			.SelectAllTextWhenFocused( true )
			.OnTextChanged( this, &SSkeletonTree::OnFilterTextChanged )
			.HintText( LOCTEXT( "SearchBoxHint", "Search Skeleton Tree...") )
			.AddMetaData<FTagMetaData>(TEXT("SkelTree.Search"))
		]

		+ SVerticalBox::Slot()
		.AutoHeight()
		.Padding( FMargin( 0.0f, 0.0f, 0.0f, 4.0f ) )
		[
			SNew(SHorizontalBox)

			+ SHorizontalBox::Slot()
			.Padding(0.0f, 0.0f, 2.0f, 0.0f)
			.VAlign(VAlign_Center)
			.AutoWidth()
			[
				SNew(STextBlock)
				.Text(LOCTEXT("BlendProfilePickerLabel", "Blend Profile: "))
			]

			+ SHorizontalBox::Slot()
			.Padding(0.0f, 0.0f, 2.0f, 0.0f)
			.VAlign(VAlign_Center)
			[
				SAssignNew(BlendProfilePicker, SBlendProfilePicker)
				.TargetSkeleton(TargetSkeleton)
				.OnBlendProfileSelected(this, &SSkeletonTree::OnBlendProfileSelected)
			]
		]

		+ SVerticalBox::Slot()
		.AutoHeight()
		[
			SNew( SHorizontalBox )

			+ SHorizontalBox::Slot()
			.Padding( 0.0f, 0.0f, 2.0f, 0.0f )
			.VAlign(VAlign_Center)
			.AutoWidth()
			[
				SNew( SComboButton )
				.ContentPadding(3)
				.OnGetMenuContent( this, &SSkeletonTree::CreateBoneFilterMenu )
				.ToolTipText( LOCTEXT( "BoneFilterToolTip", "Change which types of bones are shown" ) )
				.AddMetaData<FTagMetaData>(TEXT("SkelTree.Bones"))
				.ButtonContent()
				[
					SNew( STextBlock )
					.Text( this, &SSkeletonTree::GetBoneFilterMenuTitle )
				]
			]

			+ SHorizontalBox::Slot()
			.Padding( 0.0f, 0.0f, 2.0f, 0.0f )
			.VAlign(VAlign_Center)
			.AutoWidth()
			[
				SNew( SComboButton )
				.ContentPadding(3)
				.OnGetMenuContent( this, &SSkeletonTree::CreateSocketFilterMenu )
				.ToolTipText( LOCTEXT( "SocketFilterToolTip", "Change which types of sockets are shown" ) )
				.AddMetaData<FTagMetaData>(TEXT("SkelTree.Sockets"))
				.ButtonContent()
				[
					SNew( STextBlock )
					.Text( this, &SSkeletonTree::GetSocketFilterMenuTitle )
				]
			]

			+ SHorizontalBox::Slot()
			.Padding(0.0f, 0.0f, 2.0f, 0.0f)
			.VAlign(VAlign_Center)
			.AutoWidth()
			[
				SNew(SCheckBox)
				.IsChecked(this, &SSkeletonTree::IsShowingAdvancedOptions)
				.ToolTipText(LOCTEXT("SocketFilterToolTip", "Change which types of sockets are shown"))
				.OnCheckStateChanged(this, &SSkeletonTree::OnChangeShowingAdvancedOptions)
				[
					SNew(STextBlock)
						.Text(LOCTEXT("ShowAdvancedOptions", "Show Advanced Options"))
				]
			]
		]

		+ SVerticalBox::Slot()
		.Padding( FMargin( 0.0f, 4.0f, 0.0f, 0.0f ) )
		[
			SAssignNew(TreeHolder, SOverlay)
		]
	];

	if (PersonaPtr.IsValid())
	{
		CreateTreeColumns();
	}

	OnLODSwitched();
}

SSkeletonTree::~SSkeletonTree()
{
	TSharedPtr<FPersona> SharedPersona = PersonaPtr.Pin();
	if ( SharedPersona.IsValid() )
	{
		SharedPersona->UnregisterOnPostUndo( this );
		SharedPersona->UnregisterOnPreviewMeshChanged( this );
		SharedPersona->UnregisterOnBoneSelected( this );
		SharedPersona->UnregisterOnSocketSelected( this );
		SharedPersona->UnregisterOnDeselectAll( this );
		SharedPersona->UnregisterOnChangeSkeletonTree( this );
		SharedPersona->UnregisterOnCreateViewport( this );
		SharedPersona->UnregisterOnBlendProfileSelected(this);
		SharedPersona->UnregisterOnLODChanged(this);
	}
}

void SSkeletonTree::BindCommands()
{
	// This should not be called twice on the same instance
	check( !UICommandList.IsValid() );

	UICommandList = MakeShareable( new FUICommandList );

	FUICommandList& CommandList = *UICommandList;

	// Grab the list of menu commands to bind...
	const FSkeletonTreeCommands& MenuActions = FSkeletonTreeCommands::Get();

	// ...and bind them all

	// Bone Filter commands
	CommandList.MapAction(
		MenuActions.ShowAllBones,
		FExecuteAction::CreateSP( this, &SSkeletonTree::SetBoneFilter, EBoneFilter::All ),
		FCanExecuteAction(),
		FIsActionChecked::CreateSP( this, &SSkeletonTree::IsBoneFilter, EBoneFilter::All ) );

	CommandList.MapAction(
		MenuActions.ShowMeshBones,
		FExecuteAction::CreateSP( this, &SSkeletonTree::SetBoneFilter, EBoneFilter::Mesh ),
		FCanExecuteAction(),
		FIsActionChecked::CreateSP( this, &SSkeletonTree::IsBoneFilter, EBoneFilter::Mesh ) );

	CommandList.MapAction(
		MenuActions.ShowLODBones,
		FExecuteAction::CreateSP(this, &SSkeletonTree::SetBoneFilter, EBoneFilter::LOD),
		FCanExecuteAction(),
		FIsActionChecked::CreateSP(this, &SSkeletonTree::IsBoneFilter, EBoneFilter::LOD));
	
	CommandList.MapAction(
		MenuActions.ShowWeightedBones,
		FExecuteAction::CreateSP( this, &SSkeletonTree::SetBoneFilter, EBoneFilter::Weighted ),
		FCanExecuteAction(),
		FIsActionChecked::CreateSP( this, &SSkeletonTree::IsBoneFilter, EBoneFilter::Weighted ) );

	CommandList.MapAction(
		MenuActions.HideBones,
		FExecuteAction::CreateSP( this, &SSkeletonTree::SetBoneFilter, EBoneFilter::None ),
		FCanExecuteAction(),
		FIsActionChecked::CreateSP( this, &SSkeletonTree::IsBoneFilter, EBoneFilter::None ) );

	// Socket filter commands
	CommandList.MapAction(
		MenuActions.ShowActiveSockets,
		FExecuteAction::CreateSP( this, &SSkeletonTree::SetSocketFilter, ESocketFilter::Active ),
		FCanExecuteAction(),
		FIsActionChecked::CreateSP( this, &SSkeletonTree::IsSocketFilter, ESocketFilter::Active ) );

	CommandList.MapAction(
		MenuActions.ShowMeshSockets,
		FExecuteAction::CreateSP( this, &SSkeletonTree::SetSocketFilter, ESocketFilter::Mesh ),
		FCanExecuteAction(),
		FIsActionChecked::CreateSP( this, &SSkeletonTree::IsSocketFilter, ESocketFilter::Mesh ) );

	CommandList.MapAction(
		MenuActions.ShowSkeletonSockets,
		FExecuteAction::CreateSP( this, &SSkeletonTree::SetSocketFilter, ESocketFilter::Skeleton ),
		FCanExecuteAction(),
		FIsActionChecked::CreateSP( this, &SSkeletonTree::IsSocketFilter, ESocketFilter::Skeleton ) );

	CommandList.MapAction(
		MenuActions.ShowAllSockets,
		FExecuteAction::CreateSP( this, &SSkeletonTree::SetSocketFilter, ESocketFilter::All ),
		FCanExecuteAction(),
		FIsActionChecked::CreateSP( this, &SSkeletonTree::IsSocketFilter, ESocketFilter::All ) );

	CommandList.MapAction(
		MenuActions.HideSockets,
		FExecuteAction::CreateSP( this, &SSkeletonTree::SetSocketFilter, ESocketFilter::None ),
		FCanExecuteAction(),
		FIsActionChecked::CreateSP( this, &SSkeletonTree::IsSocketFilter, ESocketFilter::None ) );

	// Socket manipulation commands
	CommandList.MapAction(
		MenuActions.AddSocket,
		FExecuteAction::CreateSP( this, &SSkeletonTree::OnAddSocket ),
		FCanExecuteAction::CreateSP( this, &SSkeletonTree::IsAddingSocketsAllowed ) );

	CommandList.MapAction(
		FGenericCommands::Get().Rename,
		FExecuteAction::CreateSP( this, &SSkeletonTree::OnRenameSocket ),
		FCanExecuteAction::CreateSP( this, &SSkeletonTree::CanRenameSelected ) );

	CommandList.MapAction(
		MenuActions.CreateMeshSocket,
		FExecuteAction::CreateSP( this, &SSkeletonTree::OnCustomizeSocket ) );

	CommandList.MapAction(
		MenuActions.RemoveMeshSocket,
		FExecuteAction::CreateSP( this, &SSkeletonTree::OnDeleteSelectedRows ) ); // Removing customization just deletes the mesh socket

	CommandList.MapAction(
		MenuActions.PromoteSocketToSkeleton,
		FExecuteAction::CreateSP( this, &SSkeletonTree::OnPromoteSocket ) ); // Adding customization just deletes the mesh socket

	CommandList.MapAction(
		MenuActions.DeleteSelectedRows,
		FExecuteAction::CreateSP( this, &SSkeletonTree::OnDeleteSelectedRows ) );

	CommandList.MapAction(
		MenuActions.CopyBoneNames,
		FExecuteAction::CreateSP( this, &SSkeletonTree::OnCopyBoneNames ) );

	CommandList.MapAction(
		MenuActions.ResetBoneTransforms,
		FExecuteAction::CreateSP( this, &SSkeletonTree::OnResetBoneTransforms ) );

	CommandList.MapAction(
		MenuActions.CopySockets,
		FExecuteAction::CreateSP( this, &SSkeletonTree::OnCopySockets ) );

	CommandList.MapAction(
		MenuActions.PasteSockets,
		FExecuteAction::CreateSP( this, &SSkeletonTree::OnPasteSockets, false ) );

	CommandList.MapAction(
		MenuActions.PasteSocketsToSelectedBone,
		FExecuteAction::CreateSP(this, &SSkeletonTree::OnPasteSockets, true));
}

TSharedRef<ITableRow> SSkeletonTree::MakeTreeRowWidget(TSharedPtr<FDisplayedTreeRowInfo> InInfo, const TSharedRef<STableViewBase>& OwnerTable)
{
	check( InInfo.IsValid() );
	
	return InInfo->MakeTreeRowWidget( OwnerTable, FilterText );
}

void SSkeletonTree::GetChildrenForInfo(TSharedPtr<FDisplayedTreeRowInfo> InInfo, TArray< TSharedPtr<FDisplayedTreeRowInfo> >& OutChildren)
{
	check(InInfo.IsValid());
	OutChildren = InInfo->Children;
}

bool SSkeletonTree::AttachToParent( TSharedRef<FDisplayedTreeRowInfo> ItemToAttach, FName ParentName, int32 ItemsToInclude)
{
	// Find the parent info
	for (int32 BoneIndex = 0; BoneIndex < DisplayMirror.Num(); ++BoneIndex)
	{
		TSharedRef<FDisplayedTreeRowInfo> CurrentItem = DisplayMirror[BoneIndex];
		
		// does the item match our filter
		if ( (ItemsToInclude & CurrentItem->GetType()) != 0 )
		{
			if ( CurrentItem->GetRowItemName() == ParentName )
			{
				CurrentItem->Children.Insert( ItemToAttach, 0 );
				return true;
			}
		}
	}
	return false;
}

void SSkeletonTree::CreateTreeColumns()
{
	TSharedRef<SHeaderRow> TreeHeaderRow = SNew(SHeaderRow)
		+ SHeaderRow::Column(ColumnID_BoneLabel)
		.DefaultLabel(LOCTEXT("SkeletonBoneNameLabel", "Name"))
		.FillWidth(0.5f);

	if (bShowingAdvancedOptions)
	{
		TreeHeaderRow->AddColumn(
			SHeaderRow::Column(ColumnID_RetargetingLabel)
			.DefaultLabel(LOCTEXT("SkeletonBoneTranslationRetargetingLabel", "Translation Retargeting"))
			.FillWidth(0.25f)
			);
	}

	if(SelectedBlendProfile)
	{
		TreeHeaderRow->AddColumn(
			SHeaderRow::Column(ColumnID_BlendProfileLabel)
			.DefaultLabel(LOCTEXT("BlendProfileLabel", "Blend Profile Scale"))
			.FillWidth(0.25f));
	}

	TreeHolder->ClearChildren();
	TreeHolder->AddSlot()
		[
			SAssignNew(SkeletonTreeView, SMeshSkeletonTreeRowType)
			.TreeItemsSource(&SkeletonRowList)
			.OnGenerateRow(this, &SSkeletonTree::MakeTreeRowWidget)
			.OnGetChildren(this, &SSkeletonTree::GetChildrenForInfo)
			.OnContextMenuOpening(this, &SSkeletonTree::CreateContextMenu)
			.OnSelectionChanged(this, &SSkeletonTree::OnSelectionChanged)
			.OnItemScrolledIntoView(this, &SSkeletonTree::OnItemScrolledIntoView)
			.OnMouseButtonDoubleClick(this, &SSkeletonTree::OnTreeDoubleClick)
			.OnSetExpansionRecursive(this, &SSkeletonTree::SetTreeItemExpansionRecursive)
			.ItemHeight(24)
			.HeaderRow
			(
			TreeHeaderRow
			)
		];

	CreateFromSkeleton(TargetSkeleton->GetBoneTree());
}

void SSkeletonTree::CreateFromSkeleton( const TArray<FBoneNode>& SourceSkeleton, USkeletalMeshSocket* SocketToRename )
{
	SkeletonRowList.Empty();

	DisplayMirror.Empty( SourceSkeleton.Num() );

	if( BoneFilter != EBoneFilter::None )
	{
		const FReferenceSkeleton& RefSkeleton = TargetSkeleton->GetReferenceSkeleton();
		for (int32 BoneIndex = 0; BoneIndex < SourceSkeleton.Num(); ++BoneIndex)
		{
			const FName& BoneName = RefSkeleton.GetBoneName(BoneIndex);
			if ( !FilterText.IsEmpty() && !BoneName.ToString().Contains( FilterText.ToString()) )
			{
				continue;
			}
		
			UDebugSkelMeshComponent* PreviewComponent = PersonaPtr.Pin()->GetPreviewMeshComponent();

			if ( PreviewComponent )
			{
				int32 BoneMeshIndex = PreviewComponent->GetBoneIndex( BoneName );

				// Remove non-mesh bones if we're filtering
				if ((BoneFilter == EBoneFilter::Mesh || BoneFilter == EBoneFilter::Weighted || BoneFilter == EBoneFilter::LOD ) &&
					BoneMeshIndex == INDEX_NONE )
				{
					continue;
				}

				// Remove non-vertex-weighted bones if we're filtering
				if ( BoneFilter == EBoneFilter::Weighted && !IsBoneWeighted( BoneMeshIndex, PreviewComponent ) )
				{
					continue;
				}

				// Remove non-vertex-weighted bones if we're filtering
				if (BoneFilter == EBoneFilter::LOD && !IsBoneRequired(BoneMeshIndex, PreviewComponent))
				{
					continue;
				}
			}

			int32 ParentIndex = RefSkeleton.GetParentIndex(BoneIndex);

			TSharedRef<FDisplayedMeshBoneInfo> DisplayBone = FDisplayedMeshBoneInfo::Make( RefSkeleton.GetBoneName(BoneIndex), TargetSkeleton, PersonaPtr, SharedThis( this ) );
		
			if ( BoneIndex > 0 && FilterText.IsEmpty() && DisplayMirror.Num() != 0 )	// No hierarchy when filtertext is non-empty
			{
				check(ParentIndex < BoneIndex);

				// We support filtering the list, so ParentIndex isn't necessarily correct in the DisplayMirror any more, so we need to search for it by name
				FName ParentName = RefSkeleton.GetBoneName(ParentIndex);
				bool bFoundRemappedParentIndex = false;

				for ( int32 i = 0; i < DisplayMirror.Num(); ++i )
				{
					FDisplayedTreeRowInfoPtr TreeRowInfo = DisplayMirror[i];

					// At this point, we can assume that *all* of DisplayMirror contains bones, not sockets
					check( TreeRowInfo->GetType() == ESkeletonTreeRowType::Bone );

					if ( *static_cast<FName*>( TreeRowInfo->GetData() ) == ParentName )
					{
						ParentIndex = i;
						bFoundRemappedParentIndex = true;
						break;
					}
				}

				if ( bFoundRemappedParentIndex )
				{
					DisplayMirror[ParentIndex]->Children.Add(DisplayBone);
				}
				else
				{
					// The parent bone didn't pass the filter, so just add this bone to the base of the tree
					SkeletonRowList.Add(DisplayBone);
				}
			}
			else
			{
				SkeletonRowList.Add(DisplayBone);
			}

			DisplayMirror.Add(DisplayBone);
			SkeletonTreeView->SetItemExpansion(DisplayBone, true);
		}
	}

	// Add the sockets for the skeleton
	if ( SocketFilter == ESocketFilter::Active || SocketFilter == ESocketFilter::All || SocketFilter == ESocketFilter::Skeleton )
	{
		AddSocketsFromData( TargetSkeleton->Sockets, ESocketParentType::Skeleton, SocketToRename );
	}
	
	if ( SocketFilter == ESocketFilter::Active || SocketFilter == ESocketFilter::All || SocketFilter == ESocketFilter::Mesh )
	{
		// Add the sockets for the mesh
		if ( PersonaPtr.IsValid() )
		{
			if ( USkeletalMesh* SkeletalMesh = PersonaPtr.Pin()->GetMesh() )
			{
				AddSocketsFromData( SkeletalMesh->GetMeshOnlySocketList(), ESocketParentType::Mesh, SocketToRename );
			}
		}
	}

	//Add the attached mesh items last, these are the most child like of all the items that can go in the skeleton tree

	// Mesh attached items...
	if ( PersonaPtr.IsValid() )
		{
		if ( USkeletalMesh* SkeletalMesh = PersonaPtr.Pin()->GetMesh() )
		{
			AddAttachedAssets( SkeletalMesh->PreviewAttachedAssetContainer );
		}
	}

	// ...skeleton attached items
	AddAttachedAssets( TargetSkeleton->PreviewAttachedAssetContainer );

	SkeletonTreeView->RequestTreeRefresh();
}

void SSkeletonTree::AddSocketsFromData(
	const TArray< USkeletalMeshSocket* >& SocketArray, 
	ESocketParentType::Type ParentType,
	USkeletalMeshSocket* SocketToRename )
{
	for ( auto SocketIt = SocketArray.CreateConstIterator(); SocketIt; ++SocketIt )
	{
		USkeletalMeshSocket* Socket = *( SocketIt );

		if ( !FilterText.IsEmpty() && !Socket->SocketName.ToString().Contains( FilterText.ToString() ) )
		{
			continue;
		}

		bool bIsCustomized = false;

		if ( ParentType == ESocketParentType::Mesh )
		{
			bIsCustomized = PersonaPtr.Pin()->DoesSocketAlreadyExist( NULL, FText::FromName( Socket->SocketName ), TargetSkeleton->Sockets );
		}
		else
		{
			if ( PersonaPtr.IsValid() )
			{
				if ( USkeletalMesh* Mesh = PersonaPtr.Pin()->GetMesh() )
				{
					bIsCustomized = PersonaPtr.Pin()->DoesSocketAlreadyExist( NULL, FText::FromName( Socket->SocketName ), Mesh->GetMeshOnlySocketList() );

					if ( SocketFilter == ESocketFilter::Active && bIsCustomized )
					{
						// Don't add the skeleton socket if it's already added for the mesh
						continue;
					}
				}
			}
		}

		TSharedRef<FDisplayedSocketInfo> DisplaySocket = FDisplayedSocketInfo::Make( Socket, ParentType, TargetSkeleton, PersonaPtr, SharedThis( this ), bIsCustomized );

		if(Socket == SocketToRename)
		{
			SkeletonTreeView->SetSelection(DisplaySocket);
			OnRenameSocket();
		}
		DisplayMirror.Add( DisplaySocket );
		
		if ( !AttachToParent( DisplaySocket, Socket->BoneName, ESkeletonTreeRowType::Bone ) )
		{
			// Just add it to the list if the parent bone isn't currently displayed
			SkeletonRowList.Add( DisplaySocket );
		}

		SkeletonTreeView->SetItemExpansion(DisplaySocket, true);
	}
}

class FBoneTreeSelection
{
public:
	TArray<TSharedPtr<FDisplayedTreeRowInfo>> SelectedItems;

	TArray<TSharedPtr<FDisplayedMeshBoneInfo>> SelectedBones;
	TArray<TSharedPtr<FDisplayedSocketInfo>> SelectedSockets;
	TArray<TSharedPtr<FDisplayedAttachedAssetInfo>> SelectedAssets;

	FBoneTreeSelection(TArray<TSharedPtr<FDisplayedTreeRowInfo>> InSelectedItems) : SelectedItems(InSelectedItems)
	{
		for ( auto ItemIt = SelectedItems.CreateConstIterator(); ItemIt; ++ItemIt )
		{
			FDisplayedTreeRowInfoPtr Item = *(ItemIt);

			switch(Item->GetType())
			{
				case ESkeletonTreeRowType::Bone:
				{
					SelectedBones.Add( StaticCastSharedPtr< FDisplayedMeshBoneInfo >(Item) );
					break;
				}
				case ESkeletonTreeRowType::Socket:
				{
					SelectedSockets.Add( StaticCastSharedPtr< FDisplayedSocketInfo >(Item) );
					break;
				}
				case ESkeletonTreeRowType::AttachedAsset:
				{
					SelectedAssets.Add( StaticCastSharedPtr< FDisplayedAttachedAssetInfo >(Item) );
					break;
				}
				default:
				{
					check(false); // Unknown row type!
				}
			}
		}
	}

	bool IsMultipleItemsSelected() const
	{
		return SelectedItems.Num() > 1;
	}

	bool IsSingleItemSelected() const
	{
		return SelectedItems.Num() == 1;
	}

	bool IsSingleOfTypeSelected(ESkeletonTreeRowType::Type ItemType) const
	{
		if(IsSingleItemSelected())
		{
			switch (ItemType)
			{
				case ESkeletonTreeRowType::Bone:
				{
					return SelectedBones.Num() == 1;
				}
				case ESkeletonTreeRowType::Socket:
				{
					return SelectedSockets.Num() == 1;
				}
				case ESkeletonTreeRowType::AttachedAsset:
				{
					return SelectedAssets.Num() == 1;
				}
				default:
				{
					check(false); // Unknown type
				}
			}
		}
		return false;
	}

	TSharedPtr<FDisplayedTreeRowInfo> GetSingleSelectedItem()
	{
		check(IsSingleItemSelected());
		return SelectedItems[0];
	}

	bool HasSelectedOfType(ESkeletonTreeRowType::Type ItemType) const
	{
		switch (ItemType)
		{
			case ESkeletonTreeRowType::Bone:
			{
				return SelectedBones.Num() > 0;
			}
			case ESkeletonTreeRowType::Socket:
			{
				return SelectedSockets.Num() > 0;
			}
			case ESkeletonTreeRowType::AttachedAsset:
			{
				return SelectedAssets.Num() > 0;
			}
			default:
			{
				check(false); // Unknown type
			}
		}
		return false;
	}
};

TSharedPtr< SWidget > SSkeletonTree::CreateContextMenu()
{
	const FSkeletonTreeCommands& Actions = FSkeletonTreeCommands::Get();

	FBoneTreeSelection BoneTreeSelection(SkeletonTreeView->GetSelectedItems());

	const bool CloseAfterSelection = true;
	FMenuBuilder MenuBuilder( CloseAfterSelection, UICommandList );
	{
		if(BoneTreeSelection.HasSelectedOfType(ESkeletonTreeRowType::AttachedAsset) || BoneTreeSelection.HasSelectedOfType(ESkeletonTreeRowType::Socket))
		{
			MenuBuilder.BeginSection("SkeletonTreeSelectedItemsActions", LOCTEXT( "SelectedActions", "Selected Item Actions" ) );
			MenuBuilder.AddMenuEntry( Actions.DeleteSelectedRows );
			MenuBuilder.EndSection();
		}

		if(BoneTreeSelection.HasSelectedOfType(ESkeletonTreeRowType::Bone))
		{
			MenuBuilder.BeginSection("SkeletonTreeBonesAction", LOCTEXT( "BoneActions", "Selected Bone Actions" ) );
			MenuBuilder.AddMenuEntry( Actions.CopyBoneNames );
			MenuBuilder.AddMenuEntry( Actions.ResetBoneTransforms );

			if(BoneTreeSelection.IsSingleOfTypeSelected(ESkeletonTreeRowType::Bone))
			{
				MenuBuilder.AddMenuEntry( Actions.AddSocket );
				MenuBuilder.AddMenuEntry( Actions.PasteSockets );
				MenuBuilder.AddMenuEntry( Actions.PasteSocketsToSelectedBone );
			}

			MenuBuilder.EndSection();

			if(SelectedBlendProfile && BoneTreeSelection.IsSingleOfTypeSelected(ESkeletonTreeRowType::Bone))
			{
				TSharedPtr<FDisplayedMeshBoneInfo> BoneInfo = BoneTreeSelection.SelectedBones[0];

				FName BoneName = *static_cast<FName*>(BoneInfo->GetData());
				int32 BoneIndex = TargetSkeleton->GetReferenceSkeleton().FindBoneIndex(BoneName);

				float CurrentBlendScale = SelectedBlendProfile->GetBoneBlendScale(BoneIndex);

				MenuBuilder.BeginSection("SkeletonTreeBlendProfileScales", LOCTEXT("BlendProfileContextOptions", "Blend Profile"));
				{
					FUIAction RecursiveSetScales;
					RecursiveSetScales.ExecuteAction = FExecuteAction::CreateSP(this, &SSkeletonTree::RecursiveSetBlendProfileScales, CurrentBlendScale);
					
					MenuBuilder.AddMenuEntry
						(
						FText::Format(LOCTEXT("RecursiveSetBlendScales_Label", "Recursively Set Blend Scales To {0}"), FText::AsNumber(CurrentBlendScale)),
						LOCTEXT("RecursiveSetBlendScales_ToolTip", "Sets all child bones to use the same blend profile scale as the selected bone"),
						FSlateIcon(),
						RecursiveSetScales
						);
				}
				MenuBuilder.EndSection();
			}

			if(bShowingAdvancedOptions)
			{
				MenuBuilder.BeginSection("SkeletonTreeBoneTranslationRetargeting", LOCTEXT("BoneTranslationRetargetingHeader", "Bone Translation Retargeting"));
				{
					FUIAction RecursiveRetargetingSkeletonAction = FUIAction(FExecuteAction::CreateSP(this, &SSkeletonTree::SetBoneTranslationRetargetingModeRecursive, EBoneTranslationRetargetingMode::Skeleton));
					FUIAction RecursiveRetargetingAnimationAction = FUIAction(FExecuteAction::CreateSP(this, &SSkeletonTree::SetBoneTranslationRetargetingModeRecursive, EBoneTranslationRetargetingMode::Animation));
					FUIAction RecursiveRetargetingAnimationScaledAction = FUIAction(FExecuteAction::CreateSP(this, &SSkeletonTree::SetBoneTranslationRetargetingModeRecursive, EBoneTranslationRetargetingMode::AnimationScaled));
					FUIAction RecursiveRetargetingAnimationRelativeAction = FUIAction(FExecuteAction::CreateSP(this, &SSkeletonTree::SetBoneTranslationRetargetingModeRecursive, EBoneTranslationRetargetingMode::AnimationRelative));

					MenuBuilder.AddMenuEntry
						(LOCTEXT("SetTranslationRetargetingSkeletonChildrenAction", "Recursively Set Translation Retargeting Skeleton")
						, LOCTEXT("BoneTranslationRetargetingSkeletonToolTip", "Use translation from Skeleton.")
						, FSlateIcon()
						, RecursiveRetargetingSkeletonAction
						);

					MenuBuilder.AddMenuEntry
						(LOCTEXT("SetTranslationRetargetingAnimationChildrenAction", "Recursively Set Translation Retargeting Animation")
						, LOCTEXT("BoneTranslationRetargetingAnimationToolTip", "Use translation from animation.")
						, FSlateIcon()
						, RecursiveRetargetingAnimationAction
						);

					MenuBuilder.AddMenuEntry
						(LOCTEXT("SetTranslationRetargetingAnimationScaledChildrenAction", "Recursively Set Translation Retargeting AnimationScaled")
						, LOCTEXT("BoneTranslationRetargetingAnimationScaledToolTip", "Use translation from animation, scale length by Skeleton's proportions.")
						, FSlateIcon()
						, RecursiveRetargetingAnimationScaledAction
						);

					MenuBuilder.AddMenuEntry
						(LOCTEXT("SetTranslationRetargetingAnimationRelativeChildrenAction", "Recursively Set Translation Retargeting AnimationRelative")
						, LOCTEXT("BoneTranslationRetargetingAnimationRelativeToolTip", "Use relative translation from animation similar to an additive animation.")
						, FSlateIcon()
						, RecursiveRetargetingAnimationRelativeAction
						);
				}
				MenuBuilder.EndSection();
			}

			MenuBuilder.BeginSection("SkeletonTreeBoneReductionForLOD", LOCTEXT("BoneReductionHeader", "LOD Bone Reduction"));
			{
				MenuBuilder.AddSubMenu(
					LOCTEXT("SkeletonTreeBoneReductionForLOD_RemoveSelectedFromLOD", "Remove Selected..."),
					FText::GetEmpty(),
					FNewMenuDelegate::CreateStatic(&SSkeletonTree::CreateMenuForBoneReduction, this, LastCachedLODForPreviewMeshComponent, true)
					);

				MenuBuilder.AddSubMenu(
					LOCTEXT("SkeletonTreeBoneReductionForLOD_RemoveChildrenFromLOD", "Remove Children..."),
					FText::GetEmpty(),
					FNewMenuDelegate::CreateStatic(&SSkeletonTree::CreateMenuForBoneReduction, this, LastCachedLODForPreviewMeshComponent, false)
					);
			}
			MenuBuilder.EndSection();
		}

		if(BoneTreeSelection.HasSelectedOfType(ESkeletonTreeRowType::Socket))
		{
			MenuBuilder.BeginSection("SkeletonTreeSocketsActions", LOCTEXT( "SocketActions", "Selected Socket Actions" ) );

			MenuBuilder.AddMenuEntry( Actions.CopySockets );

			if(BoneTreeSelection.IsSingleOfTypeSelected(ESkeletonTreeRowType::Socket))
			{
				MenuBuilder.AddMenuEntry( FGenericCommands::Get().Rename, NAME_None, LOCTEXT("RenameSocket_Label", "Rename Socket"), LOCTEXT("RenameSocket_Tooltip", "Rename this socket") );

				FDisplayedSocketInfo* DisplayedSocketInfo = static_cast< FDisplayedSocketInfo* >( BoneTreeSelection.GetSingleSelectedItem().Get() );

				if ( DisplayedSocketInfo->IsSocketCustomized() && DisplayedSocketInfo->GetParentType() == ESocketParentType::Mesh )
				{
					MenuBuilder.AddMenuEntry( Actions.RemoveMeshSocket );
				}

				USkeletalMeshSocket* SelectedSocket = static_cast< USkeletalMeshSocket* >( DisplayedSocketInfo->GetData() );
				USkeletalMesh* Mesh = PersonaPtr.Pin()->GetMesh();

				// If the socket is on the skeleton, we have a valid mesh
				// and there isn't one of the same name on the mesh, we can customize it
				if ( Mesh && !DisplayedSocketInfo->IsSocketCustomized() )
				{
					if ( DisplayedSocketInfo->GetParentType() == ESocketParentType::Skeleton )
					{
						MenuBuilder.AddMenuEntry( Actions.CreateMeshSocket );
					}
					else if ( DisplayedSocketInfo->GetParentType() == ESocketParentType::Mesh )
					{
						// If a socket is on the mesh only, then offer to promote it to the skeleton
						MenuBuilder.AddMenuEntry( Actions.PromoteSocketToSkeleton );
					}
				}
			}

			MenuBuilder.EndSection();
		}

		MenuBuilder.BeginSection("SkeletonTreeAttachedAssets", LOCTEXT( "AttachedAssetsActionsHeader", "Attached Assets Actions" ) );

		if ( BoneTreeSelection.IsSingleItemSelected() )
		{
			MenuBuilder.AddSubMenu(	LOCTEXT( "AttachNewAsset", "Add Preview Asset" ),
				LOCTEXT ( "AttachNewAsset_ToolTip", "Attaches an asset to this part of the skeleton. Assets can also be dragged onto the skeleton from a content browser to attach" ),
				FNewMenuDelegate::CreateSP( this, &SSkeletonTree::FillAttachAssetSubmenu, BoneTreeSelection.GetSingleSelectedItem() ) );
		}

		FUIAction RemoveAllAttachedAssets = FUIAction(	FExecuteAction::CreateSP( this, &SSkeletonTree::OnRemoveAllAssets ),
			FCanExecuteAction::CreateSP( this, &SSkeletonTree::CanRemoveAllAssets ));

		MenuBuilder.AddMenuEntry( LOCTEXT( "RemoveAllAttachedAssets", "Remove All Attached Assets" ),
			LOCTEXT ( "RemoveAllAttachedAssets_ToolTip", "Removes all the attached assets from the skeleton and mesh." ),
			FSlateIcon(), RemoveAllAttachedAssets );

		MenuBuilder.EndSection();
	}

	return MenuBuilder.MakeWidget();
}


void SSkeletonTree::CreateMenuForBoneReduction(FMenuBuilder& MenuBuilder, SSkeletonTree * Widget, int32 LODIndex, bool bIncludeSelected)
{
	MenuBuilder.AddMenuEntry
		(FText::FromString(FString::Printf(TEXT("From LOD %d and below"), LODIndex))
		, FText::FromString(FString::Printf(TEXT("Remove Selected %s from current LOD %d and all lower LODs"), (bIncludeSelected) ? TEXT("bones") : TEXT("children"), LODIndex))
		, FSlateIcon()
		, FUIAction(FExecuteAction::CreateSP(Widget, &SSkeletonTree::RemoveFromLOD, LODIndex, bIncludeSelected, true))
		);

	MenuBuilder.AddMenuEntry
		(FText::FromString(FString::Printf(TEXT("From LOD %d only"), LODIndex))
		, FText::FromString(FString::Printf(TEXT("Remove selected %s from current LOD %d only"), (bIncludeSelected) ? TEXT("bones") : TEXT("children"), LODIndex))
		, FSlateIcon()
		, FUIAction(FExecuteAction::CreateSP(Widget, &SSkeletonTree::RemoveFromLOD, LODIndex, bIncludeSelected, false))
		);
}


void SSkeletonTree::SetBoneTranslationRetargetingModeRecursive(EBoneTranslationRetargetingMode::Type NewRetargetingMode)
{
	const FScopedTransaction Transaction( LOCTEXT( "SetBoneTranslationRetargetingModeRecursive", "Set Bone Translation Retargeting Mode Recursive" ) );
	TargetSkeleton->Modify();

	FBoneTreeSelection TreeSelection(SkeletonTreeView->GetSelectedItems());

	for ( auto ItemIt = TreeSelection.SelectedBones.CreateConstIterator(); ItemIt; ++ItemIt )
	{
		FName BoneName = *static_cast<FName*>( (*ItemIt)->GetData() );
		int32 BoneIndex = TargetSkeleton->GetReferenceSkeleton().FindBoneIndex( BoneName );
		TargetSkeleton->SetBoneTranslationRetargetingMode(BoneIndex, NewRetargetingMode, true);
	}
	FAssetNotifications::SkeletonNeedsToBeSaved(TargetSkeleton);
}

void SSkeletonTree::RemoveFromLOD(int32 LODIndex, bool bIncludeSelected, bool bIncludeBelowLODs)
{
	// if users is okay
	UDebugSkelMeshComponent* PreviewComponent = PersonaPtr.Pin()->GetPreviewMeshComponent();

	if (!PreviewComponent->SkeletalMesh)
	{
		return;
	}

	// ask users you can't undo this change, and warn them
	const FText Message(LOCTEXT("RemoveBonesFromLODWarning", "This action can't be undone. Would you like to continue?"));
	if (FMessageDialog::Open(EAppMsgType::YesNo, Message) == EAppReturnType::Yes)
	{
		FBoneTreeSelection TreeSelection(SkeletonTreeView->GetSelectedItems());
		const FReferenceSkeleton& RefSkeleton = TargetSkeleton->GetReferenceSkeleton();

		TArray<FName> BonesToRemove;

		for (auto ItemIt = TreeSelection.SelectedBones.CreateConstIterator(); ItemIt; ++ItemIt)
		{
			FName BoneName = *static_cast<FName*>((*ItemIt)->GetData());
			int32 BoneIndex = RefSkeleton.FindBoneIndex(BoneName);
			if (BoneIndex != INDEX_NONE)
			{
				if (bIncludeSelected)
				{
					PreviewComponent->SkeletalMesh->AddBoneToReductionSetting(LODIndex, BoneName);
					BonesToRemove.AddUnique(BoneName);
				}
				else
				{
					for (int32 ChildIndex = BoneIndex + 1; ChildIndex < RefSkeleton.GetNum(); ++ChildIndex)
					{
						if (RefSkeleton.GetParentIndex(ChildIndex) == BoneIndex)
						{
							FName ChildBoneName = RefSkeleton.GetBoneName(ChildIndex);
							PreviewComponent->SkeletalMesh->AddBoneToReductionSetting(LODIndex, ChildBoneName);
							BonesToRemove.AddUnique(ChildBoneName);
						}
					}
				}
			}
		}

		int32 TotalLOD = PreviewComponent->SkeletalMesh->LODInfo.Num();
		IMeshUtilities& MeshUtilities = FModuleManager::Get().LoadModuleChecked<IMeshUtilities>("MeshUtilities");

		if (bIncludeBelowLODs)
		{
			for (int32 Index = LODIndex + 1; Index < TotalLOD; ++Index)
			{
				MeshUtilities.RemoveBonesFromMesh(PreviewComponent->SkeletalMesh, Index, &BonesToRemove);
				PreviewComponent->SkeletalMesh->AddBoneToReductionSetting(Index, BonesToRemove);
			}
		}

		// remove from current LOD
		MeshUtilities.RemoveBonesFromMesh(PreviewComponent->SkeletalMesh, LODIndex, &BonesToRemove);
		// update UI to reflect the change
		OnLODSwitched();
	}
}

void SSkeletonTree::OnCopyBoneNames()
{
	FBoneTreeSelection TreeSelection(SkeletonTreeView->GetSelectedItems());

	if( TreeSelection.SelectedBones.Num() > 0 )
	{
		FString BoneNames;
		for( auto ItemIt = TreeSelection.SelectedBones.CreateConstIterator(); ItemIt; ++ItemIt )
		{
			FName* BoneName = static_cast<FName*>( (*ItemIt)->GetData() );

			BoneNames += BoneName->ToString();
			BoneNames += "\r\n";
		}
		FPlatformMisc::ClipboardCopy( *BoneNames );
	}
}

void SSkeletonTree::OnResetBoneTransforms()
{
	UDebugSkelMeshComponent* PreviewComponent = PersonaPtr.Pin()->GetPreviewMeshComponent();
	check(PreviewComponent);
	UAnimPreviewInstance* PreviewInstance = PreviewComponent->PreviewInstance;
	check(PreviewInstance);

	FBoneTreeSelection TreeSelection(SkeletonTreeView->GetSelectedItems());

	if( TreeSelection.SelectedBones.Num() > 0 )
	{
		bool bModified = false;
		GEditor->BeginTransaction( LOCTEXT("SkeletonTree_ResetBoneTransforms", "Reset Bone Transforms" ) );

		for( auto ItemIt = TreeSelection.SelectedBones.CreateConstIterator(); ItemIt; ++ItemIt )
		{
			const FName* BoneName = static_cast<FName*>( (*ItemIt)->GetData() );
			check(BoneName);
			const FAnimNode_ModifyBone* ModifiedBone = PreviewInstance->FindModifiedBone(*BoneName);
			if(ModifiedBone != nullptr)
			{
				if(!bModified)
				{
					PreviewInstance->SetFlags( RF_Transactional );	
					PreviewInstance->Modify();
					bModified = true;
				}

				PreviewInstance->RemoveBoneModification(*BoneName);
			}
		}

		GEditor->EndTransaction();
	}
}

void SSkeletonTree::OnCopySockets() const
{
	FBoneTreeSelection TreeSelection(SkeletonTreeView->GetSelectedItems());

	int32 NumSocketsToCopy = TreeSelection.SelectedSockets.Num();
	if ( NumSocketsToCopy > 0 )
	{
		FString SocketsDataString;

		for ( auto ItemIt = TreeSelection.SelectedSockets.CreateConstIterator(); ItemIt; ++ItemIt )
		{
			FDisplayedSocketInfo* DisplayedSocketInfo = (*ItemIt).Get();
			USkeletalMeshSocket* Socket = static_cast<USkeletalMeshSocket*>( DisplayedSocketInfo->GetData() );

			SocketsDataString += SerializeSocketToString( Socket, DisplayedSocketInfo );
		}

		FString CopyString = FString::Printf( TEXT("%s\nNumSockets=%d\n%s"), *SocketCopyPasteHeader, NumSocketsToCopy, *SocketsDataString );

		FPlatformMisc::ClipboardCopy( *CopyString );
	}
}

FString SSkeletonTree::SerializeSocketToString( USkeletalMeshSocket* Socket, const FDisplayedSocketInfo* DisplayedSocketInfo ) const
{
	FString SocketString;

	SocketString += FString::Printf( TEXT( "IsOnSkeleton=%s\n" ), DisplayedSocketInfo->GetParentType() == ESocketParentType::Skeleton ? TEXT( "1" ) : TEXT( "0" ) );

	FStringOutputDevice Buffer;
	const FExportObjectInnerContext Context;
	UExporter::ExportToOutputDevice( &Context, Socket, NULL, Buffer, TEXT( "copy" ), 0, PPF_Copy, false );
	SocketString += Buffer;

	return SocketString;
}

void SSkeletonTree::OnPasteSockets(bool bPasteToSelectedBone)
{
	FBoneTreeSelection TreeSelection(SkeletonTreeView->GetSelectedItems());

	// Pasting sockets should only work if there is just one bone selected
	if ( TreeSelection.IsSingleOfTypeSelected(ESkeletonTreeRowType::Bone) )
	{
		FName DestBoneName = bPasteToSelectedBone ? *static_cast<FName*>( TreeSelection.GetSingleSelectedItem()->GetData() ) : NAME_None;

		FString PasteString;
		FPlatformMisc::ClipboardPaste( PasteString );
		const TCHAR* PastePtr = *PasteString;

		FString PasteLine;
		FParse::Line( &PastePtr, PasteLine );

		if ( PasteLine == SocketCopyPasteHeader )
		{
			const FScopedTransaction Transaction( LOCTEXT( "PasteSockets", "Paste sockets" ) );

			int32 NumSocketsToPaste;
			FParse::Line( &PastePtr, PasteLine );	// Need this to advance PastePtr, for multiple sockets
			FParse::Value( *PasteLine, TEXT( "NumSockets=" ), NumSocketsToPaste );

			FSocketTextObjectFactory TextObjectFactory(TargetSkeleton, PersonaPtr.Pin()->GetMesh(), DestBoneName);
			TextObjectFactory.ProcessBuffer(nullptr, RF_Transactional, PastePtr);

			for (USkeletalMeshSocket* NewSocket : TextObjectFactory.CreatedSockets)
			{
				// Check the socket name is unique
				NewSocket->SocketName = PersonaPtr.Pin()->GenerateUniqueSocketName(NewSocket->SocketName);
			}
		}
		CreateFromSkeleton( TargetSkeleton->GetBoneTree() );
	}
}

void SSkeletonTree::OnAddSocket()
{
	// This adds a socket to the currently selected bone in the SKELETON, not the MESH.
	FBoneTreeSelection TreeSelection(SkeletonTreeView->GetSelectedItems());

	// Can only add a socket to one bone
	if(TreeSelection.IsSingleOfTypeSelected(ESkeletonTreeRowType::Bone))
	{
		USkeletalMeshSocket* NewSocket;

		const FScopedTransaction Transaction( LOCTEXT( "AddSocket", "Add Socket to Skeleton" ) );
		TargetSkeleton->Modify();

		NewSocket = NewObject<USkeletalMeshSocket>(TargetSkeleton);
		check(NewSocket);

		NewSocket->BoneName = *static_cast<FName*>( TreeSelection.GetSingleSelectedItem()->GetData() );
		FString SocketName = NewSocket->BoneName.ToString() + LOCTEXT("SocketPostfix", "Socket").ToString();
		NewSocket->SocketName = PersonaPtr.Pin()->GenerateUniqueSocketName( *SocketName );

		TargetSkeleton->Sockets.Add( NewSocket );

		FSelectedSocketInfo SocketInfo(NewSocket, true);
		PersonaPtr.Pin()->SetSelectedSocket(SocketInfo, false);

		CreateFromSkeleton( TargetSkeleton->GetBoneTree(), NewSocket );
	}
}

void SSkeletonTree::OnCustomizeSocket()
{
	// This should only be called on a skeleton socket, it copies the 
	// socket to the mesh so the user can edit it separately
	FBoneTreeSelection TreeSelection(SkeletonTreeView->GetSelectedItems());

	if(TreeSelection.IsSingleOfTypeSelected(ESkeletonTreeRowType::Socket))
	{
		USkeletalMeshSocket* SocketToCustomize = static_cast<USkeletalMeshSocket*>( TreeSelection.GetSingleSelectedItem()->GetData() );

		if ( PersonaPtr.IsValid() )
		{
			USkeletalMesh* Mesh = PersonaPtr.Pin()->GetMesh();

			if ( Mesh )
			{
				const FScopedTransaction Transaction( LOCTEXT( "CreateMeshSocket", "Create Mesh Socket" ) );
				Mesh->Modify();

				USkeletalMeshSocket* NewSocket = NewObject<USkeletalMeshSocket>(Mesh);
				check(NewSocket);

				NewSocket->BoneName = SocketToCustomize->BoneName;
				NewSocket->SocketName = SocketToCustomize->SocketName;
				NewSocket->RelativeLocation = SocketToCustomize->RelativeLocation;
				NewSocket->RelativeRotation = SocketToCustomize->RelativeRotation;
				NewSocket->RelativeScale = SocketToCustomize->RelativeScale;

				Mesh->GetMeshOnlySocketList().Add( NewSocket );

				CreateFromSkeleton( TargetSkeleton->GetBoneTree() );
			}
		}
	}
}

void SSkeletonTree::OnPromoteSocket()
{
	// This should only be called on a mesh socket, it copies the 
	// socket to the skeleton so all meshes can use it
	FBoneTreeSelection TreeSelection(SkeletonTreeView->GetSelectedItems());

	// Can only customize one socket (CreateContextMenu() should prevent this firing!)
	if(TreeSelection.IsSingleOfTypeSelected(ESkeletonTreeRowType::Socket))
	{
		USkeletalMeshSocket* SocketToCustomize = static_cast<USkeletalMeshSocket*>( TreeSelection.GetSingleSelectedItem()->GetData() );

		const FScopedTransaction Transaction( LOCTEXT( "PromoteSocket", "Promote Socket" ) );
		TargetSkeleton->Modify();

		USkeletalMeshSocket* NewSocket = NewObject<USkeletalMeshSocket>(TargetSkeleton);
		check(NewSocket);

		NewSocket->BoneName = SocketToCustomize->BoneName;
		NewSocket->SocketName = SocketToCustomize->SocketName;
		NewSocket->RelativeLocation = SocketToCustomize->RelativeLocation;
		NewSocket->RelativeRotation = SocketToCustomize->RelativeRotation;
		NewSocket->RelativeScale = SocketToCustomize->RelativeScale;

		TargetSkeleton->Sockets.Add( NewSocket );

		CreateFromSkeleton( TargetSkeleton->GetBoneTree() );
	}
}

void SSkeletonTree::FillAttachAssetSubmenu(FMenuBuilder& MenuBuilder, const FDisplayedTreeRowInfoPtr TargetItem)
{
	FContentBrowserModule& ContentBrowserModule = FModuleManager::Get().LoadModuleChecked<FContentBrowserModule>(TEXT("ContentBrowser"));

	TArray<UClass*> FilterClasses = FComponentAssetBrokerage::GetSupportedAssets(USceneComponent::StaticClass());

	//Clean up the selection so it is relevant to Persona
	FilterClasses.RemoveSingleSwap(UBlueprint::StaticClass(), false); //Child actor components broker gives us blueprints which isn't wanted
	FilterClasses.RemoveSingleSwap(USoundBase::StaticClass(), false); //No sounds wanted

	FAssetPickerConfig AssetPickerConfig;
	AssetPickerConfig.Filter.bRecursiveClasses = true;

	for(int i = 0; i < FilterClasses.Num(); ++i)
	{
		AssetPickerConfig.Filter.ClassNames.Add(FilterClasses[i]->GetFName());
	}


	AssetPickerConfig.OnAssetSelected = FOnAssetSelected::CreateSP(this, &SSkeletonTree::OnAssetSelectedFromPicker, TargetItem);

	TSharedRef<SWidget> MenuContent = SNew(SBox)
	.WidthOverride(384)
	.HeightOverride(500)
	[
		ContentBrowserModule.Get().CreateAssetPicker(AssetPickerConfig)
	];
	MenuBuilder.AddWidget( MenuContent, FText::GetEmpty(), true);
}

void SSkeletonTree::OnAssetSelectedFromPicker(const FAssetData& AssetData, const FDisplayedTreeRowInfoPtr TargetItem)
{
	FSlateApplication::Get().DismissAllMenus();
	TArray<FAssetData> Assets;
	Assets.Add(AssetData);

	AttachAssetsToSkeletonTree(TargetItem, Assets);
}

void  SSkeletonTree::OnRemoveAllAssets()
{
	FScopedTransaction Transaction( LOCTEXT("AttachedAssetRemoveUndo", "Remove All Attached Assets") );
	TargetSkeleton->Modify();

	DeleteAttachedObjects( TargetSkeleton->PreviewAttachedAssetContainer );

	USkeletalMesh* Mesh = PersonaPtr.Pin()->GetMesh();

	if ( Mesh )
	{
		Mesh->Modify();
		DeleteAttachedObjects( Mesh->PreviewAttachedAssetContainer );
	}

	CreateFromSkeleton( TargetSkeleton->GetBoneTree() );
}

bool SSkeletonTree::CanRemoveAllAssets() const
{
	USkeletalMesh* SkeletalMesh = NULL;
	if ( PersonaPtr.IsValid() )
	{
		SkeletalMesh = PersonaPtr.Pin()->GetMesh();
	}

	const bool bHasPreviewAttachedObjects = TargetSkeleton->PreviewAttachedAssetContainer.Num() > 0;
	const bool bHasMeshPreviewAttachedObjects = ( SkeletalMesh && SkeletalMesh->PreviewAttachedAssetContainer.Num() );

	return bHasPreviewAttachedObjects || bHasMeshPreviewAttachedObjects;
}

void SSkeletonTree::DeleteAttachedObjects( FPreviewAssetAttachContainer& AttachedAssets )
{
	for(auto Iter = AttachedAssets.CreateIterator(); Iter; ++Iter)
	{
		FPreviewAttachedObjectPair& Pair = (*Iter);
		PersonaPtr.Pin()->RemoveAttachedObjectFromPreviewComponent(Pair.GetAttachedObject(), Pair.AttachedTo);
	}

	AttachedAssets.ClearAllAttachedObjects();
}

bool SSkeletonTree::CanRenameSelected() const
{
	FBoneTreeSelection TreeSelection(SkeletonTreeView->GetSelectedItems());
	return TreeSelection.IsSingleOfTypeSelected(ESkeletonTreeRowType::Socket);
}

void SSkeletonTree::OnRenameSocket()
{
	FBoneTreeSelection TreeSelection(SkeletonTreeView->GetSelectedItems());

	if(TreeSelection.IsSingleOfTypeSelected(ESkeletonTreeRowType::Socket))
	{
		SkeletonTreeView->RequestScrollIntoView(TreeSelection.GetSingleSelectedItem());
		DeferredRenameRequest = TreeSelection.GetSingleSelectedItem();
	}
}

void SSkeletonTree::OnSelectionChanged(TSharedPtr<FDisplayedTreeRowInfo> Selection, ESelectInfo::Type SelectInfo)
{
	if( Selection.IsValid() )
	{
		//Get all the selected items
		FBoneTreeSelection TreeSelection(SkeletonTreeView->GetSelectedItems());

		UDebugSkelMeshComponent* PreviewComponent = PersonaPtr.Pin()->GetPreviewMeshComponent();
		if( TreeSelection.SelectedItems.Num() > 0 && PreviewComponent )
		{
			// pick the first settable bone from the selection
			for ( auto ItemIt = TreeSelection.SelectedItems.CreateConstIterator(); ItemIt; ++ItemIt )
			{
				FDisplayedTreeRowInfoPtr Item = *(ItemIt);

				// Test SelectInfo so we don't end up in an infinite loop due to delegates calling each other
				if ( SelectInfo != ESelectInfo::Direct && Item->GetType() == ESkeletonTreeRowType::Bone )
				{
					FName BoneName = *static_cast<FName *>( Item->GetData() );

					// Get bone index
					int32 BoneIndex = PreviewComponent->GetBoneIndex( BoneName );
					if( BoneIndex != INDEX_NONE )
					{
						PersonaPtr.Pin()->SetSelectedBone(TargetSkeleton, BoneName, false );
						break;
					}
				}
				// Test SelectInfo so we don't end up in an infinite loop due to delegates calling each other
				else if( SelectInfo != ESelectInfo::Direct && Item->GetType() == ESkeletonTreeRowType::Socket )
				{
					FDisplayedSocketInfo* DisplayedSocketInfo = static_cast<FDisplayedSocketInfo*>( Item.Get() );
					USkeletalMeshSocket* Socket = static_cast<USkeletalMeshSocket*>( Item->GetData() );

					FSelectedSocketInfo SocketInfo( Socket, DisplayedSocketInfo->GetParentType() == ESocketParentType::Skeleton );

 					PersonaPtr.Pin()->SetSelectedSocket( SocketInfo, false );
				}
				else if(Item->GetType() == ESkeletonTreeRowType::AttachedAsset)
				{
					PersonaPtr.Pin()->ClearSelectedBones();
					PersonaPtr.Pin()->ClearSelectedSocket();
				}
			}
			PreviewComponent->PostInitMeshObject(PreviewComponent->MeshObject);
		}
	}
	else
	{
		// Tell Persona if the user ctrl-clicked the selected bone/socket to de-select it
		PersonaPtr.Pin()->ClearSelectedBones();
		PersonaPtr.Pin()->ClearSelectedSocket();
	}
}

FReply SSkeletonTree::OnDropAssetToSkeletonTree(const FDisplayedTreeRowInfoPtr TargetItem, const FDragDropEvent& DragDropEvent)
{
	TSharedPtr<FAssetDragDropOp> DragDropOp = DragDropEvent.GetOperationAs<FAssetDragDropOp>();
	if (DragDropOp.IsValid())
	{
		//Do we have some assets to attach?
		if(DragDropOp->AssetData.Num() > 0)
		{
			AttachAssetsToSkeletonTree(TargetItem, DragDropOp->AssetData);
		}
		return FReply::Handled();
	}
	return FReply::Unhandled();
}

void SSkeletonTree::AttachAssetsToSkeletonTree(const FDisplayedTreeRowInfoPtr TargetItem, const TArray<FAssetData>& AssetData)
{
	UDebugSkelMeshComponent* PreviewComponent = PersonaPtr.Pin()->GetPreviewMeshComponent();
	if(PreviewComponent && PreviewComponent->SkeletalMesh && PreviewComponent->SkeletalMesh->Skeleton)
	{
		bool bAllAssetWereLoaded = true;
		TArray<UObject*> DroppedObjects;
		for (int32 AssetIdx = 0; AssetIdx < AssetData.Num(); ++AssetIdx)
		{
			UObject* Object = AssetData[AssetIdx].GetAsset();
			if ( Object != NULL )
			{
				DroppedObjects.Add( Object );
			}
			else
			{
				bAllAssetWereLoaded = false;
			}
		}

		if(bAllAssetWereLoaded)
		{
			FName AttachToName = TargetItem->GetAttachName();

			for(auto Iter = DroppedObjects.CreateIterator(); Iter; ++Iter)
			{
				UObject* Object = (*Iter);

				if ( TargetItem->GetType() == ESkeletonTreeRowType::Socket &&
					static_cast<FDisplayedSocketInfo*>( TargetItem.Get() )->GetParentType() == ESocketParentType::Mesh )
				{
					FScopedTransaction Transaction( LOCTEXT("DragDropAttachMeshUndo", "Attach Assets to Mesh") );

					USkeletalMesh* Mesh = PersonaPtr.Pin()->GetMesh();
					Mesh->Modify();
					PersonaPtr.Pin()->AttachObjectToPreviewComponent( Object, AttachToName, &Mesh->PreviewAttachedAssetContainer );
				}
				else
				{
					FScopedTransaction Transaction( LOCTEXT("DragDropAttachSkeletonUndo", "Attach Assets to Skeleton") );

					TargetSkeleton->Modify();
					PersonaPtr.Pin()->AttachObjectToPreviewComponent( Object, AttachToName, &TargetSkeleton->PreviewAttachedAssetContainer );
				}
			}
			CreateFromSkeleton( TargetSkeleton->GetBoneTree() );
		}
	}
}

void SSkeletonTree::OnItemScrolledIntoView( FDisplayedTreeRowInfoPtr InItem, const TSharedPtr<ITableRow>& InWidget)
{
	if(DeferredRenameRequest.IsValid())
	{
		DeferredRenameRequest->RequestRename();
		DeferredRenameRequest.Reset();
	}
}

void SSkeletonTree::OnTreeDoubleClick( FDisplayedTreeRowInfoPtr InItem )
{
	InItem->OnItemDoubleClicked();
}

void SSkeletonTree::SetTreeItemExpansionRecursive(TSharedPtr< FDisplayedTreeRowInfo > TreeItem, bool bInExpansionState) const
{
	SkeletonTreeView->SetItemExpansion(TreeItem, bInExpansionState);

	// Recursively go through the children.
	for (auto It = TreeItem->Children.CreateIterator(); It; ++It)
	{
		SetTreeItemExpansionRecursive(*It, bInExpansionState);
	}
}

void SSkeletonTree::PostUndo()
{
	// Rebuild the tree view whenever we undo a change to the skeleton
	CreateFromSkeleton( TargetSkeleton->GetBoneTree() );

	PersonaPtr.Pin()->ClearSelectedBones();
	PersonaPtr.Pin()->ClearSelectedSocket();
}

void SSkeletonTree::OnFilterTextChanged( const FText& SearchText )
{
	FilterText = SearchText;

	CreateFromSkeleton( TargetSkeleton->GetBoneTree() );
}

void SSkeletonTree::OnExternalSelectSocket( const FSelectedSocketInfo& SocketInfo )
{
	// This function is called when something else selects a socket (i.e. *NOT* the user clicking on a row in the treeview)
	// For example, this would be called if user clicked a socket hit point in the preview window

	// Firstly, find which row (if any) contains the socket requested
	for ( auto SkeletonRowIt = DisplayMirror.CreateConstIterator(); SkeletonRowIt; ++SkeletonRowIt )
	{
		FDisplayedTreeRowInfoPtr SkeletonRow = *( SkeletonRowIt );

		if ( SkeletonRow->GetType() == ESkeletonTreeRowType::Socket && SkeletonRow->GetData() == SocketInfo.Socket )
		{
			SkeletonTreeView->SetSelection( SkeletonRow );
			SkeletonTreeView->RequestScrollIntoView( SkeletonRow );
		}
	}
}

void SSkeletonTree::OnExternalSelectBone( const FName& BoneName )
{
	// This function is called when something else selects a bone (i.e. *NOT* the user clicking on a row in the treeview)
	// For example, this would be called if user clicked a bone hit point in the preview window

	// Find which row (if any) contains the bone requested
	for ( auto SkeletonRowIt = DisplayMirror.CreateConstIterator(); SkeletonRowIt; ++SkeletonRowIt )
	{
		FDisplayedTreeRowInfoPtr SkeletonRow = *( SkeletonRowIt );

		if ( SkeletonRow->GetType() == ESkeletonTreeRowType::Bone &&
			*static_cast< FName* >( SkeletonRow->GetData() ) == BoneName )
		{
			SkeletonTreeView->SetSelection( SkeletonRow );
			SkeletonTreeView->RequestScrollIntoView( SkeletonRow );
		}
	}
}

void SSkeletonTree::OnExternalDeselectAll()
{
	SkeletonTreeView->ClearSelection();

	if ( PersonaPtr.IsValid() )
	{
		PersonaPtr.Pin()->ClearSelectedBones();
		PersonaPtr.Pin()->ClearSelectedSocket();
	}
}

void SSkeletonTree::NotifyUser( FNotificationInfo& NotificationInfo )
{
	TSharedPtr<SNotificationItem> Notification = FSlateNotificationManager::Get().AddNotification( NotificationInfo );
	if ( Notification.IsValid() )
	{
		Notification->SetCompletionState( SNotificationItem::CS_Fail );
	}
}

TSharedRef< SWidget > SSkeletonTree::CreateBoneFilterMenu()
{
	const FSkeletonTreeCommands& Actions = FSkeletonTreeCommands::Get();

	const bool CloseAfterSelection = true;
	FMenuBuilder MenuBuilder( CloseAfterSelection, UICommandList );

	MenuBuilder.BeginSection("Bones", LOCTEXT( "BonesMenuHeading", "Bones" ) );
	{
		MenuBuilder.AddMenuEntry( Actions.ShowAllBones );
		MenuBuilder.AddMenuEntry( Actions.ShowMeshBones );
		MenuBuilder.AddMenuEntry(Actions.ShowLODBones);
		MenuBuilder.AddMenuEntry( Actions.ShowWeightedBones );
		MenuBuilder.AddMenuEntry( Actions.HideBones );
	}
	MenuBuilder.EndSection();

	return MenuBuilder.MakeWidget();
}

TSharedRef< SWidget > SSkeletonTree::CreateSocketFilterMenu()
{
	const FSkeletonTreeCommands& Actions = FSkeletonTreeCommands::Get();

	const bool CloseAfterSelection = true;
	FMenuBuilder MenuBuilder( CloseAfterSelection, UICommandList );

	MenuBuilder.BeginSection( "Sockets", LOCTEXT( "SocketsMenuHeading", "Sockets" ) );
	MenuBuilder.AddMenuEntry( Actions.ShowActiveSockets );
	MenuBuilder.AddMenuEntry( Actions.ShowMeshSockets );
	MenuBuilder.AddMenuEntry( Actions.ShowSkeletonSockets );
	MenuBuilder.AddMenuEntry( Actions.ShowAllSockets );
	MenuBuilder.AddMenuEntry( Actions.HideSockets );
	MenuBuilder.EndSection();

	return MenuBuilder.MakeWidget();
}

void SSkeletonTree::SetBoneFilter( EBoneFilter::Type InBoneFilter )
{
	check( InBoneFilter < EBoneFilter::Count );
	BoneFilter = InBoneFilter;

	CreateFromSkeleton( TargetSkeleton->GetBoneTree() );
}

bool SSkeletonTree::IsBoneFilter( EBoneFilter::Type InBoneFilter ) const
{
	return BoneFilter == InBoneFilter;
}

void SSkeletonTree::SetSocketFilter( ESocketFilter::Type InSocketFilter )
{
	check( InSocketFilter < ESocketFilter::Count );
	SocketFilter = InSocketFilter;

	SetPreviewComponentSocketFilter();

	CreateFromSkeleton( TargetSkeleton->GetBoneTree() );
}

void SSkeletonTree::SetPreviewComponentSocketFilter() const
{
	// Set the socket filter in the debug skeletal mesh component so the viewport can share the filter settings
	UDebugSkelMeshComponent* PreviewComponent = PersonaPtr.Pin()->GetPreviewMeshComponent();

	bool bAllOrActive = ( SocketFilter == ESocketFilter::All || SocketFilter == ESocketFilter::Active );

	if ( PreviewComponent )
	{
		PreviewComponent->bMeshSocketsVisible = bAllOrActive || SocketFilter == ESocketFilter::Mesh;
		PreviewComponent->bSkeletonSocketsVisible = bAllOrActive || SocketFilter == ESocketFilter::Skeleton;
	}
}

bool SSkeletonTree::IsSocketFilter( ESocketFilter::Type InSocketFilter ) const
{
	return SocketFilter == InSocketFilter;
}

// @todo combine these two functions to one if not used by anywhere else
bool SSkeletonTree::IsBoneWeighted( int32 MeshBoneIndex, UDebugSkelMeshComponent* PreviewComponent ) const
{
	// MeshBoneIndex must be an index into the mesh's skeleton, *not* the source skeleton!!!

	if ( !PreviewComponent || !PreviewComponent->SkeletalMesh || !PreviewComponent->SkeletalMesh->GetImportedResource()->LODModels.Num() )
	{
		// If there's no mesh, then this bone can't possibly be weighted!
		return false;
	}

	//Get current LOD
	const int32 LODIndex = FMath::Clamp(PreviewComponent->PredictedLODLevel, 0, PreviewComponent->SkeletalMesh->GetImportedResource()->LODModels.Num()-1);
	FStaticLODModel& LODModel = PreviewComponent->SkeletalMesh->GetImportedResource()->LODModels[ LODIndex ];

	//Check whether the bone is vertex weighted
	int32 Index = LODModel.ActiveBoneIndices.Find( MeshBoneIndex );
	
	return Index != INDEX_NONE;
}

bool SSkeletonTree::IsBoneRequired(int32 MeshBoneIndex, UDebugSkelMeshComponent* PreviewComponent) const
{
	// MeshBoneIndex must be an index into the mesh's skeleton, *not* the source skeleton!!!

	if (!PreviewComponent || !PreviewComponent->SkeletalMesh || !PreviewComponent->SkeletalMesh->GetImportedResource()->LODModels.Num())
	{
		// If there's no mesh, then this bone can't possibly be weighted!
		return false;
	}

	//Get current LOD
	const int32 LODIndex = FMath::Clamp(PreviewComponent->PredictedLODLevel, 0, PreviewComponent->SkeletalMesh->GetImportedResource()->LODModels.Num() - 1);
	FStaticLODModel& LODModel = PreviewComponent->SkeletalMesh->GetImportedResource()->LODModels[LODIndex];

	//Check whether the bone is vertex weighted
	int32 Index = LODModel.RequiredBones.Find(MeshBoneIndex);

	return Index != INDEX_NONE;
}

FText SSkeletonTree::GetBoneFilterMenuTitle() const
{
	FText BoneFilterMenuText;

	switch ( BoneFilter )
	{
	case EBoneFilter::All:
		BoneFilterMenuText = LOCTEXT( "BoneFilterMenuAll", "All Bones" );
		break;

	case EBoneFilter::Mesh:
		BoneFilterMenuText = LOCTEXT( "BoneFilterMenuMesh", "Mesh Bones" );
		break;

	case EBoneFilter::LOD:
		BoneFilterMenuText = LOCTEXT("BoneFilterMenuLOD", "LOD Bones");
		break;

	case EBoneFilter::Weighted:
		BoneFilterMenuText = LOCTEXT( "BoneFilterMenuWeighted", "Weighted Bones" );
		break;

	case EBoneFilter::None:
		BoneFilterMenuText = LOCTEXT( "BoneFilterMenuHidden", "Bones Hidden" );
		break;

	default:
		// Unknown mode
		check( 0 );
		break;
	}

	return BoneFilterMenuText;
}

FText SSkeletonTree::GetSocketFilterMenuTitle() const
{
	FText SocketFilterMenuText;

	switch ( SocketFilter )
	{
	case ESocketFilter::Active:
		SocketFilterMenuText = LOCTEXT( "SocketFilterMenuActive", "Active Sockets" );
		break;

	case ESocketFilter::Mesh:
		SocketFilterMenuText = LOCTEXT( "SocketFilterMenuMesh", "Mesh Sockets" );
		break;

	case ESocketFilter::Skeleton:
		SocketFilterMenuText = LOCTEXT( "SocketFilterMenuSkeleton", "Skeleton Sockets" );
		break;

	case ESocketFilter::All:
		SocketFilterMenuText = LOCTEXT( "SocketFilterMenuAll", "All Sockets" );
		break;

	case ESocketFilter::None:
		SocketFilterMenuText = LOCTEXT( "SocketFilterMenuHidden", "Sockets Hidden" );
		break;

	default:
		// Unknown mode
		check( 0 );
		break;
	}

	return SocketFilterMenuText;
}

void SSkeletonTree::OnPreviewMeshChanged( USkeletalMesh* NewPreviewMesh )
{
	// Simply rebuild the tree
	CreateFromSkeleton( TargetSkeleton->GetBoneTree() );
}

void SSkeletonTree::RenameSocketAttachments(FName& OldSocketName, FName& NewSocketName)
{
	const FScopedTransaction Transaction( LOCTEXT( "RenameSocketAttachments", "Rename Socket Attachments" ) );

	bool bSkeletonModified = false;
	for(int AttachedObjectIndex = 0; AttachedObjectIndex < TargetSkeleton->PreviewAttachedAssetContainer.Num(); ++AttachedObjectIndex)
	{
		FPreviewAttachedObjectPair& Pair = TargetSkeleton->PreviewAttachedAssetContainer[AttachedObjectIndex];
		if(Pair.AttachedTo == OldSocketName)
		{
			// Only modify the skeleton if we actually intend to change something.
			if(!bSkeletonModified)
			{
				TargetSkeleton->Modify();
				bSkeletonModified = true;
			}
			Pair.AttachedTo = NewSocketName;
		}
		PersonaPtr.Pin()->RemoveAttachedObjectFromPreviewComponent(Pair.GetAttachedObject(), OldSocketName);
		PersonaPtr.Pin()->AttachObjectToPreviewComponent(Pair.GetAttachedObject(), Pair.AttachedTo);
	}

	if ( PersonaPtr.IsValid() )
	{
		USkeletalMesh* Mesh = PersonaPtr.Pin()->GetMesh();

		if ( Mesh )
		{
			bool bMeshModified = false;
			for(int AttachedObjectIndex = 0; AttachedObjectIndex < Mesh->PreviewAttachedAssetContainer.Num(); ++AttachedObjectIndex)
			{
				FPreviewAttachedObjectPair& Pair = Mesh->PreviewAttachedAssetContainer[AttachedObjectIndex];
				if(Pair.AttachedTo == OldSocketName)
				{
					// Only modify the mesh if we actually intend to change something. Avoids dirtying
					// meshes when we don't actually update any data on them. (such as adding a new socket)
					if(!bMeshModified)
					{
						Mesh->Modify();
						bMeshModified = true;
					}
					Pair.AttachedTo = NewSocketName;
				}
				PersonaPtr.Pin()->RemoveAttachedObjectFromPreviewComponent(Pair.GetAttachedObject(), OldSocketName);
				PersonaPtr.Pin()->AttachObjectToPreviewComponent(Pair.GetAttachedObject(), Pair.AttachedTo);
			}
		}
	}
}

bool SSkeletonTree::IsAddingSocketsAllowed() const
{
	if ( SocketFilter == ESocketFilter::Skeleton ||
		SocketFilter == ESocketFilter::Active ||
		SocketFilter == ESocketFilter::All )
	{
		return true;
	}

	return false;
}

FReply SSkeletonTree::OnKeyDown( const FGeometry& MyGeometry, const FKeyEvent& InKeyEvent )
{
	if ( UICommandList->ProcessCommandBindings( InKeyEvent ) )
	{
		return FReply::Handled();
	}

	return FReply::Unhandled();
}

void SSkeletonTree::OnDeleteSelectedRows()
{
	FBoneTreeSelection TreeSelection(SkeletonTreeView->GetSelectedItems());

	if(TreeSelection.HasSelectedOfType(ESkeletonTreeRowType::AttachedAsset) || TreeSelection.HasSelectedOfType(ESkeletonTreeRowType::Socket))
	{
		FScopedTransaction Transaction( LOCTEXT( "SkeletonTreeDeleteSelected", "Delete selected sockets/meshes/bones from skeleton tree" ) );

		DeleteAttachedAssets( TreeSelection.SelectedAssets );
		DeleteSockets( TreeSelection.SelectedSockets );

		CreateFromSkeleton( TargetSkeleton->GetBoneTree() );
	}
}

void SSkeletonTree::DeleteAttachedAssets( TArray<TSharedPtr<FDisplayedAttachedAssetInfo>> InDisplayedAttachedAssetInfos )
{
	TargetSkeleton->Modify();

	for(auto Iter = InDisplayedAttachedAssetInfos.CreateIterator(); Iter; ++Iter)
	{
		TSharedPtr<FDisplayedAttachedAssetInfo> AttachedAssetInfo = (*Iter);

		UObject* Asset = AttachedAssetInfo->GetAsset();
		const FName& AttachedTo = AttachedAssetInfo->GetParentName();

		TargetSkeleton->PreviewAttachedAssetContainer.RemoveAttachedObject(Asset, AttachedTo);

		if ( PersonaPtr.IsValid() )
		{
			if(USkeletalMesh* Mesh = PersonaPtr.Pin()->GetMesh())
			{
				Mesh->Modify();

				Mesh->PreviewAttachedAssetContainer.RemoveAttachedObject(Asset, AttachedTo);

				PersonaPtr.Pin()->RemoveAttachedObjectFromPreviewComponent(Asset, AttachedTo);
			}
		}
	}
}

void SSkeletonTree::DeleteSockets( TArray<TSharedPtr<FDisplayedSocketInfo>> InDisplayedSocketInfos )
{
	USkeletalMesh* Mesh = NULL;
	if ( PersonaPtr.IsValid() )
	{
		// Reset the sockets of interest in the Preview Mesh so we don't leave a null pointer dangling
		PersonaPtr.Pin()->ClearSelectedSocket();

		PersonaPtr.Pin()->DeselectAll();
		Mesh = PersonaPtr.Pin()->GetMesh();
	}

	for(auto Iter = InDisplayedSocketInfos.CreateIterator(); Iter; ++Iter)
	{
		TSharedPtr<FDisplayedSocketInfo> DisplayedSocketInfo = (*Iter);
		USkeletalMeshSocket* SocketToDelete = static_cast<USkeletalMeshSocket*>( DisplayedSocketInfo->GetData() );

		FName SocketName = SocketToDelete->SocketName;

		if ( DisplayedSocketInfo->GetParentType() == ESocketParentType::Skeleton )
		{
			TargetSkeleton->Modify();

			TargetSkeleton->Sockets.Remove( SocketToDelete );
		}
		else
		{
			if ( Mesh )
			{
				UObject* Object = Mesh->PreviewAttachedAssetContainer.GetAttachedObjectByAttachName( DisplayedSocketInfo->GetRowItemName() );
				if(Object)
				{
					Mesh->Modify();
					Mesh->PreviewAttachedAssetContainer.RemoveAttachedObject( Object, SocketName );
					PersonaPtr.Pin()->RemoveAttachedObjectFromPreviewComponent( Object, SocketName );
				}

				Mesh->GetMeshOnlySocketList().Remove( SocketToDelete );
			}
		}

		// Remove attached assets
		while(UObject* Object = TargetSkeleton->PreviewAttachedAssetContainer.GetAttachedObjectByAttachName( SocketName ))
		{
			TargetSkeleton->Modify();
			TargetSkeleton->PreviewAttachedAssetContainer.RemoveAttachedObject(Object, SocketName);
			PersonaPtr.Pin()->RemoveAttachedObjectFromPreviewComponent(Object, SocketName);
		}
	}
}

void SSkeletonTree::AddAttachedAssets( const FPreviewAssetAttachContainer& AttachedObjects )
{
	for(auto Iter = AttachedObjects.CreateConstIterator(); Iter; ++Iter)
	{
		const FPreviewAttachedObjectPair& Pair = (*Iter);

		if ( !FilterText.IsEmpty() && !Pair.GetAttachedObject()->GetName().Contains( FilterText.ToString() ) )
		{
			continue;
		}

		TSharedRef<FDisplayedAttachedAssetInfo> DisplayInfo = FDisplayedAttachedAssetInfo::Make(Pair.AttachedTo, Pair.GetAttachedObject(), TargetSkeleton, PersonaPtr, SharedThis( this ) );
		DisplayMirror.Add(DisplayInfo);

		// for now it is a failure to not find where the asset is attached. Its possible that this might have to be changed to unloading the asset
		// if there is a valid reason why the attach parent would not exist
		if ( !AttachToParent( DisplayInfo, Pair.AttachedTo, ( ESkeletonTreeRowType::Bone | ESkeletonTreeRowType::Socket ) ) )
		{
			// Just add it to the list if the parent bone isn't currently displayed
			SkeletonRowList.Add( DisplayInfo );
		}
	}
}

void SSkeletonTree::OnChangeShowingAdvancedOptions(ECheckBoxState NewState)
{
	bShowingAdvancedOptions = NewState == ECheckBoxState::Checked;
	CreateTreeColumns();
}

ECheckBoxState SSkeletonTree::IsShowingAdvancedOptions() const
{
	return bShowingAdvancedOptions ? ECheckBoxState::Checked : ECheckBoxState::Unchecked;
}

void SSkeletonTree::OnBlendProfileSelected(UBlendProfile* NewProfile)
{
	// Switch out the profile and rebuild the columns, if it's compatible
	if(NewProfile == nullptr || TargetSkeleton->BlendProfiles.Contains(NewProfile))
	{
		SelectedBlendProfile = NewProfile;
		CreateTreeColumns();
	}
}

void SSkeletonTree::SetBlendProfileBoneScale(int32 InBoneIndex, float InNewScale, bool bRecurse)
{
	if(SelectedBlendProfile)
	{
		SelectedBlendProfile->SetBoneBlendScale(InBoneIndex, InNewScale, bRecurse, true);
	}
}

UBlendProfile* SSkeletonTree::GetSelectedBlendProfile()
{
	return SelectedBlendProfile;
}

void SSkeletonTree::OnBlendProfileSelectedExternal(UBlendProfile* NewProfile)
{
	if(BlendProfilePicker.IsValid())
	{
		BlendProfilePicker->SetSelectedProfile(NewProfile);
	}
}

void SSkeletonTree::RecursiveSetBlendProfileScales(float InScaleToSet)
{
	if(SelectedBlendProfile)
	{
		const FScopedTransaction Transaction(LOCTEXT("SetBlendScalesRecursive", "Recursively Set Blend Profile Scales"));
		TargetSkeleton->Modify();

		FBoneTreeSelection TreeSelection(SkeletonTreeView->GetSelectedItems());

		for(auto ItemIt = TreeSelection.SelectedBones.CreateConstIterator(); ItemIt; ++ItemIt)
		{
			FName BoneName = *static_cast<FName*>((*ItemIt)->GetData());
			int32 BoneIndex = TargetSkeleton->GetReferenceSkeleton().FindBoneIndex(BoneName);
			SelectedBlendProfile->SetBoneBlendScale(BoneIndex, InScaleToSet, true, true);
		}
		FAssetNotifications::SkeletonNeedsToBeSaved(TargetSkeleton);

		CreateTreeColumns();
	}
}

void RecursiveSetLODChange(UDebugSkelMeshComponent* PreviewComponent, TSharedPtr<FDisplayedTreeRowInfo> TreeRow)
{
	if (TreeRow.Get()->GetType() == ESkeletonTreeRowType::Bone)
	{
		static_cast<FDisplayedMeshBoneInfo*>(TreeRow.Get())->CacheLODChange(PreviewComponent);
	}
	
	for (auto& Child : TreeRow->Children)
	{
		RecursiveSetLODChange(PreviewComponent, Child);
	}
}

void SSkeletonTree::OnLODSwitched()
{
	if (SkeletonTreeView.IsValid())
	{
		UDebugSkelMeshComponent* PreviewComponent = PersonaPtr.Pin()->GetPreviewMeshComponent();

		if (PreviewComponent)
		{
			LastCachedLODForPreviewMeshComponent = PreviewComponent->PredictedLODLevel;

			if (BoneFilter == EBoneFilter::Weighted || BoneFilter == EBoneFilter::LOD)
			{
				CreateFromSkeleton(TargetSkeleton->GetBoneTree());
			}
			else
			{
				for (auto ItemIt : SkeletonRowList)
				{
					RecursiveSetLODChange(PreviewComponent, ItemIt);
				}
			}
		}
	}
}
#undef LOCTEXT_NAMESPACE<|MERGE_RESOLUTION|>--- conflicted
+++ resolved
@@ -63,10 +63,7 @@
 	TArray<USkeletalMeshSocket*> CreatedSockets;
 
 private:
-<<<<<<< HEAD
-=======
 	
->>>>>>> aaefee4c
 	virtual bool CanCreateClass(UClass* ObjectClass, bool& bOmitSubObjs) const override { return true; }
 
 	virtual void ProcessConstructedObject( UObject* CreatedObject )
