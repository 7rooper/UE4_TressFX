--- conflicted
+++ resolved
@@ -244,19 +244,6 @@
 	// Notify change. This is required for these to work inside of UDataTables
 	if (!WasCancelled && PropertyUtilities.IsValid())
 	{
-<<<<<<< HEAD
-		UProperty* TheProperty = StructPropertyHandle->GetProperty();
-
-		FEditPropertyChain PropertyChain;
-		PropertyChain.AddHead(TheProperty);
-		PropertyChain.SetActivePropertyNode(TheProperty);
-
-		FPropertyChangedEvent ChangeEvent(StructPropertyHandle->GetProperty(), EPropertyChangeType::ValueSet, nullptr);
-		FNotifyHook* NotifyHook = PropertyUtilities->GetNotifyHook();
-		if (NotifyHook != nullptr)
-		{
-			NotifyHook->NotifyPostChange(ChangeEvent, &PropertyChain);
-=======
 		if (StructPropertyHandle.IsValid())
 		{
 			UProperty* TheProperty = StructPropertyHandle->GetProperty();
@@ -271,7 +258,6 @@
 			{
 				NotifyHook->NotifyPostChange(ChangeEvent, &PropertyChain);
 			}
->>>>>>> e3a25b20
 		}
 	}
 
