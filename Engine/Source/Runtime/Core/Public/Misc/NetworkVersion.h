--- conflicted
+++ resolved
@@ -42,15 +42,12 @@
 	HISTORY_ACKS_INCLUDED_IN_HEADER = 8,			// Bump version since acks are now sent as part of the header
 	HISTORY_NETEXPORT_SERIALIZATION = 9,			// Bump version due to serialization change to FNetFieldExport
 	HISTORY_NETEXPORT_SERIALIZE_FIX = 10,			// Bump version to fix net field export name serialization 
-<<<<<<< HEAD
-=======
 	HISTORY_FAST_ARRAY_DELTA_STRUCT = 11,			// Bump version to allow fast array serialization, delta struct serialization.
 
 	// New history items go above here.
 
 	HISTORY_ENGINENETVERSION_PLUS_ONE,
 	HISTORY_ENGINENETVERSION_LATEST = HISTORY_ENGINENETVERSION_PLUS_ONE - 1,
->>>>>>> 9ba46998
 };
 
 struct CORE_API FNetworkVersion
