// Copyright 1998-2014 Epic Games, Inc. All Rights Reserved.


#include "EnginePrivate.h"
#include "Slate.h"
#include "Slate/SlateTextures.h"
#include "Slate/SceneViewport.h"
#include "DebugCanvas.h"

#include "IHeadMountedDisplay.h"

extern int32 GetBoundFullScreenModeCVar();
extern EWindowMode::Type GetWindowModeType(EWindowMode::Type WindowMode);

FSceneViewport::FSceneViewport( FViewportClient* InViewportClient, TSharedPtr<SViewport> InViewportWidget )
	: FViewport( InViewportClient )
	, CurrentReplyState( FReply::Unhandled() )
	, CachedMousePos(-1, -1)
	, PreCaptureMousePos(-1, -1)
	, SoftwareCursorPosition( 0, 0 )
	, bIsSoftwareCursorVisible( false )
	, SlateRenderTargetHandle( NULL )
	, DebugCanvasDrawer( new FDebugCanvasDrawer )
	, ViewportWidget( InViewportWidget )
	, NumMouseSamplesX( 0 )
	, NumMouseSamplesY( 0 )
	, MouseDelta( 0, 0 )
	, bIsCursorVisible( true )
	, bRequiresVsync( false )
	, bUseSeparateRenderTarget( InViewportWidget.IsValid() ? !InViewportWidget->ShouldRenderDirectly() : true )
	, bIsResizing( false )
	, bPlayInEditorGetsMouseControl( true )
	, bPlayInEditorIsSimulate( false )
{
	bIsSlateViewport = true;
}

FSceneViewport::~FSceneViewport()
{
	Destroy();
	// Wait for resources to be deleted
	FlushRenderingCommands();
}

bool FSceneViewport::HasMouseCapture() const
{
	return FSlateApplication::Get().GetMouseCaptor() == ViewportWidget.Pin();
}

bool FSceneViewport::HasFocus() const
{
	return FSlateApplication::Get().GetKeyboardFocusedWidget() == ViewportWidget.Pin();
}

void FSceneViewport::CaptureMouse( bool bCapture )
{
	if( bCapture )
	{
		CurrentReplyState.UseHighPrecisionMouseMovement( ViewportWidget.Pin().ToSharedRef() );
	}
	else
	{
		CurrentReplyState.ReleaseMouseCapture();
	}
}

void FSceneViewport::LockMouseToViewport( bool bLock )
{
	if( bLock )
	{
		CurrentReplyState.LockMouseToWidget( ViewportWidget.Pin().ToSharedRef() );
	}
	else
	{
		CurrentReplyState.ReleaseMouseLock();
	}
}

void FSceneViewport::ShowCursor( bool bVisible )
{
	if ( bVisible && !bIsCursorVisible )
	{
		if( bIsSoftwareCursorVisible )
		{
			const int32 ClampedMouseX = FMath::Clamp<int32>(SoftwareCursorPosition.X, 0, SizeX);
			const int32 ClampedMouseY = FMath::Clamp<int32>(SoftwareCursorPosition.Y, 0, SizeY);

			CurrentReplyState.SetMousePos( CachedGeometry.LocalToAbsolute( FVector2D(ClampedMouseX, ClampedMouseY) ).IntPoint() );
		}
		else
		{
			// Restore the old mouse position when we show the cursor.
			CurrentReplyState.SetMousePos( PreCaptureMousePos );
		}

		SetPreCaptureMousePosFromSlateCursor();
		bIsCursorVisible = true;
	}
	else if ( !bVisible && bIsCursorVisible )
	{
		// Remember the current mouse position when we hide the cursor.
		SetPreCaptureMousePosFromSlateCursor();
		bIsCursorVisible = false;
	}
}

bool FSceneViewport::CaptureJoystickInput(bool Capture)
{
	if( Capture )
	{
		CurrentReplyState.CaptureJoystick( ViewportWidget.Pin().ToSharedRef(), true );
	}
	else
	{
		CurrentReplyState.ReleaseJoystickCapture(true);
	}

	return Capture;
}

bool FSceneViewport::KeyState( FKey Key ) const
{
	return KeyStateMap.FindRef( Key );
}

void FSceneViewport::Destroy()
{
	ViewportClient = NULL;

	UpdateViewportRHI( true, 0, 0, EWindowMode::Windowed );
}

int32 FSceneViewport::GetMouseX() const
{
	return CachedMousePos.X;
}

int32 FSceneViewport::GetMouseY() const
{
	return CachedMousePos.Y;
}

void FSceneViewport::GetMousePos( FIntPoint& MousePosition, const bool bLocalPosition )
{
	if (bLocalPosition)
	{
		MousePosition = CachedMousePos;
	}
	else
	{
		const FVector2D AbsoluteMousePos = CachedGeometry.LocalToAbsolute(FVector2D(CachedMousePos.X, CachedMousePos.Y));
		MousePosition.X = AbsoluteMousePos.X;
		MousePosition.Y = AbsoluteMousePos.Y;
	}
}

void FSceneViewport::SetMouse( int32 X, int32 Y )
{
	FVector2D AbsolutePos = CachedGeometry.LocalToAbsolute(FVector2D(X, Y));
	FSlateApplication::Get().SetCursorPos( AbsolutePos );
	CachedMousePos = FIntPoint(X, Y);
}

void FSceneViewport::UpdateCachedMousePos( const FGeometry& InGeometry, const FPointerEvent& InMouseEvent )
{
	CachedMousePos = InGeometry.AbsoluteToLocal( InMouseEvent.GetScreenSpacePosition() ).IntPoint();
}

void FSceneViewport::UpdateCachedGeometry( const FGeometry& InGeometry )
{
	CachedGeometry = InGeometry;
}

void FSceneViewport::UpdateModifierKeys( const FPointerEvent& InMouseEvent )
{
	KeyStateMap.Add( EKeys::LeftAlt, InMouseEvent.IsLeftAltDown() );
	KeyStateMap.Add( EKeys::RightAlt, InMouseEvent.IsRightAltDown() );
	KeyStateMap.Add(EKeys::LeftControl, InMouseEvent.IsLeftControlDown());
	KeyStateMap.Add(EKeys::RightControl, InMouseEvent.IsRightControlDown());
	KeyStateMap.Add(EKeys::LeftShift, InMouseEvent.IsLeftShiftDown());
	KeyStateMap.Add(EKeys::RightShift, InMouseEvent.IsRightShiftDown());
}

void FSceneViewport::ApplyModifierKeys( const FModifierKeysState& InKeysState )
{
	if( ViewportClient && GetSizeXY() != FIntPoint::ZeroValue )
	{
		// Switch to the viewport clients world before processing input
		FScopedConditionalWorldSwitcher WorldSwitcher( ViewportClient );

		if ( InKeysState.IsLeftAltDown() )
		{
			ViewportClient->InputKey( this, 0, EKeys::LeftAlt, IE_Pressed );
		}
		if ( InKeysState.IsRightAltDown() )
		{
			ViewportClient->InputKey( this, 0, EKeys::RightAlt, IE_Pressed );
		}
		if ( InKeysState.IsLeftControlDown() )
		{
			ViewportClient->InputKey( this, 0, EKeys::LeftControl, IE_Pressed );
		}
		if ( InKeysState.IsRightControlDown() )
		{
			ViewportClient->InputKey( this, 0, EKeys::RightControl, IE_Pressed );
		}
		if ( InKeysState.IsLeftShiftDown() )
		{
			ViewportClient->InputKey( this, 0, EKeys::LeftShift, IE_Pressed );
		}
		if ( InKeysState.IsRightShiftDown() )
		{
			ViewportClient->InputKey( this, 0, EKeys::RightShift, IE_Pressed );
		}
	}
}

void FSceneViewport::ProcessInput( float DeltaTime )
{
	if( !ViewportClient )
	{
		return;
	}

	// Switch to the viewport clients world before processing input
	FScopedConditionalWorldSwitcher WorldSwitcher( ViewportClient );

	const bool bViewportHasCapture = ViewportWidget.IsValid() && ViewportWidget.Pin()->HasMouseCapture();

	if (NumMouseSamplesX > 0 || NumMouseSamplesY > 0)
	{
		ViewportClient->InputAxis( this, 0, EKeys::MouseX, MouseDelta.X, DeltaTime, NumMouseSamplesX );
		ViewportClient->InputAxis( this, 0, EKeys::MouseY, MouseDelta.Y, DeltaTime, NumMouseSamplesY );
	}

	MouseDelta = FIntPoint::ZeroValue;
	NumMouseSamplesX = 0;
	NumMouseSamplesY = 0;

}

void FSceneViewport::OnDrawViewport( const FGeometry& AllottedGeometry, const FSlateRect& MyClippingRect, FSlateWindowElementList& OutDrawElements, int32 LayerId, const FWidgetStyle& InWidgetStyle, bool bParentEnabled )
{
	// Switch to the viewport clients world before resizing
	FScopedConditionalWorldSwitcher WorldSwitcher( ViewportClient );

	/** Check to see if the viewport should be resized */
	FIntPoint DrawSize = FIntPoint( FMath::TruncToInt( AllottedGeometry.GetDrawSize().X ), FMath::TruncToInt( AllottedGeometry.GetDrawSize().Y ) );
	if( GetSizeXY() != DrawSize )
	{
		TSharedPtr<SWindow> Window = FSlateApplication::Get().FindWidgetWindow( ViewportWidget.Pin().ToSharedRef() );

		check(Window.IsValid());
		ResizeViewport(FMath::Max(0, DrawSize.X), FMath::Max(0, DrawSize.Y), Window->GetWindowMode(), 0, 0);
	}	
	
	// Cannot pass negative canvas positions
	float CanvasMinX = FMath::Max(0.0f, AllottedGeometry.AbsolutePosition.X);
	float CanvasMinY = FMath::Max(0.0f, AllottedGeometry.AbsolutePosition.Y);
	FIntRect CanvasRect(
		FMath::TruncToInt( CanvasMinX ),
		FMath::TruncToInt( CanvasMinY ),
		FMath::TruncToInt( CanvasMinX + AllottedGeometry.Size.X * AllottedGeometry.Scale ), 
		FMath::TruncToInt( CanvasMinY + AllottedGeometry.Size.Y * AllottedGeometry.Scale ) );


	DebugCanvasDrawer->BeginRenderingCanvas( CanvasRect );

	// Draw above everything else
	uint32 MaxLayer = MAX_uint32;
	FSlateDrawElement::MakeCustom( OutDrawElements, MAX_uint32, DebugCanvasDrawer );

}

bool FSceneViewport::IsForegroundWindow() const
{
	bool bIsForeground = false;
	if( ViewportWidget.IsValid() )
	{
		TSharedPtr<SWindow> Window = FSlateApplication::Get().FindWidgetWindow( ViewportWidget.Pin().ToSharedRef() );
		if( Window.IsValid() )
		{
			bIsForeground = Window->GetNativeWindow()->IsForegroundWindow();
		}
	}

	return bIsForeground;
}

FCursorReply FSceneViewport::OnCursorQuery( const FGeometry& MyGeometry, const FPointerEvent& CursorEvent )
{
	EMouseCursor::Type MouseCursorToUse = EMouseCursor::Default;

	// If the cursor should be hidden, use EMouseCursor::None,
	// only when in the foreground, or we'll hide the mouse in the window/program above us.
	if( ViewportClient && GetSizeXY() != FIntPoint::ZeroValue  )
	{
		MouseCursorToUse = ViewportClient->GetCursor( this, GetMouseX(), GetMouseY() );
	}

	// Use the default cursor if there is no viewport client or we dont have focus
	return FCursorReply::Cursor(MouseCursorToUse);
}



FReply FSceneViewport::OnMouseButtonDown( const FGeometry& InGeometry, const FPointerEvent& InMouseEvent )
{
	// Start a new reply state
	// Prevent throttling when interacting with the viewport so we can move around in it
	CurrentReplyState = FReply::Handled().PreventThrottling();

	KeyStateMap.Add(InMouseEvent.GetEffectingButton(), true);
	UpdateModifierKeys( InMouseEvent );
	UpdateCachedMousePos( InGeometry, InMouseEvent );
	UpdateCachedGeometry(InGeometry);

	// Switch to the viewport clients world before processing input
	FScopedConditionalWorldSwitcher WorldSwitcher( ViewportClient );
	if( ViewportClient && GetSizeXY() != FIntPoint::ZeroValue )
	{
		// If we're obtaining focus, we have to copy the modifier key states prior to processing this mouse button event, as this is the only point at which the mouse down
		// event is processed when focus initially changes and the modifier keys need to be in-place to detect any unique drag-like events.
		if ( !HasFocus() )
		{
			FModifierKeysState KeysState = FSlateApplication::Get().GetModifierKeys();
			ApplyModifierKeys( KeysState );
		}

		// Process the mouse event
		if( !ViewportClient->InputKey( this, 0, InMouseEvent.GetEffectingButton(), IE_Pressed ) )
		{
			CurrentReplyState = FReply::Unhandled(); 
		}
	}

	// Mouse down should focus viewport for keyboard input
	CurrentReplyState.SetKeyboardFocus( ViewportWidget.Pin().ToSharedRef(), EKeyboardFocusCause::Mouse );
	CurrentReplyState.UseHighPrecisionMouseMovement( ViewportWidget.Pin().ToSharedRef() );
	
	// Re-set prevent throttling here as it can get reset when inside of InputKey()
	CurrentReplyState.PreventThrottling();
	
	return CurrentReplyState;
}

FReply FSceneViewport::OnMouseButtonUp( const FGeometry& InGeometry, const FPointerEvent& InMouseEvent )
{
	// Start a new reply state
	CurrentReplyState = FReply::Handled();

	KeyStateMap.Add( InMouseEvent.GetEffectingButton(), false );
	UpdateModifierKeys( InMouseEvent );
	UpdateCachedMousePos( InGeometry, InMouseEvent );
	UpdateCachedGeometry(InGeometry);

	// Switch to the viewport clients world before processing input
	FScopedConditionalWorldSwitcher WorldSwitcher( ViewportClient );
	bool bIsCursorForcedVisible = true;
	if( ViewportClient && GetSizeXY() != FIntPoint::ZeroValue  )
	{
		if( !ViewportClient->InputKey(this,0,InMouseEvent.GetEffectingButton(), IE_Released ) )
		{
			CurrentReplyState = FReply::Unhandled(); 
		}
		bIsCursorForcedVisible = ViewportClient->GetCursor( this, GetMouseX(), GetMouseY() ) != EMouseCursor::None;
	}
	if( !( ( FApp::IsGame() && !GIsEditor ) || bIsPlayInEditorViewport ) || bIsCursorForcedVisible )
	{
		// On mouse up outside of the game (editor viewport) or if the cursor is visible in game, we should make sure the mouse is no longer captured
		// as long as the left or right mouse buttons are not still down
		if( !InMouseEvent.IsMouseButtonDown( EKeys::RightMouseButton ) && !InMouseEvent.IsMouseButtonDown( EKeys::LeftMouseButton ))
		{
			CurrentReplyState.ReleaseMouseCapture();
		}
	}
	return CurrentReplyState;
}

void FSceneViewport::OnMouseEnter( const FGeometry& MyGeometry, const FPointerEvent& MouseEvent )
{
	UpdateCachedMousePos( MyGeometry, MouseEvent );
	ViewportClient->MouseEnter( this, GetMouseX(), GetMouseY() );
}

void FSceneViewport::OnMouseLeave( const FPointerEvent& MouseEvent )
{
	ViewportClient->MouseLeave( this );
	
	if ( IsPlayInEditorViewport() )
	{
		CachedMousePos = FIntPoint(-1, -1);
	}
}

FReply FSceneViewport::OnMouseMove( const FGeometry& InGeometry, const FPointerEvent& InMouseEvent )
{
	// Start a new reply state
	CurrentReplyState = FReply::Handled();

	if( !InMouseEvent.GetCursorDelta().IsZero() )
	{
		UpdateCachedMousePos( InGeometry, InMouseEvent );
		UpdateCachedGeometry(InGeometry);

		const bool bViewportHasCapture = ViewportWidget.IsValid() && ViewportWidget.Pin()->HasMouseCapture();
		if( ViewportClient && GetSizeXY() != FIntPoint::ZeroValue )
		{
			// Switch to the viewport clients world before processing input
			FScopedConditionalWorldSwitcher WorldSwitcher( ViewportClient );

			if( bViewportHasCapture )
			{
				ViewportClient->CapturedMouseMove( this, GetMouseX(), GetMouseY() );
			}
			else
			{
				ViewportClient->MouseMove( this, GetMouseX(), GetMouseY() );
			}
		
			if( bViewportHasCapture )
			{
				// Accumulate delta changes to mouse movment.  Depending on the sample frequency of a mouse we may get many per frame.
				//@todo Slate: In directinput, number of samples in x/y could be different...
				const FVector2D CursorDelta = InMouseEvent.GetCursorDelta();
				MouseDelta.X += CursorDelta.X;
				++NumMouseSamplesX;

				MouseDelta.Y -= CursorDelta.Y;
				++NumMouseSamplesY;
			}
		}
	}
	return CurrentReplyState;
}

FReply FSceneViewport::OnMouseWheel( const FGeometry& InGeometry, const FPointerEvent& InMouseEvent )
{
	// Start a new reply state
	CurrentReplyState = FReply::Handled();

	UpdateCachedMousePos( InGeometry, InMouseEvent );
	UpdateCachedGeometry(InGeometry);

	if( ViewportClient  && GetSizeXY() != FIntPoint::ZeroValue  )
	{
		// Switch to the viewport clients world before processing input
		FScopedConditionalWorldSwitcher WorldSwitcher( ViewportClient );

		// The viewport client accepts two different keys depending on the direction of scroll.  
		FKey const ViewportClientKey = InMouseEvent.GetWheelDelta() < 0 ? EKeys::MouseScrollDown : EKeys::MouseScrollUp;

		// Pressed and released should be sent
		ViewportClient->InputKey( this, 0, ViewportClientKey, IE_Pressed );
		ViewportClient->InputKey( this, 0, ViewportClientKey, IE_Released );
	}
	return CurrentReplyState;
}

FReply FSceneViewport::OnMouseButtonDoubleClick( const FGeometry& InGeometry, const FPointerEvent& InMouseEvent )
{
	// Start a new reply state
	CurrentReplyState = FReply::Handled(); 

	// Note: When double-clicking, the following message sequence is sent:
	//	WM_*BUTTONDOWN
	//	WM_*BUTTONUP
	//	WM_*BUTTONDBLCLK	(Needs to set the KeyStates[*] to true)
	//	WM_*BUTTONUP
	KeyStateMap.Add( InMouseEvent.GetEffectingButton(), true );
	UpdateCachedMousePos( InGeometry, InMouseEvent );
	UpdateCachedGeometry(InGeometry);

	if( ViewportClient && GetSizeXY() != FIntPoint::ZeroValue  )
	{
		// Switch to the viewport clients world before processing input
		FScopedConditionalWorldSwitcher WorldSwitcher( ViewportClient );

		if( !ViewportClient->InputKey( this, 0, InMouseEvent.GetEffectingButton(), IE_DoubleClick ) )
		{
			CurrentReplyState = FReply::Unhandled(); 
		}
	}
	return CurrentReplyState;
}

FReply FSceneViewport::OnControllerButtonPressed( const FGeometry& MyGeometry, const FControllerEvent& ControllerEvent )
{
	// Start a new reply state
	CurrentReplyState = FReply::Handled(); 

	KeyStateMap.Add( ControllerEvent.GetEffectingButton(), true );

	if( ViewportClient )
	{
		// Switch to the viewport clients world before processing input
		FScopedConditionalWorldSwitcher WorldSwitcher( ViewportClient );

		if( !ViewportClient->InputKey( this, ControllerEvent.GetUserIndex(), ControllerEvent.GetEffectingButton(), ControllerEvent.IsRepeat() ? IE_Repeat : IE_Pressed, 1.0f, true ) )
		{
			CurrentReplyState = FReply::Unhandled(); 
		}
	}
	return CurrentReplyState;
}

FReply FSceneViewport::OnControllerButtonReleased( const FGeometry& MyGeometry, const FControllerEvent& ControllerEvent )
{
	// Start a new reply state
	CurrentReplyState = FReply::Handled(); 

	KeyStateMap.Add( ControllerEvent.GetEffectingButton(), false );

	if( ViewportClient )
	{
		// Switch to the viewport clients world before processing input
		FScopedConditionalWorldSwitcher WorldSwitcher( ViewportClient );

		if( !ViewportClient->InputKey( this, ControllerEvent.GetUserIndex(), ControllerEvent.GetEffectingButton(), IE_Released, 1.0f, true ) )
		{
			CurrentReplyState = FReply::Unhandled(); 
		}
	}
	return CurrentReplyState;
}

FReply FSceneViewport::OnControllerAnalogValueChanged( const FGeometry& MyGeometry, const FControllerEvent& ControllerEvent )
{
	// Start a new reply state
	CurrentReplyState = FReply::Handled(); 

	KeyStateMap.Add( ControllerEvent.GetEffectingButton(), true );

	if( ViewportClient )
	{
		// Switch to the viewport clients world before processing input
		FScopedConditionalWorldSwitcher WorldSwitcher( ViewportClient );

		if (!ViewportClient->InputAxis(this, ControllerEvent.GetUserIndex(), ControllerEvent.GetEffectingButton(), ControllerEvent.GetEffectingButton() == EKeys::Gamepad_RightY ? -ControllerEvent.GetAnalogValue() : ControllerEvent.GetAnalogValue(), FApp::GetDeltaTime(), 1, true))
		{
			CurrentReplyState = FReply::Unhandled(); 
		}
	}

	return CurrentReplyState;
}

FReply FSceneViewport::OnTouchStarted( const FGeometry& MyGeometry, const FPointerEvent& TouchEvent )
{
	// Start a new reply state
	CurrentReplyState = FReply::Handled().PreventThrottling(); 

	UpdateCachedMousePos(MyGeometry, TouchEvent);
	UpdateCachedGeometry(MyGeometry);

	if( ViewportClient )
	{
		// Switch to the viewport clients world before processing input
		FScopedConditionalWorldSwitcher WorldSwitcher( ViewportClient );

		const FVector2D TouchPosition = MyGeometry.AbsoluteToLocal(TouchEvent.GetLastScreenSpacePosition());

		if( !ViewportClient->InputTouch( this, TouchEvent.GetUserIndex(), TouchEvent.GetPointerIndex(), ETouchType::Began, TouchPosition, FDateTime::Now(), TouchEvent.GetTouchpadIndex()) )
		{
			CurrentReplyState = FReply::Unhandled(); 
		}
	}

	return CurrentReplyState;
}

FReply FSceneViewport::OnTouchMoved( const FGeometry& MyGeometry, const FPointerEvent& TouchEvent )
{
	// Start a new reply state
	CurrentReplyState = FReply::Handled(); 

	UpdateCachedMousePos(MyGeometry, TouchEvent);
	UpdateCachedGeometry(MyGeometry);

	if( ViewportClient )
	{
		// Switch to the viewport clients world before processing input
		FScopedConditionalWorldSwitcher WorldSwitcher( ViewportClient );

		const FVector2D TouchPosition = MyGeometry.AbsoluteToLocal(TouchEvent.GetScreenSpacePosition());

		if( !ViewportClient->InputTouch( this, TouchEvent.GetUserIndex(), TouchEvent.GetPointerIndex(), ETouchType::Moved, TouchPosition, FDateTime::Now(), TouchEvent.GetTouchpadIndex()) )
		{
			CurrentReplyState = FReply::Unhandled(); 
		}
	}

	return CurrentReplyState;
}

FReply FSceneViewport::OnTouchEnded( const FGeometry& MyGeometry, const FPointerEvent& TouchEvent )
{
	// Start a new reply state
	CurrentReplyState = FReply::Handled(); 

	UpdateCachedMousePos(MyGeometry, TouchEvent);
	UpdateCachedGeometry(MyGeometry);

	if( ViewportClient )
	{
		// Switch to the viewport clients world before processing input
		FScopedConditionalWorldSwitcher WorldSwitcher( ViewportClient );

		const FVector2D TouchPosition = MyGeometry.AbsoluteToLocal(TouchEvent.GetLastScreenSpacePosition());

		if( !ViewportClient->InputTouch( this, TouchEvent.GetUserIndex(), TouchEvent.GetPointerIndex(), ETouchType::Ended, TouchPosition, FDateTime::Now(), TouchEvent.GetTouchpadIndex()) )
		{
			CurrentReplyState = FReply::Unhandled(); 
		}
	}

	return CurrentReplyState;
}

FReply FSceneViewport::OnTouchGesture( const FGeometry& MyGeometry, const FPointerEvent& GestureEvent )
{
	// Start a new reply state
	CurrentReplyState = FReply::Handled();

	UpdateCachedMousePos( MyGeometry, GestureEvent );
	UpdateCachedGeometry( MyGeometry );

	if( ViewportClient )
	{
		// Switch to the viewport clients world before processing input
		FScopedConditionalWorldSwitcher WorldSwitcher( ViewportClient );

		FSlateApplication::Get().SetKeyboardFocus(ViewportWidget.Pin());

		if( !ViewportClient->InputGesture( this, GestureEvent.GetGestureType(), GestureEvent.GetGestureDelta() ) )
		{
			CurrentReplyState = FReply::Unhandled();
		}
	}

	return CurrentReplyState;
}

FReply FSceneViewport::OnMotionDetected( const FGeometry& MyGeometry, const FMotionEvent& MotionEvent )
{
	// Start a new reply state
	CurrentReplyState = FReply::Handled(); 

	if( ViewportClient )
	{
		// Switch to the viewport clients world before processing input
		FScopedConditionalWorldSwitcher WorldSwitcher( ViewportClient );

		if( !ViewportClient->InputMotion( this, MotionEvent.GetUserIndex(), MotionEvent.GetTilt(), MotionEvent.GetRotationRate(), MotionEvent.GetGravity(), MotionEvent.GetAcceleration()) )
		{
			CurrentReplyState = FReply::Unhandled(); 
		}
	}

	return CurrentReplyState;
}

FReply FSceneViewport::OnKeyDown( const FGeometry& InGeometry, const FKeyboardEvent& InKeyboardEvent )
{
	// Start a new reply state
	CurrentReplyState = FReply::Handled(); 

	FKey Key = InKeyboardEvent.GetKey();
	KeyStateMap.Add( Key, true );

	//@todo Slate Viewports: FWindowsViewport checks for Alt+Enter or F11 and toggles fullscreen.  Unknown if fullscreen via this method will be needed for slate viewports. 
	if( ViewportClient && GetSizeXY() != FIntPoint::ZeroValue  )
	{
		// Switch to the viewport clients world before processing input
		FScopedConditionalWorldSwitcher WorldSwitcher( ViewportClient );

		if( !ViewportClient->InputKey( this, 0, Key, InKeyboardEvent.IsRepeat() ? IE_Repeat : IE_Pressed ) )
		{
			CurrentReplyState = FReply::Unhandled();
		}
	}
	return CurrentReplyState;
}

FReply FSceneViewport::OnKeyUp( const FGeometry& InGeometry, const FKeyboardEvent& InKeyboardEvent )
{
	// Start a new reply state
	CurrentReplyState = FReply::Handled(); 

	FKey Key = InKeyboardEvent.GetKey();
	KeyStateMap.Add( Key, false );
	
	if( ViewportClient && GetSizeXY() != FIntPoint::ZeroValue  )
	{
		// Switch to the viewport clients world before processing input
		FScopedConditionalWorldSwitcher WorldSwitcher( ViewportClient );

		if( !ViewportClient->InputKey(this, 0, Key, IE_Released) )
		{
			CurrentReplyState = FReply::Unhandled();
		}
	}

	return CurrentReplyState;
}

FReply FSceneViewport::OnKeyChar( const FGeometry& InGeometry, const FCharacterEvent& InCharacterEvent )
{
	// Start a new reply state
	CurrentReplyState = FReply::Handled(); 

	if( ViewportClient && GetSizeXY() != FIntPoint::ZeroValue  )
	{
		// Switch to the viewport clients world before processing input
		FScopedConditionalWorldSwitcher WorldSwitcher( ViewportClient );

		if( !ViewportClient->InputChar( this,0, InCharacterEvent.GetCharacter() ) )
		{
			CurrentReplyState = FReply::Unhandled();
		}
	}
	return CurrentReplyState;
}

FReply FSceneViewport::OnKeyboardFocusReceived( const FKeyboardFocusEvent& InKeyboardFocusEvent )
{
	CurrentReplyState = FReply::Handled(); 

	if( ViewportClient )
	{
		FScopedConditionalWorldSwitcher WorldSwitcher( ViewportClient );
		ViewportClient->ReceivedFocus( this );

		if( ( FApp::IsGame() && !GIsEditor ) || bIsPlayInEditorViewport )
		{
			if( IsForegroundWindow() )
			{
				const bool bIsCursorForcedVisible =
					( ViewportClient != NULL && ViewportClient->GetCursor( this, GetMouseX(), GetMouseY() ) != EMouseCursor::None );

				const bool bPlayInEditorCapture = !bIsPlayInEditorViewport || InKeyboardFocusEvent.GetCause() != EKeyboardFocusCause::SetDirectly || bPlayInEditorGetsMouseControl;

				// capturing the mouse interferes with slate UI (like the virtual joysticks)
				if (FPlatformProperties::SupportsWindowedMode() && bPlayInEditorCapture && !bIsCursorForcedVisible && !FSlateApplication::Get().IsFakingTouchEvents())
				{
					// Only require the user to click in the window the first time - after that return focus to the game so long as it was the last focused widget.
					// Means that tabbing in/out will return the mouse control to where it was & the in-game console won't leave the mouse under editor control.
					bPlayInEditorGetsMouseControl = true;
					CurrentReplyState.UseHighPrecisionMouseMovement( ViewportWidget.Pin().ToSharedRef() );
					CurrentReplyState.LockMouseToWidget( ViewportWidget.Pin().ToSharedRef() );
				}
				else if(!bPlayInEditorCapture)
				{
					FSlateApplication::Get().ClearKeyboardFocus( EKeyboardFocusCause::SetDirectly );
					FSlateApplication::Get().ResetToDefaultInputSettings();
				}
			}
			else
			{
				FSlateApplication::Get().ClearKeyboardFocus( EKeyboardFocusCause::Cleared );
			}
		}
	}

	return CurrentReplyState;
}

void FSceneViewport::OnKeyboardFocusLost( const FKeyboardFocusEvent& InKeyboardFocusEvent )
{
	KeyStateMap.Empty();
	if( ViewportClient )
	{
		FScopedConditionalWorldSwitcher WorldSwitcher( ViewportClient );
		ViewportClient->LostFocus( this );

		TSharedPtr<SWidget> ViewportWidgetPin = ViewportWidget.Pin();
		if( ViewportWidgetPin.IsValid() )
		{
			for( int32 UserIndex = 0; UserIndex < SlateApplicationDefs::MaxUsers; ++UserIndex )
			{
				if( FSlateApplication::Get().GetJoystickCaptor(UserIndex) == ViewportWidgetPin )
				{
					FSlateApplication::Get().ReleaseJoystickCapture( UserIndex );
				}
			}
		}
	}
}

void FSceneViewport::OnViewportClosed()
{
	if( ViewportClient )
	{
		FScopedConditionalWorldSwitcher WorldSwitcher( ViewportClient );
		ViewportClient->CloseRequested( this );
	}
}

FSlateShaderResource* FSceneViewport::GetViewportRenderTargetTexture() const
{ 
	return SlateRenderTargetHandle; 
}

void FSceneViewport::ResizeFrame(uint32 NewSizeX, uint32 NewSizeY, EWindowMode::Type NewWindowMode, int32 InPosX, int32 InPosY)
{
	// Resizing the window directly is only supported in the game
	if( FApp::IsGame() && NewSizeX > 0 && NewSizeY > 0 )
	{		
		FWidgetPath WidgetPath;
		TSharedPtr<SWindow> WindowToResize = FSlateApplication::Get().FindWidgetWindow( ViewportWidget.Pin().ToSharedRef(), WidgetPath );

		if( WindowToResize.IsValid() )
		{
			int32 CVarValue = GetBoundFullScreenModeCVar();
			EWindowMode::Type DesiredWindowMode = GetWindowModeType(NewWindowMode);
			
			// Avoid resizing if nothing changes.
			bool bNeedsResize = SizeX != NewSizeX || SizeY != NewSizeY || NewWindowMode != DesiredWindowMode || DesiredWindowMode != WindowToResize->GetWindowMode();

			if (bNeedsResize)
			{
				if (GEngine->HMDDevice.IsValid() && GEngine->HMDDevice->IsHMDEnabled())
				{
					// Resize & move only if moving to a fullscreen mode
					if (NewWindowMode != EWindowMode::Windowed)
					{
						FSlateRect PreFullScreenRect = WindowToResize->GetRectInScreen();

						IHeadMountedDisplay::MonitorInfo MonitorInfo;
						if (GEngine->HMDDevice->GetHMDMonitorInfo(MonitorInfo))
						{
							NewSizeX = MonitorInfo.ResolutionX;
							NewSizeY = MonitorInfo.ResolutionY;
							WindowToResize->ReshapeWindow(FVector2D(MonitorInfo.DesktopX, MonitorInfo.DesktopY), FVector2D(MonitorInfo.ResolutionX, MonitorInfo.ResolutionY));
						}

						GEngine->HMDDevice->PushPreFullScreenRect(PreFullScreenRect);
					}
				}

				// Toggle fullscreen and resize
				WindowToResize->SetWindowMode(DesiredWindowMode);

				if (GEngine->HMDDevice.IsValid() && GEngine->HMDDevice->IsHMDEnabled())
				{
					if (NewWindowMode == EWindowMode::Windowed)
					{
						FSlateRect PreFullScreenRect;
						GEngine->HMDDevice->PopPreFullScreenRect(PreFullScreenRect);
						if (PreFullScreenRect.GetSize().X > 0 && PreFullScreenRect.GetSize().Y > 0)
						{
							NewSizeX = PreFullScreenRect.GetSize().X;
							NewSizeY = PreFullScreenRect.GetSize().Y;
							WindowToResize->MoveWindowTo (FVector2D(PreFullScreenRect.Left, PreFullScreenRect.Top));
						}
					}

					if (NewWindowMode != WindowMode)
					{
						// Only notify the HMD if we've actually changed modes
						GEngine->HMDDevice->OnScreenModeChange(NewWindowMode);
					}
				}

				LockMouseToViewport(!CurrentReplyState.ShouldReleaseMouseLock());

				int32 NewWindowSizeX = NewSizeX;
				int32 NewWindowSizeY = NewSizeY;

				if (DesiredWindowMode != EWindowMode::Windowed && CVarValue != 0)
				{
					FSlateRect Rect = WindowToResize->GetFullScreenInfo();

					// needs to be implemented
					if( Rect.IsValid() )
					{
						NewWindowSizeX = Rect.GetSize().X;
						NewWindowSizeY = Rect.GetSize().Y;
					}
				}

				WindowToResize->Resize( FVector2D(NewWindowSizeX, NewWindowSizeY) );

				ResizeViewport(NewWindowSizeX, NewWindowSizeY, NewWindowMode, InPosX, InPosY);
			}
			UCanvas::UpdateAllCanvasSafeZoneData();
		}		
	}
}

void FSceneViewport::ResizeViewport(uint32 NewSizeX, uint32 NewSizeY, EWindowMode::Type NewWindowMode, int32 InPosX, int32 InPosY)
{
	// Do not resize if the viewport is an invalid size or our UI should be responsive
	if( NewSizeX > 0 && NewSizeY > 0 && FSlateThrottleManager::Get().IsAllowingExpensiveTasks() )
	{
		bIsResizing = true;

		UpdateViewportRHI(false, NewSizeX, NewSizeY, NewWindowMode);

		if (ViewportClient)
		{
			// Invalidate, then redraw immediately so the user isn't left looking at an empty black viewport
			// as they continue to resize the window.
			Invalidate();

			if ( ViewportClient->GetWorld() )
			{
				Draw();
			}
		}

		//if we have a delegate, fire it off
		if(FApp::IsGame() && OnSceneViewportResizeDel.IsBound())
		{
			OnSceneViewportResizeDel.Execute(FVector2D(NewSizeX, NewSizeY));
		}

		bIsResizing = false;
	}
}

void FSceneViewport::InvalidateDisplay()
{
	// Dirty the viewport.  It will be redrawn next time the editor ticks.
	if( ViewportClient != NULL )
	{
		ViewportClient->RedrawRequested( this );
	}
}

void FSceneViewport::DeferInvalidateHitProxy()
{
	if( ViewportClient != NULL )
	{
		ViewportClient->RequestInvalidateHitProxy( this );
	}
}

FCanvas* FSceneViewport::GetDebugCanvas()
{
	return DebugCanvasDrawer->GetGameThreadDebugCanvas();
}

void FSceneViewport::UpdateViewportRHI(bool bDestroyed, uint32 NewSizeX, uint32 NewSizeY, EWindowMode::Type NewWindowMode)
{
	// Make sure we're not in the middle of streaming textures.
	(*GFlushStreamingFunc)();

	{
		SCOPED_SUSPEND_RENDERING_THREAD(true);

		// Update the viewport attributes.
		// This is done AFTER the command flush done by UpdateViewportRHI, to avoid disrupting rendering thread accesses to the old viewport size.
		SizeX = NewSizeX;
		SizeY = NewSizeY;
		WindowMode = NewWindowMode;

		// Release the viewport's resources.
		BeginReleaseResource(this);

		if( !bDestroyed )
		{
			BeginInitResource(this);
				
			if( !bUseSeparateRenderTarget )
			{
				// Get the viewport for this window from the renderer so we can render directly to the backbuffer
				TSharedPtr<FSlateRenderer> Renderer = FSlateApplication::Get().GetRenderer();
				FWidgetPath WidgetPath;
				void* ViewportResource = Renderer->GetViewportResource( *FSlateApplication::Get().FindWidgetWindow( ViewportWidget.Pin().ToSharedRef(), WidgetPath ) );
				if( ViewportResource )
				{
					ViewportRHI = *((FViewportRHIRef*)ViewportResource);
				}
			}

			ViewportResizedEvent.Broadcast(this, 0);
		}
		else
		{
			// Enqueue a render command to delete the handle.  It must be deleted on the render thread after the resource is released
			ENQUEUE_UNIQUE_RENDER_COMMAND_ONEPARAMETER(DeleteSlateRenderTarget, FSlateRenderTargetRHI*&, SlateRenderTargetHandle, SlateRenderTargetHandle,
			{
				delete SlateRenderTargetHandle;
				SlateRenderTargetHandle = NULL;
			});

		}
	}
}

void FSceneViewport::EnqueueBeginRenderFrame()
{
	check( IsInGameThread() );

	// check if we need to reallocate rendertarget for HMD and update HMD rendering viewport 
	if (GEngine->StereoRenderingDevice.IsValid())
	{
		bool bNewUseSepRenTarget = GEngine->StereoRenderingDevice->ShouldUseSeparateRenderTarget();
		if (bNewUseSepRenTarget != bUseSeparateRenderTarget ||
		    (bNewUseSepRenTarget && GEngine->StereoRenderingDevice->NeedReAllocateViewportRenderTarget(*this)))
		{
			// This will cause RT to be allocated (or freed)
			bUseSeparateRenderTarget = bNewUseSepRenTarget;
			UpdateViewportRHI(false, SizeX, SizeY, WindowMode);
		}
	}

	DebugCanvasDrawer->InitDebugCanvas(GetClient()->GetWorld());

	// Note: ViewportRHI is only updated on the game thread

	// If we dont have the ViewportRHI then we need to get it before rendering
	// Note, we need ViewportRHI even if bUseSeparateRenderTarget is true when stereo rendering
	// is enabled.
	if( !IsValidRef(ViewportRHI) && (!bUseSeparateRenderTarget || (GEngine->StereoRenderingDevice.IsValid() && GEngine->StereoRenderingDevice->ShouldUseSeparateRenderTarget()) ))
	{
		// Get the viewport for this window from the renderer so we can render directly to the backbuffer
		TSharedPtr<FSlateRenderer> Renderer = FSlateApplication::Get().GetRenderer();
		FWidgetPath WidgetPath;
		void* ViewportResource = Renderer->GetViewportResource( *FSlateApplication::Get().FindWidgetWindow( ViewportWidget.Pin().ToSharedRef(), WidgetPath ) );
		if( ViewportResource )
		{
			ViewportRHI = *((FViewportRHIRef*)ViewportResource);
		}
	}

	FViewport::EnqueueBeginRenderFrame();

	if (GEngine->StereoRenderingDevice.IsValid())
	{
		GEngine->StereoRenderingDevice->UpdateViewport(bUseSeparateRenderTarget, *this);	
	}
}

void FSceneViewport::BeginRenderFrame(FRHICommandListImmediate& RHICmdList)
{
	check( IsInRenderingThread() );
	if( bUseSeparateRenderTarget )
	{
		SetRenderTarget(RHICmdList,  RenderTargetTextureRHI,  FTexture2DRHIRef() );
	}
	else if( IsValidRef( ViewportRHI ) ) 
	{
		// Get the backbuffer render target to render directly to it
		RenderTargetTextureRHI = RHICmdList.GetViewportBackBuffer(ViewportRHI);
		if (GRHIShaderPlatform != SP_METAL)
		{
			// unused set render targets are bad on Metal
			SetRenderTarget(RHICmdList, RenderTargetTextureRHI, FTexture2DRHIRef());
		}
	}
}

void FSceneViewport::EndRenderFrame(FRHICommandListImmediate& RHICmdList, bool bPresent, bool bLockToVsync)
{
	check( IsInRenderingThread() );
	if (bUseSeparateRenderTarget)
	{
		// @todo-mobile
		if (GRHIShaderPlatform == SP_OPENGL_ES2)
		{
			check(0);
		}
		if (SlateRenderTargetHandle)
		{
			RHICmdList.CopyToResolveTarget( RenderTargetTextureRHI, SlateRenderTargetHandle->GetRHIRef(), false, FResolveParams() );
		}
	}
	else
	{
		// Set the active render target(s) to nothing to release references in the case that the viewport is resized by slate before we draw again
		SetRenderTarget(RHICmdList,  FTexture2DRHIRef(), FTexture2DRHIRef() );
		// Note: this releases our reference but does not release the resource as it is owned by slate (this is intended)
		RenderTargetTextureRHI.SafeRelease();
	}
}

void FSceneViewport::Tick( float DeltaTime )
{
	ProcessInput( DeltaTime );
}

void FSceneViewport::OnPlayWorldViewportSwapped( const FSceneViewport& OtherViewport )
{
	// Play world viewports should always be the same size.  Resize to other viewports size
	if( GetSizeXY() != OtherViewport.GetSizeXY() )
	{
		// Switch to the viewport clients world before processing input
		FScopedConditionalWorldSwitcher WorldSwitcher( ViewportClient );

		UpdateViewportRHI( false, OtherViewport.GetSizeXY().X, OtherViewport.GetSizeXY().Y, EWindowMode::Windowed );

		// Invalidate, then redraw immediately so the user isn't left looking at an empty black viewport
		// as they continue to resize the window.
		Invalidate();
	}

	// Play world viewports should transfer active stats so it doesn't appear like a seperate viewport
	SwapStatCommands(OtherViewport);
}


void FSceneViewport::SwapStatCommands( const FSceneViewport& OtherViewport )
{
	FViewportClient* ClientA = GetClient();
	FViewportClient* ClientB = OtherViewport.GetClient();
	check(ClientA && ClientB);
	// Only swap if both viewports have stats
	const TArray<FString>* StatsA = ClientA->GetEnabledStats();
	const TArray<FString>* StatsB = ClientB->GetEnabledStats();
	if (StatsA && StatsB)
	{
		const TArray<FString> StatsCopy = *StatsA;
		ClientA->SetEnabledStats(*StatsB);
		ClientB->SetEnabledStats(StatsCopy);
	}
}

void FSceneViewport::InitDynamicRHI()
{
	if(bRequiresHitProxyStorage)
	{
		// Initialize the hit proxy map.
		HitProxyMap.Init(SizeX,SizeY);
	}

	TSharedPtr<FSlateRenderer> Renderer = FSlateApplication::Get().GetRenderer();
	FWidgetPath WidgetPath;
	if( bUseSeparateRenderTarget )
	{
		uint32 TexSizeX = SizeX, TexSizeY = SizeY;
		if (GEngine->StereoRenderingDevice.IsValid() && GEngine->StereoRenderingDevice->IsStereoEnabled())
		{
			GEngine->StereoRenderingDevice->CalculateRenderTargetSize(TexSizeX, TexSizeY);
		}
		FTexture2DRHIRef ShaderResourceTextureRHI;

		FRHIResourceCreateInfo CreateInfo;
		RHICreateTargetableShaderResource2D( TexSizeX, TexSizeY, PF_B8G8R8A8, 1, TexCreate_None, TexCreate_RenderTargetable, false, CreateInfo, RenderTargetTextureRHI, ShaderResourceTextureRHI );

		if( !SlateRenderTargetHandle )
		{
			SlateRenderTargetHandle = new FSlateRenderTargetRHI( ShaderResourceTextureRHI, TexSizeX, TexSizeY );
<<<<<<< HEAD
			UE_LOG(LogSlate, Log, TEXT("SRTH: %p, %d x %d"), ShaderResourceTextureRHI.GetReference(), TexSizeX, TexSizeY);
		}
		else
		{
			UE_LOG(LogSlate, Log, TEXT("SRTH: %p, %d x %d, prev %p"), ShaderResourceTextureRHI.GetReference(), TexSizeX, TexSizeY, SlateRenderTargetHandle->GetRHIRef().GetReference());
=======
//			UE_LOG(LogSlate, Log, TEXT("SRTH: %p, %d x %d"), ShaderResourceTextureRHI.GetReference(), TexSizeX, TexSizeY);
		}
		else
		{
//			UE_LOG(LogSlate, Log, TEXT("SRTH: %p, %d x %d, prev %p"), ShaderResourceTextureRHI.GetReference(), TexSizeX, TexSizeY, SlateRenderTargetHandle->GetRHIRef().GetReference());
>>>>>>> 81f58720
			SlateRenderTargetHandle->SetRHIRef( ShaderResourceTextureRHI, TexSizeX, TexSizeY );
		}

		TSharedPtr<SWindow> Window = FSlateApplication::Get().FindWidgetWindow(ViewportWidget.Pin().ToSharedRef(), WidgetPath);
		if (Window.IsValid())
		{
			// We need to pass a texture to the renderer only for stereo rendering. Otherwise, Editor will be rendered incorrectly.
			if (GEngine->StereoRenderingDevice.IsValid() && GEngine->StereoRenderingDevice->IsStereoEnabled())
			{
				Renderer->SetWindowRenderTarget(*Window, RenderTargetTextureRHI);
			}
			else
			{
				Renderer->SetWindowRenderTarget(*Window, nullptr);
			}
		}
	}
	else
	{
		TSharedPtr<SWindow> Window = FSlateApplication::Get().FindWidgetWindow(ViewportWidget.Pin().ToSharedRef(), WidgetPath);
		if (Window.IsValid())
		{
			Renderer->SetWindowRenderTarget(*Window, nullptr);
		}
	}
}

void FSceneViewport::ReleaseDynamicRHI()
{
	FViewport::ReleaseDynamicRHI();

	ViewportRHI.SafeRelease();

	if( SlateRenderTargetHandle )
	{
		SlateRenderTargetHandle->ReleaseDynamicRHI();
	}
}

void FSceneViewport::SetPreCaptureMousePosFromSlateCursor()
{
	PreCaptureMousePos = FSlateApplication::Get().GetCursorPos().IntPoint();
}
<|MERGE_RESOLUTION|>--- conflicted
+++ resolved
@@ -1142,19 +1142,11 @@
 		if( !SlateRenderTargetHandle )
 		{
 			SlateRenderTargetHandle = new FSlateRenderTargetRHI( ShaderResourceTextureRHI, TexSizeX, TexSizeY );
-<<<<<<< HEAD
-			UE_LOG(LogSlate, Log, TEXT("SRTH: %p, %d x %d"), ShaderResourceTextureRHI.GetReference(), TexSizeX, TexSizeY);
+//			UE_LOG(LogSlate, Log, TEXT("SRTH: %p, %d x %d"), ShaderResourceTextureRHI.GetReference(), TexSizeX, TexSizeY);
 		}
 		else
 		{
-			UE_LOG(LogSlate, Log, TEXT("SRTH: %p, %d x %d, prev %p"), ShaderResourceTextureRHI.GetReference(), TexSizeX, TexSizeY, SlateRenderTargetHandle->GetRHIRef().GetReference());
-=======
-//			UE_LOG(LogSlate, Log, TEXT("SRTH: %p, %d x %d"), ShaderResourceTextureRHI.GetReference(), TexSizeX, TexSizeY);
-		}
-		else
-		{
 //			UE_LOG(LogSlate, Log, TEXT("SRTH: %p, %d x %d, prev %p"), ShaderResourceTextureRHI.GetReference(), TexSizeX, TexSizeY, SlateRenderTargetHandle->GetRHIRef().GetReference());
->>>>>>> 81f58720
 			SlateRenderTargetHandle->SetRHIRef( ShaderResourceTextureRHI, TexSizeX, TexSizeY );
 		}
 
