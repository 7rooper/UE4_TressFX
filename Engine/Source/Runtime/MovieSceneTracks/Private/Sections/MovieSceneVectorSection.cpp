--- conflicted
+++ resolved
@@ -102,19 +102,11 @@
 {
 	TSharedPtr<FStructOnScope> KeyStruct;
 	if (ChannelsUsed == 2)
-<<<<<<< HEAD
 	{
 		KeyStruct = MakeShareable(new FStructOnScope(FMovieSceneVector2DKeyStruct::StaticStruct()));
 	}
 	else if (ChannelsUsed == 3)
 	{
-=======
-	{
-		KeyStruct = MakeShareable(new FStructOnScope(FMovieSceneVector2DKeyStruct::StaticStruct()));
-	}
-	else if (ChannelsUsed == 3)
-	{
->>>>>>> 92a3597a
 		KeyStruct = MakeShareable(new FStructOnScope(FMovieSceneVectorKeyStruct::StaticStruct()));
 	}
 	else if (ChannelsUsed == 4)
