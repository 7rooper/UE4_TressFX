--- conflicted
+++ resolved
@@ -520,7 +520,6 @@
 		ComponentToArchetypeMap.Reserve(NewComponents.Num());
 
 		for (UActorComponent* NewComponent : NewComponents)
-<<<<<<< HEAD
 		{
 			if (GetComponentAddedByConstructionScript(NewComponent))
 			{
@@ -532,19 +531,6 @@
 		// Now iterate through all previous construction script created components, looking for a match with reinstanced components.
 		for (const FComponentData& ComponentData : ComponentMapping)
 		{
-=======
-		{
-			if (GetComponentAddedByConstructionScript(NewComponent))
-			{
-				NameToNewComponent.Add(NewComponent->GetFName(), NewComponent);
-				ComponentToArchetypeMap.Add(NewComponent, NewComponent->GetArchetype());
-			}
-		}
-
-		// Now iterate through all previous construction script created components, looking for a match with reinstanced components.
-		for (const FComponentData& ComponentData : ComponentMapping)
-		{
->>>>>>> 92a3597a
 			if (ComponentData.OldComponent->CreationMethod == EComponentCreationMethod::UserConstructionScript)
 			{
 				// If created by the UCS, look for a component whose class, archetype and serialized index matches
