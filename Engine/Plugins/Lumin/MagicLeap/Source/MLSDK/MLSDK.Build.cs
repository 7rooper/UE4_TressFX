<<<<<<< HEAD
// Copyright 1998-2019 Epic Games, Inc. All Rights Reserved.
=======
// Copyright 1998-2018 Epic Games, Inc. All Rights Reserved.
>>>>>>> df71d635

using UnrealBuildTool;
using System.IO;
using Tools.DotNETCommon;

public class MLSDK : ModuleRules
{
	public MLSDK(ReadOnlyTargetRules Target) : base(Target)
	{
		// Needed for FVector, FQuat and FTransform used in MagicLeapMath.h
		PrivateDependencyModuleNames.Add("Core");
		// Include headers to be public to other modules.
		PublicIncludePaths.Add(Path.Combine(ModuleDirectory, "Public"));

		Type = ModuleType.External;

		string MLSDKPath = System.Environment.GetEnvironmentVariable("MLSDK");
		bool bIsMLSDKInstalled = false;
		if (MLSDKPath != null)
		{
			string IncludePath = Path.Combine(MLSDKPath, "include");
			string LibraryPath = Path.Combine(MLSDKPath, "lib");
			string LibraryPlatformFolder = string.Empty;
			switch (Target.Platform)
			{
				case UnrealTargetPlatform.Win64:
					LibraryPlatformFolder = "win64";
					break;
				case UnrealTargetPlatform.Mac:
					LibraryPlatformFolder = "osx";
					break;
				case UnrealTargetPlatform.Linux:
					LibraryPlatformFolder = "linux64";
					break;
				case UnrealTargetPlatform.Lumin:
					LibraryPlatformFolder = "lumin";
					break;
			}
			LibraryPath = Path.Combine(LibraryPath, LibraryPlatformFolder);

			bIsMLSDKInstalled = Directory.Exists(IncludePath) && Directory.Exists(LibraryPath);
			if (bIsMLSDKInstalled)
			{
				string ProjectFileName = null != Target.ProjectFile ? Target.ProjectFile.FullName : "";
				DirectoryReference ProjectDir =
					string.IsNullOrEmpty(ProjectFileName) ? (DirectoryReference)null : Target.ProjectFile.Directory;
				ConfigHierarchy Ini = ConfigCache.ReadHierarchy(ConfigHierarchyType.Engine, ProjectDir, Target.Platform);

				PublicIncludePaths.Add(IncludePath);
				if (Target.Platform != UnrealTargetPlatform.Lumin)
				{
					string VirtualDeviceIncludePath = "";
					if (Ini.TryGetValue("MLSDK", "IncludePath", out VirtualDeviceIncludePath))
					{
						PublicIncludePaths.Add(VirtualDeviceIncludePath);
					}
				}
				//PublicIncludePaths.Add(Path.Combine(MLSDKPath, "lumin/usr/include/vulkan"));
				PublicIncludePaths.Add(Target.UEThirdPartySourceDirectory + "Vulkan/Include/vulkan");

				string MLSDKLibraryPath = "";
				Ini.TryGetValue("MLSDK", "LibraryPath", out MLSDKLibraryPath);

				PublicLibraryPaths.Add(LibraryPath);
				if (!string.IsNullOrEmpty(MLSDKLibraryPath))
				{
					PublicLibraryPaths.Add(MLSDKLibraryPath);
				}

				string[] MLSDKLibraryList = new string[] {
					"ml_audio",
					"ml_camera_metadata",
					"ml_camera",
					"ml_dispatch",
					"ml_ext_logging",
					"ml_graphics",
					"ml_graphics_utils",
					"ml_identity",
					"ml_input",
					"ml_lifecycle",
					"ml_mediacodeclist",
					"ml_mediacodec",
					"ml_mediacrypto",
					"ml_mediadrm",
					"ml_mediaerror",
					"ml_mediaextractor",
					"ml_mediaformat",
					"ml_mediaplayer",
					"ml_musicservice",
					"ml_perception_client",
					"ml_privileges",
					"ml_screens",
					"ml_secure_storage",
					"ml_sharedfile",
					"ml_purchase"
				};

				if (Target.Platform == UnrealTargetPlatform.Win64)
				{
					foreach (string libname in MLSDKLibraryList)
					{
						PublicAdditionalLibraries.Add(string.Format("{0}.lib", libname));
						PublicDelayLoadDLLs.Add(string.Format("{0}.dll", libname));
					}

					PublicAdditionalLibraries.Add("ml_remote.lib");
					PublicDelayLoadDLLs.Add("ml_remote.dll");
				}
				else if (Target.Platform == UnrealTargetPlatform.Mac)
				{
					foreach (string libname in MLSDKLibraryList)
					{
						string lib = string.Format("lib{0}.dylib", libname);
						if (!string.IsNullOrEmpty(MLSDKLibraryPath) && File.Exists(Path.Combine(MLSDKLibraryPath, lib)))
						{
							PublicDelayLoadDLLs.Add(Path.Combine(MLSDKLibraryPath, lib));
						}
						else
						{
							PublicDelayLoadDLLs.Add(Path.Combine(LibraryPath, lib));
						}
					}

					string virtualDeviceLib = "libml_remote.dylib";
					if (!string.IsNullOrEmpty(MLSDKLibraryPath) && File.Exists(Path.Combine(MLSDKLibraryPath, virtualDeviceLib)))
					{
						PublicDelayLoadDLLs.Add(Path.Combine(MLSDKLibraryPath, virtualDeviceLib));
					}
				}
				else if (Target.Platform == UnrealTargetPlatform.Linux)
				{
					foreach (string libname in MLSDKLibraryList)
					{
						string lib = string.Format("lib{0}.so", libname);
						if (!string.IsNullOrEmpty(MLSDKLibraryPath) && File.Exists(Path.Combine(MLSDKLibraryPath, lib)))
						{
							PublicDelayLoadDLLs.Add(Path.Combine(MLSDKLibraryPath, lib));
						}
						else
						{
							PublicDelayLoadDLLs.Add(Path.Combine(LibraryPath, lib));
						}
					}
					
					string virtualDeviceLib = "libml_remote.so";
					if (!string.IsNullOrEmpty(MLSDKLibraryPath) && File.Exists(Path.Combine(MLSDKLibraryPath, virtualDeviceLib)))
					{
						PublicDelayLoadDLLs.Add(Path.Combine(MLSDKLibraryPath, virtualDeviceLib));
					}
				}
				else if (Target.Platform == UnrealTargetPlatform.Lumin)
				{
					foreach (string libname in MLSDKLibraryList)
					{
						PublicAdditionalLibraries.Add(libname);
						PublicDelayLoadDLLs.Add(string.Format("lib{0}.so", libname));
					}
				}
			}
		}
		PublicDefinitions.Add("WITH_MLSDK=" + (bIsMLSDKInstalled ? "1" : "0"));
	}
}<|MERGE_RESOLUTION|>--- conflicted
+++ resolved
@@ -1,8 +1,4 @@
-<<<<<<< HEAD
 // Copyright 1998-2019 Epic Games, Inc. All Rights Reserved.
-=======
-// Copyright 1998-2018 Epic Games, Inc. All Rights Reserved.
->>>>>>> df71d635
 
 using UnrealBuildTool;
 using System.IO;
@@ -40,6 +36,10 @@
 				case UnrealTargetPlatform.Lumin:
 					LibraryPlatformFolder = "lumin";
 					break;
+				default:
+					// This will fail the bIsMLSDKInstalled check, causing WITH_MLSDK to be set to 0 for unsupported platforms.
+					LibraryPlatformFolder = "unsupported";
+					break;
 			}
 			LibraryPath = Path.Combine(LibraryPath, LibraryPlatformFolder);
 
@@ -52,16 +52,10 @@
 				ConfigHierarchy Ini = ConfigCache.ReadHierarchy(ConfigHierarchyType.Engine, ProjectDir, Target.Platform);
 
 				PublicIncludePaths.Add(IncludePath);
-				if (Target.Platform != UnrealTargetPlatform.Lumin)
+				if (Target.Platform == UnrealTargetPlatform.Lumin)
 				{
-					string VirtualDeviceIncludePath = "";
-					if (Ini.TryGetValue("MLSDK", "IncludePath", out VirtualDeviceIncludePath))
-					{
-						PublicIncludePaths.Add(VirtualDeviceIncludePath);
-					}
+					PublicIncludePaths.Add(Target.UEThirdPartySourceDirectory + "Vulkan/Include/vulkan");
 				}
-				//PublicIncludePaths.Add(Path.Combine(MLSDKPath, "lumin/usr/include/vulkan"));
-				PublicIncludePaths.Add(Target.UEThirdPartySourceDirectory + "Vulkan/Include/vulkan");
 
 				string MLSDKLibraryPath = "";
 				Ini.TryGetValue("MLSDK", "LibraryPath", out MLSDKLibraryPath);
@@ -93,11 +87,12 @@
 					"ml_mediaplayer",
 					"ml_musicservice",
 					"ml_perception_client",
+					"ml_platform",
 					"ml_privileges",
+					"ml_purchase",
 					"ml_screens",
 					"ml_secure_storage",
 					"ml_sharedfile",
-					"ml_purchase"
 				};
 
 				if (Target.Platform == UnrealTargetPlatform.Win64)
