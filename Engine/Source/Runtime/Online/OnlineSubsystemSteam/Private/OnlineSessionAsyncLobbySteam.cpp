// Copyright 1998-2014 Epic Games, Inc. All Rights Reserved.

#include "OnlineSubsystemSteamPrivatePCH.h"
#include "OnlineSessionAsyncLobbySteam.h"
#include "OnlineSessionInterfaceSteam.h"
#include "OnlineSubsystemSteam.h"
#include "IPAddressSteam.h"
#include "SteamSessionKeys.h"
#include "SteamUtilities.h"

/** 
 * Helper function to convert enums 
 * Converts comparison ops into Steam equivalents
 */
inline ELobbyComparison ToSteamLobbyCompareOp(EOnlineComparisonOp::Type InComparisonOp)
{			
	switch (InComparisonOp)
	{
	case EOnlineComparisonOp::NotEquals:
		return k_ELobbyComparisonNotEqual;
	case EOnlineComparisonOp::GreaterThan:
		return k_ELobbyComparisonGreaterThan;
	case EOnlineComparisonOp::GreaterThanEquals:
		return k_ELobbyComparisonEqualToOrGreaterThan;
	case EOnlineComparisonOp::LessThan:
		return k_ELobbyComparisonLessThan;
	case EOnlineComparisonOp::LessThanEquals:
		return k_ELobbyComparisonEqualToOrLessThan;
	case EOnlineComparisonOp::Near:
	case EOnlineComparisonOp::Equals:
	default:
		return k_ELobbyComparisonEqual;
	}
}

/** 
 * Helper function to convert enums 
 * Converts Steam comparison ops into engine equivalents
 */
inline EOnlineComparisonOp::Type FromSteamLobbyCompareOp(ELobbyComparison InComparisonOp)
{
	switch (InComparisonOp)
	{
	case k_ELobbyComparisonNotEqual:
		return EOnlineComparisonOp::NotEquals;
	case k_ELobbyComparisonGreaterThan:
		return EOnlineComparisonOp::GreaterThan;
	case k_ELobbyComparisonEqualToOrGreaterThan:
		return EOnlineComparisonOp::GreaterThanEquals;
	case k_ELobbyComparisonLessThan: 
		return EOnlineComparisonOp::LessThan;
	case k_ELobbyComparisonEqualToOrLessThan:
		return EOnlineComparisonOp::LessThanEquals;
	case k_ELobbyComparisonEqual:
	default:
		return EOnlineComparisonOp::Equals;
	}
}

/**
 *	Generate the proper lobby type from session settings
 *
 * @param SessionSettings current settings for the session
 *
 * @return type of lobby to generate, defaulting to private if not advertising and public otherwise
 */
ELobbyType BuildLobbyType(FOnlineSessionSettings* SessionSettings)
{
	if (!SessionSettings->bIsLANMatch)
	{
		if (SessionSettings->bShouldAdvertise)
		{
			if (SessionSettings->bAllowJoinViaPresenceFriendsOnly)
			{
				// Presence implies invites allowed
				return k_ELobbyTypeFriendsOnly;
			}
			else if (SessionSettings->bAllowInvites && !SessionSettings->bAllowJoinViaPresence)
			{
				// Invite Only
				return k_ELobbyTypePrivate;
			}
			else //bAllowJoinViaPresence
			{
				// Otherwise public
				return k_ELobbyTypePublic;
			}
		}
	}

	// Not really advertising as this isn't findable
	return k_ELobbyTypePrivate;
}

/**
 *	Get all relevant FOnlineSessionSettings data as a series of Key,Value pairs
 *
 * @param SessionSettings session settings to get key, value pairs from
 * @param KeyValuePairs key value pair structure to add to
 */
static void GetLobbyKeyValuePairsFromSessionSettings(const FOnlineSessionSettings& SessionSettings, FSteamSessionKeyValuePairs& KeyValuePairs)
{
	int32 BitShift = 0;
	int32 SessionFlags = 0;
	SessionFlags |= (SessionSettings.bShouldAdvertise ? 1 : 0) << BitShift++;
	SessionFlags |= (SessionSettings.bAllowJoinInProgress ? 1 : 0) << BitShift++;
	SessionFlags |= (SessionSettings.bIsLANMatch ? 1 : 0) << BitShift++;
	SessionFlags |= (SessionSettings.bIsDedicated ? 1 : 0) << BitShift++;
	SessionFlags |= (SessionSettings.bUsesStats ? 1 : 0) << BitShift++;
	SessionFlags |= (SessionSettings.bAllowInvites ? 1 : 0) << BitShift++;
	SessionFlags |= (SessionSettings.bUsesPresence ? 1 : 0) << BitShift++;
	SessionFlags |= (SessionSettings.bAllowJoinViaPresence ? 1 : 0) << BitShift++;
	SessionFlags |= (SessionSettings.bAllowJoinViaPresenceFriendsOnly ? 1 : 0) << BitShift++;
	SessionFlags |= (SessionSettings.bAntiCheatProtected ? 1 : 0) << BitShift++;

	KeyValuePairs.Add(STEAMKEY_NUMPUBLICCONNECTIONS, FString::FromInt(SessionSettings.NumPublicConnections));
	KeyValuePairs.Add(STEAMKEY_NUMPRIVATECONNECTIONS, FString::FromInt(SessionSettings.NumPrivateConnections));
	KeyValuePairs.Add(STEAMKEY_SESSIONFLAGS, FString::FromInt(SessionFlags));
	KeyValuePairs.Add(STEAMKEY_BUILDUNIQUEID, FString::FromInt(SessionSettings.BuildUniqueId));

	FString KeyStr;
	for (FSessionSettings::TConstIterator It(SessionSettings.Settings); It; ++It)
	{
		FName Key = It.Key();
		const FOnlineSessionSetting& Setting = It.Value();
		if (Setting.AdvertisementType >= EOnlineDataAdvertisementType::ViaOnlineService)
		{
			if (SessionKeyToSteamKey(Key, Setting.Data, KeyStr))
			{
				FString SettingStr = Setting.Data.ToString();
				if (!SettingStr.IsEmpty())
				{
					KeyValuePairs.Add(KeyStr, SettingStr);
				}
				else
				{
					UE_LOG_ONLINE(Warning, TEXT("Empty session setting %s %s of type %s"), *Key.ToString(), *Setting.ToString(), EOnlineKeyValuePairDataType::ToString(Setting.Data.GetType()));
				}
			}
			else
			{
				UE_LOG_ONLINE(Warning, TEXT("Unsupported session setting %s %s of type %s"), *Key.ToString(), *Setting.ToString(), EOnlineKeyValuePairDataType::ToString(Setting.Data.GetType()));
			}
		}
	}
}

/**
 *	Get all relevant FSessionInfoSteam data as a series of Key,Value pairs
 *
 * @param SessionInfo session info to get key, value pairs from
 * @param KeyValuePairs key value pair structure to add to
 */
static void GetLobbyKeyValuePairsFromSessionInfo(const FOnlineSessionInfoSteam* SessionInfo, FSteamSessionKeyValuePairs& KeyValuePairs)
{
	if (SessionInfo->HostAddr.IsValid())
	{
		uint32 HostAddr;
		SessionInfo->HostAddr->GetIp(HostAddr);
		KeyValuePairs.Add(STEAMKEY_HOSTIP, FString::FromInt(HostAddr));
		KeyValuePairs.Add(STEAMKEY_HOSTPORT, FString::FromInt(SessionInfo->HostAddr->GetPort()));
	}

	if (SessionInfo->SteamP2PAddr.IsValid())
	{
		TSharedPtr<FInternetAddrSteam> SteamAddr = StaticCastSharedPtr<FInternetAddrSteam>(SessionInfo->SteamP2PAddr);
		KeyValuePairs.Add(STEAMKEY_P2PADDR, SteamAddr->ToString(false));
		KeyValuePairs.Add(STEAMKEY_P2PPORT, FString::FromInt(SteamAddr->GetPort()));
	}
}

/**
 *	Get all relevant FSession data as a series of Key,Value pairs
 *
 * @param Session session data to get key, value pairs from
 * @param KeyValuePairs key value pair structure to add to
 */
static void GetLobbyKeyValuePairsFromSession(const FOnlineSession* Session, FSteamSessionKeyValuePairs& KeyValuePairs)
{
	FUniqueNetIdSteam* SteamId = (FUniqueNetIdSteam*)(Session->OwningUserId.Get());
	KeyValuePairs.Add(STEAMKEY_OWNINGUSERID, SteamId->ToString());
	KeyValuePairs.Add(STEAMKEY_OWNINGUSERNAME, Session->OwningUserName);
	KeyValuePairs.Add(STEAMKEY_NUMOPENPRIVATECONNECTIONS, FString::FromInt(Session->NumOpenPrivateConnections));
	KeyValuePairs.Add(STEAMKEY_NUMOPENPUBLICCONNECTIONS, FString::FromInt(Session->NumOpenPublicConnections));

	if (Session->SessionInfo.IsValid())
	{
		FOnlineSessionInfoSteam* SessionInfo = (FOnlineSessionInfoSteam*)(Session->SessionInfo.Get());
		GetLobbyKeyValuePairsFromSessionInfo(SessionInfo, KeyValuePairs);
	}

	GetLobbyKeyValuePairsFromSessionSettings(Session->SessionSettings, KeyValuePairs);
}

/**
 *	Populate an FSession data structure from the data stored with a lobby
 * Expects a certain number of keys to be present otherwise this will fail
 *
 * @param LobbyId the Steam lobby to fill data from
 * @param Session empty session structure to fill in
 *
 * @return true if successful, false otherwise
 */
bool FillSessionFromLobbyData(FUniqueNetIdSteam& LobbyId, FOnlineSession& Session)
{
	bool bSuccess = true;

	ISteamMatchmaking* SteamMatchmakingPtr = SteamMatchmaking();
	check(SteamMatchmakingPtr);

	// Empty session settings
	Session.SessionSettings.Settings.Empty();

	// Create the session info
	TSharedPtr<FOnlineSessionInfoSteam> SessionInfo = MakeShareable(new FOnlineSessionInfoSteam(ESteamSession::LobbySession, FUniqueNetIdSteam(LobbyId)));
	TSharedRef<FInternetAddr> HostAddr = ISocketSubsystem::Get(PLATFORM_SOCKETSUBSYSTEM)->CreateInternetAddr();
	TSharedRef<FInternetAddrSteam> SteamP2PAddr = MakeShareable(new FInternetAddrSteam);
	
	// Make sure we hit the important keys
	int32 KeysFound = 0;
	int32 HostKeysFound = 0;
	int32 SteamAddrKeysFound = 0;

	const int32 LobbyDataBufferSize = 1024;
	ANSICHAR Key[LobbyDataBufferSize];
	ANSICHAR Value[LobbyDataBufferSize];

	// Lobby data update
	int32 LobbyDataCount = SteamMatchmakingPtr->GetLobbyDataCount(LobbyId);
	for (int32 LobbyDataIdx=0; LobbyDataIdx<LobbyDataCount; LobbyDataIdx++)
	{
		if (!SteamMatchmakingPtr->GetLobbyDataByIndex(LobbyId, LobbyDataIdx, Key, LobbyDataBufferSize, Value, LobbyDataBufferSize))
		{
			// Treat any failure to get lobby data as failed search result
			KeysFound = 0;
			break;
		}

		if (FCStringAnsi::Stricmp(Key, STEAMKEY_NUMPUBLICCONNECTIONS) == 0)
		{
			Session.SessionSettings.NumPublicConnections = FCString::Atoi(ANSI_TO_TCHAR(Value));
			KeysFound++;
		}
		else if (FCStringAnsi::Stricmp(Key, STEAMKEY_NUMPRIVATECONNECTIONS) == 0)
		{
			Session.SessionSettings.NumPrivateConnections = FCString::Atoi(ANSI_TO_TCHAR(Value));
			KeysFound++;
		}
		else if (FCStringAnsi::Stricmp(Key, STEAMKEY_SESSIONFLAGS) == 0)
		{
			int32 BitShift = 0;
			int32 SessionFlags = FCString::Atoi(ANSI_TO_TCHAR(Value));
			Session.SessionSettings.bShouldAdvertise = (SessionFlags & (1 << BitShift++)) ? true : false;
			Session.SessionSettings.bAllowJoinInProgress = (SessionFlags & (1 << BitShift++)) ? true : false;
			Session.SessionSettings.bIsLANMatch = (SessionFlags & (1 << BitShift++)) ? true : false;
			Session.SessionSettings.bIsDedicated = (SessionFlags & (1 << BitShift++)) ? true : false;
			Session.SessionSettings.bUsesStats = (SessionFlags & (1 << BitShift++)) ? true : false;
			Session.SessionSettings.bAllowInvites = (SessionFlags & (1 << BitShift++)) ? true : false;
			Session.SessionSettings.bUsesPresence = (SessionFlags & (1 << BitShift++)) ? true : false;
			Session.SessionSettings.bAllowJoinViaPresence = (SessionFlags & (1 << BitShift++)) ? true : false;
			Session.SessionSettings.bAllowJoinViaPresenceFriendsOnly = (SessionFlags & (1 << BitShift++)) ? true : false;
			Session.SessionSettings.bAntiCheatProtected = (SessionFlags & (1 << BitShift++)) ? true : false;
			KeysFound++;
		}
		else if (FCStringAnsi::Stricmp(Key, STEAMKEY_BUILDUNIQUEID) == 0)
		{
			int32 BuildUniqueId = FCString::Atoi(ANSI_TO_TCHAR(Value));
			if (BuildUniqueId != 0)
			{
				Session.SessionSettings.BuildUniqueId = BuildUniqueId;
				KeysFound++;
			}
		}
		else if (FCStringAnsi::Stricmp(Key, STEAMKEY_OWNINGUSERID) == 0)
		{
			uint64 UniqueId = FCString::Atoi64(ANSI_TO_TCHAR(Value));
			if (UniqueId != 0)
			{
				Session.OwningUserId = MakeShareable(new FUniqueNetIdSteam(UniqueId));
				KeysFound++;
			}
		}
		else if (FCStringAnsi::Stricmp(Key, STEAMKEY_OWNINGUSERNAME) == 0)
		{
			if (FCString::Strlen(ANSI_TO_TCHAR(Value)) > 0)
			{
				Session.OwningUserName = Value;
				KeysFound++;
			}
		}
		else if (FCStringAnsi::Stricmp(Key, STEAMKEY_NUMOPENPRIVATECONNECTIONS) == 0)
		{
			Session.NumOpenPrivateConnections = FCString::Atoi(ANSI_TO_TCHAR(Value));
			KeysFound++;
		}
		else if (FCStringAnsi::Stricmp(Key, STEAMKEY_NUMOPENPUBLICCONNECTIONS) == 0)
		{
			Session.NumOpenPublicConnections = FCString::Atoi(ANSI_TO_TCHAR(Value));
			KeysFound++;
		}
		else if (FCStringAnsi::Stricmp(Key, STEAMKEY_HOSTIP) == 0)
		{
			uint32 HostIp = FCString::Atoi(ANSI_TO_TCHAR(Value));
			if (HostIp != 0)
			{
				HostAddr->SetIp(HostIp);
				HostKeysFound++;
			}
		}
		else if (FCStringAnsi::Stricmp(Key, STEAMKEY_HOSTPORT) == 0)
		{
			int32 Port = FCString::Atoi(ANSI_TO_TCHAR(Value));
			if (Port != 0)
			{
				HostAddr->SetPort(Port);
				HostKeysFound++;
			}
		}
		else if (FCStringAnsi::Stricmp(Key, STEAMKEY_P2PADDR) == 0)
		{
			uint64 SteamAddr = FCString::Atoi64(ANSI_TO_TCHAR(Value));
			if (SteamAddr != 0)
			{
				SteamP2PAddr->SteamId.UniqueNetId = SteamAddr;
				SteamAddrKeysFound++;
			}
		}
		else if (FCStringAnsi::Stricmp(Key, STEAMKEY_P2PPORT) == 0)
		{
			int32 Port = FCString::Atoi(ANSI_TO_TCHAR(Value));
			SteamP2PAddr->SetPort(Port);
			SteamAddrKeysFound++;
		}
		else
		{
			FName NewKey;
			FOnlineSessionSetting NewSetting;
			if (SteamKeyToSessionSetting(ANSI_TO_TCHAR(Key), Value, NewKey, NewSetting))
			{
				Session.SessionSettings.Set(NewKey, NewSetting);
			}
			else
			{
				bSuccess = false;
				UE_LOG_ONLINE(Warning, TEXT("Failed to parse setting from key %s value %s"), ANSI_TO_TCHAR(Key), ANSI_TO_TCHAR(Value));
			}
		}
	}

	// Verify success with all required keys found
	if (bSuccess && (KeysFound == STEAMKEY_NUMREQUIREDLOBBYKEYS) && (HostKeysFound == 2 || SteamAddrKeysFound == 2))
	{
		uint32 BuildUniqueId = GetBuildUniqueId();
		if (Session.SessionSettings.BuildUniqueId != 0 && Session.SessionSettings.BuildUniqueId == BuildUniqueId)
		{
			if (HostKeysFound == 2)
			{
				SessionInfo->HostAddr = HostAddr;
			}

			if (SteamAddrKeysFound == 2)
			{
				SessionInfo->SteamP2PAddr = SteamP2PAddr;
			}

			Session.SessionInfo = SessionInfo;
			return true;
		}
		else
		{
			UE_LOG_ONLINE(Warning, TEXT("Removed incompatible build: ServerBuildUniqueId = 0x%08x, GetBuildUniqueId() = 0x%08x"),
				Session.SessionSettings.BuildUniqueId, BuildUniqueId);
		}
	}

	return false;
}

/**
 *	Populate an FSession data structure from the data stored with the members of the lobby
 *
 * @param LobbyId the Steam lobby to fill data from
 * @param Session session structure to fill in
 *
 * @return true if successful, false otherwise
 */
bool FillMembersFromLobbyData(FUniqueNetIdSteam& LobbyId, FNamedOnlineSession& Session)
{
	bool bSuccess = true;

	ISteamMatchmaking* SteamMatchmakingPtr = SteamMatchmaking();
	check(SteamMatchmakingPtr);

	// Attempt to parse the lobby members
	int32 LobbyMemberCount = SteamMatchmakingPtr->GetNumLobbyMembers(LobbyId);
	int32 MaxLobbyMembers = SteamMatchmakingPtr->GetLobbyMemberLimit(LobbyId);
	if (MaxLobbyMembers > 0)
	{
		// Keep the number of connections current
		Session.NumOpenPublicConnections = MaxLobbyMembers - LobbyMemberCount;

		if (SteamMatchmakingPtr->GetLobbyOwner(LobbyId) == SteamUser()->GetSteamID())
		{
			// Auto update joinability based on lobby population
			bool bLobbyJoinable = Session.SessionSettings.bAllowJoinInProgress && (LobbyMemberCount < MaxLobbyMembers);

			UE_LOG_ONLINE(Log, TEXT("Updating lobby joinability to %s."), bLobbyJoinable ? TEXT("true") : TEXT("false"));
			if (!SteamMatchmakingPtr->SetLobbyJoinable(LobbyId, bLobbyJoinable))
			{
				UE_LOG_ONLINE(Warning, TEXT("Failed to update lobby joinability."));
				bSuccess = false;
			}
		}
	}

	return bSuccess;
}

/**
 *	Get a human readable description of task
 */
FString FOnlineAsyncTaskSteamCreateLobby::ToString() const
{
	return FString::Printf(TEXT("FOnlineAsyncTaskSteamCreateLobby bWasSuccessful: %d LobbyId: %llu LobbyType: %d Result: %s"), bWasSuccessful, CallbackResults.m_ulSteamIDLobby, (int32)LobbyType, *SteamResultString(CallbackResults.m_eResult));
}

/**
 * Give the async task time to do its work
 * Can only be called on the async task manager thread
 */
void FOnlineAsyncTaskSteamCreateLobby::Tick()
{
	ISteamUtils* SteamUtilsPtr = SteamUtils();
	check(SteamUtilsPtr);

	if (!bInit)
	{
		CallbackHandle = SteamMatchmaking()->CreateLobby(LobbyType, MaxLobbyMembers);
		bInit = true;
	}

	if (CallbackHandle != k_uAPICallInvalid)
	{
		bool bFailedCall = false; 

		// Poll for completion status
		bIsComplete = SteamUtilsPtr->IsAPICallCompleted(CallbackHandle, &bFailedCall) ? true : false; 
		if (bIsComplete) 
		{ 
			bool bFailedResult;
			// Retrieve the callback data from the request
			bool bSuccessCallResult = SteamUtilsPtr->GetAPICallResult(CallbackHandle, &CallbackResults, sizeof(CallbackResults), CallbackResults.k_iCallback, &bFailedResult); 
			bWasSuccessful = (bSuccessCallResult ? true : false) &&
				(!bFailedCall ? true : false) &&
				(!bFailedResult ? true : false) &&
				((CallbackResults.m_eResult == k_EResultOK) ? true : false) &&
				((CallbackResults.m_ulSteamIDLobby > 0 ? true : false));
		} 
	}
	else
	{
		// Invalid API call
		bIsComplete = true;
		bWasSuccessful = false;
	}
}

/**
 * Give the async task a chance to marshal its data back to the game thread
 * Can only be called on the game thread by the async task manager
 */
void FOnlineAsyncTaskSteamCreateLobby::Finalize()
{
	FOnlineSessionSteamPtr SessionInterface = StaticCastSharedPtr<FOnlineSessionSteam>(Subsystem->GetSessionInterface());

	if (bWasSuccessful)
	{
		FNamedOnlineSession* Session = SessionInterface->GetNamedSession(SessionName);
		if (Session)
		{
			ISteamMatchmaking* SteamMatchMakingPtr = SteamMatchmaking();
			check(SteamMatchMakingPtr);
			FUniqueNetIdSteam LobbyId(CallbackResults.m_ulSteamIDLobby);

			// Setup the host session info now that we have a lobby id
			FOnlineSessionInfoSteam* NewSessionInfo = new FOnlineSessionInfoSteam(ESteamSession::LobbySession, LobbyId);
			NewSessionInfo->Init();
			// Lobby sessions don't have a valid IP
			NewSessionInfo->HostAddr = NULL;
			// Copy the P2P addr
			FInternetAddrSteam* SteamAddr = new FInternetAddrSteam(FUniqueNetIdSteam(SteamUser()->GetSteamID()));
			SteamAddr->SetPort(Subsystem->GetGameServerGamePort());
			NewSessionInfo->SteamP2PAddr = MakeShareable(SteamAddr);
			
			// Set the info on the session
			Session->SessionInfo = MakeShareable(NewSessionInfo);

			// Set the game state as pending (not started)
			Session->SessionState = EOnlineSessionState::Pending;

			FSteamSessionKeyValuePairs KeyValuePairs;
			GetLobbyKeyValuePairsFromSession(Session, KeyValuePairs);

			// Register session properties with Steam lobby
			for (FSteamSessionKeyValuePairs::TConstIterator It(KeyValuePairs); It; ++It)
			{
				UE_LOG_ONLINE(Verbose, TEXT("Lobby Data (%s, %s)"), *It.Key(), *It.Value());
				if (!SteamMatchMakingPtr->SetLobbyData(LobbyId, TCHAR_TO_UTF8(*It.Key()), TCHAR_TO_UTF8(*It.Value())))
				{
					bWasSuccessful = false;
					break;
				}
			}

			if (!bWasSuccessful)
			{
				bWasSuccessful = false;
				SteamMatchMakingPtr->LeaveLobby(LobbyId);
				SessionInterface->RemoveNamedSession(SessionName);
				UE_LOG_ONLINE(Warning, TEXT("Failed to set lobby data for session %s, cleaning up."), *SessionName.ToString());
			}
			else
			{
				SessionInterface->JoinedLobby(LobbyId);
				SessionInterface->RegisterLocalPlayers(Session);
				DumpNamedSession(Session);
			}
		}
	}
	else
	{
		SessionInterface->RemoveNamedSession(SessionName);
	}
}

/**
 *	Async task is given a chance to trigger it's delegates
 */
void FOnlineAsyncTaskSteamCreateLobby::TriggerDelegates()
{
	IOnlineSessionPtr SessionInterface = Subsystem->GetSessionInterface();
	if (SessionInterface.IsValid())
	{
		SessionInterface->TriggerOnCreateSessionCompleteDelegates(SessionName, bWasSuccessful);
	}
}

/**
 *	Get a human readable description of task
 */
FString FOnlineAsyncTaskSteamJoinLobby::ToString() const
{
	return FString::Printf(TEXT("FOnlineAsyncTaskSteamJoinLobby bWasSuccessful: %d Session: %s LobbyId: %s Result: %s"), 
		bWasSuccessful, 
		*SessionName.ToString(), 
		*LobbyId.ToDebugString(),
		*SteamChatRoomEnterResponseString((EChatRoomEnterResponse)CallbackResults.m_EChatRoomEnterResponse));
}

/**
 *	Get a human readable description of task
 */
FString FOnlineAsyncTaskSteamUpdateLobby::ToString() const
{
	return FString::Printf(TEXT("FOnlineAsyncTaskSteamUpdateLobby bWasSuccessful: %d Session: %s"),
		bWasSuccessful, 
		*SessionName.ToString());
}

/**
 * Give the async task time to do its work
 * Can only be called on the async task manager thread
 */
void FOnlineAsyncTaskSteamUpdateLobby::Tick() 
{
	bWasSuccessful = false;
	
	IOnlineSessionPtr SessionInterface = Subsystem->GetSessionInterface();
	if (SessionInterface.IsValid())
	{
		// Grab the session information by name
		FNamedOnlineSession* Session = SessionInterface->GetNamedSession(SessionName);
		if (Session)
		{
			FOnlineSessionInfoSteam* SessionInfo = (FOnlineSessionInfoSteam*)(Session->SessionInfo.Get());

			bool bUsesPresence = Session->SessionSettings.bUsesPresence;
			if (bUsesPresence != NewSessionSettings.bUsesPresence)
			{
				UE_LOG_ONLINE(Warning, TEXT("Can't change presence settings on existing session %s, ignoring."), *SessionName.ToString());
			}

			FSteamSessionKeyValuePairs OldKeyValuePairs;
			GetLobbyKeyValuePairsFromSession(Session, OldKeyValuePairs);

			Session->SessionSettings = NewSessionSettings;
			Session->SessionSettings.bUsesPresence = bUsesPresence;

			if (bUpdateOnlineData)
			{
				ISteamMatchmaking* SteamMatchmakingPtr = SteamMatchmaking();
				check(SteamMatchmakingPtr);

				ELobbyType LobbyType = BuildLobbyType(&Session->SessionSettings);
				if (SteamMatchmakingPtr->SetLobbyType(SessionInfo->SessionId, LobbyType))
				{
					int32 LobbyMemberCount = SteamMatchmakingPtr->GetNumLobbyMembers(SessionInfo->SessionId);
					int32 MaxLobbyMembers = SteamMatchmakingPtr->GetLobbyMemberLimit(SessionInfo->SessionId);
					bool bLobbyJoinable = Session->SessionSettings.bAllowJoinInProgress && (LobbyMemberCount < MaxLobbyMembers);
					if (SteamMatchmakingPtr->SetLobbyJoinable(SessionInfo->SessionId, bLobbyJoinable))
					{
						int32 NumConnections = Session->SessionSettings.NumPrivateConnections + Session->SessionSettings.NumPublicConnections;
						if (SteamMatchmakingPtr->SetLobbyMemberLimit(SessionInfo->SessionId, NumConnections))
						{
							bWasSuccessful = true;

							FSteamSessionKeyValuePairs KeyValuePairs;
							GetLobbyKeyValuePairsFromSession(Session, KeyValuePairs);

							// @TODO ONLINE Make sure to only remove/set data that has changed
							// Unregister old session properties with Steam lobby
							for (FSteamSessionKeyValuePairs::TConstIterator It(OldKeyValuePairs); It; ++It)
							{
								UE_LOG_ONLINE(Verbose, TEXT("Removing Lobby Data (%s, %s)"), *It.Key(), *It.Value());
								if (!SteamMatchmakingPtr->SetLobbyData(SessionInfo->SessionId, TCHAR_TO_UTF8(*It.Key()), ""))
								{
									bWasSuccessful = false;
									break;
								}
							}

							if (bWasSuccessful)
							{
								// Register session properties with Steam lobby
								for (FSteamSessionKeyValuePairs::TConstIterator It(KeyValuePairs); It; ++It)
								{
									UE_LOG_ONLINE(Verbose, TEXT("Updating Lobby Data (%s, %s)"), *It.Key(), *It.Value());
									if (!SteamMatchmakingPtr->SetLobbyData(SessionInfo->SessionId, TCHAR_TO_UTF8(*It.Key()), TCHAR_TO_UTF8(*It.Value())))
									{
										bWasSuccessful = false;
										break;
									}
								}
							}
						}
					}
				}
			}
			else
			{
				bWasSuccessful = true;
			}
		}
	}

	bIsComplete = true;
}

/**
 *	Async task is given a chance to trigger it's delegates
 */
void FOnlineAsyncTaskSteamUpdateLobby::TriggerDelegates()
{
	IOnlineSessionPtr SessionInterface = Subsystem->GetSessionInterface();
	if (SessionInterface.IsValid())
	{
		SessionInterface->TriggerOnUpdateSessionCompleteDelegates(SessionName, bWasSuccessful);
	}
}

/**
 * Give the async task time to do its work
 * Can only be called on the async task manager thread
 */
void FOnlineAsyncTaskSteamJoinLobby::Tick()
{
	ISteamUtils* SteamUtilsPtr = SteamUtils();
	check(SteamUtilsPtr);

	if (!bInit)
	{
		CallbackHandle = SteamMatchmaking()->JoinLobby(LobbyId);
		bInit = true;
	}

	if (CallbackHandle != k_uAPICallInvalid)
	{
		bool bFailedCall = false; 

		// Poll for completion status
		bIsComplete = SteamUtilsPtr->IsAPICallCompleted(CallbackHandle, &bFailedCall) ? true : false; 
		if (bIsComplete) 
		{ 
			bool bFailedResult;
			// Retrieve the callback data from the request
			bool bSuccessCallResult = SteamUtilsPtr->GetAPICallResult(CallbackHandle, &CallbackResults, sizeof(CallbackResults), CallbackResults.k_iCallback, &bFailedResult); 
			bWasSuccessful = (bSuccessCallResult ? true : false) &&
				(!bFailedCall ? true : false) &&
				(!bFailedResult ? true : false) &&
				((CallbackResults.m_EChatRoomEnterResponse == k_EChatRoomEnterResponseSuccess) ? true : false) &&
				((FUniqueNetIdSteam(CallbackResults.m_ulSteamIDLobby) == LobbyId ? true : false));
		} 
	}
	else
	{
		// Invalid API call
		bIsComplete = true;
		bWasSuccessful = false;
	}
}

/**
 * Give the async task a chance to marshal its data back to the game thread
 * Can only be called on the game thread by the async task manager
 */
void FOnlineAsyncTaskSteamJoinLobby::Finalize()
{
	FOnlineSessionSteamPtr SessionInterface = StaticCastSharedPtr<FOnlineSessionSteam>(Subsystem->GetSessionInterface());
	if (SessionInterface.IsValid())
	{
		if (bWasSuccessful)
		{
			FNamedOnlineSession* Session = SessionInterface->GetNamedSession(SessionName);
			if (Session)
			{
				// Session settings were set in the LobbyUpdate async event triggered upon join
				Session->SessionState = EOnlineSessionState::Pending;
				SessionInterface->JoinedLobby(LobbyId);
				SessionInterface->RegisterLocalPlayers(Session);
			}
			else
			{
				UE_LOG_ONLINE(Warning, TEXT("Session %s not found when trying to join"), *SessionName.ToString());
			}
		}
	}

	if (!bWasSuccessful)
	{
		// Clean up partial create/join
		SessionInterface->RemoveNamedSession(SessionName);
	}
}

/**
 *	Async task is given a chance to trigger it's delegates
 */
void FOnlineAsyncTaskSteamJoinLobby::TriggerDelegates()
{
	IOnlineSessionPtr SessionInterface = Subsystem->GetSessionInterface();
	if (SessionInterface.IsValid())
	{
		SessionInterface->TriggerOnJoinSessionCompleteDelegates(SessionName, bWasSuccessful);
	}
}

/**
 *	Get a human readable description of task
 */
FString FOnlineAsyncTaskSteamLeaveLobby::ToString() const
{
	return FString::Printf(TEXT("FOnlineAsyncTaskSteamLeaveLobby bWasSuccessful: %d SessionName: %s LobbyId: %s"), bWasSuccessful, *SessionName.ToString(), *LobbyId.ToDebugString());
}

/**
 * Give the async task time to do its work
 * Can only be called on the async task manager thread
 */
void FOnlineAsyncTaskSteamLeaveLobby::Tick()
{
	SteamMatchmaking()->LeaveLobby(LobbyId);
    FOnlineSessionSteamPtr SessionInterface = StaticCastSharedPtr<FOnlineSessionSteam>(Subsystem->GetSessionInterface());
	if (SessionInterface.IsValid())
	{
		SessionInterface->LeftLobby(LobbyId);
	}

	bIsComplete = true;
	bWasSuccessful = true;
}

/**
 *	Create and trigger the lobby query from the defined search settings 
 */
void FOnlineAsyncTaskSteamFindLobbies::CreateQuery()
{
	check(SteamMatchmakingPtr);

	// Maximum results to return
	if (SearchSettings->MaxSearchResults > 0)
	{
		SteamMatchmakingPtr->AddRequestLobbyListResultCountFilter(SearchSettings->MaxSearchResults);
	}

	// @TODO Online - integrate this filter
	// SteamMatchmakingPtr->AddRequestLobbyListFilterSlotsAvailable( int nSlotsAvailable );

	// Distance of search result from searching client
	SteamMatchmakingPtr->AddRequestLobbyListDistanceFilter(k_ELobbyDistanceFilterDefault);

	for (FSearchParams::TConstIterator It(SearchSettings->QuerySettings.SearchParams); It; ++It)
	{
		const FName Key = It.Key();
		const FOnlineSessionSearchParam& SearchParam = It.Value();

		// Game server keys are skipped
		if (Key == SEARCH_DEDICATED_ONLY || Key == SETTING_MAPNAME || Key == SEARCH_EMPTY_SERVERS_ONLY || Key == SEARCH_SECURE_SERVERS_ONLY || Key == SEARCH_PRESENCE)
		{
			continue;
		}

		FString KeyStr;
		if (SessionKeyToSteamKey(Key, SearchParam.Data, KeyStr))
		{
			if (SearchParam.ComparisonOp == EOnlineComparisonOp::Near)
			{
				//Near filters don't actually filter out values, they just influence how the results are sorted. You can specify multiple near filters, with the first near filter influencing the most, and the last near filter influencing the least.
				switch(SearchParam.Data.GetType())
				{
				case EOnlineKeyValuePairDataType::Int32:
					{
						int32 Value;
						SearchParam.Data.GetValue(Value);
						SteamMatchmakingPtr->AddRequestLobbyListNearValueFilter(TCHAR_TO_UTF8(*KeyStr), Value);
						break;
					}
				default:
					UE_LOG_ONLINE(Warning, TEXT("Unable to set search parameter %s"), *SearchParam.ToString());
					break;
				}	
			}
			else
			{
				switch(SearchParam.Data.GetType())
				{
				case EOnlineKeyValuePairDataType::Int32:
					{
						int32 Value;
						SearchParam.Data.GetValue(Value);
						SteamMatchmakingPtr->AddRequestLobbyListNumericalFilter(TCHAR_TO_UTF8(*KeyStr), Value, ToSteamLobbyCompareOp(SearchParam.ComparisonOp));
						break;
					}
				case EOnlineKeyValuePairDataType::Float:
					{
						// @TODO ONLINE - Equality works, but rest untested
						SteamMatchmakingPtr->AddRequestLobbyListStringFilter(TCHAR_TO_UTF8(*KeyStr), TCHAR_TO_UTF8(*SearchParam.Data.ToString()), ToSteamLobbyCompareOp(SearchParam.ComparisonOp));
						break;
					}
				case EOnlineKeyValuePairDataType::String:
					{
						FString Value;
						SearchParam.Data.GetValue(Value);

						if (!Value.IsEmpty())
						{
							SteamMatchmakingPtr->AddRequestLobbyListStringFilter(TCHAR_TO_UTF8(*KeyStr), TCHAR_TO_UTF8(*Value), ToSteamLobbyCompareOp(SearchParam.ComparisonOp));
						}	
						else
						{
							UE_LOG_ONLINE(Warning, TEXT("Empty search parameter %s: %s"), *Key.ToString(), *SearchParam.ToString());
						}

						break;
					}
				default:
					UE_LOG_ONLINE(Warning, TEXT("Unable to set search parameter %s: %s"), *Key.ToString(), *SearchParam.ToString());
					break;
				}
			}
		}
		else
		{
			UE_LOG_ONLINE(Warning, TEXT("Unsupported search setting %s %s of type %s"), *Key.ToString(), *SearchParam.ToString(), EOnlineComparisonOp::ToString(SearchParam.ComparisonOp));
		}
	}
}

/**
 *	Create a search result from a specified lobby id 
 *
 * @param LobbyId lobby to create the search result for
 */
void FOnlineAsyncTaskSteamFindLobbies::ParseSearchResult(FUniqueNetIdSteam& LobbyId)
{
	FOnlineSessionSearchResult* NewSearchResult = new (SearchSettings->SearchResults) FOnlineSessionSearchResult();
	if (!FillSessionFromLobbyData(LobbyId, NewSearchResult->Session))
	{
		UE_LOG_ONLINE(Warning, TEXT("Unable to parse search result for lobby '%s'"), *LobbyId.ToDebugString());
		// Remove the failed element
		SearchSettings->SearchResults.RemoveAtSwap(SearchSettings->SearchResults.Num() - 1);
	}
}

/**
 *	Get a human readable description of task
 */
FString FOnlineAsyncTaskSteamFindLobbies::ToString() const
{
	return FString::Printf(TEXT("FOnlineAsyncTaskSteamFindLobbies bWasSuccessful: %d NumResults: %d"), bWasSuccessful, CallbackResults.m_nLobbiesMatching);
}

/**
 * Give the async task time to do its work
 * Can only be called on the async task manager thread
 */
void FOnlineAsyncTaskSteamFindLobbies::Tick()
{
	ISteamUtils* SteamUtilsPtr = SteamUtils();
	check(SteamUtilsPtr);

	if (!bInit)
	{
		// Don't try to search if the network device is broken
		if (ISocketSubsystem::Get()->HasNetworkDevice())
		{
			// Make sure they are logged in to play online
			if (SteamUser()->BLoggedOn())
			{
				UE_LOG_ONLINE(Verbose, TEXT("Starting search for Internet games..."));

				// Setup the filters
				CreateQuery();
				// Start the async search
				CallbackHandle = SteamMatchmakingPtr->RequestLobbyList();
			}
			else
			{
				UE_LOG_ONLINE(Warning, TEXT("You must be logged in to an online profile to search for internet games"));
			}
		}
		else
		{
			UE_LOG_ONLINE(Warning, TEXT("Can't search for an internet game without a network connection"));
		}

		bInit = true;
	}

	if (CallbackHandle != k_uAPICallInvalid)
	{
		if (!bLobbyRequestComplete)
		{
			bool bFailedCall = false; 

			// Poll for completion status
			bLobbyRequestComplete = SteamUtilsPtr->IsAPICallCompleted(CallbackHandle, &bFailedCall) ? true : false; 
			if (bLobbyRequestComplete) 
			{ 
				bool bFailedResult;
				// Retrieve the callback data from the request
				bool bSuccessCallResult = SteamUtilsPtr->GetAPICallResult(CallbackHandle, &CallbackResults, sizeof(CallbackResults), CallbackResults.k_iCallback, &bFailedResult); 
				bWasSuccessful = (bSuccessCallResult ? true : false) &&
					(!bFailedCall ? true : false) &&
					(!bFailedResult ? true : false);

				if (bWasSuccessful)
				{
					// Trigger the lobby data requests
					int32 NumLobbies = (int32)CallbackResults.m_nLobbiesMatching;
					for (int32 LobbyIdx=0; LobbyIdx < NumLobbies; LobbyIdx++)
					{
						CSteamID LobbyId = SteamMatchmakingPtr->GetLobbyByIndex(LobbyIdx);
						if (!SteamMatchmakingPtr->RequestLobbyData(LobbyId))
						{
							bWasSuccessful = false;
							break;
						}
					}
				}
			}
		}
		else if (bWasSuccessful)
		{
			FOnlineSessionSteamPtr SessionInterface = StaticCastSharedPtr<FOnlineSessionSteam>(Subsystem->GetSessionInterface());

			// Waiting for the lobby updates to fill in
			if (CallbackResults.m_nLobbiesMatching == SessionInterface->PendingSearchLobbyIds.Num())
			{
				bIsComplete = true;
			}

			// Fallback timeout in case we don't hear from Steam
			if (GetElapsedTime() >= ASYNC_TASK_TIMEOUT)
			{
				bIsComplete = true;
				bWasSuccessful = false;
			}
		}
		else
		{
			// Failure requesting lobby data
			bIsComplete = true;
		}
	}
	else
	{
		// Invalid API call
		bIsComplete = true;
		bWasSuccessful = false;
	}
}

/**
 * Give the async task a chance to marshal its data back to the game thread
 * Can only be called on the game thread by the async task manager
 */
void FOnlineAsyncTaskSteamFindLobbies::Finalize()
{
	FOnlineSessionSteamPtr SessionInterface = StaticCastSharedPtr<FOnlineSessionSteam>(Subsystem->GetSessionInterface());

	UE_LOG_ONLINE(Log, TEXT("Found %d lobbies, finalizing the search"), SessionInt->PendingSearchLobbyIds.Num());

	if (bWasSuccessful)
	{
		// Parse any ready search results
		for (int32 LobbyIdx=0; LobbyIdx < SessionInterface->PendingSearchLobbyIds.Num(); LobbyIdx++)
		{
<<<<<<< HEAD
			FUniqueNetIdSteam& LobbyId = SessionInterface->PendingSearchLobbyIds[LobbyIdx];
=======
			FUniqueNetIdSteam& LobbyId = SessionInt->PendingSearchLobbyIds[LobbyIdx];
			UE_LOG_ONLINE(Log, TEXT("Search result %d: LobbyId=%s, LobbyId.IsValid()=%s, CSteamID(LobbyId).IsLobby()=%s"),
				LobbyIdx, *LobbyId.ToDebugString(), LobbyId.IsValid() ? TEXT("true") : TEXT("false"), CSteamID(LobbyId).IsLobby() ? TEXT("true") : TEXT("false")
				);
>>>>>>> 5338f086
			if (LobbyId.IsValid() && CSteamID(LobbyId).IsLobby())
			{
				ParseSearchResult(LobbyId);
			}
			else
			{
				UE_LOG_ONLINE(Warning, TEXT("Lobby %d is invalid (or not a lobby), skipping."), LobbyIdx);
			}
		}

		SearchSettings->SortSearchResults();
	}

	SearchSettings->SearchState = bWasSuccessful ? EOnlineAsyncTaskState::Done : EOnlineAsyncTaskState::Failed;
	if (SessionInterface->CurrentSessionSearch.IsValid() && SearchSettings == SessionInterface->CurrentSessionSearch)
	{
		SessionInterface->CurrentSessionSearch = NULL;
	}

	SessionInterface->PendingSearchLobbyIds.Empty();
}

/**
 *	Async task is given a chance to trigger it's delegates
 */
void FOnlineAsyncTaskSteamFindLobbies::TriggerDelegates()
{
	IOnlineSessionPtr SessionInterface = Subsystem->GetSessionInterface();
	if (SessionInterface.IsValid())
	{
		SessionInterface->TriggerOnFindSessionsCompleteDelegates(bWasSuccessful);
	}
}

/**
 *	Create a search result from a specified lobby id 
 *
 * @param LobbyId lobby to create the search result for
 */
void FOnlineAsyncTaskSteamFindLobby::ParseSearchResult(FUniqueNetIdSteam& LobbyId)
{
	FOnlineSessionSearchResult* NewSearchResult = new (SearchSettings->SearchResults) FOnlineSessionSearchResult();
	if (!FillSessionFromLobbyData(LobbyId, NewSearchResult->Session))
	{
		// Remove the failed element
		SearchSettings->SearchResults.RemoveAtSwap(SearchSettings->SearchResults.Num() - 1);
	}
}

/**
 * Give the async task time to do its work
 * Can only be called on the async task manager thread
 */
void FOnlineAsyncTaskSteamFindLobby::Tick()
{
	if (!bInit)
	{
		// Trigger the lobby data request
		bWasSuccessful = SteamMatchmakingPtr->RequestLobbyData(LobbyId);
		bInit = true;
	}
	
	if (bWasSuccessful)
	{
		FOnlineSessionSteamPtr SessionInterface = StaticCastSharedPtr<FOnlineSessionSteam>(Subsystem->GetSessionInterface());

		// Waiting for the lobby updates to fill in
		if (SessionInterface->PendingSearchLobbyIds.Num() >= 1)
		{
			bIsComplete = true;
		}
	}
	else
	{
		// Invalid API call
		bIsComplete = true;
		bWasSuccessful = false;
	}
}

/**
 * Give the async task a chance to marshal its data back to the game thread
 * Can only be called on the game thread by the async task manager
 */
void FOnlineAsyncTaskSteamFindLobby::Finalize()
{
	FOnlineSessionSteamPtr SessionInterface = StaticCastSharedPtr<FOnlineSessionSteam>(Subsystem->GetSessionInterface());
	if (SessionInterface.IsValid())
	{
		if (bWasSuccessful)
		{
			// Parse any ready search results
			for (int32 LobbyIdx=0; LobbyIdx < SessionInterface->PendingSearchLobbyIds.Num(); LobbyIdx++)
			{
				FUniqueNetIdSteam& LobbyId = SessionInterface->PendingSearchLobbyIds[LobbyIdx];
				if (LobbyId.IsValid() && CSteamID(LobbyId).IsLobby())
				{
					ParseSearchResult(LobbyId);
				}
			}

			SearchSettings->SortSearchResults();
		}

		SearchSettings->SearchState = bWasSuccessful ? EOnlineAsyncTaskState::Done : EOnlineAsyncTaskState::Failed;
		if (SessionInterface->CurrentSessionSearch.IsValid() && SearchSettings == SessionInterface->CurrentSessionSearch)
		{
			SessionInterface->CurrentSessionSearch = NULL;
		}

		SessionInterface->PendingSearchLobbyIds.Empty();
	}
}

/**
 *	Async task is given a chance to trigger it's delegates
 */
void FOnlineAsyncTaskSteamFindLobby::TriggerDelegates()
{
	if (bWasSuccessful && SearchSettings->SearchResults.Num() > 0)
	{
		OnFindLobbyCompleteDelegates.Broadcast(LocalUserNum, bWasSuccessful, SearchSettings->SearchResults[0]);
	}
	else
	{
		FOnlineSessionSearchResult EmptyResult;
		OnFindLobbyCompleteDelegates.Broadcast(LocalUserNum, bWasSuccessful, EmptyResult);
	}
}

/**
 *	Get a human readable description of task
 */
FString FOnlineAsyncEventSteamLobbyInviteAccepted::ToString() const
{
	return FString::Printf(TEXT("FOnlineAsyncEventSteamLobbyInviteAccepted LobbyId: %s Friend: %s"), 
		*LobbyId.ToDebugString(),
		*FriendId.ToDebugString());	
}

/**
 * Give the async task a chance to marshal its data back to the game thread
 * Can only be called on the game thread by the async task manager
 */
void FOnlineAsyncEventSteamLobbyInviteAccepted::Finalize()
{
	FOnlineSessionSteamPtr Sessions = StaticCastSharedPtr<FOnlineSessionSteam>(Subsystem->GetSessionInterface());
	if (Sessions.IsValid() && !Sessions->CurrentSessionSearch.IsValid())
	{
		// Create a search settings object 
		Sessions->CurrentSessionSearch = MakeShareable(new FOnlineSessionSearch());
		Sessions->CurrentSessionSearch->SearchState = EOnlineAsyncTaskState::InProgress;

		FOnlineAsyncTaskSteamFindLobby* NewTask = new FOnlineAsyncTaskSteamFindLobby(Subsystem, LobbyId, Sessions->CurrentSessionSearch, LocalUserNum, Sessions->OnSessionInviteAcceptedDelegates[LocalUserNum]);
		Subsystem->QueueAsyncTask(NewTask);
	}
	else
	{
		UE_LOG_ONLINE(Warning, TEXT("Invalid session or search already in progress when accepting invite.  Ignoring invite request."));
	}
}<|MERGE_RESOLUTION|>--- conflicted
+++ resolved
@@ -471,11 +471,11 @@
  */
 void FOnlineAsyncTaskSteamCreateLobby::Finalize()
 {
-	FOnlineSessionSteamPtr SessionInterface = StaticCastSharedPtr<FOnlineSessionSteam>(Subsystem->GetSessionInterface());
+	FOnlineSessionSteamPtr SessionInt = StaticCastSharedPtr<FOnlineSessionSteam>(Subsystem->GetSessionInterface());
 
 	if (bWasSuccessful)
 	{
-		FNamedOnlineSession* Session = SessionInterface->GetNamedSession(SessionName);
+		FNamedOnlineSession* Session = SessionInt->GetNamedSession(SessionName);
 		if (Session)
 		{
 			ISteamMatchmaking* SteamMatchMakingPtr = SteamMatchmaking();
@@ -516,20 +516,20 @@
 			{
 				bWasSuccessful = false;
 				SteamMatchMakingPtr->LeaveLobby(LobbyId);
-				SessionInterface->RemoveNamedSession(SessionName);
+				SessionInt->RemoveNamedSession(SessionName);
 				UE_LOG_ONLINE(Warning, TEXT("Failed to set lobby data for session %s, cleaning up."), *SessionName.ToString());
 			}
 			else
 			{
-				SessionInterface->JoinedLobby(LobbyId);
-				SessionInterface->RegisterLocalPlayers(Session);
+				SessionInt->JoinedLobby(LobbyId);
+				SessionInt->RegisterLocalPlayers(Session);
 				DumpNamedSession(Session);
 			}
 		}
 	}
 	else
 	{
-		SessionInterface->RemoveNamedSession(SessionName);
+		SessionInt->RemoveNamedSession(SessionName);
 	}
 }
 
@@ -538,10 +538,10 @@
  */
 void FOnlineAsyncTaskSteamCreateLobby::TriggerDelegates()
 {
-	IOnlineSessionPtr SessionInterface = Subsystem->GetSessionInterface();
-	if (SessionInterface.IsValid())
-	{
-		SessionInterface->TriggerOnCreateSessionCompleteDelegates(SessionName, bWasSuccessful);
+	IOnlineSessionPtr SessionInt = Subsystem->GetSessionInterface();
+	if (SessionInt.IsValid())
+	{
+		SessionInt->TriggerOnCreateSessionCompleteDelegates(SessionName, bWasSuccessful);
 	}
 }
 
@@ -575,11 +575,11 @@
 {
 	bWasSuccessful = false;
 	
-	IOnlineSessionPtr SessionInterface = Subsystem->GetSessionInterface();
-	if (SessionInterface.IsValid())
+	IOnlineSessionPtr SessionInt = Subsystem->GetSessionInterface();
+	if (SessionInt.IsValid())
 	{
 		// Grab the session information by name
-		FNamedOnlineSession* Session = SessionInterface->GetNamedSession(SessionName);
+		FNamedOnlineSession* Session = SessionInt->GetNamedSession(SessionName);
 		if (Session)
 		{
 			FOnlineSessionInfoSteam* SessionInfo = (FOnlineSessionInfoSteam*)(Session->SessionInfo.Get());
@@ -661,10 +661,10 @@
  */
 void FOnlineAsyncTaskSteamUpdateLobby::TriggerDelegates()
 {
-	IOnlineSessionPtr SessionInterface = Subsystem->GetSessionInterface();
-	if (SessionInterface.IsValid())
-	{
-		SessionInterface->TriggerOnUpdateSessionCompleteDelegates(SessionName, bWasSuccessful);
+	IOnlineSessionPtr SessionInt = Subsystem->GetSessionInterface();
+	if (SessionInt.IsValid())
+	{
+		SessionInt->TriggerOnUpdateSessionCompleteDelegates(SessionName, bWasSuccessful);
 	}
 }
 
@@ -715,18 +715,18 @@
  */
 void FOnlineAsyncTaskSteamJoinLobby::Finalize()
 {
-	FOnlineSessionSteamPtr SessionInterface = StaticCastSharedPtr<FOnlineSessionSteam>(Subsystem->GetSessionInterface());
-	if (SessionInterface.IsValid())
+	FOnlineSessionSteamPtr SessionInt = StaticCastSharedPtr<FOnlineSessionSteam>(Subsystem->GetSessionInterface());
+	if (SessionInt.IsValid())
 	{
 		if (bWasSuccessful)
 		{
-			FNamedOnlineSession* Session = SessionInterface->GetNamedSession(SessionName);
+			FNamedOnlineSession* Session = SessionInt->GetNamedSession(SessionName);
 			if (Session)
 			{
 				// Session settings were set in the LobbyUpdate async event triggered upon join
 				Session->SessionState = EOnlineSessionState::Pending;
-				SessionInterface->JoinedLobby(LobbyId);
-				SessionInterface->RegisterLocalPlayers(Session);
+				SessionInt->JoinedLobby(LobbyId);
+				SessionInt->RegisterLocalPlayers(Session);
 			}
 			else
 			{
@@ -738,7 +738,7 @@
 	if (!bWasSuccessful)
 	{
 		// Clean up partial create/join
-		SessionInterface->RemoveNamedSession(SessionName);
+		SessionInt->RemoveNamedSession(SessionName);
 	}
 }
 
@@ -747,10 +747,10 @@
  */
 void FOnlineAsyncTaskSteamJoinLobby::TriggerDelegates()
 {
-	IOnlineSessionPtr SessionInterface = Subsystem->GetSessionInterface();
-	if (SessionInterface.IsValid())
-	{
-		SessionInterface->TriggerOnJoinSessionCompleteDelegates(SessionName, bWasSuccessful);
+	IOnlineSessionPtr SessionInt = Subsystem->GetSessionInterface();
+	if (SessionInt.IsValid())
+	{
+		SessionInt->TriggerOnJoinSessionCompleteDelegates(SessionName, bWasSuccessful);
 	}
 }
 
@@ -769,10 +769,10 @@
 void FOnlineAsyncTaskSteamLeaveLobby::Tick()
 {
 	SteamMatchmaking()->LeaveLobby(LobbyId);
-    FOnlineSessionSteamPtr SessionInterface = StaticCastSharedPtr<FOnlineSessionSteam>(Subsystem->GetSessionInterface());
-	if (SessionInterface.IsValid())
-	{
-		SessionInterface->LeftLobby(LobbyId);
+    FOnlineSessionSteamPtr SessionInt = StaticCastSharedPtr<FOnlineSessionSteam>(Subsystem->GetSessionInterface());
+	if (SessionInt.IsValid())
+	{
+		SessionInt->LeftLobby(LobbyId);
 	}
 
 	bIsComplete = true;
@@ -971,10 +971,10 @@
 		}
 		else if (bWasSuccessful)
 		{
-			FOnlineSessionSteamPtr SessionInterface = StaticCastSharedPtr<FOnlineSessionSteam>(Subsystem->GetSessionInterface());
+			FOnlineSessionSteamPtr SessionInt = StaticCastSharedPtr<FOnlineSessionSteam>(Subsystem->GetSessionInterface());
 
 			// Waiting for the lobby updates to fill in
-			if (CallbackResults.m_nLobbiesMatching == SessionInterface->PendingSearchLobbyIds.Num())
+			if (CallbackResults.m_nLobbiesMatching == SessionInt->PendingSearchLobbyIds.Num())
 			{
 				bIsComplete = true;
 			}
@@ -1006,23 +1006,19 @@
  */
 void FOnlineAsyncTaskSteamFindLobbies::Finalize()
 {
-	FOnlineSessionSteamPtr SessionInterface = StaticCastSharedPtr<FOnlineSessionSteam>(Subsystem->GetSessionInterface());
+	FOnlineSessionSteamPtr SessionInt = StaticCastSharedPtr<FOnlineSessionSteam>(Subsystem->GetSessionInterface());
 
 	UE_LOG_ONLINE(Log, TEXT("Found %d lobbies, finalizing the search"), SessionInt->PendingSearchLobbyIds.Num());
 
 	if (bWasSuccessful)
 	{
 		// Parse any ready search results
-		for (int32 LobbyIdx=0; LobbyIdx < SessionInterface->PendingSearchLobbyIds.Num(); LobbyIdx++)
-		{
-<<<<<<< HEAD
-			FUniqueNetIdSteam& LobbyId = SessionInterface->PendingSearchLobbyIds[LobbyIdx];
-=======
+		for (int32 LobbyIdx=0; LobbyIdx < SessionInt->PendingSearchLobbyIds.Num(); LobbyIdx++)
+		{
 			FUniqueNetIdSteam& LobbyId = SessionInt->PendingSearchLobbyIds[LobbyIdx];
 			UE_LOG_ONLINE(Log, TEXT("Search result %d: LobbyId=%s, LobbyId.IsValid()=%s, CSteamID(LobbyId).IsLobby()=%s"),
 				LobbyIdx, *LobbyId.ToDebugString(), LobbyId.IsValid() ? TEXT("true") : TEXT("false"), CSteamID(LobbyId).IsLobby() ? TEXT("true") : TEXT("false")
 				);
->>>>>>> 5338f086
 			if (LobbyId.IsValid() && CSteamID(LobbyId).IsLobby())
 			{
 				ParseSearchResult(LobbyId);
@@ -1037,12 +1033,12 @@
 	}
 
 	SearchSettings->SearchState = bWasSuccessful ? EOnlineAsyncTaskState::Done : EOnlineAsyncTaskState::Failed;
-	if (SessionInterface->CurrentSessionSearch.IsValid() && SearchSettings == SessionInterface->CurrentSessionSearch)
-	{
-		SessionInterface->CurrentSessionSearch = NULL;
-	}
-
-	SessionInterface->PendingSearchLobbyIds.Empty();
+	if (SessionInt->CurrentSessionSearch.IsValid() && SearchSettings == SessionInt->CurrentSessionSearch)
+	{
+		SessionInt->CurrentSessionSearch = NULL;
+	}
+
+	SessionInt->PendingSearchLobbyIds.Empty();
 }
 
 /**
@@ -1050,10 +1046,10 @@
  */
 void FOnlineAsyncTaskSteamFindLobbies::TriggerDelegates()
 {
-	IOnlineSessionPtr SessionInterface = Subsystem->GetSessionInterface();
-	if (SessionInterface.IsValid())
-	{
-		SessionInterface->TriggerOnFindSessionsCompleteDelegates(bWasSuccessful);
+	IOnlineSessionPtr SessionInt = Subsystem->GetSessionInterface();
+	if (SessionInt.IsValid())
+	{
+		SessionInt->TriggerOnFindSessionsCompleteDelegates(bWasSuccessful);
 	}
 }
 
@@ -1087,10 +1083,10 @@
 	
 	if (bWasSuccessful)
 	{
-		FOnlineSessionSteamPtr SessionInterface = StaticCastSharedPtr<FOnlineSessionSteam>(Subsystem->GetSessionInterface());
+		FOnlineSessionSteamPtr SessionInt = StaticCastSharedPtr<FOnlineSessionSteam>(Subsystem->GetSessionInterface());
 
 		// Waiting for the lobby updates to fill in
-		if (SessionInterface->PendingSearchLobbyIds.Num() >= 1)
+		if (SessionInt->PendingSearchLobbyIds.Num() >= 1)
 		{
 			bIsComplete = true;
 		}
@@ -1109,15 +1105,15 @@
  */
 void FOnlineAsyncTaskSteamFindLobby::Finalize()
 {
-	FOnlineSessionSteamPtr SessionInterface = StaticCastSharedPtr<FOnlineSessionSteam>(Subsystem->GetSessionInterface());
-	if (SessionInterface.IsValid())
+	FOnlineSessionSteamPtr SessionInt = StaticCastSharedPtr<FOnlineSessionSteam>(Subsystem->GetSessionInterface());
+	if (SessionInt.IsValid())
 	{
 		if (bWasSuccessful)
 		{
 			// Parse any ready search results
-			for (int32 LobbyIdx=0; LobbyIdx < SessionInterface->PendingSearchLobbyIds.Num(); LobbyIdx++)
-			{
-				FUniqueNetIdSteam& LobbyId = SessionInterface->PendingSearchLobbyIds[LobbyIdx];
+			for (int32 LobbyIdx=0; LobbyIdx < SessionInt->PendingSearchLobbyIds.Num(); LobbyIdx++)
+			{
+				FUniqueNetIdSteam& LobbyId = SessionInt->PendingSearchLobbyIds[LobbyIdx];
 				if (LobbyId.IsValid() && CSteamID(LobbyId).IsLobby())
 				{
 					ParseSearchResult(LobbyId);
@@ -1128,12 +1124,12 @@
 		}
 
 		SearchSettings->SearchState = bWasSuccessful ? EOnlineAsyncTaskState::Done : EOnlineAsyncTaskState::Failed;
-		if (SessionInterface->CurrentSessionSearch.IsValid() && SearchSettings == SessionInterface->CurrentSessionSearch)
-		{
-			SessionInterface->CurrentSessionSearch = NULL;
-		}
-
-		SessionInterface->PendingSearchLobbyIds.Empty();
+		if (SessionInt->CurrentSessionSearch.IsValid() && SearchSettings == SessionInt->CurrentSessionSearch)
+		{
+			SessionInt->CurrentSessionSearch = NULL;
+		}
+
+		SessionInt->PendingSearchLobbyIds.Empty();
 	}
 }
 
@@ -1169,14 +1165,14 @@
  */
 void FOnlineAsyncEventSteamLobbyInviteAccepted::Finalize()
 {
-	FOnlineSessionSteamPtr Sessions = StaticCastSharedPtr<FOnlineSessionSteam>(Subsystem->GetSessionInterface());
-	if (Sessions.IsValid() && !Sessions->CurrentSessionSearch.IsValid())
+	FOnlineSessionSteamPtr SessionInt = StaticCastSharedPtr<FOnlineSessionSteam>(Subsystem->GetSessionInterface());
+	if (SessionInt.IsValid() && !SessionInt->CurrentSessionSearch.IsValid())
 	{
 		// Create a search settings object 
-		Sessions->CurrentSessionSearch = MakeShareable(new FOnlineSessionSearch());
-		Sessions->CurrentSessionSearch->SearchState = EOnlineAsyncTaskState::InProgress;
-
-		FOnlineAsyncTaskSteamFindLobby* NewTask = new FOnlineAsyncTaskSteamFindLobby(Subsystem, LobbyId, Sessions->CurrentSessionSearch, LocalUserNum, Sessions->OnSessionInviteAcceptedDelegates[LocalUserNum]);
+		SessionInt->CurrentSessionSearch = MakeShareable(new FOnlineSessionSearch());
+		SessionInt->CurrentSessionSearch->SearchState = EOnlineAsyncTaskState::InProgress;
+
+		FOnlineAsyncTaskSteamFindLobby* NewTask = new FOnlineAsyncTaskSteamFindLobby(Subsystem, LobbyId, SessionInt->CurrentSessionSearch, LocalUserNum, SessionInt->OnSessionInviteAcceptedDelegates[LocalUserNum]);
 		Subsystem->QueueAsyncTask(NewTask);
 	}
 	else
