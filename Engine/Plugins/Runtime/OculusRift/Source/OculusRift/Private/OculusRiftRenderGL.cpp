// Copyright 1998-2016 Epic Games, Inc. All Rights Reserved.
//
#include "HMDPrivatePCH.h"
#include "OculusRiftHMD.h"

#if !PLATFORM_MAC
#if OCULUS_RIFT_SUPPORTED_PLATFORMS

#if defined(OVR_GL)
#include "OpenGLDrvPrivate.h"
#include "OpenGLResources.h"

#define OVR_SKIP_GL_SYSTEM_INC
#include "OVR_CAPI_GL.h"

#include "RendererPrivate.h"
#include "ScenePrivate.h"
#include "PostProcess/PostProcessHMD.h"
#include "ScreenRendering.h"

#include "SlateBasics.h"

class FOpenGLTexture2DSet : public FOpenGLTexture2D
{
public:
	FOpenGLTexture2DSet(
		class FOpenGLDynamicRHI* InGLRHI,
		GLuint InResource,
		GLenum InTarget,
		GLenum InAttachment,
		uint32 InSizeX,
		uint32 InSizeY,
		uint32 InSizeZ,
		uint32 InNumMips,
		uint32 InNumSamples,
		uint32 InArraySize,
		EPixelFormat InFormat,
		bool bInCubemap,
		bool bInAllocatedStorage,
		uint32 InFlags,
		uint8* InTextureRange
		)
		: FOpenGLTexture2D(
		InGLRHI,
		InResource,
		InTarget,
		InAttachment,
		InSizeX,
		InSizeY,
		InSizeZ,
		InNumMips,
		InNumSamples,
		InArraySize,
		InFormat,
		bInCubemap,
		bInAllocatedStorage,
		InFlags,
		InTextureRange,
		FClearValueBinding::None
		)
	{
		TextureSet = nullptr;
	}
	~FOpenGLTexture2DSet()
	{
		// Resources must be released by prior call to ReleaseResources
		check(Resource == 0);
	}

	void ReleaseResources(ovrSession InOvrSession);
	void SwitchToNextElement();
	void AddTexture(GLuint InTexture);

	ovrSwapTextureSet* GetSwapTextureSet() const { return TextureSet; }

	static FOpenGLTexture2DSet* CreateTexture2DSet(
		FOpenGLDynamicRHI* InGLRHI,
		ovrSwapTextureSet* InTextureSet,
		uint32 InNumSamples,
		EPixelFormat InFormat,
		uint32 InFlags);
protected:
	void InitWithCurrentElement();

	struct TextureElement
	{
		GLuint Texture;
	};
	TArray<TextureElement> Textures;

	ovrSwapTextureSet* TextureSet;
};

class FOpenGLTexture2DSetProxy : public FTexture2DSetProxy
{
public:
	FOpenGLTexture2DSetProxy(ovrSession InOvrSession, FTextureRHIRef InTexture, uint32 SrcSizeX, uint32 SrcSizeY, EPixelFormat SrcFormat) 
		: FTexture2DSetProxy(InOvrSession, InTexture, SrcSizeX, SrcSizeY, SrcFormat) {}

	virtual ovrSwapTextureSet* GetSwapTextureSet() const override
	{
		if (!RHITexture.IsValid())
		{
			return nullptr;
		}
		auto GLTS = static_cast<FOpenGLTexture2DSet*>(RHITexture->GetTexture2D());
		return GLTS->GetSwapTextureSet();
	}

	virtual void SwitchToNextElement() override
	{
		if (RHITexture.IsValid())
		{
			auto GLTS = static_cast<FOpenGLTexture2DSet*>(RHITexture->GetTexture2D());
			GLTS->SwitchToNextElement();
		}
	}

	virtual void ReleaseResources() override
	{
		if (RHITexture.IsValid())
		{
			auto GLTS = static_cast<FOpenGLTexture2DSet*>(RHITexture->GetTexture2D());
			GLTS->ReleaseResources(OvrSession);
			RHITexture = nullptr;
		}
	}

protected:
};

void FOpenGLTexture2DSet::AddTexture(GLuint InTexture)
{
	TextureElement element;
	element.Texture = InTexture;
	Textures.Push(element);
}

void FOpenGLTexture2DSet::SwitchToNextElement()
{
	check(TextureSet);
	check(TextureSet->TextureCount == Textures.Num());

	TextureSet->CurrentIndex = (TextureSet->CurrentIndex + 1) % TextureSet->TextureCount;
	InitWithCurrentElement();
}

void FOpenGLTexture2DSet::InitWithCurrentElement()
{
	check(TextureSet);
	check(TextureSet->TextureCount == Textures.Num());

	Resource = Textures[TextureSet->CurrentIndex].Texture;
}

void FOpenGLTexture2DSet::ReleaseResources(ovrSession InOvrSession)
{
	if (TextureSet)
	{
		ovrGLTexture GLTex0, GLTex1;
		GLTex0.Texture = TextureSet->Textures[0];
		GLTex1.Texture = TextureSet->Textures[1];
		UE_LOG(LogHMD, Log, TEXT("Releasing GL textureSet 0x%p, tex id %d, %d"), TextureSet, GLTex0.OGL.TexId, GLTex1.OGL.TexId);
		check(Textures.Num() == TextureSet->TextureCount);
		check(Textures[0].Texture == GLTex0.OGL.TexId && Textures[1].Texture == GLTex1.OGL.TexId);

		ovr_DestroySwapTextureSet(InOvrSession, TextureSet);
		TextureSet = nullptr;
	}
	Textures.Empty(0);
	Resource = 0;
}

FOpenGLTexture2DSet* FOpenGLTexture2DSet::CreateTexture2DSet(
	FOpenGLDynamicRHI* InGLRHI,
	ovrSwapTextureSet* InTextureSet,
	uint32 InNumSamples,
	EPixelFormat InFormat,
	uint32 InFlags
	)
{
	check(InTextureSet);

	GLenum Target = (InNumSamples > 1) ? GL_TEXTURE_2D_MULTISAMPLE : GL_TEXTURE_2D;
	GLenum Attachment = GL_NONE;// GL_COLOR_ATTACHMENT0;
	bool bAllocatedStorage = false;
	uint32 NumMips = 1;
	uint8* TextureRange = nullptr;

	const uint32 SizeX = InTextureSet->Textures[0].Header.TextureSize.w;
	const uint32 SizeY = InTextureSet->Textures[0].Header.TextureSize.h;
	FOpenGLTexture2DSet* NewTextureSet = new FOpenGLTexture2DSet(
		InGLRHI, 0, Target, Attachment, SizeX, SizeY, 0, NumMips, InNumSamples, 1, InFormat, false, bAllocatedStorage, InFlags, TextureRange);
	OpenGLTextureAllocated(NewTextureSet, InFlags);

	UE_LOG(LogHMD, Log, TEXT("Allocated textureSet 0x%p (%d x %d)"), NewTextureSet, SizeX, SizeY);

	const uint32 TexCount = InTextureSet->TextureCount;

	for (uint32 i = 0; i < TexCount; ++i)
	{
		ovrGLTexture GLTex;
		GLTex.Texture = InTextureSet->Textures[i];

		NewTextureSet->AddTexture(GLTex.OGL.TexId);
		
		UE_LOG(LogHMD, Log, TEXT("Allocated tex %d (%d x %d), texId = %d"), i, SizeX, SizeY, GLTex.OGL.TexId);

#if 0 // This code checks if newly allocated textures a legit. Enable when needed.
		glBindTexture(Target, GLTex.OGL.TexId);
		GLint err = glGetError();
		if (err)
		{
			UE_LOG(LogHMD, Warning, TEXT("Can't bind a new tex %d, error %d"), GLTex.OGL.TexId, err);
		}

		GLuint buffer;
		glGenFramebuffers(1, &buffer);
		glBindFramebuffer(GL_FRAMEBUFFER, buffer);
		glFramebufferTexture2D(GL_FRAMEBUFFER, GL_COLOR_ATTACHMENT0, Target, GLTex.OGL.TexId, 0);
		GLenum e = glCheckFramebufferStatus(GL_FRAMEBUFFER);
		if (e != GL_FRAMEBUFFER_COMPLETE)
		{
			UE_LOG(LogHMD, Warning, TEXT("Can't bind a new tex %d to a frame buffer, error %d"), GLTex.OGL.TexId, int(e));
		}

		glDeleteFramebuffers(1, &buffer);
#endif
	}

	NewTextureSet->TextureSet = InTextureSet;
	NewTextureSet->InitWithCurrentElement();
	return NewTextureSet;
}

static FOpenGLTexture2D* OpenGLCreateTexture2DAlias(
	FOpenGLDynamicRHI* InGLRHI,
	GLuint InResource,
	uint32 InSizeX,
	uint32 InSizeY,
	uint32 InSizeZ,
	uint32 InNumMips,
	uint32 InNumSamples,
	EPixelFormat InFormat,
	uint32 InFlags)
{
	GLenum Target = (InNumSamples > 1) ? GL_TEXTURE_2D_MULTISAMPLE : GL_TEXTURE_2D;
	GLenum Attachment = GL_NONE;
	bool bAllocatedStorage = false;
	uint32 NumMips = 1;
	uint8* TextureRange = nullptr;

	FOpenGLTexture2D* NewTexture = new FOpenGLTexture2D(
		InGLRHI,
		InResource,
		Target,
		Attachment, InSizeX, InSizeY, 0, InNumMips, InNumSamples, 1, InFormat, false, bAllocatedStorage, InFlags, TextureRange, FClearValueBinding::None);

	OpenGLTextureAllocated(NewTexture, InFlags);
	return NewTexture;
}

//////////////////////////////////////////////////////////////////////////
FOculusRiftHMD::OGLBridge::OGLBridge(ovrSession InOvrSession) :
	FCustomPresent()
{
	Init(InOvrSession);
}

void FOculusRiftHMD::OGLBridge::SetHmd(ovrSession InOvrSession)
{
	if (InOvrSession != OvrSession)
	{
		Reset();
		Init(InOvrSession);
		bNeedReAllocateTextureSet = true;
		bNeedReAllocateMirrorTexture = true;
	}
}

void FOculusRiftHMD::OGLBridge::Init(ovrSession InOvrSession)
{
	OvrSession = InOvrSession;
	bInitialized = true;
}

FTexture2DSetProxyRef FOculusRiftHMD::OGLBridge::CreateTextureSet(const uint32 InSizeX, const uint32 InSizeY, const EPixelFormat InFormat, uint32 InNumMips, uint32 InFlags)
{
	check(InSizeX != 0 && InSizeY != 0);

	auto GLRHI = static_cast<FOpenGLDynamicRHI*>(GDynamicRHI);
	FResourceBulkDataInterface* BulkData = nullptr;

	const bool bSRGB = true; //(InFlags & TexCreate_SRGB) != 0;
	const FOpenGLTextureFormat& GLFormat = GOpenGLTextureFormats[InFormat];
	if (GLFormat.InternalFormat[bSRGB] == GL_NONE)
	{
		UE_LOG(LogRHI, Fatal, TEXT("Texture format '%s' not supported (sRGB=%d)."), GPixelFormats[InFormat].Name, bSRGB);
	}

<<<<<<< HEAD
	InFlags |= TargetableTextureFlags;

	if (OvrSession && bNeedReAllocateTextureSet)
=======
	ovrSwapTextureSet* textureSet;
	ovrResult res = ovr_CreateSwapTextureSetGL(OvrSession, GLFormat.InternalFormat[bSRGB], InSizeX, InSizeY, &textureSet);
	if (!textureSet || !OVR_SUCCESS(res))
>>>>>>> 73f66985
	{
		UE_LOG(LogHMD, Error, TEXT("Can't create swap texture set (size %d x %d), error = %d"), InSizeX, InSizeY, res);
		if (res == ovrError_DisplayLost)
		{
<<<<<<< HEAD
			ColorTextureSet->ReleaseResources(OvrSession);
			ColorTextureSet = nullptr;
		}

		const bool bSRGB = (InFlags & TexCreate_SRGB) != 0;
		const FOpenGLTextureFormat& GLFormat = GOpenGLTextureFormats[Format];
		if (GLFormat.InternalFormat[bSRGB] == GL_NONE)
		{
			UE_LOG(LogRHI, Fatal, TEXT("Texture format '%s' not supported (sRGB=%d)."), GPixelFormats[Format].Name, bSRGB);
		}

		ovrSwapTextureSet* textureSet;
		ovrResult res = ovr_CreateSwapTextureSetGL(OvrSession, GLFormat.InternalFormat[bSRGB], SizeX, SizeY, &textureSet);
		if (!textureSet || res != ovrSuccess)
		{
			UE_LOG(LogHMD, Error, TEXT("Can't create swap texture set (size %d x %d), error = %d"), SizeX, SizeY, res);
			if (res == ovrError_DisplayLost)
			{
				bNeedReAllocateMirrorTexture = bNeedReAllocateTextureSet = true;
				FPlatformAtomics::InterlockedExchange(&NeedToKillHmd, 1);
			}
			return false;
		}
		bNeedReAllocateTextureSet = false;
		bNeedReAllocateMirrorTexture = true;
		UE_LOG(LogHMD, Log, TEXT("Allocated a new swap texture set (size %d x %d)"), SizeX, SizeY);

		ColorTextureSet = FOpenGLTexture2DSet::CreateTexture2DSet(
			GLRHI,
			textureSet,
			1,
			EPixelFormat(Format),
			TexCreate_RenderTargetable | TexCreate_ShaderResource
			);
=======
			bNeedReAllocateMirrorTexture = bNeedReAllocateTextureSet = true;
			FPlatformAtomics::InterlockedExchange(&NeedToKillHmd, 1);
		}
		return false;
>>>>>>> 73f66985
	}
	UE_LOG(LogHMD, Log, TEXT("Allocated a new swap texture set (size %d x %d)"), InSizeX, InSizeY);

	TRefCountPtr<FOpenGLTexture2DSet> ColorTextureSet = FOpenGLTexture2DSet::CreateTexture2DSet(
		GLRHI,
		textureSet,
		1,
		EPixelFormat(InFormat),
		TexCreate_RenderTargetable | TexCreate_ShaderResource | TexCreate_SRGB
		);
	if (ColorTextureSet)
	{
		return MakeShareable(new FOpenGLTexture2DSetProxy(OvrSession, ColorTextureSet->GetTexture2D(), InSizeX, InSizeY, InFormat));
	}
	return nullptr;
}

void FOculusRiftHMD::OGLBridge::BeginRendering(FHMDViewExtension& InRenderContext, const FTexture2DRHIRef& RT)
{
	SCOPE_CYCLE_COUNTER(STAT_BeginRendering);

	SetRenderContext(&InRenderContext);

	FGameFrame* CurrentFrame = GetRenderFrame();
	check(CurrentFrame);
	FSettings* FrameSettings = CurrentFrame->GetSettings();
	check(FrameSettings);

	const uint32 RTSizeX = RT->GetSizeX();
	const uint32 RTSizeY = RT->GetSizeY();

	const FVector2D ActualMirrorWindowSize = CurrentFrame->WindowSize;
	// detect if mirror texture needs to be re-allocated or freed
	if (OvrSession && MirrorTextureRHI && (bNeedReAllocateMirrorTexture || OvrSession != RenderContext->OvrSession ||
		(FrameSettings->Flags.bMirrorToWindow && (
		FrameSettings->MirrorWindowMode != FSettings::eMirrorWindow_Distorted ||
		ActualMirrorWindowSize != FVector2D(MirrorTextureRHI->GetSizeX(), MirrorTextureRHI->GetSizeY()))) ||
		!FrameSettings->Flags.bMirrorToWindow ))
	{
		check(MirrorTexture);
		ovr_DestroyMirrorTexture(OvrSession, MirrorTexture);
		MirrorTexture = nullptr;
		MirrorTextureRHI = nullptr;
		bNeedReAllocateMirrorTexture = false;
	}

	// need to allocate a mirror texture?
	if (FrameSettings->Flags.bMirrorToWindow && FrameSettings->MirrorWindowMode == FSettings::eMirrorWindow_Distorted && !MirrorTextureRHI &&
		ActualMirrorWindowSize.X != 0 && ActualMirrorWindowSize.Y != 0)
	{
		ovrResult res = ovr_CreateMirrorTextureGL(OvrSession, GL_RGBA, ActualMirrorWindowSize.X, ActualMirrorWindowSize.Y, &MirrorTexture);
<<<<<<< HEAD
		if (!MirrorTexture || res != ovrSuccess)
=======
		if (!MirrorTexture || !OVR_SUCCESS(res))
>>>>>>> 73f66985
		{
			UE_LOG(LogHMD, Error, TEXT("Can't create a mirror texture, error = %d"), res);
			return;
		}
		UE_LOG(LogHMD, Log, TEXT("Allocated a new mirror texture (size %d x %d)"), ActualMirrorWindowSize.X, ActualMirrorWindowSize.Y);
		ovrGLTexture GLMirrorTexture;
		GLMirrorTexture.Texture = *MirrorTexture;
		MirrorTextureRHI = OpenGLCreateTexture2DAlias(
			static_cast<FOpenGLDynamicRHI*>(GDynamicRHI),
			GLMirrorTexture.OGL.TexId,
			ActualMirrorWindowSize.X,
			ActualMirrorWindowSize.Y,
			0,
			1,
			1,
			(EPixelFormat)PF_B8G8R8A8,
			TexCreate_RenderTargetable);
		bNeedReAllocateMirrorTexture = false;
	}
}

<<<<<<< HEAD
void FOculusRiftHMD::OGLBridge::FinishRendering()
{
	SCOPE_CYCLE_COUNTER(STAT_FinishRendering);

	check(IsInRenderingThread());

	check(RenderContext.IsValid());

	if (RenderContext->bFrameBegun && ColorTextureSet)
	{
		if (!ColorTextureSet)
		{
			UE_LOG(LogHMD, Warning, TEXT("Skipping frame: TextureSet is null ?"));
		}
		else
		{
			// Finish the frame and let OVR do buffer swap (Present) and flush/sync.
			FSettings* FrameSettings = RenderContext->GetFrameSettings();

			check(ColorTextureSet->GetTextureSet());
			FrameSettings->EyeLayer.EyeFov.ColorTexture[0] = ColorTextureSet->GetTextureSet();
			FrameSettings->EyeLayer.EyeFov.ColorTexture[1] = ColorTextureSet->GetTextureSet();

			ovrLayerHeader* LayerList[1];
			LayerList[0] = &FrameSettings->EyeLayer.EyeFov.Header;

			// Set up positional data.
			ovrViewScaleDesc viewScaleDesc;
			viewScaleDesc.HmdSpaceToWorldScaleInMeters = 1.0f;
			viewScaleDesc.HmdToEyeViewOffset[0] = FrameSettings->EyeRenderDesc[0].HmdToEyeViewOffset;
			viewScaleDesc.HmdToEyeViewOffset[1] = FrameSettings->EyeRenderDesc[1].HmdToEyeViewOffset;
			
			glCheckFramebufferStatus(GL_FRAMEBUFFER);
			
			ovrResult res = ovr_SubmitFrame(RenderContext->OvrSession, RenderContext->RenderFrame->FrameNumber, &viewScaleDesc, LayerList, 1);
			if (res != ovrSuccess)
			{
				UE_LOG(LogHMD, Warning, TEXT("Error at SubmitFrame, err = %d"), int(res));

				if (res == ovrError_DisplayLost)
				{
					bNeedReAllocateMirrorTexture = bNeedReAllocateTextureSet = true;
					FPlatformAtomics::InterlockedExchange(&NeedToKillHmd, 1);
				}
			}

			glCheckFramebufferStatus(GL_FRAMEBUFFER);

			ColorTextureSet->SwitchToNextElement();

			// Update frame stats
#if STATS
			struct 
			{
				float LatencyRender;
				float LatencyTimewarp;
				float LatencyPostPresent;
				float ErrorRender;
				float ErrorTimewarp;
			} DK2Latency;

			const unsigned int DK2LatencyCount = sizeof(DK2Latency) / sizeof(float);

			if (ovr_GetFloatArray(RenderContext->OvrSession, "DK2Latency", (float*) &DK2Latency, DK2LatencyCount) == DK2LatencyCount)
			{
				SET_FLOAT_STAT(STAT_LatencyRender, DK2Latency.LatencyRender * 1000.0f);
				SET_FLOAT_STAT(STAT_LatencyTimewarp, DK2Latency.LatencyTimewarp * 1000.0f);
				SET_FLOAT_STAT(STAT_LatencyPostPresent, DK2Latency.LatencyPostPresent * 1000.0f);
				SET_FLOAT_STAT(STAT_ErrorRender, DK2Latency.ErrorRender * 1000.0f);
				SET_FLOAT_STAT(STAT_ErrorTimewarp, DK2Latency.ErrorTimewarp * 1000.0f);
			}
#endif
		}
	}
	else
	{
		UE_LOG(LogHMD, Warning, TEXT("Skipping frame: FinishRendering called with no corresponding BeginRendering (was BackBuffer re-allocated?)"));
	}
	RenderContext->bFrameBegun = false;
	SetRenderContext(nullptr);
}

=======
>>>>>>> 73f66985
void FOculusRiftHMD::OGLBridge::Reset_RenderThread()
{
	if (MirrorTexture)
	{
		ovr_DestroyMirrorTexture(OvrSession, MirrorTexture);
		MirrorTextureRHI = nullptr;
		MirrorTexture = nullptr;
	}
<<<<<<< HEAD
	if (ColorTextureSet)
	{
		ColorTextureSet->ReleaseResources(OvrSession);
		ColorTextureSet = nullptr;
	}
=======
	LayerMgr.ReleaseRenderLayers_RenderThread();
>>>>>>> 73f66985
	OvrSession = nullptr;

	if (RenderContext.IsValid())
	{
		RenderContext->bFrameBegun = false;
		SetRenderContext(nullptr);
	}
}


void FOculusRiftHMD::OGLBridge::Reset()
{
	if (IsInGameThread())
	{
		ENQUEUE_UNIQUE_RENDER_COMMAND_ONEPARAMETER(ResetOGL,
			FOculusRiftHMD::OGLBridge*, Bridge, this,
		{
			Bridge->Reset_RenderThread();
		});
		// Wait for all resources to be released
		FlushRenderingCommands();
	}
	else
	{
		Reset_RenderThread();
	}
}

#endif // #if defined(OVR_GL)

#if PLATFORM_WINDOWS
	// It is required to undef WINDOWS_PLATFORM_TYPES_GUARD for any further D3D11 / GL private includes
	#undef WINDOWS_PLATFORM_TYPES_GUARD
#endif

#endif // OCULUS_RIFT_SUPPORTED_PLATFORMS
#endif //#if !PLATFORM_MAC
	<|MERGE_RESOLUTION|>--- conflicted
+++ resolved
@@ -298,60 +298,17 @@
 		UE_LOG(LogRHI, Fatal, TEXT("Texture format '%s' not supported (sRGB=%d)."), GPixelFormats[InFormat].Name, bSRGB);
 	}
 
-<<<<<<< HEAD
-	InFlags |= TargetableTextureFlags;
-
-	if (OvrSession && bNeedReAllocateTextureSet)
-=======
 	ovrSwapTextureSet* textureSet;
 	ovrResult res = ovr_CreateSwapTextureSetGL(OvrSession, GLFormat.InternalFormat[bSRGB], InSizeX, InSizeY, &textureSet);
 	if (!textureSet || !OVR_SUCCESS(res))
->>>>>>> 73f66985
 	{
 		UE_LOG(LogHMD, Error, TEXT("Can't create swap texture set (size %d x %d), error = %d"), InSizeX, InSizeY, res);
 		if (res == ovrError_DisplayLost)
 		{
-<<<<<<< HEAD
-			ColorTextureSet->ReleaseResources(OvrSession);
-			ColorTextureSet = nullptr;
-		}
-
-		const bool bSRGB = (InFlags & TexCreate_SRGB) != 0;
-		const FOpenGLTextureFormat& GLFormat = GOpenGLTextureFormats[Format];
-		if (GLFormat.InternalFormat[bSRGB] == GL_NONE)
-		{
-			UE_LOG(LogRHI, Fatal, TEXT("Texture format '%s' not supported (sRGB=%d)."), GPixelFormats[Format].Name, bSRGB);
-		}
-
-		ovrSwapTextureSet* textureSet;
-		ovrResult res = ovr_CreateSwapTextureSetGL(OvrSession, GLFormat.InternalFormat[bSRGB], SizeX, SizeY, &textureSet);
-		if (!textureSet || res != ovrSuccess)
-		{
-			UE_LOG(LogHMD, Error, TEXT("Can't create swap texture set (size %d x %d), error = %d"), SizeX, SizeY, res);
-			if (res == ovrError_DisplayLost)
-			{
-				bNeedReAllocateMirrorTexture = bNeedReAllocateTextureSet = true;
-				FPlatformAtomics::InterlockedExchange(&NeedToKillHmd, 1);
-			}
-			return false;
-		}
-		bNeedReAllocateTextureSet = false;
-		bNeedReAllocateMirrorTexture = true;
-		UE_LOG(LogHMD, Log, TEXT("Allocated a new swap texture set (size %d x %d)"), SizeX, SizeY);
-
-		ColorTextureSet = FOpenGLTexture2DSet::CreateTexture2DSet(
-			GLRHI,
-			textureSet,
-			1,
-			EPixelFormat(Format),
-			TexCreate_RenderTargetable | TexCreate_ShaderResource
-			);
-=======
 			bNeedReAllocateMirrorTexture = bNeedReAllocateTextureSet = true;
 			FPlatformAtomics::InterlockedExchange(&NeedToKillHmd, 1);
 		}
 		return false;
->>>>>>> 73f66985
 	}
 	UE_LOG(LogHMD, Log, TEXT("Allocated a new swap texture set (size %d x %d)"), InSizeX, InSizeY);
 
@@ -403,11 +360,7 @@
 		ActualMirrorWindowSize.X != 0 && ActualMirrorWindowSize.Y != 0)
 	{
 		ovrResult res = ovr_CreateMirrorTextureGL(OvrSession, GL_RGBA, ActualMirrorWindowSize.X, ActualMirrorWindowSize.Y, &MirrorTexture);
-<<<<<<< HEAD
-		if (!MirrorTexture || res != ovrSuccess)
-=======
 		if (!MirrorTexture || !OVR_SUCCESS(res))
->>>>>>> 73f66985
 		{
 			UE_LOG(LogHMD, Error, TEXT("Can't create a mirror texture, error = %d"), res);
 			return;
@@ -429,91 +382,6 @@
 	}
 }
 
-<<<<<<< HEAD
-void FOculusRiftHMD::OGLBridge::FinishRendering()
-{
-	SCOPE_CYCLE_COUNTER(STAT_FinishRendering);
-
-	check(IsInRenderingThread());
-
-	check(RenderContext.IsValid());
-
-	if (RenderContext->bFrameBegun && ColorTextureSet)
-	{
-		if (!ColorTextureSet)
-		{
-			UE_LOG(LogHMD, Warning, TEXT("Skipping frame: TextureSet is null ?"));
-		}
-		else
-		{
-			// Finish the frame and let OVR do buffer swap (Present) and flush/sync.
-			FSettings* FrameSettings = RenderContext->GetFrameSettings();
-
-			check(ColorTextureSet->GetTextureSet());
-			FrameSettings->EyeLayer.EyeFov.ColorTexture[0] = ColorTextureSet->GetTextureSet();
-			FrameSettings->EyeLayer.EyeFov.ColorTexture[1] = ColorTextureSet->GetTextureSet();
-
-			ovrLayerHeader* LayerList[1];
-			LayerList[0] = &FrameSettings->EyeLayer.EyeFov.Header;
-
-			// Set up positional data.
-			ovrViewScaleDesc viewScaleDesc;
-			viewScaleDesc.HmdSpaceToWorldScaleInMeters = 1.0f;
-			viewScaleDesc.HmdToEyeViewOffset[0] = FrameSettings->EyeRenderDesc[0].HmdToEyeViewOffset;
-			viewScaleDesc.HmdToEyeViewOffset[1] = FrameSettings->EyeRenderDesc[1].HmdToEyeViewOffset;
-			
-			glCheckFramebufferStatus(GL_FRAMEBUFFER);
-			
-			ovrResult res = ovr_SubmitFrame(RenderContext->OvrSession, RenderContext->RenderFrame->FrameNumber, &viewScaleDesc, LayerList, 1);
-			if (res != ovrSuccess)
-			{
-				UE_LOG(LogHMD, Warning, TEXT("Error at SubmitFrame, err = %d"), int(res));
-
-				if (res == ovrError_DisplayLost)
-				{
-					bNeedReAllocateMirrorTexture = bNeedReAllocateTextureSet = true;
-					FPlatformAtomics::InterlockedExchange(&NeedToKillHmd, 1);
-				}
-			}
-
-			glCheckFramebufferStatus(GL_FRAMEBUFFER);
-
-			ColorTextureSet->SwitchToNextElement();
-
-			// Update frame stats
-#if STATS
-			struct 
-			{
-				float LatencyRender;
-				float LatencyTimewarp;
-				float LatencyPostPresent;
-				float ErrorRender;
-				float ErrorTimewarp;
-			} DK2Latency;
-
-			const unsigned int DK2LatencyCount = sizeof(DK2Latency) / sizeof(float);
-
-			if (ovr_GetFloatArray(RenderContext->OvrSession, "DK2Latency", (float*) &DK2Latency, DK2LatencyCount) == DK2LatencyCount)
-			{
-				SET_FLOAT_STAT(STAT_LatencyRender, DK2Latency.LatencyRender * 1000.0f);
-				SET_FLOAT_STAT(STAT_LatencyTimewarp, DK2Latency.LatencyTimewarp * 1000.0f);
-				SET_FLOAT_STAT(STAT_LatencyPostPresent, DK2Latency.LatencyPostPresent * 1000.0f);
-				SET_FLOAT_STAT(STAT_ErrorRender, DK2Latency.ErrorRender * 1000.0f);
-				SET_FLOAT_STAT(STAT_ErrorTimewarp, DK2Latency.ErrorTimewarp * 1000.0f);
-			}
-#endif
-		}
-	}
-	else
-	{
-		UE_LOG(LogHMD, Warning, TEXT("Skipping frame: FinishRendering called with no corresponding BeginRendering (was BackBuffer re-allocated?)"));
-	}
-	RenderContext->bFrameBegun = false;
-	SetRenderContext(nullptr);
-}
-
-=======
->>>>>>> 73f66985
 void FOculusRiftHMD::OGLBridge::Reset_RenderThread()
 {
 	if (MirrorTexture)
@@ -522,15 +390,7 @@
 		MirrorTextureRHI = nullptr;
 		MirrorTexture = nullptr;
 	}
-<<<<<<< HEAD
-	if (ColorTextureSet)
-	{
-		ColorTextureSet->ReleaseResources(OvrSession);
-		ColorTextureSet = nullptr;
-	}
-=======
 	LayerMgr.ReleaseRenderLayers_RenderThread();
->>>>>>> 73f66985
 	OvrSession = nullptr;
 
 	if (RenderContext.IsValid())
