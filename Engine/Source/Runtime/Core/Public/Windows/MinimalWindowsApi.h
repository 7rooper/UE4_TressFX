--- conflicted
+++ resolved
@@ -18,15 +18,12 @@
 	#define MINIMAL_WINDOWS_API extern "C" __declspec(dllimport)
 #endif
 
-<<<<<<< HEAD
-=======
 // Set up the default struct packing on Win32
 #if PLATFORM_WINDOWS && PLATFORM_32BITS
 	#pragma pack(push)
 	#pragma pack(8)
 #endif
 
->>>>>>> 9ba46998
 // Undefine Windows types that we're going to redefine. This should be done by HideWindowsPlatformTypes.h after including any system headers, 
 // but it's less friction to just undefine them here.
 #pragma push_macro("TRUE")
@@ -211,13 +208,9 @@
 
 // Restore the definitions for TRUE and FALSE
 #pragma pop_macro("FALSE")
-<<<<<<< HEAD
-#pragma pop_macro("TRUE")
-=======
 #pragma pop_macro("TRUE")
 
 // Restore the packing setting
 #if PLATFORM_WINDOWS && PLATFORM_32BITS
 	#pragma pack(pop)
-#endif
->>>>>>> 9ba46998
+#endif