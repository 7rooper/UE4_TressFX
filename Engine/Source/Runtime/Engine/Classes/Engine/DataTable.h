// Copyright 1998-2015 Epic Games, Inc. All Rights Reserved.

#pragma once

#include "DataTable.generated.h"


ENGINE_API DECLARE_LOG_CATEGORY_EXTERN(LogDataTable, Log, All);


// forward declare JSON writer
template <class CharType>
struct TPrettyJsonPrintPolicy;
template <class CharType, class PrintPolicy>
class TJsonWriter;


/**
 * Base class for all table row structs to inherit from.
 */
USTRUCT()
struct FTableRowBase
{
	GENERATED_USTRUCT_BODY()

	FTableRowBase() { }
};


/**
 * Imported spreadsheet table.
 */
UCLASS(MinimalAPI)
class UDataTable
	: public UObject
{
	GENERATED_UCLASS_BODY()

	/** Structure to use for each row of the table, must inherit from FTableRowBase */
	UPROPERTY()
	UScriptStruct*			RowStruct;

	/** The filename that was used to create this object. Relative to the object's package, BaseDir() or absolute */
	UPROPERTY()
	FString ImportPath;

	/** Map of name of row to row data structure. */
	TMap<FName, uint8*>		RowMap;

	// Begin UObject interface.
<<<<<<< HEAD
	virtual void FinishDestroy() override;
	virtual void Serialize( FArchive& Ar ) override;
	static void AddReferencedObjects(UObject* InThis, FReferenceCollector& Collector);
#if WITH_EDITORONLY_DATA
	ENGINE_API virtual void GetAssetRegistryTags(TArray<FAssetRegistryTag>& OutTags) const;
=======
	ENGINE_API virtual void FinishDestroy() override;
	ENGINE_API virtual void Serialize(FArchive& Ar) override;
	ENGINE_API static void AddReferencedObjects(UObject* InThis, FReferenceCollector& Collector);
#if WITH_EDITORONLY_DATA
	ENGINE_API virtual void GetAssetRegistryTags(TArray<FAssetRegistryTag>& OutTags) const override;
>>>>>>> cce8678d
#endif
	// End  UObject interface

	// Begin UDataTable interface

	/** Function to find the row of a table given its name. */
	template <class T>
	T* FindRow(FName RowName, const FString& ContextString, bool bWarnIfRowMissing = true) const
	{
		if(RowStruct == nullptr)
		{
			UE_LOG(LogDataTable, Error, TEXT("UDataTable::FindRow : DataTable '%s' has no RowStruct specified (%s)."), *GetPathName(), *ContextString);
			return nullptr;
		}

		if(!RowStruct->IsChildOf(T::StaticStruct()))
		{
			UE_CLOG(bWarnIfRowMissing, LogDataTable, Error, TEXT("UDataTable::FindRow : Incorrect type specified for DataTable '%s' (%s)."), *GetPathName(), *ContextString);
			return nullptr;
		}

		if(RowName == NAME_None)
		{
			UE_CLOG(bWarnIfRowMissing, LogDataTable, Warning, TEXT("UDataTable::FindRow : NAME_None is invalid row name for DataTable '%s' (%s)."), *GetPathName(), *ContextString);
			return nullptr;
		}

		uint8* const* RowDataPtr = RowMap.Find(RowName);
		if (RowDataPtr == nullptr)
		{
			if (bWarnIfRowMissing)
			{
				UE_LOG(LogDataTable, Warning, TEXT("UDataTable::FindRow : Row '%s' not found in DataTable '%s' (%s)."), *RowName.ToString(), *GetPathName(), *ContextString);
			}
			return nullptr;
		}

		uint8* RowData = *RowDataPtr;
		check(RowData);

		return (T*)RowData;
	}

	/** Returns the column property where PropertyName matches the name of the column property. Returns nullptr if no match is found or the match is not a supported table property */
	ENGINE_API UProperty* FindTableProperty(const FName& PropertyName) const;

	uint8* FindRowUnchecked(FName RowName, bool MustExist=false) const
	{
		if(RowStruct == nullptr)
		{
			//UE_CLOG(MustExist, LogDataTable, Error, TEXT("UDataTable::FindRow : DataTable '%s' has no RowStruct specified (%s)."), *GetPathName(), *ContextString);
			return nullptr;
		}

		if(RowName == NAME_None)
		{
			//UE_CLOG(MustExist, LogDataTable, Warning, TEXT("UDataTable::FindRow : NAME_None is invalid row name for DataTable '%s' (%s)."), *GetPathName(), *ContextString);
			return nullptr;
		}

		uint8* const* RowDataPtr = RowMap.Find(RowName);

		if(RowDataPtr == nullptr)
		{
			return nullptr;
		}

		uint8* RowData = *RowDataPtr;
		check(RowData);

		return RowData;
	}

	/** Empty the table info (will not clear RowStruct) */
	ENGINE_API void EmptyTable();

	ENGINE_API TArray<FName> GetRowNames() const;

#if WITH_EDITOR

private:

	//when RowStruct is being modified, row data is stored serialized with tags
	TArray<uint8> RowsSerializedWithTags;
	TSet<UObject*> TemporarilyReferencedObjects;

public:

	ENGINE_API void CleanBeforeStructChange();
	ENGINE_API void RestoreAfterStructChange();

	/** Output entire contents of table as a string */
	ENGINE_API FString GetTableAsString() const;

	/** Output entire contents of table as CSV */
	ENGINE_API FString GetTableAsCSV() const;

	/** Output entire contents of table as JSON */
	ENGINE_API FString GetTableAsJSON() const;

	/** Output entire contents of table as JSON */
	ENGINE_API bool WriteTableAsJSON(const TSharedRef< TJsonWriter<TCHAR, TPrettyJsonPrintPolicy<TCHAR> > >& JsonWriter) const;

	/** Output the fields from a particular row (use RowMap to get RowData) to an existing JsonWriter */
	ENGINE_API bool WriteRowAsJSON(const TSharedRef< TJsonWriter<TCHAR, TPrettyJsonPrintPolicy<TCHAR> > >& JsonWriter, const void* RowData) const;

	/** 
	 *	Create table from CSV style comma-separated string. 
	 *	RowStruct must be defined before calling this function. 
	 *	@return	Set of problems encountered while processing input
	 */
	ENGINE_API TArray<FString> CreateTableFromCSVString(const FString& InString);

	/** 
	*	Create table from JSON style string. 
	*	RowStruct must be defined before calling this function. 
	*	@return	Set of problems encountered while processing input
	*/
	ENGINE_API TArray<FString> CreateTableFromJSONString(const FString& InString);

	/** Get an array of all the column titles, using the friendly display name from the property */
	ENGINE_API TArray<FString> GetColumnTitles() const;

	/** Get an array of all the column titles, using the unique name from the property */
	ENGINE_API TArray<FString> GetUniqueColumnTitles() const;

	TArray<UProperty*> GetTablePropertyArray(const TArray<const TCHAR*>& Cells, UStruct* RowStruct, TArray<FString>& OutProblems);

	/** Get array for each row in the table. The first row is the titles*/
	ENGINE_API TArray< TArray<FString> > GetTableData() const;
#endif //WITH_EDITOR

	// End UDataTable interface

private:
	void SaveStructData(FArchive& Ar);
	void LoadStructData(FArchive& Ar);
};


/** Handle to a particular row in a table*/
USTRUCT()
struct ENGINE_API FDataTableRowHandle
{
	GENERATED_USTRUCT_BODY()

	FDataTableRowHandle()
		: DataTable(nullptr)
		, RowName(NAME_None)
	{

	}

	/** Pointer to table we want a row from */
	UPROPERTY(EditAnywhere, BlueprintReadWrite, Category=DataTableRowHandle)
	const class UDataTable*	DataTable;

	/** Name of row in the table that we want */
	UPROPERTY(EditAnywhere, BlueprintReadWrite, Category=DataTableRowHandle)
	FName				RowName;

	static const FString Unknown;

	/** Get the row straight from the row handle */
	template <class T>
	T* GetRow(const FString& ContextString = Unknown) const
	{
		if(DataTable == nullptr)
		{
			if (RowName != NAME_None)
			{
				UE_LOG(LogDataTable, Warning, TEXT("FDataTableRowHandle::FindRow : No DataTable for row %s (%s)."), *RowName.ToString(), *ContextString);
			}
			return nullptr;
		}

		return DataTable->FindRow<T>(RowName, ContextString);
	}
};


/** Handle to a particular row in a table*/
USTRUCT()
struct ENGINE_API FDataTableCategoryHandle
{
	GENERATED_USTRUCT_BODY()

	/** Pointer to table we want a row from */
	UPROPERTY(EditAnywhere, BlueprintReadWrite, Category=DataTableCategoryHandle)
	const class UDataTable*	DataTable;

	/** Name of column in the table that we want */
	UPROPERTY(EditAnywhere, BlueprintReadWrite, Category=DataTableCategoryHandle)
	FName				ColumnName;

	/** Contents of rows in the table that we want */
	UPROPERTY(EditAnywhere, BlueprintReadWrite, Category=DataTableCategoryHandle)
	FName				RowContents;

	static const FString Unknown;

	/** Searches DataTable for all rows that contain entries with RowContents in the column named ColumnName and returns them. */
	template <class T>
	void GetRows(TArray<T*>& OutRows, const FString& ContextString = Unknown) const
	{
		OutRows.Empty();
		if (DataTable == nullptr)
		{
			if (RowContents != NAME_None)
			{
				UE_LOG(LogDataTable, Warning, TEXT("FDataTableCategoryHandle::FindRow : No DataTable for row %s (%s)."), *RowContents.ToString(), *ContextString);
			}

			return;
		}

		if (ColumnName == NAME_None)
		{
			if (RowContents != NAME_None)
			{
				UE_LOG(LogDataTable, Warning, TEXT("FDataTableCategoryHandle::FindRow : No Column selected for row %s (%s)."), *RowContents.ToString(), *ContextString);
			}

			return;
		}

		// Find the property that matches the desired column (ColumnName)
		UProperty* Property = DataTable->FindTableProperty(ColumnName);
		if (Property == nullptr)
		{
			return;
		}

		// check each row to see if the value in the Property element is the one we're looking for (RowContents). If it is, add the row to OutRows
		FString RowContentsAsString = RowContents.ToString();

		for (auto RowIt = DataTable->RowMap.CreateConstIterator(); RowIt; ++RowIt)
		{
			uint8* RowData = RowIt.Value();

			FString PropertyValue(TEXT(""));

			Property->ExportText_InContainer(0, PropertyValue, RowData, RowData, nullptr, PPF_None);

			if (RowContentsAsString == PropertyValue)
			{
				OutRows.Add((T*)RowData);
			}
		}

		return;
	}
};


/** Macro to call GetRow with a correct error info. Assumed to be called from within a UObject */
#define GETROW_REPORTERROR(Handle, Template) Handle.GetRow<Template>(FString::Printf(TEXT("%s.%s"), *GetPathName(), TEXT(#Handle)))
#define GETROWOBJECT_REPORTERROR(Object, Handle, Template) Handle.GetRow<Template>(FString::Printf(TEXT("%s.%s"), *Object->GetPathName(), TEXT(#Handle)))<|MERGE_RESOLUTION|>--- conflicted
+++ resolved
@@ -48,19 +48,11 @@
 	TMap<FName, uint8*>		RowMap;
 
 	// Begin UObject interface.
-<<<<<<< HEAD
-	virtual void FinishDestroy() override;
-	virtual void Serialize( FArchive& Ar ) override;
-	static void AddReferencedObjects(UObject* InThis, FReferenceCollector& Collector);
-#if WITH_EDITORONLY_DATA
-	ENGINE_API virtual void GetAssetRegistryTags(TArray<FAssetRegistryTag>& OutTags) const;
-=======
 	ENGINE_API virtual void FinishDestroy() override;
 	ENGINE_API virtual void Serialize(FArchive& Ar) override;
 	ENGINE_API static void AddReferencedObjects(UObject* InThis, FReferenceCollector& Collector);
 #if WITH_EDITORONLY_DATA
 	ENGINE_API virtual void GetAssetRegistryTags(TArray<FAssetRegistryTag>& OutTags) const override;
->>>>>>> cce8678d
 #endif
 	// End  UObject interface
 
