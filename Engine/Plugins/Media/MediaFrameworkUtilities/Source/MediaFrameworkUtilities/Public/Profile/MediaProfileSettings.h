// Copyright 1998-2019 Epic Games, Inc. All Rights Reserved.

#pragma once

#include "CoreTypes.h"
#include "UObject/Object.h"
#include "UObject/ObjectMacros.h"

#include "Engine/EngineTypes.h"
#include "UObject/SoftObjectPtr.h"

#include "MediaProfileSettings.generated.h"

class UMediaProfile;
class UProxyMediaOutput;
class UProxyMediaSource;


/**
 * Settings for the media profile.
 */
UCLASS(config=Game, defaultconfig)
class MEDIAFRAMEWORKUTILITIES_API UMediaProfileSettings
	: public UObject
{
	GENERATED_BODY()	

public:

	/**
	 * Apply the startup media profile even when we are running a commandlet.
	 * @note We always try to apply the user media profile before the startup media profile in the editor or standalone.
	 */
	UPROPERTY(Config, EditAnywhere, Category="MediaProfile")
	bool bApplyInCommandlet;

private:

	UPROPERTY(AdvancedDisplay, Config, EditAnywhere, Category="MediaProfile")
	TArray<TSoftObjectPtr<UProxyMediaSource>> MediaSourceProxy;

	UPROPERTY(AdvancedDisplay, Config, EditAnywhere, Category="MediaProfile")
	TArray<TSoftObjectPtr<UProxyMediaOutput>> MediaOutputProxy;

	/**
	 * The media profile to use at startup.
	 * @note The media profile can be overriden in the editor by user.
	 */
	UPROPERTY(Config, EditAnywhere, Category="MediaProfile")
	TSoftObjectPtr<UMediaProfile> StartupMediaProfile;

public:

	/**
	 * Get all the media source proxy.
	 *
	 * @return The an array of the media source proxy.
	 */
	TArray<UProxyMediaSource*> GetAllMediaSourceProxy() const;

	/**
	 * Get all the media output proxy.
	 *
	 * @return The an array of the media output proxy.
	 */
	TArray<UProxyMediaOutput*> GetAllMediaOutputProxy() const;

	/**
	 * Get the media profile used by the engine.
	 *
	 * @return The media profile, or nullptr if not set.
	 */
	UMediaProfile* GetStartupMediaProfile() const;
};

/**
 * Settings for the media profile in the editor or standalone.
 * @note For cook games always use the startup media profile
 */
UCLASS(config=EditorPerProjectUserSettings)
class MEDIAFRAMEWORKUTILITIES_API UMediaProfileEditorSettings
	: public UObject
{
	GENERATED_BODY()

	UMediaProfileEditorSettings();

public:

	/**
	 * Display the media profile icon in the editor toolbar.
	 */
<<<<<<< HEAD
	UPROPERTY(Config, EditAnywhere, Category = "MediaProfile")
=======
	UPROPERTY(Config, EditAnywhere, Category = "MediaProfile", meta=(ConfigRestartRequired=true))
>>>>>>> 5edfa17c
	bool bDisplayInToolbar;

private:

	/**
	 * The media profile to use in standalone & editor.
	 * @note The startup media profile in the project setting will be used when in cooked game.
	 */
	UPROPERTY(Config, EditAnywhere, Category="MediaProfile")
	TSoftObjectPtr<UMediaProfile> UserMediaProfile;

public:

	/**
	 * Get the media profile used by the engine when in the editor & standalone.
	 *
	 * @return The media profile, or nullptr if not set.
	 */
	UMediaProfile* GetUserMediaProfile() const;

	/** Set the media profile used by the engine when in the editor & standalone. */
	void SetUserMediaProfile(UMediaProfile* InMediaProfile) ;
};<|MERGE_RESOLUTION|>--- conflicted
+++ resolved
@@ -90,11 +90,7 @@
 	/**
 	 * Display the media profile icon in the editor toolbar.
 	 */
-<<<<<<< HEAD
-	UPROPERTY(Config, EditAnywhere, Category = "MediaProfile")
-=======
 	UPROPERTY(Config, EditAnywhere, Category = "MediaProfile", meta=(ConfigRestartRequired=true))
->>>>>>> 5edfa17c
 	bool bDisplayInToolbar;
 
 private:
