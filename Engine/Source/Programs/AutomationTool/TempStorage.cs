﻿// Copyright 1998-2015 Epic Games, Inc. All Rights Reserved.
using System;
using System.Collections.Generic;
using System.Text;
using System.Linq;
using System.IO;
using System.Xml;

namespace AutomationTool
{

    public partial class CommandUtils
    {
        public class TempStorageFileInfo
        {
            public string Name;
            public DateTime Timestamp;
            public long Size;

            public TempStorageFileInfo()
            {
            }

            public TempStorageFileInfo(string Filename, string RelativeFile)
            {
                FileInfo Info = new FileInfo(Filename);
                Name = RelativeFile.Replace("\\", "/"); 
                Timestamp = Info.LastWriteTimeUtc;
                Size = Info.Length;
            }

            public bool Compare(TempStorageFileInfo Other)
            {
                bool bOk = true;
                if (!Name.Equals(Other.Name, StringComparison.InvariantCultureIgnoreCase))
                {
                    Log(System.Diagnostics.TraceEventType.Error, "File name mismatch {0} {1}", Name, Other.Name);
                    bOk = false;
                }
                else
                {
                    // this is a bit of a hack, but UAT itself creates these, so we need to allow them to be 
                    bool bOkToBeDifferent = Name.Contains("Engine/Binaries/DotNET/");
                    // this is a problem with mac compiles
                    bOkToBeDifferent = bOkToBeDifferent || Name.EndsWith("MacOS/libogg.dylib");
                    bOkToBeDifferent = bOkToBeDifferent || Name.EndsWith("MacOS/libvorbis.dylib");
                    bOkToBeDifferent = bOkToBeDifferent || Name.EndsWith("Contents/MacOS/UE4Editor");

                    //temp hack until the mac build products work correctly
                    bOkToBeDifferent = bOkToBeDifferent || Name.Contains("Engine/Binaries/Mac/UE4Editor.app/Contents/MacOS/");


                    // DotNETUtilities.dll is built by a tons of other things
                    bool bSilentOkToBeDifferent = (Name == "Engine/Binaries/DotNET/DotNETUtilities.dll");
                    bSilentOkToBeDifferent = bSilentOkToBeDifferent || (Name == "Engine/Binaries/DotNET/DotNETUtilities.pdb");
                    // RPCUtility is build by IPP and maybe other things
                    bSilentOkToBeDifferent = bSilentOkToBeDifferent || (Name == "Engine/Binaries/DotNET/RPCUtility.exe");
                    bSilentOkToBeDifferent = bSilentOkToBeDifferent || (Name == "Engine/Binaries/DotNET/RPCUtility.pdb");
                    bSilentOkToBeDifferent = bSilentOkToBeDifferent || (Name == "Engine/Binaries/DotNET/AutomationTool.exe");
                    bSilentOkToBeDifferent = bSilentOkToBeDifferent || (Name == "Engine/Binaries/DotNET/UnrealBuildTool.exe");
                    bSilentOkToBeDifferent = bSilentOkToBeDifferent || (Name == "Engine/Binaries/DotNET/UnrealBuildTool.exe.config");					
<<<<<<< HEAD
=======
                    bSilentOkToBeDifferent = bSilentOkToBeDifferent || (Name == "Engine/Binaries/DotNET/EnvVarsToXML.exe");
                    bSilentOkToBeDifferent = bSilentOkToBeDifferent || (Name == "Engine/Binaries/DotNET/EnvVarsToXML.exe.config");					
>>>>>>> cce8678d

                    // Lets just allow all mac warnings to be slient
                    bSilentOkToBeDifferent = bSilentOkToBeDifferent || Name.Contains("Engine/Binaries/Mac");

                    System.Diagnostics.TraceEventType LogType = bOkToBeDifferent ? System.Diagnostics.TraceEventType.Warning : System.Diagnostics.TraceEventType.Error;
                    if (bSilentOkToBeDifferent)
                    {
                        LogType = System.Diagnostics.TraceEventType.Information;
                    }

                    // on FAT filesystems writetime has a two seconds resolution
                    // cf. http://msdn.microsoft.com/en-us/library/windows/desktop/ms724290%28v=vs.85%29.aspx
                    if (!((Timestamp - Other.Timestamp).TotalSeconds < 2 && (Timestamp - Other.Timestamp).TotalSeconds > -2))
                    {
                        CommandUtils.Log(LogType, "File date mismatch {0} {1} {2} {3}", Name, Timestamp.ToString(), Other.Name, Other.Timestamp.ToString());
                        bOk = bOkToBeDifferent || bSilentOkToBeDifferent;
                    }
                    if (!(Size == Other.Size))
                    {
                        CommandUtils.Log(LogType, "File size mismatch {0} {1} {2} {3}", Name, Size, Other.Name, Other.Size);
                        bOk = bOkToBeDifferent;
                    }
                }
                return bOk;
            }

            public override string ToString()
            {
                return String.IsNullOrEmpty(Name) ? "" : Name;
            }
        }

        public static void Robust_FileExists_NoExceptions(string Filename, string Message)
        {
            Robust_FileExists_NoExceptions(false, Filename, Message);
        }
        public static void Robust_FileExists_NoExceptions(bool bQuiet, string Filename, string Message)
        {
            if (!FileExists_NoExceptions(bQuiet, Filename))
            {
                bool bFound = false;
                // mac is terrible on shares, this isn't a solution, but a stop gap
                if (Filename.StartsWith("/Volumes/"))
                {
                    int Retry = 0;
                    while (!bFound && Retry < 60)
                    {
                        CommandUtils.Log(System.Diagnostics.TraceEventType.Warning, "*** Mac temp storage retry {0}", Filename);
                        System.Threading.Thread.Sleep(10000);
                        bFound = FileExists_NoExceptions(bQuiet, Filename);
						Retry++;
                    }
                }
                if (!bFound)
                {
                    throw new AutomationException(Message, Filename);
                }
            }
        }

		public static bool Robust_DirectoryExists_NoExceptions(string Directoryname, string Message)
		{
			bool bFound = false;
			if (!DirectoryExists_NoExceptions(Directoryname))
			{				
				// mac is terrible on shares, this isn't a solution, but a stop gap
				if (Directoryname.StartsWith("/Volumes/"))
				{
					int Retry = 0;
					while (!bFound && Retry < 60)
					{
						CommandUtils.Log(System.Diagnostics.TraceEventType.Warning, "*** Mac temp storage retry {0}", Directoryname);
						System.Threading.Thread.Sleep(10000);
						bFound = DirectoryExists_NoExceptions(Directoryname);
						Retry++;
					}
				}				
			}
			else
			{
				bFound = true;
			}
			return bFound;
		}
        public static bool Robust_DirectoryExistsAndIsWritable_NoExceptions(string Directoryname)
        {
            bool bFound = false;
            if (!DirectoryExistsAndIsWritable_NoExceptions(Directoryname))
            {
                // mac is terrible on shares, this isn't a solution, but a stop gap
                if (Directoryname.StartsWith("/Volumes/"))
                {
                    int Retry = 0;
                    int NumRetries = 60;
                    if(!Directoryname.Contains("UE4"))
                    {
                        NumRetries = 2;
                    }
                    while (!bFound && Retry < NumRetries)
                    {
                        CommandUtils.Log("*** Mac temp storage retry {0}", Directoryname);
                        System.Threading.Thread.Sleep(1000);
                        bFound = DirectoryExistsAndIsWritable_NoExceptions(Directoryname);
                        Retry++;
                    }
                }
            }
            else
            {
                bFound = true;
            }
            return bFound;
        }

        public class TempStorageManifest
        {
            private static readonly string RootElementName = "tempstorage";
            private static readonly string DirectoryElementName = "directory";
            private static readonly string FileElementName = "file";
            private static readonly string NameAttributeName = "name";
            private static readonly string TimestampAttributeName = "timestamp";
            private static readonly string SizeAttributeName = "size";

            private Dictionary<string, List<TempStorageFileInfo>> Directories = new Dictionary<string, List<TempStorageFileInfo>>();

            public void Create(List<string> InFiles, string BaseFolder)
            {
                BaseFolder = CombinePaths(BaseFolder, "/");
                if (!BaseFolder.EndsWith("/")&& !BaseFolder.EndsWith("\\"))
                {
                    throw new AutomationException("base folder {0} should end with a separator", BaseFolder);
                }

                foreach (string InFilename in InFiles)
                {
                    var Filename = CombinePaths(InFilename);
                    Robust_FileExists_NoExceptions(true, Filename, "Could not add {0} to manifest because it does not exist");

                    FileInfo Info = new FileInfo(Filename);
                    Filename = Info.FullName;
                    Robust_FileExists_NoExceptions(true, Filename, "Could not add {0} to manifest because it does not exist2");

                    if (!Filename.StartsWith(BaseFolder, StringComparison.InvariantCultureIgnoreCase))
                    {
                        throw new AutomationException("Could not add {0} to manifest because it does not start with the base folder {1}", Filename, BaseFolder);
                    }
                    var RelativeFile = Filename.Substring(BaseFolder.Length);
                    List<TempStorageFileInfo> ManifestDirectory;
                    string DirectoryName = CombinePaths(Path.GetDirectoryName(Filename), "/");
                    if (!DirectoryName.StartsWith(BaseFolder, StringComparison.InvariantCultureIgnoreCase))
                    {
                        throw new AutomationException("Could not add directory {0} to manifest because it does not start with the base folder {1}", DirectoryName, BaseFolder);
                    }
                    var RelativeDir = DirectoryName.Substring(BaseFolder.Length).Replace("\\", "/");
                    if (Directories.TryGetValue(RelativeDir, out ManifestDirectory) == false)
                    {
                        ManifestDirectory = new List<TempStorageFileInfo>();
                        Directories.Add(RelativeDir, ManifestDirectory);
                    }
                    ManifestDirectory.Add(new TempStorageFileInfo(Filename, RelativeFile));
                }

                Stats("Created manifest");

            }

            public void Stats(string Description)
            {

                Log("{0}: Directories={1} Files={2} Size={3}", Description, Directories.Count, GetFileCount(), GetTotalSize());
            }
            
            public bool Compare(TempStorageManifest Other)
            {
                if (Directories.Count != Other.Directories.Count)
                {
                    Log(System.Diagnostics.TraceEventType.Error, "Directory count mismatch {0} {1}", Directories.Count, Other.Directories.Count);
                    foreach (KeyValuePair<string, List<TempStorageFileInfo>> Directory in Directories)
                    {
                        List<TempStorageFileInfo> OtherDirectory;
                        if (Other.Directories.TryGetValue(Directory.Key, out OtherDirectory) == false)
                        {
                            Log(System.Diagnostics.TraceEventType.Error, "Missing Directory {0}", Directory.Key);
                            return false;
                        }
                    }
                    foreach (KeyValuePair<string, List<TempStorageFileInfo>> Directory in Other.Directories)
                    {
                        List<TempStorageFileInfo> OtherDirectory;
                        if (Directories.TryGetValue(Directory.Key, out OtherDirectory) == false)
                        {
                            Log(System.Diagnostics.TraceEventType.Error, "Missing Other Directory {0}", Directory.Key);
                            return false;
                        }
                    }
                    return false;
                }

                foreach (KeyValuePair<string, List<TempStorageFileInfo>> Directory in Directories)
                {
                    List<TempStorageFileInfo> OtherDirectory;
                    if (Other.Directories.TryGetValue(Directory.Key, out OtherDirectory) == false)
                    {
                        Log(System.Diagnostics.TraceEventType.Error, "Missing Directory {0}", Directory.Key); 
                        return false;
                    }
                    if (OtherDirectory.Count != Directory.Value.Count)
                    {
                        Log(System.Diagnostics.TraceEventType.Error, "File count mismatch {0} {1} {2}", Directory.Key, OtherDirectory.Count, Directory.Value.Count);
                        for (int FileIndex = 0; FileIndex < Directory.Value.Count; ++FileIndex)
                        {
                            Log("Manifest1: {0}", Directory.Value[FileIndex].Name);
                        }
                        for (int FileIndex = 0; FileIndex < OtherDirectory.Count; ++FileIndex)
                        {
                            Log("Manifest2: {0}", OtherDirectory[FileIndex].Name);
                        }
                        return false;
                    }
                    bool bResult = true;
                    for (int FileIndex = 0; FileIndex < Directory.Value.Count; ++FileIndex)
                    {
                        TempStorageFileInfo File = Directory.Value[FileIndex];
                        TempStorageFileInfo OtherFile = OtherDirectory[FileIndex];
                        if (File.Compare(OtherFile) == false)
                        {
                            bResult = false;
                        }
                    }
                    return bResult;
                }

                return true;
            }

            public TempStorageFileInfo FindFile(string LocalPath, string BaseFolder)
            {
                BaseFolder = CombinePaths(BaseFolder, "/");
                if (!BaseFolder.EndsWith("/")&& !BaseFolder.EndsWith("\\"))
                {
                    throw new AutomationException("base folder {0} should end with a separator", BaseFolder);
                }
                var Filename = CombinePaths(LocalPath);
                if (!Filename.StartsWith(BaseFolder, StringComparison.InvariantCultureIgnoreCase))
                {
                    throw new AutomationException("Could not add {0} to manifest because it does not start with the base folder {1}", Filename, BaseFolder);
                }
                var RelativeFile = Filename.Substring(BaseFolder.Length);
                string DirectoryName = CombinePaths(Path.GetDirectoryName(Filename), "/");
                if (!DirectoryName.StartsWith(BaseFolder, StringComparison.InvariantCultureIgnoreCase))
                {
                    throw new AutomationException("Could not add directory {0} to manifest because it does not start with the base folder {1}", DirectoryName, BaseFolder);
                }
                var RelativeDir = DirectoryName.Substring(BaseFolder.Length);               

                List<TempStorageFileInfo> Directory;
                if (Directories.TryGetValue(RelativeDir, out Directory))
                {
                    foreach (var SyncedFile in Directory)
                    {
                        if (SyncedFile.Name.Equals(RelativeFile.Replace("\\", "/"), StringComparison.InvariantCultureIgnoreCase))
                        {
                            return SyncedFile;
                        }
                    }
                }
                return null;
            }

            public int GetFileCount()
            {
                int FileCount = 0;
                foreach (var Directory in Directories)
                {
                    FileCount += Directory.Value.Count;
                }
                return FileCount;
            }


            public void Load(string Filename, bool bQuiet = false)
            {
                XmlDocument File = new XmlDocument();
                try
                {
                    File.Load(Filename);
                }
                catch (Exception Ex)
                {
                    throw new AutomationException("Unable to load manifest file {0}: {1}", Filename, Ex.Message);
                }

                XmlNode RootNode = File.FirstChild;
                if (RootNode != null && RootNode.Name == RootElementName)
                {
                    for (XmlNode ChildNode = RootNode.FirstChild; ChildNode != null; ChildNode = ChildNode.NextSibling)
                    {
                        if (ChildNode.Name == DirectoryElementName)
                        {
                            LoadDirectory(ChildNode);
                        }
                        else
                        {
                            throw new AutomationException("Unexpected node {0} while reading manifest files.", ChildNode.Name);
                        }
                    }
                }
                else
                {
                    throw new AutomationException("Bad root node ({0}).", RootNode != null ? RootNode.Name : "null");
                }

                if (!bQuiet)
                {
                    Stats(String.Format("Loaded manifest {0}", Filename));
                }
                if (GetFileCount() <= 0 || GetTotalSize() <= 0)
                {
                    throw new AutomationException("Attempt to load empty manifest.");
                }
            }

            bool TryGetAttribute(XmlNode Node, string AttributeName, out string Value)
            {
                bool Result = false;
                Value = "";
                if (Node.Attributes != null && Node.Attributes.Count > 0)
                {
                    for (int Index = 0; Result == false && Index < Node.Attributes.Count; ++Index)
                    {
                        if (Node.Attributes[Index].Name == AttributeName)
                        {
                            Value = Node.Attributes[Index].Value;
                            Result = true;
                        }
                    }
                }
                return Result;
            }

            void LoadDirectory(XmlNode DirectoryNode)
            {
                string DirectoryName;
                if (TryGetAttribute(DirectoryNode, NameAttributeName, out DirectoryName) == false)
                {
                    throw new AutomationException("Unable to get directory name attribute.");
                }

                List<TempStorageFileInfo> Files = new List<TempStorageFileInfo>();
                for (XmlNode ChildNode = DirectoryNode.FirstChild; ChildNode != null; ChildNode = ChildNode.NextSibling)
                {
                    if (ChildNode.Name == FileElementName)
                    {
                        TempStorageFileInfo Info = LoadFile(ChildNode);
                        if (Info != null)
                        {
                            Files.Add(Info);
                        }
                        else
                        {
                            throw new AutomationException("Error reading file entry in the manifest file ({0})", ChildNode.InnerXml);
                        }
                    }
                    else
                    {
                        throw new AutomationException("Unexpected node {0} while reading file nodes.", ChildNode.Name);
                    }
                }
                Directories.Add(DirectoryName, Files);
            }

            TempStorageFileInfo LoadFile(XmlNode FileNode)
            {
                TempStorageFileInfo Info = new TempStorageFileInfo();

                long Timestamp;
                string TimestampAttribute;
                if (TryGetAttribute(FileNode, TimestampAttributeName, out TimestampAttribute) == false)
                {
                   throw new AutomationException("Unable to get timestamp attribute.");
                }
                if (Int64.TryParse(TimestampAttribute, out Timestamp) == false)
                {
                    throw new AutomationException("Unable to parse timestamp attribute ({0}).", TimestampAttribute);
                }
                Info.Timestamp = new DateTime(Timestamp);

                string SizeAttribute;
                if (TryGetAttribute(FileNode, SizeAttributeName, out SizeAttribute) == false)
                {
                    throw new AutomationException("Unable to get size attribute.");
                }
                if (Int64.TryParse(SizeAttribute, out Info.Size) == false)
                {
                    throw new AutomationException("Unable to parse size attribute ({0}).", SizeAttribute);
                }

                Info.Name = FileNode.InnerText;

                return Info;
            }

            public void Save(string Filename)
            {
                if (GetFileCount() <= 0 || GetTotalSize() <= 0)
                {
                    throw new AutomationException("Attempt to save empty manifest.");
                }
                XmlDocument File = new XmlDocument();

                XmlElement RootElement = File.CreateElement(RootElementName);
                File.AppendChild(RootElement);

                SaveDirectories(File, RootElement);

                File.Save(Filename);
            }

            void SaveDirectories(XmlDocument File, XmlElement Root)
            {
                foreach (KeyValuePair<string, List<TempStorageFileInfo>> Directory in Directories)
                {
                    XmlElement DirectoryElement = File.CreateElement(DirectoryElementName);
                    Root.AppendChild(DirectoryElement);
                    DirectoryElement.SetAttribute(NameAttributeName, Directory.Key);
                    SaveFiles(File, DirectoryElement, Directory.Value);
                }
            }

            void SaveFiles(XmlDocument File, XmlElement Directory, List<TempStorageFileInfo> Files)
            {
                foreach (TempStorageFileInfo Info in Files)
                {
                    XmlElement FileElement = File.CreateElement(FileElementName);
                    FileElement.SetAttribute(TimestampAttributeName, Info.Timestamp.Ticks.ToString());
                    FileElement.SetAttribute(SizeAttributeName, Info.Size.ToString());
                    FileElement.InnerText = Info.Name;
                    Directory.AppendChild(FileElement);
                }
            }

            public Dictionary<string, List<TempStorageFileInfo>> DirectoryList
            {
                get { return Directories; }
            }

            public long GetTotalSize()
            {

                long TotalSize = 0;

                foreach (var Dir in Directories)
                {
                    foreach (var FileInfo in Dir.Value)
                    {
                        TotalSize += FileInfo.Size;
                    }
                }

                return TotalSize;
            }
            public List<string> GetFiles(string NewBaseDir)
            {
                var Result = new List<string>();
                foreach (var Dir in Directories)
                {
                    foreach (var ThisFileInfo in Dir.Value)
                    {
                        var NewFile = CombinePaths(NewBaseDir, ThisFileInfo.Name);
                        Robust_FileExists_NoExceptions(false, NewFile, "Rebased manifest file does not exist {0}");

                        FileInfo Info = new FileInfo(NewFile);

                        Result.Add(Info.FullName);
                    }
                }
                if (Result.Count < 1)
                {
                    throw new AutomationException("No files in attempt to GetFiles().");
                }
                return Result;
            }
        }

        public static string LocalTempStorageManifestDirectory(CommandEnvironment Env)
        {
            return CombinePaths(Env.LocalRoot, "Engine", "Saved", "GUBP");
        }
        static HashSet<string> TopDirectoryTestedForClean = new HashSet<string>();
        static void CleanSharedTempStorage(string TopDirectory)
        {
            if (TopDirectoryTestedForClean.Contains(TopDirectory))
            {
                return;
            }
            TopDirectoryTestedForClean.Add(TopDirectory);

            const int MaximumDaysToKeepTempStorage = 2;
            var StartTimeDir = DateTime.UtcNow;
            DirectoryInfo DirInfo = new DirectoryInfo(TopDirectory);
            var TopLevelDirs = DirInfo.GetDirectories();
            {
                var BuildDuration = (DateTime.UtcNow - StartTimeDir).TotalMilliseconds;
                Log("Took {0}s to enumerate {1} directories.", BuildDuration / 1000, TopLevelDirs.Length);
            }
            foreach (var TopLevelDir in TopLevelDirs)
            {
                if (DirectoryExists_NoExceptions(TopLevelDir.FullName))
                {
                    bool bOld = false;
                    foreach (var ThisFile in CommandUtils.FindFiles_NoExceptions(true, "*.TempManifest", false, TopLevelDir.FullName))
                    {
                        FileInfo Info = new FileInfo(ThisFile);

                        if ((DateTime.UtcNow - Info.LastWriteTimeUtc).TotalDays > MaximumDaysToKeepTempStorage)
                        {
                            bOld = true;
                        }
                    }
                    if (bOld)
                    {
                        Log("Deleteing temp storage directory {0}, because it is more than {1} days old.", TopLevelDir.FullName, MaximumDaysToKeepTempStorage);
                        var StartTime = DateTime.UtcNow;
                        try
                        {
                            if (Directory.Exists(TopLevelDir.FullName))
                            {
                                // try the direct approach first
                                Directory.Delete(TopLevelDir.FullName, true);
                            }
                        }
                        catch (Exception)
                        {
                        }
                        DeleteDirectory_NoExceptions(true, TopLevelDir.FullName);
                        var BuildDuration = (DateTime.UtcNow - StartTime).TotalMilliseconds;
                        Log("Took {0}s to delete {1}.", BuildDuration / 1000, TopLevelDir.FullName);
                    }
                }
            }
        }
        
        public static string SharedTempStorageDirectory()
        {
            return "GUBP";
        }
        public static string UE4TempStorageDirectory()
        {
            string SharedSubdir = SharedTempStorageDirectory();
            string Root = RootSharedTempStorageDirectory();
            return CombinePaths(Root, "UE4", SharedSubdir);
        }
        public static bool HaveSharedTempStorage(bool ForSaving)
        {
            var Dir = UE4TempStorageDirectory();
            if (ForSaving)
            {
                int Retries = 0;
                while (Retries < 24)
                {
                    if (Robust_DirectoryExistsAndIsWritable_NoExceptions(Dir))
                    {
                        return true;
                    }
                    FindDirectories_NoExceptions(false, "*", false, Dir); // there is some internet evidence to suggest this might perk up the mac share
                    System.Threading.Thread.Sleep(5000);
					Retries++;
                }
            }
            else if (Robust_DirectoryExists_NoExceptions(Dir, "Could not find {0}"))
            {
                return true;
            }
            return false;
        }

        public static string ResolveSharedTempStorageDirectory(string GameFolder)
        {
            string SharedSubdir = SharedTempStorageDirectory();
            string Result = CombinePaths(ResolveSharedBuildDirectory(GameFolder), SharedSubdir);

            if (!Robust_DirectoryExists_NoExceptions(Result, "Could not find {0}"))
            {
                CreateDirectory_NoExceptions(Result);
            }
            if (!Robust_DirectoryExists_NoExceptions(Result, "Could not find {0}"))
            {
                throw new AutomationException("Could not create an appropriate shared temp folder {0}", Result);
            }
            return Result;
        }

        static HashSet<string> TestedForClean = new HashSet<string>();
        public static void CleanSharedTempStorageDirectory(string GameFolder)
        {

            if (!IsBuildMachine || TestedForClean.Contains(GameFolder) ||
                UnrealBuildTool.Utils.IsRunningOnMono)  // saw a hang on this, anyway it isn't necessary to clean with macs, they are slow anyway
            {
                return;
            }
            TestedForClean.Add(GameFolder);
            try
            {
                CleanSharedTempStorage(ResolveSharedTempStorageDirectory(GameFolder));
            }
            catch (Exception Ex)
            {
                Log(System.Diagnostics.TraceEventType.Warning, "Unable to Clean Directory with GameName {0}", GameFolder);
                Log(System.Diagnostics.TraceEventType.Warning, " Exception was {0}", LogUtils.FormatException(Ex));
            }
        }
        public static string SharedTempStorageDirectory(string StorageBlock, string GameFolder = "")
        {
            return CombinePaths(ResolveSharedTempStorageDirectory(GameFolder), StorageBlock);
        }

        public static TempStorageManifest SaveTempStorageManifest(string RootDir, string FinalFilename, List<string> Files)
        {
            var Saver = new TempStorageManifest();
            Saver.Create(Files, RootDir);
            if (Saver.GetFileCount() != Files.Count)
            {
                throw new AutomationException("Saver manifest differs has wrong number of files {0} != {1}", Saver.GetFileCount(), Files.Count);
            }
            var TempFilename = FinalFilename + ".temp";
            if (FileExists_NoExceptions(true, TempFilename))
            {
                throw new AutomationException("Temp manifest file already exists {0}", TempFilename);
            }
            CreateDirectory(true, Path.GetDirectoryName(FinalFilename));
            Saver.Save(TempFilename);

            var Tester = new TempStorageManifest();
            Tester.Load(TempFilename, true);

            if (!Saver.Compare(Tester))
            {
                throw new AutomationException("Temp manifest differs {0}", TempFilename);
            }

            RenameFile(TempFilename, FinalFilename, true);
            if (FileExists_NoExceptions(true, TempFilename))
            {
                throw new AutomationException("Temp manifest didn't go away {0}", TempFilename);
            }
            var FinalTester = new TempStorageManifest();
            FinalTester.Load(FinalFilename, true);

            if (!Saver.Compare(FinalTester))
            {
                throw new AutomationException("Final manifest differs {0}", TempFilename);
            }
            Log("Saved {0} with {1} files and total size {2}", FinalFilename, Saver.GetFileCount(), Saver.GetTotalSize());
            return Saver;
        }
        public static string LocalTempStorageManifestFilename(CommandEnvironment Env, string StorageBlockName)
        {
            return CombinePaths(LocalTempStorageManifestDirectory(Env), StorageBlockName + ".TempManifest");
        }
        public static TempStorageManifest SaveLocalTempStorageManifest(CommandEnvironment Env, string BaseFolder, string StorageBlockName, List<string> Files)
        {
            return SaveTempStorageManifest(BaseFolder, LocalTempStorageManifestFilename(Env, StorageBlockName), Files);
        }
        public static string SharedTempStorageManifestFilename(CommandEnvironment Env, string StorageBlockName, string GameFolder)
        {
            return CombinePaths(SharedTempStorageDirectory(StorageBlockName, GameFolder), StorageBlockName + ".TempManifest");
        }
        public static TempStorageManifest SaveSharedTempStorageManifest(CommandEnvironment Env, string StorageBlockName, string GameFolder, List<string> Files)
        {
            return SaveTempStorageManifest(SharedTempStorageDirectory(StorageBlockName, GameFolder), SharedTempStorageManifestFilename(Env, StorageBlockName, GameFolder), Files);
        }
        public static void DeleteLocalTempStorageManifests(CommandEnvironment Env)
        {
            DeleteDirectory(true, LocalTempStorageManifestDirectory(Env));
        }
        public static void DeleteSharedTempStorageManifests(CommandEnvironment Env, string StorageBlockName, string GameFolder = "")
        {
            DeleteDirectory(true, SharedTempStorageDirectory(StorageBlockName, GameFolder));
        }
        public static bool LocalTempStorageExists(CommandEnvironment Env, string StorageBlockName, bool bQuiet = false)
        {
            var LocalManifest = LocalTempStorageManifestFilename(Env, StorageBlockName);
            if (FileExists_NoExceptions(bQuiet, LocalManifest))
            {
                return true;
            }
            return false;
        }
        public static void DeleteLocalTempStorage(CommandEnvironment Env, string StorageBlockName, bool bQuiet = false)
        {
            var LocalManifest = LocalTempStorageManifestFilename(Env, StorageBlockName);
            DeleteFile(bQuiet, LocalManifest);
        }
        public static bool SharedTempStorageExists(CommandEnvironment Env, string StorageBlockName, string GameFolder = "", bool bQuiet = false)
        {
            var SharedManifest = SharedTempStorageManifestFilename(Env, StorageBlockName, GameFolder);
            if (FileExists_NoExceptions(bQuiet, SharedManifest))
            {
                return true;
            }
            return false;
        }
        public static bool TempStorageExists(CommandEnvironment Env, string StorageBlockName, string GameFolder = "", bool bLocalOnly = false, bool bQuiet = false)
        {
            return LocalTempStorageExists(Env, StorageBlockName, bQuiet) || (!bLocalOnly && SharedTempStorageExists(Env, StorageBlockName, GameFolder, bQuiet));
        }

        static int ThreadsToCopyWith()
        {
            return 8;
        }

        public static void StoreToTempStorage(CommandEnvironment Env, string StorageBlockName, List<string> Files, bool bLocalOnly = false, string GameFolder = "", string BaseFolder = "")
        {
            if (String.IsNullOrEmpty(BaseFolder))
            {
                BaseFolder = Env.LocalRoot;
            }

            BaseFolder = CombinePaths(BaseFolder, "/"); 
            if (!BaseFolder.EndsWith("/") && !BaseFolder.EndsWith("\\"))
            {
                throw new AutomationException("base folder {0} should end with a separator", BaseFolder);
            }

            var Local = SaveLocalTempStorageManifest(Env, BaseFolder, StorageBlockName, Files); 
            if (!bLocalOnly)
            {
                var StartTime = DateTime.UtcNow;

                var BlockPath = SharedTempStorageDirectory(StorageBlockName, GameFolder);
                Log("Storing to {0}", BlockPath);
                if (DirectoryExists_NoExceptions(BlockPath))
                {
                    throw new AutomationException("Storage Block Already Exists! {0}", BlockPath);
                }
                CreateDirectory(true, BlockPath);
                if (!DirectoryExists_NoExceptions(BlockPath))
                {
                    throw new AutomationException("Storage Block Could Not Be Created! {0}", BlockPath);
                }

                var DestFiles = new List<string>();
                if (ThreadsToCopyWith() < 2)
                {
                    foreach (string InFilename in Files)
                    {
                        var Filename = CombinePaths(InFilename);
                        Robust_FileExists_NoExceptions(false, Filename, "Could not add {0} to manifest because it does not exist");

                        if (!Filename.StartsWith(BaseFolder, StringComparison.InvariantCultureIgnoreCase))
                        {
                            throw new AutomationException("Could not add {0} to manifest because it does not start with the base folder {1}", Filename, BaseFolder);
                        }
                        var RelativeFile = Filename.Substring(BaseFolder.Length);
                        var DestFile = CombinePaths(BlockPath, RelativeFile);
                        if (FileExists_NoExceptions(true, DestFile))
                        {
                            throw new AutomationException("Dest file {0} already exists.", DestFile);
                        }
                        CopyFile(Filename, DestFile, true);
                        Robust_FileExists_NoExceptions(true, DestFile, "Could not copy to {0}");

                        DestFiles.Add(DestFile);
                    }
                }
                else
                {
                    var SrcFiles = new List<string>();
                    foreach (string InFilename in Files)
                    {
                        var Filename = CombinePaths(InFilename);
                        Robust_FileExists_NoExceptions(false, Filename, "Could not add {0} to manifest because it does not exist");

                        if (!Filename.StartsWith(BaseFolder, StringComparison.InvariantCultureIgnoreCase))
                        {
                            throw new AutomationException("Could not add {0} to manifest because it does not start with the base folder {1}", Filename, BaseFolder);
                        }
                        var RelativeFile = Filename.Substring(BaseFolder.Length);
                        var DestFile = CombinePaths(BlockPath, RelativeFile);
                        if (FileExists_NoExceptions(true, DestFile))
                        {
                            throw new AutomationException("Dest file {0} already exists.", DestFile);
                        }
                        SrcFiles.Add(Filename);
                        DestFiles.Add(DestFile);
                    }
                    ThreadedCopyFiles(SrcFiles.ToArray(), DestFiles.ToArray(), ThreadsToCopyWith());
                    foreach (string DestFile in DestFiles)
                    {
                        Robust_FileExists_NoExceptions(true, DestFile, "Could not copy to {0}");
                    }
                }
                var Shared = SaveSharedTempStorageManifest(Env, StorageBlockName, GameFolder, DestFiles);
                if (!Local.Compare(Shared))
                {
                    // we will rename this so it can't be used, but leave it around for inspection
                    RenameFile_NoExceptions(SharedTempStorageManifestFilename(Env, StorageBlockName, GameFolder), SharedTempStorageManifestFilename(Env, StorageBlockName, GameFolder) + ".broken");
                    throw new AutomationException("Shared and Local manifest mismatch.");
                }
                float BuildDuration = (float)((DateTime.UtcNow - StartTime).TotalSeconds);
                if (BuildDuration > 60.0f && Shared.GetTotalSize() > 0)
                {
                    var MBSec = (((float)(Shared.GetTotalSize())) / (1024.0f * 1024.0f)) / BuildDuration;
                    Log("Wrote to shared temp storage at {0} MB/s    {1}B {2}s", MBSec, Shared.GetTotalSize(), BuildDuration);
                }
            }

        }
		public static void RetrieveFromPermanentStorage(CommandEnvironment Env, string NetworkRoot, string Build, string Platform)
		{
			var LocalManifest = LocalTempStorageManifestFilename(Env, Build);
			if (!FileExists_NoExceptions(LocalManifest))
			{
				string BaseFolder = CombinePaths(Env.LocalRoot, "Rocket", "TempInst", Platform);
				string Root = RootSharedTempStorageDirectory();
				string SrcFolder = CombinePaths(Root, NetworkRoot, Build, Platform);
				var SourceFiles = FindFiles_NoExceptions("*", true, SrcFolder);
				foreach (var File in SourceFiles)
				{
					var DestFile = File.Replace(SrcFolder, "");
					DestFile = CombinePaths(BaseFolder, DestFile);
					CopyFile_NoExceptions(File, DestFile);
				}
				if(!DirectoryExists(Path.GetDirectoryName(LocalManifest)))
				{
					CreateDirectory(Path.GetDirectoryName(LocalManifest));
				}
				XmlDocument Local = new XmlDocument();
				XmlElement RootElement = Local.CreateElement("permstorage");
				Local.AppendChild(RootElement);
				Local.Save(LocalManifest);
			}
		}
        public static List<string> RetrieveFromTempStorage(CommandEnvironment Env, string StorageBlockName, out bool WasLocal, string GameFolder = "", string BaseFolder = "")
        {
            if (String.IsNullOrEmpty(BaseFolder))
            {
                BaseFolder = Env.LocalRoot;
            }

            BaseFolder = CombinePaths(BaseFolder, "/");
            if (!BaseFolder.EndsWith("/") && !BaseFolder.EndsWith("\\"))
            {
                throw new AutomationException("base folder {0} should end with a separator", BaseFolder);
            }

            var Files = new List<string>();
            var LocalManifest = LocalTempStorageManifestFilename(Env, StorageBlockName);
            if (FileExists_NoExceptions(LocalManifest))
            {
                Log("Found local manifest {0}", LocalManifest);
                var Local = new TempStorageManifest();
                Local.Load(LocalManifest);
                Files = Local.GetFiles(BaseFolder);
                var LocalTest = new TempStorageManifest();
                LocalTest.Create(Files, BaseFolder);
                if (!Local.Compare(LocalTest))
                {
                    throw new AutomationException("Local files in manifest {0} were tampered with.", LocalManifest);
                }
                WasLocal = true;
                return Files;
            }
            WasLocal = false;
            var StartTime = DateTime.UtcNow;

            var BlockPath = CombinePaths(SharedTempStorageDirectory(StorageBlockName, GameFolder), "/");
            if (!BlockPath.EndsWith("/") && !BlockPath.EndsWith("\\"))
            {
                throw new AutomationException("base folder {0} should end with a separator", BlockPath);
            }
            Log("Attempting to retrieve from {0}", BlockPath);
            if (!DirectoryExists_NoExceptions(BlockPath))
            {
                throw new AutomationException("Storage Block Does Not Exists! {0}", BlockPath);
            }
            var SharedManifest = SharedTempStorageManifestFilename(Env, StorageBlockName, GameFolder);
            Robust_FileExists_NoExceptions(SharedManifest, "Storage Block Manifest Does Not Exists! {0}");

            var Shared = new TempStorageManifest();
            Shared.Load(SharedManifest);

            var SharedFiles = Shared.GetFiles(BlockPath);

            var DestFiles = new List<string>();
            if (ThreadsToCopyWith() < 2)
            {
                foreach (string InFilename in SharedFiles)
                {
                    var Filename = CombinePaths(InFilename);
                    Robust_FileExists_NoExceptions(true, Filename, "Could not add {0} to manifest because it does not exist");

                    if (!Filename.StartsWith(BlockPath, StringComparison.InvariantCultureIgnoreCase))
                    {
                        throw new AutomationException("Could not add {0} to manifest because it does not start with the base folder {1}", Filename, BlockPath);
                    }
                    var RelativeFile = Filename.Substring(BlockPath.Length);
                    var DestFile = CombinePaths(BaseFolder, RelativeFile);
                    if (FileExists_NoExceptions(true, DestFile))
                    {
                        Log("Dest file {0} already exists, deleting and overwriting", DestFile);
                        DeleteFile(DestFile);
                    }
                    CopyFile(Filename, DestFile, true);

                    Robust_FileExists_NoExceptions(true, DestFile, "Could not copy to {0}");

                    if (UnrealBuildTool.Utils.IsRunningOnMono)
                    {
						FixUnixFilePermissions(DestFile);
                    }

                    FileInfo Info = new FileInfo(DestFile);
                    DestFiles.Add(Info.FullName);
                }
            }
            else
            {
                var SrcFiles = new List<string>();
                foreach (string InFilename in SharedFiles)
                {
                    var Filename = CombinePaths(InFilename);
                    //Robust_FileExists_NoExceptions(true, Filename, "Could not add {0} to manifest because it does not exist");

                    if (!Filename.StartsWith(BlockPath, StringComparison.InvariantCultureIgnoreCase))
                    {
                        throw new AutomationException("Could not add {0} to manifest because it does not start with the base folder {1}", Filename, BlockPath);
                    }
                    var RelativeFile = Filename.Substring(BlockPath.Length);
                    var DestFile = CombinePaths(BaseFolder, RelativeFile);
                    if (FileExists_NoExceptions(true, DestFile))
                    {
                        Log("Dest file {0} already exists, deleting and overwriting", DestFile);
                        DeleteFile(DestFile);
                    }
                    SrcFiles.Add(Filename);
                    DestFiles.Add(DestFile);
                }
                ThreadedCopyFiles(SrcFiles.ToArray(), DestFiles.ToArray(), ThreadsToCopyWith());
                var NewDestFiles = new List<string>();
                foreach (string DestFile in DestFiles)
                {
                    Robust_FileExists_NoExceptions(true, DestFile, "Could not copy to {0}");
                    if (UnrealBuildTool.Utils.IsRunningOnMono)
                    {
						FixUnixFilePermissions(DestFile);
                    }
                    FileInfo Info = new FileInfo(DestFile);
                    NewDestFiles.Add(Info.FullName);
                }
                DestFiles = NewDestFiles;
            }
            var NewLocal = SaveLocalTempStorageManifest(Env, BaseFolder, StorageBlockName, DestFiles);
            if (!NewLocal.Compare(Shared))
            {
                // we will rename this so it can't be used, but leave it around for inspection
                RenameFile_NoExceptions(LocalManifest, LocalManifest + ".broken");
                throw new AutomationException("Shared and Local manifest mismatch.");
            }
            float BuildDuration = (float)((DateTime.UtcNow - StartTime).TotalSeconds);
            if (BuildDuration > 60.0f && Shared.GetTotalSize() > 0)
            {
                var MBSec = (((float)(Shared.GetTotalSize())) / (1024.0f * 1024.0f)) / BuildDuration;
                Log("Read from shared temp storage at {0} MB/s    {1}B {2}s", MBSec, Shared.GetTotalSize(), BuildDuration);
            }
            return DestFiles;
        }
        public static List<string> FindTempStorageManifests(CommandEnvironment Env, string StorageBlockName, bool LocalOnly = false, bool SharedOnly = false, string GameFolder = "")
        {
            var Files = new List<string>();

            var LocalFiles = LocalTempStorageManifestFilename(Env, StorageBlockName);
            var LocalParent = Path.GetDirectoryName(LocalFiles);
            var WildCard = Path.GetFileName(LocalFiles);

            int IndexOfStar = WildCard.IndexOf("*");
            if (IndexOfStar < 0 || WildCard.LastIndexOf("*") != IndexOfStar)
            {
                throw new AutomationException("Wildcard {0} either has no star or it has more than one.", WildCard);
            }

            string PreStarWildcard = WildCard.Substring(0, IndexOfStar);
            string PostStarWildcard = Path.GetFileNameWithoutExtension(WildCard.Substring(IndexOfStar + 1));

            if (!SharedOnly && DirectoryExists_NoExceptions(LocalParent))
            {
                foreach (var ThisFile in CommandUtils.FindFiles_NoExceptions(WildCard, true, LocalParent))
                {
                    Log("  Found local file {0}", ThisFile);
                    int IndexOfWildcard = ThisFile.IndexOf(PreStarWildcard);
                    if (IndexOfWildcard < 0)
                    {
                        throw new AutomationException("File {0} didn't contain {1}.", ThisFile, PreStarWildcard);
                    }
                    int LastIndexOfWildcardTail = ThisFile.LastIndexOf(PostStarWildcard);
                    if (LastIndexOfWildcardTail < 0 || LastIndexOfWildcardTail < IndexOfWildcard + PreStarWildcard.Length)
                    {
                        throw new AutomationException("File {0} didn't contain {1} or it was before the prefix", ThisFile, PostStarWildcard);
                    }
                    string StarReplacement = ThisFile.Substring(IndexOfWildcard + PreStarWildcard.Length, LastIndexOfWildcardTail - IndexOfWildcard - PreStarWildcard.Length);
                    if (StarReplacement.Length < 1)
                    {
                        throw new AutomationException("Dir {0} didn't have any string to fit the star in the wildcard {1}", ThisFile, WildCard);
                    }
                    if (!Files.Contains(StarReplacement))
                    {
                        Files.Add(StarReplacement);
                    }
                }
            }

            if (!LocalOnly)
            {
                var SharedFiles = SharedTempStorageManifestFilename(Env, StorageBlockName, GameFolder);
                var SharedParent = Path.GetDirectoryName(Path.GetDirectoryName(SharedFiles));

                if (DirectoryExists_NoExceptions(SharedParent))
                {
                    string[] Dirs = null;

                    try
                    {
                        Dirs = Directory.GetDirectories(SharedParent, Path.GetFileNameWithoutExtension(SharedFiles), SearchOption.TopDirectoryOnly);
                    }
                    catch (Exception Ex)
                    {
                        Log("Unable to Find Directories in {0} with wildcard {1}", SharedParent, Path.GetFileNameWithoutExtension(SharedFiles));
                        Log(" Exception was {0}", LogUtils.FormatException(Ex));
                    }
                    if (Dirs != null)
                    {
                        foreach (var ThisSubDir in Dirs)
                        {
                            int IndexOfWildcard = ThisSubDir.IndexOf(PreStarWildcard);
                            if (IndexOfWildcard < 0)
                            {
                                throw new AutomationException("Dir {0} didn't contain {1}.", ThisSubDir, PreStarWildcard);
                            }
                            int LastIndexOfWildcardTail = ThisSubDir.LastIndexOf(PostStarWildcard);
                            if (LastIndexOfWildcardTail < 0 || LastIndexOfWildcardTail < IndexOfWildcard + PreStarWildcard.Length)
                            {
                                throw new AutomationException("Dir {0} didn't contain {1} or it was before the prefix", ThisSubDir, PostStarWildcard);
                            }
                            string StarReplacement = ThisSubDir.Substring(IndexOfWildcard + PreStarWildcard.Length, LastIndexOfWildcardTail - IndexOfWildcard - PreStarWildcard.Length);
                            if (StarReplacement.Length < 1)
                            {
                                throw new AutomationException("Dir {0} didn't have any string to fit the star in the wildcard {1}", ThisSubDir, WildCard);
                            }
                            // these are a bunch of false positives
                            if (StarReplacement.Contains("-"))
                            {
                                continue;
                            }
                            if (!Files.Contains(StarReplacement))
                            {
                                Files.Add(StarReplacement);
                            }
                        }
                    }
                }
            }

            var OutFiles = new List<string>();
            foreach (var StarReplacement in Files)
            {
                var NewBlock = StorageBlockName.Replace("*", StarReplacement);

                if (TempStorageExists(Env, NewBlock, GameFolder, LocalOnly, true))
                {
                    OutFiles.Add(StarReplacement);
                }
            }
            return OutFiles;
        }
    }
}<|MERGE_RESOLUTION|>--- conflicted
+++ resolved
@@ -59,11 +59,8 @@
                     bSilentOkToBeDifferent = bSilentOkToBeDifferent || (Name == "Engine/Binaries/DotNET/AutomationTool.exe");
                     bSilentOkToBeDifferent = bSilentOkToBeDifferent || (Name == "Engine/Binaries/DotNET/UnrealBuildTool.exe");
                     bSilentOkToBeDifferent = bSilentOkToBeDifferent || (Name == "Engine/Binaries/DotNET/UnrealBuildTool.exe.config");					
-<<<<<<< HEAD
-=======
                     bSilentOkToBeDifferent = bSilentOkToBeDifferent || (Name == "Engine/Binaries/DotNET/EnvVarsToXML.exe");
                     bSilentOkToBeDifferent = bSilentOkToBeDifferent || (Name == "Engine/Binaries/DotNET/EnvVarsToXML.exe.config");					
->>>>>>> cce8678d
 
                     // Lets just allow all mac warnings to be slient
                     bSilentOkToBeDifferent = bSilentOkToBeDifferent || Name.Contains("Engine/Binaries/Mac");
