--- conflicted
+++ resolved
@@ -349,13 +349,10 @@
 	// result
 	int32 Result;
 
-<<<<<<< HEAD
-=======
 	// counters
 	uint32 ErrorCounter;
 	uint32 WarningCounter;
 
->>>>>>> 92a3597a
 	// task counter, used to generate unique thread names for each task
 	static FThreadSafeCounter TaskCounter;
 };