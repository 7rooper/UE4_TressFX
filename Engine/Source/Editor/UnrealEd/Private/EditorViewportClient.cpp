// Copyright 1998-2019 Epic Games, Inc. All Rights Reserved.

#include "EditorViewportClient.h"
#include "PreviewScene.h"
#include "HAL/FileManager.h"
#include "Misc/FileHelper.h"
#include "Misc/Paths.h"
#include "Misc/CoreDelegates.h"
#include "Misc/App.h"
#include "Modules/ModuleManager.h"
#include "Framework/Application/SlateApplication.h"
#include "EditorStyleSet.h"
#include "CanvasItem.h"
#include "Engine/Canvas.h"
#include "Settings/LevelEditorViewportSettings.h"
#include "Settings/LevelEditorMiscSettings.h"
#include "Components/DirectionalLightComponent.h"
#include "Components/BillboardComponent.h"
#include "Audio/AudioDebug.h"
#include "Debug/DebugDrawService.h"
#include "EngineUtils.h"
#include "Editor.h"
#include "LevelEditorViewport.h"
#include "EditorModes.h"
#include "MouseDeltaTracker.h"
#include "CameraController.h"
#include "Editor/Matinee/Public/IMatinee.h"
#include "Editor/Matinee/Public/MatineeConstants.h"
#include "HighResScreenshot.h"
#include "EditorDragTools.h"
#include "Editor/MeshPaintMode/Public/MeshPaintEdMode.h"
#include "EngineAnalytics.h"
#include "AnalyticsEventAttribute.h"
#include "Interfaces/IAnalyticsProvider.h"
#include "Matinee/MatineeActor.h"
#include "EngineModule.h"
#include "Framework/Notifications/NotificationManager.h"
#include "Widgets/Notifications/SNotificationList.h"
#include "Components/LineBatchComponent.h"
#include "SEditorViewport.h"
#include "AssetEditorModeManager.h"
#include "PixelInspectorModule.h"
#include "IHeadMountedDisplay.h"
#include "IXRTrackingSystem.h"
#include "IXRCamera.h"
#include "SceneViewExtension.h"
#include "LegacyScreenPercentageDriver.h"
#include "ComponentRecreateRenderStateContext.h"
#include "EditorBuildUtils.h"
#include "AudioDevice.h"
#include "EditorWorldExtension.h"
#include "ViewportWorldInteraction.h"
#include "Editor/EditorPerformanceSettings.h"
#include "ImageWriteQueue.h"
#include "DebugViewModeHelpers.h"
<<<<<<< HEAD
=======
#include "RayTracingDebugVisualizationMenuCommands.h"
>>>>>>> 9ba46998
#include "Misc/ScopedSlowTask.h"
#include "UnrealEngine.h"

#define LOCTEXT_NAMESPACE "EditorViewportClient"

const EViewModeIndex FEditorViewportClient::DefaultPerspectiveViewMode = VMI_Lit;
const EViewModeIndex FEditorViewportClient::DefaultOrthoViewMode = VMI_BrushWireframe;

static TAutoConsoleVariable<int32> CVarAlignedOrthoZoom(
	TEXT("r.Editor.AlignedOrthoZoom"),
	1,
	TEXT("Only affects the editor ortho viewports.\n")
	TEXT(" 0: Each ortho viewport zoom in defined by the viewport width\n")
	TEXT(" 1: All ortho viewport zoom are locked to each other to allow axis lines to be aligned with each other."),
	ECVF_RenderThreadSafe);

static TAutoConsoleVariable<int32> CVarEditorViewportTest(
	TEXT("r.Test.EditorConstrainedView"),
	0,
	TEXT("Allows to test different viewport rectangle configuations (in game only) as they can happen when using Matinee/Editor.\n")
	TEXT("0: off(default)\n")
	TEXT("1..7: Various Configuations"),
	ECVF_RenderThreadSafe);

static bool GetDefaultLowDPIPreviewValue()
{
	static auto CVarEnableEditorScreenPercentageOverride = IConsoleManager::Get().FindConsoleVariable(TEXT("Editor.OverrideDPIBasedEditorViewportScaling"));
	return CVarEnableEditorScreenPercentageOverride->GetInt() == 0;
}

float ComputeOrthoZoomFactor(const float ViewportWidth)
{
	float Ret = 1.0f;

	if(CVarAlignedOrthoZoom.GetValueOnGameThread())
	{
		// We want to have all ortho view ports scale the same way to have the axis aligned with each other.
		// So we take out the usual scaling of a view based on it's width.
		// That means when a view port is resized in x or y it shows more content, not the same content larger (for x) or has no effect (for y).
		// 500 is to get good results with existing view port settings.
		Ret = ViewportWidth / 500.0f;
	}

	return Ret;
}

void PixelInspectorRealtimeManagement(FEditorViewportClient *CurrentViewport, bool bMouseEnter)
{
	FPixelInspectorModule& PixelInspectorModule = FModuleManager::LoadModuleChecked<FPixelInspectorModule>(TEXT("PixelInspectorModule"));
	bool bViewportIsRealtime = CurrentViewport->IsRealtime();
	bool bViewportShouldBeRealtime = PixelInspectorModule.GetViewportRealtime(CurrentViewport->ViewIndex, bViewportIsRealtime, bMouseEnter);
	if (bViewportIsRealtime != bViewportShouldBeRealtime)
	{
		CurrentViewport->SetRealtime(bViewportShouldBeRealtime);
	}
}

namespace EditorViewportClient
{
	static const float GridSize = 2048.0f;
	static const int32 CellSize = 16;
	static const float LightRotSpeed = 0.22f;
}

#define MIN_ORTHOZOOM				250.0					/* Limit of 2D viewport zoom in */
#define MAX_ORTHOZOOM				MAX_FLT					/* Limit of 2D viewport zoom out */

namespace OrbitConstants
{
	const float OrbitPanSpeed = 1.0f;
	const float IntialLookAtDistance = 1024.f;
}

namespace FocusConstants
{
	const float TransitionTime = 0.25f;
}

namespace PreviewLightConstants
{
	const float MovingPreviewLightTimerDuration = 1.0f;

	const float MinMouseRadius = 100.0f;
	const float MinArrowLength = 10.0f;
	const float ArrowLengthToSizeRatio = 0.1f;
	const float MouseLengthToArrowLenghtRatio = 0.2f;

	const float ArrowLengthToThicknessRatio = 0.05f;
	const float MinArrowThickness = 2.0f;

	// Note: MinMouseRadius must be greater than MinArrowLength
}

/**
 * Cached off joystick input state
 */
class FCachedJoystickState
{
public:
	uint32 JoystickType;
	TMap <FKey, float> AxisDeltaValues;
	TMap <FKey, EInputEvent> KeyEventValues;
};

FViewportCameraTransform::FViewportCameraTransform()
	: TransitionCurve( new FCurveSequence( 0.0f, FocusConstants::TransitionTime, ECurveEaseFunction::CubicOut ) )
	, ViewLocation( FVector::ZeroVector )
	, ViewRotation( FRotator::ZeroRotator )
	, DesiredLocation( FVector::ZeroVector )
	, LookAt( FVector::ZeroVector )
	, StartLocation( FVector::ZeroVector )
	, OrthoZoom( DEFAULT_ORTHOZOOM )
{}

void FViewportCameraTransform::SetLocation( const FVector& Position )
{
	ViewLocation = Position;
	DesiredLocation = ViewLocation;
}

void FViewportCameraTransform::TransitionToLocation(const FVector& InDesiredLocation, TWeakPtr<SWidget> EditorViewportWidget, bool bInstant)
{
	if( bInstant || !EditorViewportWidget.IsValid() )
	{
		SetLocation( InDesiredLocation );
		TransitionCurve->JumpToEnd();
	}
	else
	{
		DesiredLocation = InDesiredLocation;
		StartLocation = ViewLocation;

		TransitionCurve->Play(EditorViewportWidget.Pin().ToSharedRef());
	}
}


bool FViewportCameraTransform::UpdateTransition()
{
	bool bIsAnimating = false;
	if (TransitionCurve->IsPlaying() || ViewLocation != DesiredLocation)
	{
		float LerpWeight = TransitionCurve->GetLerp();

		if( LerpWeight == 1.0f )
		{
			// Failsafe for the value not being exact on lerps
			ViewLocation = DesiredLocation;
		}
		else
		{
			ViewLocation = FMath::Lerp( StartLocation, DesiredLocation, LerpWeight );
		}


		bIsAnimating = true;
	}

	return bIsAnimating;
}

FMatrix FViewportCameraTransform::ComputeOrbitMatrix() const
{
	FTransform Transform =
	FTransform( -LookAt ) *
	FTransform( FRotator(0,ViewRotation.Yaw,0) ) *
	FTransform( FRotator(0, 0, ViewRotation.Pitch) ) *
	FTransform( FVector(0,(ViewLocation - LookAt).Size(), 0) );

	return Transform.ToMatrixNoScale() * FInverseRotationMatrix( FRotator(0,90.f,0) );
}

bool FViewportCameraTransform::IsPlaying()
{
	return TransitionCurve->IsPlaying();
}

/**The Maximum Mouse/Camera Speeds Setting supported */
const uint32 FEditorViewportClient::MaxCameraSpeeds = 8;

float FEditorViewportClient::GetCameraSpeed() const
{
	return GetCameraSpeed(GetCameraSpeedSetting());
}

float FEditorViewportClient::GetCameraSpeed(int32 SpeedSetting) const
{
	//previous mouse speed values were as follows...
	//(note: these were previously all divided by 4 when used be the viewport)
	//#define MOVEMENTSPEED_SLOW			4	~ 1
	//#define MOVEMENTSPEED_NORMAL			12	~ 3
	//#define MOVEMENTSPEED_FAST			32	~ 8
	//#define MOVEMENTSPEED_VERYFAST		64	~ 16

	const int32 SpeedToUse = FMath::Clamp<int32>(SpeedSetting, 1, MaxCameraSpeeds);
	const float Speed[] = { 0.03125f, 0.09375f, 0.33f, 1.f, 3.f, 8.f, 16.f, 32.f };

	return Speed[SpeedToUse - 1];
}

void FEditorViewportClient::SetCameraSpeedSetting(int32 SpeedSetting)
{
	CameraSpeedSetting = SpeedSetting;
}

int32 FEditorViewportClient::GetCameraSpeedSetting() const
{
	return CameraSpeedSetting;
}

float FEditorViewportClient::GetCameraSpeedScalar() const
{
	return CameraSpeedScalar;
}

void FEditorViewportClient::SetCameraSpeedScalar(float SpeedScalar)
{
	CameraSpeedScalar = FMath::Clamp<float>(SpeedScalar, 1.0f, TNumericLimits <float>::Max());
}


float const FEditorViewportClient::SafePadding = 0.075f;

static int32 ViewOptionIndex = 0;
static TArray<ELevelViewportType> ViewOptions;

void InitViewOptionsArray()
{
	ViewOptions.Empty();

	ELevelViewportType Front = ELevelViewportType::LVT_OrthoXZ;
	ELevelViewportType Back = ELevelViewportType::LVT_OrthoNegativeXZ;
	ELevelViewportType Top = ELevelViewportType::LVT_OrthoXY;
	ELevelViewportType Bottom = ELevelViewportType::LVT_OrthoNegativeXY;
	ELevelViewportType Left = ELevelViewportType::LVT_OrthoYZ;
	ELevelViewportType Right = ELevelViewportType::LVT_OrthoNegativeYZ;

	ViewOptions.Add(Front);
	ViewOptions.Add(Back);
	ViewOptions.Add(Top);
	ViewOptions.Add(Bottom);
	ViewOptions.Add(Left);
	ViewOptions.Add(Right);
}

FEditorViewportClient::FEditorViewportClient(FEditorModeTools* InModeTools, FPreviewScene* InPreviewScene, const TWeakPtr<SEditorViewport>& InEditorViewportWidget)
	: bAllowCinematicControl(false)
	, CameraSpeedSetting(4)
	, CameraSpeedScalar(1.0f)
	, ImmersiveDelegate()
	, VisibilityDelegate()
	, Viewport(NULL)
	, ViewportType(LVT_Perspective)
	, ViewState()
	, StereoViewStates()
	, EngineShowFlags(ESFIM_Editor)
	, LastEngineShowFlags(ESFIM_Game)
	, ExposureSettings()
	, CurrentBufferVisualizationMode(NAME_None)
	, CurrentRayTracingDebugVisualizationMode(NAME_None)
	, FramesSinceLastDraw(0)
	, ViewIndex(INDEX_NONE)
	, ViewFOV(EditorViewportDefs::DefaultPerspectiveFOVAngle)
	, FOVAngle(EditorViewportDefs::DefaultPerspectiveFOVAngle)
	, AspectRatio(1.777777f)
	, bForcingUnlitForNewMap(false)
	, bWidgetAxisControlledByDrag(false)
	, bNeedsRedraw(true)
	, bNeedsLinkedRedraw(false)
	, bNeedsInvalidateHitProxy(false)
	, bUsingOrbitCamera(false)
	, bUseNumpadCameraControl(true)
	, bDisableInput(false)
	, bDrawAxes(true)
	, bSetListenerPosition(false)
	, LandscapeLODOverride(-1)
	, bDrawVertices(false)
	, bOwnsModeTools(false)
	, ModeTools(InModeTools)
	, Widget(new FWidget)
	, bShowWidget(true)
	, MouseDeltaTracker(new FMouseDeltaTracker)
	, RecordingInterpEd(NULL)
	, bHasMouseMovedSinceClick(false)
	, CameraController(new FEditorCameraController())
	, CameraUserImpulseData(new FCameraControllerUserImpulseData())
	, TimeForForceRedraw(0.0)
	, FlightCameraSpeedScale(1.0f)
	, bUseControllingActorViewInfo(false)
	, LastMouseX(0)
	, LastMouseY(0)
	, CachedMouseX(0)
	, CachedMouseY(0)
	, CurrentMousePos(-1, -1)
	, bIsTracking(false)
	, bDraggingByHandle(false)
	, CurrentGestureDragDelta(FVector::ZeroVector)
	, CurrentGestureRotDelta(FRotator::ZeroRotator)
	, GestureMoveForwardBackwardImpulse(0.0f)
	, bForceAudioRealtime(false)
	, RealTimeUntilFrameNumber(0)
	, bIsRealtime(false)
	, bStoredRealtime(false)
	, bStoredShowStats(false)
	, bShowStats(false)
	, bHasAudioFocus(false)
	, bShouldCheckHitProxy(false)
	, bUsesDrawHelper(true)
	, bIsSimulateInEditorViewport(false)
	, bCameraLock(false)
	, bIsCameraMoving(false)
	, bIsCameraMovingOnTick(false)
	, EditorViewportWidget(InEditorViewportWidget)
	, PreviewScene(InPreviewScene)
	, MovingPreviewLightSavedScreenPos(ForceInitToZero)
	, MovingPreviewLightTimer(0.0f)
	, bLockFlightCamera(false)
	, PreviewResolutionFraction(1.0f)
	, SceneDPIMode(ESceneDPIMode::EditorDefault)
	, PerspViewModeIndex(DefaultPerspectiveViewMode)
	, OrthoViewModeIndex(DefaultOrthoViewMode)
	, ViewModeParam(-1)
	, NearPlane(-1.0f)
	, FarPlane(0.0f)
	, bInGameViewMode(false)
	, bInVREditViewMode(false)
	, bShouldInvalidateViewportWidget(false)
	, DragStartView(nullptr)
	, DragStartViewFamily(nullptr)
{
	InitViewOptionsArray();
	if (ModeTools == nullptr)
	{
		ModeTools = new FAssetEditorModeManager();
		bOwnsModeTools = true;
	}

	//@TODO: MODETOOLS: Would like to make this the default, and have specific editors opt-out, but for now opt-in is the safer choice
	//Widget->SetUsesEditorModeTools(ModeTools);

	ViewState.Allocate();

	// NOTE: StereoViewState will be allocated on demand, for viewports than end up drawing in stereo

	// add this client to list of views, and remember the index
	ViewIndex = GEditor->AddViewportClients(this);

	// Initialize the Cursor visibility struct
	RequiredCursorVisibiltyAndAppearance.bSoftwareCursorVisible = false;
	RequiredCursorVisibiltyAndAppearance.bHardwareCursorVisible = true;
	RequiredCursorVisibiltyAndAppearance.bDontResetCursor = false;
	RequiredCursorVisibiltyAndAppearance.bOverrideAppearance = false;
	RequiredCursorVisibiltyAndAppearance.RequiredCursor = EMouseCursor::Default;

	// Setup defaults for the common draw helper.
	DrawHelper.bDrawPivot = false;
	DrawHelper.bDrawWorldBox = false;
	DrawHelper.bDrawKillZ = false;
	DrawHelper.bDrawGrid = true;
	DrawHelper.GridColorAxis = FColor(160, 160, 160);
	DrawHelper.GridColorMajor = FColor(144, 144, 144);
	DrawHelper.GridColorMinor = FColor(128, 128, 128);
	DrawHelper.PerspectiveGridSize = EditorViewportClient::GridSize;
	DrawHelper.NumCells = DrawHelper.PerspectiveGridSize / ( EditorViewportClient::CellSize * 2 );

	// Most editor viewports do not want motion blur.
	EngineShowFlags.MotionBlur = 0;

	EngineShowFlags.SetSnap(1);

	SetViewMode(IsPerspective() ? PerspViewModeIndex : OrthoViewModeIndex);

	ModeTools->OnEditorModeChanged().AddRaw(this, &FEditorViewportClient::OnEditorModeChanged);

	FCoreDelegates::StatCheckEnabled.AddRaw(this, &FEditorViewportClient::HandleViewportStatCheckEnabled);
	FCoreDelegates::StatEnabled.AddRaw(this, &FEditorViewportClient::HandleViewportStatEnabled);
	FCoreDelegates::StatDisabled.AddRaw(this, &FEditorViewportClient::HandleViewportStatDisabled);
	FCoreDelegates::StatDisableAll.AddRaw(this, &FEditorViewportClient::HandleViewportStatDisableAll);

	RequestUpdateDPIScale();

	FSlateApplication::Get().OnWindowDPIScaleChanged().AddRaw(this, &FEditorViewportClient::HandleWindowDPIScaleChanged);
}

FEditorViewportClient::~FEditorViewportClient()
{
	if (bOwnsModeTools)
	{
		ModeTools->SetDefaultMode(FBuiltinEditorModes::EM_Default);
		ModeTools->DeactivateAllModes(); // this also activates the default mode
	}

	ModeTools->OnEditorModeChanged().RemoveAll(this);

	delete Widget;
	delete MouseDeltaTracker;

	delete CameraController;
	CameraController = NULL;

	delete CameraUserImpulseData;
	CameraUserImpulseData = NULL;

	if(Viewport)
	{
		UE_LOG(LogEditorViewport, Fatal, TEXT("Viewport != NULL in FLevelEditorViewportClient destructor."));
	}

	if(GEditor)
	{
		GEditor->RemoveViewportClients(this);
	}

	FCoreDelegates::StatCheckEnabled.RemoveAll(this);
	FCoreDelegates::StatEnabled.RemoveAll(this);
	FCoreDelegates::StatDisabled.RemoveAll(this);
	FCoreDelegates::StatDisableAll.RemoveAll(this);

	if (FSlateApplication::IsInitialized())
	{
		FSlateApplication::Get().OnWindowDPIScaleChanged().RemoveAll(this);
	}

	if (bOwnsModeTools)
	{
		delete ModeTools;
		ModeTools = nullptr;
	}
}

bool FEditorViewportClient::ToggleRealtime()
{
	SetRealtime(!bIsRealtime);
	return bIsRealtime;
}

void FEditorViewportClient::SetRealtime(bool bInRealtime, bool bStoreCurrentValue)
{
	if (bStoreCurrentValue)
	{
		//Cache the Realtime and ShowStats flags
		bStoredRealtime = bIsRealtime;
		bStoredShowStats = bShowStats;
	}

	bIsRealtime = bInRealtime;

	if (!bIsRealtime)
	{
		SetShowStats(false);
	}
	else
	{
		bShouldInvalidateViewportWidget = true;
	}
}

void FEditorViewportClient::RestoreRealtime(const bool bAllowDisable)
{
	if (bAllowDisable)
	{
		bIsRealtime = bStoredRealtime;
		bShowStats = bStoredShowStats;
	}
	else
	{
		bIsRealtime |= bStoredRealtime;
		bShowStats |= bStoredShowStats;
	}

	if (bIsRealtime)
	{
		bShouldInvalidateViewportWidget = true;
	}
}

void FEditorViewportClient::SetShowStats(bool bWantStats)
{
	bShowStats = bWantStats;
}

void FEditorViewportClient::InvalidateViewportWidget()
{
	if (EditorViewportWidget.IsValid())
	{
		// Invalidate the viewport widget to register its active timer
		EditorViewportWidget.Pin()->Invalidate();
	}
	bShouldInvalidateViewportWidget = false;
}

void FEditorViewportClient::RedrawRequested(FViewport* InViewport)
{
	bNeedsRedraw = true;
}

void FEditorViewportClient::RequestInvalidateHitProxy(FViewport* InViewport)
{
	bNeedsInvalidateHitProxy = true;
}

void FEditorViewportClient::OnEditorModeChanged(FEdMode* EditorMode, bool bIsEntering)
{
	if (Viewport)
	{
		RequestInvalidateHitProxy(Viewport);
	}
}

float FEditorViewportClient::GetOrthoUnitsPerPixel(const FViewport* InViewport) const
{
	const float SizeX = InViewport->GetSizeXY().X;

	// 15.0f was coming from the CAMERA_ZOOM_DIV marco, seems it was chosen arbitrarily
	return (GetOrthoZoom() / (SizeX * 15.f)) * ComputeOrthoZoomFactor(SizeX);
}

void FEditorViewportClient::SetViewLocationForOrbiting(const FVector& LookAtPoint, float DistanceToCamera )
{
	FMatrix Matrix = FTranslationMatrix(-GetViewLocation());
	Matrix = Matrix * FInverseRotationMatrix(GetViewRotation());
	FMatrix CamRotMat = Matrix.InverseFast();
	FVector CamDir = FVector(CamRotMat.M[0][0],CamRotMat.M[0][1],CamRotMat.M[0][2]);
	SetViewLocation( LookAtPoint - DistanceToCamera * CamDir );
	SetLookAtLocation( LookAtPoint );
}

void FEditorViewportClient::SetInitialViewTransform(ELevelViewportType InViewportType, const FVector& ViewLocation, const FRotator& ViewRotation, float InOrthoZoom )
{
	check(InViewportType < LVT_MAX);

	FViewportCameraTransform& ViewTransform = (InViewportType == LVT_Perspective) ? ViewTransformPerspective : ViewTransformOrthographic;

	ViewTransform.SetLocation(ViewLocation);
	ViewTransform.SetRotation(ViewRotation);

	// Make a look at location in front of the camera
	const FQuat CameraOrientation = FQuat::MakeFromEuler(ViewRotation.Euler());
	FVector Direction = CameraOrientation.RotateVector( FVector(1,0,0) );

	ViewTransform.SetLookAt(ViewLocation + Direction * OrbitConstants::IntialLookAtDistance);
	ViewTransform.SetOrthoZoom(InOrthoZoom);
}

void FEditorViewportClient::ToggleOrbitCamera( bool bEnableOrbitCamera )
{
	if( bUsingOrbitCamera != bEnableOrbitCamera )
	{
		FViewportCameraTransform& ViewTransform = GetViewTransform();

		bUsingOrbitCamera = bEnableOrbitCamera;

		// Convert orbit view to regular view
		FMatrix OrbitMatrix = ViewTransform.ComputeOrbitMatrix();
		OrbitMatrix = OrbitMatrix.InverseFast();

		if( !bUsingOrbitCamera )
		{
			// Ensure that the view location and rotation is up to date to ensure smooth transition in and out of orbit mode
			ViewTransform.SetRotation(OrbitMatrix.Rotator());
		}
		else
		{
			FRotator ViewRotation = ViewTransform.GetRotation();

			bool bUpsideDown = (ViewRotation.Pitch < -90.0f || ViewRotation.Pitch > 90.0f || !FMath::IsNearlyZero(ViewRotation.Roll, KINDA_SMALL_NUMBER));

			// if the camera is upside down compute the rotation differently to preserve pitch
			// otherwise the view will pop to right side up when transferring to orbit controls
			if( bUpsideDown )
			{
				FMatrix OrbitViewMatrix = FTranslationMatrix(-ViewTransform.GetLocation());
				OrbitViewMatrix *= FInverseRotationMatrix(ViewRotation);
				OrbitViewMatrix *= FRotationMatrix( FRotator(0,90.f,0) );

				FMatrix RotMat = FTranslationMatrix(-ViewTransform.GetLookAt()) * OrbitViewMatrix;
				FMatrix RotMatInv = RotMat.InverseFast();
				FRotator RollVec = RotMatInv.Rotator();
				FMatrix YawMat = RotMatInv * FInverseRotationMatrix( FRotator(0, 0, -RollVec.Roll));
				FMatrix YawMatInv = YawMat.InverseFast();
				FRotator YawVec = YawMat.Rotator();
				FRotator rotYawInv = YawMatInv.Rotator();
				ViewTransform.SetRotation(FRotator(-RollVec.Roll, YawVec.Yaw, 0));
			}
			else
			{
				ViewTransform.SetRotation(OrbitMatrix.Rotator());
			}
		}

		ViewTransform.SetLocation(OrbitMatrix.GetOrigin());
	}
}

void FEditorViewportClient::FocusViewportOnBox( const FBox& BoundingBox, bool bInstant /* = false */ )
{
	const FVector Position = BoundingBox.GetCenter();
	float Radius = FMath::Max(BoundingBox.GetExtent().Size(), 10.f);

	float AspectToUse = AspectRatio;
	FIntPoint ViewportSize = Viewport->GetSizeXY();
	if(!bUseControllingActorViewInfo && ViewportSize.X > 0 && ViewportSize.Y > 0)
	{
		AspectToUse = Viewport->GetDesiredAspectRatio();
	}

	const bool bEnable=false;
	ToggleOrbitCamera(bEnable);

	{
		FViewportCameraTransform& ViewTransform = GetViewTransform();

		if(!IsOrtho())
		{
		   /**
			* We need to make sure we are fitting the sphere into the viewport completely, so if the height of the viewport is less
			* than the width of the viewport, we scale the radius by the aspect ratio in order to compensate for the fact that we have
			* less visible vertically than horizontally.
			*/
			if( AspectToUse > 1.0f )
			{
				Radius *= AspectToUse;
			}

			/**
			 * Now that we have a adjusted radius, we are taking half of the viewport's FOV,
			 * converting it to radians, and then figuring out the camera's distance from the center
			 * of the bounding sphere using some simple trig.  Once we have the distance, we back up
			 * along the camera's forward vector from the center of the sphere, and set our new view location.
			 */

			const float HalfFOVRadians = FMath::DegreesToRadians( ViewFOV / 2.0f);
			const float DistanceFromSphere = Radius / FMath::Tan( HalfFOVRadians );
			FVector CameraOffsetVector = ViewTransform.GetRotation().Vector() * -DistanceFromSphere;

			ViewTransform.SetLookAt(Position);
			ViewTransform.TransitionToLocation(Position + CameraOffsetVector, EditorViewportWidget, bInstant);

		}
		else
		{
			// For ortho viewports just set the camera position to the center of the bounding volume.
			//SetViewLocation( Position );
			ViewTransform.TransitionToLocation(Position, EditorViewportWidget, bInstant);

			if( !(Viewport->KeyState(EKeys::LeftControl) || Viewport->KeyState(EKeys::RightControl)) )
			{
				/**
				* We also need to zoom out till the entire volume is in view.  The following block of code first finds the minimum dimension
				* size of the viewport.  It then calculates backwards from what the view size should be (The radius of the bounding volume),
				* to find the new OrthoZoom value for the viewport. The 15.0f is a fudge factor.
				*/
				float NewOrthoZoom;
				uint32 MinAxisSize = (AspectToUse > 1.0f) ? Viewport->GetSizeXY().Y : Viewport->GetSizeXY().X;
				float Zoom = Radius / (MinAxisSize / 2.0f);

				NewOrthoZoom = Zoom * (Viewport->GetSizeXY().X*15.0f);
				NewOrthoZoom = FMath::Clamp<float>( NewOrthoZoom, MIN_ORTHOZOOM, MAX_ORTHOZOOM );
				ViewTransform.SetOrthoZoom(NewOrthoZoom);
			}
		}
	}

	// Tell the viewport to redraw itself.
	Invalidate();
}

//////////////////////////////////////////////////////////////////////////
//
// Configures the specified FSceneView object with the view and projection matrices for this viewport.

FSceneView* FEditorViewportClient::CalcSceneView(FSceneViewFamily* ViewFamily, const EStereoscopicPass StereoPass)
{
    const bool bStereoRendering = StereoPass != eSSP_FULL;

	FSceneViewInitOptions ViewInitOptions;

	FViewportCameraTransform& ViewTransform = GetViewTransform();
	const ELevelViewportType EffectiveViewportType = GetViewportType();

	ViewInitOptions.ViewOrigin = ViewTransform.GetLocation();
	FRotator ViewRotation = ViewTransform.GetRotation();


	// Apply head tracking!  Note that this won't affect what the editor *thinks* the view location and rotation is, it will
	// only affect the rendering of the scene.
	if( bStereoRendering && GEngine->XRSystem.IsValid() && GEngine->XRSystem->IsHeadTrackingAllowed() )
	{
		FQuat CurrentHmdOrientation;
		FVector CurrentHmdPosition;
		GEngine->XRSystem->GetCurrentPose(IXRTrackingSystem::HMDDeviceId, CurrentHmdOrientation, CurrentHmdPosition );

		const FQuat VisualRotation = ViewRotation.Quaternion() * CurrentHmdOrientation;
		ViewRotation = VisualRotation.Rotator();
		ViewRotation.Normalize();
	}



	FIntPoint ViewportSize = Viewport->GetSizeXY();
	FIntPoint ViewportOffset(0, 0);

	// We expect some size to avoid problems with the view rect manipulation
	if (ViewportSize.X > 50 && ViewportSize.Y > 50)
	{
		int32 Value = CVarEditorViewportTest.GetValueOnGameThread();

		if (Value)
		{
			int InsetX = ViewportSize.X / 4;
			int InsetY = ViewportSize.Y / 4;

			// this allows to test various typical view port situations
			switch (Value)
			{
			case 1: ViewportOffset.X += InsetX; ViewportOffset.Y += InsetY; ViewportSize.X -= InsetX * 2; ViewportSize.Y -= InsetY * 2; break;
			case 2: ViewportOffset.Y += InsetY; ViewportSize.Y -= InsetY * 2; break;
			case 3: ViewportOffset.X += InsetX; ViewportSize.X -= InsetX * 2; break;
			case 4: ViewportSize.X /= 2; ViewportSize.Y /= 2; break;
			case 5: ViewportSize.X /= 2; ViewportSize.Y /= 2; ViewportOffset.X += ViewportSize.X;	break;
			case 6: ViewportSize.X /= 2; ViewportSize.Y /= 2; ViewportOffset.Y += ViewportSize.Y; break;
			case 7: ViewportSize.X /= 2; ViewportSize.Y /= 2; ViewportOffset.X += ViewportSize.X; ViewportOffset.Y += ViewportSize.Y; break;
			}
		}
	}

	ViewInitOptions.SetViewRectangle(FIntRect(ViewportOffset, ViewportOffset + ViewportSize));

	// no matter how we are drawn (forced or otherwise), reset our time here
	TimeForForceRedraw = 0.0;

	const bool bConstrainAspectRatio = bUseControllingActorViewInfo && ControllingActorViewInfo.bConstrainAspectRatio;
	const EAspectRatioAxisConstraint AspectRatioAxisConstraint = GetDefault<ULevelEditorViewportSettings>()->AspectRatioAxisConstraint;

	AWorldSettings* WorldSettings = nullptr;
	if( GetScene() != nullptr && GetScene()->GetWorld() != nullptr )
	{
		WorldSettings = GetScene()->GetWorld()->GetWorldSettings();
	}
	if( WorldSettings != nullptr )
	{
		ViewInitOptions.WorldToMetersScale = WorldSettings->WorldToMeters;
	}

	if (bUseControllingActorViewInfo)
	{
		// @todo vreditor: Not stereo friendly yet
		ViewInitOptions.ViewRotationMatrix = FInverseRotationMatrix(ViewRotation) * FMatrix(
			FPlane(0, 0, 1, 0),
			FPlane(1, 0, 0, 0),
			FPlane(0, 1, 0, 0),
			FPlane(0, 0, 0, 1));

		FMinimalViewInfo::CalculateProjectionMatrixGivenView(ControllingActorViewInfo, AspectRatioAxisConstraint, Viewport, /*inout*/ ViewInitOptions);
	}
	else
	{
		//
		if (EffectiveViewportType == LVT_Perspective)
		{
		    // If stereo rendering is enabled, update the size and offset appropriately for this pass
		    // @todo vreditor: Also need to update certain other use cases of ViewFOV like culling, streaming, etc.  (needs accessor)
		    if( bStereoRendering )
		    {
		        int32 X = 0;
		        int32 Y = 0;
		        uint32 SizeX = ViewportSize.X;
		        uint32 SizeY = ViewportSize.Y;
			    GEngine->StereoRenderingDevice->AdjustViewRect( StereoPass, X, Y, SizeX, SizeY );
		        const FIntRect StereoViewRect = FIntRect( X, Y, X + SizeX, Y + SizeY );
		        ViewInitOptions.SetViewRectangle( StereoViewRect );

				GEngine->StereoRenderingDevice->CalculateStereoViewOffset( StereoPass, ViewRotation, ViewInitOptions.WorldToMetersScale, ViewInitOptions.ViewOrigin );
			}

			// Calc view rotation matrix
			ViewInitOptions.ViewRotationMatrix = CalcViewRotationMatrix(ViewRotation);

		    // Rotate view 90 degrees
			ViewInitOptions.ViewRotationMatrix = ViewInitOptions.ViewRotationMatrix * FMatrix(
				FPlane(0, 0, 1, 0),
				FPlane(1, 0, 0, 0),
				FPlane(0, 1, 0, 0),
				FPlane(0, 0, 0, 1));

		    if( bStereoRendering )
		    {
			    // @todo vreditor: bConstrainAspectRatio is ignored in this path, as it is in the game client as well currently
			    // Let the stereoscopic rendering device handle creating its own projection matrix, as needed
			    ViewInitOptions.ProjectionMatrix = GEngine->StereoRenderingDevice->GetStereoProjectionMatrix(StereoPass);
		    }
		    else
		    {
			    const float MinZ = GetNearClipPlane();
			    const float MaxZ = MinZ;
			    // Avoid zero ViewFOV's which cause divide by zero's in projection matrix
			    const float MatrixFOV = FMath::Max(0.001f, ViewFOV) * (float)PI / 360.0f;

			    if (bConstrainAspectRatio)
			    {
				    if ((bool)ERHIZBuffer::IsInverted)
				    {
					    ViewInitOptions.ProjectionMatrix = FReversedZPerspectiveMatrix(
						    MatrixFOV,
						    MatrixFOV,
						    1.0f,
						    AspectRatio,
						    MinZ,
						    MaxZ
						    );
				    }
				    else
				    {
					    ViewInitOptions.ProjectionMatrix = FPerspectiveMatrix(
						    MatrixFOV,
						    MatrixFOV,
						    1.0f,
						    AspectRatio,
						    MinZ,
						    MaxZ
						    );
				    }
			    }
			    else
			    {
				    float XAxisMultiplier;
				    float YAxisMultiplier;

				    if (((ViewportSize.X > ViewportSize.Y) && (AspectRatioAxisConstraint == AspectRatio_MajorAxisFOV)) || (AspectRatioAxisConstraint == AspectRatio_MaintainXFOV))
				    {
					    //if the viewport is wider than it is tall
					    XAxisMultiplier = 1.0f;
					    YAxisMultiplier = ViewportSize.X / (float)ViewportSize.Y;
				    }
				    else
				    {
					    //if the viewport is taller than it is wide
					    XAxisMultiplier = ViewportSize.Y / (float)ViewportSize.X;
					    YAxisMultiplier = 1.0f;
				    }

				    if ((bool)ERHIZBuffer::IsInverted)
				    {
					    ViewInitOptions.ProjectionMatrix = FReversedZPerspectiveMatrix(
						    MatrixFOV,
						    MatrixFOV,
						    XAxisMultiplier,
						    YAxisMultiplier,
						    MinZ,
						    MaxZ
						    );
				    }
				    else
				    {
					    ViewInitOptions.ProjectionMatrix = FPerspectiveMatrix(
						    MatrixFOV,
						    MatrixFOV,
						    XAxisMultiplier,
						    YAxisMultiplier,
						    MinZ,
						    MaxZ
						    );
				    }
			    }
			}
		}
		else
		{
			static_assert((bool)ERHIZBuffer::IsInverted, "Check all the Rotation Matrix transformations!");
			float ZScale = 0.5f / HALF_WORLD_MAX;
			float ZOffset = HALF_WORLD_MAX;

			//The divisor for the matrix needs to match the translation code.
			const float Zoom = GetOrthoUnitsPerPixel(Viewport);

			float OrthoWidth = Zoom * ViewportSize.X / 2.0f;
			float OrthoHeight = Zoom * ViewportSize.Y / 2.0f;

			if (EffectiveViewportType == LVT_OrthoXY)
			{
				ViewInitOptions.ViewRotationMatrix = FMatrix(
					FPlane(1, 0, 0, 0),
					FPlane(0, -1, 0, 0),
					FPlane(0, 0, -1, 0),
					FPlane(0, 0, -ViewInitOptions.ViewOrigin.Z, 1));
			}
			else if (EffectiveViewportType == LVT_OrthoXZ)
			{
				ViewInitOptions.ViewRotationMatrix = FMatrix(
					FPlane(1, 0, 0, 0),
					FPlane(0, 0, -1, 0),
					FPlane(0, 1, 0, 0),
					FPlane(0, 0, -ViewInitOptions.ViewOrigin.Y, 1));
			}
			else if (EffectiveViewportType == LVT_OrthoYZ)
			{
				ViewInitOptions.ViewRotationMatrix = FMatrix(
					FPlane(0, 0, 1, 0),
					FPlane(1, 0, 0, 0),
					FPlane(0, 1, 0, 0),
					FPlane(0, 0, ViewInitOptions.ViewOrigin.X, 1));
			}
			else if (EffectiveViewportType == LVT_OrthoNegativeXY)
			{
				ViewInitOptions.ViewRotationMatrix = FMatrix(
					FPlane(-1, 0, 0, 0),
					FPlane(0, -1, 0, 0),
					FPlane(0, 0, 1, 0),
					FPlane(0, 0, -ViewInitOptions.ViewOrigin.Z, 1));
			}
			else if (EffectiveViewportType == LVT_OrthoNegativeXZ)
			{
				ViewInitOptions.ViewRotationMatrix = FMatrix(
					FPlane(-1, 0, 0, 0),
					FPlane(0, 0, 1, 0),
					FPlane(0, 1, 0, 0),
					FPlane(0, 0, -ViewInitOptions.ViewOrigin.Y, 1));
			}
			else if (EffectiveViewportType == LVT_OrthoNegativeYZ)
			{
				ViewInitOptions.ViewRotationMatrix = FMatrix(
					FPlane(0, 0, -1, 0),
					FPlane(-1, 0, 0, 0),
					FPlane(0, 1, 0, 0),
					FPlane(0, 0, ViewInitOptions.ViewOrigin.X, 1));
			}
			else if (EffectiveViewportType == LVT_OrthoFreelook)
			{
				ViewInitOptions.ViewRotationMatrix = FMatrix(
					FPlane(0, 0, 1, 0),
					FPlane(1, 0, 0, 0),
					FPlane(0, 1, 0, 0),
					FPlane(0, 0, ViewInitOptions.ViewOrigin.X, 1));
			}
			else
			{
				// Unknown viewport type
				check(false);
			}

			ViewInitOptions.ProjectionMatrix = FReversedZOrthoMatrix(
				OrthoWidth,
				OrthoHeight,
				ZScale,
				ZOffset
				);
		}

		if (bConstrainAspectRatio)
		{
			ViewInitOptions.SetConstrainedViewRectangle(Viewport->CalculateViewExtents(AspectRatio, ViewInitOptions.GetViewRect()));
		}
	}

	// Allocate our stereo view state on demand, so that only viewports that actually use stereo features have one
	const int32 ViewStateIndex = (StereoPass > eSSP_RIGHT_EYE) ? StereoPass - eSSP_RIGHT_EYE : 0;
	if (bStereoRendering)
	{
		if (StereoViewStates.Num() <= ViewStateIndex)
		{
			StereoViewStates.SetNum(ViewStateIndex + 1);
		}

		if (StereoViewStates[ViewStateIndex].GetReference() == nullptr)
		{
			StereoViewStates[ViewStateIndex].Allocate();
		}
	}

	ViewInitOptions.ViewFamily = ViewFamily;
	ViewInitOptions.SceneViewStateInterface = ( (StereoPass < eSSP_RIGHT_EYE) ? ViewState.GetReference() : StereoViewStates[ViewStateIndex].GetReference() );
	ViewInitOptions.StereoPass = StereoPass;

	ViewInitOptions.ViewElementDrawer = this;

	ViewInitOptions.BackgroundColor = GetBackgroundColor();

	ViewInitOptions.EditorViewBitflag = (uint64)1 << ViewIndex, // send the bit for this view - each actor will check it's visibility bits against this

	// for ortho views to steal perspective view origin
	ViewInitOptions.OverrideLODViewOrigin = FVector::ZeroVector;
	ViewInitOptions.bUseFauxOrthoViewPos = true;

	ViewInitOptions.FOV = ViewFOV;
	if (bUseControllingActorViewInfo)
	{
		ViewInitOptions.bUseFieldOfViewForLOD = ControllingActorViewInfo.bUseFieldOfViewForLOD;
		ViewInitOptions.FOV = ControllingActorViewInfo.FOV;
	}

	ViewInitOptions.OverrideFarClippingPlaneDistance = FarPlane;
	ViewInitOptions.CursorPos = CurrentMousePos;

	FSceneView* View = new FSceneView(ViewInitOptions);

	View->ViewLocation = ViewTransform.GetLocation();
	View->ViewRotation = ViewRotation;

	View->SubduedSelectionOutlineColor = GEngine->GetSubduedSelectionOutlineColor();

	ViewFamily->Views.Add(View);

	View->StartFinalPostprocessSettings( View->ViewLocation );

	if (bUseControllingActorViewInfo)
	{
		// Pass on the previous view transform of the controlling actor to the view
		View->PreviousViewTransform = ControllingActorViewInfo.PreviousViewTransform;
		View->OverridePostProcessSettings(ControllingActorViewInfo.PostProcessSettings, ControllingActorViewInfo.PostProcessBlendWeight);

		for (int32 ExtraPPBlendIdx = 0; ExtraPPBlendIdx < ControllingActorExtraPostProcessBlends.Num(); ++ExtraPPBlendIdx)
		{
			FPostProcessSettings const& PPSettings = ControllingActorExtraPostProcessBlends[ExtraPPBlendIdx];
			float const Weight = ControllingActorExtraPostProcessBlendWeights[ExtraPPBlendIdx];
			View->OverridePostProcessSettings(PPSettings, Weight);
		}
	}
	else
	{
		OverridePostProcessSettings(*View);
	}

	View->EndFinalPostprocessSettings(ViewInitOptions);

	for (int ViewExt = 0; ViewExt < ViewFamily->ViewExtensions.Num(); ViewExt++)
	{
		ViewFamily->ViewExtensions[ViewExt]->SetupView(*ViewFamily, *View);
	}

	return View;
}

/** Determines if the new MoveCanvas movement should be used
 * @return - true if we should use the new drag canvas movement.  Returns false for combined object-camera movement and marquee selection
 */
bool FLevelEditorViewportClient::ShouldUseMoveCanvasMovement()
{
	const bool LeftMouseButtonDown = Viewport->KeyState(EKeys::LeftMouseButton) ? true : false;
	const bool MiddleMouseButtonDown = Viewport->KeyState(EKeys::MiddleMouseButton) ? true : false;
	const bool RightMouseButtonDown = Viewport->KeyState(EKeys::RightMouseButton) ? true : false;
	const bool bMouseButtonDown = (LeftMouseButtonDown || MiddleMouseButtonDown || RightMouseButtonDown );

	const bool AltDown = IsAltPressed();
	const bool ShiftDown = IsShiftPressed();
	const bool ControlDown = IsCtrlPressed();

	//if we're using the new move canvas mode, we're in an ortho viewport, and the mouse is down
	if (GetDefault<ULevelEditorViewportSettings>()->bPanMovesCanvas && IsOrtho() && bMouseButtonDown)
	{
		//MOVING CAMERA
		if ( !MouseDeltaTracker->UsingDragTool() && AltDown == false && ShiftDown == false && ControlDown == false && (Widget->GetCurrentAxis() == EAxisList::None) && (LeftMouseButtonDown ^ RightMouseButtonDown))
		{
			return true;
		}

		//OBJECT MOVEMENT CODE
		if ( ( AltDown == false && ShiftDown == false && ( LeftMouseButtonDown ^ RightMouseButtonDown ) ) &&
			( ( GetWidgetMode() == FWidget::WM_Translate && Widget->GetCurrentAxis() != EAxisList::None ) ||
			( GetWidgetMode() == FWidget::WM_TranslateRotateZ && Widget->GetCurrentAxis() != EAxisList::ZRotation &&  Widget->GetCurrentAxis() != EAxisList::None ) ||
			( GetWidgetMode() == FWidget::WM_2D && Widget->GetCurrentAxis() != EAxisList::Rotate2D &&  Widget->GetCurrentAxis() != EAxisList::None ) ) )
		{
			return true;
		}


		//ALL other cases hide the mouse
		return false;
	}
	else
	{
		//current system - do not show cursor when mouse is down
		return false;
	}
}

void FEditorViewportClient::ReceivedFocus(FViewport* InViewport)
{
	// Viewport has changed got to reset the cursor as it could of been left in any state
	UpdateRequiredCursorVisibility();
	ApplyRequiredCursorVisibility( true );

	// Force a cursor update to make sure its returned to default as it could of been left in any state and wont update itself till an action is taken
	SetRequiredCursorOverride(false, EMouseCursor::Default);
	FSlateApplication::Get().QueryCursor();

	if( IsMatineeRecordingWindow() )
	{
		// Allow the joystick to be used for matinee capture
		InViewport->SetUserFocus( true );
	}

	ModeTools->ReceivedFocus(this, Viewport);
}

void FEditorViewportClient::LostFocus(FViewport* InViewport)
{
	StopTracking();
	ModeTools->LostFocus(this, Viewport);
}

void FEditorViewportClient::Tick(float DeltaTime)
{
	ConditionalCheckHoveredHitProxy();

	FViewportCameraTransform& ViewTransform = GetViewTransform();
	const bool bIsAnimating = ViewTransform.UpdateTransition();
	if (bIsAnimating && GetViewportType() == LVT_Perspective)
	{
		PerspectiveCameraMoved();
	}

	if ( bIsTracking )
	{
		FEditorViewportStats::BeginFrame();
	}

	if( !bIsAnimating )
	{
		bIsCameraMovingOnTick = bIsCameraMoving;

		// Update any real-time camera movement
		UpdateCameraMovement( DeltaTime );

		UpdateMouseDelta();

		UpdateGestureDelta();

		EndCameraMovement();
	}

	const bool bStereoRendering = GEngine->XRSystem.IsValid() && GEngine->IsStereoscopic3D( Viewport );
	if( bStereoRendering )
	{
		// Every frame, we'll push our camera position to the HMD device, so that it can properly compute a head-relative offset for each eye
		if( GEngine->XRSystem->IsHeadTrackingAllowed() )
		{
			auto XRCamera = GEngine->XRSystem->GetXRCamera();
			if (XRCamera.IsValid())
		{
			FQuat PlayerOrientation = GetViewRotation().Quaternion();
			FVector PlayerLocation = GetViewLocation();
				XRCamera->UseImplicitHMDPosition(false);
				XRCamera->UpdatePlayerCamera(PlayerOrientation, PlayerLocation);
			}
		}
	}

	if ( bIsTracking )
	{
		// If a mouse button or modifier is pressed we want to assume the user is still in a mode
		// they haven't left to perform a non-action in the frame to keep the last used operation
		// from being reset.
		const bool LeftMouseButtonDown = Viewport->KeyState(EKeys::LeftMouseButton) ? true : false;
		const bool MiddleMouseButtonDown = Viewport->KeyState(EKeys::MiddleMouseButton) ? true : false;
		const bool RightMouseButtonDown = Viewport->KeyState(EKeys::RightMouseButton) ? true : false;
		const bool bMouseButtonDown = ( LeftMouseButtonDown || MiddleMouseButtonDown || RightMouseButtonDown );

		const bool AltDown = IsAltPressed();
		const bool ShiftDown = IsShiftPressed();
		const bool ControlDown = IsCtrlPressed();
		const bool bModifierDown = AltDown || ShiftDown || ControlDown;
		if ( bMouseButtonDown || bModifierDown )
		{
			FEditorViewportStats::NoOpUsing();
		}

		FEditorViewportStats::EndFrame();
	}

	// refresh ourselves if animating or told to from another view
	if ( bIsAnimating || ( TimeForForceRedraw != 0.0 && FPlatformTime::Seconds() > TimeForForceRedraw ) )
	{
		Invalidate();
	}

	// Update the fade out animation
	if (MovingPreviewLightTimer > 0.0f)
	{
		MovingPreviewLightTimer = FMath::Max(MovingPreviewLightTimer - DeltaTime, 0.0f);

		if (MovingPreviewLightTimer == 0.0f)
		{
			Invalidate();
		}
	}

	// Invalidate the viewport widget if pending
	if (bShouldInvalidateViewportWidget)
	{
		InvalidateViewportWidget();
	}

	// Tick the editor modes
	ModeTools->Tick(this, DeltaTime);
}

namespace ViewportDeadZoneConstants
{
	enum
	{
		NO_DEAD_ZONE,
		STANDARD_DEAD_ZONE
	};
};

float GetFilteredDelta(const float DefaultDelta, const uint32 DeadZoneType, const float StandardDeadZoneSize)
{
	if (DeadZoneType == ViewportDeadZoneConstants::NO_DEAD_ZONE)
	{
		return DefaultDelta;
	}
	else
	{
		//can't be one or normalizing won't work
		check(FMath::IsWithin<float>(StandardDeadZoneSize, 0.0f, 1.0f));
		//standard dead zone
		float ClampedAbsValue = FMath::Clamp(FMath::Abs(DefaultDelta), StandardDeadZoneSize, 1.0f);
		float NormalizedClampedAbsValue = (ClampedAbsValue - StandardDeadZoneSize)/(1.0f-StandardDeadZoneSize);
		float ClampedSignedValue = (DefaultDelta >= 0.0f) ? NormalizedClampedAbsValue : -NormalizedClampedAbsValue;
		return ClampedSignedValue;
	}
}


/**Applies Joystick axis control to camera movement*/
void FEditorViewportClient::UpdateCameraMovementFromJoystick(const bool bRelativeMovement, FCameraControllerConfig& InConfig)
{
	for(TMap<int32,FCachedJoystickState*>::TConstIterator JoystickIt(JoystickStateMap);JoystickIt;++JoystickIt)
	{
		FCachedJoystickState* JoystickState = JoystickIt.Value();
		check(JoystickState);
		for(TMap<FKey,float>::TConstIterator AxisIt(JoystickState->AxisDeltaValues);AxisIt;++AxisIt)
		{
			FKey Key = AxisIt.Key();
			float UnfilteredDelta = AxisIt.Value();
			const float StandardDeadZone = CameraController->GetConfig().ImpulseDeadZoneAmount;

			if (bRelativeMovement)
			{
				//XBOX Controller
				if (Key == EKeys::Gamepad_LeftX)
				{
					CameraUserImpulseData->MoveRightLeftImpulse += GetFilteredDelta(UnfilteredDelta, ViewportDeadZoneConstants::STANDARD_DEAD_ZONE, StandardDeadZone) * InConfig.TranslationMultiplier;
				}
				else if (Key == EKeys::Gamepad_LeftY)
				{
					CameraUserImpulseData->MoveForwardBackwardImpulse += GetFilteredDelta(UnfilteredDelta, ViewportDeadZoneConstants::STANDARD_DEAD_ZONE, StandardDeadZone) * InConfig.TranslationMultiplier;
				}
				else if (Key == EKeys::Gamepad_RightX)
				{
					float DeltaYawImpulse = GetFilteredDelta(UnfilteredDelta, ViewportDeadZoneConstants::STANDARD_DEAD_ZONE, StandardDeadZone) * InConfig.RotationMultiplier * (InConfig.bInvertX ? -1.0f : 1.0f);
					CameraUserImpulseData->RotateYawImpulse += DeltaYawImpulse;
					InConfig.bForceRotationalPhysics |= (DeltaYawImpulse != 0.0f);
				}
				else if (Key == EKeys::Gamepad_RightY)
				{
					float DeltaPitchImpulse = GetFilteredDelta(UnfilteredDelta, ViewportDeadZoneConstants::STANDARD_DEAD_ZONE, StandardDeadZone) * InConfig.RotationMultiplier * (InConfig.bInvertY ? -1.0f : 1.0f);
					CameraUserImpulseData->RotatePitchImpulse -= DeltaPitchImpulse;
					InConfig.bForceRotationalPhysics |= (DeltaPitchImpulse != 0.0f);
				}
				else if (Key == EKeys::Gamepad_LeftTriggerAxis)
				{
					CameraUserImpulseData->MoveUpDownImpulse -= GetFilteredDelta(UnfilteredDelta, ViewportDeadZoneConstants::STANDARD_DEAD_ZONE, StandardDeadZone) * InConfig.TranslationMultiplier;
				}
				else if (Key == EKeys::Gamepad_RightTriggerAxis)
				{
					CameraUserImpulseData->MoveUpDownImpulse += GetFilteredDelta(UnfilteredDelta, ViewportDeadZoneConstants::STANDARD_DEAD_ZONE, StandardDeadZone) * InConfig.TranslationMultiplier;
				}
			}
		}

		if (bRelativeMovement)
		{
			for(TMap<FKey,EInputEvent>::TConstIterator KeyIt(JoystickState->KeyEventValues);KeyIt;++KeyIt)
			{
				FKey Key = KeyIt.Key();
				EInputEvent KeyState = KeyIt.Value();

				const bool bPressed = (KeyState==IE_Pressed);
				const bool bRepeat = (KeyState == IE_Repeat);

				if ((Key == EKeys::Gamepad_LeftShoulder) && (bPressed || bRepeat))
				{
					CameraUserImpulseData->ZoomOutInImpulse +=  InConfig.ZoomMultiplier;
				}
				else if ((Key == EKeys::Gamepad_RightShoulder) && (bPressed || bRepeat))
				{
					CameraUserImpulseData->ZoomOutInImpulse -= InConfig.ZoomMultiplier;
				}
				else if (RecordingInterpEd)
				{
					bool bRepeatAllowed = RecordingInterpEd->IsRecordMenuChangeAllowedRepeat();
					if ((Key == EKeys::Gamepad_DPad_Up) && bPressed)
					{
						const bool bNextMenuItem = false;
						RecordingInterpEd->ChangeRecordingMenu(bNextMenuItem);
						bRepeatAllowed = false;
					}
					else if ((Key == EKeys::Gamepad_DPad_Down) && bPressed)
					{
						const bool bNextMenuItem = true;
						RecordingInterpEd->ChangeRecordingMenu(bNextMenuItem);
						bRepeatAllowed = false;
					}
					else if ((Key == EKeys::Gamepad_DPad_Right) && (bPressed || (bRepeat && bRepeatAllowed)))
					{
						const bool bIncrease= true;
						RecordingInterpEd->ChangeRecordingMenuValue(this, bIncrease);
					}
					else if ((Key == EKeys::Gamepad_DPad_Left) && (bPressed || (bRepeat && bRepeatAllowed)))
					{
						const bool bIncrease= false;
						RecordingInterpEd->ChangeRecordingMenuValue(this, bIncrease);
					}
					else if ((Key == EKeys::Gamepad_RightThumbstick) && (bPressed))
					{
						const bool bIncrease= true;
						RecordingInterpEd->ResetRecordingMenuValue(this);
					}
					else if ((Key == EKeys::Gamepad_LeftThumbstick) && (bPressed))
					{
						RecordingInterpEd->ToggleRecordMenuDisplay();
					}
					else if ((Key == EKeys::Gamepad_FaceButton_Bottom) && (bPressed))
					{
						RecordingInterpEd->ToggleRecordInterpValues();
					}
					else if ((Key == EKeys::Gamepad_FaceButton_Right) && (bPressed))
					{
						if (!RecordingInterpEd->GetMatineeActor()->bIsPlaying)
						{
							bool bLoop = true;
							bool bForward = true;
							RecordingInterpEd->StartPlaying(bLoop, bForward);
						}
						else
						{
							RecordingInterpEd->StopPlaying();
						}
					}

					if (!bRepeatAllowed)
					{
						//only respond to this event ONCE
						JoystickState->KeyEventValues.Remove(Key);
					}
				}
				if (bPressed)
				{
					//instantly set to repeat to stock rapid flickering until the time out
					JoystickState->KeyEventValues.Add(Key, IE_Repeat);
				}
			}
		}
	}
}

EMouseCursor::Type FEditorViewportClient::GetCursor(FViewport* InViewport,int32 X,int32 Y)
{
	EMouseCursor::Type MouseCursor = EMouseCursor::Default;

	// StaticFindObject is used lower down in this code, and that's not allowed while saving packages.
	if ( GIsSavingPackage )
	{
		return MouseCursor;
	}

	bool bMoveCanvasMovement = ShouldUseMoveCanvasMovement();

	if (RequiredCursorVisibiltyAndAppearance.bOverrideAppearance &&
		RequiredCursorVisibiltyAndAppearance.bHardwareCursorVisible)
	{
		MouseCursor = RequiredCursorVisibiltyAndAppearance.RequiredCursor;
	}
	else if( MouseDeltaTracker->UsingDragTool() )
	{
		MouseCursor = EMouseCursor::Default;
	}
	else if (!RequiredCursorVisibiltyAndAppearance.bHardwareCursorVisible)
	{
		MouseCursor = EMouseCursor::None;
	}
	//only camera movement gets the hand icon
	else if (bMoveCanvasMovement && (Widget->GetCurrentAxis() == EAxisList::None) && bHasMouseMovedSinceClick)
	{
		//We're grabbing the canvas so the icon should look "grippy"
		MouseCursor = EMouseCursor::GrabHandClosed;
	}
	else if (bMoveCanvasMovement &&
		bHasMouseMovedSinceClick &&
		(GetWidgetMode() == FWidget::WM_Translate || GetWidgetMode() == FWidget::WM_TranslateRotateZ || GetWidgetMode() == FWidget::WM_2D))
	{
		MouseCursor = EMouseCursor::CardinalCross;
	}
	//wyisyg mode
	else if (IsUsingAbsoluteTranslation(true) && bHasMouseMovedSinceClick)
	{
		MouseCursor = EMouseCursor::CardinalCross;
	}
	// Don't select widget axes by mouse over while they're being controlled by a mouse drag.
	else if( InViewport->IsCursorVisible() && !bWidgetAxisControlledByDrag )
	{
		// allow editor modes to override cursor
		EMouseCursor::Type EditorModeCursor = EMouseCursor::Default;
		if(ModeTools->GetCursor(EditorModeCursor))
		{
			MouseCursor = EditorModeCursor;
		}
		else
		{
			HHitProxy* HitProxy = InViewport->GetHitProxy(X,Y);

			// Change the mouse cursor if the user is hovering over something they can interact with.
			if( HitProxy && !bUsingOrbitCamera )
			{
				MouseCursor = HitProxy->GetMouseCursor();
				bShouldCheckHitProxy = true;
			}
			else
			{
				// Turn off widget highlight if there currently is one
				if( Widget->GetCurrentAxis() != EAxisList::None )
				{
					SetCurrentWidgetAxis( EAxisList::None );
					Invalidate( false, false );
				}
			}
		}
	}

	// Allow the viewport interaction to override any previously set mouse cursor
	UViewportWorldInteraction* WorldInteraction = Cast<UViewportWorldInteraction>(GEditor->GetEditorWorldExtensionsManager()->GetEditorWorldExtensions(GetWorld())->FindExtension(UViewportWorldInteraction::StaticClass()));
	if (WorldInteraction != nullptr)
	{
		if (WorldInteraction->ShouldForceCursor())
		{
			MouseCursor = EMouseCursor::Crosshairs;
			SetRequiredCursor(false, true);
			UpdateRequiredCursorVisibility();
		}
		else if (WorldInteraction->ShouldSuppressExistingCursor())
		{
			MouseCursor = EMouseCursor::None;
			SetRequiredCursor(false, false);
			UpdateRequiredCursorVisibility();
		}
	}

	CachedMouseX = X;
	CachedMouseY = Y;

	return MouseCursor;
}

bool FEditorViewportClient::IsOrtho() const
{
	return !IsPerspective();
}

bool FEditorViewportClient::IsPerspective() const
{
	return (GetViewportType() == LVT_Perspective);
}

bool FEditorViewportClient::IsAspectRatioConstrained() const
{
	return bUseControllingActorViewInfo && ControllingActorViewInfo.bConstrainAspectRatio;
}

ELevelViewportType FEditorViewportClient::GetViewportType() const
{
	ELevelViewportType EffectiveViewportType = ViewportType;
	if (bUseControllingActorViewInfo)
	{
		EffectiveViewportType = (ControllingActorViewInfo.ProjectionMode == ECameraProjectionMode::Perspective) ? LVT_Perspective : LVT_OrthoFreelook;
	}
	return EffectiveViewportType;
}

void FEditorViewportClient::SetViewportType( ELevelViewportType InViewportType )
{
	ViewportType = InViewportType;

	// Changing the type may also change the active view mode; re-apply that now
	ApplyViewMode(GetViewMode(), IsPerspective(), EngineShowFlags);

	// We might have changed to an orthographic viewport; if so, update any viewport links
	UpdateLinkedOrthoViewports(true);

	Invalidate();
}

void FEditorViewportClient::RotateViewportType()
{
	ViewportType = ViewOptions[ViewOptionIndex];

	// Changing the type may also change the active view mode; re-apply that now
	ApplyViewMode(GetViewMode(), IsPerspective(), EngineShowFlags);

	// We might have changed to an orthographic viewport; if so, update any viewport links
	UpdateLinkedOrthoViewports(true);

	Invalidate();

	if (ViewOptionIndex == 5)
	{
		ViewOptionIndex = 0;
	}
	else
	{
		ViewOptionIndex++;
	}
}

bool FEditorViewportClient::IsActiveViewportTypeInRotation() const
{
	return GetViewportType() == ViewOptions[ViewOptionIndex];
}

bool FEditorViewportClient::IsActiveViewportType(ELevelViewportType InViewportType) const
{
	return GetViewportType() == InViewportType;
}

// Updates real-time camera movement.  Should be called every viewport tick!
void FEditorViewportClient::UpdateCameraMovement( float DeltaTime )
{
	// We only want to move perspective cameras around like this
	if( Viewport != NULL && IsPerspective() && !ShouldOrbitCamera() )
	{
		const bool bEnable = false;
		ToggleOrbitCamera(bEnable);

		const bool bIsUsingTrackpad = FSlateApplication::Get().IsUsingTrackpad();

		// Certain keys are only available while the flight camera input mode is active
		const bool bUsingFlightInput = IsFlightCameraInputModeActive() || bIsUsingTrackpad;

		// Is the current press unmodified?
		const bool bUnmodifiedPress = !IsAltPressed() && !IsShiftPressed() && !IsCtrlPressed() && !IsCmdPressed();

		// Do we want to use the regular arrow keys for flight input?
		// Because the arrow keys are used for things like nudging actors, we'll only do this while the press is unmodified
		const bool bRemapArrowKeys = bUnmodifiedPress;

		// Do we want to remap the various WASD keys for flight input?
		const bool bRemapWASDKeys =
			(bUnmodifiedPress) &&
			(GetDefault<ULevelEditorViewportSettings>()->FlightCameraControlType == WASD_Always ||
			( bUsingFlightInput &&
			( GetDefault<ULevelEditorViewportSettings>()->FlightCameraControlType == WASD_RMBOnly && (Viewport->KeyState(EKeys::RightMouseButton ) ||Viewport->KeyState(EKeys::MiddleMouseButton) || Viewport->KeyState(EKeys::LeftMouseButton) || bIsUsingTrackpad ) ) ) ) &&
			!MouseDeltaTracker->UsingDragTool();

		// Apply impulse from magnify gesture and reset impulses if we're using WASD keys
		CameraUserImpulseData->MoveForwardBackwardImpulse = GestureMoveForwardBackwardImpulse;
		CameraUserImpulseData->MoveRightLeftImpulse = 0.0f;
		CameraUserImpulseData->MoveUpDownImpulse = 0.0f;
		CameraUserImpulseData->ZoomOutInImpulse = 0.0f;
		CameraUserImpulseData->RotateYawImpulse = 0.0f;
		CameraUserImpulseData->RotatePitchImpulse = 0.0f;
		CameraUserImpulseData->RotateRollImpulse = 0.0f;

		GestureMoveForwardBackwardImpulse = 0.0f;

		bool bForwardKeyState = false;
		bool bBackwardKeyState = false;
		bool bRightKeyState = false;
		bool bLeftKeyState = false;

		bool bUpKeyState = false;
		bool bDownKeyState = false;
		bool bZoomOutKeyState = false;
		bool bZoomInKeyState = false;
		// Iterate through all key mappings to generate key state flags
		for (uint32 i = 0; i < static_cast<uint8>(EMultipleKeyBindingIndex::NumChords); ++i)
		{
			EMultipleKeyBindingIndex ChordIndex = static_cast<EMultipleKeyBindingIndex> (i);
			bForwardKeyState |= Viewport->KeyState(FViewportNavigationCommands::Get().Forward->GetActiveChord(ChordIndex)->Key);
			bBackwardKeyState |= Viewport->KeyState(FViewportNavigationCommands::Get().Backward->GetActiveChord(ChordIndex)->Key);
			bRightKeyState |= Viewport->KeyState(FViewportNavigationCommands::Get().Right->GetActiveChord(ChordIndex)->Key);
			bLeftKeyState |= Viewport->KeyState(FViewportNavigationCommands::Get().Left->GetActiveChord(ChordIndex)->Key);

			bUpKeyState |= Viewport->KeyState(FViewportNavigationCommands::Get().Up->GetActiveChord(ChordIndex)->Key);
			bDownKeyState |= Viewport->KeyState(FViewportNavigationCommands::Get().Down->GetActiveChord(ChordIndex)->Key);
			bZoomOutKeyState |= Viewport->KeyState(FViewportNavigationCommands::Get().FovZoomOut->GetActiveChord(ChordIndex)->Key);
			bZoomInKeyState |= Viewport->KeyState(FViewportNavigationCommands::Get().FovZoomIn->GetActiveChord(ChordIndex)->Key);
		}

		// Forward/back
		if( ( bRemapWASDKeys && bForwardKeyState ) ||
			( bRemapArrowKeys && Viewport->KeyState( EKeys::Up ) ) ||
			( bUnmodifiedPress && bUseNumpadCameraControl && Viewport->KeyState(EKeys::NumPadEight) ) )
		{
			CameraUserImpulseData->MoveForwardBackwardImpulse += 1.0f;
		}
		if( (bRemapWASDKeys && bBackwardKeyState) ||
			( bRemapArrowKeys && Viewport->KeyState( EKeys::Down ) ) ||
			( bUnmodifiedPress && bUseNumpadCameraControl && Viewport->KeyState( EKeys::NumPadTwo ) ) )
		{
			CameraUserImpulseData->MoveForwardBackwardImpulse -= 1.0f;
		}

		// Right/left
		if (( bRemapWASDKeys && bRightKeyState) ||
			( bRemapArrowKeys && Viewport->KeyState( EKeys::Right ) ) ||
			( bUnmodifiedPress && bUseNumpadCameraControl && Viewport->KeyState( EKeys::NumPadSix ) ) )
		{
			CameraUserImpulseData->MoveRightLeftImpulse += 1.0f;
		}
		if( ( bRemapWASDKeys && bLeftKeyState) ||
			( bRemapArrowKeys && Viewport->KeyState( EKeys::Left ) ) ||
			( bUnmodifiedPress && bUseNumpadCameraControl && Viewport->KeyState( EKeys::NumPadFour ) ) )
		{
			CameraUserImpulseData->MoveRightLeftImpulse -= 1.0f;
		}

		// Up/down
		if( ( bRemapWASDKeys && bUpKeyState) ||
			( bUnmodifiedPress && Viewport->KeyState( EKeys::PageUp ) ) ||
			( bUnmodifiedPress && bUseNumpadCameraControl && ( Viewport->KeyState( EKeys::NumPadNine ) || Viewport->KeyState( EKeys::Add ) ) ) )
		{
			CameraUserImpulseData->MoveUpDownImpulse += 1.0f;
		}
		if( ( bRemapWASDKeys && bDownKeyState) ||
			( bUnmodifiedPress && Viewport->KeyState( EKeys::PageDown ) ) ||
			( bUnmodifiedPress && bUseNumpadCameraControl && ( Viewport->KeyState( EKeys::NumPadSeven ) || Viewport->KeyState( EKeys::Subtract ) ) ) )
		{
			CameraUserImpulseData->MoveUpDownImpulse -= 1.0f;
		}

		// Zoom FOV out/in
		if( ( bRemapWASDKeys && bZoomOutKeyState) ||
			( bUnmodifiedPress && bUseNumpadCameraControl && Viewport->KeyState( EKeys::NumPadOne ) ) )
		{
			CameraUserImpulseData->ZoomOutInImpulse += 1.0f;
		}
		if( ( bRemapWASDKeys && bZoomInKeyState) ||
			( bUnmodifiedPress && bUseNumpadCameraControl && Viewport->KeyState( EKeys::NumPadThree ) ) )
		{
			CameraUserImpulseData->ZoomOutInImpulse -= 1.0f;
		}

		// Record Stats
		if ( CameraUserImpulseData->MoveForwardBackwardImpulse != 0 || CameraUserImpulseData->MoveRightLeftImpulse != 0 )
		{
			FEditorViewportStats::Using(FEditorViewportStats::CAT_PERSPECTIVE_KEYBOARD_WASD);
		}
		else if ( CameraUserImpulseData->MoveUpDownImpulse != 0 )
		{
			FEditorViewportStats::Using(FEditorViewportStats::CAT_PERSPECTIVE_KEYBOARD_UP_DOWN);
		}
		else if ( CameraUserImpulseData->ZoomOutInImpulse != 0 )
		{
			FEditorViewportStats::Using(FEditorViewportStats::CAT_PERSPECTIVE_KEYBOARD_FOV_ZOOM);
		}

		if (!CameraController->IsRotating())
		{
			CameraController->GetConfig().bForceRotationalPhysics = false;
		}

		bool bIgnoreJoystickControls = false;
		//if we're playing back (without recording), stop input from being processed
		if (RecordingInterpEd && RecordingInterpEd->GetMatineeActor())
		{
			if (RecordingInterpEd->GetMatineeActor()->bIsPlaying && !RecordingInterpEd->IsRecordingInterpValues())
			{
				bIgnoreJoystickControls = true;
			}

			CameraController->GetConfig().bPlanarCamera = (RecordingInterpEd->GetCameraMovementScheme() == MatineeConstants::ECameraScheme::CAMERA_SCHEME_PLANAR_CAM);
		}

		if( GetDefault<ULevelEditorViewportSettings>()->bLevelEditorJoystickControls )
		{
			//Now update for cached joystick info (relative movement first)
			UpdateCameraMovementFromJoystick(true, CameraController->GetConfig());

			//if we're not playing any cinematics right now
			if (!bIgnoreJoystickControls)
			{
				//Now update for cached joystick info (absolute movement second)
				UpdateCameraMovementFromJoystick(false, CameraController->GetConfig());
			}
		}

		FVector NewViewLocation = GetViewLocation();
		FRotator NewViewRotation = GetViewRotation();
		FVector NewViewEuler = GetViewRotation().Euler();
		float NewViewFOV = ViewFOV;

		// We'll combine the regular camera speed scale (controlled by viewport toolbar setting) with
		// the flight camera speed scale (controlled by mouse wheel) and the CameraSpeedScalar (set in the transform viewport toolbar).
		const float CameraSpeed = GetCameraSpeed();
		const float FinalCameraSpeedScale = FlightCameraSpeedScale * CameraSpeed * GetCameraSpeedScalar();

		// Only allow FOV recoil if flight camera mode is currently inactive.
		const bool bAllowRecoilIfNoImpulse = (!bUsingFlightInput) && (!IsMatineeRecordingWindow());

		// Update the camera's position, rotation and FOV
		float EditorMovementDeltaUpperBound = 1.0f;	// Never "teleport" the camera further than a reasonable amount after a large quantum

#if UE_BUILD_DEBUG
		// Editor movement is very difficult in debug without this, due to hitching
		// It is better to freeze movement during a hitch than to fly off past where you wanted to go
		// (considering there will be further hitching trying to get back to where you were)
		EditorMovementDeltaUpperBound = .15f;
#endif
		// Check whether the camera is being moved by the mouse or keyboard
		bool bHasMovement = bIsTracking;

		if ((*CameraUserImpulseData).RotateYawVelocityModifier != 0.0f ||
			(*CameraUserImpulseData).RotatePitchVelocityModifier != 0.0f ||
			(*CameraUserImpulseData).RotateRollVelocityModifier != 0.0f ||
			(*CameraUserImpulseData).MoveForwardBackwardImpulse != 0.0f ||
			(*CameraUserImpulseData).MoveRightLeftImpulse != 0.0f ||
			(*CameraUserImpulseData).MoveUpDownImpulse != 0.0f ||
			(*CameraUserImpulseData).ZoomOutInImpulse != 0.0f ||
			(*CameraUserImpulseData).RotateYawImpulse != 0.0f ||
			(*CameraUserImpulseData).RotatePitchImpulse != 0.0f ||
			(*CameraUserImpulseData).RotateRollImpulse != 0.0f
			)
		{
			bHasMovement = true;
		}

		BeginCameraMovement(bHasMovement);

		CameraController->UpdateSimulation(
			*CameraUserImpulseData,
			FMath::Min(DeltaTime, EditorMovementDeltaUpperBound),
			bAllowRecoilIfNoImpulse,
			FinalCameraSpeedScale,
			NewViewLocation,
			NewViewEuler,
			NewViewFOV );

		// We'll zero out rotation velocity modifier after updating the simulation since these actions
		// are always momentary -- that is, when the user mouse looks some number of pixels,
		// we increment the impulse value right there
		{
			CameraUserImpulseData->RotateYawVelocityModifier = 0.0f;
			CameraUserImpulseData->RotatePitchVelocityModifier = 0.0f;
			CameraUserImpulseData->RotateRollVelocityModifier = 0.0f;
		}


		// Check for rotation difference within a small tolerance, ignoring winding
		if( !GetViewRotation().GetDenormalized().Equals( FRotator::MakeFromEuler( NewViewEuler ).GetDenormalized(), SMALL_NUMBER ) )
		{
			NewViewRotation = FRotator::MakeFromEuler( NewViewEuler );
		}

		// See if translation/rotation have changed
		const bool bTransformDifferent = !NewViewLocation.Equals(GetViewLocation(), SMALL_NUMBER) || NewViewRotation != GetViewRotation();
		// See if FOV has changed
		const bool bFOVDifferent = !FMath::IsNearlyEqual( NewViewFOV, ViewFOV, float(SMALL_NUMBER) );

		// If something has changed, tell the actor
		if(bTransformDifferent || bFOVDifferent)
		{
			// Something has changed!
			const bool bInvalidateChildViews=true;

			// When flying the camera around the hit proxies dont need to be invalidated since we are flying around and not clicking on anything
			const bool bInvalidateHitProxies=!IsFlightCameraActive();
			Invalidate(bInvalidateChildViews,bInvalidateHitProxies);

			// Update the FOV
			ViewFOV = NewViewFOV;

			// Actually move/rotate the camera
			if(bTransformDifferent)
			{
				MoveViewportPerspectiveCamera(
					NewViewLocation - GetViewLocation(),
					NewViewRotation - GetViewRotation() );
			}

			// Invalidate the viewport widget
			if (EditorViewportWidget.IsValid())
			{
				EditorViewportWidget.Pin()->Invalidate();
			}
		}
	}
}

/**
 * Forcibly disables lighting show flags if there are no lights in the scene, or restores lighting show
 * flags if lights are added to the scene.
 */
void FEditorViewportClient::UpdateLightingShowFlags( FEngineShowFlags& InOutShowFlags )
{
	bool bViewportNeedsRefresh = false;

	if( bForcingUnlitForNewMap && !bInGameViewMode && IsPerspective() )
	{
		// We'll only use default lighting for viewports that are viewing the main world
		if (GWorld != NULL && GetScene() != NULL && GetScene()->GetWorld() != NULL && GetScene()->GetWorld() == GWorld )
		{
			// Check to see if there are any lights in the scene
			bool bAnyLights = GetScene()->HasAnyLights();
			if (bAnyLights)
			{
				// Is unlit mode currently enabled?  We'll make sure that all of the regular unlit view
				// mode show flags are set (not just EngineShowFlags.Lighting), so we don't disrupt other view modes
				if (!InOutShowFlags.Lighting)
				{
					// We have lights in the scene now so go ahead and turn lighting back on
					// designer can see what they're interacting with!
					InOutShowFlags.SetLighting(true);
				}

				// No longer forcing lighting to be off
				bForcingUnlitForNewMap = false;
			}
			else
			{
				// Is lighting currently enabled?
				if (InOutShowFlags.Lighting)
				{
					// No lights in the scene, so make sure that lighting is turned off so the level
					// designer can see what they're interacting with!
					InOutShowFlags.SetLighting(false);
				}
			}
		}
	}
}

bool FEditorViewportClient::CalculateEditorConstrainedViewRect(FSlateRect& OutSafeFrameRect, FViewport* InViewport, float DPIScale)
{
	const int32 SizeX = InViewport->GetSizeXY().X / DPIScale;
	const int32 SizeY = InViewport->GetSizeXY().Y / DPIScale;

	OutSafeFrameRect = FSlateRect(0, 0, SizeX, SizeY);
	float FixedAspectRatio;
	bool bSafeFrameActive = GetActiveSafeFrame(FixedAspectRatio);

	if (bSafeFrameActive)
	{
		// Get the size of the viewport
		float ActualAspectRatio = (float)SizeX / (float)SizeY;

		float SafeWidth = SizeX;
		float SafeHeight = SizeY;

		if (FixedAspectRatio < ActualAspectRatio)
		{
			// vertical bars required on left and right
			SafeWidth = FixedAspectRatio * SizeY;
			float CorrectedHalfWidth = SafeWidth * 0.5f;
			float CentreX = SizeX * 0.5f;
			float X1 = CentreX - CorrectedHalfWidth;
			float X2 = CentreX + CorrectedHalfWidth;
			OutSafeFrameRect = FSlateRect(X1, 0, X2, SizeY);
		}
		else
		{
			// horizontal bars required on top and bottom
			SafeHeight = SizeX / FixedAspectRatio;
			float CorrectedHalfHeight = SafeHeight * 0.5f;
			float CentreY = SizeY * 0.5f;
			float Y1 = CentreY - CorrectedHalfHeight;
			float Y2 = CentreY + CorrectedHalfHeight;
			OutSafeFrameRect = FSlateRect(0, Y1, SizeX, Y2);
		}
	}

	return bSafeFrameActive;
}

void FEditorViewportClient::DrawSafeFrames(FViewport& InViewport, FSceneView& View, FCanvas& Canvas)
{
	if (EngineShowFlags.CameraAspectRatioBars || EngineShowFlags.CameraSafeFrames)
	{
		FSlateRect SafeRect;
		if (CalculateEditorConstrainedViewRect(SafeRect, &InViewport, Canvas.GetDPIScale()))
		{
			if (EngineShowFlags.CameraSafeFrames)
			{
				FSlateRect InnerRect = SafeRect.InsetBy(FMargin(0.5f * SafePadding * SafeRect.GetSize().Size()));
				FCanvasBoxItem BoxItem(FVector2D(InnerRect.Left, InnerRect.Top), InnerRect.GetSize());
				BoxItem.SetColor(FLinearColor(0.0f, 0.0f, 0.0f, 0.5f));
				Canvas.DrawItem(BoxItem);
			}

			if (EngineShowFlags.CameraAspectRatioBars)
			{
				const int32 SizeX = InViewport.GetSizeXY().X;
				const int32 SizeY = InViewport.GetSizeXY().Y;
				FCanvasLineItem LineItem;
				LineItem.SetColor(FLinearColor(0.0f, 0.0f, 0.0f, 0.75f));

				if (SafeRect.GetSize().X < SizeX)
				{
					DrawSafeFrameQuad(Canvas, FVector2D(0, SafeRect.Top), FVector2D(SafeRect.Left, SafeRect.Bottom));
					DrawSafeFrameQuad(Canvas, FVector2D(SafeRect.Right, SafeRect.Top), FVector2D(SizeX, SafeRect.Bottom));
					LineItem.Draw(&Canvas, FVector2D(SafeRect.Left, 0), FVector2D(SafeRect.Left, SizeY));
					LineItem.Draw(&Canvas, FVector2D(SafeRect.Right, 0), FVector2D(SafeRect.Right, SizeY));
				}

				if (SafeRect.GetSize().Y < SizeY)
				{
					DrawSafeFrameQuad(Canvas, FVector2D(SafeRect.Left, 0), FVector2D(SafeRect.Right, SafeRect.Top));
					DrawSafeFrameQuad(Canvas, FVector2D(SafeRect.Left, SafeRect.Bottom), FVector2D(SafeRect.Right, SizeY));
					LineItem.Draw(&Canvas, FVector2D(0, SafeRect.Top), FVector2D(SizeX, SafeRect.Top));
					LineItem.Draw(&Canvas, FVector2D(0, SafeRect.Bottom), FVector2D(SizeX, SafeRect.Bottom));
				}
			}
		}
	}
}

void FEditorViewportClient::DrawSafeFrameQuad( FCanvas &Canvas, FVector2D V1, FVector2D V2 )
{
	static const FLinearColor SafeFrameColor(0.0f, 0.0f, 0.0f, 1.0f);
	FCanvasUVTri UVTriItem;
	UVTriItem.V0_Pos = FVector2D(V1.X, V1.Y);
	UVTriItem.V1_Pos = FVector2D(V2.X, V1.Y);
	UVTriItem.V2_Pos = FVector2D(V1.X, V2.Y);
	FCanvasTriangleItem TriItem( UVTriItem, GWhiteTexture );
	UVTriItem.V0_Pos = FVector2D(V2.X, V1.Y);
	UVTriItem.V1_Pos = FVector2D(V2.X, V2.Y);
	UVTriItem.V2_Pos = FVector2D(V1.X, V2.Y);
	TriItem.TriangleList.Add( UVTriItem );
	TriItem.SetColor( SafeFrameColor );
	TriItem.Draw( &Canvas );
}

int32 FEditorViewportClient::SetStatEnabled(const TCHAR* InName, const bool bEnable, const bool bAll)
{
	if (bEnable)
	{
		check(!bAll);	// Not possible to enable all
		EnabledStats.AddUnique(InName);
	}
	else
	{
		if (bAll)
		{
			EnabledStats.Empty();
		}
		else
		{
			EnabledStats.Remove(InName);
		}
	}
	return EnabledStats.Num();
}


void FEditorViewportClient::HandleViewportStatCheckEnabled(const TCHAR* InName, bool& bOutCurrentEnabled, bool& bOutOthersEnabled)
{
	// Check to see which viewports have this enabled (current, non-current)
	const bool bEnabled = IsStatEnabled(InName);
	if (GStatProcessingViewportClient == this)
	{
		// Only if realtime and stats are also enabled should we show the stat as visible
		bOutCurrentEnabled = IsRealtime() && ShouldShowStats() && bEnabled;
	}
	else
	{
		bOutOthersEnabled |= bEnabled;
	}
}

void FEditorViewportClient::HandleViewportStatEnabled(const TCHAR* InName)
{
	// Just enable this on the active viewport
	if (GStatProcessingViewportClient == this)
	{
		SetShowStats(true);
		SetRealtime(true);
		SetStatEnabled(InName, true);
	}
}

void FEditorViewportClient::HandleViewportStatDisabled(const TCHAR* InName)
{
	// Just disable this on the active viewport
	if (GStatProcessingViewportClient == this)
	{
		if (SetStatEnabled(InName, false) == 0)
		{
			SetShowStats(false);
			// Note: we can't disable realtime as we don't know the setting it was previously
		}
	}
}

void FEditorViewportClient::HandleViewportStatDisableAll(const bool bInAnyViewport)
{
	// Disable all on either all or the current viewport (depending on the flag)
	if (bInAnyViewport || GStatProcessingViewportClient == this)
	{
		SetShowStats(false);
		// Note: we can't disable realtime as we don't know the setting it was previously
		SetStatEnabled(NULL, false, true);
	}
}

void FEditorViewportClient::HandleWindowDPIScaleChanged(TSharedRef<SWindow> InWindow)
{
	RequestUpdateDPIScale();
	Invalidate();
}

void FEditorViewportClient::UpdateMouseDelta()
{
	// Do nothing if a drag tool is being used.
	if (MouseDeltaTracker->UsingDragTool() || ModeTools->DisallowMouseDeltaTracking())
	{
		return;
	}

	// Stop tracking and do nothing else if we're tracking and the widget mode has changed mid-track.
	// It can confuse the widget code that handles the mouse movements.
	if (bIsTracking && MouseDeltaTracker->GetTrackingWidgetMode() != GetWidgetMode())
	{
		StopTracking();
		return;
	}

	FVector DragDelta = MouseDeltaTracker->GetDelta();

	GEditor->MouseMovement += DragDelta.GetAbs();

	if( Viewport )
	{
		if( !DragDelta.IsNearlyZero() )
		{
			const bool LeftMouseButtonDown = Viewport->KeyState(EKeys::LeftMouseButton);
			const bool MiddleMouseButtonDown = Viewport->KeyState(EKeys::MiddleMouseButton);
			const bool RightMouseButtonDown = Viewport->KeyState(EKeys::RightMouseButton);
			const bool bIsUsingTrackpad = FSlateApplication::Get().IsUsingTrackpad();
			const bool bIsNonOrbitMiddleMouse = MiddleMouseButtonDown && !IsAltPressed();

			// If a tool is overriding current widget mode behavior, it may need to
			// temporarily set a different widget mode while converting mouse movement.
			ModeTools->PreConvertMouseMovement(this);

			// Convert the movement delta into drag/rotation deltas
			FVector Drag;
			FRotator Rot;
			FVector Scale;
			EAxisList::Type CurrentAxis = Widget->GetCurrentAxis();
			if ( IsOrtho() && ( LeftMouseButtonDown || bIsUsingTrackpad ) && RightMouseButtonDown )
			{
				bWidgetAxisControlledByDrag = false;
				Widget->SetCurrentAxis( EAxisList::None );
				MouseDeltaTracker->ConvertMovementDeltaToDragRot(DragStartView, this, DragDelta, Drag, Rot, Scale);
				Widget->SetCurrentAxis( CurrentAxis );
				CurrentAxis = EAxisList::None;
			}
			else
			{
				if (DragStartView == nullptr)
				{
					// Compute a view.
					DragStartViewFamily = new FSceneViewFamily(FSceneViewFamily::ConstructionValues(
						Viewport,
						GetScene(),
						EngineShowFlags)
						.SetRealtimeUpdate(IsRealtime()));
					DragStartView = CalcSceneView(DragStartViewFamily);
				}
				//if Absolute Translation, and not just moving the camera around
				if (IsUsingAbsoluteTranslation(false))
				{ 
					MouseDeltaTracker->AbsoluteTranslationConvertMouseToDragRot(DragStartView, this, Drag, Rot, Scale);
				}
				else
				{
					MouseDeltaTracker->ConvertMovementDeltaToDragRot(DragStartView, this, DragDelta, Drag, Rot, Scale);
				}
			}

			ModeTools->PostConvertMouseMovement(this);

			const bool bInputHandledByGizmos = InputWidgetDelta( Viewport, CurrentAxis, Drag, Rot, Scale );

			if( !Rot.IsZero() )
			{
				Widget->UpdateDeltaRotation();
			}

			if( !bInputHandledByGizmos )
			{
				if ( ShouldOrbitCamera() )
				{
					bool bHasMovement = !DragDelta.IsNearlyZero();

					BeginCameraMovement(bHasMovement);

					FVector TempDrag;
					FRotator TempRot;
					InputAxisForOrbit( Viewport, DragDelta, TempDrag, TempRot );
				}
				else
				{
					// Disable orbit camera
					const bool bEnable=false;
					ToggleOrbitCamera(bEnable);

					if ( ShouldPanOrDollyCamera() )
					{
						bool bHasMovement = !Drag.IsNearlyZero() || !Rot.IsNearlyZero();

						BeginCameraMovement(bHasMovement);

						if( !IsOrtho())
						{
							const float CameraSpeed = GetCameraSpeed();
							Drag *= CameraSpeed;
						}
						MoveViewportCamera( Drag, Rot );

						if ( IsPerspective() && LeftMouseButtonDown && !MiddleMouseButtonDown && !RightMouseButtonDown )
						{
							FEditorViewportStats::Using(FEditorViewportStats::CAT_PERSPECTIVE_MOUSE_DOLLY);
						}
						else
						{
							if ( !Drag.IsZero() )
							{
								FEditorViewportStats::Using(IsPerspective() ? FEditorViewportStats::CAT_PERSPECTIVE_MOUSE_PAN : FEditorViewportStats::CAT_ORTHOGRAPHIC_MOUSE_PAN);
							}
						}
					}
				}
			}

			// Clean up
			MouseDeltaTracker->ReduceBy( DragDelta );

			Invalidate( false, false );
		}
	}
}


static bool IsOrbitRotationMode( FViewport* Viewport )
{
	bool	LeftMouseButton = Viewport->KeyState(EKeys::LeftMouseButton),
		MiddleMouseButton = Viewport->KeyState(EKeys::MiddleMouseButton),
		RightMouseButton = Viewport->KeyState(EKeys::RightMouseButton);
	return LeftMouseButton && !MiddleMouseButton && !RightMouseButton ;
}

static bool IsOrbitPanMode( FViewport* Viewport )
{
	bool	LeftMouseButton = Viewport->KeyState(EKeys::LeftMouseButton),
		MiddleMouseButton = Viewport->KeyState(EKeys::MiddleMouseButton),
		RightMouseButton = Viewport->KeyState(EKeys::RightMouseButton);

	bool bAltPressed = Viewport->KeyState(EKeys::LeftAlt) || Viewport->KeyState(EKeys::RightAlt);

	return  (MiddleMouseButton && !LeftMouseButton && !RightMouseButton) || (!bAltPressed && MiddleMouseButton );
}

static bool IsOrbitZoomMode( FViewport* Viewport )
{
	bool	LeftMouseButton = Viewport->KeyState(EKeys::LeftMouseButton),
		MiddleMouseButton = Viewport->KeyState(EKeys::MiddleMouseButton),
		RightMouseButton = Viewport->KeyState(EKeys::RightMouseButton);

	 return RightMouseButton || (LeftMouseButton && MiddleMouseButton);
}

bool FEditorViewportClient::GetPivotForOrbit(FVector& Pivot) const
{
	return ModeTools->GetPivotForOrbit(Pivot);
}

void FEditorViewportClient::InputAxisForOrbit(FViewport* InViewport, const FVector& DragDelta, FVector& Drag, FRotator& Rot)
{
	FVector OrbitPoint;
	bool bHasCustomOrbitPivot = GetPivotForOrbit(OrbitPoint);
	if ( GetDefault<ULevelEditorViewportSettings>()->bOrbitCameraAroundSelection && IsOrbitRotationMode( InViewport ) && bHasCustomOrbitPivot )
	{
		// Override the default orbit behavior to allow orbiting around a given pivot
		// This uses different computations from the default orbit behavior so it must not ToggleOrbitCamera
		const bool bEnable = false;
		ToggleOrbitCamera(bEnable);

		ConvertMovementToOrbitDragRot(DragDelta, Drag, Rot);

		const FRotator ViewRotation = GetViewRotation();

		// Compute the look-at and view location centered on the orbit point
		const FVector LookAtOffset = GetLookAtLocation() - OrbitPoint;
		const FVector ViewLocationOffset = GetViewLocation() - OrbitPoint;

		// When the roll is at 180 degrees, it means the view is upside down, so invert the yaw rotation
		if (ViewRotation.Roll == 180.f)
		{
			Rot.Yaw = -Rot.Yaw;
		}

		// Compute the delta rotation to apply as a transform
		FRotator DeltaRotation(Rot.Pitch, Rot.Yaw, Rot.Roll);
		FRotator ViewRotationNoPitch = ViewRotation;
		ViewRotationNoPitch.Pitch = 0;

		FTransform ViewRotationTransform = FTransform(ViewRotationNoPitch);
		FTransform DeltaRotationTransform = ViewRotationTransform.Inverse() * FTransform(DeltaRotation) * ViewRotationTransform;

		// Apply the delta rotation to the view rotation
		FRotator RotatedView = (FTransform(ViewRotation) * DeltaRotationTransform).Rotator();

		// Correct the rotation to remove drift in the roll
		if (FMath::IsNearlyEqual(FMath::Abs(RotatedView.Roll), 180.f, 1.f))
		{
			RotatedView.Roll = 180.f;
		}
		else if (FMath::IsNearlyZero(RotatedView.Roll, 1.f))
		{
			RotatedView.Roll = 0.f;
		}
		else
		{
			// FTransform::Rotator() returns an invalid RotatedView with roll in it when the initial pitch is at +/-90 degrees due to a singularity
			// FVector::ToOrientatioRotator uses an alternate computation that doesn't suffer from the singularity. However, the roll it returns
			// is always 0 so it's not possible to tell if it's upside down and its yaw is flipped 180 degrees
			FVector ViewVector = ViewRotation.Vector();
			FVector RotatedViewVector = DeltaRotationTransform.TransformVector(ViewVector);
			FRotator RotatedViewRotator = RotatedViewVector.ToOrientationRotator();

			RotatedView = RotatedViewRotator + FRotator(0.f, -180.f, ViewRotation.Roll);
		}

		SetViewRotation(RotatedView);

		// Set the new rotated look-at
		FVector RotatedLookAtOffset = DeltaRotationTransform.TransformVector(LookAtOffset);
		FVector RotatedLookAt = OrbitPoint + RotatedLookAtOffset;
		SetLookAtLocation(RotatedLookAt);

		// Set the new rotated view location
		FVector RotatedViewOffset = DeltaRotationTransform.TransformVector(ViewLocationOffset);
		FVector RotatedViewLocation = OrbitPoint + RotatedViewOffset;
		SetViewLocation(RotatedViewLocation);

		FEditorViewportStats::Using(IsPerspective() ? FEditorViewportStats::CAT_PERSPECTIVE_MOUSE_ORBIT_ROTATION : FEditorViewportStats::CAT_ORTHOGRAPHIC_MOUSE_ORBIT_ROTATION);

		if (IsPerspective())
		{
			PerspectiveCameraMoved();
		}
	}
	else
	{
		// Ensure orbit is enabled
		const bool bEnable=true;
		ToggleOrbitCamera(bEnable);

		FRotator TempRot = GetViewRotation();

		SetViewRotation( FRotator(0,90,0) );
		ConvertMovementToOrbitDragRot(DragDelta, Drag, Rot);
		SetViewRotation( TempRot );

		Drag.X = DragDelta.X;

		FViewportCameraTransform& ViewTransform = GetViewTransform();
		const float CameraSpeedDistanceScale = ShouldScaleCameraSpeedByDistance() ? FVector::Dist( GetViewLocation(), GetLookAtLocation() ) / 1000.f : 1.0f;

		if ( IsOrbitRotationMode( InViewport ) )
		{
			SetViewRotation( GetViewRotation() + FRotator( Rot.Pitch, -Rot.Yaw, Rot.Roll ) );
			FEditorViewportStats::Using(IsPerspective() ? FEditorViewportStats::CAT_PERSPECTIVE_MOUSE_ORBIT_ROTATION : FEditorViewportStats::CAT_ORTHOGRAPHIC_MOUSE_ORBIT_ROTATION);

			/*
			 * Recalculates the view location according to the new SetViewRotation() did earlier.
			 */
			SetViewLocation(ViewTransform.ComputeOrbitMatrix().Inverse().GetOrigin());
		}
		else if ( IsOrbitPanMode( InViewport ) )
		{
			const bool bInvert = GetDefault<ULevelEditorViewportSettings>()->bInvertMiddleMousePan;

			const float CameraSpeed = GetCameraSpeed();
			Drag *= CameraSpeed * CameraSpeedDistanceScale;

			FVector DeltaLocation = bInvert ? FVector(Drag.X, 0, -Drag.Z ) : FVector(-Drag.X, 0, Drag.Z);

			FVector LookAt = ViewTransform.GetLookAt();

			FMatrix RotMat =
				FTranslationMatrix( -LookAt ) *
				FRotationMatrix( FRotator(0,GetViewRotation().Yaw,0) ) *
				FRotationMatrix( FRotator(0, 0, GetViewRotation().Pitch));

			FVector TransformedDelta = RotMat.InverseFast().TransformVector(DeltaLocation);

			SetLookAtLocation( GetLookAtLocation() + TransformedDelta );
			SetViewLocation(ViewTransform.ComputeOrbitMatrix().Inverse().GetOrigin());

			FEditorViewportStats::Using(IsPerspective() ? FEditorViewportStats::CAT_PERSPECTIVE_MOUSE_ORBIT_PAN : FEditorViewportStats::CAT_ORTHOGRAPHIC_MOUSE_ORBIT_PAN);
		}
		else if ( IsOrbitZoomMode( InViewport ) )
		{
		const bool bInvertY = GetDefault<ULevelEditorViewportSettings>()->bInvertRightMouseDollyYAxis;

			FMatrix OrbitMatrix = ViewTransform.ComputeOrbitMatrix().InverseFast();

			const float CameraSpeed = GetCameraSpeed();
			Drag *= CameraSpeed * CameraSpeedDistanceScale;

			FVector DeltaLocation = bInvertY ? FVector(0, Drag.X + Drag.Y, 0) : FVector(0, Drag.X+ -Drag.Y, 0);

			FVector LookAt = ViewTransform.GetLookAt();

			// Orient the delta down the view direction towards the look at
			FMatrix RotMat =
				FTranslationMatrix( -LookAt ) *
				FRotationMatrix( FRotator(0,GetViewRotation().Yaw,0) ) *
				FRotationMatrix( FRotator(0, 0, GetViewRotation().Pitch));

			FVector TransformedDelta = RotMat.InverseFast().TransformVector(DeltaLocation);

			SetViewLocation( OrbitMatrix.GetOrigin() + TransformedDelta );

			FEditorViewportStats::Using(IsPerspective() ? FEditorViewportStats::CAT_PERSPECTIVE_MOUSE_ORBIT_ZOOM : FEditorViewportStats::CAT_ORTHOGRAPHIC_MOUSE_ORBIT_ZOOM);
		}

		if ( IsPerspective() )
		{
			PerspectiveCameraMoved();
		}
	}
}

/**
 * forces a cursor update and marks the window as a move has occurred
 */
void FEditorViewportClient::MarkMouseMovedSinceClick()
{
	if (!bHasMouseMovedSinceClick )
	{
		bHasMouseMovedSinceClick = true;
		//if we care about the cursor
		if (Viewport->IsCursorVisible() && Viewport->HasMouseCapture())
		{
			//force a refresh
			Viewport->UpdateMouseCursor(true);
		}
	}
}

/** Determines whether this viewport is currently allowed to use Absolute Movement */
bool FEditorViewportClient::IsUsingAbsoluteTranslation(bool bAlsoCheckAbsoluteRotation) const
{
	bool bIsHotKeyAxisLocked = Viewport->KeyState(EKeys::LeftControl) || Viewport->KeyState(EKeys::RightControl);
	bool bCameraLockedToWidget = !(Widget && Widget->GetCurrentAxis() & EAxisList::Screen) && (Viewport->KeyState(EKeys::LeftShift) || Viewport->KeyState(EKeys::RightShift));
	// Screen-space movement must always use absolute translation
	bool bScreenSpaceTransformation = Widget && (Widget->GetCurrentAxis() == EAxisList::Screen) && GetWidgetMode() != FWidget::WM_Rotate;
	bool bAbsoluteMovementEnabled = GetDefault<ULevelEditorViewportSettings>()->bUseAbsoluteTranslation || bScreenSpaceTransformation;
	bool bCurrentWidgetSupportsAbsoluteMovement = FWidget::AllowsAbsoluteTranslationMovement( GetWidgetMode()) || bScreenSpaceTransformation;
	EAxisList::Type AxisType = Widget ? Widget->GetCurrentAxis() : EAxisList::None;

	bool bCurrentWidgetSupportsAbsoluteRotation = bAlsoCheckAbsoluteRotation ? FWidget::AllowsAbsoluteRotationMovement(GetWidgetMode(), AxisType) : false;
	bool bWidgetActivelyTrackingAbsoluteMovement = Widget && (Widget->GetCurrentAxis() != EAxisList::None);

	const bool LeftMouseButtonDown = Viewport->KeyState(EKeys::LeftMouseButton);
	const bool MiddleMouseButtonDown = Viewport->KeyState(EKeys::MiddleMouseButton);
	const bool RightMouseButtonDown = Viewport->KeyState(EKeys::RightMouseButton);

	const bool bAnyMouseButtonsDown = (LeftMouseButtonDown || MiddleMouseButtonDown || RightMouseButtonDown);

	return (!bCameraLockedToWidget && !bIsHotKeyAxisLocked && bAbsoluteMovementEnabled && (bCurrentWidgetSupportsAbsoluteMovement || bCurrentWidgetSupportsAbsoluteRotation) && bWidgetActivelyTrackingAbsoluteMovement && !IsOrtho() && bAnyMouseButtonsDown);
}

void FEditorViewportClient::SetMatineeRecordingWindow (IMatineeBase* InInterpEd)
{
	RecordingInterpEd = InInterpEd;
	if (CameraController)
	{
		FCameraControllerConfig Config = CameraController->GetConfig();
		RecordingInterpEd->LoadRecordingSettings(OUT Config);
		CameraController->SetConfig(Config);
	}
}

bool FEditorViewportClient::IsFlightCameraActive() const
{
	bool bIsFlightMovementKey = false;
	for (uint32 i = 0; i < static_cast<uint8>(EMultipleKeyBindingIndex::NumChords); ++i)
	{
		auto ChordIndex = static_cast<EMultipleKeyBindingIndex>(i);
		bIsFlightMovementKey |= (Viewport->KeyState(FViewportNavigationCommands::Get().Forward->GetActiveChord(ChordIndex)->Key)
			|| Viewport->KeyState(FViewportNavigationCommands::Get().Backward->GetActiveChord(ChordIndex)->Key)
			|| Viewport->KeyState(FViewportNavigationCommands::Get().Left->GetActiveChord(ChordIndex)->Key)
			|| Viewport->KeyState(FViewportNavigationCommands::Get().Right->GetActiveChord(ChordIndex)->Key)
			|| Viewport->KeyState(FViewportNavigationCommands::Get().Up->GetActiveChord(ChordIndex)->Key)
			|| Viewport->KeyState(FViewportNavigationCommands::Get().Down->GetActiveChord(ChordIndex)->Key)
			|| Viewport->KeyState(FViewportNavigationCommands::Get().FovZoomIn->GetActiveChord(ChordIndex)->Key)
			|| Viewport->KeyState(FViewportNavigationCommands::Get().FovZoomOut->GetActiveChord(ChordIndex)->Key));
	}
	const bool bIsUsingTrackpad = FSlateApplication::Get().IsUsingTrackpad();

	// Movement key pressed and automatic movement enabled
	bIsFlightMovementKey &= (GetDefault<ULevelEditorViewportSettings>()->FlightCameraControlType == WASD_Always) | bIsUsingTrackpad;

	// Not using automatic movement but the flight camera is active
	bIsFlightMovementKey |= IsFlightCameraInputModeActive() && (GetDefault<ULevelEditorViewportSettings>()->FlightCameraControlType == WASD_RMBOnly );

	return
		!(Viewport->KeyState( EKeys::LeftControl ) || Viewport->KeyState( EKeys::RightControl ) ) &&
		!(Viewport->KeyState( EKeys::LeftShift ) || Viewport->KeyState( EKeys::RightShift ) ) &&
		!(Viewport->KeyState( EKeys::LeftAlt ) || Viewport->KeyState( EKeys::RightAlt ) ) &&
		bIsFlightMovementKey;
}

void FEditorViewportClient::HandleToggleShowFlag(FEngineShowFlags::EShowFlag EngineShowFlagIndex)
{
	const bool bOldState = EngineShowFlags.GetSingleFlag(EngineShowFlagIndex);
	EngineShowFlags.SetSingleFlag(EngineShowFlagIndex, !bOldState);

	// If changing collision flag, need to do special handling for hidden objects.
	if (EngineShowFlagIndex == FEngineShowFlags::EShowFlag::SF_Collision)
	{
		UpdateHiddenCollisionDrawing();
	}

	// Invalidate clients which aren't real-time so we see the changes.
	Invalidate();
}

bool FEditorViewportClient::HandleIsShowFlagEnabled(FEngineShowFlags::EShowFlag EngineShowFlagIndex) const
{
	return EngineShowFlags.GetSingleFlag(EngineShowFlagIndex);
}

void FEditorViewportClient::ChangeBufferVisualizationMode( FName InName )
{
	SetViewMode(VMI_VisualizeBuffer);
	CurrentBufferVisualizationMode = InName;
}

bool FEditorViewportClient::IsBufferVisualizationModeSelected( FName InName ) const
{
	return IsViewModeEnabled( VMI_VisualizeBuffer ) && CurrentBufferVisualizationMode == InName;
}

void FEditorViewportClient::ChangeRayTracingDebugVisualizationMode(FName InName)
{
	SetViewMode(VMI_RayTracingDebug);
	CurrentRayTracingDebugVisualizationMode = InName;
}

bool FEditorViewportClient::IsRayTracingDebugVisualizationModeSelected(FName InName) const
{
	return IsViewModeEnabled(VMI_RayTracingDebug) && CurrentRayTracingDebugVisualizationMode == InName;
}

bool FEditorViewportClient::SupportsPreviewResolutionFraction() const
{
	// Don't do preview screen percentage for some view mode.
	switch (GetViewMode())
	{
	case VMI_BrushWireframe:
	case VMI_Wireframe:
	case VMI_LightComplexity:
	case VMI_LightmapDensity:
	case VMI_LitLightmapDensity:
	case VMI_ReflectionOverride:
	case VMI_StationaryLightOverlap:
	case VMI_CollisionPawn:
	case VMI_CollisionVisibility:
	case VMI_LODColoration:
	case VMI_PrimitiveDistanceAccuracy:
	case VMI_MeshUVDensityAccuracy:
	case VMI_HLODColoration:
	case VMI_GroupLODColoration:
		return false;
	}

	// Don't do preview screen percentage for buffer visualization.
	if (EngineShowFlags.VisualizeBuffer)
	{
		return false;
	}

	return true;
}

int32 FEditorViewportClient::GetPreviewScreenPercentage() const
{
	// We expose the resolution fraction derived from DPI, to not lie to the artist when screen percentage = 100%.
	return FMath::RoundToInt(FMath::Clamp(
		PreviewResolutionFraction,
		FSceneViewScreenPercentageConfig::kMinTAAUpsampleResolutionFraction,
		FSceneViewScreenPercentageConfig::kMaxTAAUpsampleResolutionFraction) * 100.0f);
}

void FEditorViewportClient::SetPreviewScreenPercentage(int32 PreviewScreenPercentage)
{
	PreviewResolutionFraction = PreviewScreenPercentage / 100.0f;
}

bool FEditorViewportClient::SupportsLowDPIPreview() const
{
	return GetDPIDerivedResolutionFraction() < 1.0f;
}

bool FEditorViewportClient::IsLowDPIPreview()
{
	if (SceneDPIMode == ESceneDPIMode::EditorDefault)
	{
		return GetDefaultLowDPIPreviewValue();
	}
	return SceneDPIMode == ESceneDPIMode::EmulateLowDPI;
}

void FEditorViewportClient::SetLowDPIPreview(bool LowDPIPreview)
{
	if (LowDPIPreview == GetDefaultLowDPIPreviewValue())
	{
		SceneDPIMode = ESceneDPIMode::EditorDefault;
	}
	else
	{
		SceneDPIMode = LowDPIPreview ? ESceneDPIMode::EmulateLowDPI : ESceneDPIMode::HighDPI;
	}
}

bool FEditorViewportClient::ShouldScaleCameraSpeedByDistance() const
{
	return GetDefault<ULevelEditorViewportSettings>()->bUseDistanceScaledCameraSpeed;
}

bool FEditorViewportClient::InputKey(FViewport* InViewport, int32 ControllerId, FKey Key, EInputEvent Event, float/*AmountDepressed*/, bool/*Gamepad*/)
{
	if (bDisableInput)
	{
		return true;
	}

	// Let the current mode have a look at the input before reacting to it.
	if (ModeTools->InputKey(this, Viewport, Key, Event))
	{
		return true;
	}

	UEditorWorldExtensionCollection& EditorWorldExtensionCollection = *GEditor->GetEditorWorldExtensionsManager()->GetEditorWorldExtensions( GetWorld() );
	if( EditorWorldExtensionCollection.InputKey(this, Viewport, Key, Event))
	{
		return true;
	}

	FInputEventState InputState(InViewport, Key, Event);

	bool bHandled = false;

	if ((IsOrtho() || InputState.IsAltButtonPressed()) && (Key == EKeys::Left || Key == EKeys::Right || Key == EKeys::Up || Key == EKeys::Down))
	{
		NudgeSelectedObjects(InputState);

		bHandled = true;
	}
	else if (Key == EKeys::Escape && Event == IE_Pressed && bIsTracking)
	{
		// Pressing Escape cancels the current operation
		AbortTracking();
		bHandled = true;
	}

	// If in ortho and right mouse button and ctrl is pressed
	if (!InputState.IsAltButtonPressed()
		&& InputState.IsCtrlButtonPressed()
		&& !InputState.IsButtonPressed(EKeys::LeftMouseButton)
		&& !InputState.IsButtonPressed(EKeys::MiddleMouseButton)
		&& InputState.IsButtonPressed(EKeys::RightMouseButton)
		&& IsOrtho())
	{
		ModeTools->SetWidgetModeOverride(FWidget::WM_Rotate);
	}
	else
	{
		ModeTools->SetWidgetModeOverride(FWidget::WM_None);
	}

	const int32	HitX = InViewport->GetMouseX();
	const int32	HitY = InViewport->GetMouseY();

	FCachedJoystickState* JoystickState = GetJoystickState(ControllerId);
	if (JoystickState)
	{
		JoystickState->KeyEventValues.Add(Key, Event);
	}

	const bool bWasCursorVisible = InViewport->IsCursorVisible();
	const bool bWasSoftwareCursorVisible = InViewport->IsSoftwareCursorVisible();

	const bool AltDown = InputState.IsAltButtonPressed();
	const bool ShiftDown = InputState.IsShiftButtonPressed();
	const bool ControlDown = InputState.IsCtrlButtonPressed();

	RequiredCursorVisibiltyAndAppearance.bDontResetCursor = false;
	UpdateRequiredCursorVisibility();

	if( bWasCursorVisible != RequiredCursorVisibiltyAndAppearance.bHardwareCursorVisible || bWasSoftwareCursorVisible != RequiredCursorVisibiltyAndAppearance.bSoftwareCursorVisible )
	{
		bHandled = true;
	}


	// Compute a view.
	FSceneViewFamilyContext ViewFamily(FSceneViewFamily::ConstructionValues(
		InViewport,
		GetScene(),
		EngineShowFlags )
		.SetRealtimeUpdate( IsRealtime() ) );
	FSceneView* View = CalcSceneView( &ViewFamily );


	if (!InputState.IsAnyMouseButtonDown())
	{
		bHasMouseMovedSinceClick = false;
	}


	// Start tracking if any mouse button is down and it was a tracking event (MouseButton/Ctrl/Shift/Alt):
	if ( InputState.IsAnyMouseButtonDown()
		&& (Event == IE_Pressed || Event == IE_Released)
		&& (InputState.IsMouseButtonEvent() || InputState.IsCtrlButtonEvent() || InputState.IsAltButtonEvent() || InputState.IsShiftButtonEvent() ) )
	{
		StartTrackingDueToInput( InputState, *View );
		return true;
	}


	// If we are tracking and no mouse button is down and this input event released the mouse button stop tracking and process any clicks if necessary
	if ( bIsTracking && !InputState.IsAnyMouseButtonDown() && InputState.IsMouseButtonEvent() )
	{
		// Handle possible mouse click viewport
		ProcessClickInViewport( InputState, *View );

		// Stop tracking if no mouse button is down
		StopTracking();

		bHandled |= true;
	}


	if ( Event == IE_DoubleClick )
	{
		ProcessDoubleClickInViewport( InputState, *View );
		return true;
	}

	if( ( Key == EKeys::MouseScrollUp || Key == EKeys::MouseScrollDown || Key == EKeys::Add || Key == EKeys::Subtract ) && (Event == IE_Pressed || Event == IE_Repeat ) && IsOrtho() )
	{
		OnOrthoZoom( InputState );
		bHandled |= true;

		if ( Key == EKeys::MouseScrollUp || Key == EKeys::MouseScrollDown )
		{
			FEditorViewportStats::Using(FEditorViewportStats::CAT_ORTHOGRAPHIC_MOUSE_SCROLL);
		}
	}
	else if( ( Key == EKeys::MouseScrollUp || Key == EKeys::MouseScrollDown ) && Event == IE_Pressed && IsPerspective() )
	{
		// If flight camera input is active, then the mouse wheel will control the speed of camera
		// movement
		if( IsFlightCameraInputModeActive() )
		{
			OnChangeCameraSpeed( InputState );
		}
		else
		{
			OnDollyPerspectiveCamera( InputState );

			FEditorViewportStats::Using(FEditorViewportStats::CAT_PERSPECTIVE_MOUSE_SCROLL);
		}

		bHandled |= true;
	}
	else if( IsFlightCameraActive() && Event != IE_Repeat )
	{
		// Flight camera control is active, so simply absorb the key.  The camera will update based
		// on currently pressed keys (Viewport->KeyState) in the Tick function.

		//mark "externally moved" so context menu doesn't come up
		MouseDeltaTracker->SetExternalMovement();
		bHandled |= true;
	}

	//apply the visibility and set the cursor positions
	ApplyRequiredCursorVisibility( true );
	return bHandled;
}


void FEditorViewportClient::StopTracking()
{
	if( bIsTracking )
	{
		DragStartView = nullptr;
		if (DragStartViewFamily != nullptr)
		{
			delete DragStartViewFamily;
			DragStartViewFamily = nullptr;
		}
		MouseDeltaTracker->EndTracking( this );

		Widget->SetCurrentAxis( EAxisList::None );

		// Force an immediate redraw of the viewport and hit proxy.
		// The results are required straight away, so it is not sufficient to defer the redraw until the next tick.
		if (Viewport)
		{
			Viewport->InvalidateHitProxy();
			Viewport->Draw();

			// If there are child viewports, force a redraw on those too
			FSceneViewStateInterface* ParentView = ViewState.GetReference();
			if (ParentView->IsViewParent())
			{
				for (FEditorViewportClient* ViewportClient : GEditor->GetAllViewportClients())
				{
					if (ViewportClient != nullptr)
					{
						FSceneViewStateInterface* ViewportParentView = ViewportClient->ViewState.GetReference();

						if (ViewportParentView != nullptr &&
							ViewportParentView->HasViewParent() &&
							ViewportParentView->GetViewParent() == ParentView &&
							!ViewportParentView->IsViewParent())
						{
							ViewportClient->Viewport->InvalidateHitProxy();
							ViewportClient->Viewport->Draw();
						}
					}
				}
			}
		}

		SetRequiredCursorOverride( false );

		bWidgetAxisControlledByDrag = false;

 		// Update the hovered hit proxy here.  If the user didnt move the mouse
 		// they still need to be able to pick up the gizmo without moving the mouse again
 		HHitProxy* HitProxy = Viewport->GetHitProxy(CachedMouseX,CachedMouseY);
  		CheckHoveredHitProxy(HitProxy);

		bIsTracking = false;
	}

	bHasMouseMovedSinceClick = false;
}

void FEditorViewportClient::AbortTracking()
{
	StopTracking();
}

bool FEditorViewportClient::IsInImmersiveViewport() const
{
	return ImmersiveDelegate.IsBound() ? ImmersiveDelegate.Execute() : false;
}

void FEditorViewportClient::StartTrackingDueToInput( const struct FInputEventState& InputState, FSceneView& View )
{
	// Check to see if the current event is a modifier key and that key was already in the
	// same state.
	EInputEvent Event = InputState.GetInputEvent();
	FViewport* InputStateViewport = InputState.GetViewport();
	FKey Key = InputState.GetKey();

	bool bIsRedundantModifierEvent =
		( InputState.IsAltButtonEvent() && ( ( Event != IE_Released ) == IsAltPressed() ) ) ||
		( InputState.IsCtrlButtonEvent() && ( ( Event != IE_Released ) == IsCtrlPressed() ) ) ||
		( InputState.IsShiftButtonEvent() && ( ( Event != IE_Released ) == IsShiftPressed() ) );

	if( MouseDeltaTracker->UsingDragTool() && InputState.IsLeftMouseButtonPressed() && Event != IE_Released )
	{
		bIsRedundantModifierEvent = true;
	}

	const int32	HitX = InputStateViewport->GetMouseX();
	const int32	HitY = InputStateViewport->GetMouseY();


	//First mouse down, note where they clicked
	LastMouseX = HitX;
	LastMouseY = HitY;

	// Only start (or restart) tracking mode if the current event wasn't a modifier key that
	// was already pressed or released.
	if( !bIsRedundantModifierEvent )
	{
		const bool bWasTracking = bIsTracking;

		// Stop current tracking
		if ( bIsTracking )
		{
			MouseDeltaTracker->EndTracking( this );
			bIsTracking = false;
		}

		bDraggingByHandle = (Widget && Widget->GetCurrentAxis() != EAxisList::None);

		if( Event == IE_Pressed )
		{
			// Tracking initialization:
			GEditor->MouseMovement = FVector::ZeroVector;
		}

		// Start new tracking. Potentially reset the widget so that StartTracking can pick a new axis.
		if ( Widget && ( !bDraggingByHandle || InputState.IsCtrlButtonPressed() ) )
		{
			bWidgetAxisControlledByDrag = false;
			Widget->SetCurrentAxis( EAxisList::None );
		}
		const bool bNudge = false;
		MouseDeltaTracker->StartTracking( this, HitX, HitY, InputState, bNudge, !bWasTracking );
		bIsTracking = true;

		//if we are using a widget to drag by axis ensure the cursor is correct
		if( bDraggingByHandle == true )
		{
			//reset the flag to say we used a drag modifier	if we are using the widget handle
			if( bWidgetAxisControlledByDrag == false )
			{
				MouseDeltaTracker->ResetUsedDragModifier();
			}

			SetRequiredCursorOverride( true , EMouseCursor::CardinalCross );
		}

		//only reset the initial point when the mouse is actually clicked
		if (InputState.IsAnyMouseButtonDown() && Widget)
		{
			Widget->ResetInitialTranslationOffset();
		}

		//Don't update the cursor visibility if we don't have focus or mouse capture
		if( InputStateViewport->HasFocus() ||  InputStateViewport->HasMouseCapture())
		{
			//Need to call this one more time as the axis variable for the widget has just been updated
			UpdateRequiredCursorVisibility();
		}
	}
	ApplyRequiredCursorVisibility( true );
}



void FEditorViewportClient::ProcessClickInViewport( const FInputEventState& InputState, FSceneView& View )
{
	// Ignore actor manipulation if we're using a tool
	if ( !MouseDeltaTracker->UsingDragTool() )
	{
		EInputEvent Event = InputState.GetInputEvent();
		FViewport* InputStateViewport = InputState.GetViewport();
		FKey Key = InputState.GetKey();

		const int32	HitX = InputStateViewport->GetMouseX();
		const int32	HitY = InputStateViewport->GetMouseY();

		// Calc the raw delta from the mouse to detect if there was any movement
		FVector RawMouseDelta = MouseDeltaTracker->GetRawDelta();

		// Note: We are using raw mouse movement to double check distance moved in low performance situations.  In low performance situations its possible
		// that we would get a mouse down and a mouse up before the next tick where GEditor->MouseMovment has not been updated.
		// In that situation, legitimate drags are incorrectly considered clicks
		bool bNoMouseMovment = RawMouseDelta.SizeSquared() < MOUSE_CLICK_DRAG_DELTA && GEditor->MouseMovement.SizeSquared() < MOUSE_CLICK_DRAG_DELTA;

		// If the mouse haven't moved too far, treat the button release as a click.
		if( bNoMouseMovment && !MouseDeltaTracker->WasExternalMovement() )
		{
			HHitProxy* HitProxy = InputStateViewport->GetHitProxy(HitX,HitY);

			// When clicking, the cursor should always appear at the location of the click and not move out from undere the user
			InputStateViewport->SetPreCaptureMousePosFromSlateCursor();
			ProcessClick(View,HitProxy,Key,Event,HitX,HitY);
		}
	}

}

bool FEditorViewportClient::IsAltPressed() const
{
	return Viewport->KeyState(EKeys::LeftAlt) || Viewport->KeyState(EKeys::RightAlt);
}

bool FEditorViewportClient::IsCtrlPressed() const
{
	return Viewport->KeyState(EKeys::LeftControl) || Viewport->KeyState(EKeys::RightControl);
}

bool FEditorViewportClient::IsShiftPressed() const
{
	return Viewport->KeyState(EKeys::LeftShift) || Viewport->KeyState(EKeys::RightShift);
}

bool FEditorViewportClient::IsCmdPressed() const
{
	return Viewport->KeyState(EKeys::LeftCommand) || Viewport->KeyState(EKeys::RightCommand);
}


void FEditorViewportClient::ProcessDoubleClickInViewport( const struct FInputEventState& InputState, FSceneView& View )
{
	// Stop current tracking
	if ( bIsTracking )
	{
		MouseDeltaTracker->EndTracking( this );
		bIsTracking = false;
	}

	FViewport* InputStateViewport = InputState.GetViewport();
	EInputEvent Event = InputState.GetInputEvent();
	FKey Key = InputState.GetKey();

	const int32	HitX = InputStateViewport->GetMouseX();
	const int32	HitY = InputStateViewport->GetMouseY();

	MouseDeltaTracker->StartTracking( this, HitX, HitY, InputState );
	bIsTracking = true;
	GEditor->MouseMovement = FVector::ZeroVector;
	HHitProxy*	HitProxy = InputStateViewport->GetHitProxy(HitX,HitY);
	ProcessClick(View,HitProxy,Key,Event,HitX,HitY);
	MouseDeltaTracker->EndTracking( this );
	bIsTracking = false;

	// This needs to be set to false to allow the axes to update
	bWidgetAxisControlledByDrag = false;
	MouseDeltaTracker->ResetUsedDragModifier();
	SetRequiredCursor(true, false);
	ApplyRequiredCursorVisibility();
}


/** Determines if the new MoveCanvas movement should be used
 * @return - true if we should use the new drag canvas movement.  Returns false for combined object-camera movement and marquee selection
 */
bool FEditorViewportClient::ShouldUseMoveCanvasMovement() const
{
	const bool LeftMouseButtonDown = Viewport->KeyState(EKeys::LeftMouseButton) ? true : false;
	const bool MiddleMouseButtonDown = Viewport->KeyState(EKeys::MiddleMouseButton) ? true : false;
	const bool RightMouseButtonDown = Viewport->KeyState(EKeys::RightMouseButton) ? true : false;
	const bool bMouseButtonDown = (LeftMouseButtonDown || MiddleMouseButtonDown || RightMouseButtonDown );

	const bool AltDown = IsAltPressed();
	const bool ShiftDown = IsShiftPressed();
	const bool ControlDown = IsCtrlPressed();

	//if we're using the new move canvas mode, we're in an ortho viewport, and the mouse is down
	if (GetDefault<ULevelEditorViewportSettings>()->bPanMovesCanvas && IsOrtho() && bMouseButtonDown)
	{
		//MOVING CAMERA
		if ( !MouseDeltaTracker->UsingDragTool() && AltDown == false && ShiftDown == false && ControlDown == false && (Widget->GetCurrentAxis() == EAxisList::None) && (LeftMouseButtonDown ^ RightMouseButtonDown))
		{
			return true;
		}

		//OBJECT MOVEMENT CODE
		if ( ( AltDown == false && ShiftDown == false && ( LeftMouseButtonDown ^ RightMouseButtonDown ) ) &&
			( ( GetWidgetMode() == FWidget::WM_Translate && Widget->GetCurrentAxis() != EAxisList::None ) ||
			( GetWidgetMode() == FWidget::WM_TranslateRotateZ && Widget->GetCurrentAxis() != EAxisList::ZRotation &&  Widget->GetCurrentAxis() != EAxisList::None ) ||
			( GetWidgetMode() == FWidget::WM_2D && Widget->GetCurrentAxis() != EAxisList::Rotate2D &&  Widget->GetCurrentAxis() != EAxisList::None ) ) )
		{
			return true;
		}


		//ALL other cases hide the mouse
		return false;
	}
	else
	{
		//current system - do not show cursor when mouse is down
		return false;
	}
}

void FEditorViewportClient::DrawAxes(FViewport* InViewport, FCanvas* Canvas, const FRotator* InRotation, EAxisList::Type InAxis)
{
	FMatrix ViewTM = FMatrix::Identity;
	if ( bUsingOrbitCamera)
	{
		FViewportCameraTransform& ViewTransform = GetViewTransform();
		ViewTM = FRotationMatrix(ViewTransform.ComputeOrbitMatrix().InverseFast().Rotator());
	}
	else
	{
		ViewTM = FRotationMatrix( GetViewRotation() );
	}


	if( InRotation )
	{
		ViewTM = FRotationMatrix( *InRotation );
	}

	const int32 SizeX = InViewport->GetSizeXY().X / Canvas->GetDPIScale();
	const int32 SizeY = InViewport->GetSizeXY().Y / Canvas->GetDPIScale();

	const FIntPoint AxisOrigin( 30, SizeY - 30 );
	const float AxisSize = 25.f;

	UFont* Font = GEngine->GetSmallFont();
	int32 XL, YL;
	StringSize(Font, XL, YL, TEXT("Z"));

	FVector AxisVec;
	FIntPoint AxisEnd;
	FCanvasLineItem LineItem;
	FCanvasTextItem TextItem( FVector2D::ZeroVector, FText::GetEmpty(), Font, FLinearColor::White );
	if( ( InAxis & EAxisList::X ) ==  EAxisList::X)
	{
		AxisVec = AxisSize * ViewTM.InverseTransformVector( FVector(1,0,0) );
		AxisEnd = AxisOrigin + FIntPoint( AxisVec.Y, -AxisVec.Z );
		LineItem.SetColor( FLinearColor::Red );
		TextItem.SetColor( FLinearColor::Red );
		LineItem.Draw( Canvas, AxisOrigin, AxisEnd );
		TextItem.Text = LOCTEXT("XAxis","X");
		TextItem.Draw( Canvas, FVector2D(AxisEnd.X + 2, AxisEnd.Y - 0.5*YL) );
	}

	if( ( InAxis & EAxisList::Y ) == EAxisList::Y)
	{
		AxisVec = AxisSize * ViewTM.InverseTransformVector( FVector(0,1,0) );
		AxisEnd = AxisOrigin + FIntPoint( AxisVec.Y, -AxisVec.Z );
		LineItem.SetColor( FLinearColor::Green );
		TextItem.SetColor( FLinearColor::Green );
		LineItem.Draw( Canvas, AxisOrigin, AxisEnd );
		TextItem.Text = LOCTEXT("YAxis","Y");
		TextItem.Draw( Canvas, FVector2D(AxisEnd.X + 2, AxisEnd.Y - 0.5*YL) );

	}

	if( ( InAxis & EAxisList::Z ) == EAxisList::Z )
	{
		AxisVec = AxisSize * ViewTM.InverseTransformVector( FVector(0,0,1) );
		AxisEnd = AxisOrigin + FIntPoint( AxisVec.Y, -AxisVec.Z );
		LineItem.SetColor( FLinearColor::Blue );
		TextItem.SetColor( FLinearColor::Blue );
		LineItem.Draw( Canvas, AxisOrigin, AxisEnd );
		TextItem.Text = LOCTEXT("ZAxis","Z");
		TextItem.Draw( Canvas, FVector2D(AxisEnd.X + 2, AxisEnd.Y - 0.5*YL) );
	}
}

/** Convert the specified number (in cm or unreal units) into a readable string with relevant si units */
FString FEditorViewportClient::UnrealUnitsToSiUnits(float UnrealUnits)
{
	// Put it in mm to start off with
	UnrealUnits *= 10.f;

	const int32 OrderOfMagnitude = UnrealUnits > 0 ? FMath::TruncToInt(FMath::LogX(10.0f, UnrealUnits)) : 0;

	// Get an exponent applied to anything >= 1,000,000,000mm (1000km)
	const int32 Exponent = (OrderOfMagnitude - 6)  / 3;
	const FString ExponentString = Exponent > 0 ? FString::Printf(TEXT("e+%d"), Exponent*3) : TEXT("");

	float ScaledNumber = UnrealUnits;

	// Factor the order of magnitude into thousands and clamp it to km
	const int32 OrderOfThousands = OrderOfMagnitude / 3;
	if (OrderOfThousands != 0)
	{
		// Scale units to m or km (with the order of magnitude in 1000s)
		ScaledNumber /= FMath::Pow(1000.f, OrderOfThousands);
	}

	// Round to 2 S.F.
	const TCHAR* Approximation = TEXT("");
	{
		const int32 ScaledOrder = OrderOfMagnitude % (FMath::Max(OrderOfThousands, 1) * 3);
		const float RoundingDivisor = FMath::Pow(10.f, ScaledOrder) / 10.f;
		const int32 Rounded = FMath::TruncToInt(ScaledNumber / RoundingDivisor) * RoundingDivisor;
		if (ScaledNumber - Rounded > KINDA_SMALL_NUMBER)
		{
			ScaledNumber = Rounded;
			Approximation = TEXT("~");
		}
	}

	if (OrderOfMagnitude <= 2)
	{
		// Always show cm not mm
		ScaledNumber /= 10;
	}

	static const TCHAR* UnitText[] = { TEXT("cm"), TEXT("m"), TEXT("km") };
	if (FMath::Fmod(ScaledNumber, 1.f) > KINDA_SMALL_NUMBER)
	{
		return FString::Printf(TEXT("%s%.1f%s%s"), Approximation, ScaledNumber, *ExponentString, UnitText[FMath::Min(OrderOfThousands, 2)]);
	}
	else
	{
		return FString::Printf(TEXT("%s%d%s%s"), Approximation, FMath::TruncToInt(ScaledNumber), *ExponentString, UnitText[FMath::Min(OrderOfThousands, 2)]);
	}
}

void FEditorViewportClient::DrawScaleUnits(FViewport* InViewport, FCanvas* Canvas, const FSceneView& InView)
{
	const float UnitsPerPixel = GetOrthoUnitsPerPixel(InViewport);

	// Find the closest power of ten to our target width
	static const int32 ApproxTargetMarkerWidthPx = 100;
	const float SegmentWidthUnits = UnitsPerPixel > 0 ? FMath::Pow(10.f, FMath::RoundToFloat(FMath::LogX(10.f, UnitsPerPixel * ApproxTargetMarkerWidthPx))) : 0.f;

	const FString DisplayText = UnrealUnitsToSiUnits(SegmentWidthUnits);

	UFont* Font = GEngine->GetTinyFont();
	int32 TextWidth, TextHeight;
	StringSize(Font, TextWidth, TextHeight, *DisplayText);

	// Origin is the bottom left of the scale
	const FIntPoint StartPoint(80, InViewport->GetSizeXY().Y/Canvas->GetDPIScale() - 30);
	const FIntPoint EndPoint = StartPoint + (UnitsPerPixel != 0 ? FIntPoint(SegmentWidthUnits / UnitsPerPixel, 0) : FIntPoint(0,0));

	// Sort out the color for the text and widget
	FLinearColor HSVBackground = InView.BackgroundColor.LinearRGBToHSV().CopyWithNewOpacity(1.f);
	const int32 Sign = (0.5f - HSVBackground.B) / FMath::Abs(HSVBackground.B - 0.5f);
	HSVBackground.B = HSVBackground.B + Sign*0.4f;
	const FLinearColor SegmentColor = HSVBackground.HSVToLinearRGB();

	const FIntPoint VerticalTickOffset(0, -3);

	// Draw the scale
	FCanvasLineItem LineItem;
	LineItem.SetColor(SegmentColor);
	LineItem.Draw(Canvas, StartPoint, StartPoint + VerticalTickOffset);
	LineItem.Draw(Canvas, StartPoint, EndPoint);
	LineItem.Draw(Canvas, EndPoint, EndPoint + VerticalTickOffset);

	// Draw the text
	FCanvasTextItem TextItem(EndPoint + FIntPoint(-(TextWidth + 3), -TextHeight), FText::FromString(DisplayText), Font, SegmentColor);
	TextItem.Draw(Canvas);
}

void FEditorViewportClient::OnOrthoZoom( const struct FInputEventState& InputState, float Scale )
{
	FViewport* InputStateViewport = InputState.GetViewport();
	FKey Key = InputState.GetKey();

	// Scrolling the mousewheel up/down zooms the orthogonal viewport in/out.
	int32 Delta = 25 * Scale;
	if( Key == EKeys::MouseScrollUp || Key == EKeys::Add )
	{
		Delta *= -1;
	}

	//Extract current state
	int32 ViewportWidth = InputStateViewport->GetSizeXY().X;
	int32 ViewportHeight = InputStateViewport->GetSizeXY().Y;

	FVector OldOffsetFromCenter;

	const bool bCenterZoomAroundCursor = GetDefault<ULevelEditorViewportSettings>()->bCenterZoomAroundCursor && (Key == EKeys::MouseScrollDown || Key == EKeys::MouseScrollUp );

	if (bCenterZoomAroundCursor)
	{
		//Y is actually backwards, but since we're move the camera opposite the cursor to center, we negate both
		//therefore the x is negated
		//X Is backwards, negate it
		//default to viewport mouse position
		int32 CenterX = InputStateViewport->GetMouseX();
		int32 CenterY = InputStateViewport->GetMouseY();
		if (ShouldUseMoveCanvasMovement())
		{
			//use virtual mouse while dragging (normal mouse is clamped when invisible)
			CenterX = LastMouseX;
			CenterY = LastMouseY;
		}
		int32 DeltaFromCenterX = -(CenterX - (ViewportWidth>>1));
		int32 DeltaFromCenterY =  (CenterY - (ViewportHeight>>1));
		switch( GetViewportType() )
		{
		case LVT_OrthoXY:
			OldOffsetFromCenter.Set(DeltaFromCenterX, -DeltaFromCenterY, 0.0f);
			break;
		case LVT_OrthoXZ:
			OldOffsetFromCenter.Set(DeltaFromCenterX, 0.0f, DeltaFromCenterY);
			break;
		case LVT_OrthoYZ:
			OldOffsetFromCenter.Set(0.0f, DeltaFromCenterX, DeltaFromCenterY);
			break;
		case LVT_OrthoNegativeXY:
			OldOffsetFromCenter.Set(-DeltaFromCenterX, -DeltaFromCenterY, 0.0f);
			break;
		case LVT_OrthoNegativeXZ:
			OldOffsetFromCenter.Set(-DeltaFromCenterX, 0.0f, DeltaFromCenterY);
			break;
		case LVT_OrthoNegativeYZ:
			OldOffsetFromCenter.Set(0.0f, -DeltaFromCenterX, DeltaFromCenterY);
			break;
		case LVT_OrthoFreelook:
			//@TODO: CAMERA: How to handle this
			break;
		case LVT_Perspective:
			break;
		}
	}

	//save off old zoom
	const float OldUnitsPerPixel = GetOrthoUnitsPerPixel(Viewport);

	//update zoom based on input
	SetOrthoZoom( GetOrthoZoom() + (GetOrthoZoom() / CAMERA_ZOOM_DAMPEN) * Delta );
	SetOrthoZoom( FMath::Clamp<float>( GetOrthoZoom(), MIN_ORTHOZOOM, MAX_ORTHOZOOM ) );

	if (bCenterZoomAroundCursor)
	{
		//This is the equivalent to moving the viewport to center about the cursor, zooming, and moving it back a proportional amount towards the cursor
		FVector FinalDelta = (GetOrthoUnitsPerPixel(Viewport) - OldUnitsPerPixel)*OldOffsetFromCenter;

		//now move the view location proportionally
		SetViewLocation( GetViewLocation() + FinalDelta );
	}

	const bool bInvalidateViews = true;

	// Update linked ortho viewport movement based on updated zoom and view location,
	UpdateLinkedOrthoViewports( bInvalidateViews );

	const bool bInvalidateHitProxies = true;

	Invalidate( bInvalidateViews, bInvalidateHitProxies );

	//mark "externally moved" so context menu doesn't come up
	MouseDeltaTracker->SetExternalMovement();
}

void FEditorViewportClient::OnDollyPerspectiveCamera( const FInputEventState& InputState )
{
	FKey Key = InputState.GetKey();

	// Scrolling the mousewheel up/down moves the perspective viewport forwards/backwards.
	FVector Drag(0,0,0);

	const FRotator& ViewRotation = GetViewRotation();
	Drag.X = FMath::Cos( ViewRotation.Yaw * PI / 180.f ) * FMath::Cos( ViewRotation.Pitch * PI / 180.f );
	Drag.Y = FMath::Sin( ViewRotation.Yaw * PI / 180.f ) * FMath::Cos( ViewRotation.Pitch * PI / 180.f );
	Drag.Z = FMath::Sin( ViewRotation.Pitch * PI / 180.f );

	if( Key == EKeys::MouseScrollDown )
	{
		Drag = -Drag;
	}

	const float CameraSpeed = GetCameraSpeed(GetDefault<ULevelEditorViewportSettings>()->MouseScrollCameraSpeed);
	Drag *= CameraSpeed * 32.f;

	const bool bDollyCamera = true;
	MoveViewportCamera( Drag, FRotator::ZeroRotator, bDollyCamera );
	Invalidate( true, true );

	FEditorDelegates::OnDollyPerspectiveCamera.Broadcast(Drag, ViewIndex);
}

void FEditorViewportClient::OnChangeCameraSpeed( const struct FInputEventState& InputState )
{
	const float MinCameraSpeedScale = 0.1f;
	const float MaxCameraSpeedScale = 10.0f;

	FKey Key = InputState.GetKey();

	// Adjust and clamp the camera speed scale
	if( Key == EKeys::MouseScrollUp )
	{
		if( FlightCameraSpeedScale >= 2.0f )
		{
			FlightCameraSpeedScale += 0.5f;
		}
		else if( FlightCameraSpeedScale >= 1.0f )
		{
			FlightCameraSpeedScale += 0.2f;
		}
		else
		{
			FlightCameraSpeedScale += 0.1f;
		}
	}
	else
	{
		if( FlightCameraSpeedScale > 2.49f )
		{
			FlightCameraSpeedScale -= 0.5f;
		}
		else if( FlightCameraSpeedScale >= 1.19f )
		{
			FlightCameraSpeedScale -= 0.2f;
		}
		else
		{
			FlightCameraSpeedScale -= 0.1f;
		}
	}

	FlightCameraSpeedScale = FMath::Clamp( FlightCameraSpeedScale, MinCameraSpeedScale, MaxCameraSpeedScale );

	if( FMath::IsNearlyEqual( FlightCameraSpeedScale, 1.0f, 0.01f ) )
	{
		// Snap to 1.0 if we're really close to that
		FlightCameraSpeedScale = 1.0f;
	}
}

void FEditorViewportClient::AddReferencedObjects( FReferenceCollector& Collector )
{
	if( PreviewScene )
	{
		PreviewScene->AddReferencedObjects( Collector );
	}

	if (ViewState.GetReference())
	{
		ViewState.GetReference()->AddReferencedObjects(Collector);
	}

	for (FSceneViewStateReference &StereoViewState : StereoViewStates)
	{
		if (StereoViewState.GetReference())
		{
			StereoViewState.GetReference()->AddReferencedObjects(Collector);
		}
	}
}

FString FEditorViewportClient::GetReferencerName() const
{
	return TEXT("FEditorViewportClient");
}

void FEditorViewportClient::ProcessClick(class FSceneView& View, class HHitProxy* HitProxy, FKey Key, EInputEvent Event, uint32 HitX, uint32 HitY)
{
	const FViewportClick Click(&View, this, Key, Event, HitX, HitY);
	ModeTools->HandleClick(this, HitProxy, Click);
}

bool FEditorViewportClient::InputWidgetDelta(FViewport* InViewport, EAxisList::Type CurrentAxis, FVector& Drag, FRotator& Rot, FVector& Scale)
{
	if (ModeTools->InputDelta(this, Viewport, Drag, Rot, Scale))
	{
		if (ModeTools->AllowWidgetMove())
		{
			ModeTools->PivotLocation += Drag;
			ModeTools->SnappedLocation += Drag;
		}

		// Update visuals of the rotate widget
		ApplyDeltaToRotateWidget(Rot);
		return true;
	}
	else
	{
		return false;
	}
}

void FEditorViewportClient::SetWidgetMode(FWidget::EWidgetMode NewMode)
{
	if (!ModeTools->IsTracking() && !IsFlightCameraActive())
	{
		ModeTools->SetWidgetMode(NewMode);

		// force an invalidation (non-deferred) of the hit proxy here, otherwise we will
		// end up checking against an incorrect hit proxy if the cursor is not moved
		Viewport->InvalidateHitProxy();
		bShouldCheckHitProxy = true;

		// Fire event delegate
		ModeTools->BroadcastWidgetModeChanged(NewMode);
	}

	RedrawAllViewportsIntoThisScene();
}

bool FEditorViewportClient::CanSetWidgetMode(FWidget::EWidgetMode NewMode) const
{
	return ModeTools->UsesTransformWidget(NewMode) == true;
}

FWidget::EWidgetMode FEditorViewportClient::GetWidgetMode() const
{
	return ModeTools->GetWidgetMode();
}

FVector FEditorViewportClient::GetWidgetLocation() const
{
	return ModeTools->GetWidgetLocation();
}

FMatrix FEditorViewportClient::GetWidgetCoordSystem() const
{
	return ModeTools->GetCustomInputCoordinateSystem();
}

FMatrix FEditorViewportClient::GetLocalCoordinateSystem() const
{
	return ModeTools->GetLocalCoordinateSystem();
}

void FEditorViewportClient::SetWidgetCoordSystemSpace(ECoordSystem NewCoordSystem)
{
	ModeTools->SetCoordSystem(NewCoordSystem);
	RedrawAllViewportsIntoThisScene();
}

ECoordSystem FEditorViewportClient::GetWidgetCoordSystemSpace() const
{
	return ModeTools->GetCoordSystem();
}

void FEditorViewportClient::ApplyDeltaToRotateWidget(const FRotator& InRot)
{
	//apply rotation to translate rotate widget
	if (!InRot.IsZero())
	{
		FRotator TranslateRotateWidgetRotation(0, ModeTools->TranslateRotateXAxisAngle, 0);
		TranslateRotateWidgetRotation += InRot;
		ModeTools->TranslateRotateXAxisAngle = TranslateRotateWidgetRotation.Yaw;

		FRotator Widget2DRotation(ModeTools->TranslateRotate2DAngle, 0, 0);
		Widget2DRotation += InRot;
		ModeTools->TranslateRotate2DAngle = Widget2DRotation.Pitch;
	}
}

void FEditorViewportClient::RedrawAllViewportsIntoThisScene()
{
	Invalidate();
}

FSceneInterface* FEditorViewportClient::GetScene() const
{
	UWorld* World = GetWorld();
	if( World )
	{
		return World->Scene;
	}

	return NULL;
}

UWorld* FEditorViewportClient::GetWorld() const
{
	UWorld* OutWorldPtr = NULL;
	// If we have a valid scene get its world
	if( PreviewScene )
	{
		OutWorldPtr = PreviewScene->GetWorld();
	}
	if ( OutWorldPtr == NULL )
	{
		OutWorldPtr = GWorld;
	}
	return OutWorldPtr;
}

void FEditorViewportClient::DrawCanvas(FViewport& InViewport, FSceneView& View, FCanvas& Canvas)
{
	// Information string
	Canvas.DrawShadowedString(4, 4, *ModeTools->InfoString, GEngine->GetSmallFont(), FColor::White);

	ModeTools->DrawHUD(this, &InViewport, &View, &Canvas);
}

void FEditorViewportClient::SetupViewForRendering(FSceneViewFamily& ViewFamily, FSceneView& View)
{
	if (ViewFamily.EngineShowFlags.Wireframe)
	{
		// Wireframe color is emissive-only, and mesh-modifying materials do not use material substitution, hence...
		View.DiffuseOverrideParameter = FVector4(0.f, 0.f, 0.f, 0.f);
		View.SpecularOverrideParameter = FVector4(0.f, 0.f, 0.f, 0.f);
	}
	else if (ViewFamily.EngineShowFlags.OverrideDiffuseAndSpecular)
	{
		View.DiffuseOverrideParameter = FVector4(GEngine->LightingOnlyBrightness.R, GEngine->LightingOnlyBrightness.G, GEngine->LightingOnlyBrightness.B, 0.0f);
		View.SpecularOverrideParameter = FVector4(.1f, .1f, .1f, 0.0f);
	}
	else if (ViewFamily.EngineShowFlags.ReflectionOverride)
	{
		View.DiffuseOverrideParameter = FVector4(0.f, 0.f, 0.f, 0.f);
		View.SpecularOverrideParameter = FVector4(1, 1, 1, 0.0f);
		View.NormalOverrideParameter = FVector4(0, 0, 1, 0.0f);
		View.RoughnessOverrideParameter = FVector2D(0.0f, 0.0f);
	}

	if (!ViewFamily.EngineShowFlags.Diffuse)
	{
		View.DiffuseOverrideParameter = FVector4(0.f, 0.f, 0.f, 0.f);
	}

	if (!ViewFamily.EngineShowFlags.Specular)
	{
		View.SpecularOverrideParameter = FVector4(0.f, 0.f, 0.f, 0.f);
	}

	View.CurrentBufferVisualizationMode = CurrentBufferVisualizationMode;
#if RHI_RAYTRACING
	View.CurrentRayTracingDebugVisualizationMode = CurrentRayTracingDebugVisualizationMode;
#endif

	//Look if the pixel inspector tool is on
	View.bUsePixelInspector = false;
	FPixelInspectorModule& PixelInspectorModule = FModuleManager::LoadModuleChecked<FPixelInspectorModule>(TEXT("PixelInspectorModule"));
	bool IsInspectorActive = PixelInspectorModule.IsPixelInspectorEnable();
	View.bUsePixelInspector = IsInspectorActive;
	FIntPoint InspectViewportPos = FIntPoint(-1, -1);
	if (IsInspectorActive)
	{
		if (CurrentMousePos == FIntPoint(-1, -1))
		{
			uint32 CoordinateViewportId = 0;
			PixelInspectorModule.GetCoordinatePosition(InspectViewportPos, CoordinateViewportId);

			bool IsCoordinateInViewport = InspectViewportPos.X <= Viewport->GetSizeXY().X && InspectViewportPos.Y <= Viewport->GetSizeXY().Y;
			IsInspectorActive = IsCoordinateInViewport && (CoordinateViewportId == View.State->GetViewKey());
			if (IsInspectorActive)
			{
				PixelInspectorModule.SetViewportInformation(View.State->GetViewKey(), Viewport->GetSizeXY());
			}
		}
		else
		{
			InspectViewportPos = CurrentMousePos;
			PixelInspectorModule.SetViewportInformation(View.State->GetViewKey(), Viewport->GetSizeXY());
			PixelInspectorModule.SetCoordinatePosition(InspectViewportPos, false);
		}
	}

	if (IsInspectorActive)
	{
		// Ready to send a request
		FSceneInterface *SceneInterface = GetScene();

		FVector2D InspectViewportUV(
			(InspectViewportPos.X + 0.5f) / float(View.UnscaledViewRect.Width()),
			(InspectViewportPos.Y + 0.5f) / float(View.UnscaledViewRect.Height()));

		PixelInspectorModule.CreatePixelInspectorRequest(InspectViewportUV, View.State->GetViewKey(), SceneInterface, bInGameViewMode, View.State->GetPreExposure());
	}
	else if (!View.bUsePixelInspector && CurrentMousePos != FIntPoint(-1, -1))
	{
		//Track in case the user hit esc key to stop inspecting pixel
		PixelInspectorRealtimeManagement(this, true);
	}
}

void FEditorViewportClient::Draw(FViewport* InViewport, FCanvas* Canvas)
{
	FViewport* ViewportBackup = Viewport;
	Viewport = InViewport ? InViewport : Viewport;

	// Determine whether we should use world time or real time based on the scene.
	float TimeSeconds;
	float RealTimeSeconds;
	float DeltaTimeSeconds;

	UWorld* World = GetWorld();
	// During Simulation blueprints are directly using the World time, causing a mismatch with Material's Frame time
	if (!World || ( GetScene() != World->Scene) || (IsRealtime() && !IsSimulateInEditorViewport()))
	{
		// Use time relative to start time to avoid issues with float vs double
		TimeSeconds = FApp::GetCurrentTime() - GStartTime;
		RealTimeSeconds = FApp::GetCurrentTime() - GStartTime;
		DeltaTimeSeconds = FApp::GetDeltaTime();
	}
	else
	{
		TimeSeconds = World->GetTimeSeconds();
		RealTimeSeconds = World->GetRealTimeSeconds();
		DeltaTimeSeconds = World->GetDeltaSeconds();
	}

	// Allow HMD to modify the view later, just before rendering
	const bool bStereoRendering = GEngine->IsStereoscopic3D( InViewport );
	FCanvas* DebugCanvas = Viewport->GetDebugCanvas();
	if (DebugCanvas)
	{
		DebugCanvas->SetScaledToRenderTarget(bStereoRendering);
		DebugCanvas->SetStereoRendering(bStereoRendering);
	}
	Canvas->SetScaledToRenderTarget(bStereoRendering);
	Canvas->SetStereoRendering(bStereoRendering);

	// Setup a FSceneViewFamily/FSceneView for the viewport.
	FSceneViewFamilyContext ViewFamily(FSceneViewFamily::ConstructionValues(
		Canvas->GetRenderTarget(),
		GetScene(),
		EngineShowFlags)
		.SetWorldTimes( TimeSeconds, DeltaTimeSeconds, RealTimeSeconds )
		.SetRealtimeUpdate( IsRealtime() && FSlateThrottleManager::Get().IsAllowingExpensiveTasks() )
		.SetViewModeParam( ViewModeParam, ViewModeParamName ) );

	ViewFamily.EngineShowFlags = EngineShowFlags;

<<<<<<< HEAD
	ENGINE_API void UpdateDebugViewModeShaders();
=======
>>>>>>> 9ba46998
	UpdateDebugViewModeShaders();

	if( ModeTools->GetActiveMode( FBuiltinEditorModes::EM_InterpEdit ) == 0 || !AllowsCinematicControl() )
	{
		if( !EngineShowFlags.Game )
		{
			// in the editor, disable camera motion blur and other rendering features that rely on the former frame
			// unless the view port is Matinee controlled
			ViewFamily.EngineShowFlags.CameraInterpolation = 0;
		}

		if (!bStereoRendering)
		{
			// stereo is enabled, as many HMDs require this for proper visuals
			ViewFamily.EngineShowFlags.SetScreenPercentage(false);
		}
	}

	ViewFamily.ViewExtensions = GEngine->ViewExtensions->GatherActiveExtensions(InViewport);

	for (auto ViewExt : ViewFamily.ViewExtensions)
	{
		ViewExt->SetupViewFamily(ViewFamily);
	}

	EViewModeIndex CurrentViewMode = GetViewMode();
	ViewFamily.ViewMode = CurrentViewMode;

	const bool bVisualizeBufferEnabled = CurrentViewMode == VMI_VisualizeBuffer && CurrentBufferVisualizationMode != NAME_None;
	const bool bRayTracingDebugEnabled = CurrentViewMode == VMI_RayTracingDebug && CurrentRayTracingDebugVisualizationMode != NAME_None;
	const bool bCanDisableTonemapper = bVisualizeBufferEnabled || (bRayTracingDebugEnabled && !FRayTracingDebugVisualizationMenuCommands::DebugModeShouldBeTonemapped(CurrentRayTracingDebugVisualizationMode));
	
	EngineShowFlagOverride(ESFIM_Editor, ViewFamily.ViewMode, ViewFamily.EngineShowFlags, bCanDisableTonemapper);
	EngineShowFlagOrthographicOverride(IsPerspective(), ViewFamily.EngineShowFlags);

	UpdateLightingShowFlags( ViewFamily.EngineShowFlags );

	ViewFamily.ExposureSettings = ExposureSettings;

	ViewFamily.LandscapeLODOverride = LandscapeLODOverride;

	FSceneView* View = nullptr;

	// Stereo rendering
	const bool bStereoDeviceActive = bStereoRendering && GEngine->StereoRenderingDevice.IsValid();
	int32 NumViews = bStereoRendering ? GEngine->StereoRenderingDevice->GetDesiredNumberOfViews(bStereoRendering) : 1;
	for( int StereoViewIndex = 0; StereoViewIndex < NumViews; ++StereoViewIndex )
	{
		const EStereoscopicPass StereoPass = bStereoRendering ? GEngine->StereoRenderingDevice->GetViewPassForIndex(bStereoRendering, StereoViewIndex) : eSSP_FULL;

		View = CalcSceneView( &ViewFamily, StereoPass );

		SetupViewForRendering(ViewFamily,*View);

	    FSlateRect SafeFrame;
	    View->CameraConstrainedViewRect = View->UnscaledViewRect;
	    if (CalculateEditorConstrainedViewRect(SafeFrame, Viewport, Canvas->GetDPIScale()))
	    {
		    View->CameraConstrainedViewRect = FIntRect(SafeFrame.Left, SafeFrame.Top, SafeFrame.Right, SafeFrame.Bottom);
	    }
 	}

	if (IsAspectRatioConstrained())
	{
		// Clear the background to black if the aspect ratio is constrained, as the scene view won't write to all pixels.
		Canvas->Clear(FLinearColor::Black);
	}

	// If not doing VR rendering, apply DPI derived resolution fraction even if show flag is disabled
	if (!bStereoRendering && SupportsLowDPIPreview() && IsLowDPIPreview() && ViewFamily.SupportsScreenPercentage())
	{
		ViewFamily.SecondaryViewFraction = GetDPIDerivedResolutionFraction();
	}

	// If a screen percentage interface was not set by one of the view extension, then set the legacy one.
	if (ViewFamily.GetScreenPercentageInterface() == nullptr)
	{
		float GlobalResolutionFraction = 1.0f;

		// If not doing VR rendering, apply preview resolution fraction.
		if (!bStereoRendering && SupportsPreviewResolutionFraction() && ViewFamily.SupportsScreenPercentage())
		{
			GlobalResolutionFraction = PreviewResolutionFraction;

			// Force screen percentage's engine show flag to be turned on for preview screen percentage.
			ViewFamily.EngineShowFlags.ScreenPercentage = (GlobalResolutionFraction != 1.0);
		}

		// In editor viewport, we ignore r.ScreenPercentage and FPostProcessSettings::ScreenPercentage by design.
		ViewFamily.SetScreenPercentageInterface(new FLegacyScreenPercentageDriver(
			ViewFamily, GlobalResolutionFraction, /* AllowPostProcessSettingsScreenPercentage = */ false));
	}

	// Draw the 3D scene
	GetRendererModule().BeginRenderingViewFamily(Canvas,&ViewFamily);

	if (View)
	{
		DrawCanvas( *Viewport, *View, *Canvas );

		DrawSafeFrames(*Viewport, *View, *Canvas);
	}

	// Remove temporary debug lines.
	// Possibly a hack. Lines may get added without the scene being rendered etc.
	if (World->LineBatcher != NULL && (World->LineBatcher->BatchedLines.Num() || World->LineBatcher->BatchedPoints.Num() || World->LineBatcher->BatchedMeshes.Num() ) )
	{
		World->LineBatcher->Flush();
	}

	if (World->ForegroundLineBatcher != NULL && (World->ForegroundLineBatcher->BatchedLines.Num() || World->ForegroundLineBatcher->BatchedPoints.Num() || World->ForegroundLineBatcher->BatchedMeshes.Num() ) )
	{
		World->ForegroundLineBatcher->Flush();
	}


	// Draw the widget.
	if (Widget && bShowWidget)
	{
		Widget->DrawHUD( Canvas );
	}

	// Axes indicators
	if (bDrawAxes && !ViewFamily.EngineShowFlags.Game && !GLevelEditorModeTools().IsViewportUIHidden())
	{
		switch (GetViewportType())
		{
		case LVT_OrthoXY:
			{
				const FRotator XYRot(-90.0f, -90.0f, 0.0f);
				DrawAxes(Viewport, Canvas, &XYRot, EAxisList::XY);
				if (View)
				{
					DrawScaleUnits(Viewport, Canvas, *View);
				}
				break;
			}
		case LVT_OrthoXZ:
			{
				const FRotator XZRot(0.0f, -90.0f, 0.0f);
				DrawAxes(Viewport, Canvas, &XZRot, EAxisList::XZ);
				if (View)
				{
					DrawScaleUnits(Viewport, Canvas, *View);
				}
				break;
			}
		case LVT_OrthoYZ:
			{
				const FRotator YZRot(0.0f, 0.0f, 0.0f);
				DrawAxes(Viewport, Canvas, &YZRot, EAxisList::YZ);
				if (View)
				{
					DrawScaleUnits(Viewport, Canvas, *View);
				}
				break;
			}
		case LVT_OrthoNegativeXY:
			{
				const FRotator XYRot(90.0f, 90.0f, 0.0f);
				DrawAxes(Viewport, Canvas, &XYRot, EAxisList::XY);
				if (View)
				{
					DrawScaleUnits(Viewport, Canvas, *View);
				}
				break;
			}
		case LVT_OrthoNegativeXZ:
			{
				const FRotator XZRot(0.0f, 90.0f, 0.0f);
				DrawAxes(Viewport, Canvas, &XZRot, EAxisList::XZ);
				if (View)
				{
					DrawScaleUnits(Viewport, Canvas, *View);
				}
				break;
			}
		case LVT_OrthoNegativeYZ:
			{
				const FRotator YZRot(0.0f, 180.0f, 0.0f);
				DrawAxes(Viewport, Canvas, &YZRot, EAxisList::YZ);
				if (View)
				{
					DrawScaleUnits(Viewport, Canvas, *View);
				}
				break;
			}
		default:
			{
				DrawAxes(Viewport, Canvas);
				break;
			}
		}
	}

	// NOTE: DebugCanvasObject will be created by UDebugDrawService::Draw() if it doesn't already exist.
	UDebugDrawService::Draw(ViewFamily.EngineShowFlags, Viewport, View, DebugCanvas);
	UCanvas* DebugCanvasObject = FindObjectChecked<UCanvas>(GetTransientPackage(),TEXT("DebugCanvasObject"));
	DebugCanvasObject->Canvas = DebugCanvas;
	DebugCanvasObject->Init( Viewport->GetSizeXY().X, Viewport->GetSizeXY().Y, View , DebugCanvas);


	// Stats display
	if( IsRealtime() && ShouldShowStats() && DebugCanvas)
	{
		const int32 XPos = 4;
		TArray< FDebugDisplayProperty > EmptyPropertyArray;
		DrawStatsHUD( World, Viewport, DebugCanvas, NULL, EmptyPropertyArray, GetViewLocation(), GetViewRotation() );
	}

	if( bStereoRendering && GEngine->XRSystem.IsValid() )
	{
#if 0 && !UE_BUILD_SHIPPING // TODO remove DrawDebug from the IHeadmountedDisplayInterface
		GEngine->XRSystem->DrawDebug(DebugCanvasObject);
#endif
	}

	if(!IsRealtime())
	{
		// Wait for the rendering thread to finish drawing the view before returning.
		// This reduces the apparent latency of dragging the viewport around.
		FlushRenderingCommands();
	}

	Viewport = ViewportBackup;
}

void FEditorViewportClient::Draw(const FSceneView* View, FPrimitiveDrawInterface* PDI)
{
	// Draw the drag tool.
	MouseDeltaTracker->Render3DDragTool( View, PDI );

	// Draw the widget.
	if (Widget && bShowWidget)
	{
		Widget->Render( View, PDI, this );
	}

	if( bUsesDrawHelper )
	{
		DrawHelper.Draw( View, PDI );
	}

	ModeTools->DrawActiveModes(View, PDI);

	// Draw the current editor mode.
	ModeTools->Render(View, Viewport, PDI);

	// Draw the preview scene light visualization
	DrawPreviewLightVisualization(View, PDI);

	// This viewport was just rendered, reset this value.
	FramesSinceLastDraw = 0;
}

void FEditorViewportClient::DrawPreviewLightVisualization(const FSceneView* View, FPrimitiveDrawInterface* PDI)
{
	// Draw the indicator of the current light direction if it was recently moved
	if ((PreviewScene != nullptr) && (PreviewScene->DirectionalLight != nullptr) && (MovingPreviewLightTimer > 0.0f))
	{
		const float A = MovingPreviewLightTimer / PreviewLightConstants::MovingPreviewLightTimerDuration;

		ULightComponent* Light = PreviewScene->DirectionalLight;

		const FLinearColor ArrowColor = Light->LightColor;

		// Figure out where the light is (ignoring position for directional lights)
		const FTransform LightLocalToWorldRaw = Light->GetComponentToWorld();
		FTransform LightLocalToWorld = LightLocalToWorldRaw;
		if (Light->IsA(UDirectionalLightComponent::StaticClass()))
		{
			LightLocalToWorld.SetTranslation(FVector::ZeroVector);
		}
		LightLocalToWorld.SetScale3D(FVector(1.0f));

		// Project the last mouse position during the click into world space
		FVector LastMouseWorldPos;
		FVector LastMouseWorldDir;
		View->DeprojectFVector2D(MovingPreviewLightSavedScreenPos, /*out*/ LastMouseWorldPos, /*out*/ LastMouseWorldDir);

		// The world pos may be nuts due to a super distant near plane for orthographic cameras, so find the closest
		// point to the origin along the ray
		LastMouseWorldPos = FMath::ClosestPointOnLine(LastMouseWorldPos, LastMouseWorldPos + LastMouseWorldDir * WORLD_MAX, FVector::ZeroVector);

		// Figure out the radius to draw the light preview ray at
		const FVector LightToMousePos = LastMouseWorldPos - LightLocalToWorld.GetTranslation();
		const float LightToMouseRadius = FMath::Max(LightToMousePos.Size(), PreviewLightConstants::MinMouseRadius);

		const float ArrowLength = FMath::Max(PreviewLightConstants::MinArrowLength, LightToMouseRadius * PreviewLightConstants::MouseLengthToArrowLenghtRatio);
		const float ArrowSize = PreviewLightConstants::ArrowLengthToSizeRatio * ArrowLength;
		const float ArrowThickness = FMath::Max(PreviewLightConstants::ArrowLengthToThicknessRatio * ArrowLength, PreviewLightConstants::MinArrowThickness);

		const FVector ArrowOrigin = LightLocalToWorld.TransformPosition(FVector(-LightToMouseRadius - 0.5f * ArrowLength, 0.0f, 0.0f));
		const FVector ArrowDirection = LightLocalToWorld.TransformVector(FVector(-1.0f, 0.0f, 0.0f));

		const FQuatRotationTranslationMatrix ArrowToWorld(LightLocalToWorld.GetRotation(), ArrowOrigin);

		DrawDirectionalArrow(PDI, ArrowToWorld, ArrowColor, ArrowLength, ArrowSize, SDPG_World, ArrowThickness);
	}
}

void FEditorViewportClient::RenderDragTool(const FSceneView* View, FCanvas* Canvas)
{
	MouseDeltaTracker->RenderDragTool(View, Canvas);
}

FLinearColor FEditorViewportClient::GetBackgroundColor() const
{
	return PreviewScene ? PreviewScene->GetBackgroundColor() : FColor(55, 55, 55);
}

void FEditorViewportClient::SetCameraSetup(
	const FVector& LocationForOrbiting,
	const FRotator& InOrbitRotation,
	const FVector& InOrbitZoom,
	const FVector& InOrbitLookAt,
	const FVector& InViewLocation,
	const FRotator &InViewRotation )
{
	if( bUsingOrbitCamera )
	{
		SetViewRotation( InOrbitRotation );
		SetViewLocation( InViewLocation + InOrbitZoom );
		SetLookAtLocation( InOrbitLookAt );
	}
	else
	{
		SetViewLocation( InViewLocation );
		SetViewRotation( InViewRotation );
	}


	// Save settings for toggling between orbit and unlocked camera
	DefaultOrbitLocation = InViewLocation;
	DefaultOrbitRotation = InOrbitRotation;
	DefaultOrbitZoom = InOrbitZoom;
	DefaultOrbitLookAt = InOrbitLookAt;
}

// Determines which axis InKey and InDelta most refer to and returns
// a corresponding FVector.  This vector represents the mouse movement
// translated into the viewports/widgets axis space.
//
// @param InNudge		If 1, this delta is coming from a keyboard nudge and not the mouse

FVector FEditorViewportClient::TranslateDelta( FKey InKey, float InDelta, bool InNudge )
{
	const bool LeftMouseButtonDown = Viewport->KeyState(EKeys::LeftMouseButton);
	const bool RightMouseButtonDown = Viewport->KeyState(EKeys::RightMouseButton);
	const bool bIsUsingTrackpad = FSlateApplication::Get().IsUsingTrackpad();

	FVector vec(0.0f, 0.0f, 0.0f);

	float X = InKey == EKeys::MouseX ? InDelta : 0.f;
	float Y = InKey == EKeys::MouseY ? InDelta : 0.f;

	switch( GetViewportType() )
	{
	case LVT_OrthoXY:
	case LVT_OrthoXZ:
	case LVT_OrthoYZ:
	case LVT_OrthoNegativeXY:
	case LVT_OrthoNegativeXZ:
	case LVT_OrthoNegativeYZ:
		{
			LastMouseX += X;
			LastMouseY -= Y;

			if ((X != 0.0f) || (Y!=0.0f))
			{
				MarkMouseMovedSinceClick();
			}

			//only invert x,y if we're moving the camera
			if( ShouldUseMoveCanvasMovement() )
			{
				if(Widget->GetCurrentAxis() == EAxisList::None)
				{
					X = -X;
					Y = -Y;
				}
			}

			//update the position
			Viewport->SetSoftwareCursorPosition( FVector2D( LastMouseX, LastMouseY ) );
			//UE_LOG(LogEditorViewport, Log, *FString::Printf( TEXT("can:%d %d") , LastMouseX , LastMouseY ));
			//change to grab hand
			SetRequiredCursorOverride( true , EMouseCursor::CardinalCross );
			//update and apply cursor visibility
			UpdateAndApplyCursorVisibility();

			FWidget::EWidgetMode WidgetMode = GetWidgetMode();
			bool bIgnoreOrthoScaling = (WidgetMode == FWidget::WM_Scale) && (Widget->GetCurrentAxis() != EAxisList::None);

			if( InNudge || bIgnoreOrthoScaling )
			{
				vec = FVector( X, Y, 0.f );
			}
			else
			{
				const float UnitsPerPixel = GetOrthoUnitsPerPixel(Viewport);
				vec = FVector( X * UnitsPerPixel, Y * UnitsPerPixel, 0.f );

				if( Widget->GetCurrentAxis() == EAxisList::None )
				{
					switch( GetViewportType() )
					{
					case LVT_OrthoXY:
						vec.Y *= -1.0f;
						break;
					case LVT_OrthoXZ:
						vec = FVector(X * UnitsPerPixel, 0.f, Y * UnitsPerPixel);
						break;
					case LVT_OrthoYZ:
						vec = FVector(0.f, X * UnitsPerPixel, Y * UnitsPerPixel);
						break;
 					case LVT_OrthoNegativeXY:
 						vec = FVector(-X * UnitsPerPixel, -Y * UnitsPerPixel, 0.0f);
 						break;
					case LVT_OrthoNegativeXZ:
						vec = FVector(-X * UnitsPerPixel, 0.f, Y * UnitsPerPixel);
						break;
					case LVT_OrthoNegativeYZ:
						vec = FVector(0.f, -X * UnitsPerPixel, Y * UnitsPerPixel);
						break;
					case LVT_OrthoFreelook:
					case LVT_Perspective:
						break;
					}
				}
			}
		}
		break;

	case LVT_OrthoFreelook://@TODO: CAMERA: Not sure what to do here
	case LVT_Perspective:
		// Update the software cursor position
		Viewport->SetSoftwareCursorPosition( FVector2D(Viewport->GetMouseX() , Viewport->GetMouseY() ) );
		vec = FVector( X, Y, 0.f );
		break;

	default:
		check(0);		// Unknown viewport type
		break;
	}

	if( IsOrtho() && ((LeftMouseButtonDown || bIsUsingTrackpad) && RightMouseButtonDown) && Y != 0.f )
	{
		vec = FVector(0,0,Y);
	}

	return vec;
}

bool FEditorViewportClient::InputAxis(FViewport* InViewport, int32 ControllerId, FKey Key, float Delta, float DeltaTime, int32 NumSamples, bool bGamepad)
{
	if (bDisableInput)
	{
		return true;
	}

	// Let the current mode have a look at the input before reacting to it.
	if (ModeTools->InputAxis(this, Viewport, ControllerId, Key, Delta, DeltaTime))
	{
		return true;
	}

	const bool bMouseButtonDown = InViewport->KeyState( EKeys::LeftMouseButton ) || InViewport->KeyState( EKeys::MiddleMouseButton ) || InViewport->KeyState( EKeys::RightMouseButton );
	const bool bLightMoveDown = InViewport->KeyState(EKeys::L);

	// Look at which axis is being dragged and by how much
	const float DragX = (Key == EKeys::MouseX) ? Delta : 0.f;
	const float DragY = (Key == EKeys::MouseY) ? Delta : 0.f;

	if( bLightMoveDown && bMouseButtonDown && PreviewScene )
	{
		// Adjust the preview light direction
		FRotator LightDir = PreviewScene->GetLightDirection();

		LightDir.Yaw += -DragX * EditorViewportClient::LightRotSpeed;
		LightDir.Pitch += -DragY * EditorViewportClient::LightRotSpeed;

		PreviewScene->SetLightDirection( LightDir );

		// Remember that we adjusted it for the visualization
		MovingPreviewLightTimer = PreviewLightConstants::MovingPreviewLightTimerDuration;
		MovingPreviewLightSavedScreenPos = FVector2D(LastMouseX, LastMouseY);

		Invalidate();
	}
	else
	{
		/**Save off axis commands for future camera work*/
		FCachedJoystickState* JoystickState = GetJoystickState(ControllerId);
		if (JoystickState)
		{
			JoystickState->AxisDeltaValues.Add(Key, Delta);
		}

		if( bIsTracking	)
		{
			// Accumulate and snap the mouse movement since the last mouse button click.
			MouseDeltaTracker->AddDelta( this, Key, Delta, 0 );
		}
	}

	// If we are using a drag tool, paint the viewport so we can see it update.
	if( MouseDeltaTracker->UsingDragTool() )
	{
		Invalidate( false, false );
	}

	return true;
}

static float AdjustGestureCameraRotation(float Delta, float AdjustLimit, float DeltaCutoff)
{
	const float AbsDelta = FMath::Abs(Delta);
	const float Scale = AbsDelta * (1.0f / AdjustLimit);
	if (AbsDelta > 0.0f && AbsDelta <= AdjustLimit)
	{
		return Delta * Scale;
	}
	const bool bIsUsingTrackpad = FSlateApplication::Get().IsUsingTrackpad();
	return bIsUsingTrackpad ? Delta : FMath::Clamp(Delta, -DeltaCutoff, DeltaCutoff);
}

bool FEditorViewportClient::InputGesture(FViewport* InViewport, EGestureEvent GestureType, const FVector2D& GestureDelta, bool bIsDirectionInvertedFromDevice)
{
	if (bDisableInput)
	{
		return true;
	}

	const FRotator& ViewRotation = GetViewRotation();

	const bool LeftMouseButtonDown = InViewport->KeyState(EKeys::LeftMouseButton);
	const bool RightMouseButtonDown = InViewport->KeyState(EKeys::RightMouseButton);

	const ELevelViewportType LevelViewportType = GetViewportType();

	const ULevelEditorViewportSettings* ViewportSettings = GetDefault<ULevelEditorViewportSettings>();

	switch (LevelViewportType)
	{
	case LVT_OrthoXY:
	case LVT_OrthoXZ:
	case LVT_OrthoYZ:
	case LVT_OrthoNegativeXY:
	case LVT_OrthoNegativeXZ:
	case LVT_OrthoNegativeYZ:
		{
			if (GestureType == EGestureEvent::Scroll && !LeftMouseButtonDown && !RightMouseButtonDown)
			{
				const float UnitsPerPixel = GetOrthoUnitsPerPixel(InViewport);

				const EScrollGestureDirection DirectionSetting = GetDefault<ULevelEditorViewportSettings>()->ScrollGestureDirectionForOrthoViewports;
				const bool bUseDirectionInvertedFromDevice = DirectionSetting == EScrollGestureDirection::Natural || (DirectionSetting == EScrollGestureDirection::UseSystemSetting && bIsDirectionInvertedFromDevice);

				// GestureDelta is in window pixel coords.  Adjust for ortho units.
				const FVector2D AdjustedGestureDelta = (bUseDirectionInvertedFromDevice == bIsDirectionInvertedFromDevice ? GestureDelta : -GestureDelta) * UnitsPerPixel;

				switch (LevelViewportType)
				{
					case LVT_OrthoXY:
						CurrentGestureDragDelta += FVector(-AdjustedGestureDelta.X, -AdjustedGestureDelta.Y, 0);
						break;
					case LVT_OrthoXZ:
						CurrentGestureDragDelta += FVector(-AdjustedGestureDelta.X, 0, AdjustedGestureDelta.Y);
						break;
					case LVT_OrthoYZ:
						CurrentGestureDragDelta += FVector(0, -AdjustedGestureDelta.X, AdjustedGestureDelta.Y);
						break;
					case LVT_OrthoNegativeXY:
						CurrentGestureDragDelta += FVector(AdjustedGestureDelta.X, -AdjustedGestureDelta.Y, 0);
						break;
					case LVT_OrthoNegativeXZ:
						CurrentGestureDragDelta += FVector(AdjustedGestureDelta.X, 0, AdjustedGestureDelta.Y);
						break;
					case LVT_OrthoNegativeYZ:
						CurrentGestureDragDelta += FVector(0, AdjustedGestureDelta.X, AdjustedGestureDelta.Y);
						break;
					case LVT_OrthoFreelook:
					case LVT_Perspective:
						break;
				}

				FEditorViewportStats::Used(FEditorViewportStats::CAT_ORTHOGRAPHIC_GESTURE_SCROLL);
			}
			else if (GestureType == EGestureEvent::Magnify)
			{
				OnOrthoZoom(FInputEventState(InViewport, EKeys::MouseScrollDown, IE_Released), -10.0f * GestureDelta.X);
				FEditorViewportStats::Used(FEditorViewportStats::CAT_ORTHOGRAPHIC_GESTURE_MAGNIFY);
			}
		}
		break;

	case LVT_Perspective:
	case LVT_OrthoFreelook:
		{
			if (GestureType == EGestureEvent::Scroll)
			{
				const EScrollGestureDirection DirectionSetting = GetDefault<ULevelEditorViewportSettings>()->ScrollGestureDirectionFor3DViewports;
				const bool bUseDirectionInvertedFromDevice = DirectionSetting == EScrollGestureDirection::Natural || (DirectionSetting == EScrollGestureDirection::UseSystemSetting && bIsDirectionInvertedFromDevice);
				const FVector2D AdjustedGestureDelta = bUseDirectionInvertedFromDevice == bIsDirectionInvertedFromDevice ? GestureDelta : -GestureDelta;

				if( LeftMouseButtonDown )
				{
					// Pan left/right/up/down

					CurrentGestureDragDelta.X += AdjustedGestureDelta.X * -FMath::Sin( ViewRotation.Yaw * PI / 180.f );
					CurrentGestureDragDelta.Y += AdjustedGestureDelta.X *  FMath::Cos( ViewRotation.Yaw * PI / 180.f );
					CurrentGestureDragDelta.Z += -AdjustedGestureDelta.Y;
				}
				else
				{
					// Change viewing angle

					CurrentGestureRotDelta.Yaw += AdjustGestureCameraRotation( AdjustedGestureDelta.X, 20.0f, 35.0f ) * -0.35f;
					CurrentGestureRotDelta.Pitch += AdjustGestureCameraRotation( AdjustedGestureDelta.Y, 20.0f, 35.0f ) * 0.35f;
				}

				FEditorViewportStats::Used(FEditorViewportStats::CAT_ORTHOGRAPHIC_GESTURE_SCROLL);
			}
			else if (GestureType == EGestureEvent::Magnify)
			{
				GestureMoveForwardBackwardImpulse = GestureDelta.X * 4.0f;
			}
		}
		break;

	default:
		// Not a 3D viewport receiving this gesture.  Could be a canvas window.  Bail out.
		return false;
	}

	//mark "externally moved" so context menu doesn't come up
	MouseDeltaTracker->SetExternalMovement();

	return true;
}

void FEditorViewportClient::UpdateGestureDelta()
{
	if( CurrentGestureDragDelta != FVector::ZeroVector || CurrentGestureRotDelta != FRotator::ZeroRotator )
	{
		MoveViewportCamera( CurrentGestureDragDelta, CurrentGestureRotDelta, false );

		Invalidate( true, true );

		CurrentGestureDragDelta = FVector::ZeroVector;
		CurrentGestureRotDelta = FRotator::ZeroRotator;
	}
}

// Converts a generic movement delta into drag/rotation deltas based on the viewport and keys held down

void FEditorViewportClient::ConvertMovementToDragRot(const FVector& InDelta,
													 FVector& InDragDelta,
													 FRotator& InRotDelta) const
{
	const FRotator& ViewRotation = GetViewRotation();

	const bool LeftMouseButtonDown = Viewport->KeyState(EKeys::LeftMouseButton);
	const bool MiddleMouseButtonDown = Viewport->KeyState(EKeys::MiddleMouseButton);
	const bool RightMouseButtonDown = Viewport->KeyState(EKeys::RightMouseButton);
	const bool bIsUsingTrackpad = FSlateApplication::Get().IsUsingTrackpad();

	InDragDelta = FVector::ZeroVector;
	InRotDelta = FRotator::ZeroRotator;

	switch( GetViewportType() )
	{
	case LVT_OrthoXY:
	case LVT_OrthoXZ:
	case LVT_OrthoYZ:
	case LVT_OrthoNegativeXY:
	case LVT_OrthoNegativeXZ:
	case LVT_OrthoNegativeYZ:
		{
			if( ( LeftMouseButtonDown || bIsUsingTrackpad ) && RightMouseButtonDown )
			{
				// Both mouse buttons change the ortho viewport zoom.
				InDragDelta = FVector(0,0,InDelta.Z);
			}
			else if( RightMouseButtonDown )
			{
				// @todo: set RMB to move opposite to the direction of drag, in other words "grab and pull".
				InDragDelta = InDelta;
			}
			else if( LeftMouseButtonDown )
			{
				// LMB moves in the direction of the drag.
				InDragDelta = InDelta;
			}
		}
		break;

	case LVT_Perspective:
	case LVT_OrthoFreelook:
		{
			const ULevelEditorViewportSettings* ViewportSettings = GetDefault<ULevelEditorViewportSettings>();

			if( LeftMouseButtonDown && !RightMouseButtonDown )
			{
				// Move forward and yaw

				InDragDelta.X = InDelta.Y * FMath::Cos( ViewRotation.Yaw * PI / 180.f );
				InDragDelta.Y = InDelta.Y * FMath::Sin( ViewRotation.Yaw * PI / 180.f );

				InRotDelta.Yaw = InDelta.X * ViewportSettings->MouseSensitivty;
			}
			else if( MiddleMouseButtonDown || bIsUsingTrackpad || ( ( LeftMouseButtonDown || bIsUsingTrackpad ) && RightMouseButtonDown ) )
			{
				// Pan left/right/up/down
				const bool bInvert = !bIsUsingTrackpad && MiddleMouseButtonDown && GetDefault<ULevelEditorViewportSettings>()->bInvertMiddleMousePan;


				float Direction = bInvert ? 1 : -1;
				InDragDelta.X = InDelta.X * Direction * FMath::Sin( ViewRotation.Yaw * PI / 180.f );
				InDragDelta.Y = InDelta.X * -Direction * FMath::Cos( ViewRotation.Yaw * PI / 180.f );
				InDragDelta.Z = -Direction * InDelta.Y;
			}
			else if( RightMouseButtonDown && !LeftMouseButtonDown )
			{
				// Change viewing angle

				// inverting orbit axis is handled elsewhere
				const bool bInvertY = !ShouldOrbitCamera() && GetDefault<ULevelEditorViewportSettings>()->bInvertMouseLookYAxis;
				float Direction = bInvertY ? -1 : 1;

				InRotDelta.Yaw = InDelta.X * ViewportSettings->MouseSensitivty;
				InRotDelta.Pitch = InDelta.Y * ViewportSettings->MouseSensitivty * Direction;
			}
		}
		break;

	default:
		check(0);	// unknown viewport type
		break;
	}
}

void FEditorViewportClient::ConvertMovementToOrbitDragRot(const FVector& InDelta,
																 FVector& InDragDelta,
																 FRotator& InRotDelta) const
{
	const FRotator& ViewRotation = GetViewRotation();

	const bool LeftMouseButtonDown = Viewport->KeyState(EKeys::LeftMouseButton);
	const bool RightMouseButtonDown = Viewport->KeyState(EKeys::RightMouseButton);
	const bool MiddleMouseButtonDown = Viewport->KeyState(EKeys::MiddleMouseButton);
	const bool bIsUsingTrackpad = FSlateApplication::Get().IsUsingTrackpad();

	InDragDelta = FVector::ZeroVector;
	InRotDelta = FRotator::ZeroRotator;

	const float YawRadians = FMath::DegreesToRadians( ViewRotation.Yaw );

	switch( GetViewportType() )
	{
	case LVT_OrthoXY:
	case LVT_OrthoXZ:
	case LVT_OrthoYZ:
	case LVT_OrthoNegativeXY:
	case LVT_OrthoNegativeXZ:
	case LVT_OrthoNegativeYZ:
		{
			if( ( LeftMouseButtonDown || bIsUsingTrackpad ) && RightMouseButtonDown )
			{
				// Change ortho zoom.
				InDragDelta = FVector(0,0,InDelta.Z);
			}
			else if( RightMouseButtonDown )
			{
				// Move camera.
				InDragDelta = InDelta;
			}
			else if( LeftMouseButtonDown )
			{
				// Move actors.
				InDragDelta = InDelta;
			}
		}
		break;

	case LVT_Perspective:
		{
			const ULevelEditorViewportSettings* ViewportSettings = GetDefault<ULevelEditorViewportSettings>();

			if( IsOrbitRotationMode( Viewport ) )
			{
				const bool bInvertY = GetDefault<ULevelEditorViewportSettings>()->bInvertOrbitYAxis;
				float Direction = bInvertY ? -1 : 1;

				// Change the viewing angle
				InRotDelta.Yaw = InDelta.X * ViewportSettings->MouseSensitivty;
				InRotDelta.Pitch = InDelta.Y * ViewportSettings->MouseSensitivty * Direction;
			}
			else if( IsOrbitPanMode( Viewport ) )
			{
				// Pan left/right/up/down
				InDragDelta.X = InDelta.X * -FMath::Sin( YawRadians );
				InDragDelta.Y = InDelta.X *  FMath::Cos( YawRadians );
				InDragDelta.Z = InDelta.Y;
			}
			else if( IsOrbitZoomMode( Viewport ) )
			{
				// Zoom in and out.
				InDragDelta.X = InDelta.Y * FMath::Cos( YawRadians );
				InDragDelta.Y = InDelta.Y* FMath::Sin( YawRadians );
			}
		}
		break;

	default:
		check(0);	// unknown viewport type
		break;
	}
}

bool FEditorViewportClient::ShouldPanOrDollyCamera() const
{
	const bool bIsCtrlDown = IsCtrlPressed();

	const bool bLeftMouseButtonDown = Viewport->KeyState( EKeys::LeftMouseButton );
	const bool bRightMouseButtonDown = Viewport->KeyState( EKeys::RightMouseButton );
	const bool bIsMarqueeSelect = IsOrtho() && bLeftMouseButtonDown;

	const bool bOrthoRotateObjectMode = IsOrtho() && IsCtrlPressed() && bRightMouseButtonDown && !bLeftMouseButtonDown;
	// Pan the camera if not marquee selecting or the left and right mouse buttons are down
	return !bOrthoRotateObjectMode && !bIsCtrlDown && (!bIsMarqueeSelect || (bLeftMouseButtonDown && bRightMouseButtonDown) );
}

TSharedPtr<FDragTool> FEditorViewportClient::MakeDragTool(EDragTool::Type)
{
	return MakeShareable( new FDragTool(GetModeTools()) );
}

bool FEditorViewportClient::CanUseDragTool() const
{
	return !ShouldOrbitCamera() && (GetCurrentWidgetAxis() == EAxisList::None) && ((ModeTools == nullptr) || ModeTools->AllowsViewportDragTool());
}

bool FEditorViewportClient::ShouldOrbitCamera() const
{
	if( bCameraLock )
	{
		return true;
	}
	else
	{
		bool bDesireOrbit = false;

		if (!GetDefault<ULevelEditorViewportSettings>()->bUseUE3OrbitControls)
		{
			bDesireOrbit = IsAltPressed() && !IsCtrlPressed() && !IsShiftPressed();
		}
		else
		{
			bDesireOrbit = Viewport->KeyState(EKeys::U) || Viewport->KeyState(EKeys::L);
		}

		return bDesireOrbit && !IsFlightCameraInputModeActive() && !IsOrtho();
	}
}

/** Returns true if perspective flight camera input mode is currently active in this viewport */
bool FEditorViewportClient::IsFlightCameraInputModeActive() const
{
	if( (Viewport != NULL) && IsPerspective() )
	{
		if( CameraController != NULL )
		{
			const bool bLeftMouseButtonDown = Viewport->KeyState(EKeys::LeftMouseButton) && !bLockFlightCamera;
			const bool bMiddleMouseButtonDown = Viewport->KeyState( EKeys::MiddleMouseButton );
			const bool bRightMouseButtonDown = Viewport->KeyState( EKeys::RightMouseButton );
			const bool bIsUsingTrackpad = FSlateApplication::Get().IsUsingTrackpad();

			const bool bIsNonOrbitMiddleMouse = bMiddleMouseButtonDown && !IsAltPressed();

			const bool bIsMouseLooking =
				bIsTracking &&
				Widget->GetCurrentAxis() == EAxisList::None &&
				( bLeftMouseButtonDown || bMiddleMouseButtonDown || bRightMouseButtonDown || bIsUsingTrackpad ) &&
				!IsCtrlPressed() && !IsShiftPressed() && !IsAltPressed();

			return bIsMouseLooking;
		}
	}

	return false;
}

bool FEditorViewportClient::IsMovingCamera() const
{
	return bUsingOrbitCamera || IsFlightCameraActive();
}

/** True if the window is maximized or floating */
bool FEditorViewportClient::IsVisible() const
{
	bool bIsVisible = false;

	if( VisibilityDelegate.IsBound() )
	{
		// Call the visibility delegate to see if our parent viewport and layout configuration says we arevisible
		bIsVisible = VisibilityDelegate.Execute();
	}

	return bIsVisible;
}

void FEditorViewportClient::GetViewportDimensions( FIntPoint& OutOrigin, FIntPoint& Outize )
{
	OutOrigin = FIntPoint(0,0);
	if ( Viewport != NULL )
	{
		Outize.X = Viewport->GetSizeXY().X;
		Outize.Y = Viewport->GetSizeXY().Y;
	}
	else
	{
		Outize = FIntPoint(0,0);
	}
}

void FEditorViewportClient::UpdateAndApplyCursorVisibility()
{
	UpdateRequiredCursorVisibility();
	ApplyRequiredCursorVisibility();
}

void FEditorViewportClient::UpdateRequiredCursorVisibility()
{
	const bool LeftMouseButtonDown = Viewport->KeyState(EKeys::LeftMouseButton) ? true : false;
	const bool MiddleMouseButtonDown = Viewport->KeyState(EKeys::MiddleMouseButton) ? true : false;
	const bool RightMouseButtonDown = Viewport->KeyState(EKeys::RightMouseButton) ? true : false;
	const bool bMouseButtonDown = (LeftMouseButtonDown || MiddleMouseButtonDown || RightMouseButtonDown );
	const bool bIsUsingTrackpad = FSlateApplication::Get().IsUsingTrackpad();

	bool AltDown = IsAltPressed();
	bool ShiftDown = IsShiftPressed();
	bool ControlDown = IsCtrlPressed();

	bool bOverrideCursorVisibility = false;
	bool bHardwareCursorVisible = false;
	bool bSoftwareCursorVisible = false;
	if (ModeTools->GetOverrideCursorVisibility(bOverrideCursorVisibility, bHardwareCursorVisible, bSoftwareCursorVisible))
	{
		if (bOverrideCursorVisibility)
		{
			SetRequiredCursor(bHardwareCursorVisible, bSoftwareCursorVisible);
			return;
		}
	}

	if (GetViewportType() == LVT_None)
	{
		SetRequiredCursor(true, false);
		return;
	}

	//if we're using the new move canvas mode, we're in an ortho viewport, and the mouse is down
	if (IsOrtho() && bMouseButtonDown && !MouseDeltaTracker->UsingDragTool())
	{
		//Translating an object, but NOT moving the camera AND the object (shift)
		if ( ( AltDown == false && ShiftDown == false && ( LeftMouseButtonDown ^ RightMouseButtonDown ) ) &&
			( ( GetWidgetMode() == FWidget::WM_Translate && Widget->GetCurrentAxis() != EAxisList::None ) ||
			(  GetWidgetMode() == FWidget::WM_TranslateRotateZ && Widget->GetCurrentAxis() != EAxisList::ZRotation &&  Widget->GetCurrentAxis() != EAxisList::None ) ||
			( GetWidgetMode() == FWidget::WM_2D && Widget->GetCurrentAxis() != EAxisList::Rotate2D &&  Widget->GetCurrentAxis() != EAxisList::None ) ) )
		{
			SetRequiredCursor(false, true);
			SetRequiredCursorOverride( true , EMouseCursor::CardinalCross );
			return;
		}

		if (GetDefault<ULevelEditorViewportSettings>()->bPanMovesCanvas && RightMouseButtonDown)
		{
			bool bMovingCamera = GetCurrentWidgetAxis() == EAxisList::None;
			bool bIsZoomingCamera = bMovingCamera && ( LeftMouseButtonDown || bIsUsingTrackpad );
			//moving camera without  zooming
			if ( bMovingCamera && !bIsZoomingCamera )
			{
				// Always turn the hardware cursor on before turning the software cursor off
				// so the hardware cursor will be be set where the software cursor was
				SetRequiredCursor(!bHasMouseMovedSinceClick, bHasMouseMovedSinceClick);
				SetRequiredCursorOverride( true , EMouseCursor::GrabHand );
				return;
			}
			SetRequiredCursor(false, false);
			return;
		}
	}

	//if Absolute Translation or arc rotate and not just moving the camera around
	if (IsUsingAbsoluteTranslation(true) && !MouseDeltaTracker->UsingDragTool())
	{
		//If we are dragging something we should hide the hardware cursor and show the s/w one
		SetRequiredCursor(false, true);
		SetRequiredCursorOverride( true , EMouseCursor::CardinalCross );
	}
	else
	{
		// Calc the raw delta from the mouse since we started dragging to detect if there was any movement
		FVector RawMouseDelta = MouseDeltaTracker->GetRawDelta();

		if (bMouseButtonDown && (RawMouseDelta.SizeSquared() >= MOUSE_CLICK_DRAG_DELTA || IsFlightCameraActive() || ShouldOrbitCamera()) && !MouseDeltaTracker->UsingDragTool())
		{
			//current system - do not show cursor when mouse is down
			SetRequiredCursor(false, false);
			return;
		}

		if( MouseDeltaTracker->UsingDragTool() )
		{
			RequiredCursorVisibiltyAndAppearance.bOverrideAppearance = false;
		}

		SetRequiredCursor(true, false);
	}
}

void FEditorViewportClient::SetRequiredCursor(const bool bHardwareCursorVisible, const bool bSoftwareCursorVisible)
{
	RequiredCursorVisibiltyAndAppearance.bHardwareCursorVisible = bHardwareCursorVisible;
	RequiredCursorVisibiltyAndAppearance.bSoftwareCursorVisible = bSoftwareCursorVisible;
}

void FEditorViewportClient::ApplyRequiredCursorVisibility( bool bUpdateSoftwareCursorPostion )
{
	if( RequiredCursorVisibiltyAndAppearance.bDontResetCursor == true )
	{
		Viewport->SetPreCaptureMousePosFromSlateCursor();
	}
	bool bOldCursorVisibility = Viewport->IsCursorVisible();
	bool bOldSoftwareCursorVisibility = Viewport->IsSoftwareCursorVisible();

	Viewport->ShowCursor( RequiredCursorVisibiltyAndAppearance.bHardwareCursorVisible );
	Viewport->ShowSoftwareCursor( RequiredCursorVisibiltyAndAppearance.bSoftwareCursorVisible );
	if( bUpdateSoftwareCursorPostion == true )
	{
		//if we made the software cursor visible set its position
		if( bOldSoftwareCursorVisibility != Viewport->IsSoftwareCursorVisible() )
		{
			Viewport->SetSoftwareCursorPosition( FVector2D(Viewport->GetMouseX() , Viewport->GetMouseY() ) );
		}
	}
}


void FEditorViewportClient::SetRequiredCursorOverride( bool WantOverride, EMouseCursor::Type RequiredCursor )
{
	RequiredCursorVisibiltyAndAppearance.bOverrideAppearance = WantOverride;
	RequiredCursorVisibiltyAndAppearance.RequiredCursor = RequiredCursor;
}

void FEditorViewportClient::SetWidgetModeOverride(FWidget::EWidgetMode InWidgetMode)
{
	ModeTools->SetWidgetModeOverride(InWidgetMode);
}

EAxisList::Type FEditorViewportClient::GetCurrentWidgetAxis() const
{
	return Widget->GetCurrentAxis();
}

void FEditorViewportClient::SetCurrentWidgetAxis(EAxisList::Type InAxis)
{
	Widget->SetCurrentAxis(InAxis);
	ModeTools->SetCurrentWidgetAxis(InAxis);
}

void FEditorViewportClient::AdjustTransformWidgetSize(const int32 SizeDelta)
{
	 ULevelEditorViewportSettings &ViewportSettings = *GetMutableDefault<ULevelEditorViewportSettings>();
	 ViewportSettings.TransformWidgetSizeAdjustment = FMath::Clamp(ViewportSettings.TransformWidgetSizeAdjustment + SizeDelta, -10, 150);
	 ViewportSettings.PostEditChange();
}

float FEditorViewportClient::GetNearClipPlane() const
{
	return (NearPlane < 0.0f) ? GNearClippingPlane : NearPlane;
}

void FEditorViewportClient::OverrideNearClipPlane(float InNearPlane)
{
	NearPlane = InNearPlane;
}

float FEditorViewportClient::GetFarClipPlaneOverride() const
{
	return FarPlane;
}

void FEditorViewportClient::OverrideFarClipPlane(const float InFarPlane)
{
	FarPlane = InFarPlane;
}

float FEditorViewportClient::GetSceneDepthAtLocation(int32 X, int32 Y)
{
	// #todo: in the future we will just sample the depth buffer
	return 0.f;
}

FVector FEditorViewportClient::GetHitProxyObjectLocation(int32 X, int32 Y)
{
	// #todo: for now we are just getting the actor and using its location for
	// depth. in the future we will just sample the depth buffer
	HHitProxy* const HitProxy = Viewport->GetHitProxy(X, Y);
	if (HitProxy && HitProxy->IsA(HActor::StaticGetType()))
	{
		HActor* const ActorHit = static_cast<HActor*>(HitProxy);

		// dist to component will be more reliable than dist to actor
		if (ActorHit->PrimComponent != nullptr)
		{
			return ActorHit->PrimComponent->GetComponentLocation();
		}

		if (ActorHit->Actor != nullptr)
		{
			return ActorHit->Actor->GetActorLocation();
		}
	}

	return FVector::ZeroVector;
}


void FEditorViewportClient::ShowWidget(const bool bShow)
{
	bShowWidget = bShow;
}

void FEditorViewportClient::MoveViewportCamera(const FVector& InDrag, const FRotator& InRot, bool bDollyCamera)
{
	switch( GetViewportType() )
	{
	case LVT_OrthoXY:
	case LVT_OrthoXZ:
	case LVT_OrthoYZ:
	case LVT_OrthoNegativeXY:
	case LVT_OrthoNegativeXZ:
	case LVT_OrthoNegativeYZ:
		{
			const bool LeftMouseButtonDown = Viewport->KeyState(EKeys::LeftMouseButton);
			const bool RightMouseButtonDown = Viewport->KeyState(EKeys::RightMouseButton);
			const bool bIsUsingTrackpad = FSlateApplication::Get().IsUsingTrackpad();

			if( ( LeftMouseButtonDown || bIsUsingTrackpad ) && RightMouseButtonDown )
			{
				SetOrthoZoom( GetOrthoZoom() + (GetOrthoZoom() / CAMERA_ZOOM_DAMPEN) * InDrag.Z );
				SetOrthoZoom( FMath::Clamp<float>( GetOrthoZoom(), MIN_ORTHOZOOM, MAX_ORTHOZOOM ) );
			}
			else
			{
				SetViewLocation( GetViewLocation() + InDrag );
			}

			// Update any linked orthographic viewports.
			UpdateLinkedOrthoViewports();
		}
		break;

	case LVT_OrthoFreelook:
		//@TODO: CAMERA: Not sure how to handle this
		break;

	case LVT_Perspective:
		{
			// If the flight camera is active, we'll update the rotation impulse data for that instead
			// of rotating the camera ourselves here
			if( IsFlightCameraInputModeActive() && CameraController->GetConfig().bUsePhysicsBasedRotation )
			{
				const ULevelEditorViewportSettings* ViewportSettings = GetDefault<ULevelEditorViewportSettings>();

				// NOTE: We damp the rotation for impulse input since the camera controller will
				//	apply its own rotation speed
				const float VelModRotSpeed = 900.0f;
				const FVector RotEuler = InRot.Euler();

				CameraUserImpulseData->RotateRollVelocityModifier += VelModRotSpeed * RotEuler.X / ViewportSettings->MouseSensitivty;
				CameraUserImpulseData->RotatePitchVelocityModifier += VelModRotSpeed * RotEuler.Y / ViewportSettings->MouseSensitivty;
				CameraUserImpulseData->RotateYawVelocityModifier += VelModRotSpeed * RotEuler.Z / ViewportSettings->MouseSensitivty;
			}
			else
			{
				MoveViewportPerspectiveCamera( InDrag, InRot, bDollyCamera );
			}
		}
		break;
	}
}

bool FEditorViewportClient::ShouldLockPitch() const
{
	return CameraController->GetConfig().bLockedPitch;
}


void FEditorViewportClient::CheckHoveredHitProxy( HHitProxy* HoveredHitProxy )
{
	const EAxisList::Type SaveAxis = Widget->GetCurrentAxis();
	EAxisList::Type NewAxis = EAxisList::None;

	const bool LeftMouseButtonDown = Viewport->KeyState(EKeys::LeftMouseButton) ? true : false;
	const bool MiddleMouseButtonDown = Viewport->KeyState(EKeys::MiddleMouseButton) ? true : false;
	const bool RightMouseButtonDown = Viewport->KeyState(EKeys::RightMouseButton) ? true : false;
	const bool bMouseButtonDown = (LeftMouseButtonDown || MiddleMouseButtonDown || RightMouseButtonDown );

	// Change the mouse cursor if the user is hovering over something they can interact with.
	if( HoveredHitProxy )
	{
		if( HoveredHitProxy->IsA(HWidgetAxis::StaticGetType() ) && !bUsingOrbitCamera && !bMouseButtonDown )
		{
			// In the case of the widget mode being overridden we can have a hit proxy
			// from the previous mode with an inappropriate axis for rotation.
			EAxisList::Type ProxyAxis = ((HWidgetAxis*)HoveredHitProxy)->Axis;
			if ( !IsOrtho() || GetWidgetMode() != FWidget::WM_Rotate
				|| ProxyAxis == EAxisList::X || ProxyAxis == EAxisList::Y || ProxyAxis == EAxisList::Z )
			{
				NewAxis = ProxyAxis;
			}
			else
			{
				switch( GetViewportType() )
				{
				case LVT_OrthoXY:
				case LVT_OrthoNegativeXY:
					NewAxis = EAxisList::Z;
					break;
				case LVT_OrthoXZ:
				case LVT_OrthoNegativeXZ:
					NewAxis = EAxisList::Y;
					break;
				case LVT_OrthoYZ:
				case LVT_OrthoNegativeYZ:
					NewAxis = EAxisList::X;
					break;
				default:
					break;
				}
			}
		}


		// If the current axis on the widget changed, repaint the viewport.
		if( NewAxis != SaveAxis )
		{
			SetCurrentWidgetAxis( NewAxis );

			Invalidate( false, false );
		}
	}

}

void FEditorViewportClient::ConditionalCheckHoveredHitProxy()
{
	// If it has been decided that there is more important things to do than check hit proxies, then don't check them.
	if( !bShouldCheckHitProxy || bWidgetAxisControlledByDrag == true )
	{
		return;
	}

	HHitProxy* HitProxy = Viewport->GetHitProxy(CachedMouseX,CachedMouseY);

	CheckHoveredHitProxy( HitProxy );

	// We need to set this to false here as if mouse is moved off viewport fast, it will keep doing CheckHoveredOverHitProxy for this viewport when it should not.
	bShouldCheckHitProxy = false;
}

/** Moves a perspective camera */
void FEditorViewportClient::MoveViewportPerspectiveCamera( const FVector& InDrag, const FRotator& InRot, bool bDollyCamera )
{
	check( IsPerspective() );

	FVector ViewLocation = GetViewLocation();
	FRotator ViewRotation = GetViewRotation();

	if ( ShouldLockPitch() )
	{
		// Update camera Rotation
		ViewRotation += FRotator( InRot.Pitch, InRot.Yaw, InRot.Roll );

		// normalize to -180 to 180
		ViewRotation.Pitch = FRotator::NormalizeAxis(ViewRotation.Pitch);
		// Make sure its withing  +/- 90 degrees.
		ViewRotation.Pitch = FMath::Clamp( ViewRotation.Pitch, -90.f, 90.f );
	}
	else
	{
		//when not constraining the pitch (matinee feature) we need to rotate differently to avoid a gimbal lock
		const FRotator PitchRot(InRot.Pitch, 0, 0);
		const FRotator LateralRot(0, InRot.Yaw, InRot.Roll);

		//update lateral rotation
		ViewRotation += LateralRot;

		//update pitch separately using quaternions
		const FQuat ViewQuat = ViewRotation.Quaternion();
		const FQuat PitchQuat = PitchRot.Quaternion();
		const FQuat ResultQuat = ViewQuat * PitchQuat;

		//get our correctly rotated ViewRotation
		ViewRotation = ResultQuat.Rotator();
	}

	const float DistanceToCurrentLookAt = FVector::Dist( GetViewLocation(), GetLookAtLocation() );
	const float CameraSpeedDistanceScale = ShouldScaleCameraSpeedByDistance() ? DistanceToCurrentLookAt / 1000.f : 1.f;

	// Update camera Location
	ViewLocation += InDrag * CameraSpeedDistanceScale;

	if( !bDollyCamera )
	{
		const FQuat CameraOrientation = FQuat::MakeFromEuler( ViewRotation.Euler() );
		FVector Direction = CameraOrientation.RotateVector( FVector(1,0,0) );

		SetLookAtLocation( ViewLocation + Direction * DistanceToCurrentLookAt );
	}

	SetViewLocation(ViewLocation);
	SetViewRotation(ViewRotation);

	if (bUsingOrbitCamera)
	{
		FVector LookAtPoint = GetLookAtLocation();
		const float DistanceToLookAt = FVector::Dist( ViewLocation, LookAtPoint );

		SetViewLocationForOrbiting( LookAtPoint, DistanceToLookAt );
	}

	PerspectiveCameraMoved();

}

void FEditorViewportClient::EnableCameraLock(bool bEnable)
{
	bCameraLock = bEnable;

	if(bCameraLock)
	{
		SetViewLocation( DefaultOrbitLocation + DefaultOrbitZoom );
		SetViewRotation( DefaultOrbitRotation );
		SetLookAtLocation( DefaultOrbitLookAt );
	}
	else
	{
		ToggleOrbitCamera( false );
	}

	bUsingOrbitCamera = bCameraLock;
}

FCachedJoystickState* FEditorViewportClient::GetJoystickState(const uint32 InControllerID)
{
	FCachedJoystickState* CurrentState = JoystickStateMap.FindRef(InControllerID);
	if (CurrentState == NULL)
	{
		/** Create new joystick state for cached input*/
		CurrentState = new FCachedJoystickState();
		CurrentState->JoystickType = 0;
		JoystickStateMap.Add(InControllerID, CurrentState);
	}

	return CurrentState;
}

void FEditorViewportClient::SetCameraLock()
{
	EnableCameraLock(!bCameraLock);
	Invalidate();
}

bool FEditorViewportClient::IsCameraLocked() const
{
	return bCameraLock;
}

void FEditorViewportClient::SetShowGrid()
{
	DrawHelper.bDrawGrid = !DrawHelper.bDrawGrid;
	if (FEngineAnalytics::IsAvailable())
	{
		FEngineAnalytics::GetProvider().RecordEvent(TEXT("Editor.Usage.StaticMesh.Toolbar"), TEXT("bDrawGrid"), DrawHelper.bDrawGrid ? TEXT("True") : TEXT("False"));
	}
	Invalidate();
}

bool FEditorViewportClient::IsSetShowGridChecked() const
{
	return DrawHelper.bDrawGrid;
}

void FEditorViewportClient::SetShowBounds(bool bShow)
{
	EngineShowFlags.SetBounds(bShow);
}

void FEditorViewportClient::ToggleShowBounds()
{
	EngineShowFlags.SetBounds(!EngineShowFlags.Bounds);
	if (FEngineAnalytics::IsAvailable())
	{
		FEngineAnalytics::GetProvider().RecordEvent(TEXT("Editor.Usage.StaticMesh.Toolbar"), TEXT("Bounds"), FString::Printf(TEXT("%d"), EngineShowFlags.Bounds));
	}
	Invalidate();
}

bool FEditorViewportClient::IsSetShowBoundsChecked() const
{
	return EngineShowFlags.Bounds;
}

void FEditorViewportClient::UpdateHiddenCollisionDrawing()
{
	FSceneInterface* SceneInterface = GetScene();
	if (SceneInterface != nullptr)
	{
		UWorld* World = SceneInterface->GetWorld();
		if (World != nullptr)
		{
			// See if this is a collision view mode
			bool bCollisionMode = EngineShowFlags.Collision || EngineShowFlags.CollisionVisibility || EngineShowFlags.CollisionPawn;

			// Tell engine to create proxies for hidden components, so we can still draw collision
			if (World->bCreateRenderStateForHiddenComponents != bCollisionMode)
			{
				World->bCreateRenderStateForHiddenComponents = bCollisionMode;

				// Need to recreate scene proxies when this flag changes.
				FGlobalComponentRecreateRenderStateContext Recreate;
			}
		}
	}
}


void FEditorViewportClient::SetShowCollision()
{
	EngineShowFlags.SetCollision(!EngineShowFlags.Collision);
	UpdateHiddenCollisionDrawing();
	Invalidate();
}

bool FEditorViewportClient::IsSetShowCollisionChecked() const
{
	return EngineShowFlags.Collision;
}

void FEditorViewportClient::SetRealtimePreview()
{
	SetRealtime(!IsRealtime());
	Invalidate();
}

void FEditorViewportClient::SetViewMode(EViewModeIndex InViewModeIndex)
{
	ViewModeParam = -1; // Reset value when the viewmode changes
	ViewModeParamName = NAME_None;
	ViewModeParamNameMap.Empty();

	if (IsPerspective())
	{
		if (InViewModeIndex == VMI_MaterialTextureScaleAccuracy)
		{
			FEditorBuildUtils::UpdateTextureStreamingMaterialBindings(GetWorld());
		}
<<<<<<< HEAD
		// Uncomment this to generate inital viewmode data.
		// FEditorBuildUtils::CompileViewModeShaders(GetWorld(), InViewModeIndex);
			 
=======

>>>>>>> 9ba46998
		PerspViewModeIndex = InViewModeIndex;
		ApplyViewMode(PerspViewModeIndex, true, EngineShowFlags);
		bForcingUnlitForNewMap = false;
	}
	else
	{
		OrthoViewModeIndex = InViewModeIndex;
		ApplyViewMode(OrthoViewModeIndex, false, EngineShowFlags);
	}

	UpdateHiddenCollisionDrawing();
	Invalidate();
}

void FEditorViewportClient::SetViewModes(const EViewModeIndex InPerspViewModeIndex, const EViewModeIndex InOrthoViewModeIndex)
{
	PerspViewModeIndex = InPerspViewModeIndex;
	OrthoViewModeIndex = InOrthoViewModeIndex;

	if (IsPerspective())
	{
		ApplyViewMode(PerspViewModeIndex, true, EngineShowFlags);
	}
	else
	{
		ApplyViewMode(OrthoViewModeIndex, false, EngineShowFlags);
	}

	UpdateHiddenCollisionDrawing();
	Invalidate();
}

void FEditorViewportClient::SetViewModeParam(int32 InViewModeParam)
{
	ViewModeParam = InViewModeParam;
	FName* BoundName = ViewModeParamNameMap.Find(ViewModeParam);
	ViewModeParamName = BoundName ? *BoundName : FName();

	Invalidate();
}

bool FEditorViewportClient::IsViewModeParam(int32 InViewModeParam) const
{
	const FName* MappedName = ViewModeParamNameMap.Find(ViewModeParam);
	// Check if the param and names match. The param name only gets updated on click, while the map is built at menu creation.
	if (MappedName)
	{
		return ViewModeParam == InViewModeParam && ViewModeParamName == *MappedName;
	}
	else
	{
		return ViewModeParam == InViewModeParam && ViewModeParamName == NAME_None;
	}
}

EViewModeIndex FEditorViewportClient::GetViewMode() const
{
	return (IsPerspective()) ? PerspViewModeIndex : OrthoViewModeIndex;
}

void FEditorViewportClient::Invalidate(bool bInvalidateChildViews, bool bInvalidateHitProxies)
{
	if ( Viewport )
	{
		if ( bInvalidateHitProxies )
		{
			// Invalidate hit proxies and display pixels.
			Viewport->Invalidate();
		}
		else
		{
			// Invalidate only display pixels.
			Viewport->InvalidateDisplay();
		}

		// If this viewport is a view parent . . .
		if ( bInvalidateChildViews &&
			ViewState.GetReference()->IsViewParent() )
		{
			GEditor->InvalidateChildViewports( ViewState.GetReference(), bInvalidateHitProxies );
		}
	}
}

void FEditorViewportClient::MouseEnter(FViewport* InViewport,int32 x, int32 y)
{
	ModeTools->MouseEnter(this, Viewport, x, y);

	MouseMove(InViewport, x, y);

	PixelInspectorRealtimeManagement(this, true);
}

void FEditorViewportClient::MouseMove(FViewport* InViewport,int32 x, int32 y)
{
	check(IsInGameThread());

	CurrentMousePos = FIntPoint(x, y);

	// Let the current editor mode know about the mouse movement.
	ModeTools->MouseMove(this, Viewport, x, y);

	CachedLastMouseX = x;
	CachedLastMouseY = y;
}

void FEditorViewportClient::MouseLeave(FViewport* InViewport)
{
	check(IsInGameThread());

	ModeTools->MouseLeave(this, Viewport);

	CurrentMousePos = FIntPoint(-1, -1);

	FCommonViewportClient::MouseLeave(InViewport);

	PixelInspectorRealtimeManagement(this, false);
}

FViewportCursorLocation FEditorViewportClient::GetCursorWorldLocationFromMousePos()
{
	// Create the scene view context
	FSceneViewFamilyContext ViewFamily(FSceneViewFamily::ConstructionValues(
		Viewport,
		GetScene(),
		EngineShowFlags)
		.SetRealtimeUpdate(IsRealtime()));

	// Calculate the scene view
	FSceneView* View = CalcSceneView(&ViewFamily);

	// Construct an FViewportCursorLocation which calculates world space postion from the scene view and mouse pos.
	return FViewportCursorLocation(View,
		this,
		Viewport->GetMouseX(),
		Viewport->GetMouseY()
	);
}

void FEditorViewportClient::CapturedMouseMove( FViewport* InViewport, int32 InMouseX, int32 InMouseY )
{
	UpdateRequiredCursorVisibility();
	ApplyRequiredCursorVisibility();

	CapturedMouseMoves.Add(FIntPoint(InMouseX, InMouseY));

	// Let the current editor mode know about the mouse movement.
	if (ModeTools->CapturedMouseMove(this, InViewport, InMouseX, InMouseY))
	{
		return;
	}
}

void FEditorViewportClient::ProcessAccumulatedPointerInput(FViewport* InViewport)
{
	ModeTools->ProcessCapturedMouseMoves(this, InViewport, CapturedMouseMoves);
	CapturedMouseMoves.Reset();
}

void FEditorViewportClient::OpenScreenshot( FString SourceFilePath )
{
	FPlatformProcess::ExploreFolder( *( FPaths::GetPath( SourceFilePath ) ) );
}

void FEditorViewportClient::TakeScreenshot(FViewport* InViewport, bool bInValidatViewport)
{
	FHighResScreenshotConfig& HighResScreenshotConfig = GetHighResScreenshotConfig();

	if (!ensure(HighResScreenshotConfig.ImageWriteQueue))
	{
		return;
	}

	// The old method for taking screenshots does this for us on mousedown, so we do not have
	//	to do this for all situations.
	if( bInValidatViewport )
	{
		// We need to invalidate the viewport in order to generate the correct pixel buffer for picking.
		Invalidate( false, true );
	}

	// Redraw the viewport so we don't end up with clobbered data from other viewports using the same frame buffer.
	InViewport->Draw();

	// Inform the user of the result of the operation
	FNotificationInfo Info(FText::GetEmpty());
	Info.ExpireDuration = 5.0f;
	Info.bUseSuccessFailIcons = false;
	Info.bUseLargeFont = false;

	TSharedPtr<SNotificationItem> SaveMessagePtr = FSlateNotificationManager::Get().AddNotification(Info);
	SaveMessagePtr->SetCompletionState(SNotificationItem::CS_Fail);

	TUniquePtr<FImageWriteTask> ImageTask = MakeUnique<FImageWriteTask>();

	{
		// Read the contents of the viewport into an array.
		TUniquePtr<TImagePixelData<FColor>> PixelData = MakeUnique<TImagePixelData<FColor>>(InViewport->GetSizeXY());
		if( !InViewport->ReadPixels(PixelData->Pixels) )
		{
			// Failed to read the image from the viewport
			SaveMessagePtr->SetText(NSLOCTEXT( "UnrealEd", "ScreenshotFailedViewport", "Screenshot failed, unable to read image from viewport" ));
			return;
		}

		check(PixelData->IsDataWellFormed());
		ImageTask->PixelData = MoveTemp(PixelData);
	}

	// Ensure the alpha channel is full alpha (this happens on the background thread)
	ImageTask->PixelPreProcessors.Add(TAsyncAlphaWrite<FColor>(255));

	// Create screenshot folder if not already present.
	const FString& Directory = GetDefault<ULevelEditorMiscSettings>()->EditorScreenshotSaveDirectory.Path;
	if ( !IFileManager::Get().MakeDirectory(*Directory, true ) )
	{
		// Failed to make save directory
		UE_LOG(LogEditorViewport, Warning, TEXT("Failed to create directory %s"), *FPaths::ConvertRelativePathToFull(Directory));
		SaveMessagePtr->SetText(NSLOCTEXT( "UnrealEd", "ScreenshotFailedFolder", "Screenshot capture failed, unable to create save directory (see log)" ));
		return;
	}

	// Save the contents of the array to a bitmap file.
	HighResScreenshotConfig.SetHDRCapture(false);

	// Set the image task parameters
	ImageTask->Format = EImageFormat::PNG;
	ImageTask->CompressionQuality = (int32)EImageCompressionQuality::Default;

	bool bGeneratedFilename = FFileHelper::GenerateNextBitmapFilename(Directory / TEXT("ScreenShot"), TEXT("png"), ImageTask->Filename);
	if (!bGeneratedFilename)
	{
		SaveMessagePtr->SetText(NSLOCTEXT( "UnrealEd", "ScreenshotFailed_TooManyScreenshots", "Screenshot failed, too many screenshots in output directory" ));
		return;
	}

	FString HyperLinkString = FPaths::ConvertRelativePathToFull(ImageTask->Filename);

	// Define the callback to be called on the main thread when the image has completed
	// This will be called regardless of whether the write succeeded or not, and will update
	// the text and completion state of the notification.
	ImageTask->OnCompleted = [HyperLinkString, SaveMessagePtr](bool bCompletedSuccessfully)
	{
		if (bCompletedSuccessfully)
		{
			auto OpenScreenshotFolder = [HyperLinkString]
			{
				FPlatformProcess::ExploreFolder( *FPaths::GetPath(HyperLinkString) );
			};

			SaveMessagePtr->SetText(NSLOCTEXT( "UnrealEd", "ScreenshotSavedAs", "Screenshot capture saved as" ));

			SaveMessagePtr->SetHyperlink(FSimpleDelegate::CreateLambda(OpenScreenshotFolder), FText::FromString(HyperLinkString));
			SaveMessagePtr->SetCompletionState(SNotificationItem::CS_Success);
		}
		else
		{
			SaveMessagePtr->SetText(NSLOCTEXT( "UnrealEd", "ScreenshotFailed_CouldNotSave", "Screenshot failed, unable to save" ));
			SaveMessagePtr->SetCompletionState(SNotificationItem::CS_Fail);
		}
	};

	TFuture<bool> CompletionFuture = HighResScreenshotConfig.ImageWriteQueue->Enqueue(MoveTemp(ImageTask));
	if (CompletionFuture.IsValid())
	{
		SaveMessagePtr->SetCompletionState(SNotificationItem::CS_Pending);
	}
	else
	{
		// Unable to write the data for an unknown reason
		SaveMessagePtr->SetText(NSLOCTEXT( "UnrealEd", "ScreenshotFailedWrite", "Screenshot failed, corrupt data captured from the viewport." ));
	}
}

/**
 * Implements screenshot capture for editor viewports.
 */
bool FEditorViewportClient::InputTakeScreenshot(FViewport* InViewport, FKey Key, EInputEvent Event)
{
	const bool F9Down = InViewport->KeyState(EKeys::F9);

	// Whether or not we accept the key press
	bool bHandled = false;

	if ( F9Down )
	{
		if ( Key == EKeys::LeftMouseButton )
		{
			if( Event == IE_Pressed )
			{
				// We need to invalidate the viewport in order to generate the correct pixel buffer for picking.
				Invalidate( false, true );
			}
			else if( Event == IE_Released )
			{
				TakeScreenshot(InViewport,false);
			}
			bHandled = true;
		}
	}

	return bHandled;
}

void FEditorViewportClient::TakeHighResScreenShot()
{
	if(Viewport)
	{
		Viewport->TakeHighResScreenShot();
	}
}

bool FEditorViewportClient::ProcessScreenShots(FViewport* InViewport)
{
	bool bIsScreenshotSaved = false;

	if (GIsDumpingMovie || FScreenshotRequest::IsScreenshotRequested() || GIsHighResScreenshot)
	{
		// Default capture region is the entire viewport
		FIntRect CaptureRect(0, 0, 0, 0);

		FHighResScreenshotConfig& HighResScreenshotConfig = GetHighResScreenshotConfig();
		bool bCaptureAreaValid = HighResScreenshotConfig.CaptureRegion.Area() > 0;

		if (!ensure(HighResScreenshotConfig.ImageWriteQueue))
		{
			return false;
		}

		// If capture region isn't valid, we need to determine which rectangle to capture from.
		// We need to calculate a proper view rectangle so that we can take into account camera
		// properties, such as it being aspect ratio constrained
		if (GIsHighResScreenshot && !bCaptureAreaValid)
		{
			// Screen Percentage is an optimization and should not affect the editor by default, unless we're rendering in stereo
			bool bUseScreenPercentage = GEngine && GEngine->IsStereoscopic3D(InViewport);

			FSceneViewFamilyContext ViewFamily(FSceneViewFamily::ConstructionValues(
				InViewport,
				GetScene(),
				EngineShowFlags)
				.SetRealtimeUpdate(IsRealtime())
				.SetViewModeParam(ViewModeParam, ViewModeParamName));

			ViewFamily.EngineShowFlags.SetScreenPercentage(bUseScreenPercentage);

			auto* ViewportBak = Viewport;
			Viewport = InViewport;
			FSceneView* View = CalcSceneView(&ViewFamily);
			Viewport = ViewportBak;
			CaptureRect = View->UnscaledViewRect;
		}

		TArray<FColor> Bitmap;
		if (GetViewportScreenShot(InViewport, Bitmap, CaptureRect))
		{
			// Determine the size of the captured viewport data.
			FIntPoint BitmapSize = CaptureRect.Area() > 0 ? CaptureRect.Size() : InViewport->GetSizeXY();

			// Determine which region of the captured data we want to save out. If the highres screenshot capture region
			// is not valid, we want to save out everything in the viewrect that we just grabbed.
			FIntRect SourceRect = FIntRect(0, 0, 0, 0);
			if (GIsHighResScreenshot && bCaptureAreaValid)
			{
				// Highres screenshot capture region is valid, so use that
				SourceRect = HighResScreenshotConfig.CaptureRegion;
			}

			bool bWriteAlpha = false;

			// If this is a high resolution screenshot and we are using the masking feature,
			// Get the results of the mask rendering pass and insert into the alpha channel of the screenshot.
			if (GIsHighResScreenshot && HighResScreenshotConfig.bMaskEnabled)
			{
				bWriteAlpha = HighResScreenshotConfig.MergeMaskIntoAlpha(Bitmap);
			}

			// Clip the bitmap to just the capture region if valid
			if (!SourceRect.IsEmpty())
			{
				FColor* const Data = Bitmap.GetData();
				const int32 OldWidth = BitmapSize.X;
				const int32 OldHeight = BitmapSize.Y;
				const int32 NewWidth = SourceRect.Width();
				const int32 NewHeight = SourceRect.Height();
				const int32 CaptureTopRow = SourceRect.Min.Y;
				const int32 CaptureLeftColumn = SourceRect.Min.X;

				for (int32 Row = 0; Row < NewHeight; Row++)
				{
					FMemory::Memmove(Data + Row * NewWidth, Data + (Row + CaptureTopRow) * OldWidth + CaptureLeftColumn, NewWidth * sizeof(*Data));
				}

				Bitmap.RemoveAt(NewWidth * NewHeight, OldWidth * OldHeight - NewWidth * NewHeight, false);
				BitmapSize = FIntPoint(NewWidth, NewHeight);
			}

			TUniquePtr<FImageWriteTask> ImageTask = MakeUnique<FImageWriteTask>();
			ImageTask->PixelData = MakeUnique<TImagePixelData<FColor>>(BitmapSize, MoveTemp(Bitmap));

			// Set full alpha on the bitmap
			if (!bWriteAlpha)
			{
				ImageTask->PixelPreProcessors.Add(TAsyncAlphaWrite<FColor>(255));
			}

			HighResScreenshotConfig.PopulateImageTaskParams(*ImageTask);
			ImageTask->Filename = FScreenshotRequest::GetFilename();

			// Save the bitmap to disc
			TFuture<bool> CompletionFuture = HighResScreenshotConfig.ImageWriteQueue->Enqueue(MoveTemp(ImageTask));
			if (CompletionFuture.IsValid())
			{
				bIsScreenshotSaved = CompletionFuture.Get();
			}
		}

		// Done with the request
		FScreenshotRequest::Reset();
		FScreenshotRequest::OnScreenshotRequestProcessed().Broadcast();

		// Re-enable screen messages - if we are NOT capturing a movie
		GAreScreenMessagesEnabled = GScreenMessagesRestoreState;

		InViewport->InvalidateHitProxy();
	}

	return bIsScreenshotSaved;
}

void FEditorViewportClient::DrawBoundingBox(FBox &Box, FCanvas* InCanvas, const FSceneView* InView, const FViewport* InViewport, const FLinearColor& InColor, const bool bInDrawBracket, const FString &InLabelText)
{
	FVector BoxCenter, BoxExtents;
	Box.GetCenterAndExtents( BoxCenter, BoxExtents );

	// Project center of bounding box onto screen.
	const FVector4 ProjBoxCenter = InView->WorldToScreen(BoxCenter);

	// Do nothing if behind camera
	if( ProjBoxCenter.W > 0.f )
	{
		// Project verts of world-space bounding box onto screen and take their bounding box
		const FVector Verts[8] = {	FVector( 1, 1, 1),
			FVector( 1, 1,-1),
			FVector( 1,-1, 1),
			FVector( 1,-1,-1),
			FVector(-1, 1, 1),
			FVector(-1, 1,-1),
			FVector(-1,-1, 1),
			FVector(-1,-1,-1) };

		const int32 HalfX = 0.5f * InViewport->GetSizeXY().X;
		const int32 HalfY = 0.5f * InViewport->GetSizeXY().Y;

		FVector2D ScreenBoxMin(1000000000, 1000000000);
		FVector2D ScreenBoxMax(-1000000000, -1000000000);

		for(int32 j=0; j<8; j++)
		{
			// Project vert into screen space.
			const FVector WorldVert = BoxCenter + (Verts[j]*BoxExtents);
			FVector2D PixelVert;
			if(InView->ScreenToPixel(InView->WorldToScreen(WorldVert),PixelVert))
			{
				// Update screen-space bounding box with with transformed vert.
				ScreenBoxMin.X = FMath::Min<int32>(ScreenBoxMin.X, PixelVert.X);
				ScreenBoxMin.Y = FMath::Min<int32>(ScreenBoxMin.Y, PixelVert.Y);

				ScreenBoxMax.X = FMath::Max<int32>(ScreenBoxMax.X, PixelVert.X);
				ScreenBoxMax.Y = FMath::Max<int32>(ScreenBoxMax.Y, PixelVert.Y);
			}
		}


		FCanvasLineItem LineItem( FVector2D( 0.0f, 0.0f ), FVector2D( 0.0f, 0.0f ) );
		LineItem.SetColor( InColor );
		if( bInDrawBracket )
		{
			// Draw a bracket when considering the non-current level.
			const float DeltaX = ScreenBoxMax.X - ScreenBoxMin.X;
			const float DeltaY = ScreenBoxMax.X - ScreenBoxMin.X;
			const FIntPoint Offset( DeltaX * 0.2f, DeltaY * 0.2f );

			LineItem.Draw( InCanvas, FVector2D(ScreenBoxMin.X, ScreenBoxMin.Y), FVector2D(ScreenBoxMin.X + Offset.X, ScreenBoxMin.Y) );
			LineItem.Draw( InCanvas, FVector2D(ScreenBoxMin.X, ScreenBoxMax.Y), FVector2D(ScreenBoxMin.X + Offset.X, ScreenBoxMax.Y) );

			LineItem.Draw( InCanvas, FVector2D(ScreenBoxMax.X, ScreenBoxMin.Y), FVector2D(ScreenBoxMax.X - Offset.X, ScreenBoxMin.Y) );
			LineItem.Draw( InCanvas, FVector2D(ScreenBoxMax.X, ScreenBoxMax.Y), FVector2D(ScreenBoxMax.X - Offset.X, ScreenBoxMax.Y) );

			LineItem.Draw( InCanvas, FVector2D(ScreenBoxMin.X, ScreenBoxMin.Y), FVector2D(ScreenBoxMin.X, ScreenBoxMin.Y + Offset.Y) );
			LineItem.Draw( InCanvas, FVector2D(ScreenBoxMax.X, ScreenBoxMin.Y), FVector2D(ScreenBoxMax.X, ScreenBoxMin.Y + Offset.Y) );

			LineItem.Draw( InCanvas, FVector2D(ScreenBoxMin.X, ScreenBoxMax.Y), FVector2D(ScreenBoxMin.X, ScreenBoxMax.Y - Offset.Y) );
			LineItem.Draw( InCanvas, FVector2D(ScreenBoxMax.X, ScreenBoxMax.Y), FVector2D(ScreenBoxMax.X, ScreenBoxMax.Y - Offset.Y) );
		}
		else
		{
			// Draw a box when considering the current level.
			LineItem.Draw( InCanvas, FVector2D(ScreenBoxMin.X, ScreenBoxMin.Y), FVector2D(ScreenBoxMin.X, ScreenBoxMax.Y) );
			LineItem.Draw( InCanvas, FVector2D(ScreenBoxMin.X, ScreenBoxMax.Y), FVector2D(ScreenBoxMax.X, ScreenBoxMax.Y) );
			LineItem.Draw( InCanvas, FVector2D(ScreenBoxMax.X, ScreenBoxMax.Y), FVector2D(ScreenBoxMax.X, ScreenBoxMin.Y) );
			LineItem.Draw( InCanvas, FVector2D(ScreenBoxMax.X, ScreenBoxMin.Y), FVector2D(ScreenBoxMin.X, ScreenBoxMin.Y) );
		}


		if (InLabelText.Len() > 0)
		{
			FCanvasTextItem TextItem( FVector2D( ScreenBoxMin.X + ((ScreenBoxMax.X - ScreenBoxMin.X) * 0.5f),ScreenBoxMin.Y), FText::FromString( InLabelText ), GEngine->GetMediumFont(), InColor );
			TextItem.bCentreX = true;
			InCanvas->DrawItem( TextItem );
		}
	}
}

void FEditorViewportClient::DrawActorScreenSpaceBoundingBox( FCanvas* InCanvas, const FSceneView* InView, FViewport* InViewport, AActor* InActor, const FLinearColor& InColor, const bool bInDrawBracket, const FString& InLabelText )
{
	check( InActor != NULL );


	// First check to see if we're dealing with a sprite, otherwise just use the normal bounding box
	UBillboardComponent* Sprite = InActor->FindComponentByClass<UBillboardComponent>();

	FBox ActorBox;
	if( Sprite != NULL )
	{
		ActorBox = Sprite->Bounds.GetBox();
	}
	else
	{
		const bool bNonColliding = true;
		ActorBox = InActor->GetComponentsBoundingBox( bNonColliding );
	}


	// If we didn't get a valid bounding box, just make a little one around the actor location
	if( !ActorBox.IsValid || ActorBox.GetExtent().GetMin() < KINDA_SMALL_NUMBER )
	{
		ActorBox = FBox( InActor->GetActorLocation() - FVector( -20 ), InActor->GetActorLocation() + FVector( 20 ) );
	}

	DrawBoundingBox(ActorBox, InCanvas, InView, InViewport, InColor, bInDrawBracket, InLabelText);
}

void FEditorViewportClient::SetGameView(bool bGameViewEnable)
{
	// backup this state as we want to preserve it
	bool bCompositeEditorPrimitives = EngineShowFlags.CompositeEditorPrimitives;

	// defaults
	FEngineShowFlags GameFlags(ESFIM_Game);
	FEngineShowFlags EditorFlags(ESFIM_Editor);
	{
		// likely we can take the existing state
		if(EngineShowFlags.Game)
		{
			GameFlags = EngineShowFlags;
			EditorFlags = LastEngineShowFlags;
		}
		else if(LastEngineShowFlags.Game)
		{
			GameFlags = LastEngineShowFlags;
			EditorFlags = EngineShowFlags;
		}
	}

	// toggle between the game and engine flags
	if(bGameViewEnable)
	{
		EngineShowFlags = GameFlags;
		LastEngineShowFlags = EditorFlags;
	}
	else
	{
		EngineShowFlags = EditorFlags;
		LastEngineShowFlags = GameFlags;
	}

	// maintain this state
	EngineShowFlags.SetCompositeEditorPrimitives(bCompositeEditorPrimitives);
	LastEngineShowFlags.SetCompositeEditorPrimitives(bCompositeEditorPrimitives);

	//reset game engine show flags that may have been turned on by making a selection in game view
	if(bGameViewEnable)
	{
		EngineShowFlags.SetModeWidgets(false);
		EngineShowFlags.SetSelection(false);
	}

	EngineShowFlags.SetSelectionOutline(bGameViewEnable ? false : GetDefault<ULevelEditorViewportSettings>()->bUseSelectionOutline);

	ApplyViewMode(GetViewMode(), IsPerspective(), EngineShowFlags);

	bInGameViewMode = bGameViewEnable;

	Invalidate();
}


void FEditorViewportClient::SetVREditView(bool bVREditViewEnable)
{
	// backup this state as we want to preserve it
	bool bCompositeEditorPrimitives = EngineShowFlags.CompositeEditorPrimitives;

	// defaults
	FEngineShowFlags VREditFlags(ESFIM_VREditing);
	FEngineShowFlags EditorFlags(ESFIM_Editor);
	{
		// likely we can take the existing state
		if (EngineShowFlags.VREditing)
		{
			VREditFlags = EngineShowFlags;
			EditorFlags = LastEngineShowFlags;
		}
		else if (LastEngineShowFlags.VREditing)
		{
			VREditFlags = LastEngineShowFlags;
			EditorFlags = EngineShowFlags;
		}
	}

	// toggle between the game and engine flags
	if (bVREditViewEnable)
	{
		EngineShowFlags = VREditFlags;
		LastEngineShowFlags = EditorFlags;
	}
	else
	{
		EngineShowFlags = EditorFlags;
		LastEngineShowFlags = VREditFlags;
	}
	// maintain this state
	EngineShowFlags.SetCompositeEditorPrimitives(bCompositeEditorPrimitives);
	LastEngineShowFlags.SetCompositeEditorPrimitives(bCompositeEditorPrimitives);

	//reset game engine show flags that may have been turned on by making a selection in game view
	if (bVREditViewEnable)
	{
		EngineShowFlags.SetModeWidgets(false);
		EngineShowFlags.SetBillboardSprites(false);
	}

	EngineShowFlags.SetSelectionOutline(bVREditViewEnable ? true : GetDefault<ULevelEditorViewportSettings>()->bUseSelectionOutline);

	ApplyViewMode(GetViewMode(), IsPerspective(), EngineShowFlags);

	bInVREditViewMode = bVREditViewEnable;

	Invalidate();
}

FStatUnitData* FEditorViewportClient::GetStatUnitData() const
{
	return &StatUnitData;
}

FStatHitchesData* FEditorViewportClient::GetStatHitchesData() const
{
	return &StatHitchesData;
}

const TArray<FString>* FEditorViewportClient::GetEnabledStats() const
{
	return &EnabledStats;
}

void FEditorViewportClient::SetEnabledStats(const TArray<FString>& InEnabledStats)
{
	EnabledStats = InEnabledStats;

#if ENABLE_AUDIO_DEBUG
	if (GEngine)
	{
		if (FAudioDeviceManager* DeviceManager = GEngine->GetAudioDeviceManager())
		{
			FAudioDebugger::ResolveDesiredStats(this);
		}
	}
#endif // ENABLE_AUDIO_DEBUG
}

bool FEditorViewportClient::IsStatEnabled(const FString& InName) const
{
	return EnabledStats.Contains(InName);
}

float FEditorViewportClient::UpdateViewportClientWindowDPIScale() const
{
	float DPIScale = 1.f;
	if(EditorViewportWidget.IsValid())
	{
		TSharedPtr<SWindow> WidgetWindow = FSlateApplication::Get().FindWidgetWindow(EditorViewportWidget.Pin().ToSharedRef());
		if (WidgetWindow.IsValid())
		{
			DPIScale = WidgetWindow->GetNativeWindow()->GetDPIScaleFactor();
		}
	}

	return DPIScale;
}

FMatrix FEditorViewportClient::CalcViewRotationMatrix(const FRotator& InViewRotation) const
{
	const FViewportCameraTransform& ViewTransform = GetViewTransform();

	if (bUsingOrbitCamera)
	{
		// @todo vreditor: Not stereo friendly yet
		return FTranslationMatrix(ViewTransform.GetLocation()) * ViewTransform.ComputeOrbitMatrix();
	}
	else
	{
		// Create the view matrix
		return FInverseRotationMatrix(InViewRotation);
	}
}

////////////////

bool FEditorViewportStats::bInitialized(false);
bool FEditorViewportStats::bUsingCalledThisFrame(false);
FEditorViewportStats::Category FEditorViewportStats::LastUsing(FEditorViewportStats::CAT_MAX);
int32 FEditorViewportStats::DataPoints[FEditorViewportStats::CAT_MAX];

void FEditorViewportStats::Initialize()
{
	if ( !bInitialized )
	{
		bInitialized = true;
		FMemory::Memzero(DataPoints);
	}
}

void FEditorViewportStats::Used(FEditorViewportStats::Category InCategory)
{
	Initialize();
	DataPoints[InCategory] += 1;
}

void FEditorViewportStats::BeginFrame()
{
	Initialize();
	bUsingCalledThisFrame = false;
}

void FEditorViewportStats::Using(Category InCategory)
{
	Initialize();

	bUsingCalledThisFrame = true;

	if ( LastUsing != InCategory )
	{
		LastUsing = InCategory;
		DataPoints[InCategory] += 1;
	}
}

void FEditorViewportStats::NoOpUsing()
{
	Initialize();

	bUsingCalledThisFrame = true;
}

void FEditorViewportStats::EndFrame()
{
	Initialize();

	if ( !bUsingCalledThisFrame )
	{
		LastUsing = FEditorViewportStats::CAT_MAX;
	}
}

void FEditorViewportStats::SendUsageData()
{
	Initialize();

	static_assert(FEditorViewportStats::CAT_MAX == 22, "If the number of categories change you need to add more entries below!");

	TArray<FAnalyticsEventAttribute> PerspectiveUsage;
	PerspectiveUsage.Add(FAnalyticsEventAttribute(FString("Keyboard.WASD"),			DataPoints[FEditorViewportStats::CAT_PERSPECTIVE_KEYBOARD_WASD]));
	PerspectiveUsage.Add(FAnalyticsEventAttribute(FString("Keyboard.UpDown"),		DataPoints[FEditorViewportStats::CAT_PERSPECTIVE_KEYBOARD_UP_DOWN]));
	PerspectiveUsage.Add(FAnalyticsEventAttribute(FString("Keyboard.FovZoom"),		DataPoints[FEditorViewportStats::CAT_PERSPECTIVE_KEYBOARD_FOV_ZOOM]));
	PerspectiveUsage.Add(FAnalyticsEventAttribute(FString("Mouse.Dolly"),			DataPoints[FEditorViewportStats::CAT_PERSPECTIVE_MOUSE_DOLLY]));
	PerspectiveUsage.Add(FAnalyticsEventAttribute(FString("Mouse.Pan"),				DataPoints[FEditorViewportStats::CAT_PERSPECTIVE_MOUSE_PAN]));
	PerspectiveUsage.Add(FAnalyticsEventAttribute(FString("Mouse.Scroll"),			DataPoints[FEditorViewportStats::CAT_PERSPECTIVE_MOUSE_SCROLL]));
	PerspectiveUsage.Add(FAnalyticsEventAttribute(FString("Mouse.Orbit.Rotation"),	DataPoints[FEditorViewportStats::CAT_PERSPECTIVE_MOUSE_ORBIT_ROTATION]));
	PerspectiveUsage.Add(FAnalyticsEventAttribute(FString("Mouse.Orbit.Pan"),		DataPoints[FEditorViewportStats::CAT_PERSPECTIVE_MOUSE_ORBIT_PAN]));
	PerspectiveUsage.Add(FAnalyticsEventAttribute(FString("Mouse.Orbit.Zoom"),		DataPoints[FEditorViewportStats::CAT_PERSPECTIVE_MOUSE_ORBIT_ZOOM]));
	PerspectiveUsage.Add(FAnalyticsEventAttribute(FString("Gesture.Scroll"),		DataPoints[FEditorViewportStats::CAT_PERSPECTIVE_GESTURE_SCROLL]));
	PerspectiveUsage.Add(FAnalyticsEventAttribute(FString("Gesture.Magnify"),		DataPoints[FEditorViewportStats::CAT_PERSPECTIVE_GESTURE_MAGNIFY]));

	TArray<FAnalyticsEventAttribute> OrthographicUsage;
	OrthographicUsage.Add(FAnalyticsEventAttribute(FString("Keyboard.WASD"),		DataPoints[FEditorViewportStats::CAT_ORTHOGRAPHIC_KEYBOARD_WASD]));
	OrthographicUsage.Add(FAnalyticsEventAttribute(FString("Keyboard.UpDown"),		DataPoints[FEditorViewportStats::CAT_ORTHOGRAPHIC_KEYBOARD_UP_DOWN]));
	OrthographicUsage.Add(FAnalyticsEventAttribute(FString("Keyboard.FovZoom"),		DataPoints[FEditorViewportStats::CAT_ORTHOGRAPHIC_KEYBOARD_FOV_ZOOM]));
	OrthographicUsage.Add(FAnalyticsEventAttribute(FString("Mouse.Zoom"),			DataPoints[FEditorViewportStats::CAT_ORTHOGRAPHIC_MOUSE_ZOOM]));
	OrthographicUsage.Add(FAnalyticsEventAttribute(FString("Mouse.Pan"),			DataPoints[FEditorViewportStats::CAT_ORTHOGRAPHIC_MOUSE_PAN]));
	OrthographicUsage.Add(FAnalyticsEventAttribute(FString("Mouse.Scroll"),			DataPoints[FEditorViewportStats::CAT_ORTHOGRAPHIC_MOUSE_SCROLL]));
	OrthographicUsage.Add(FAnalyticsEventAttribute(FString("Mouse.Orbit.Rotation"), DataPoints[FEditorViewportStats::CAT_ORTHOGRAPHIC_MOUSE_ORBIT_ROTATION]));
	OrthographicUsage.Add(FAnalyticsEventAttribute(FString("Mouse.Orbit.Pan"),		DataPoints[FEditorViewportStats::CAT_ORTHOGRAPHIC_MOUSE_ORBIT_PAN]));
	OrthographicUsage.Add(FAnalyticsEventAttribute(FString("Mouse.Orbit.Zoom"),		DataPoints[FEditorViewportStats::CAT_ORTHOGRAPHIC_MOUSE_ORBIT_ZOOM]));
	OrthographicUsage.Add(FAnalyticsEventAttribute(FString("Gesture.Scroll"),		DataPoints[FEditorViewportStats::CAT_ORTHOGRAPHIC_GESTURE_SCROLL]));
	OrthographicUsage.Add(FAnalyticsEventAttribute(FString("Gesture.Magnify"),		DataPoints[FEditorViewportStats::CAT_ORTHOGRAPHIC_GESTURE_MAGNIFY]));

	FEngineAnalytics::GetProvider().RecordEvent(FString("Editor.Usage.Viewport.Perspective"), PerspectiveUsage);
	FEngineAnalytics::GetProvider().RecordEvent(FString("Editor.Usage.Viewport.Orthographic"), OrthographicUsage);

	// Clear all the usage data in case we do it twice.
	FMemory::Memzero(DataPoints);
}


FViewportNavigationCommands::FViewportNavigationCommands()
	: TCommands<FViewportNavigationCommands>(
		"EditorViewportClient", // Context name for fast lookup
		NSLOCTEXT("Contexts", "ViewportNavigation", "Viewport Navigation"), // Localized context name for displaying
		FName(),
		FEditorStyle::GetStyleSetName() // Icon Style Set
	)
{
}

void FViewportNavigationCommands::RegisterCommands()
{
	UI_COMMAND(Forward, "Forward", "Moves the camera Forward", EUserInterfaceActionType::Button, FInputChord(EKeys::W));
	UI_COMMAND(Backward, "Backward", "Moves the camera Backward", EUserInterfaceActionType::Button, FInputChord(EKeys::S));
	UI_COMMAND(Left, "Left", "Moves the camera Left", EUserInterfaceActionType::Button, FInputChord(EKeys::A));
	UI_COMMAND(Right, "Right", "Moves the camera Right", EUserInterfaceActionType::Button, FInputChord(EKeys::D));

	UI_COMMAND(Up, "Up", "Moves the camera Up", EUserInterfaceActionType::Button, FInputChord(EKeys::E));
	UI_COMMAND(Down, "Down", "Moves the camera Down", EUserInterfaceActionType::Button, FInputChord(EKeys::Q));

	UI_COMMAND(FovZoomIn, "FOV Zoom In", "Narrows the camers FOV", EUserInterfaceActionType::Button, FInputChord(EKeys::C));
	UI_COMMAND(FovZoomOut, "FOV Zoom Out", "Widens the camera FOV", EUserInterfaceActionType::Button, FInputChord(EKeys::Z));
}

#undef LOCTEXT_NAMESPACE<|MERGE_RESOLUTION|>--- conflicted
+++ resolved
@@ -53,10 +53,7 @@
 #include "Editor/EditorPerformanceSettings.h"
 #include "ImageWriteQueue.h"
 #include "DebugViewModeHelpers.h"
-<<<<<<< HEAD
-=======
 #include "RayTracingDebugVisualizationMenuCommands.h"
->>>>>>> 9ba46998
 #include "Misc/ScopedSlowTask.h"
 #include "UnrealEngine.h"
 
@@ -3655,10 +3652,6 @@
 
 	ViewFamily.EngineShowFlags = EngineShowFlags;
 
-<<<<<<< HEAD
-	ENGINE_API void UpdateDebugViewModeShaders();
-=======
->>>>>>> 9ba46998
 	UpdateDebugViewModeShaders();
 
 	if( ModeTools->GetActiveMode( FBuiltinEditorModes::EM_InterpEdit ) == 0 || !AllowsCinematicControl() )
@@ -5131,13 +5124,7 @@
 		{
 			FEditorBuildUtils::UpdateTextureStreamingMaterialBindings(GetWorld());
 		}
-<<<<<<< HEAD
-		// Uncomment this to generate inital viewmode data.
-		// FEditorBuildUtils::CompileViewModeShaders(GetWorld(), InViewModeIndex);
-			 
-=======
-
->>>>>>> 9ba46998
+
 		PerspViewModeIndex = InViewModeIndex;
 		ApplyViewMode(PerspViewModeIndex, true, EngineShowFlags);
 		bForcingUnlitForNewMap = false;
