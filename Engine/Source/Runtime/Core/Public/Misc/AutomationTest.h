// Copyright 1998-2016 Epic Games, Inc. All Rights Reserved.

#pragma once


/** Flags for specifying automation test requirements/behavior */
namespace EAutomationTestFlags
{
	enum Type
	{
		//Application context required for the test - not specifying means it will be valid for any context
		EditorContext				= 0x00000001,	// Test is suitable for running within the editor
		ClientContext				= 0x00000002,	// Test is suitable for running within the client
		ServerContext				= 0x00000004,	// Test is suitable for running within the server
		CommandletContext			= 0x00000008,	// Test is suitable for running within a commandlet
		ApplicationContextMask		= EditorContext | ClientContext | ServerContext | CommandletContext,

		//Features required for the test - not specifying means it is valid for any feature combination
		NonNullRHI					= 0x00000100,	// Test requires a non-null RHI to run correctly
		RequiresUser				= 0x00000200,	// Test requires a user instigated session
		FeatureMask					= NonNullRHI | RequiresUser,

		//One-off flag to allow for fast disabling of tests without commenting code out
		Disabled					= 0x00010000,	// Temp disabled and never returns for a filter

		//Speed of the test
		SmokeFilter					= 0x01000000,	//Super Fast Filter
		EngineFilter				= 0x02000000,	//Engine Level Test
		ProductFilter				= 0x04000000,	//Product Level Test
		PerfFilter					= 0x08000000,	//Performance Test
		StressFilter				= 0x10000000,	//Stress Test
		FilterMask = SmokeFilter | EngineFilter | ProductFilter | PerfFilter | StressFilter
	};
};


/** Simple class to store the results of the execution of a automation test */
class FAutomationTestExecutionInfo
{
public:
	/** Constructor */
	FAutomationTestExecutionInfo() 
		: bSuccessful( false )
		, Duration(0.0f)
	{}

	/** Destructor */
	~FAutomationTestExecutionInfo()
	{
		Clear();
	}

	/** Helper method to clear out the results from a previous execution */
	void Clear()
	{
		Errors.Empty();
		Warnings.Empty();
		LogItems.Empty();
		AnalyticsItems.Empty();
	}

	/** Whether the automation test completed successfully or not */
	bool bSuccessful;
	/** Any errors that occurred during execution */
	TArray<FString> Errors;
	/** Any warnings that occurred during execution */
	TArray<FString> Warnings;
	/** Any log items that occurred during execution */
	TArray<FString> LogItems;
	/** Any analytics items that occurred during execution */
	TArray<FString> AnalyticsItems;
	/** Time to complete the task */
	float Duration;
};

/** Simple class to store the automation test info */
class FAutomationTestInfo
{
public:

	// Default constructor
	FAutomationTestInfo( ) :
		TestFlags( 0 )
		, NumParticipantsRequired( 0 )
		, NumDevicesCurrentlyRunningTest( 0 )
	{}


	/**
	 * Constructor
	 *
	 * @param	InTestInfo - comma separated value string containing the test info
	 */
	FAutomationTestInfo( const FString& InTestInfo ) :
		NumParticipantsRequired( 0 )
		, NumDevicesCurrentlyRunningTest( 0 )
	{
		ParseStringInfo( InTestInfo );
	}

	/**
	 * Constructor
	 *
	 * @param	InDisplayName - Name used in the UI
	 * @param	InTestName - The test command string
	 * @param	InTestFlag - Test flags
	 * @param	InParameterName - optional parameter. e.g. asset name
	 */
	FAutomationTestInfo( const FString& InDisplayName, const FString& InTestName, const uint32 InTestFlags, const int32 InNumParticipantsRequired, const FString& InParameterName = FString() )
		: DisplayName( InDisplayName )
		, TestName( InTestName )
		, TestParameter( InParameterName )
		, TestFlags( InTestFlags )
		, NumParticipantsRequired( InNumParticipantsRequired )
		, NumDevicesCurrentlyRunningTest( 0 )
	{}

public:

	/**
	 * Add a test flag if a parent node.
	 *
	 * @Param InTestFlags - the child test flag to add.
	 */
	void AddTestFlags( const uint8 InTestFlags)
	{
		TestFlags |= InTestFlags;
	}


	/**
	 * Get the display name of this test.
	 *
	 * @return the display name.
	 */
	const FString& GetDisplayName() const
	{
		return DisplayName;
	}


	/**
	 * Get the test as a string so it can be sent over the network.
	 *
	 * @return The test as a string.
	 */
	const FString GetTestAsString()
	{
		return FString::Printf( TEXT("%s,%s,%i,%d,%s,"), *DisplayName, *TestName, TestFlags, NumParticipantsRequired, *TestParameter );
	}


	/**
	 * Get the test name of this test.
	 *
	 * @return The test name.
	 */
	const FString GetTestName() const
	{
		return TestName;
	}


	/**
	 * Get the type of parameter. This will be the asset name for linked assets.
	 *
	 * @return the parameter.
	 */
	const FString GetTestParameter() const
	{
		return TestParameter;
	}


	/**
	 * Get the type of test.
	 *
	 * @return the test type.
	 */
	const uint32 GetTestFlags() const
	{
		return TestFlags;
	}
	
	/**
	 * Zero the number of devices running this test
	 */
	void ResetNumDevicesRunningTest()
	{
		NumDevicesCurrentlyRunningTest = 0;
	}
	
	/**
	 * Be notified of a new device running the test so we should update our flag counting these
	 */
	void InformOfNewDeviceRunningTest()
	{
		NumDevicesCurrentlyRunningTest++;
	}
	
	/**
	 * Get the number of devices running this test
	 *
	 * @return The number of devices which have been given this test to run
	 */
	const int GetNumDevicesRunningTest() const
	{
		return NumDevicesCurrentlyRunningTest;
	}

	/**
	 * Get the number of participant this test needs in order to be run
	 *
	 * @return The number of participants needed
	 */
	const int32 GetNumParticipantsRequired() const
	{
		return NumParticipantsRequired;
	}


	/**
	 * Set the display name of the child node.
	 *
	 * @Param InDisplayName - the new child test name.
	 */
	void SetDisplayName( const FString& InDisplayName )
	{
		DisplayName = InDisplayName;
	}

	/**
	 * Set the number of participant this test needs in order to be run
	 *
	 * @Param NumRequired - The new number of participants needed
	 */
	void SetNumParticipantsRequired( int32 NumRequired )
	{
		NumParticipantsRequired = NumRequired;
	}


private:

	/**
	 * Set the test info from a string.
	 *
	 * @Param InTestInfo - the test information as a string.
	 */
	void ParseStringInfo( const FString& InTestInfo )
	{
		//Split New Test Name into string array
		TArray<FString> Pieces;
		InTestInfo.ParseIntoArray(Pieces, TEXT(","), true);

		// We should always have at least 3 parameters
		check( Pieces.Num() >= 3 )

		DisplayName = Pieces[0];
		TestName = Pieces[1];
		TestFlags = uint8( FCString::Atoi( *Pieces[2] ) );

		NumParticipantsRequired = FCString::Atoi( *Pieces[3] );

		// parameter 4 is optional
		if ( Pieces.Num() == 5 )
		{
			TestParameter = Pieces[4];
		}
	}

private:
	/** Display name used in the UI */
	FString DisplayName; 

	/** Test name used to run the test */
	FString TestName;

	/** Parameter - e.g. an asset name or map name */
	FString TestParameter;

	/** The test flags. */
	uint32 TestFlags;

	/** The number of participants this test requires */
	uint32 NumParticipantsRequired;

	/** The number of devices which have been given this test to run */
	uint32 NumDevicesCurrentlyRunningTest;
};


/**
 * Simple abstract base class for creating time deferred of a single test that need to be run sequentially (Loadmap & Wait, Open Editor & Wait, then execute...)
 */
class IAutomationLatentCommand : public TSharedFromThis<IAutomationLatentCommand>
{
public:
	/* virtual destructor */
	virtual ~IAutomationLatentCommand() {};

	/**
	 * Updates the current command and will only return TRUE when it has fulfilled its role (Load map has completed and wait time has expired)
	 */
	virtual bool Update() = 0;

private:
	/**
	 * Private update that allows for use of "StartTime"
	 */
	bool InternalUpdate()
	{
		if (StartTime == 0.0)
		{
			StartTime = FPlatformTime::Seconds();
		}
		return Update();
	}

protected:
	/** Default constructor*/
	IAutomationLatentCommand()
		: StartTime(0.0f)
	{
	}

	/** For timers, track the first time this ticks */
	double StartTime;

	friend class FAutomationTestFramework;
};

/**
 * Simple abstract base class for networked, multi-participant tests
 */
class IAutomationNetworkCommand : public TSharedFromThis<IAutomationNetworkCommand>
{
public:
	/* virtual destructor */
	virtual ~IAutomationNetworkCommand() {};

	/** 
	 * Identifier to distinguish which worker on the network should execute this command 
	 * 
	 * The index of the worker that should execute this command
	 */
	virtual uint32 GetRoleIndex() const = 0;
	
	/** Runs the network command */
	virtual void Run() = 0;
};

/**
 * Delegate type for when a test screenshot has been captured
 *
 * The first parameter is the width.
 * The second parameter is the height.
 * The third parameter is the array of bitmap data.
 * The fourth parameter is the screen shot filename.
 */
DECLARE_DELEGATE_FourParams(FOnTestScreenshotCaptured, int32, int32, const TArray<FColor>&, const FString&);

/** Class representing the main framework for running automation tests */
class CORE_API FAutomationTestFramework
{
public:
	/** Called right before unit testing is about to begin */
	FSimpleMulticastDelegate PreTestingEvent;
	/** Called after all unit tests have completed */
	FSimpleMulticastDelegate PostTestingEvent;

	/**
	 * Return the singleton instance of the framework.
	 *
	 * @return The singleton instance of the framework.
	 */
	static FAutomationTestFramework& GetInstance();

	/**
	 * Register a automation test into the framework. The automation test may or may not be necessarily valid
	 * for the particular application configuration, but that will be determined when tests are attempted
	 * to be run.
	 *
	 * @param	InTestNameToRegister	Name of the test being registered
	 * @param	InTestToRegister		Actual test to register
	 *
	 * @return	true if the test was successfully registered; false if a test was already registered under the same
	 *			name as before
	 */
	bool RegisterAutomationTest( const FString& InTestNameToRegister, class FAutomationTestBase* InTestToRegister );

	/**
	 * Unregister a automation test with the provided name from the framework.
	 *
	 * @return true if the test was successfully unregistered; false if a test with that name was not found in the framework.
	 */
	bool UnregisterAutomationTest( const FString& InTestNameToUnregister );

	/**
	 * Enqueues a latent command for execution on a subsequent frame
	 *
	 * @param NewCommand - The new command to enqueue for deferred execution
	 */
	void EnqueueLatentCommand(TSharedPtr<IAutomationLatentCommand> NewCommand);

	/**
	 * Enqueues a network command for execution in accordance with this workers role
	 *
	 * @param NewCommand - The new command to enqueue for network execution
	 */
	void EnqueueNetworkCommand(TSharedPtr<IAutomationNetworkCommand> NewCommand);

	/**
	 * Checks if a provided test is contained within the framework.
	 *
	 * @param InTestName	Name of the test to check
	 *
	 * @return	true if the provided test is within the framework; false otherwise
	 */
	bool ContainsTest( const FString& InTestName ) const;
		
	/**
	 * Attempt to run all fast smoke tests that are valid for the current application configuration.
	 *
	 * @return	true if all smoke tests run were successful, false if any failed
	 */
	bool RunSmokeTests();

	/**
	 * Reset status of worker (delete local files, etc)
	 */
	void ResetTests();

	/**
	 * Attempt to start the specified test.
	 *
	 * @param	InTestToRun			Name of the test that should be run
	 * @param	InRoleIndex			Identifier for which worker in this group that should execute a command
	 */
	void StartTestByName( const FString& InTestToRun, const int32 InRoleIndex );

	/**
	 * Stop the current test and return the results of execution
	 *
	 * @return	true if the test ran successfully, false if it did not (or the test could not be found/was invalid)
	 */
	bool StopTest( FAutomationTestExecutionInfo& OutExecutionInfo );

	/**
	 * Execute all latent functions that complete during update
	 *
	 * @return - true if the latent command queue is now empty and the test is complete
	 */
	bool ExecuteLatentCommands();

	/**
	 * Execute the next network command if you match the role, otherwise just dequeue
	 *
	 * @return - true if any network commands were in the queue to give subsequent latent commands a chance to execute next frame
	 */
	bool ExecuteNetworkCommands();

	/**
	 * Load any modules that are not loaded by default and have test classes in them
	 */
	void LoadTestModules();

	/**
	 * Populates the provided array with the names of all tests in the framework that are valid to run for the current
	 * application settings.
	 *
	 * @param	TestInfo	Array to populate with the test information
	 */
	void GetValidTestNames( TArray<FAutomationTestInfo>& TestInfo ) const;

	/**
	 * Whether the testing framework should allow content to be tested or not.  Intended to block developer directories.
	 * @param Path - Full path to the content in question
	 * @return - Whether this content should have tests performed on it
	 */
	bool ShouldTestContent(const FString& Path) const;

	/**
	 * Sets whether we want to include content in developer directories in automation testing
	 */
	void SetDeveloperDirectoryIncluded(const bool bInDeveloperDirectoryIncluded);

	/**
	* Sets which set of tests to pull from.
	*/
	void SetRequestedTestFilter(const uint32 InRequestedTestFlags);
	

	/**
	 * Accessor for delegate called when a png screenshot is captured 
	 */
	FOnTestScreenshotCaptured& OnScreenshotCaptured();

	/**
	 * Sets screenshot options
	 * @param bInScreenshotsEnabled - If screenshots are enabled
	 * @param bInUseFullSizeScreenshots - If true, we won't resize the screenshots
	 */
	void SetScreenshotOptions( const bool bInScreenshotsEnabled, const bool bInUseFullSizeScreenshots );

	/**
	 * Gets if screenshots are allowed
	 */
	bool IsScreenshotAllowed() const;

	/**
	 * Gets if we are using fulll size screenshots
	 */
	bool ShouldUseFullSizeScreenshots() const;

	/**
	 * Sets forcing smoke tests.
	 */
	void SetForceSmokeTests(const bool bInForceSmokeTests)
	{
		bForceSmokeTests = bInForceSmokeTests;
	}

	/**
	 * Adds a analytics string to the current test to be parsed later.  Must be called only when an automation test is in progress
	 *
	 * @param	AnalyticsItem	Log item to add to the current test
	 */
	void AddAnalyticsItemToCurrentTest( const FString& AnalyticsItem );


private:

	/** Special feedback context used exclusively while automation testing */
	class FAutomationTestFeedbackContext : public FFeedbackContext
	{
	public:

		/** Constructor */
		FAutomationTestFeedbackContext() 
			: CurTest( NULL ) {}

		/** Destructor */
		~FAutomationTestFeedbackContext()
		{
			CurTest = NULL;
		}

		/**
		 * FOutputDevice interface
		 *
		 * @param	V		String to serialize within the context
		 * @param	Event	Event associated with the string
		 */
		virtual void Serialize( const TCHAR* V, ELogVerbosity::Type Verbosity, const class FName& Category ) override;

		/**
		 * Set the automation test associated with the feedback context. The automation test is where all warnings, errors, etc.
		 * will be routed to.
		 *
		 * @param	InAutomationTest	Automation test to associate with the feedback context.
		 */
		void SetCurrentAutomationTest( class FAutomationTestBase* InAutomationTest )
		{
			CurTest = InAutomationTest;
		}

	private:

		/** Associated automation test; all warnings, errors, etc. are routed to the automation test to track */
		class FAutomationTestBase* CurTest;
	};

	/** Helper method called to prepare settings for automation testing to follow */
	void PrepForAutomationTests();

	/** Helper method called after automation testing is complete to restore settings to how they should be */
	void ConcludeAutomationTests();

	/**
	 * Helper method to dump the contents of the provided test name to execution info map to the provided feedback context
	 *
	 * @param	InContext		Context to dump the execution info to
	 * @param	InInfoToDump	Execution info that should be dumped to the provided feedback context
	 */
	void DumpAutomationTestExecutionInfo( const TMap<FString, FAutomationTestExecutionInfo>& InInfoToDump );

	/**
	 * Internal helper method designed to simply start the provided test name.
	 *
	 * @param	InTestToRun			Name of the test that should be run
	 * @param	OutExecutionInfo	Results of executing the test
	 */
	void InternalStartTest( const FString& InTestToRun );

	/**
	 * Internal helper method designed to stop current executing test and return the results of execution.
	 *
	 * @return	true if the test was successfully run; false if it was not, could not be found, or is invalid for
	 *			the current application settings
	 */
	bool InternalStopTest(FAutomationTestExecutionInfo& OutExecutionInfo);


	/** Constructor */
	FAutomationTestFramework();

	/** Destructor */
	~FAutomationTestFramework();

	// Copy constructor and assignment operator intentionally left unimplemented
	FAutomationTestFramework( const FAutomationTestFramework& );
	FAutomationTestFramework& operator=( const FAutomationTestFramework& );

	/** Cached feedback context, contains the contents of GWarn at the time of automation testing, restored to GWarn when automation testing is complete */
	FFeedbackContext* CachedContext;

	/** Specialized feedback context used for automation testing */
	FAutomationTestFeedbackContext AutomationTestFeedbackContext;

	/** Mapping of automation test names to their respective object instances */
	TMap<FString, class FAutomationTestBase*> AutomationTestClassNameToInstanceMap;

	/** Queue of deferred commands */
	TQueue< TSharedPtr<IAutomationLatentCommand> > LatentCommands;

	/** Queue of deferred commands */
	TQueue< TSharedPtr<IAutomationNetworkCommand> > NetworkCommands;

	/** Whether we are currently executing smoke tests for startup/commandlet to minimize log spam */
	uint32 RequestedTestFilter;

	/** Time when the test began executing */
	double StartTime;

	/** True if the execution of the test (but possibly not the latent actions) were successful */
	bool bTestSuccessful;

	/** Pointer to the current test being run */
	FAutomationTestBase* CurrentTest;

	/** Copy of the parameters for the active test */
	FString Parameters;

	/** Whether we want to run automation tests on content within the Developer Directories */
	bool bDeveloperDirectoryIncluded;

	/** Wheather screenshots are enabled */
	bool bScreenshotsEnabled;

	/** Wheather we should resize screenshots or not */
	bool bUseFullSizeScreenShots;

	/** Participation role as given by the automation controller */
	uint32 NetworkRoleIndex;

	/** Delegate called at the end of the frame when a screenshot is captured and a .png is requested */
	FOnTestScreenshotCaptured TestScreenshotCapturedDelegate;

	/** Forces running smoke tests */
	bool bForceSmokeTests;
};


/** Simple abstract base class for all automation tests */
class CORE_API FAutomationTestBase
{
public:
	/**
	 * Constructor
	 *
	 * @param	InName	Name of the test
	 */
	FAutomationTestBase( const FString& InName, const bool bInComplexTask )
		: bComplexTask( bInComplexTask )
		, bSuppressLogs( false )
		, TestName( InName )
	{
		// Register the newly created automation test into the automation testing framework
		FAutomationTestFramework::GetInstance().RegisterAutomationTest( InName, this );
	}

	/** Destructor */
	virtual ~FAutomationTestBase() 
	{ 
		// Unregister the automation test from the automation testing framework
		FAutomationTestFramework::GetInstance().UnregisterAutomationTest( TestName ); 
	}

	/**
	 * Pure virtual method; returns the flags associated with the given automation test
	 *
	 * @return	Automation test flags associated with the test
	 */
	virtual uint32 GetTestFlags() const = 0;

	/**
	 * Pure virtual method; returns the number of participants for this test
	 *
	 * @return	Number of required participants
	 */
	virtual uint32 GetRequiredDeviceNum() const = 0;

	/** Clear any execution info/results from a prior running of this test */
	void ClearExecutionInfo();

	/**
	 * Adds an error message to this test
	 *
	 * @param	InError	Error message to add to this test
	 */
	void AddError( const FString& InError );

	/**
	 * Adds a warning to this test
	 *
	 * @param	InWarning	Warning message to add to this test
	 */
	void AddWarning( const FString& InWarning );

	/**
	 * Adds a log item to this test
	 *
	 * @param	InLogItem	Log item to add to this test
	 */
	void AddLogItem( const FString& InLogItem );

	/**
	* Adds a analytics string to parse later
	*
	* @param	InLogItem	Log item to add to this test
	*/
	void AddAnalyticsItem(const FString& InAnalyticsItem);

	/**
	 * Returns whether this test has any errors associated with it or not
	 *
	 * @return true if this test has at least one error associated with it; false if not
 	 */
	bool HasAnyErrors() const;

	/**
	 * Forcibly sets whether the test has succeeded or not
	 *
	 * @param	bSuccessful	true to mark the test successful, false to mark the test as failed
	 */
	void SetSuccessState( bool bSuccessful );

	/**
	 * Populate the provided execution info object with the execution info contained within the test. Not particularly efficient,
	 * but providing direct access to the test's private execution info could result in errors.
	 *
	 * @param	OutInfo	Execution info to be populated with the same data contained within this test's execution info
	 */
	void GetExecutionInfo( FAutomationTestExecutionInfo& OutInfo ) const;

	/** 
	 * Helper function that will generate a list of sub-tests via GetTests
	 */
	void GenerateTestNames( TArray<FAutomationTestInfo>& TestInfo ) const;

	/**
	 * Is this a complex tast - if so it will be a stress test.
	 *
	 * @return true if this is a complex task.
	 */
	const bool IsComplexTask() const
	{
		return bComplexTask;
	}

	/**
	 * Used to suppress / unsuppress logs.
	 *
	 * @param bNewValue - True if you want to suppress logs.  False to unsuppress.
	 */
	void SetSuppressLogs(bool bNewValue)
	{
		bSuppressLogs = bNewValue;
	}

public:

	/**
	 * Logs an error if the two values are not equal.
	 *
	 * @param Description - Description text for the test.
	 * @param A - The first value.
	 * @param B - The second value.
	 *
	 * @see TestNotEqual
	 */
	template<typename ValueType> void TestEqual(const FString& Description, const ValueType& A, const ValueType& B)
	{
		if (A != B)
		{
			AddError(FString::Printf(TEXT("%s: The two values are not equal."), *Description));
		}
	}

	/**
	 * Logs an error if the specified Boolean value is not false.
	 *
	 * @param Description - Description text for the test.
	 * @param Value - The value to test.
	 *
	 * @see TestFalse
	 */
	void TestFalse(const FString& Description, bool Value)
	{
		if (Value)
		{
			AddError(FString::Printf(TEXT("%s: The value is not false."), *Description));
		}
	}

	/**
	 * Logs an error if the given shared pointer is valid.
	 *
	 * @param Description - Description text for the test.
	 * @param SharedPointer - The shared pointer to test.
	 *
	 * @see TestValid
	 */
	template<typename ValueType> void TestInvalid(const FString& Description, const TSharedPtr<ValueType>& SharedPointer)
	{
		if (SharedPointer.IsValid())
		{
			AddError(FString::Printf(TEXT("%s: The shared pointer is valid."), *Description));
		}
	}

	/**
	 * Logs an error if the two values are equal.
	 *
	 * @param Description - Description text for the test.
	 * @param A - The first value.
	 * @param B - The second value.
	 *
	 * @see TestEqual
	 */
	template<typename ValueType> void TestNotEqual(const FString& Description, const ValueType& A, const ValueType& B)
	{
		if (A == B)
		{
			AddError(FString::Printf(TEXT("%s: The two values are not equal."), *Description));
		}
	}

	/**
	 * Logs an error if the specified pointer is NULL.
	 *
	 * @param Description - Description text for the test.
	 * @param Pointer - The pointer to test.
	 *
	 * @see TestNull
	 */
	template<typename ValueType> void TestNotNull(const FString& Description, ValueType* Pointer)
	{
		if (Pointer == NULL)
		{
			AddError(FString::Printf(TEXT("%s: The pointer is NULL."), *Description));
		}
	}

	/**
	 * Logs an error if the two values are the same object in memory.
	 *
	 * @param Description - Description text for the test.
	 * @param A - The first value.
	 * @param B - The second value.
	 *
	 * @see TestSame
	 */
	template<typename ValueType> void TestNotSame(const FString& Description, const ValueType& A, const ValueType& B)
	{
		if (&A == &B)
		{
			AddError(FString::Printf(TEXT("%s: The two values are the same."), *Description));
		}
	}

	/**
	 * Logs an error if the specified pointer is not NULL.
	 *
	 * @param Description - Description text for the test.
	 * @param Pointer - The pointer to test.
	 *
	 * @see TestNotNull
	 */
	template<typename ValueType> void TestNull(const FString& Description, ValueType* Pointer)
	{
		if (Pointer != NULL)
		{
			AddError(FString::Printf(TEXT("%s: The pointer is not NULL."), *Description));
		}
	}

	/**
	 * Logs an error if the two values are not the same object in memory.
	 *
	 * @param Description - Description text for the test.
	 * @param A - The first value.
	 * @param B - The second value.
	 *
	 * @see TestNotSame
	 */
	template<typename ValueType> void TestSame(const FString& Description, const ValueType& A, const ValueType& B)
	{
		if (&A != &B)
		{
			AddError(FString::Printf(TEXT("%s: The two values are not the same."), *Description));
		}
	}

	/**
	 * Logs an error if the specified Boolean value is not true.
	 *
	 * @param Description - Description text for the test.
	 * @param Value - The value to test.
	 *
	 * @see TestFalse
	 */
	void TestTrue(const FString& Description, bool Value)
	{
		if (!Value)
		{
			AddError(FString::Printf(TEXT("%s: The value is not true."), *Description));
		}
	}

	/**
	 * Logs an error if the given shared pointer is not valid.
	 *
	 * @param Description - Description text for the test.
	 * @param SharedPointer - The shared pointer to test.
	 *
	 * @see TestInvalid
	 */
	template<typename ValueType> void TestValid(const FString& Description, const TSharedPtr<ValueType>& SharedPointer)
	{
		if (!SharedPointer.IsValid())
		{
			AddError(FString::Printf(TEXT("%s: The shared pointer is not valid."), *Description));
		}
	}


protected:
	/**
	 * Asks the test to enumerate variants that will all go through the "RunTest" function with different parameters (for load all maps, this should enumerate all maps to load)\
	 *
	 * @param OutBeautifiedNames - Name of the test that can be displayed by the UI (for load all maps, it would be the map name without any directory prefix)
	 * @param OutTestCommands - The parameters to be specified to each call to RunTests (for load all maps, it would be the map name to load)
	 */
	virtual void GetTests(TArray<FString>& OutBeautifiedNames, TArray <FString>& OutTestCommands) const = 0;
	
	/**
	 * Virtual call to execute the automation test.  
	 *
	 * @param Parameters - Parameter list for the test (but it will be empty for simple tests)
	 * @return TRUE if the test was run successfully; FALSE otherwise
	 */
	virtual bool RunTest(const FString& Parameters)=0;

	/**
	 * Returns the beautified test name
	 */
	virtual FString GetBeautifiedTestName() const = 0;

	//Flag to indicate if this is a complex task
	bool bComplexTask;

	/** Flag to suppress logs */
	bool bSuppressLogs;

	/** Name of the test */
	FString TestName;

	/** Info related to the last execution of this test */
	FAutomationTestExecutionInfo ExecutionInfo;

	//allow framework to call protected function
	friend class FAutomationTestFramework;

};



//////////////////////////////////////////////////////////////////////////
// Latent command definition macros

#define DEFINE_LATENT_AUTOMATION_COMMAND(CommandName)	\
class CommandName : public IAutomationLatentCommand \
	{ \
	public: \
	virtual ~CommandName() \
		{} \
		virtual bool Update() override; \
}

#define DEFINE_LATENT_AUTOMATION_COMMAND_ONE_PARAMETER(CommandName,ParamType,ParamName)	\
class CommandName : public IAutomationLatentCommand \
	{ \
	public: \
	CommandName(ParamType InputParam) \
	: ParamName(InputParam) \
		{} \
		virtual ~CommandName() \
		{} \
		virtual bool Update() override; \
	private: \
	ParamType ParamName; \
}

#define DEFINE_ENGINE_LATENT_AUTOMATION_COMMAND(CommandName)	\
class ENGINE_API CommandName : public IAutomationLatentCommand \
	{ \
	public: \
	virtual ~CommandName() \
		{} \
		virtual bool Update() override; \
}

#define DEFINE_ENGINE_LATENT_AUTOMATION_COMMAND_ONE_PARAMETER(CommandName,ParamType,ParamName)	\
class ENGINE_API CommandName : public IAutomationLatentCommand \
	{ \
	public: \
	CommandName(ParamType InputParam) \
	: ParamName(InputParam) \
		{} \
		virtual ~CommandName() \
		{} \
		virtual bool Update() override; \
	private: \
	ParamType ParamName; \
}

//macro to simply the syntax for enqueueing a latent command
#define ADD_LATENT_AUTOMATION_COMMAND(ClassDeclaration) FAutomationTestFramework::GetInstance().EnqueueLatentCommand(MakeShareable(new ClassDeclaration));


//declare the class
#define START_NETWORK_AUTOMATION_COMMAND(ClassDeclaration)	\
class F##ClassDeclaration : public IAutomationNetworkCommand \
{ \
private:\
	int32 RoleIndex; \
public: \
	F##ClassDeclaration(int32 InRoleIndex) : RoleIndex(InRoleIndex) {} \
	virtual ~F##ClassDeclaration() {} \
	virtual uint32 GetRoleIndex() const override { return RoleIndex; } \
	virtual void Run() override 

//close the class and add to the framework
#define END_NETWORK_AUTOMATION_COMMAND(ClassDeclaration,InRoleIndex) }; \
	FAutomationTestFramework::GetInstance().EnqueueNetworkCommand(MakeShareable(new F##ClassDeclaration(InRoleIndex))); \

/**
 * Macros to simplify the creation of new automation tests. To create a new test one simply must put
 * IMPLEMENT_SIMPLE_AUTOMATION_TEST( NewAutomationClassName, AutomationClassFlags )
 * IMPLEMENT_COMPLEX_AUTOMATION_TEST( NewAutomationClassName, AutomationClassFlags )
 * in their cpp file, and then proceed to write an implementation for:
 * bool NewAutomationTestClassName::RunTest() {}
 * While the macro could also have allowed the code to be specified, leaving it out of the macro allows
 * the code to be debugged more easily.
 *
 * Builds supporting automation tests will automatically create and register an instance of the automation test within
 * the automation test framework as a result of the macro.
 */

#define IMPLEMENT_SIMPLE_AUTOMATION_TEST_PRIVATE( TClass, PrettyName, TFlags ) \
	class TClass : public FAutomationTestBase \
	{ \
	public: \
		TClass( const FString& InName ) \
		:FAutomationTestBase( InName, false ) {\
			static_assert((TFlags)&EAutomationTestFlags::ApplicationContextMask, "AutomationTest has no application flag.  It shouldn't run.  See AutomationTest.h."); \
			static_assert(	(((TFlags)&EAutomationTestFlags::FilterMask) == EAutomationTestFlags::SmokeFilter) || \
							(((TFlags)&EAutomationTestFlags::FilterMask) == EAutomationTestFlags::EngineFilter) || \
							(((TFlags)&EAutomationTestFlags::FilterMask) == EAutomationTestFlags::ProductFilter) || \
							(((TFlags)&EAutomationTestFlags::FilterMask) == EAutomationTestFlags::PerfFilter) || \
							(((TFlags)&EAutomationTestFlags::FilterMask) == EAutomationTestFlags::StressFilter), \
							"All AutomationTests must have exactly 1 filter type specified.  See AutomationTest.h."); \
		} \
		virtual uint32 GetTestFlags() const override { return TFlags; } \
		virtual bool IsStressTest() const { return false; } \
		virtual uint32 GetRequiredDeviceNum() const override { return 1; } \
	protected: \
		virtual void GetTests(TArray<FString>& OutBeautifiedNames, TArray <FString>& OutTestCommands) const override \
		{ \
			OutBeautifiedNames.Add(PrettyName); \
			OutTestCommands.Add(FString()); \
		} \
		virtual bool RunTest(const FString& Parameters) override; \
		virtual FString GetBeautifiedTestName() const override { return PrettyName; } \
	};

#define IMPLEMENT_COMPLEX_AUTOMATION_TEST_PRIVATE( TClass, PrettyName, TFlags ) \
	class TClass : public FAutomationTestBase \
	{ \
	public: \
		TClass( const FString& InName ) \
<<<<<<< HEAD
		:FAutomationTestBase( InName, true ) {} \
		virtual uint32 GetTestFlags() const override { return ((TFlags) & ~(EAutomationTestFlags::ATF_SmokeTest)); } \
=======
		:FAutomationTestBase( InName, true ) { \
			static_assert((TFlags)&EAutomationTestFlags::ApplicationContextMask, "AutomationTest has no application flag.  It shouldn't run.  See AutomationTest.h."); \
			static_assert(	(((TFlags)&EAutomationTestFlags::FilterMask) == EAutomationTestFlags::SmokeFilter) || \
							(((TFlags)&EAutomationTestFlags::FilterMask) == EAutomationTestFlags::EngineFilter) || \
							(((TFlags)&EAutomationTestFlags::FilterMask) == EAutomationTestFlags::ProductFilter) || \
							(((TFlags)&EAutomationTestFlags::FilterMask) == EAutomationTestFlags::PerfFilter) || \
							(((TFlags)&EAutomationTestFlags::FilterMask) == EAutomationTestFlags::StressFilter), \
							"All AutomationTests must have exactly 1 filter type specified.  See AutomationTest.h."); \
		} \
		virtual uint32 GetTestFlags() const override { return ((TFlags) & ~(EAutomationTestFlags::SmokeFilter)); } \
>>>>>>> 73f66985
		virtual bool IsStressTest() const { return true; } \
		virtual uint32 GetRequiredDeviceNum() const override { return 1; } \
	protected: \
		virtual void GetTests(TArray<FString>& OutBeautifiedNames, TArray <FString>& OutTestCommands) const override; \
		virtual bool RunTest(const FString& Parameters) override; \
		virtual FString GetBeautifiedTestName() const override { return PrettyName; } \
	};

#define IMPLEMENT_NETWORKED_AUTOMATION_TEST_PRIVATE(TClass, PrettyName, TFlags, NumParticipants) \
	class TClass : public FAutomationTestBase \
	{ \
	public: \
		TClass( const FString& InName ) \
<<<<<<< HEAD
		:FAutomationTestBase( InName, false ) {} \
		virtual uint32 GetTestFlags() const override { return ((TFlags) & ~(EAutomationTestFlags::ATF_Editor | EAutomationTestFlags::ATF_Commandlet | EAutomationTestFlags::ATF_SmokeTest)); } \
=======
		:FAutomationTestBase( InName, false ) { \
			static_assert((TFlags)&EAutomationTestFlags::ApplicationContextMask, "AutomationTest has no application flag.  It shouldn't run.  See AutomationTest.h."); \
			static_assert(	(((TFlags)&EAutomationTestFlags::FilterMask) == EAutomationTestFlags::SmokeFilter) || \
							(((TFlags)&EAutomationTestFlags::FilterMask) == EAutomationTestFlags::EngineFilter) || \
							(((TFlags)&EAutomationTestFlags::FilterMask) == EAutomationTestFlags::ProductFilter) || \
							(((TFlags)&EAutomationTestFlags::FilterMask) == EAutomationTestFlags::PerfFilter) || \
							(((TFlags)&EAutomationTestFlags::FilterMask) == EAutomationTestFlags::StressFilter), \
							"All AutomationTests must have exactly 1 filter type specified.  See AutomationTest.h."); \
		} \
		virtual uint32 GetTestFlags() const override { return ((TFlags) & ~(EAutomationTestFlags::EditorContext | EAutomationTestFlags::CommandletContext | EAutomationTestFlags::SmokeFilter)); } \
>>>>>>> 73f66985
		virtual uint32 GetRequiredDeviceNum() const override { return NumParticipants; } \
	protected: \
		virtual void GetTests(TArray<FString>& OutBeautifiedNames, TArray <FString>& OutTestCommands) const override \
		{ \
			OutBeautifiedNames.Add(PrettyName); \
			OutTestCommands.Add(FString()); \
		} \
		virtual bool RunTest(const FString& Parameters) override; \
		virtual FString GetBeautifiedTestName() const override { return PrettyName; } \
	};


#if WITH_AUTOMATION_WORKER
	#define IMPLEMENT_SIMPLE_AUTOMATION_TEST( TClass, PrettyName, TFlags ) \
		IMPLEMENT_SIMPLE_AUTOMATION_TEST_PRIVATE(TClass, PrettyName, TFlags) \
		namespace\
		{\
			TClass TClass##AutomationTestInstance( TEXT(#TClass) );\
		}
	#define IMPLEMENT_COMPLEX_AUTOMATION_TEST( TClass, PrettyName, TFlags ) \
		IMPLEMENT_COMPLEX_AUTOMATION_TEST_PRIVATE(TClass, PrettyName, TFlags) \
		namespace\
		{\
			TClass TClass##AutomationTestInstance( TEXT(#TClass) );\
		}
	#define IMPLEMENT_NETWORKED_AUTOMATION_TEST(TClass, PrettyName, TFlags, NumParticipants) \
		IMPLEMENT_NETWORKED_AUTOMATION_TEST_PRIVATE(TClass, PrettyName, TFlags, NumParticipants) \
		namespace\
		{\
			TClass TClass##AutomationTestInstance( TEXT(#TClass) );\
		}
#else
	#define IMPLEMENT_SIMPLE_AUTOMATION_TEST( TClass, PrettyName, TFlags ) \
		IMPLEMENT_SIMPLE_AUTOMATION_TEST_PRIVATE(TClass, PrettyName, TFlags)
	#define IMPLEMENT_COMPLEX_AUTOMATION_TEST( TClass, PrettyName, TFlags ) \
		IMPLEMENT_COMPLEX_AUTOMATION_TEST_PRIVATE(TClass, PrettyName, TFlags)
	#define IMPLEMENT_NETWORKED_AUTOMATION_TEST(TClass, PrettyName, TFlags, NumParticipants) \
		IMPLEMENT_NETWORKED_AUTOMATION_TEST_PRIVATE(TClass, PrettyName, TFlags, NumParticipants)
#endif // #if WITH_AUTOMATION_WORKER


<|MERGE_RESOLUTION|>--- conflicted
+++ resolved
@@ -1101,10 +1101,6 @@
 	{ \
 	public: \
 		TClass( const FString& InName ) \
-<<<<<<< HEAD
-		:FAutomationTestBase( InName, true ) {} \
-		virtual uint32 GetTestFlags() const override { return ((TFlags) & ~(EAutomationTestFlags::ATF_SmokeTest)); } \
-=======
 		:FAutomationTestBase( InName, true ) { \
 			static_assert((TFlags)&EAutomationTestFlags::ApplicationContextMask, "AutomationTest has no application flag.  It shouldn't run.  See AutomationTest.h."); \
 			static_assert(	(((TFlags)&EAutomationTestFlags::FilterMask) == EAutomationTestFlags::SmokeFilter) || \
@@ -1115,7 +1111,6 @@
 							"All AutomationTests must have exactly 1 filter type specified.  See AutomationTest.h."); \
 		} \
 		virtual uint32 GetTestFlags() const override { return ((TFlags) & ~(EAutomationTestFlags::SmokeFilter)); } \
->>>>>>> 73f66985
 		virtual bool IsStressTest() const { return true; } \
 		virtual uint32 GetRequiredDeviceNum() const override { return 1; } \
 	protected: \
@@ -1129,10 +1124,6 @@
 	{ \
 	public: \
 		TClass( const FString& InName ) \
-<<<<<<< HEAD
-		:FAutomationTestBase( InName, false ) {} \
-		virtual uint32 GetTestFlags() const override { return ((TFlags) & ~(EAutomationTestFlags::ATF_Editor | EAutomationTestFlags::ATF_Commandlet | EAutomationTestFlags::ATF_SmokeTest)); } \
-=======
 		:FAutomationTestBase( InName, false ) { \
 			static_assert((TFlags)&EAutomationTestFlags::ApplicationContextMask, "AutomationTest has no application flag.  It shouldn't run.  See AutomationTest.h."); \
 			static_assert(	(((TFlags)&EAutomationTestFlags::FilterMask) == EAutomationTestFlags::SmokeFilter) || \
@@ -1143,7 +1134,6 @@
 							"All AutomationTests must have exactly 1 filter type specified.  See AutomationTest.h."); \
 		} \
 		virtual uint32 GetTestFlags() const override { return ((TFlags) & ~(EAutomationTestFlags::EditorContext | EAutomationTestFlags::CommandletContext | EAutomationTestFlags::SmokeFilter)); } \
->>>>>>> 73f66985
 		virtual uint32 GetRequiredDeviceNum() const override { return NumParticipants; } \
 	protected: \
 		virtual void GetTests(TArray<FString>& OutBeautifiedNames, TArray <FString>& OutTestCommands) const override \
