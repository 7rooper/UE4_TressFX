--- conflicted
+++ resolved
@@ -659,11 +659,7 @@
 		return;
 	}
 
-<<<<<<< HEAD
-	// Scale by the asset cull scale.
-=======
 	// can't pass through the network of other spheres.
->>>>>>> f30f9b45
 	const float SCRadius = ClothConfig.SelfCollisionRadius * ClothConfig.SelfCollisionCullScale;
 	const float SCRadiusSq = SCRadius * SCRadius;
 
