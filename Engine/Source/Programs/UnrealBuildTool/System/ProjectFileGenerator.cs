--- conflicted
+++ resolved
@@ -1300,11 +1300,7 @@
         /// </summary>
         private void AddPS4Projects(MasterProjectFolder Folder)
         {
-<<<<<<< HEAD
-			if (UEBuildPlatform.BuildPlatformDictionary.ContainsKey(UnrealTargetPlatform.PS4))
-=======
 			if (UEBuildPlatform.IsPlatformAvailable(UnrealTargetPlatform.PS4))
->>>>>>> 73f66985
 			{
 				string ProjectFolderName = Path.Combine(EngineRelativePath, "Source", "Programs", "PS4");
 				DirectoryInfo ProjectFolderInfo = new DirectoryInfo(ProjectFolderName);
