--- conflicted
+++ resolved
@@ -38,10 +38,7 @@
 #include "ViewportInteractableInterface.h"
 #include "VREditorInteractor.h"
 #include "VIBaseTransformGizmo.h"
-<<<<<<< HEAD
 #include "EditorWorldManager.h"
-=======
->>>>>>> b92180e0
 
 #define LOCTEXT_NAMESPACE "MeshPaint_Mode"
 
@@ -223,7 +220,6 @@
 	TSharedPtr<FEditorWorldWrapper> EditorWorld = GEditor->GetEditorWorldManager()->GetEditorWorldWrapper( GetWorld() );
 	if(EditorWorld.IsValid())
 	{
-<<<<<<< HEAD
 		// Register to find out about VR input events
 		UViewportWorldInteraction* WorldInteraction = EditorWorld->GetViewportWorldInteraction();
 		if(WorldInteraction != nullptr)
@@ -234,13 +230,6 @@
 			// Hide the VR transform gizmo while we're in mesh paint mode.  It sort of gets in the way of painting.
 			WorldInteraction->SetTransformGizmoVisible(false);
 		}
-=======
-		VREditorMode->GetWorldInteraction().OnViewportInteractionInputAction().RemoveAll( this );
-		VREditorMode->GetWorldInteraction().OnViewportInteractionInputAction().AddRaw( this, &FEdModeMeshPaint::OnVRAction );
-
-		// Hide the VR transform gizmo while we're in mesh paint mode.  It sort of gets in the way of painting.
-		VREditorMode->GetWorldInteraction().SetTransformGizmoVisible( false );
->>>>>>> b92180e0
 	}
 }
 
@@ -253,17 +242,10 @@
 		if(ViewpportWorldInteraction != nullptr )
 		{
 			// Restore the transform gizmo visibility
-<<<<<<< HEAD
 			ViewpportWorldInteraction->SetTransformGizmoVisible( true );
 
 			// Unregister from event handlers
 			ViewpportWorldInteraction->OnViewportInteractionInputAction().RemoveAll( this );
-=======
-			VREditorMode->GetWorldInteraction().SetTransformGizmoVisible( true );
-
-			// Unregister from event handlers
-			VREditorMode->GetWorldInteraction().OnViewportInteractionInputAction().RemoveAll( this );
->>>>>>> b92180e0
 		}
 	}
 
@@ -2712,21 +2694,11 @@
 			FVector RayDirection;
 			UViewportInteractor* ViewportInteractor;
 		};
-<<<<<<< HEAD
 
 		static TArray<FPaintRay> PaintRays;
 		PaintRays.Reset();
 		
 		UVREditorMode* VREditorMode = GEditor->GetEditorWorldManager()->GetEditorWorldWrapper( Viewport->GetClient()->GetWorld() )->GetVREditorMode();
-=======
-
-		static TArray<FPaintRay> PaintRays;
-		PaintRays.Reset();
-		
-
-
-		IVREditorMode* VREditorMode = static_cast<IVREditorMode*>(GetModeManager()->GetActiveMode(IVREditorModule::Get().GetVREditorModeID()));
->>>>>>> b92180e0
 
 		// Check to see if VREditorMode is active. If so, we're painting with interactor
 		bool bIsInVRMode = false;
@@ -2827,11 +2799,7 @@
 				if( !bIsHoveringOverViewportInteractable )
 				{
 					// Apply VR controller trigger pressure if we're painting in VR
-<<<<<<< HEAD
-					if (bIsPainting && PaintingWithInteractorInVR && VREditorMode != nullptr)
-=======
 					if (bIsPainting && PaintingWithInteractorInVR && VREditorMode != nullptr && VRInteractor != nullptr)
->>>>>>> b92180e0
 					{
 						StrengthScale *= VRInteractor->GetSelectAndMoveTriggerValue();
 					}
@@ -5214,7 +5182,6 @@
 				// Check to see that we're clicking on a selected object.  You can only paint on selected things.  Otherwise,
 				// we'll fall through to the normal interaction code which might cause the object to become selected.
 				bool bIsClickingOnSelectedObject = false;
-<<<<<<< HEAD
 				{
 					FHitResult HitResult = VRInteractor->GetHitResultFromLaserPointer();
 					if( HitResult.Actor.IsValid() )
@@ -5250,43 +5217,6 @@
 					// would interrupt our light press.
 					VRInteractor->SetAllowTriggerFullPress( false );
 
-=======
-				{
-					FHitResult HitResult = VRInteractor->GetHitResultFromLaserPointer();
-					if( HitResult.Actor.IsValid() )
-					{
-						UViewportWorldInteraction& WorldInteraction = VREditorMode->GetWorldInteraction();
-						
-						if( WorldInteraction.IsInteractableComponent( HitResult.GetComponent() ) )
-						{
-							AActor* Actor = HitResult.Actor.Get();
-
-							// Make sure we're not hovering over some other viewport interactable, such as a dockable window selection bar or close button
-							IViewportInteractableInterface* ActorInteractable = Cast<IViewportInteractableInterface>( Actor );
-							if( ActorInteractable == nullptr )
-							{
-								if( Actor != WorldInteraction.GetTransformGizmoActor() )  // Don't change any actor selection state if the user clicked on a gizmo
-								{
-									if( Actor->IsSelected() )
-									{
-										bIsClickingOnSelectedObject = true;
-									}
-								}
-							}
-						}
-					}
-				}
-
-				if( bIsClickingOnSelectedObject )
-				{
-					bWasHandled = true;
-					bOutIsInputCaptured = true;
-
-					// Don't allow a "full press" to happen at all with this trigger pull.  We don't need full press for anything, and it
-					// would interrupt our light press.
-					VRInteractor->SetAllowTriggerFullPress( false );
-
->>>>>>> b92180e0
 					StartPainting();
 					PaintingWithInteractorInVR = Interactor;
 
