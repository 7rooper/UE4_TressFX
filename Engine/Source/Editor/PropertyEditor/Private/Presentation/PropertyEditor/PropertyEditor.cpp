--- conflicted
+++ resolved
@@ -621,24 +621,17 @@
 	bool bResult = false;
 
 	FPropertyNode* ParentNode = PropertyNode->GetParentNode();
-<<<<<<< HEAD
-	if(ParentNode)
-=======
 	if (ParentNode)
->>>>>>> e3a25b20
 	{
 		bool bAllConditionsMet = true;
 		for (int32 ValueIdx = 0; bAllConditionsMet && ValueIdx < ConditionValues.Num(); ValueIdx++)
 		{
-<<<<<<< HEAD
-=======
 			if (!ConditionValues[ValueIdx].Object.IsValid())
 			{
 				bAllConditionsMet = false;
 				break;
 			}
 
->>>>>>> e3a25b20
 			uint8* BaseOffset = ParentNode->GetValueAddress(ConditionValues[ValueIdx].BaseAddress);
 			if (!BaseOffset)
 			{
@@ -701,10 +694,7 @@
 					FPropertyConditionInfo NewCondition;
 					NewCondition.Object = ComplexParentNode->AsStructureNode() ? TWeakObjectPtr<UObject>(ComplexParentNode->GetBaseStructure()) : ComplexParentNode->GetInstanceAsUObject(Index);
 					// now calculate the address of the property value being used as the condition and add it to the array.
-<<<<<<< HEAD
-=======
 					NewCondition.Object = ComplexParentNode->AsStructureNode() ? TWeakObjectPtr<UObject>(ComplexParentNode->GetBaseStructure()) : ComplexParentNode->GetInstanceAsUObject(Index);
->>>>>>> e3a25b20
 					NewCondition.BaseAddress = BaseAddress;
 					NewCondition.bNegateValue = bNegate;
 					ConditionPropertyAddresses.Add(NewCondition);
