--- conflicted
+++ resolved
@@ -8,11 +8,6 @@
 	{
 		Type = ModuleType.External;
 
-<<<<<<< HEAD
-		Definitions.Add("FBXSDK_NEW_API");
-
-=======
->>>>>>> ed5a1010
 		PublicSystemIncludePaths.AddRange(
 			new string[] {
 					UEBuildConfiguration.UEThirdPartyDirectory + "FBX/2014.2.1/include",
