--- conflicted
+++ resolved
@@ -20,6 +20,7 @@
 			this.components = new System.ComponentModel.Container();
 			System.ComponentModel.ComponentResourceManager resources = new System.ComponentModel.ComponentResourceManager(typeof(MainWindow));
 			this.TabPanel = new System.Windows.Forms.Panel();
+			this.DefaultControl = new UnrealGameSync.StatusPanel();
 			this.TabMenu = new System.Windows.Forms.ContextMenuStrip(this.components);
 			this.TabMenu_OpenProject = new System.Windows.Forms.ToolStripMenuItem();
 			this.TabMenu_RecentProjects = new System.Windows.Forms.ToolStripMenuItem();
@@ -33,11 +34,7 @@
 			this.TabMenu_TabNames_ProjectFile = new System.Windows.Forms.ToolStripMenuItem();
 			this.tableLayoutPanel1 = new System.Windows.Forms.TableLayoutPanel();
 			this.TabControl = new UnrealGameSync.TabControl();
-<<<<<<< HEAD
-			this.DefaultControl = new UnrealGameSync.StatusPanel();
-=======
 			this.UpdateAlertPositionsTimer = new System.Windows.Forms.Timer(this.components);
->>>>>>> 9ba46998
 			this.TabPanel.SuspendLayout();
 			this.TabMenu.SuspendLayout();
 			this.tableLayoutPanel1.SuspendLayout();
@@ -55,8 +52,6 @@
 			this.TabPanel.Size = new System.Drawing.Size(1335, 746);
 			this.TabPanel.TabIndex = 3;
 			// 
-<<<<<<< HEAD
-=======
 			// DefaultControl
 			// 
 			this.DefaultControl.Anchor = ((System.Windows.Forms.AnchorStyles)((((System.Windows.Forms.AnchorStyles.Top | System.Windows.Forms.AnchorStyles.Bottom) 
@@ -71,7 +66,6 @@
 			this.DefaultControl.Size = new System.Drawing.Size(1335, 746);
 			this.DefaultControl.TabIndex = 0;
 			// 
->>>>>>> 9ba46998
 			// TabMenu
 			// 
 			this.TabMenu.Items.AddRange(new System.Windows.Forms.ToolStripItem[] {
@@ -184,27 +178,11 @@
 			this.TabControl.TabIndex = 2;
 			this.TabControl.Text = "TabControl";
 			// 
-<<<<<<< HEAD
-			// DefaultControl
-			// 
-			this.DefaultControl.Anchor = ((System.Windows.Forms.AnchorStyles)((((System.Windows.Forms.AnchorStyles.Top | System.Windows.Forms.AnchorStyles.Bottom) 
-            | System.Windows.Forms.AnchorStyles.Left) 
-            | System.Windows.Forms.AnchorStyles.Right)));
-			this.DefaultControl.BackColor = System.Drawing.Color.FromArgb(((int)(((byte)(250)))), ((int)(((byte)(250)))), ((int)(((byte)(250)))));
-			this.DefaultControl.BorderStyle = System.Windows.Forms.BorderStyle.FixedSingle;
-			this.DefaultControl.Font = new System.Drawing.Font("Segoe UI", 8.25F, System.Drawing.FontStyle.Regular, System.Drawing.GraphicsUnit.Point, ((byte)(0)));
-			this.DefaultControl.Location = new System.Drawing.Point(0, 0);
-			this.DefaultControl.Margin = new System.Windows.Forms.Padding(0);
-			this.DefaultControl.Name = "DefaultControl";
-			this.DefaultControl.Size = new System.Drawing.Size(1335, 746);
-			this.DefaultControl.TabIndex = 0;
-=======
 			// UpdateAlertPositionsTimer
 			// 
 			this.UpdateAlertPositionsTimer.Enabled = true;
 			this.UpdateAlertPositionsTimer.Interval = 1000;
 			this.UpdateAlertPositionsTimer.Tick += new System.EventHandler(this.UpdateAlertPositionsTimer_Tick);
->>>>>>> 9ba46998
 			// 
 			// MainWindow
 			// 
@@ -246,9 +224,6 @@
 		private System.Windows.Forms.ToolStripMenuItem TabMenu_RecentProjects_ClearList;
 		private System.Windows.Forms.ToolStripSeparator toolStripSeparator2;
 		private System.Windows.Forms.TableLayoutPanel tableLayoutPanel1;
-<<<<<<< HEAD
-=======
 		private System.Windows.Forms.Timer UpdateAlertPositionsTimer;
->>>>>>> 9ba46998
 	}
 }