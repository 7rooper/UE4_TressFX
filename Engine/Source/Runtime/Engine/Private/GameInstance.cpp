--- conflicted
+++ resolved
@@ -640,12 +640,8 @@
 
 		NewPlayer = NewObject<ULocalPlayer>(GetEngine(), GetEngine()->LocalPlayerClass);
 		InsertIndex = AddLocalPlayer(NewPlayer, ControllerId);
-<<<<<<< HEAD
-		if (bSpawnPlayerController && InsertIndex != INDEX_NONE && GetWorld() != NULL)
-=======
 		UWorld* CurrentWorld = GetWorld();
 		if (bSpawnPlayerController && InsertIndex != INDEX_NONE && CurrentWorld != nullptr)
->>>>>>> 9ba46998
 		{
 			if (CurrentWorld->GetNetMode() != NM_Client)
 			{
