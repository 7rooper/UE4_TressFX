--- conflicted
+++ resolved
@@ -142,19 +142,12 @@
 			}
 
 			// Parameters that are only of use with the bloom texture based fft
-<<<<<<< HEAD
-			if (PropertyName == GET_MEMBER_NAME_STRING_CHECKED(FPostProcessSettings, BloomConvolutionTexture) ||
-				PropertyName == GET_MEMBER_NAME_STRING_CHECKED(FPostProcessSettings, BloomConvolutionSize) ||
-				PropertyName == GET_MEMBER_NAME_STRING_CHECKED(FPostProcessSettings, BloomConvolutionCenterUV) ||
-				PropertyName == GET_MEMBER_NAME_STRING_CHECKED(FPostProcessSettings, BloomConvolutionPreFilter) ||
-=======
 			if (PropertyName == GET_MEMBER_NAME_STRING_CHECKED(FPostProcessSettings, BloomConvolutionTexture)      ||
 				PropertyName == GET_MEMBER_NAME_STRING_CHECKED(FPostProcessSettings, BloomConvolutionSize)         ||
 				PropertyName == GET_MEMBER_NAME_STRING_CHECKED(FPostProcessSettings, BloomConvolutionCenterUV)     ||
 				PropertyName == GET_MEMBER_NAME_STRING_CHECKED(FPostProcessSettings, BloomConvolutionPreFilterMin) ||
 				PropertyName == GET_MEMBER_NAME_STRING_CHECKED(FPostProcessSettings, BloomConvolutionPreFilterMax) ||
 				PropertyName == GET_MEMBER_NAME_STRING_CHECKED(FPostProcessSettings, BloomConvolutionPreFilterMult)||
->>>>>>> f30f9b45
 				PropertyName == GET_MEMBER_NAME_STRING_CHECKED(FPostProcessSettings, BloomConvolutionBufferScale))
 			{
 				return (Settings.BloomMethod == EBloomMethod::BM_FFT);
