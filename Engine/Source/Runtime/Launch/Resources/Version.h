// Copyright 1998-2014 Epic Games, Inc. All Rights Reserved.

#pragma once

#define ENGINE_MAJOR_VERSION	4
<<<<<<< HEAD
#define ENGINE_MINOR_VERSION	5
#define ENGINE_PATCH_VERSION	1
=======
#define ENGINE_MINOR_VERSION	6
#define ENGINE_PATCH_VERSION	0
>>>>>>> 972e0610

#define ENGINE_VERSION 0
#define ENGINE_VERSION_HIWORD 0
#define ENGINE_VERSION_LOWORD 0

#define ENGINE_IS_LICENSEE_VERSION 0

#define BUILT_FROM_CHANGELIST 0
#define BRANCH_NAME "UE4"

#define EPIC_COMPANY_NAME  "Epic Games, Inc."
#define EPIC_COPYRIGHT_STRING "Copyright 1998-2014 Epic Games, Inc. All Rights Reserved."
#define EPIC_PRODUCT_NAME "Unreal Engine"
#define EPIC_PRODUCT_IDENTIFIER "UnrealEngine"

#define ENGINE_VERSION_TEXT_2(x) L ## x
#define ENGINE_VERSION_TEXT(x) ENGINE_VERSION_TEXT_2(x)
#define ENGINE_VERSION_STRINGIFY_2(x) ENGINE_VERSION_TEXT(#x)
#define ENGINE_VERSION_STRINGIFY(x) ENGINE_VERSION_STRINGIFY_2(x)

#define ENGINE_VERSION_STRING \
	ENGINE_VERSION_STRINGIFY(ENGINE_MAJOR_VERSION) \
	ENGINE_VERSION_TEXT(".") \
	ENGINE_VERSION_STRINGIFY(ENGINE_MINOR_VERSION) \
	ENGINE_VERSION_TEXT(".") \
	ENGINE_VERSION_STRINGIFY(ENGINE_PATCH_VERSION) \
	ENGINE_VERSION_TEXT("-") \
	ENGINE_VERSION_STRINGIFY(BUILT_FROM_CHANGELIST) \
	ENGINE_VERSION_TEXT("+") \
	ENGINE_VERSION_TEXT(BRANCH_NAME)<|MERGE_RESOLUTION|>--- conflicted
+++ resolved
@@ -3,13 +3,8 @@
 #pragma once
 
 #define ENGINE_MAJOR_VERSION	4
-<<<<<<< HEAD
-#define ENGINE_MINOR_VERSION	5
-#define ENGINE_PATCH_VERSION	1
-=======
 #define ENGINE_MINOR_VERSION	6
 #define ENGINE_PATCH_VERSION	0
->>>>>>> 972e0610
 
 #define ENGINE_VERSION 0
 #define ENGINE_VERSION_HIWORD 0
