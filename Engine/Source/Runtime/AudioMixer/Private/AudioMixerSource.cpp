// Copyright 1998-2018 Epic Games, Inc. All Rights Reserved.

#include "AudioMixerSource.h"
#include "AudioMixerDevice.h"
#include "AudioMixerSourceVoice.h"
#include "ActiveSound.h"
#include "IAudioExtensionPlugin.h"
#include "Sound/AudioSettings.h"
#include "ContentStreaming.h"

static int32 DisableHRTFCvar = 0;
FAutoConsoleVariableRef CVarDisableHRTF(
	TEXT("au.DisableHRTF"),
	DisableHRTFCvar,
	TEXT("Disables HRTF\n")
	TEXT("0: Not Disabled, 1: Disabled"),
	ECVF_Default);

namespace Audio
{
	FMixerSource::FMixerSource(FAudioDevice* InAudioDevice)
		: FSoundSource(InAudioDevice)
		, MixerDevice((FMixerDevice*)InAudioDevice)
		, MixerBuffer(nullptr)
		, MixerSourceBuffer(nullptr)
		, MixerSourceVoice(nullptr)		
		, PreviousAzimuth(-1.0f)
		, InitializationState(EMixerSourceInitializationState::NotInitialized)
		, bPlayedCachedBuffer(false)
		, bPlaying(false)
		, bLoopCallback(false)
		, bIsDone(false)
		, bIsEffectTailsDone(false)
		, bIsPlayingEffectTails(false)
		, bEditorWarnedChangedSpatialization(false)
		, bUsingHRTFSpatialization(false)
		, bIs3D(false)
		, bDebugMode(false)
		, bIsVorbis(false)
		, bIsStoppingVoicesEnabled(InAudioDevice->IsStoppingVoicesEnabled())
	{
	}

	FMixerSource::~FMixerSource()
	{
		FreeResources();
	}

	bool FMixerSource::Init(FWaveInstance* InWaveInstance)
	{
		AUDIO_MIXER_CHECK(MixerBuffer);
		AUDIO_MIXER_CHECK(MixerBuffer->IsRealTimeSourceReady());

		// We've already been passed the wave instance in PrepareForInitialization, make sure we have the same one
		AUDIO_MIXER_CHECK(WaveInstance && WaveInstance == InWaveInstance);

		LLM_SCOPE(ELLMTag::AudioMixer);

		FSoundSource::InitCommon();

		// Get the number of frames before creating the buffer
		int32 NumFrames = INDEX_NONE;

		AUDIO_MIXER_CHECK(WaveInstance->WaveData);

		if (WaveInstance->WaveData->DecompressionType != DTYPE_Procedural)
		{
			check(!InWaveInstance->WaveData->RawPCMData || InWaveInstance->WaveData->RawPCMDataSize);
			const int32 NumBytes = WaveInstance->WaveData->RawPCMDataSize;
			NumFrames = NumBytes / (WaveInstance->WaveData->NumChannels * sizeof(int16));
		}

		// Unfortunately, we need to know if this is a vorbis source since channel maps are different for 5.1 vorbis files
		bIsVorbis = WaveInstance->WaveData->bDecompressedFromOgg;

		bIsStoppingVoicesEnabled = ((FAudioDevice*)MixerDevice)->IsStoppingVoicesEnabled();
		
		bIsStopping = false;
		bIsEffectTailsDone = true;
		bIsDone = false;

		FSoundBuffer* SoundBuffer = static_cast<FSoundBuffer*>(MixerBuffer);
		if (SoundBuffer->NumChannels > 0)
		{
			SCOPE_CYCLE_COUNTER(STAT_AudioSourceInitTime);

			AUDIO_MIXER_CHECK(MixerDevice);
			MixerSourceVoice = MixerDevice->GetMixerSourceVoice();
			if (!MixerSourceVoice)
			{
				return false;
			}

			// Initialize the source voice with the necessary format information
			FMixerSourceVoiceInitParams InitParams;
			InitParams.SourceListener = this;
			InitParams.NumInputChannels = WaveInstance->WaveData->NumChannels;
			InitParams.NumInputFrames = NumFrames;
			InitParams.SourceVoice = MixerSourceVoice;
			InitParams.bUseHRTFSpatialization = UseObjectBasedSpatialization();
			InitParams.bIsAmbisonics = WaveInstance->bIsAmbisonics;
			if (InitParams.bIsAmbisonics)
			{
				checkf(InitParams.NumInputChannels == 4, TEXT("Only allow 4 channel source if file is ambisonics format."));
			}
			InitParams.AudioComponentUserID = WaveInstance->ActiveSound->GetAudioComponentUserID();

			InitParams.AudioComponentID = WaveInstance->ActiveSound->GetAudioComponentID();

			InitParams.EnvelopeFollowerAttackTime = WaveInstance->EnvelopeFollowerAttackTime;
			InitParams.EnvelopeFollowerReleaseTime = WaveInstance->EnvelopeFollowerReleaseTime;

			InitParams.SourceEffectChainId = 0;

			// Source manager needs to know if this is a vorbis source for rebuilding speaker maps
			InitParams.bIsVorbis = bIsVorbis;

			if (InitParams.NumInputChannels <= 2)
			{
				if (WaveInstance->SourceEffectChain)
				{
					InitParams.SourceEffectChainId = WaveInstance->SourceEffectChain->GetUniqueID();

					for (int32 i = 0; i < WaveInstance->SourceEffectChain->Chain.Num(); ++i)
					{
						InitParams.SourceEffectChain.Add(WaveInstance->SourceEffectChain->Chain[i]);
						InitParams.bPlayEffectChainTails = WaveInstance->SourceEffectChain->bPlayEffectChainTails;
					}
				}

				// Only need to care about effect chain tails finishing if we're told to play them
				if (InitParams.bPlayEffectChainTails)
				{
					bIsEffectTailsDone = false;
				}

				// Setup the bus Id if this source is a bus
				if (WaveInstance->WaveData->bIsBus)
				{
					InitParams.BusId = WaveInstance->WaveData->GetUniqueID();
					if (!WaveInstance->WaveData->IsLooping())
					{
						InitParams.BusDuration = WaveInstance->WaveData->GetDuration();
					}
				}

				// Toggle muting the source if sending only to output bus. 
				// This can get set even if the source doesn't have bus sends since bus sends can be dynamically enabled.
				InitParams.bOutputToBusOnly = WaveInstance->bOutputToBusOnly;

				// If this source is sending its audio to a bus
				for (int32 BusSendType = 0; BusSendType < (int32)EBusSendType::Count; ++BusSendType)
				{
					// And add all the source bus sends
					for (FSoundSourceBusSendInfo& SendInfo : WaveInstance->SoundSourceBusSends[BusSendType])
					{
						if (SendInfo.SoundSourceBus != nullptr)
						{
							FMixerBusSend BusSend;
							BusSend.BusId = SendInfo.SoundSourceBus->GetUniqueID();
							BusSend.SendLevel = SendInfo.SendLevel;
							InitParams.BusSends[BusSendType].Add(BusSend);
						}
					}
				}
			}

			// Don't set up any submixing if we're set to output to bus only
			if (!InitParams.bOutputToBusOnly)
			{
				// If we're spatializing using HRTF and its an external send, don't need to setup a default/base submix send to master or EQ submix
				// We'll only be using non-default submix sends (e.g. reverb).
<<<<<<< HEAD
				if (!(WaveInstance->SpatializationMethod == ESoundSpatializationAlgorithm::SPATIALIZATION_HRTF && MixerDevice->bSpatializationIsExternalSend))
=======
				if (!(InitParams.bUseHRTFSpatialization && MixerDevice->bSpatializationIsExternalSend))
>>>>>>> 15f50b57
				{
					// If this sound is an ambisonics file, we preempt the normal base submix routing and only send to master ambisonics submix
					if (WaveInstance->bIsAmbisonics)
					{
						FMixerSourceSubmixSend SubmixSend;
						SubmixSend.Submix = MixerDevice->GetMasterAmbisonicsSubmix();
						SubmixSend.SendLevel = 1.0f;
						SubmixSend.bIsMainSend = true;
						InitParams.SubmixSends.Add(SubmixSend);
					}
					else
					{
						// If we've overridden which submix we're sending the sound, then add that as the first send
						if (WaveInstance->SoundSubmix != nullptr)
						{
							FMixerSourceSubmixSend SubmixSend;
							SubmixSend.Submix = MixerDevice->GetSubmixInstance(WaveInstance->SoundSubmix);
							SubmixSend.SendLevel = 1.0f;
							SubmixSend.bIsMainSend = true;
							InitParams.SubmixSends.Add(SubmixSend);
						}
						else
						{
							// Send the voice to the EQ submix if it's enabled
							const bool bIsEQDisabled = GetDefault<UAudioSettings>()->bDisableMasterEQ;
							bool bUseMaster = true;
							if (!bIsEQDisabled && IsEQFilterApplied())
							{
								if (MixerDevice->GetMasterEQSubmix().IsValid())
								{
									// Default the submix to use to use the master submix if none are set
									FMixerSourceSubmixSend SubmixSend;
									SubmixSend.Submix = MixerDevice->GetMasterEQSubmix();
									SubmixSend.SendLevel = 1.0f;
									SubmixSend.bIsMainSend = true;
									InitParams.SubmixSends.Add(SubmixSend);
									bUseMaster = false;
								}
							}

							if (bUseMaster)
							{
								// Default the submix to use to use the master submix if none are set
								FMixerSourceSubmixSend SubmixSend;
								SubmixSend.Submix = MixerDevice->GetMasterSubmix();
								SubmixSend.SendLevel = 1.0f;
								SubmixSend.bIsMainSend = true;
								InitParams.SubmixSends.Add(SubmixSend);
							}
						}
					}
				}

				// Now add any addition submix sends for this source
				for (FSoundSubmixSendInfo& SendInfo : WaveInstance->SoundSubmixSends)
				{
					if (SendInfo.SoundSubmix != nullptr)
					{
						FMixerSourceSubmixSend SubmixSend;
						SubmixSend.Submix = MixerDevice->GetSubmixInstance(SendInfo.SoundSubmix);
						SubmixSend.SendLevel = SendInfo.SendLevel;
						SubmixSend.bIsMainSend = false;
						InitParams.SubmixSends.Add(SubmixSend);
					}
				}
			}

			// Loop through all submix sends to figure out what speaker maps this source is using
			for (FMixerSourceSubmixSend& Send : InitParams.SubmixSends)
			{
				FMixerSubmixPtr SubmixPtr = Send.Submix.Pin();
				if (SubmixPtr.IsValid())
				{
					ESubmixChannelFormat SubmixChannelType = SubmixPtr->GetSubmixChannels();
					ChannelMaps[(int32)SubmixChannelType].bUsed = true;
					ChannelMaps[(int32)SubmixChannelType].ChannelMap.Reset();
				}
			}

			// Check to see if this sound has been flagged to be in debug mode
#if AUDIO_MIXER_ENABLE_DEBUG_MODE
			InitParams.DebugName = WaveInstance->GetName();

			bool bIsDebug = false;
			FString WaveInstanceName = WaveInstance->GetName(); //-V595
			FString TestName = GEngine->GetAudioDeviceManager()->GetAudioMixerDebugSoundName();
			if (WaveInstanceName.Contains(TestName))
			{
				bDebugMode = true;
				InitParams.bIsDebugMode = bDebugMode;
			}
#endif

			// Whether or not we're 3D
			bIs3D = !UseObjectBasedSpatialization() && WaveInstance->bUseSpatialization && SoundBuffer->NumChannels < 3;

			// Grab the source's reverb plugin settings 
			InitParams.SpatializationPluginSettings = UseSpatializationPlugin() ? WaveInstance->SpatializationPluginSettings : nullptr;

			// Grab the source's occlusion plugin settings 
			InitParams.OcclusionPluginSettings = UseOcclusionPlugin() ? WaveInstance->OcclusionPluginSettings : nullptr;

			// Grab the source's reverb plugin settings 
			InitParams.ReverbPluginSettings = UseReverbPlugin() ? WaveInstance->ReverbPluginSettings : nullptr;

			// We support reverb
			SetReverbApplied(true);

			// Update the buffer sample rate to the wave instance sample rate in case it was serialized incorrectly
			MixerBuffer->InitSampleRate(WaveInstance->WaveData->GetSampleRateForCurrentPlatform());

			// Hand off the mixer source buffer decoder
			InitParams.MixerSourceBuffer = MixerSourceBuffer;
			MixerSourceBuffer = nullptr;

			if (MixerSourceVoice->Init(InitParams))
			{
				InitializationState = EMixerSourceInitializationState::Initialized;

				Update();

				return true;
			}
			else
			{
				InitializationState = EMixerSourceInitializationState::NotInitialized;
			}
		}
		return false;
	}

	void FMixerSource::Update()
	{
		SCOPE_CYCLE_COUNTER(STAT_AudioUpdateSources);

		LLM_SCOPE(ELLMTag::AudioMixer);

		if (!WaveInstance || !MixerSourceVoice || Paused || InitializationState == EMixerSourceInitializationState::NotInitialized)
		{
			return;
		}

		++TickCount;

		UpdatePitch();

		UpdateVolume();

		UpdateSpatialization();

		UpdateEffects();

		UpdateChannelMaps();

		FSoundSource::DrawDebugInfo();
	}

	bool FMixerSource::PrepareForInitialization(FWaveInstance* InWaveInstance)
	{
		LLM_SCOPE(ELLMTag::AudioMixer);

		// We are currently not supporting playing audio on a controller
		if (InWaveInstance->OutputTarget == EAudioOutputTarget::Controller)
		{
			return false;
		}

		// We are not initialized yet. We won't be until the sound file finishes loading and parsing the header.
		InitializationState = EMixerSourceInitializationState::Initializing;

		//  Reset so next instance will warn if algorithm changes in-flight
		bEditorWarnedChangedSpatialization = false;

		check(InWaveInstance);
		check(MixerBuffer == nullptr);
		check(AudioDevice);

		bool bIsSeeking = InWaveInstance->StartTime > 0.0f;
		MixerBuffer = FMixerBuffer::Init(AudioDevice, InWaveInstance->WaveData, bIsSeeking);
		if (MixerBuffer)
		{
			Buffer = MixerBuffer;
			WaveInstance = InWaveInstance;

			LPFFrequency = MAX_FILTER_FREQUENCY;
			LastLPFFrequency = FLT_MAX;

			HPFFrequency = 0.0;
			LastHPFFrequency = FLT_MAX;

			bIsDone = false;

			// Not all wave data types have a non-zero duration
			if (InWaveInstance->WaveData->Duration > 0)
			{
				if (!InWaveInstance->WaveData->bIsBus)
				{
					NumTotalFrames = InWaveInstance->WaveData->Duration * InWaveInstance->WaveData->GetSampleRateForCurrentPlatform();
					check(NumTotalFrames > 0);
				}
				else if (!InWaveInstance->WaveData->IsLooping())
				{
					NumTotalFrames = InWaveInstance->WaveData->Duration * AudioDevice->GetSampleRate();
					check(NumTotalFrames > 0);
				}
			}

			check(!MixerSourceBuffer.IsValid());
			MixerSourceBuffer = TSharedPtr<FMixerSourceBuffer>(new FMixerSourceBuffer());

			if (MixerSourceBuffer->PreInit(MixerBuffer, InWaveInstance->WaveData, InWaveInstance->LoopingMode, bIsSeeking))
			{
				// We succeeded in preparing the buffer for initialization, but we are not technically initialized yet.
				// If the buffer is asynchronously preparing a file-handle, we may not yet initialize the source.
				return true;
			}
		}

		// Clear out our mixer source buffer if things failed
		MixerSourceBuffer = nullptr;

		// Something went wrong with initializing the generator
		return false;
	}

	bool FMixerSource::IsPreparedToInit()
	{
		LLM_SCOPE(ELLMTag::AudioMixer);

		if (MixerBuffer && MixerBuffer->IsRealTimeSourceReady())
		{
			check(MixerSourceBuffer.IsValid());

			// Check if we have a realtime audio task already (doing first decode)
			if (MixerSourceBuffer->IsAsyncTaskInProgress())
			{
				// not ready
				return MixerSourceBuffer->IsAsyncTaskDone();
			}
			else if (WaveInstance)
			{
				if (WaveInstance->WaveData->bIsBus)
				{
					// Buses don't need to do anything to play audio
					return true;
				}
				else
				{
					// Now check to see if we need to kick off a decode the first chunk of audio
					const EBufferType::Type BufferType = MixerBuffer->GetType();
					if ((BufferType == EBufferType::PCMRealTime || BufferType == EBufferType::Streaming) && WaveInstance->WaveData)
					{
						// If any of these conditions meet, we need to do an initial async decode before we're ready to start playing the sound
						if (WaveInstance->StartTime > 0.0f || WaveInstance->WaveData->bProcedural || WaveInstance->WaveData->bIsBus || !WaveInstance->WaveData->CachedRealtimeFirstBuffer)
						{
							// Before reading more PCMRT data, we first need to seek the buffer
							if (WaveInstance->StartTime > 0.0f && !WaveInstance->WaveData->bIsBus && !WaveInstance->WaveData->bProcedural)
							{
								MixerBuffer->Seek(WaveInstance->StartTime);
							}

							check(MixerSourceBuffer.IsValid());
							MixerSourceBuffer->ReadMoreRealtimeData(0, EBufferReadMode::Asynchronous);

							// not ready
							return false;
						}
					}
				}
			}

			return true;
		}

		return false;
	}

	bool FMixerSource::IsInitialized() const
	{
		return InitializationState == EMixerSourceInitializationState::Initialized;
	}

	void FMixerSource::Play()
	{
		if (!WaveInstance)
		{
			return;
		}

		// Don't restart the sound if it was stopping when we paused, just stop it.
		if (Paused && (bIsStopping || bIsDone))
		{
			StopNow();
			return;
		}

		// It's possible if Pause and Play are called while a sound is async initializing. In this case
		// we'll just not actually play the source here. Instead we'll call play when the sound finishes loading.
		if (MixerSourceVoice && InitializationState == EMixerSourceInitializationState::Initialized)
		{
			MixerSourceVoice->Play();
		}

		bIsStopping = false;
		Paused = false;
		Playing = true;
		bLoopCallback = false;
		bIsDone = false;
	}

	void FMixerSource::Stop()
	{
		LLM_SCOPE(ELLMTag::AudioMixer);

		if (!MixerSourceVoice)
		{
			StopNow();
			return;
		}

		if (bIsDone)
		{
			StopNow();
		}
		else if (!bIsStopping)
		{
			// Otherwise, we need to do a quick fade-out of the sound and put the state
			// of the sound into "stopping" mode. This prevents this source from
			// being put into the "free" pool and prevents the source from freeing its resources
			// until the sound has finished naturally (i.e. faded all the way out)

			// StopFade will stop a sound with a very small fade to avoid discontinuities
			if (MixerSourceVoice && Playing)
			{
				if (bIsStoppingVoicesEnabled && !WaveInstance->WaveData->bProcedural)
				{
					// Let the wave instance know it's stopping
					WaveInstance->SetStopping(true);

					// TODO: parameterize the number of fades
					MixerSourceVoice->StopFade(512);
					bIsStopping = true;
				}
				else
				{
					StopNow();
				}
			}
			Paused = false;
		}
	}

	void FMixerSource::StopNow()
	{
		LLM_SCOPE(ELLMTag::AudioMixer);

		// Immediately stop the sound source

		InitializationState = EMixerSourceInitializationState::NotInitialized;

		IStreamingManager::Get().GetAudioStreamingManager().RemoveStreamingSoundSource(this);

		bIsStopping = false;

		if (WaveInstance)
		{
			if (MixerSourceVoice && Playing)
			{
				MixerSourceVoice->Stop();
			}

			Paused = false;
			Playing = false;

			FreeResources();
		}

		FSoundSource::Stop();
	}

	void FMixerSource::Pause()
	{
		if (!WaveInstance)
		{
			return;
		}

		if (MixerSourceVoice)
		{
			MixerSourceVoice->Pause();
		}

		Paused = true;
	}

	bool FMixerSource::IsFinished()
	{
		// A paused source is not finished.
		if (Paused)
		{
			return false;
		}

		if (InitializationState == EMixerSourceInitializationState::NotInitialized)
		{
			return true;
		}

		if (InitializationState == EMixerSourceInitializationState::Initializing)
		{
			return false;
		}

		if (WaveInstance && MixerSourceVoice)
		{
			if (bIsDone && bIsEffectTailsDone)
			{
				WaveInstance->NotifyFinished();
				bIsStopping = false;
				return true;
			}
			else if (bLoopCallback && WaveInstance->LoopingMode == LOOP_WithNotification)
			{
				WaveInstance->NotifyFinished();
				bLoopCallback = false;
			}

			return false;
		}
		return true;
	}

	FString FMixerSource::Describe(bool bUseLongName)
	{
		return FString(TEXT("Stub"));
	}

	float FMixerSource::GetPlaybackPercent() const
	{
		if (InitializationState != EMixerSourceInitializationState::Initialized)
		{
			return 0.f;
		}

		if (MixerSourceVoice && NumTotalFrames > 0)
		{
			int64 NumFrames = MixerSourceVoice->GetNumFramesPlayed();
			AUDIO_MIXER_CHECK(NumTotalFrames > 0);
			float PlaybackPercent = (float)NumFrames / NumTotalFrames;
			if (WaveInstance->LoopingMode == LOOP_Never)
			{
				PlaybackPercent = FMath::Min(PlaybackPercent, 1.0f);
			}
			return PlaybackPercent;
		}
		else
		{
			// If we don't have any frames, that means it's a procedural sound wave, which means
			// that we're never going to have a playback percentage.
			return 1.0f;
		}
	}

	float FMixerSource::GetEnvelopeValue() const
	{
		if (MixerSourceVoice)
		{
			return MixerSourceVoice->GetEnvelopeValue();
		}
		return 0.0f;
	}

	void FMixerSource::OnBeginGenerate()
	{
	}

	void FMixerSource::OnDone()
	{
		bIsDone = true;
	}


	void FMixerSource::OnEffectTailsDone()
	{
		bIsEffectTailsDone = true;
	}

	void FMixerSource::FreeResources()
	{
		LLM_SCOPE(ELLMTag::AudioMixer);

		if (MixerBuffer)
		{
			MixerBuffer->EnsureHeaderParseTaskFinished();
		}

		check(!bIsStopping);
		check(!Playing);

		// Make a new pending release data ptr to pass off release data
		if (MixerSourceVoice)
		{
			// We're now "releasing" so don't recycle this voice until we get notified that the source has finished
			bIsReleasing = true;

			// This will trigger FMixerSource::OnRelease from audio render thread.
			MixerSourceVoice->Release();
			MixerSourceVoice = nullptr;
		}

		MixerSourceBuffer = nullptr;
		MixerBuffer = nullptr;
		Buffer = nullptr;
		bLoopCallback = false;
		NumTotalFrames = 0;

		// Reset the source's channel maps
		for (int32 i = 0; i < (int32)ESubmixChannelFormat::Count; ++i)
		{
			ChannelMaps[i].bUsed = false;
			ChannelMaps[i].ChannelMap.Reset();
		}
	}

	void FMixerSource::UpdatePitch()
	{
		AUDIO_MIXER_CHECK(MixerBuffer);

		check(WaveInstance);

		Pitch = WaveInstance->Pitch;

		// Don't apply global pitch scale to UI sounds
		if (!WaveInstance->bIsUISound)
		{
			Pitch *= AudioDevice->GetGlobalPitchScale().GetValue();
		}

		Pitch = FMath::Clamp<float>(Pitch, AUDIO_MIXER_MIN_PITCH, AUDIO_MIXER_MAX_PITCH);

		// Scale the pitch by the ratio of the audio buffer sample rate and the actual sample rate of the hardware
		if (MixerBuffer)
		{
			const float MixerBufferSampleRate = MixerBuffer->GetSampleRate();
			const float AudioDeviceSampleRate = AudioDevice->GetSampleRate();
			Pitch *= MixerBufferSampleRate / AudioDeviceSampleRate;

			MixerSourceVoice->SetPitch(Pitch);
		}
	}

	void FMixerSource::UpdateVolume()
	{
		float CurrentVolume;
		if (AudioDevice->IsAudioDeviceMuted())
		{
			CurrentVolume = 0.0f;
		}
		else
		{
			CurrentVolume = WaveInstance->GetVolume();
			CurrentVolume *= WaveInstance->GetVolumeApp();
			CurrentVolume *= AudioDevice->GetPlatformAudioHeadroom();
			CurrentVolume = FMath::Clamp<float>(GetDebugVolume(CurrentVolume), 0.0f, MAX_VOLUME);
		}

		MixerSourceVoice->SetVolume(CurrentVolume);
		MixerSourceVoice->SetDistanceAttenuation(WaveInstance->GetDistanceAttenuation());
	}

	void FMixerSource::UpdateSpatialization()
	{
		SpatializationParams = GetSpatializationParams();
		if (WaveInstance->bUseSpatialization)
		{
			MixerSourceVoice->SetSpatializationParams(SpatializationParams);
		}
	}

	void FMixerSource::UpdateEffects()
	{
		// Update the default LPF filter frequency 
		SetFilterFrequency();

		if (LastLPFFrequency != LPFFrequency)
		{
			MixerSourceVoice->SetLPFFrequency(LPFFrequency);
			LastLPFFrequency = LPFFrequency;
		}

		if (LastHPFFrequency != HPFFrequency)
		{
			MixerSourceVoice->SetHPFFrequency(HPFFrequency);
			LastHPFFrequency = HPFFrequency;
		}

		// If reverb is applied, figure out how of the source to "send" to the reverb.
		if (bReverbApplied)
		{
			float ReverbSendLevel = 0.0f;
			ChannelMaps[(int32)ESubmixChannelFormat::Device].bUsed = true;

			if (WaveInstance->ReverbSendMethod == EReverbSendMethod::Manual)
			{
				ReverbSendLevel = FMath::Clamp(WaveInstance->ManualReverbSendLevel, 0.0f, 1.0f);
			}
			else
			{
				// The alpha value is determined identically between manual and custom curve methods
				const FVector2D& ReverbSendRadialRange = WaveInstance->ReverbSendLevelDistanceRange;
				const float Denom = FMath::Max(ReverbSendRadialRange.Y - ReverbSendRadialRange.X, 1.0f);
				const float Alpha = FMath::Clamp((WaveInstance->ListenerToSoundDistance - ReverbSendRadialRange.X) / Denom, 0.0f, 1.0f);

				if (WaveInstance->ReverbSendMethod == EReverbSendMethod::Linear)
				{
					ReverbSendLevel = FMath::Clamp(FMath::Lerp(WaveInstance->ReverbSendLevelRange.X, WaveInstance->ReverbSendLevelRange.Y, Alpha), 0.0f, 1.0f);
				}
				else
				{
					ReverbSendLevel = FMath::Clamp(WaveInstance->CustomRevebSendCurve.GetRichCurveConst()->Eval(Alpha), 0.0f, 1.0f);
				}
			}

			// Send the source audio to the reverb plugin if enabled
			if (UseReverbPlugin())
			{
				if (MixerDevice->GetMasterReverbPluginSubmix().IsValid())
				{
					MixerSourceVoice->SetSubmixSendInfo(MixerDevice->GetMasterReverbPluginSubmix(), ReverbSendLevel);
				}
			}
			else 
			{
				// Send the source audio to the master reverb
				if (MixerDevice->GetMasterReverbSubmix().IsValid())
				{
					MixerSourceVoice->SetSubmixSendInfo(MixerDevice->GetMasterReverbSubmix(), ReverbSendLevel);
				}
			}
		}

		for (FSoundSubmixSendInfo& SendInfo : WaveInstance->SoundSubmixSends)
		{
			if (SendInfo.SoundSubmix != nullptr)
			{
				FMixerSubmixWeakPtr SubmixInstance = MixerDevice->GetSubmixInstance(SendInfo.SoundSubmix);
				MixerSourceVoice->SetSubmixSendInfo(SubmixInstance, SendInfo.SendLevel);

				// Make sure we flag that we're using this submix sends since these can be dynamically added from BP
				// If we don't flag this then these channel maps won't be generated for this channel format
				ChannelMaps[(int32)SendInfo.SoundSubmix->ChannelFormat].bUsed = true;
			}
		}
	}

	void FMixerSource::UpdateChannelMaps()
	{
		SetStereoBleed();

		SetLFEBleed();

		int32 NumOutputDeviceChannels = MixerDevice->GetNumDeviceChannels();
		const FAudioPlatformDeviceInfo& DeviceInfo = MixerDevice->GetPlatformDeviceInfo();

		// Compute a new speaker map for each possible output channel mapping for the source
		for (int32 i = 0; i < (int32)ESubmixChannelFormat::Count; ++i)
		{
			FChannelMapInfo& ChannelMapInfo = ChannelMaps[i];
			if (ChannelMapInfo.bUsed)
			{
				ESubmixChannelFormat ChannelType = (ESubmixChannelFormat)i;

				// We don't need to compute speaker maps for ambisonics channel maps since we're not doing downmixing on ambisonics sources
				if (ChannelType != ESubmixChannelFormat::Ambisonics)
				{
					check(Buffer);
					if (ComputeChannelMap(ChannelType, Buffer->NumChannels, ChannelMapInfo.ChannelMap))
					{
						MixerSourceVoice->SetChannelMap(ChannelType, ChannelMapInfo.ChannelMap, bIs3D, WaveInstance->bCenterChannelOnly);
					}
				}
			}
		}
	}

	bool FMixerSource::ComputeMonoChannelMap(const ESubmixChannelFormat SubmixChannelType, Audio::AlignedFloatBuffer& OutChannelMap)
	{
		if (UseObjectBasedSpatialization())
		{
			if (WaveInstance->SpatializationMethod != ESoundSpatializationAlgorithm::SPATIALIZATION_HRTF && !bEditorWarnedChangedSpatialization)
			{
				bEditorWarnedChangedSpatialization = true;
				UE_LOG(LogAudioMixer, Warning, TEXT("Changing the spatialization method on a playing sound is not supported (WaveInstance: %s)"), *WaveInstance->WaveData->GetFullName());
			}

			// Treat the source as if it is a 2D stereo source
			return ComputeStereoChannelMap(SubmixChannelType, OutChannelMap);
		}
		else if (WaveInstance->bUseSpatialization && (!FMath::IsNearlyEqual(WaveInstance->AbsoluteAzimuth, PreviousAzimuth, 0.01f) || MixerSourceVoice->NeedsSpeakerMap()))
		{
			// Don't need to compute the source channel map if the absolute azimuth hasn't changed much
			PreviousAzimuth = WaveInstance->AbsoluteAzimuth;
			OutChannelMap.Reset();
			MixerDevice->Get3DChannelMap(SubmixChannelType, WaveInstance, WaveInstance->AbsoluteAzimuth, SpatializationParams.NormalizedOmniRadius, OutChannelMap);
			return true;
		}
		else if (!OutChannelMap.Num())
		{
			// Only need to compute the 2D channel map once
			MixerDevice->Get2DChannelMap(bIsVorbis, SubmixChannelType, 1, WaveInstance->bCenterChannelOnly, OutChannelMap);
			return true;
		}

		// Return false means the channel map hasn't changed
		return false;
	}

	bool FMixerSource::ComputeStereoChannelMap(const ESubmixChannelFormat InSubmixChannelType, Audio::AlignedFloatBuffer& OutChannelMap)
	{
		if (!UseObjectBasedSpatialization() && WaveInstance->bUseSpatialization && (!FMath::IsNearlyEqual(WaveInstance->AbsoluteAzimuth, PreviousAzimuth, 0.01f) || MixerSourceVoice->NeedsSpeakerMap()))
		{
			// Make sure our stereo emitter positions are updated relative to the sound emitter position
			UpdateStereoEmitterPositions();

			float AzimuthOffset = 0.0f;
			if (WaveInstance->ListenerToSoundDistance > 0.0f)
			{
				AzimuthOffset = FMath::Atan(0.5f * WaveInstance->StereoSpread / WaveInstance->ListenerToSoundDistance);
				AzimuthOffset = FMath::RadiansToDegrees(AzimuthOffset);
			}

			float LeftAzimuth = WaveInstance->AbsoluteAzimuth - AzimuthOffset;
			if (LeftAzimuth < 0.0f)
			{
				LeftAzimuth += 360.0f;
			}

			float RightAzimuth = WaveInstance->AbsoluteAzimuth + AzimuthOffset;
			if (RightAzimuth > 360.0f)
			{
				RightAzimuth -= 360.0f;
			}

			// Reset the channel map, the stereo spatialization channel mapping calls below will append their mappings
			OutChannelMap.Reset();

			MixerDevice->Get3DChannelMap(InSubmixChannelType, WaveInstance, LeftAzimuth, SpatializationParams.NormalizedOmniRadius, OutChannelMap);
			MixerDevice->Get3DChannelMap(InSubmixChannelType, WaveInstance, RightAzimuth, SpatializationParams.NormalizedOmniRadius, OutChannelMap);

			return true;
		}
		else if (!OutChannelMap.Num())
		{
			MixerDevice->Get2DChannelMap(bIsVorbis, InSubmixChannelType, 2, WaveInstance->bCenterChannelOnly, OutChannelMap);
			return true;
		}

		return false;
	}

	bool FMixerSource::ComputeChannelMap(const ESubmixChannelFormat InSubmixChannelType, const int32 NumSourceChannels, Audio::AlignedFloatBuffer& OutChannelMap)
	{
		if (NumSourceChannels == 1)
		{
			return ComputeMonoChannelMap(InSubmixChannelType, OutChannelMap);
		}
		else if (NumSourceChannels == 2)
		{
			return ComputeStereoChannelMap(InSubmixChannelType, OutChannelMap);
		}
		else if (!OutChannelMap.Num())
		{
			MixerDevice->Get2DChannelMap(bIsVorbis, InSubmixChannelType, NumSourceChannels, WaveInstance->bCenterChannelOnly, OutChannelMap);
			return true;
		}
		return false;
	}

	bool FMixerSource::UseObjectBasedSpatialization() const
	{
		return (Buffer->NumChannels == 1 &&
				AudioDevice->IsSpatializationPluginEnabled() &&
				DisableHRTFCvar == 0 &&
				WaveInstance->SpatializationMethod == ESoundSpatializationAlgorithm::SPATIALIZATION_HRTF);
	}

	bool FMixerSource::UseSpatializationPlugin() const
	{
		return (Buffer->NumChannels == 1) &&
			AudioDevice->IsSpatializationPluginEnabled() &&
			WaveInstance->SpatializationPluginSettings != nullptr;
	}

	bool FMixerSource::UseOcclusionPlugin() const
	{
		return (Buffer->NumChannels == 1 || Buffer->NumChannels == 2) &&
				AudioDevice->IsOcclusionPluginEnabled() &&
				WaveInstance->OcclusionPluginSettings != nullptr;
	}

	bool FMixerSource::UseReverbPlugin() const
	{
		return (Buffer->NumChannels == 1 || Buffer->NumChannels == 2) &&
				AudioDevice->IsReverbPluginEnabled() &&
				WaveInstance->ReverbPluginSettings != nullptr;
	}

}<|MERGE_RESOLUTION|>--- conflicted
+++ resolved
@@ -170,11 +170,7 @@
 			{
 				// If we're spatializing using HRTF and its an external send, don't need to setup a default/base submix send to master or EQ submix
 				// We'll only be using non-default submix sends (e.g. reverb).
-<<<<<<< HEAD
-				if (!(WaveInstance->SpatializationMethod == ESoundSpatializationAlgorithm::SPATIALIZATION_HRTF && MixerDevice->bSpatializationIsExternalSend))
-=======
 				if (!(InitParams.bUseHRTFSpatialization && MixerDevice->bSpatializationIsExternalSend))
->>>>>>> 15f50b57
 				{
 					// If this sound is an ambisonics file, we preempt the normal base submix routing and only send to master ambisonics submix
 					if (WaveInstance->bIsAmbisonics)
