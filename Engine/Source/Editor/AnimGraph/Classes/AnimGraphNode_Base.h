--- conflicted
+++ resolved
@@ -231,12 +231,9 @@
 	// can customize details tab 
 	virtual void CustomizeDetails(IDetailLayoutBuilder& DetailBuilder){ }
 
-<<<<<<< HEAD
-=======
 	/** Try to find the preview node instance for this anim graph node */
 	FAnimNode_Base* FindDebugAnimNode(USkeletalMeshComponent * PreviewSkelMeshComp) const;
 
->>>>>>> 92a3597a
 	template<typename NodeType>
 	NodeType* GetActiveInstanceNode(UObject* AnimInstanceObject) const
 	{
@@ -253,14 +250,11 @@
 		return nullptr;
 	}
 
-<<<<<<< HEAD
-=======
 	// Event that observers can bind to so that they are notified about changes
 	// made to this node through the property system
 	DECLARE_EVENT_OneParam(UAnimGraphNode_Base, FOnNodePropertyChangedEvent, FPropertyChangedEvent&);
 	FOnNodePropertyChangedEvent& OnNodePropertyChanged() { return PropertyChangeEvent;	}
 
->>>>>>> 92a3597a
 protected:
 	friend FAnimBlueprintCompiler;
 	friend FAnimGraphNodeDetails;
