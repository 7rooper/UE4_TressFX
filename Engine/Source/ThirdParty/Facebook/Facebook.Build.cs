--- conflicted
+++ resolved
@@ -27,7 +27,6 @@
             //    "xml2"
             //});
 
-<<<<<<< HEAD
 			//PublicAdditionalFrameworks.Add(
 			//	new UEBuildFramework(
 			//		"AccountKit",
@@ -35,15 +34,6 @@
 			//		"AccountKit.framework/AccountKitStrings.bundle"
 			//	)
 			//);
-=======
-			PublicAdditionalFrameworks.Add(
-				new Framework(
-					"AccountKit",
-					"IOS/FacebookSDK/AccountKit.embeddedframework.zip",
-					"AccountKit.framework/AccountKitStrings.bundle"
-				)
-			);
->>>>>>> 91081221
 
 			PublicAdditionalFrameworks.Add(
 				new Framework(
@@ -52,17 +42,6 @@
 				)
 			);
 
-<<<<<<< HEAD
-=======
-			// Access to Facebook notifications
-			PublicAdditionalFrameworks.Add(
-				new Framework(
-					"FBNotifications",
-					"IOS/FacebookSDK/FBNotifications.embeddedframework.zip"
-				)
-			);
-
->>>>>>> 91081221
 			// Access to Facebook core
 			PublicAdditionalFrameworks.Add(
 				new Framework(
@@ -88,7 +67,6 @@
 			//	)
 			//);
 
-<<<<<<< HEAD
 			// commenting out over if(false) for #jira FORT-77943 per Peter.Sauerbrei prior change with CL 3960071
 			//// Access to Facebook places
 			//PublicAdditionalFrameworks.Add(
@@ -97,24 +75,6 @@
 			//		"IOS/FacebookSDK/FBSDKPlacesKit.embeddedframework.zip"
 			//	)
 			//);
-=======
-            // commenting out over if(false) for #jira FORT-77943 per Peter.Sauerbrei prior change with CL 3960071
-            //// Access to Facebook places
-            //PublicAdditionalFrameworks.Add(
-            //	new UEBuildFramework(
-            //		"FBSDKPlacesKit",
-            //		"IOS/FacebookSDK/FBSDKPlacesKit.embeddedframework.zip"
-            //	)
-            //);
-
-            // Access to Facebook messenger sharing
-            PublicAdditionalFrameworks.Add(
-				new Framework(
-					"FBSDKMessengerShareKit",
-					"IOS/FacebookSDK/FBSDKMessengerShareKit.embeddedframework.zip"
-				)
-			);
->>>>>>> 91081221
 
 			// Access to Facebook sharing
 			PublicAdditionalFrameworks.Add(
