// Copyright 1998-2018 Epic Games, Inc. All Rights Reserved.

#include "Templates/WidgetTemplateClass.h"

#if WITH_EDITOR
	#include "Editor.h"
#endif // WITH_EDITOR
#include "Widgets/SToolTip.h"
#include "IDocumentation.h"

#include "Blueprint/WidgetTree.h"
#include "Styling/SlateIconFinder.h"

#define LOCTEXT_NAMESPACE "UMGEditor"

FWidgetTemplateClass::FWidgetTemplateClass()
	: WidgetClass(nullptr)
{
	// register for any objects replaced
	GEditor->OnObjectsReplaced().AddRaw(this, &FWidgetTemplateClass::OnObjectsReplaced);
}

FWidgetTemplateClass::FWidgetTemplateClass(TSubclassOf<UWidget> InWidgetClass)
	: WidgetClass(InWidgetClass.Get())
{
	Name = WidgetClass->GetDisplayNameText();

	// register for any objects replaced
	GEditor->OnObjectsReplaced().AddRaw(this, &FWidgetTemplateClass::OnObjectsReplaced);
}

FWidgetTemplateClass::FWidgetTemplateClass(const FAssetData& InWidgetAssetData, TSubclassOf<UWidget> InWidgetClass)
	: WidgetAssetData(InWidgetAssetData)
{
	if (InWidgetClass)
	{
		WidgetClass = *InWidgetClass;
		Name = WidgetClass->GetDisplayNameText();
	}
	else
	{
		Name = FText::FromString(FName::NameToDisplayString(WidgetAssetData.AssetName.ToString(), false));
	}
}

FWidgetTemplateClass::~FWidgetTemplateClass()
{
	GEditor->OnObjectsReplaced().RemoveAll(this);
}

FText FWidgetTemplateClass::GetCategory() const
{
	if (WidgetClass.Get())
	{
		auto DefaultWidget = WidgetClass->GetDefaultObject<UWidget>();
		return DefaultWidget->GetPaletteCategory();
	}
	else
	{
		auto DefaultWidget = UWidget::StaticClass()->GetDefaultObject<UWidget>();
		return DefaultWidget->GetPaletteCategory();
	}
}

UWidget* FWidgetTemplateClass::Create(UWidgetTree* Tree)
{
	// Load the blueprint asset if needed
	if (!WidgetClass.Get())
	{
		FString AssetPath = WidgetAssetData.ObjectPath.ToString();
		UBlueprint* LoadedBP = LoadObject<UBlueprint>(nullptr, *AssetPath);
		WidgetClass = *LoadedBP->GeneratedClass;
	}

	return CreateNamed(Tree, NAME_None);
}

const FSlateBrush* FWidgetTemplateClass::GetIcon() const
{
	if (WidgetClass.IsValid())
	{
		return FSlateIconFinder::FindIconBrushForClass(WidgetClass.Get());
	}
<<<<<<< HEAD
=======
	else
	{
		return FSlateIconFinder::FindIconBrushForClass(UWidget::StaticClass());
	}
>>>>>>> cf6d231e
	return nullptr;
}

TSharedRef<IToolTip> FWidgetTemplateClass::GetToolTip() const
{
	if (WidgetClass.IsValid())
	{
		return IDocumentation::Get()->CreateToolTip(WidgetClass->GetToolTipText(), nullptr, FString(TEXT("Shared/Types/")) + WidgetClass->GetName(), TEXT("Class"));
	}
	else
	{
		FText Description;

		FString DescriptionStr = WidgetAssetData.GetTagValueRef<FString>(GET_MEMBER_NAME_CHECKED(UBlueprint, BlueprintDescription));
		if (!DescriptionStr.IsEmpty())
		{
			DescriptionStr.ReplaceInline(TEXT("\\n"), TEXT("\n"));
			Description = FText::FromString(MoveTemp(DescriptionStr));
		}
		else
		{
			Description = Name;
		}

		return IDocumentation::Get()->CreateToolTip(Description, nullptr, FString(TEXT("Shared/Types/")) + Name.ToString(), TEXT("Class"));
	}
}

void FWidgetTemplateClass::OnObjectsReplaced(const TMap<UObject*, UObject*>& ReplacementMap)
{
	UObject* const* NewObject = ReplacementMap.Find(WidgetClass.Get());
	if (NewObject)
	{
		WidgetClass = CastChecked<UClass>(*NewObject);
	}
}

UWidget* FWidgetTemplateClass::CreateNamed(class UWidgetTree* Tree, FName NameOverride)
{
	if (NameOverride != NAME_None)
	{
		UObject* ExistingObject = StaticFindObject(UObject::StaticClass(), Tree, *NameOverride.ToString());
		if (ExistingObject != nullptr)
		{
			NameOverride = MakeUniqueObjectName(Tree, WidgetClass.Get(), NameOverride);
		}
	}

	UWidget* NewWidget = Tree->ConstructWidget<UWidget>(WidgetClass.Get(), NameOverride);
	NewWidget->OnCreationFromPalette();

	return NewWidget;
}

#undef LOCTEXT_NAMESPACE<|MERGE_RESOLUTION|>--- conflicted
+++ resolved
@@ -81,13 +81,10 @@
 	{
 		return FSlateIconFinder::FindIconBrushForClass(WidgetClass.Get());
 	}
-<<<<<<< HEAD
-=======
 	else
 	{
 		return FSlateIconFinder::FindIconBrushForClass(UWidget::StaticClass());
 	}
->>>>>>> cf6d231e
 	return nullptr;
 }
 
