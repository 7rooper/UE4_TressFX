--- conflicted
+++ resolved
@@ -610,62 +610,42 @@
 	}
 }
 
-<<<<<<< HEAD
-=======
-void PreProcessCommandline(const TCHAR* CmdLine, FPakCommandLineParameters& CmdLineParameters)
-{
-
-	FString CompressorFileName;
-	if (FParse::Value(CmdLine, TEXT("customcompressor="), CompressorFileName))
-	{
-		FPlatformProcess::AddDllDirectory(*FPaths::GetPath(CompressorFileName));
-
-		void* CustomCompressorDll = FPlatformProcess::GetDllHandle(*CompressorFileName);
-		if (CustomCompressorDll == nullptr)
-		{
-			UE_LOG(LogPakFile, Error, TEXT("Unable to load custom compressor from %s"), *CompressorFileName);
-			return;
-		}
-
-		UE_LOG(LogPakFile, Display, TEXT("Loaded custom compressor from %s."), *CompressorFileName);
-
-		static const TCHAR* CreateCustomCompressorExport = TEXT("CreateCustomCompressor");
-		typedef ICustomCompressor* (CreateCustomCompressorFunc)(const TCHAR*);
-		CreateCustomCompressorFunc* CreateCustomCompressor = reinterpret_cast<CreateCustomCompressorFunc*>(FPlatformProcess::GetDllExport(CustomCompressorDll, CreateCustomCompressorExport));
-		if (CreateCustomCompressor == nullptr)
-		{
-			UE_LOG(LogPakFile, Error, TEXT("Unable to find exported symbol '%s' in '%s'"), CreateCustomCompressorExport, *CompressorFileName);
-			return;
-		}
-
-		ICustomCompressor* Compressor = (*CreateCustomCompressor)(CmdLine);
-		if (Compressor == nullptr)
-		{
-			UE_LOG(LogPakFile, Error, TEXT("Failed to create custom compressor from '%s'"), *CompressorFileName);
-			return;
-		}
-
-		static FCriticalSection CritSec;
-
-		{
-			FScopeLock Lock(&CritSec);
-			IModularFeatures::Get().RegisterModularFeature(CUSTOM_COMPRESSOR_FEATURE_NAME, Compressor);
-		}
-		CmdLineParameters.UseCustomCompressor = true;
-	}
-
-}
-
->>>>>>> 3f368176
 void ProcessCommandLine(const TCHAR* CmdLine, const TArray<FString>& NonOptionArguments, TArray<FPakInputPair>& Entries, FPakCommandLineParameters& CmdLineParameters)
 {
 	// List of all items to add to pak file
 	FString ResponseFile;
-	if (!ReadSizeParam(CmdLine, TEXT("-blocksize="), CmdLineParameters.FileSystemBlockSize))
+	FString ClusterSizeString;
+
+	if (FParse::Value(CmdLine, TEXT("-blocksize="), ClusterSizeString) && 
+		FParse::Value(CmdLine, TEXT("-blocksize="), CmdLineParameters.FileSystemBlockSize))
+	{
+		if (ClusterSizeString.EndsWith(TEXT("MB")))
+		{
+			CmdLineParameters.FileSystemBlockSize *= 1024*1024;
+		}
+		else if (ClusterSizeString.EndsWith(TEXT("KB")))
+		{
+			CmdLineParameters.FileSystemBlockSize *= 1024;
+		}
+	}
+	else
 	{
 		CmdLineParameters.FileSystemBlockSize = 0;
 	}
-	ReadSizeParam(CmdLine, TEXT("-compressionblocksize="), CmdLineParameters.CompressionBlockSize);
+
+	FString CompBlockSizeString;
+	if (FParse::Value(CmdLine, TEXT("-compressionblocksize="), CompBlockSizeString) &&
+		FParse::Value(CmdLine, TEXT("-compressionblocksize="), CmdLineParameters.CompressionBlockSize))
+	{
+		if (CompBlockSizeString.EndsWith(TEXT("MB")))
+		{
+			CmdLineParameters.CompressionBlockSize *= 1024 * 1024;
+		}
+		else if (CompBlockSizeString.EndsWith(TEXT("KB")))
+		{
+			CmdLineParameters.CompressionBlockSize *= 1024;
+		}
+	}
 
 	if (!FParse::Value(CmdLine, TEXT("-patchpaddingalign="), CmdLineParameters.PatchFilePadAlign))
 	{
@@ -677,19 +657,15 @@
 		CmdLineParameters.EncryptIndex = true;
 	}
 
-<<<<<<< HEAD
+	FString EncryptionKeyGuid;
+	if (FParse::Value(CmdLine, TEXT("EncryptionKeyOverrideGuid="), EncryptionKeyGuid))
+	{
+		FGuid::Parse(EncryptionKeyGuid, CmdLineParameters.EncryptionKeyGuid);
+	}
+
 	FString DesiredCompressionFormats;
 	// look for -compressionformats or -compressionformat on the commandline
 	if (FParse::Value(CmdLine, TEXT("-compressionformats="), DesiredCompressionFormats) || FParse::Value(CmdLine, TEXT("-compressionformat="), DesiredCompressionFormats))
-=======
-	FString EncryptionKeyGuid;
-	if (FParse::Value(CmdLine, TEXT("EncryptionKeyOverrideGuid="), EncryptionKeyGuid))
-	{
-		FGuid::Parse(EncryptionKeyGuid, CmdLineParameters.EncryptionKeyGuid);
-	}
-
-	if (FParse::Param(CmdLine, TEXT("overrideplatformcompressor")))
->>>>>>> 3f368176
 	{
 		TArray<FString> Formats;
 		DesiredCompressionFormats.ParseIntoArray(Formats, TEXT(","));
@@ -1933,7 +1909,7 @@
 			{
 				const FPakEntry& Entry = It.Info();
 
-				bool bWasCompressed = Entry.CompressionMethod != COMPRESS_None;
+				bool bWasCompressed = Entry.CompressionMethodIndex != 0;
 
 				Lines.Add( FString::Printf(
 					TEXT("%s%s, %d, %d, %s, %s, %s, %d"),
@@ -1942,7 +1918,7 @@
 					*BytesToHex(Entry.Hash, sizeof(Entry.Hash)),
 					Entry.IsDeleteRecord() ? TEXT("true") : TEXT("false"),
 					bWasCompressed ? TEXT("true") : TEXT("false"),
-					Entry.CompressionMethod) );
+					Entry.CompressionMethodIndex) );
 			}
 
 			if (FFileHelper::SaveStringArrayToFile(Lines, *CSVFilename) == false)
@@ -3586,9 +3562,9 @@
 
 	if (FParse::Param(CmdLine, TEXT("List")))
 	{
-
+		TArray<FPakInputPair> Entries;
 		FPakCommandLineParameters CmdLineParameters;
-		PreProcessCommandline(CmdLine, CmdLineParameters);
+		ProcessCommandLine(CmdLine, NonOptionArguments, Entries, CmdLineParameters);
 
 		if (NonOptionArguments.Num() != 1)
 		{
@@ -3635,8 +3611,9 @@
 
 	if (FParse::Param(CmdLine, TEXT("Extract")))
 	{
+		TArray<FPakInputPair> Entries;
 		FPakCommandLineParameters CmdLineParameters;
-		PreProcessCommandline(CmdLine, CmdLineParameters);
+		ProcessCommandLine(CmdLine, NonOptionArguments, Entries, CmdLineParameters);
 	
 		if (NonOptionArguments.Num() != 2)
 		{
@@ -3821,7 +3798,6 @@
 		// List of all items to add to pak file
 		TArray<FPakInputPair> Entries;
 		FPakCommandLineParameters CmdLineParameters;
-		PreProcessCommandline(CmdLine, CmdLineParameters);
 		ProcessCommandLine(CmdLine, NonOptionArguments, Entries, CmdLineParameters);
 
 		TMap<FString, uint64> OrderMap;
