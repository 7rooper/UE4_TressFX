--- conflicted
+++ resolved
@@ -92,11 +92,8 @@
 #include "Engine/LocalPlayer.h"
 #include "Slate/SGameLayerManager.h"
 #include "HAL/PlatformApplicationMisc.h"
-<<<<<<< HEAD
-=======
 #include "Widgets/Input/SHyperlink.h"
 #include "Dialogs/CustomDialog.h"
->>>>>>> 9ba46998
 
 #include "IHeadMountedDisplay.h"
 #include "IXRTrackingSystem.h"
@@ -3445,12 +3442,6 @@
 				// Mark the viewport as PIE viewport
 				ViewportClient->Viewport->SetPlayInEditorViewport( ViewportClient->bIsPlayInEditorViewport );
 
-<<<<<<< HEAD
-				// Ensure the window has a valid size before calling BeginPlay
-				PieWindow->ReshapeWindow(PieWindow->GetPositionInScreen(), FVector2D(NewWindowWidth, NewWindowHeight));
-
-=======
->>>>>>> 9ba46998
 				// Change the system resolution to match our window, to make sure game and slate window are kept syncronised
 				FSystemResolution::RequestResolutionChange(NewWindowWidth, NewWindowHeight, EWindowMode::Windowed);
 
