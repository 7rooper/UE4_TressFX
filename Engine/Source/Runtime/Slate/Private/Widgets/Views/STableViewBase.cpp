// Copyright 1998-2014 Epic Games, Inc. All Rights Reserved.

#include "SlatePrivatePCH.h"
#include "SListPanel.h"

namespace ListConstants
{
	static const float OvershootMax = 150.0f;
	static const float OvershootBounceRate = 250.0f;
}

void STableViewBase::ConstructChildren( const TAttribute<float>& InItemWidth, const TAttribute<float>& InItemHeight, const TAttribute<EListItemAlignment>& InItemAlignment, const TSharedPtr<SHeaderRow>& InHeaderRow, const TSharedPtr<SScrollBar>& InScrollBar )
{
	HeaderRow = InHeaderRow;

	// If the user provided a scrollbar, we do not need to make one of our own.
	if (InScrollBar.IsValid())
	{
		ScrollBar = InScrollBar;
		ScrollBar->SetOnUserScrolled( FOnUserScrolled::CreateSP(this, &STableViewBase::ScrollBar_OnUserScrolled) );
	}
	
	
	TSharedRef<SWidget> ListAndScrollbar = (!ScrollBar.IsValid())
		// We need to make our own scrollbar
		? StaticCastSharedRef<SWidget>
		(
			SNew(SHorizontalBox)
			+SHorizontalBox::Slot()
			.FillWidth(1)
			[
				SAssignNew( ItemsPanel, SListPanel )
				.ItemWidth( InItemWidth )
				.ItemHeight( InItemHeight )
				.NumDesiredItems( this, &STableViewBase::GetNumItemsBeingObserved )
				.ItemAlignment( InItemAlignment )
			]
			+SHorizontalBox::Slot()
			.AutoWidth()
			[
				SNew( SBox )
				.WidthOverride( FOptionalSize( 16 ) )
				[
					SAssignNew(ScrollBar, SScrollBar)
					.OnUserScrolled( this, &STableViewBase::ScrollBar_OnUserScrolled )
				]
			]
		)
		// The user provided us with a scrollbar; we will rely on it.
		: StaticCastSharedRef<SWidget>
		(
			SAssignNew( ItemsPanel, SListPanel )
			.ItemWidth( InItemWidth )
			.ItemHeight( InItemHeight )
			.NumDesiredItems( this, &STableViewBase::GetNumItemsBeingObserved )
			.ItemAlignment( InItemAlignment )
		);

	if (InHeaderRow.IsValid())
	{
		InHeaderRow->SetAssociatedVerticalScrollBar( ScrollBar.ToSharedRef(), 16 );

		this->ChildSlot
		[
			SNew(SVerticalBox)
			+SVerticalBox::Slot()
			.AutoHeight()
			[
				InHeaderRow.ToSharedRef()
			]
			+SVerticalBox::Slot()
			.FillHeight(1)
			[
				ListAndScrollbar
			]
		];
	}
	else
	{
		this->ChildSlot
		[
			ListAndScrollbar
		];
	}
	
}


bool STableViewBase::SupportsKeyboardFocus() const
{
	// The ListView is focusable.
	return true;
}


void STableViewBase::OnFocusLost( const FFocusEvent& InFocusEvent )
{
	bShowSoftwareCursor = false;
}


void STableViewBase::OnMouseCaptureLost()
{
	bShowSoftwareCursor = false;
}


struct FEndOfListResult
{
	FEndOfListResult( float InOffset, float InItemsAboveView )
	: OffsetFromEndOfList(InOffset)
	, ItemsAboveView(InItemsAboveView)
	{

	}

	float OffsetFromEndOfList;
	float ItemsAboveView;
};

static FEndOfListResult ComputeOffsetForEndOfList( const FGeometry& ListPanelGeometry, const FChildren& ListPanelChildren )
{
	float OffsetFromEndOfList = 0.0f;
	float AvailableSpace = ListPanelGeometry.Size.Y;
	float ItemsAboveView = 0.0f;
	for ( int ChildIndex=ListPanelChildren.Num()-1; ChildIndex >= 0; --ChildIndex )
	{
		const float CurChildHeight = ListPanelChildren.GetChildAt(ChildIndex)->GetDesiredSize().Y;
		if (AvailableSpace == 0)
		{
			ItemsAboveView ++;
		}

		if ( CurChildHeight < AvailableSpace )
		{
			// This whole child fits
			OffsetFromEndOfList += 1;
			AvailableSpace -= CurChildHeight;
		}
		else
		{
			OffsetFromEndOfList += AvailableSpace / CurChildHeight;
			ItemsAboveView += (CurChildHeight - AvailableSpace)/CurChildHeight;
			AvailableSpace = 0;
		}
	}

	return FEndOfListResult( OffsetFromEndOfList, ItemsAboveView );
}

void STableViewBase::TickInertialScroll( const FGeometry& AllottedGeometry, const double InCurrentTime, const float InDeltaTime )
{
	if ( IsRightClickScrolling() )
	{
		// We sample for the inertial scroll on tick rather than on mouse/touch move so
		// that we still get samples even if the mouse has not moved.
		if ( CanUseInertialScroll(TickScrollDelta) )
		{
			this->InertialScrollManager.AddScrollSample(TickScrollDelta, InCurrentTime);
		}
	}
	else
	{
		// If we are not right click scrolling then we can perform inertial scroll
		this->InertialScrollManager.UpdateScrollVelocity(InDeltaTime);
		const float ScrollVelocity = this->InertialScrollManager.GetScrollVelocity();

		if ( ScrollVelocity != 0.f )
		{
			if ( CanUseInertialScroll(ScrollVelocity) )
			{
				this->ScrollBy(AllottedGeometry, ScrollVelocity * InDeltaTime, AllowOverscroll);
			}
			else
			{
				this->InertialScrollManager.ClearScrollVelocity();
			}
		}
	}

	TickScrollDelta = 0.f;
}

void STableViewBase::Tick( const FGeometry& AllottedGeometry, const double InCurrentTime, const float InDeltaTime )
{
	if (ItemsPanel.IsValid())
	{
		TickInertialScroll(AllottedGeometry, InCurrentTime, InDeltaTime);

		if ( !IsRightClickScrolling() && AllowOverscroll == EAllowOverscroll::Yes)
		{
			// If we are currently in overscroll, the list will need refreshing.
			// Do this before UpdateOverscroll, as that could cause GetOverscroll() to be 0
			if ( Overscroll.GetOverscroll() != 0.0f )
			{
				this->RequestListRefresh();
			}

			Overscroll.UpdateOverscroll( InDeltaTime );
		}

		FGeometry PanelGeometry = FindChildGeometry( AllottedGeometry, ItemsPanel.ToSharedRef() );
		if ( bItemsNeedRefresh || PanelGeometryLastTick.Size != PanelGeometry.Size)
		{
			PanelGeometryLastTick = PanelGeometry;

			// We never create the ItemsPanel if the user did not specify all the parameters required to successfully make a list.
			ScrollIntoView( PanelGeometry );

			const FReGenerateResults ReGenerateResults = ReGenerateItems( PanelGeometry );
			LastGenerateResults = ReGenerateResults;

			const int32 NumItemsBeingObserved = GetNumItemsBeingObserved();

			const int32 NumItemsWide = GetNumItemsWide();
			const bool bEnoughRoomForAllItems = ReGenerateResults.ExactNumRowsOnScreen >= (NumItemsBeingObserved / NumItemsWide);
			if (bEnoughRoomForAllItems)
			{
				// We can show all the items, so make sure there is no scrolling.
				ScrollOffset = 0;
			}
			else if ( ReGenerateResults.bGeneratedPastLastItem )
			{
				ScrollOffset = ReGenerateResults.NewScrollOffset;
			}
			
			
			ScrollOffset = FMath::Max(0.0, ScrollOffset);
			ItemsPanel->SmoothScrollOffset( FMath::Fractional(ScrollOffset / GetNumItemsWide()) );

			if (AllowOverscroll == EAllowOverscroll::Yes)
			{
				const float OverscrollAmount = Overscroll.GetOverscroll();
				ItemsPanel->SetOverscrollAmount( OverscrollAmount );
			}

			UpdateSelectionSet();

			// Update scrollbar
			{
				// The thumb size is whatever fraction of the items we are currently seeing (including partially seen items).
				// e.g. if we are seeing 0.5 of the first generated widget and 0.75 of the last widget, that's 1.25 widgets.
				const double ThumbSizeFraction = ReGenerateResults.ExactNumRowsOnScreen / (NumItemsBeingObserved / NumItemsWide);
				const double OffsetFraction = ScrollOffset / NumItemsBeingObserved;
				ScrollBar->SetState( OffsetFraction, ThumbSizeFraction );
			}

			NotifyItemScrolledIntoView();

			bWasAtEndOfList = ScrollBar->DistanceFromBottom() < KINDA_SMALL_NUMBER ? true : false;

			bItemsNeedRefresh = false;
			ItemsPanel->SetRefreshPending(false);
		}
	}
}


void STableViewBase::ScrollBar_OnUserScrolled( float InScrollOffsetFraction )
{
	const double ClampedScrollOffsetInItems = FMath::Clamp<double>( InScrollOffsetFraction, 0.0, 1.0 )* GetNumItemsBeingObserved();
	ScrollTo( ClampedScrollOffsetInItems );
}


FReply STableViewBase::OnPreviewMouseButtonDown( const FGeometry& MyGeometry, const FPointerEvent& MouseEvent )
{
	if (MouseEvent.IsTouchEvent())
	{
		// Clear any inertia 
		this->InertialScrollManager.ClearScrollVelocity();
		// We have started a new interaction; track how far the user has moved since they put their finger down.
		AmountScrolledWhileRightMouseDown = 0;
		// Someone put their finger down in this list, so they probably want to drag the list.
		bStartedTouchInteraction = true;
		return FReply::Unhandled();
	}
	else
	{
		return FReply::Unhandled();
	}
}


FReply STableViewBase::OnMouseButtonDown( const FGeometry& MyGeometry, const FPointerEvent& MouseEvent )
{
	// Zero the scroll velocity so the list stops immediately on mouse down, even if the user does not drag
	this->InertialScrollManager.ClearScrollVelocity();

	if ( MouseEvent.GetEffectingButton() == EKeys::RightMouseButton && ScrollBar->IsNeeded() )
	{
		AmountScrolledWhileRightMouseDown = 0;

		// NOTE: We don't bother capturing the mouse, unless the user starts dragging a few pixels (see the
		// mouse move handling here.)  This is important so that the item row has a chance to select
		// items when the right mouse button is released.  Just keep in mind that you might not get
		// an OnMouseButtonUp event for the right mouse button if the user moves off of the table before
		// they reach our scroll threshold
		return FReply::Handled();
	}
	else if ( this->HasMouseCapture() )
	{
		// Consume all mouse buttons while we are RMB-dragging.
		return FReply::Handled();
	}
	return FReply::Unhandled();			
}

FReply STableViewBase::OnMouseButtonDoubleClick( const FGeometry& InMyGeometry, const FPointerEvent& InMouseEvent )
{
	if ( this->HasMouseCapture() )
	{
		// Consume all other mouse buttons while we are RMB-dragging.
		return FReply::Handled();
	}
	return FReply::Unhandled();			

}


FReply STableViewBase::OnMouseButtonUp( const FGeometry& MyGeometry, const FPointerEvent& MouseEvent )
{
	if ( MouseEvent.GetEffectingButton() == EKeys::RightMouseButton )
	{

		OnRightMouseButtonUp( MouseEvent.GetScreenSpacePosition() );

		FReply Reply = FReply::Handled().ReleaseMouseCapture();
		bShowSoftwareCursor = false;

		// If we have mouse capture, snap the mouse back to the closest location that is within the list's bounds
		if ( HasMouseCapture() )
		{
			FSlateRect ListScreenSpaceRect = MyGeometry.GetClippingRect();
			FVector2D CursorPosition = MyGeometry.LocalToAbsolute( SoftwareCursorPosition );

			FIntPoint BestPositionInList(
				FMath::RoundToInt( FMath::Clamp( CursorPosition.X, ListScreenSpaceRect.Left, ListScreenSpaceRect.Right ) ),
				FMath::RoundToInt( FMath::Clamp( CursorPosition.Y, ListScreenSpaceRect.Top, ListScreenSpaceRect.Bottom ) )
				);

			Reply.SetMousePos(BestPositionInList);
		}

		return Reply;
	}
	return FReply::Unhandled();
}


FReply STableViewBase::OnMouseMove( const FGeometry& MyGeometry, const FPointerEvent& MouseEvent )
{	
	if( MouseEvent.IsMouseButtonDown( EKeys::RightMouseButton ) )
	{
		const float ScrollByAmount = MouseEvent.GetCursorDelta().Y / MyGeometry.Scale;
		// If scrolling with the right mouse button, we need to remember how much we scrolled.
		// If we did not scroll at all, we will bring up the context menu when the mouse is released.
		AmountScrolledWhileRightMouseDown += FMath::Abs( ScrollByAmount );

		// Has the mouse moved far enough with the right mouse button held down to start capturing
		// the mouse and dragging the view?
		if( IsRightClickScrolling() )
		{
			TickScrollDelta -= ScrollByAmount;

			const float AmountScrolled = this->ScrollBy( MyGeometry, -ScrollByAmount, AllowOverscroll );

			FReply Reply = FReply::Handled();

			// The mouse moved enough that we're now dragging the view. Capture the mouse
			// so the user does not have to stay within the bounds of the list while dragging.
			if(this->HasMouseCapture() == false)
			{
				Reply.CaptureMouse( AsShared() ).UseHighPrecisionMouseMovement( AsShared() );
				SoftwareCursorPosition = MyGeometry.AbsoluteToLocal( MouseEvent.GetScreenSpacePosition() );
				bShowSoftwareCursor = true;
			}

			// Check if the mouse has moved.
			if( AmountScrolled != 0 )
			{
				SoftwareCursorPosition.Y += ScrollByAmount;
			}

			return Reply;
		}
	}

	return FReply::Unhandled();
}


void STableViewBase::OnMouseLeave( const FPointerEvent& MouseEvent )
{
	bStartedTouchInteraction = false;
	if(this->HasMouseCapture() == false)
	{
		// No longer scrolling (unless we have mouse capture)
		AmountScrolledWhileRightMouseDown = 0;
	}
}


FReply STableViewBase::OnMouseWheel( const FGeometry& MyGeometry, const FPointerEvent& MouseEvent )
{
	if( !MouseEvent.IsControlDown() )
	{
		// Make sure scroll velocity is cleared so it doesn't fight with the mouse wheel input
		this->InertialScrollManager.ClearScrollVelocity();

		const float AmountScrolledInItems = this->ScrollBy( MyGeometry, -MouseEvent.GetWheelDelta()*WheelScrollAmount, EAllowOverscroll::No );
		if (FMath::Abs(AmountScrolledInItems) > 0.0f)
		{
			return FReply::Handled();
		}
	}
	return FReply::Unhandled();
}


FReply STableViewBase::OnKeyDown( const FGeometry& MyGeometry, const FKeyEvent& InKeyEvent )
{
	if ( InKeyEvent.IsControlDown() && InKeyEvent.GetKey() == EKeys::End )
	{
		ScrollOffset = GetNumItemsBeingObserved();
		RequestListRefresh();
		return FReply::Handled();
	}


	return FReply::Unhandled();
}

FCursorReply STableViewBase::OnCursorQuery( const FGeometry& MyGeometry, const FPointerEvent& CursorEvent ) const
{
	if ( IsRightClickScrolling() && CursorEvent.IsMouseButtonDown(EKeys::RightMouseButton) )
	{
		// We hide the native cursor as we'll be drawing the software EMouseCursor::GrabHandClosed cursor
		return FCursorReply::Cursor( EMouseCursor::None );
	}
	else
	{
		return FCursorReply::Unhandled();
	}
}

FReply STableViewBase::OnTouchStarted( const FGeometry& MyGeometry, const FPointerEvent& InTouchEvent )
{
	// See OnPreviewMouseButtonDown()
	//     if (MouseEvent.IsTouchEvent())

	return FReply::Unhandled();
}

FReply STableViewBase::OnTouchMoved( const FGeometry& MyGeometry, const FPointerEvent& InTouchEvent )
{
	if (bStartedTouchInteraction)
	{
		const float ScrollByAmount = InTouchEvent.GetCursorDelta().Y / MyGeometry.Scale;
		AmountScrolledWhileRightMouseDown += FMath::Abs( ScrollByAmount );
		TickScrollDelta -= ScrollByAmount;
<<<<<<< HEAD

		const float AmountScrolled = this->ScrollBy( MyGeometry, -ScrollByAmount, EAllowOverscroll::Yes );
=======
>>>>>>> 972e0610

		if (AmountScrolledWhileRightMouseDown > FSlateApplication::Get().GetDragTriggerDistnace())
		{
			const float AmountScrolled = this->ScrollBy( MyGeometry, -ScrollByAmount, EAllowOverscroll::Yes );

			// The user has moved the list some amount; they are probably
			// trying to scroll. From now on, the list assumes the user is scrolling
			// until they lift their finger.
			return FReply::Handled().CaptureMouse( AsShared() );
		}
		return FReply::Handled();
	}
	else
	{
		return FReply::Handled();
	}
}

FReply STableViewBase::OnTouchEnded( const FGeometry& MyGeometry, const FPointerEvent& InTouchEvent )
{

	AmountScrolledWhileRightMouseDown = 0;
	bStartedTouchInteraction = false;

	if (HasMouseCapture())
	{
		return FReply::Handled().ReleaseMouseCapture();
	}
	else
	{
		return FReply::Handled();
	}
}


int32 STableViewBase::GetNumGeneratedChildren() const
{
	return (ItemsPanel.IsValid())
		? ItemsPanel->GetChildren()->Num()
		: 0;
}

TSharedPtr<SHeaderRow> STableViewBase::GetHeaderRow() const
{
	return HeaderRow;
}

bool STableViewBase::IsRightClickScrolling() const
{
	return AmountScrolledWhileRightMouseDown >= FSlateApplication::Get().GetDragTriggerDistnace() &&
		(this->ScrollBar->IsNeeded() || AllowOverscroll == EAllowOverscroll::Yes);
}

bool STableViewBase::IsUserScrolling() const
{
	bool bUserScroll = this->ScrollBar->IsNeeded() && this->ScrollBar->IsScrolling();
	return bUserScroll || IsRightClickScrolling();
}

void STableViewBase::RequestListRefresh()
{
	bItemsNeedRefresh = true;
	ItemsPanel->SetRefreshPending(true);
}

bool STableViewBase::IsPendingRefresh() const
{
	return bItemsNeedRefresh || ItemsPanel->IsRefreshPending();
}

int32 STableViewBase::OnPaint( const FPaintArgs& Args, const FGeometry& AllottedGeometry, const FSlateRect& MyClippingRect, FSlateWindowElementList& OutDrawElements, int32 LayerId, const FWidgetStyle& InWidgetStyle, bool bParentEnabled ) const
{
	int32 NewLayerId = SCompoundWidget::OnPaint( Args, AllottedGeometry, MyClippingRect, OutDrawElements, LayerId, InWidgetStyle, bParentEnabled );

	if( !bShowSoftwareCursor )
	{
		return NewLayerId;
	}

	const FSlateBrush* Brush = FCoreStyle::Get().GetBrush(TEXT("SoftwareCursor_Grab"));

	FSlateDrawElement::MakeBox(
		OutDrawElements,
		++NewLayerId,
		AllottedGeometry.ToPaintGeometry( SoftwareCursorPosition - ( Brush->ImageSize / 2 ), Brush->ImageSize ),
		Brush,
		MyClippingRect
		);

	return NewLayerId;
}

STableViewBase::STableViewBase( ETableViewMode::Type InTableViewMode )
	: TableViewMode( InTableViewMode )
	, ScrollOffset( 0 )
	, bStartedTouchInteraction( false )
	, AmountScrolledWhileRightMouseDown( 0 )
	, TickScrollDelta( 0 )
	, LastGenerateResults( 0,0,0,false )
	, bWasAtEndOfList(false)
	, SelectionMode( ESelectionMode::Multi )
	, SoftwareCursorPosition( ForceInitToZero )
	, bShowSoftwareCursor( false )
	, Overscroll()
	, AllowOverscroll(EAllowOverscroll::Yes)
	, bItemsNeedRefresh( true )	
{
}

float STableViewBase::ScrollBy( const FGeometry& MyGeometry, float ScrollByAmountInSlateUnits, EAllowOverscroll InAllowOverscroll )
{
	const int32 NumItemsBeingObserved = GetNumItemsBeingObserved();
	const float FractionalScrollOffsetInItems = (ScrollOffset + GetScrollRateInItems() * ScrollByAmountInSlateUnits) / NumItemsBeingObserved;
	const double ClampedScrollOffsetInItems = FMath::Clamp<double>( FractionalScrollOffsetInItems*NumItemsBeingObserved, -10.0f, NumItemsBeingObserved+10.0f ) * NumItemsBeingObserved;
	if (InAllowOverscroll == EAllowOverscroll::Yes)
	{
		Overscroll.ScrollBy( ClampedScrollOffsetInItems - ScrollByAmountInSlateUnits );
	}
	return ScrollTo( ClampedScrollOffsetInItems );
}

float STableViewBase::ScrollTo( float InScrollOffset )
{
	const float NewScrollOffset = FMath::Clamp( InScrollOffset, -10.0f, GetNumItemsBeingObserved()+10.0f );
	float AmountScrolled = FMath::Abs( ScrollOffset - NewScrollOffset );
	ScrollOffset = NewScrollOffset;

	RequestListRefresh();	

	if ( bWasAtEndOfList && NewScrollOffset >= ScrollOffset )
	{
		AmountScrolled = 0;
	}

	return AmountScrolled;
}

void STableViewBase::InsertWidget( const TSharedRef<ITableRow> & WidgetToInset )
{
	ItemsPanel->AddSlot(0)
	[
		WidgetToInset->AsWidget()
	];
}

/**
 * Add a widget to the view.
 *
 * @param WidgetToAppend   Widget to append to the view.
 */
void STableViewBase::AppendWidget( const TSharedRef<ITableRow>& WidgetToAppend )
{
	ItemsPanel->AddSlot()
	[
		WidgetToAppend->AsWidget()
	];
}

/**
 * Remove all the widgets from the view.
 */
void STableViewBase::ClearWidgets()
{
	ItemsPanel->ClearItems();
}

/**
 * Get the uniform item width.
 */
float STableViewBase::GetItemWidth() const
{
	// Casting to a STilePanel here because we constructed it in Construct()
	return ItemsPanel->GetItemWidth() + ItemsPanel->GetItemPadding(PanelGeometryLastTick);
}

/**
 * Get the uniform item height that is enforced by ListViews.
 */
float STableViewBase::GetItemHeight() const
{
	return ItemsPanel->GetItemHeight();
}

void STableViewBase::SetItemHeight(TAttribute<float> Height)
{
	ItemsPanel->SetItemHeight(Height);
}

void STableViewBase::SetItemWidth(TAttribute<float> Width)
{
	ItemsPanel->SetItemWidth(Width);
}

float STableViewBase::GetNumLiveWidgets() const
{
	return ItemsPanel->GetChildren()->Num();
}

int32 STableViewBase::GetNumItemsWide() const
{
	return 1;
}

void STableViewBase::OnRightMouseButtonUp(const FVector2D& SummonLocation)
{
	const bool bShouldOpenContextMenu = !IsRightClickScrolling();
	const bool bContextMenuOpeningBound = OnContextMenuOpening.IsBound();

	if ( bShouldOpenContextMenu && bContextMenuOpeningBound )
	{
		// Get the context menu content. If NULL, don't open a menu.
		TSharedPtr<SWidget> MenuContent = OnContextMenuOpening.Execute();

		if( MenuContent.IsValid() )
		{
			bShowSoftwareCursor = false;
			FSlateApplication::Get().PushMenu( AsShared(), MenuContent.ToSharedRef(), SummonLocation, FPopupTransitionEffect( FPopupTransitionEffect::ContextMenu ) );
		}
	}

	AmountScrolledWhileRightMouseDown = 0;
}

float STableViewBase::GetScrollRateInItems() const
{
	return (LastGenerateResults.HeightOfGeneratedItems != 0 && LastGenerateResults.ExactNumRowsOnScreen != 0)
		// Approximate a consistent scrolling rate based on the average item height.
		? LastGenerateResults.ExactNumRowsOnScreen / LastGenerateResults.HeightOfGeneratedItems
		// Scroll 1/2 an item at a time as a default.
		: 0.5f;
}

FVector2D STableViewBase::GetScrollDistance()
{
	return FVector2D( 0, ScrollBar->DistanceFromTop() );
}

FVector2D STableViewBase::GetScrollDistanceRemaining()
{
	return FVector2D( 0, ScrollBar->DistanceFromBottom() );
}

TSharedRef<class SWidget> STableViewBase::GetScrollWidget()
{
	return SharedThis(this);
}

bool STableViewBase::CanUseInertialScroll( float ScrollAmount ) const
{
	const auto CurrentOverscroll = Overscroll.GetOverscroll();

	// We allow sampling for the inertial scroll if we are not in the overscroll region,
	// Or if we are scrolling outwards of the overscroll region
	return CurrentOverscroll == 0.f || FMath::Sign(CurrentOverscroll) != FMath::Sign(ScrollAmount);
}

STableViewBase::FOverscroll::FOverscroll()
: OverscrollAmount( 0.0f )
{
}

float STableViewBase::FOverscroll::ScrollBy( float Delta )
{
	const float ValueBeforeDeltaApplied = OverscrollAmount;
	const float EasedDelta = Delta / (FMath::Abs(OverscrollAmount/ListConstants::OvershootMax)+1.0f);
	OverscrollAmount = FMath::Clamp(OverscrollAmount + EasedDelta, -ListConstants::OvershootMax, ListConstants::OvershootMax);

	// Don't allow an interaction to change from positive <-> negative overscroll
	const bool bCrossedOverscrollBoundary = FMath::Sign(ValueBeforeDeltaApplied) != FMath::Sign(OverscrollAmount);
	if ( bCrossedOverscrollBoundary && ValueBeforeDeltaApplied != 0.f )
	{
		OverscrollAmount = 0.f;
	}

	return ValueBeforeDeltaApplied - OverscrollAmount;
}

float STableViewBase::FOverscroll::GetOverscroll() const
{
	return OverscrollAmount;
}

void STableViewBase::FOverscroll::UpdateOverscroll( float InDeltaTime )
{
	const float PullForce = FMath::Abs(OverscrollAmount) + 1.0f;
	const float EasedDelta = ListConstants::OvershootBounceRate * InDeltaTime * PullForce;

	if ( OverscrollAmount > 0 )
	{
		OverscrollAmount = FMath::Max( 0.0f, OverscrollAmount - EasedDelta * InDeltaTime );
	}
	else
	{
		OverscrollAmount = FMath::Min( 0.0f, OverscrollAmount +  EasedDelta * InDeltaTime );
	}
}

bool STableViewBase::FOverscroll::ShouldApplyOverscroll( const bool bIsAtStartOfList, const bool bIsAtEndOfList, const float ScrollDelta ) const
{
	const bool bShouldApplyOverscroll =
		// We can scroll past the edge of the list only if we are at the edge
		(bIsAtStartOfList && ScrollDelta < 0) || (bIsAtEndOfList && ScrollDelta > 0) ||
		// ... or if we are already past the edge and are scrolling in the opposite direction.
		(OverscrollAmount > 0 && ScrollDelta < 0) || (OverscrollAmount < 0 && ScrollDelta > 0);

	return bShouldApplyOverscroll;
}<|MERGE_RESOLUTION|>--- conflicted
+++ resolved
@@ -459,11 +459,6 @@
 		const float ScrollByAmount = InTouchEvent.GetCursorDelta().Y / MyGeometry.Scale;
 		AmountScrolledWhileRightMouseDown += FMath::Abs( ScrollByAmount );
 		TickScrollDelta -= ScrollByAmount;
-<<<<<<< HEAD
-
-		const float AmountScrolled = this->ScrollBy( MyGeometry, -ScrollByAmount, EAllowOverscroll::Yes );
-=======
->>>>>>> 972e0610
 
 		if (AmountScrolledWhileRightMouseDown > FSlateApplication::Get().GetDragTriggerDistnace())
 		{
