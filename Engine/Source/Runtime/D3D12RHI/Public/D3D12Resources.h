// Copyright 1998-2019 Epic Games, Inc. All Rights Reserved.

/*=============================================================================
	D3D12Resources.h: D3D resource RHI definitions.
	=============================================================================*/

#pragma once

#include "BoundShaderStateCache.h"
#include "D3D12ShaderResources.h"

// Forward Decls
class FD3D12Resource;
class FD3D12StateCacheBase;
class FD3D12CommandListManager;
class FD3D12CommandContext;
class FD3D12CommandListHandle;
class FD3D12SegListAllocator;
struct FD3D12GraphicsPipelineState;
typedef FD3D12StateCacheBase FD3D12StateCache;

#if D3D12_RHI_RAYTRACING
class FD3D12RayTracingGeometry;
class FD3D12RayTracingScene;
class FD3D12RayTracingPipelineState;
class FD3D12RayTracingShader;
#endif // D3D12_RHI_RAYTRACING

class FD3D12PendingResourceBarrier
{
public:

	FD3D12Resource*              Resource;
	D3D12_RESOURCE_STATES        State;
	uint32                       SubResource;
};

class FD3D12RefCount
{
public:
	FD3D12RefCount()
	{
	}
	virtual ~FD3D12RefCount()
	{
		check(NumRefs.GetValue() == 0);
	}
	uint32 AddRef() const
	{
		int32 NewValue = NumRefs.Increment();
		check(NewValue > 0);
		return uint32(NewValue);
	}
	uint32 Release() const
	{
		int32 NewValue = NumRefs.Decrement();
		if (NewValue == 0)
		{
			delete this;
		}
		check(NewValue >= 0);
		return uint32(NewValue);
	}
	uint32 GetRefCount() const
	{
		int32 CurrentValue = NumRefs.GetValue();
		check(CurrentValue >= 0);
		return uint32(CurrentValue);
	}
private:
	mutable FThreadSafeCounter NumRefs;
};

class FD3D12Heap : public FD3D12RefCount, public FD3D12DeviceChild, public FD3D12MultiNodeGPUObject
{
public:
	FD3D12Heap(FD3D12Device* Parent, FRHIGPUMask VisibleNodes);
	~FD3D12Heap();

	inline ID3D12Heap* GetHeap() { return Heap.GetReference(); }
	inline void SetHeap(ID3D12Heap* HeapIn) { *Heap.GetInitReference() = HeapIn; }

	void UpdateResidency(FD3D12CommandListHandle& CommandList);

	void BeginTrackingResidency(uint64 Size);

	void Destroy();

	inline FD3D12ResidencyHandle* GetResidencyHandle() { return &ResidencyHandle; }

private:
	TRefCountPtr<ID3D12Heap> Heap;
	FD3D12ResidencyHandle ResidencyHandle;
};

class FD3D12Resource : public FD3D12RefCount, public FD3D12DeviceChild, public FD3D12MultiNodeGPUObject
{
private:
	TRefCountPtr<ID3D12Resource> Resource;
	TRefCountPtr<FD3D12Heap> Heap;

	FD3D12ResidencyHandle ResidencyHandle;

	D3D12_RESOURCE_DESC Desc;
	uint8 PlaneCount;
	uint16 SubresourceCount;
	CResourceState ResourceState;
	D3D12_RESOURCE_STATES DefaultResourceState;
	D3D12_RESOURCE_STATES ReadableState;
	D3D12_RESOURCE_STATES WritableState;
#ifdef PLATFORM_SUPPORTS_RESOURCE_COMPRESSION
	D3D12_RESOURCE_STATES CompressedState;
#endif

	bool bRequiresResourceStateTracking;
	bool bDepthStencil;
	bool bDeferDelete;
	D3D12_HEAP_TYPE HeapType;
	D3D12_GPU_VIRTUAL_ADDRESS GPUVirtualAddress;
	void* ResourceBaseAddress;
	FName DebugName;

#if UE_BUILD_DEBUG
	static int64 TotalResourceCount;
	static int64 NoStateTrackingResourceCount;
#endif

public:
	explicit FD3D12Resource(FD3D12Device* ParentDevice,
		FRHIGPUMask VisibleNodes,
		ID3D12Resource* InResource,
		D3D12_RESOURCE_STATES InitialState,
		D3D12_RESOURCE_DESC const& InDesc,
		FD3D12Heap* InHeap = nullptr,
		D3D12_HEAP_TYPE InHeapType = D3D12_HEAP_TYPE_DEFAULT);

	virtual ~FD3D12Resource();

	operator ID3D12Resource&() { return *Resource; }
	ID3D12Resource* GetResource() const { return Resource.GetReference(); }

	inline void* Map(const D3D12_RANGE* ReadRange = nullptr)
	{
		check(Resource);
		VERIFYD3D12RESULT(Resource->Map(0, ReadRange, &ResourceBaseAddress));

		return ResourceBaseAddress;
	}

	inline void Unmap()
	{
		check(Resource);
		check(ResourceBaseAddress);
		Resource->Unmap(0, nullptr);

		ResourceBaseAddress = nullptr;
	}

	D3D12_RESOURCE_DESC const& GetDesc() const { return Desc; }
	D3D12_HEAP_TYPE GetHeapType() const { return HeapType; }
	D3D12_GPU_VIRTUAL_ADDRESS GetGPUVirtualAddress() const { return GPUVirtualAddress; }
	void* GetResourceBaseAddress() const { check(ResourceBaseAddress); return ResourceBaseAddress; }
	uint16 GetMipLevels() const { return Desc.MipLevels; }
	uint16 GetArraySize() const { return (Desc.Dimension == D3D12_RESOURCE_DIMENSION_TEXTURE3D) ? 1 : Desc.DepthOrArraySize; }
	uint8 GetPlaneCount() const { return PlaneCount; }
	uint16 GetSubresourceCount() const { return SubresourceCount; }
	CResourceState& GetResourceState()
	{
		check(bRequiresResourceStateTracking);
		// This state is used as the resource's "global" state between command lists. It's only needed for resources that
		// require state tracking.
		return ResourceState;
	}
	D3D12_RESOURCE_STATES GetDefaultResourceState() const { check(!bRequiresResourceStateTracking); return DefaultResourceState; }
	D3D12_RESOURCE_STATES GetWritableState() const { return WritableState; }
	D3D12_RESOURCE_STATES GetReadableState() const { return ReadableState; }
#ifdef PLATFORM_SUPPORTS_RESOURCE_COMPRESSION
	D3D12_RESOURCE_STATES GetCompressedState() const { return CompressedState; }
	void SetCompressedState(D3D12_RESOURCE_STATES State) { CompressedState = State; }
#endif
	bool RequiresResourceStateTracking() const { return bRequiresResourceStateTracking; }

	void SetName(const TCHAR* Name)
	{
		DebugName = FName(Name);
		::SetName(Resource, Name);
	}

	FName GetName() const
	{
		return DebugName;
	}
	
	void DoNotDeferDelete()
	{
		bDeferDelete = false;
	}

	inline bool ShouldDeferDelete() const { return bDeferDelete; }
	void DeferDelete();

	inline bool IsPlacedResource() const { return Heap.GetReference() != nullptr; }
	inline FD3D12Heap* GetHeap() const { return Heap; };
	inline bool IsDepthStencilResource() const { return bDepthStencil; }

	void StartTrackingForResidency();

	void UpdateResidency(FD3D12CommandListHandle& CommandList);

	inline FD3D12ResidencyHandle* GetResidencyHandle() 
	{
		return (IsPlacedResource()) ? Heap->GetResidencyHandle() : &ResidencyHandle; 
	}

	struct FD3D12ResourceTypeHelper
	{
		FD3D12ResourceTypeHelper(D3D12_RESOURCE_DESC& Desc, D3D12_HEAP_TYPE HeapType) :
			bSRV((Desc.Flags & D3D12_RESOURCE_FLAG_DENY_SHADER_RESOURCE) == 0),
			bDSV((Desc.Flags & D3D12_RESOURCE_FLAG_ALLOW_DEPTH_STENCIL) != 0),
			bRTV((Desc.Flags & D3D12_RESOURCE_FLAG_ALLOW_RENDER_TARGET) != 0),
			bUAV((Desc.Flags & D3D12_RESOURCE_FLAG_ALLOW_UNORDERED_ACCESS) != 0),
			bWritable(bDSV || bRTV || bUAV),
			bSRVOnly(bSRV && !bWritable),
			bBuffer(Desc.Dimension == D3D12_RESOURCE_DIMENSION_BUFFER),
			bReadBackResource(HeapType == D3D12_HEAP_TYPE_READBACK)
		{}

		const D3D12_RESOURCE_STATES GetOptimalInitialState(bool bAccurateWriteableStates) const
		{
			if (bSRVOnly)
			{
				return D3D12_RESOURCE_STATE_NON_PIXEL_SHADER_RESOURCE | D3D12_RESOURCE_STATE_PIXEL_SHADER_RESOURCE;
			}
			else if (bBuffer && !bUAV)
			{
				return (bReadBackResource) ? D3D12_RESOURCE_STATE_COPY_DEST : D3D12_RESOURCE_STATE_GENERIC_READ;
			}
			else if (bWritable)
			{
				if (bAccurateWriteableStates)
				{
					if (bDSV)
					{
						return D3D12_RESOURCE_STATE_DEPTH_WRITE;
					}
					else if (bRTV)
					{
						return D3D12_RESOURCE_STATE_RENDER_TARGET;
					}
					else if (bUAV)
					{
						return D3D12_RESOURCE_STATE_UNORDERED_ACCESS;
					}
				}
				else
				{
					// This things require tracking anyway
					return D3D12_RESOURCE_STATE_COMMON;
				}
			}

			return D3D12_RESOURCE_STATE_COMMON;
		}

		const uint32 bSRV : 1;
		const uint32 bDSV : 1;
		const uint32 bRTV : 1;
		const uint32 bUAV : 1;
		const uint32 bWritable : 1;
		const uint32 bSRVOnly : 1;
		const uint32 bBuffer : 1;
		const uint32 bReadBackResource : 1;
	};

private:
	void InitalizeResourceState(D3D12_RESOURCE_STATES InitialState)
	{
		SubresourceCount = GetMipLevels() * GetArraySize() * GetPlaneCount();

#if D3D12_RHI_RAYTRACING
		if (InitialState == D3D12_RESOURCE_STATE_RAYTRACING_ACCELERATION_STRUCTURE)
		{
			// Ray-tracing acceleration structure resources can never be transitioned out of their initial state.
			bRequiresResourceStateTracking = false;
			WritableState = InitialState;
			ReadableState = InitialState;
		}
		else
#endif // D3D12_RHI_RAYTRACING
		{
			DetermineResourceStates();
		}

		if (bRequiresResourceStateTracking)
		{
			// Only a few resources (~1%) actually need resource state tracking
			ResourceState.Initialize(SubresourceCount);
			ResourceState.SetResourceState(InitialState);
		}
	}

	void DetermineResourceStates()
	{
		const FD3D12ResourceTypeHelper Type(Desc, HeapType);

		bDepthStencil = Type.bDSV;

#ifdef PLATFORM_SUPPORTS_RESOURCE_COMPRESSION
		SetCompressedState(D3D12_RESOURCE_STATE_COMMON);
#endif

		if (Type.bWritable)
		{
			// Determine the resource's write/read states.
			if (Type.bRTV)
			{
				// Note: The resource could also be used as a UAV however we don't store that writable state. UAV's are handled in a separate RHITransitionResources() specially for UAVs so we know the writeable state in that case should be UAV.
				check(!Type.bDSV && !Type.bBuffer);
				WritableState = D3D12_RESOURCE_STATE_RENDER_TARGET;
				ReadableState = Type.bSRV ? D3D12_RESOURCE_STATE_NON_PIXEL_SHADER_RESOURCE | D3D12_RESOURCE_STATE_PIXEL_SHADER_RESOURCE : D3D12_RESOURCE_STATE_CORRUPT;
			}
			else if (Type.bDSV)
			{
				check(!Type.bRTV && !Type.bUAV && !Type.bBuffer);
				WritableState = D3D12_RESOURCE_STATE_DEPTH_WRITE;
				ReadableState = Type.bSRV ? D3D12_RESOURCE_STATE_DEPTH_READ | D3D12_RESOURCE_STATE_NON_PIXEL_SHADER_RESOURCE | D3D12_RESOURCE_STATE_PIXEL_SHADER_RESOURCE : D3D12_RESOURCE_STATE_DEPTH_READ;
			}
			else
			{
				check(Type.bUAV && !Type.bRTV && !Type.bDSV);
				WritableState = D3D12_RESOURCE_STATE_UNORDERED_ACCESS;
				ReadableState = Type.bSRV ? D3D12_RESOURCE_STATE_NON_PIXEL_SHADER_RESOURCE | D3D12_RESOURCE_STATE_PIXEL_SHADER_RESOURCE : D3D12_RESOURCE_STATE_CORRUPT;
			}
		}

		if (Type.bBuffer)
		{
			if (!Type.bWritable)
			{
				// Buffer used for input, like Vertex/Index buffer.
				// Don't bother tracking state for this resource.
#if UE_BUILD_DEBUG
				FPlatformAtomics::InterlockedIncrement(&NoStateTrackingResourceCount);
#endif
				DefaultResourceState = (HeapType == D3D12_HEAP_TYPE_READBACK) ? D3D12_RESOURCE_STATE_COPY_DEST : D3D12_RESOURCE_STATE_GENERIC_READ;
				bRequiresResourceStateTracking = false;
				return;
			}
		}
		else
		{
			if (Type.bSRVOnly)
			{
				// Texture used only as a SRV.
				// Don't bother tracking state for this resource.
#if UE_BUILD_DEBUG
				FPlatformAtomics::InterlockedIncrement(&NoStateTrackingResourceCount);
#endif
				DefaultResourceState = D3D12_RESOURCE_STATE_NON_PIXEL_SHADER_RESOURCE | D3D12_RESOURCE_STATE_PIXEL_SHADER_RESOURCE;
				bRequiresResourceStateTracking = false;
				return;
			}
		}
	}
};

#ifdef USE_BUCKET_ALLOCATOR
typedef class FD3D12BucketAllocator FD3D12BaseAllocatorType;
#else
typedef class FD3D12BuddyAllocator FD3D12BaseAllocatorType;
#endif

struct FD3D12BuddyAllocatorPrivateData
{
	uint32 Offset;
	uint32 Order;

	void Init()
	{
		Offset = 0;
		Order = 0;
	}
};

struct FD3D12BlockAllocatorPrivateData
{
	uint64 FrameFence;
	uint32 BucketIndex;
	uint32 Offset;
	FD3D12Resource* ResourceHeap;

	void Init()
	{
		FrameFence = 0;
		BucketIndex = 0;
		Offset = 0;
		ResourceHeap = nullptr;
	}
};

struct FD3D12SegListAllocatorPrivateData
{
	uint32 Offset;

	void Init()
	{
		Offset = 0;
	}
};

class FD3D12ResourceAllocator;
// A very light-weight and cache friendly way of accessing a GPU resource
class FD3D12ResourceLocation : public FD3D12DeviceChild, public FNoncopyable
{
public:

	enum class ResourceLocationType
	{
		eUndefined,
		eStandAlone,
		eSubAllocation,
		eFastAllocation,
		eAliased, // Oculus is the only API that uses this
		eNodeReference,
		eHeapAliased, 
	};

	enum EAllocatorType : uint8
	{
		AT_Default, // FD3D12BaseAllocatorType
		AT_SegList, // FD3D12SegListAllocator
		AT_Unknown = 0xff
	};

	FD3D12ResourceLocation(FD3D12Device* Parent);
	~FD3D12ResourceLocation();

	void Clear();

	// Transfers the contents of 1 resource location to another, destroying the original but preserving the underlying resource 
	static void TransferOwnership(FD3D12ResourceLocation& Destination, FD3D12ResourceLocation& Source);

	// Setters
	void SetResource(FD3D12Resource* Value);
	inline void SetType(ResourceLocationType Value) { Type = Value;}

	inline void SetAllocator(FD3D12BaseAllocatorType* Value) { Allocator = Value; AllocatorType = AT_Default; }
	inline void SetSegListAllocator(FD3D12SegListAllocator* Value) { SegListAllocator = Value; AllocatorType = AT_SegList; }
	inline void SetMappedBaseAddress(void* Value) { MappedBaseAddress = Value; }
	inline void SetGPUVirtualAddress(D3D12_GPU_VIRTUAL_ADDRESS Value) { GPUVirtualAddress = Value; }
	inline void SetOffsetFromBaseOfResource(uint64 Value) { OffsetFromBaseOfResource = Value; }
	inline void SetSize(uint64 Value) { Size = Value; }

	// Getters
	inline ResourceLocationType GetType() const { return Type; }
	inline FD3D12BaseAllocatorType* GetAllocator() { check(AT_Default == AllocatorType); return Allocator; }
	inline FD3D12SegListAllocator* GetSegListAllocator() { check(AT_SegList == AllocatorType); return SegListAllocator; }
	inline FD3D12Resource* GetResource() const { return UnderlyingResource; }
	inline void* GetMappedBaseAddress() const { return MappedBaseAddress; }
	inline D3D12_GPU_VIRTUAL_ADDRESS GetGPUVirtualAddress() const { return GPUVirtualAddress; }
	inline uint64 GetOffsetFromBaseOfResource() const { return OffsetFromBaseOfResource; }
	inline uint64 GetSize() const { return Size; }
	inline FD3D12ResidencyHandle* GetResidencyHandle() { return ResidencyHandle; }
	inline FD3D12BuddyAllocatorPrivateData& GetBuddyAllocatorPrivateData() { return AllocatorData.BuddyAllocatorPrivateData; }
	inline FD3D12BlockAllocatorPrivateData& GetBlockAllocatorPrivateData() { return AllocatorData.BlockAllocatorPrivateData; }
	inline FD3D12SegListAllocatorPrivateData& GetSegListAllocatorPrivateData() { return AllocatorData.SegListAllocatorPrivateData; }

	const inline bool IsValid() const { return Type != ResourceLocationType::eUndefined; }

	inline void AsStandAlone(FD3D12Resource* Resource, uint32 BufferSize = 0, bool bInIsTransient = false )
	{
		SetType(FD3D12ResourceLocation::ResourceLocationType::eStandAlone);
		SetResource(Resource);
		SetSize(BufferSize);

		if (!IsCPUInaccessible(Resource->GetHeapType()))
		{
			SetMappedBaseAddress(Resource->Map());
		}
		SetGPUVirtualAddress(Resource->GetGPUVirtualAddress());
		SetTransient(bInIsTransient);
	}

	inline void AsHeapAliased(FD3D12Resource* Resource)
	{
		SetType(FD3D12ResourceLocation::ResourceLocationType::eHeapAliased);
		SetResource(Resource);
		SetSize(0);

		if (IsCPUWritable(Resource->GetHeapType()))
		{
			SetMappedBaseAddress(Resource->Map());
		}
		SetGPUVirtualAddress(Resource->GetGPUVirtualAddress());
	}


	inline void AsFastAllocation(FD3D12Resource* Resource, uint32 BufferSize, D3D12_GPU_VIRTUAL_ADDRESS GPUBase, void* CPUBase, uint64 Offset)
	{
		SetType(FD3D12ResourceLocation::ResourceLocationType::eFastAllocation);
		SetResource(Resource);
		SetSize(BufferSize);
		SetOffsetFromBaseOfResource(Offset);

		if (CPUBase != nullptr)
		{
			SetMappedBaseAddress((uint8*)CPUBase + Offset);
		}
		SetGPUVirtualAddress(GPUBase + Offset);
	}

	// Oculus API Aliases textures so this allows 2+ resource locations to reference the same underlying
	// resource. We should avoid this as much as possible as it requires expensive reference counting and
	// it complicates the resource ownership model.
	static void Alias(FD3D12ResourceLocation& Destination, FD3D12ResourceLocation& Source);
	static void ReferenceNode(FD3D12Device* NodeDevice, FD3D12ResourceLocation& Destination, FD3D12ResourceLocation& Source);

	void SetTransient(bool bInTransient)
	{
		bTransient = bInTransient;
	}
	bool IsTransient() const
	{
		return bTransient;
	}

private:

	template<bool bReleaseResource>
	void InternalClear();

	void ReleaseResource();

	ResourceLocationType Type;

	FD3D12Resource* UnderlyingResource;
	FD3D12ResidencyHandle* ResidencyHandle;

	// Which allocator this belongs to
	union
	{
		FD3D12BaseAllocatorType* Allocator;
		FD3D12SegListAllocator* SegListAllocator;
	};

	// Union to save memory
	union PrivateAllocatorData
	{
		FD3D12BuddyAllocatorPrivateData BuddyAllocatorPrivateData;
		FD3D12BlockAllocatorPrivateData BlockAllocatorPrivateData;
		FD3D12SegListAllocatorPrivateData SegListAllocatorPrivateData;
	} AllocatorData;

	// Note: These values refer to the start of this location including any padding *NOT* the start of the underlying resource
	void* MappedBaseAddress;
	D3D12_GPU_VIRTUAL_ADDRESS GPUVirtualAddress;
	uint64 OffsetFromBaseOfResource;

	// The size the application asked for
	uint64 Size;

	bool bTransient;

	EAllocatorType AllocatorType;
};

class FD3D12DeferredDeletionQueue : public FD3D12AdapterChild
{
	enum class EObjectType
	{
		RHI,
		D3D,
	};

	struct FencedObjectType
	{
		union
		{
			FD3D12Resource* RHIObject;
			ID3D12Object*   D3DObject;
		};
		uint64 FenceValue;
		EObjectType Type;
	};
	FThreadsafeQueue<FencedObjectType> DeferredReleaseQueue;

public:

	inline const uint32 QueueSize() const { return DeferredReleaseQueue.GetSize(); }

	void EnqueueResource(FD3D12Resource* pResource);
	void EnqueueResource(ID3D12Object* pResource);

	bool ReleaseResources(bool DeleteImmediately = false);

	void Clear()
	{
		ReleaseResources(true);
	}

	FD3D12DeferredDeletionQueue(FD3D12Adapter* InParent);
	~FD3D12DeferredDeletionQueue();

	class FD3D12AsyncDeletionWorker : public FD3D12AdapterChild, public FNonAbandonableTask
	{
	public:
		FD3D12AsyncDeletionWorker(FD3D12Adapter* Adapter, FThreadsafeQueue<FencedObjectType>* DeletionQueue);

		void DoWork();

		FORCEINLINE TStatId GetStatId() const
		{
			RETURN_QUICK_DECLARE_CYCLE_STAT(FD3D12AsyncDeletionWorker, STATGROUP_ThreadPoolAsyncTasks);
		}

	private:
		TQueue<FencedObjectType> Queue;
	};

private:
	TQueue<FAsyncTask<FD3D12AsyncDeletionWorker>*> DeleteTasks;

};

struct FD3D12LockedResource : public FD3D12DeviceChild
{
	FD3D12LockedResource(FD3D12Device* Device)
		: FD3D12DeviceChild(Device)
		, ResourceLocation(Device)
		, LockedOffset(0)
		, LockedPitch(0)
		, bLocked(false)
		, bLockedForReadOnly(false)
		, bHasNeverBeenLocked(true)
	{}

	inline void Reset()
	{
		ResourceLocation.Clear();
		bLocked = false;
		bLockedForReadOnly = false;
		LockedOffset = 0;
		LockedPitch = 0;
	}

	FD3D12ResourceLocation ResourceLocation;
	uint32 LockedOffset;
	uint32 LockedPitch;
	uint32 bLocked : 1;
	uint32 bLockedForReadOnly : 1;
	uint32 bHasNeverBeenLocked : 1;
};

/** The base class of resources that may be bound as shader resources. */
class FD3D12BaseShaderResource : public FD3D12DeviceChild, public IRefCountedObject
{
public:
	FD3D12Resource* GetResource() const { return ResourceLocation.GetResource(); }

	FD3D12ResourceLocation ResourceLocation;
	uint32 BufferAlignment;

public:
	FD3D12BaseShaderResource(FD3D12Device* InParent)
		: FD3D12DeviceChild(InParent)
		, ResourceLocation(InParent)
		, BufferAlignment(0)
	{
	}
};

/** Updates tracked stats for a buffer. */
#define D3D12_BUFFER_TYPE_CONSTANT   1
#define D3D12_BUFFER_TYPE_INDEX      2
#define D3D12_BUFFER_TYPE_VERTEX     3
#define D3D12_BUFFER_TYPE_STRUCTURED 4
extern void UpdateBufferStats(FD3D12ResourceLocation* ResourceLocation, bool bAllocating, uint32 BufferType);

/** Uniform buffer resource class. */
class FD3D12UniformBuffer : public FRHIUniformBuffer, public FD3D12DeviceChild, public FD3D12LinkedAdapterObject<FD3D12UniformBuffer>
{
public:
#if USE_STATIC_ROOT_SIGNATURE
	class FD3D12ConstantBufferView* View;
#endif

	/** The D3D12 constant buffer resource */
	FD3D12ResourceLocation ResourceLocation;

	/** Resource table containing RHI references. */
	TArray<TRefCountPtr<FRHIResource> > ResourceTable;

	const EUniformBufferUsage UniformBufferUsage;

	/** Initialization constructor. */
	FD3D12UniformBuffer(class FD3D12Device* InParent, const FRHIUniformBufferLayout& InLayout, EUniformBufferUsage InUniformBufferUsage)
		: FRHIUniformBuffer(InLayout)
		, FD3D12DeviceChild(InParent)
#if USE_STATIC_ROOT_SIGNATURE
		, View(nullptr)
#endif
		, ResourceLocation(InParent)
		, UniformBufferUsage(InUniformBufferUsage)
	{
	}

	virtual ~FD3D12UniformBuffer();

private:
	class FD3D12DynamicRHI* D3D12RHI;
};

#if PLATFORM_WINDOWS
class FD3D12TransientResource
{
	// Nothing special for fast ram
};
class FD3D12FastClearResource {};
#endif

/** Index buffer resource class that stores stride information. */
class FD3D12IndexBuffer : public FRHIIndexBuffer, public FD3D12BaseShaderResource, public FD3D12TransientResource, public FD3D12LinkedAdapterObject<FD3D12IndexBuffer>
{
public:

	FD3D12IndexBuffer(FD3D12Device* InParent, uint32 InStride, uint32 InSize, uint32 InUsage)
		: FRHIIndexBuffer(InStride, InSize, InUsage)
		, FD3D12BaseShaderResource(InParent)
		, LockedData(InParent)
	{}

	virtual ~FD3D12IndexBuffer();

	void Rename(FD3D12ResourceLocation& NewLocation);
	void RenameLDAChain(FD3D12ResourceLocation& NewLocation);

	// IRefCountedObject interface.
	virtual uint32 AddRef() const
	{
		return FRHIResource::AddRef();
	}
	virtual uint32 Release() const
	{
		return FRHIResource::Release();
	}
	virtual uint32 GetRefCount() const
	{
		return FRHIResource::GetRefCount();
	}

	FD3D12LockedResource LockedData;
};

/** Structured buffer resource class. */
class FD3D12StructuredBuffer : public FRHIStructuredBuffer, public FD3D12BaseShaderResource, public FD3D12TransientResource, public FD3D12LinkedAdapterObject<FD3D12StructuredBuffer>
{
public:

	FD3D12StructuredBuffer(FD3D12Device* InParent, uint32 InStride, uint32 InSize, uint32 InUsage)
		: FRHIStructuredBuffer(InStride, InSize, InUsage)
		, FD3D12BaseShaderResource(InParent)
		, LockedData(InParent)
	{
	}

	void Rename(FD3D12ResourceLocation& NewLocation);
	void RenameLDAChain(FD3D12ResourceLocation& NewLocation);

	virtual ~FD3D12StructuredBuffer();

	// IRefCountedObject interface.
	virtual uint32 AddRef() const
	{
		return FRHIResource::AddRef();
	}
	virtual uint32 Release() const
	{
		return FRHIResource::Release();
	}
	virtual uint32 GetRefCount() const
	{
		return FRHIResource::GetRefCount();
	}

	FD3D12LockedResource LockedData;
};

class FD3D12ShaderResourceView;

/** Vertex buffer resource class. */
class FD3D12VertexBuffer : public FRHIVertexBuffer, public FD3D12BaseShaderResource, public FD3D12TransientResource, public FD3D12LinkedAdapterObject<FD3D12VertexBuffer>
{
public:
	// Current SRV
	FD3D12ShaderResourceView* DynamicSRV;

	FD3D12VertexBuffer(FD3D12Device* InParent, uint32 InStride, uint32 InSize, uint32 InUsage)
		: FRHIVertexBuffer(InSize, InUsage)
		, FD3D12BaseShaderResource(InParent)
		, DynamicSRV(nullptr)
		, LockedData(InParent)
	{
		UNREFERENCED_PARAMETER(InStride);
	}

	virtual ~FD3D12VertexBuffer();

	void Rename(FD3D12ResourceLocation& NewLocation);
	void RenameLDAChain(FD3D12ResourceLocation& NewLocation);

	void SetDynamicSRV(FD3D12ShaderResourceView* InSRV)
	{
		DynamicSRV = InSRV;
	}

	// IRefCountedObject interface.
	virtual uint32 AddRef() const
	{
		return FRHIResource::AddRef();
	}
	virtual uint32 Release() const
	{
		return FRHIResource::Release();
	}
	virtual uint32 GetRefCount() const
	{
		return FRHIResource::GetRefCount();
	}

	FD3D12LockedResource LockedData;
};

template<class BufferType>
inline void UpdateBufferStats(FD3D12ResourceLocation* ResourceLocation, bool bAllocating);

template<>
inline void UpdateBufferStats<FD3D12UniformBuffer>(FD3D12ResourceLocation* ResourceLocation, bool bAllocating)
{
	UpdateBufferStats(ResourceLocation, bAllocating, D3D12_BUFFER_TYPE_CONSTANT);
}

template<>
inline void UpdateBufferStats<FD3D12VertexBuffer>(FD3D12ResourceLocation* ResourceLocation, bool bAllocating)
{
	UpdateBufferStats(ResourceLocation, bAllocating, D3D12_BUFFER_TYPE_VERTEX);
}

template<>
inline void UpdateBufferStats<FD3D12IndexBuffer>(FD3D12ResourceLocation* ResourceLocation, bool bAllocating)
{
	UpdateBufferStats(ResourceLocation, bAllocating, D3D12_BUFFER_TYPE_INDEX);
}

template<>
inline void UpdateBufferStats<FD3D12StructuredBuffer>(FD3D12ResourceLocation* ResourceLocation, bool bAllocating)
{
	UpdateBufferStats(ResourceLocation, bAllocating, D3D12_BUFFER_TYPE_STRUCTURED);
}

class FD3D12ResourceBarrierBatcher : public FNoncopyable
{
public:
	explicit FD3D12ResourceBarrierBatcher()
	{};

	// Add a UAV barrier to the batch. Ignoring the actual resource for now.
	void AddUAV()
	{
		Barriers.AddUninitialized();
		D3D12_RESOURCE_BARRIER& Barrier = Barriers.Last();
		Barrier.Type = D3D12_RESOURCE_BARRIER_TYPE_UAV;
		Barrier.Flags = D3D12_RESOURCE_BARRIER_FLAG_NONE;
		Barrier.UAV.pResource = nullptr;	// Ignore the resource ptr for now. HW doesn't do anything with it.
	}

	// Add a transition resource barrier to the batch.
	void AddTransition(ID3D12Resource* pResource, D3D12_RESOURCE_STATES Before, D3D12_RESOURCE_STATES After, uint32 Subresource)
	{
		check(Before != After);
		Barriers.AddUninitialized();
		D3D12_RESOURCE_BARRIER& Barrier = Barriers.Last();
		Barrier.Type = D3D12_RESOURCE_BARRIER_TYPE_TRANSITION;
		Barrier.Flags = D3D12_RESOURCE_BARRIER_FLAG_NONE;
		Barrier.Transition.StateBefore = Before;
		Barrier.Transition.StateAfter = After;
		Barrier.Transition.Subresource = Subresource;
		Barrier.Transition.pResource = pResource;
	}

	void AddAliasingBarrier(ID3D12Resource* pResource)
	{
		Barriers.AddUninitialized();
		D3D12_RESOURCE_BARRIER& Barrier = Barriers.Last();
		Barrier.Type = D3D12_RESOURCE_BARRIER_TYPE_ALIASING;
		Barrier.Flags = D3D12_RESOURCE_BARRIER_FLAG_NONE;
		Barrier.Aliasing.pResourceBefore = NULL;
		Barrier.Aliasing.pResourceAfter = pResource;
	}

	// Flush the batch to the specified command list then reset.
	void Flush(ID3D12GraphicsCommandList* pCommandList)
	{
		if (Barriers.Num())
		{
			check(pCommandList);
			pCommandList->ResourceBarrier(Barriers.Num(), Barriers.GetData());
			Reset();
		}
	}

	// Clears the batch.
	void Reset()
	{
		Barriers.SetNumUnsafeInternal(0);	// Reset the array without shrinking (Does not destruct items, does not de-allocate memory).
		check(Barriers.Num() == 0);
	}

	const TArray<D3D12_RESOURCE_BARRIER>& GetBarriers() const
	{
		return Barriers;
	}

private:
	TArray<D3D12_RESOURCE_BARRIER> Barriers;
};

/**
* Class for managing dynamic buffers (Used for DrawUp).
*/
class FD3D12DynamicBuffer : public FD3D12DeviceChild
{
public:
	/** Initialization constructor. */
	FD3D12DynamicBuffer(FD3D12Device* InParent);
	/** Destructor. */
	~FD3D12DynamicBuffer();

	/** Locks the buffer returning at least Size bytes. */
	void* Lock(uint32 Size);
	/** Unlocks the buffer returning the underlying D3D12 buffer to use as a resource. */
	FD3D12ResourceLocation* Unlock();

	void ReleaseResourceLocation() { ResourceLocation.Clear(); }

private:
	FD3D12ResourceLocation ResourceLocation;
};

class FD3D12StagingBuffer : public FRHIStagingBuffer
{
	friend class FD3D12CommandContext;
	friend class FD3D12DynamicRHI;

public:
	FD3D12StagingBuffer()
		: FRHIStagingBuffer()
		, ShadowBufferSize(0)
	{}
	virtual ~FD3D12StagingBuffer() final override;

	virtual void* Lock(uint32 Offset, uint32 NumBytes) final override;
	virtual void Unlock() final override;

<<<<<<< HEAD
	virtual ~FD3D12StagingBuffer() final override;

	virtual void* Lock(uint32 Offset, uint32 NumBytes) final override;
	virtual void Unlock() final override;

=======
>>>>>>> 70e5db4e
private:
	TRefCountPtr<FD3D12Resource> StagedRead;
	uint32 ShadowBufferSize;
};

class FD3D12GPUFence : public FRHIGPUFence
{
public:
	FD3D12GPUFence(FName InName, FD3D12Fence* InFence)
		: FRHIGPUFence(InName)
		, Fence(InFence)
		, Value(0)
	{}

	void WriteInternal(ED3D12CommandQueueType QueueType);
	virtual void Clear() final override;
	virtual bool Poll() const final override;

protected:

	TRefCountPtr<FD3D12Fence> Fence;
	uint64 Value;
};

template<class T>
struct TD3D12ResourceTraits
{
};
template<>
struct TD3D12ResourceTraits<FRHIUniformBuffer>
{
	typedef FD3D12UniformBuffer TConcreteType;
};
template<>
struct TD3D12ResourceTraits<FRHIIndexBuffer>
{
	typedef FD3D12IndexBuffer TConcreteType;
};
template<>
struct TD3D12ResourceTraits<FRHIStructuredBuffer>
{
	typedef FD3D12StructuredBuffer TConcreteType;
};
template<>
struct TD3D12ResourceTraits<FRHIVertexBuffer>
{
	typedef FD3D12VertexBuffer TConcreteType;
};
template<>
struct TD3D12ResourceTraits<FRHISamplerState>
{
	typedef FD3D12SamplerState TConcreteType;
};
template<>
struct TD3D12ResourceTraits<FRHIRasterizerState>
{
	typedef FD3D12RasterizerState TConcreteType;
};
template<>
struct TD3D12ResourceTraits<FRHIDepthStencilState>
{
	typedef FD3D12DepthStencilState TConcreteType;
};
template<>
struct TD3D12ResourceTraits<FRHIBlendState>
{
	typedef FD3D12BlendState TConcreteType;
};
template<>
struct TD3D12ResourceTraits<FRHIComputeFence>
{
	typedef FD3D12Fence TConcreteType;
};
template<>
struct TD3D12ResourceTraits<FRHIGraphicsPipelineState>
{
	typedef FD3D12GraphicsPipelineState TConcreteType;
};
template<>
struct TD3D12ResourceTraits<FRHIComputePipelineState>
{
	typedef FD3D12ComputePipelineState TConcreteType;
};
template<>
struct TD3D12ResourceTraits<FRHIGPUFence>
{
	typedef FD3D12GPUFence TConcreteType;
};
template<>
struct TD3D12ResourceTraits<FRHIStagingBuffer>
{
	typedef FD3D12StagingBuffer TConcreteType;
};


#if D3D12_RHI_RAYTRACING
template<>
struct TD3D12ResourceTraits<FRHIRayTracingScene>
{
	typedef FD3D12RayTracingScene TConcreteType;
};
template<>
struct TD3D12ResourceTraits<FRHIRayTracingGeometry>
{
	typedef FD3D12RayTracingGeometry TConcreteType;
};
template<>
struct TD3D12ResourceTraits<FRHIRayTracingPipelineState>
{
	typedef FD3D12RayTracingPipelineState TConcreteType;
};
template<>
struct TD3D12ResourceTraits<FRHIRayTracingShader>
{
	typedef FD3D12RayTracingShader TConcreteType;
};
#endif // D3D12_RHI_RAYTRACING<|MERGE_RESOLUTION|>--- conflicted
+++ resolved
@@ -961,14 +961,6 @@
 	virtual void* Lock(uint32 Offset, uint32 NumBytes) final override;
 	virtual void Unlock() final override;
 
-<<<<<<< HEAD
-	virtual ~FD3D12StagingBuffer() final override;
-
-	virtual void* Lock(uint32 Offset, uint32 NumBytes) final override;
-	virtual void Unlock() final override;
-
-=======
->>>>>>> 70e5db4e
 private:
 	TRefCountPtr<FD3D12Resource> StagedRead;
 	uint32 ShadowBufferSize;
