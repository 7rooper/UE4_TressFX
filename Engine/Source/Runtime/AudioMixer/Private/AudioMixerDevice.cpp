// Copyright 1998-2018 Epic Games, Inc. All Rights Reserved.

#include "AudioMixerDevice.h"
#include "AudioMixerSource.h"
#include "AudioMixerSubmix.h"
#include "AudioMixerSourceVoice.h"
#include "AudioPluginUtilities.h"
#include "UObject/UObjectHash.h"
#include "AudioMixerEffectsManager.h"
#include "SubmixEffects/AudioMixerSubmixEffectReverb.h"
#include "SubmixEffects/AudioMixerSubmixEffectEQ.h"
#include "SubmixEffects/AudioMixerSubmixEffectDynamicsProcessor.h"
#include "DSP/Noise.h"
#include "DSP/SinOsc.h"
#include "UObject/UObjectIterator.h"
#include "Runtime/HeadMountedDisplay/Public/IHeadMountedDisplayModule.h"
#include "Misc/App.h"
#include "Sound/AudioSettings.h"

#if WITH_EDITOR
#include "AudioEditorModule.h"
#endif

static int32 DisableSubmixReverbCVar = 0;
FAutoConsoleVariableRef CVarDisableSubmixReverb(
	TEXT("au.DisableReverbSubmix"),
	DisableSubmixReverbCVar,
	TEXT("Disables the reverb submix.\n")
	TEXT("0: Not Disabled, 1: Disabled"),
	ECVF_Default);

static int32 DisableSubmixEffectEQCvar = 0;
FAutoConsoleVariableRef CVarDisableSubmixEQ(
	TEXT("au.DisableSubmixEffectEQ"),
	DisableSubmixEffectEQCvar,
	TEXT("Disables the eq submix.\n")
	TEXT("0: Not Disabled, 1: Disabled"),
	ECVF_Default);


namespace Audio
{
	TArray<USoundSubmix*> FMixerDevice::MasterSubmixes;

	FMixerDevice::FMixerDevice(IAudioMixerPlatformInterface* InAudioMixerPlatform)
		: AudioMixerPlatform(InAudioMixerPlatform)
		, AudioClockDelta(0.0)
		, AudioClock(0.0)
		, SourceManager(this)
		, GameOrAudioThreadId(INDEX_NONE)
		, AudioPlatformThreadId(INDEX_NONE)
		, bDebugOutputEnabled(false)
	{
		// This audio device is the audio mixer
		bAudioMixerModuleLoaded = true;
	}

	FMixerDevice::~FMixerDevice()
	{
		AUDIO_MIXER_CHECK_GAME_THREAD(this);

		if (AudioMixerPlatform != nullptr)
		{
			delete AudioMixerPlatform;
		}
	}

	void FMixerDevice::CheckAudioThread()
	{
#if AUDIO_MIXER_ENABLE_DEBUG_MODE
		// "Audio Thread" is the game/audio thread ID used above audio rendering thread.
		AUDIO_MIXER_CHECK(IsInAudioThread());
#endif
	}

	void FMixerDevice::ResetAudioRenderingThreadId()
	{
#if AUDIO_MIXER_ENABLE_DEBUG_MODE
		AudioPlatformThreadId = INDEX_NONE;
		CheckAudioRenderingThread();
#endif
	}

	void FMixerDevice::CheckAudioRenderingThread()
	{
#if AUDIO_MIXER_ENABLE_DEBUG_MODE
		if (AudioPlatformThreadId == INDEX_NONE)
		{
			AudioPlatformThreadId = FPlatformTLS::GetCurrentThreadId();
		}
		int32 CurrentThreadId = FPlatformTLS::GetCurrentThreadId();
		AUDIO_MIXER_CHECK(CurrentThreadId == AudioPlatformThreadId);
#endif
	}

	bool FMixerDevice::IsAudioRenderingThread()
	{
		int32 CurrentThreadId = FPlatformTLS::GetCurrentThreadId();
		return CurrentThreadId == AudioPlatformThreadId;
	}

	void FMixerDevice::GetAudioDeviceList(TArray<FString>& OutAudioDeviceNames) const
	{
		if (AudioMixerPlatform && AudioMixerPlatform->IsInitialized())
		{
			uint32 NumOutputDevices;
			if (AudioMixerPlatform->GetNumOutputDevices(NumOutputDevices))
			{
				for (uint32 i = 0; i < NumOutputDevices; ++i)
				{
					FAudioPlatformDeviceInfo DeviceInfo;
					if (AudioMixerPlatform->GetOutputDeviceInfo(i, DeviceInfo))
					{
						OutAudioDeviceNames.Add(DeviceInfo.Name);
					}
				}
			}
		}
	}

	bool FMixerDevice::InitializeHardware()
	{
		AUDIO_MIXER_CHECK_GAME_THREAD(this);
	
		LLM_SCOPE(ELLMTag::AudioMixer);

		// Log that we're inside the audio mixer
		UE_LOG(LogAudioMixer, Display, TEXT("Initializing audio mixer."));

		if (AudioMixerPlatform && AudioMixerPlatform->InitializeHardware())
		{
			const UAudioSettings* AudioSettings = GetDefault<UAudioSettings>();
			MonoChannelUpmixMethod = AudioSettings->MonoChannelUpmixMethod;
			PanningMethod = AudioSettings->PanningMethod;

			// Set whether we're the main audio mixer
			bIsMainAudioMixer = IsMainAudioDevice();

			AUDIO_MIXER_CHECK(SampleRate != 0.0f);

			AudioMixerPlatform->RegisterDeviceChangedListener();

			// Allow platforms to override the platform settings callback buffer frame size (i.e. restrict to particular values, etc)
			PlatformSettings.CallbackBufferFrameSize = AudioMixerPlatform->GetNumFrames(PlatformSettings.CallbackBufferFrameSize);

			OpenStreamParams.NumBuffers = PlatformSettings.NumBuffers;
			OpenStreamParams.NumFrames = PlatformSettings.CallbackBufferFrameSize;
			OpenStreamParams.OutputDeviceIndex = AUDIO_MIXER_DEFAULT_DEVICE_INDEX; // TODO: Support overriding which audio device user wants to open, not necessarily default.
			OpenStreamParams.SampleRate = SampleRate;
			OpenStreamParams.AudioMixer = this;
			OpenStreamParams.MaxChannels = GetMaxChannels();

			FString DefaultDeviceName = AudioMixerPlatform->GetDefaultDeviceName();

			// Allow HMD to specify audio device, if one was not specified in settings
			if (DefaultDeviceName.IsEmpty() && FAudioDevice::CanUseVRAudioDevice() && IHeadMountedDisplayModule::IsAvailable())
			{
				DefaultDeviceName = IHeadMountedDisplayModule::Get().GetAudioOutputDevice();
			}

			if (!DefaultDeviceName.IsEmpty())
			{
				uint32 NumOutputDevices = 0;
				AudioMixerPlatform->GetNumOutputDevices(NumOutputDevices);

				for (uint32 i = 0; i < NumOutputDevices; ++i)
				{
					FAudioPlatformDeviceInfo DeviceInfo;
					AudioMixerPlatform->GetOutputDeviceInfo(i, DeviceInfo);

					if (DeviceInfo.Name == DefaultDeviceName || DeviceInfo.DeviceId == DefaultDeviceName)
					{
						OpenStreamParams.OutputDeviceIndex = i;

						// If we're intentionally selecting an audio device (and not just using the default device) then 
						// lets try to restore audio to that device if it's removed and then later is restored
						OpenStreamParams.bRestoreIfRemoved = true;
						break;
					}
				}
			}

			if (AudioMixerPlatform->OpenAudioStream(OpenStreamParams))
			{
				// Get the platform device info we're using
				PlatformInfo = AudioMixerPlatform->GetPlatformDeviceInfo();

				// Initialize some data that depends on speaker configuration, etc.
				InitializeChannelAzimuthMap(PlatformInfo.NumChannels);

				// We initialize the number of sources to be 2 times the max channels
				// This extra source count is used for "stopping sources", which are sources
				// which are fading out (very quickly) to avoid discontinuities when stopping sounds
				FSourceManagerInitParams SourceManagerInitParams;
				SourceManagerInitParams.NumSources = GetMaxChannels() + NumStoppingVoices;
				SourceManagerInitParams.NumSourceWorkers = 4;

				SourceManager.Init(SourceManagerInitParams);

				AudioClock = 0.0;
				AudioClockDelta = (double)OpenStreamParams.NumFrames / OpenStreamParams.SampleRate;

				FAudioPluginInitializationParams PluginInitializationParams;
				PluginInitializationParams.NumSources = SourceManagerInitParams.NumSources;
				PluginInitializationParams.SampleRate = SampleRate;
				PluginInitializationParams.BufferLength = OpenStreamParams.NumFrames;
				PluginInitializationParams.AudioDevicePtr = this;

				// Initialize any plugins if they exist
				if (SpatializationPluginInterface.IsValid())
				{
					SpatializationPluginInterface->Initialize(PluginInitializationParams);
				}

				// Create a new ambisonics mixer.
				IAudioSpatializationFactory* SpatializationPluginFactory = AudioPluginUtilities::GetDesiredSpatializationPlugin(AudioPluginUtilities::CurrentPlatform);
				if (SpatializationPluginFactory != nullptr)
				{
					AmbisonicsMixer = SpatializationPluginFactory->CreateNewAmbisonicsMixer(this);
					if (AmbisonicsMixer.IsValid())
					{
						AmbisonicsMixer->Initialize(PluginInitializationParams);
					}
				}

				if (OcclusionInterface.IsValid())
				{
					OcclusionInterface->Initialize(PluginInitializationParams);
				}

				if (ReverbPluginInterface.IsValid())
				{
					ReverbPluginInterface->Initialize(PluginInitializationParams);
				}

				// Need to set these up before we start the audio stream.
				InitSoundSubmixes();

				AudioMixerPlatform->PostInitializeHardware();

				// Initialize the data used for audio thread sub-frame timing.
				AudioThreadTimingData.StartTime = FPlatformTime::Seconds();
				AudioThreadTimingData.AudioThreadTime = 0.0;
				AudioThreadTimingData.AudioRenderThreadTime = 0.0;

				// Start streaming audio
				return AudioMixerPlatform->StartAudioStream();
			}
		}
		return false;
	}

	void FMixerDevice::FadeIn()
	{
		AudioMixerPlatform->FadeIn();
	}

	void FMixerDevice::FadeOut()
	{
		// In editor builds, we aren't going to fade out the main audio device.
#if WITH_EDITOR
		if (!IsMainAudioDevice())
#endif
		{
			AudioMixerPlatform->FadeOut();
		}
	}

	void FMixerDevice::TeardownHardware()
	{
		// Make sure all submixes are registered but not initialized
		for (TObjectIterator<USoundSubmix> It; It; ++It)
		{
			UnregisterSoundSubmix(*It);
		}
		
		// reset all the sound effect presets loaded
#if WITH_EDITOR
		for (TObjectIterator<USoundEffectPreset> It; It; ++It)
		{
			USoundEffectPreset* SoundEffectPreset = *It;
			SoundEffectPreset->Init();
		}
#endif

		if (AudioMixerPlatform)
		{
			SourceManager.Update();

			AudioMixerPlatform->UnregisterDeviceChangedListener();
			AudioMixerPlatform->StopAudioStream();
			AudioMixerPlatform->CloseAudioStream();
			AudioMixerPlatform->TeardownHardware();
		}

		// Reset existing submixes if they exist
		MasterSubmixInstances.Reset();
		Submixes.Reset();

		if (AmbisonicsMixer.IsValid())
		{
			AmbisonicsMixer->Shutdown();
		}
	}

	void FMixerDevice::UpdateHardwareTiming()
	{
		// Get the relative audio thread time (from start of audio engine)
		// Add some jitter delta to account for any audio thread timing jitter.
		const double AudioThreadJitterDelta = AudioClockDelta;
		AudioThreadTimingData.AudioThreadTime = FPlatformTime::Seconds() - AudioThreadTimingData.StartTime + AudioThreadJitterDelta;
	}

	void FMixerDevice::UpdateGameThread()
	{
		LLM_SCOPE(ELLMTag::AudioMixer);


	}

	void FMixerDevice::UpdateHardware()
	{
		LLM_SCOPE(ELLMTag::AudioMixer);

		// If we're in editor, re-query these in case they changed. 
		if (GIsEditor)
		{
			const UAudioSettings* AudioSettings = GetDefault<UAudioSettings>();
			MonoChannelUpmixMethod = AudioSettings->MonoChannelUpmixMethod;
			PanningMethod = AudioSettings->PanningMethod;
		}

		SourceManager.Update();

		AudioMixerPlatform->OnHardwareUpdate();

		if (AudioMixerPlatform->CheckAudioDeviceChange())
		{
			// Get the platform device info we're using
			PlatformInfo = AudioMixerPlatform->GetPlatformDeviceInfo();

			// Initialize some data that depends on speaker configuration, etc.
			InitializeChannelAzimuthMap(PlatformInfo.NumChannels);

			// Update the channel device count in case it changed
			SourceManager.UpdateDeviceChannelCount(PlatformInfo.NumChannels);

			// Audio rendering was suspended in CheckAudioDeviceChange if it changed.
			AudioMixerPlatform->ResumePlaybackOnNewDevice();
		}

		ListenerTransforms.Reset();
		for (FListener& Listener : Listeners)
		{
			ListenerTransforms.Add(Listener.Transform);
		}

		// Update listener transforms, some effects use the listener transform data
		SourceManager.SetListenerTransforms(ListenerTransforms);

		// Loop through any envelope-following submixes and perform any broadcasting of envelope data if needed
		TArray<float> SubmixEnvelopeData;
		for (USoundSubmix* SoundSubmix : EnvelopeFollowingSubmixes)
		{
			if (SoundSubmix)
			{
				// Retrieve the submix instance and the envelope data
				Audio::FMixerSubmixWeakPtr SubmixPtr;

				// First see list of submixes
				Audio::FMixerSubmixPtr* FoundSubmix = Submixes.Find(SoundSubmix);
				if (FoundSubmix)
				{
					SubmixPtr = *FoundSubmix;
				}
				// Fallback to master submix
				else
				{
					SubmixPtr = GetMasterSubmix();
				}

				// On the audio thread, do the broadcast.
				FAudioThread::RunCommandOnGameThread([this, SubmixPtr]()
				{
					Audio::FMixerSubmixPtr ThisSubmixPtr = SubmixPtr.Pin();
					if (ThisSubmixPtr.IsValid())
					{
						ThisSubmixPtr->BroadcastEnvelope();
					}
				});
			}
		}
	}

	double FMixerDevice::GetAudioTime() const
	{
		return AudioClock;
	}

	FAudioEffectsManager* FMixerDevice::CreateEffectsManager()
	{
		return new FAudioMixerEffectsManager(this);
	}

	FSoundSource* FMixerDevice::CreateSoundSource()
	{
		return new FMixerSource(this);
	}

	FName FMixerDevice::GetRuntimeFormat(USoundWave* InSoundWave)
	{
		check(AudioMixerPlatform);
		return AudioMixerPlatform->GetRuntimeFormat(InSoundWave);
	}

	bool FMixerDevice::HasCompressedAudioInfoClass(USoundWave* InSoundWave)
	{
		check(InSoundWave);
		check(AudioMixerPlatform);
		return AudioMixerPlatform->HasCompressedAudioInfoClass(InSoundWave);
	}

	bool FMixerDevice::SupportsRealtimeDecompression() const
	{
		return AudioMixerPlatform->SupportsRealtimeDecompression();
	}

	bool FMixerDevice::DisablePCMAudioCaching() const
	{
		return AudioMixerPlatform->DisablePCMAudioCaching();
	}

	class ICompressedAudioInfo* FMixerDevice::CreateCompressedAudioInfo(USoundWave* InSoundWave)
	{
		check(InSoundWave);
		check(AudioMixerPlatform);
		return AudioMixerPlatform->CreateCompressedAudioInfo(InSoundWave);
	}

	bool FMixerDevice::ValidateAPICall(const TCHAR* Function, uint32 ErrorCode)
	{
		return false;
	}

	bool FMixerDevice::Exec(UWorld* InWorld, const TCHAR* Cmd, FOutputDevice& Ar)
	{
		if (FAudioDevice::Exec(InWorld, Cmd, Ar))
		{
			return true;
		}

		return false;
	}

	void FMixerDevice::CountBytes(FArchive& InArchive)
	{
		FAudioDevice::CountBytes(InArchive);
	}

	bool FMixerDevice::IsExernalBackgroundSoundActive()
	{
		return false;
	}

	void FMixerDevice::ResumeContext()
	{
        AudioMixerPlatform->ResumeContext();
	}

	void FMixerDevice::SuspendContext()
	{
        AudioMixerPlatform->SuspendContext();
	}

	void FMixerDevice::EnableDebugAudioOutput()
	{
		bDebugOutputEnabled = true;
	}

	bool FMixerDevice::OnProcessAudioStream(AlignedFloatBuffer& Output)
	{
		LLM_SCOPE(ELLMTag::AudioMixer);

#if WITH_EDITOR
		// Turn on to only hear PIE audio
		bool bBypassMainAudioDevice = FParse::Param(FCommandLine::Get(), TEXT("AudioPIEOnly"));
		if (bBypassMainAudioDevice && IsMainAudioDevice())
		{
			return true;
		}
#endif
		// This function could be called in a task manager, which means the thread ID may change between calls.
		ResetAudioRenderingThreadId();

		// Update the audio render thread time at the head of the render
		AudioThreadTimingData.AudioRenderThreadTime = FPlatformTime::Seconds() - AudioThreadTimingData.StartTime;

		// Pump the command queue to the audio render thread
		PumpCommandQueue();

		// Compute the next block of audio in the source manager
		SourceManager.ComputeNextBlockOfSamples();

		FMixerSubmixWeakPtr MasterSubmix = GetMasterSubmix();

		{
			SCOPE_CYCLE_COUNTER(STAT_AudioMixerSubmixes);

			FMixerSubmixPtr MasterSubmixPtr = MasterSubmix.Pin();
			if (MasterSubmixPtr.IsValid())
			{
				// Process the audio output from the master submix
				MasterSubmixPtr->ProcessAudio(ESubmixChannelFormat::Device, Output);
			}
		}

		// Reset stopping sounds and clear their state after submixes have been mixed
		SourceManager.ClearStoppingSounds();

		// Do any debug output performing
		if (bDebugOutputEnabled)
		{
			SineOscTest(Output);
		}

		// Update the audio clock
		AudioClock += AudioClockDelta;

		return true;
	}

	void FMixerDevice::OnAudioStreamShutdown()
	{
		// Make sure the source manager pumps any final commands on shutdown. These allow for cleaning up sources, interfacing with plugins, etc.
		// Because we double buffer our command queues, we call this function twice to ensure all commands are successfully pumped.
		SourceManager.PumpCommandQueue();
		SourceManager.PumpCommandQueue();

		// Make sure we force any pending release data to happen on shutdown
		SourceManager.UpdatePendingReleaseData(true);
	}

	void FMixerDevice::InitSoundSubmixes()
	{
		if (!IsInAudioThread())
		{
			DECLARE_CYCLE_STAT(TEXT("FAudioThreadTask.InitSoundSubmixes"), STAT_InitSoundSubmixes, STATGROUP_AudioThreadCommands);

			FAudioThread::RunCommandOnAudioThread([this]()
			{
				InitSoundSubmixes();
			}, GET_STATID(STAT_InitSoundSubmixes));
			return;
		}

		// Create the master, master reverb, and master eq sound submixes
		if (!FMixerDevice::MasterSubmixes.Num())
		{
			// Master
			USoundSubmix* MasterSubmix = NewObject<USoundSubmix>(USoundSubmix::StaticClass(), TEXT("Master Submix"));
			MasterSubmix->AddToRoot();
			FMixerDevice::MasterSubmixes.Add(MasterSubmix);

			// Master Reverb Plugin
			if (DisableSubmixReverbCVar)
			{
				FMixerDevice::MasterSubmixes.Add(nullptr);
			}
			else
			{
				USoundSubmix* ReverbPluginSubmix = NewObject<USoundSubmix>(USoundSubmix::StaticClass(), TEXT("Master Reverb Plugin Submix"));
				ReverbPluginSubmix->AddToRoot();
				FMixerDevice::MasterSubmixes.Add(ReverbPluginSubmix);
			}

			// Master Reverb
			if (DisableSubmixReverbCVar)
			{
				FMixerDevice::MasterSubmixes.Add(nullptr);
			}
			else
			{
				USoundSubmix* ReverbSubmix = NewObject<USoundSubmix>(USoundSubmix::StaticClass(), TEXT("Master Reverb Submix"));
				ReverbSubmix->AddToRoot();
				FMixerDevice::MasterSubmixes.Add(ReverbSubmix);
			}

			// Master EQ
			if (DisableSubmixEffectEQCvar)
			{
				FMixerDevice::MasterSubmixes.Add(nullptr);
			}
			else
			{
				USoundSubmix* EQSubmix = NewObject<USoundSubmix>(USoundSubmix::StaticClass(), TEXT("Master EQ Submix"));
				EQSubmix->AddToRoot();
				FMixerDevice::MasterSubmixes.Add(EQSubmix);
			}

			// Master ambisonics
			USoundSubmix* AmbisonicsSubmix = NewObject<USoundSubmix>(USoundSubmix::StaticClass(), TEXT("Master Ambisonics Submix"));
			AmbisonicsSubmix->AddToRoot();
			AmbisonicsSubmix->ChannelFormat = ESubmixChannelFormat::Ambisonics;
			if (AmbisonicsMixer.IsValid())
			{
				AmbisonicsSubmix->AmbisonicsPluginSettings = AmbisonicsMixer->GetDefaultSettings();
			}
			FMixerDevice::MasterSubmixes.Add(AmbisonicsSubmix);
		}

		// Register and setup the master submixes so that the rest of the submixes can hook into these core master submixes

		if (MasterSubmixInstances.Num() == 0)
		{
			for (int32 i = 0; i < EMasterSubmixType::Count; ++i)
			{
				if (FMixerDevice::MasterSubmixes[i])
				{
					FMixerSubmixPtr MixerSubmix = FMixerSubmixPtr(new FMixerSubmix(this));
					MixerSubmix->Init(FMixerDevice::MasterSubmixes[i]);

					MasterSubmixInstances.Add(MixerSubmix);
				}
				else
				{
					MasterSubmixInstances.Add(nullptr);
				}
			}

			FMixerSubmixPtr& MasterSubmixInstance = MasterSubmixInstances[EMasterSubmixType::Master];
			
			FSoundEffectSubmixInitData InitData;
			InitData.SampleRate = GetSampleRate();
	
			// Setup the master reverb plugin
			if (ReverbPluginInterface.IsValid() && MasterSubmixInstances[EMasterSubmixType::ReverbPlugin].IsValid())
			{
				FSoundEffectSubmix* ReverbPluginEffectSubmix = ReverbPluginInterface->GetEffectSubmix(FMixerDevice::MasterSubmixes[EMasterSubmixType::ReverbPlugin]);

				ReverbPluginEffectSubmix->Init(InitData);
				ReverbPluginEffectSubmix->SetEnabled(true);

				const uint32 ReverbPluginId = FMixerDevice::MasterSubmixes[EMasterSubmixType::ReverbPlugin]->GetUniqueID();

				FMixerSubmixPtr MasterReverbPluginSubmix = MasterSubmixInstances[EMasterSubmixType::ReverbPlugin];
				MasterReverbPluginSubmix->AddSoundEffectSubmix(ReverbPluginId, ReverbPluginEffectSubmix);
				MasterReverbPluginSubmix->SetParentSubmix(MasterSubmixInstance);
				MasterSubmixInstance->AddChildSubmix(MasterReverbPluginSubmix);
			}
			else if (MasterSubmixInstances[EMasterSubmixType::Reverb].IsValid())
			{
				// Setup the master reverb only if we don't have a reverb plugin

				USoundSubmix* MasterReverbSubix = FMixerDevice::MasterSubmixes[EMasterSubmixType::Reverb];
				USubmixEffectReverbPreset* ReverbPreset = NewObject<USubmixEffectReverbPreset>(MasterReverbSubix, TEXT("Master Reverb Effect Preset"));
				ReverbPreset->AddToRoot();

				FSoundEffectSubmix* ReverbEffectSubmix = static_cast<FSoundEffectSubmix*>(ReverbPreset->CreateNewEffect());

				ReverbEffectSubmix->Init(InitData);
				ReverbEffectSubmix->SetPreset(ReverbPreset);
				ReverbEffectSubmix->SetEnabled(true);

				const uint32 ReverbPresetId = ReverbPreset->GetUniqueID();

				FMixerSubmixPtr MasterReverbSubmix = MasterSubmixInstances[EMasterSubmixType::Reverb];
				MasterReverbSubmix->AddSoundEffectSubmix(ReverbPresetId, ReverbEffectSubmix);
				MasterReverbSubmix->SetParentSubmix(MasterSubmixInstance);
				MasterSubmixInstance->AddChildSubmix(MasterReverbSubmix);
			}

			// Setup the master EQ
			if (FMixerDevice::MasterSubmixes[EMasterSubmixType::EQ])
			{
				USoundSubmix* MasterEQSoundSubmix = FMixerDevice::MasterSubmixes[EMasterSubmixType::EQ];
				USubmixEffectSubmixEQPreset* EQPreset = NewObject<USubmixEffectSubmixEQPreset>(MasterEQSoundSubmix, TEXT("Master EQ Effect preset"));
				EQPreset->AddToRoot();

				FSoundEffectSubmix* EQEffectSubmix = static_cast<FSoundEffectSubmix*>(EQPreset->CreateNewEffect());
				EQEffectSubmix->Init(InitData);
				EQEffectSubmix->SetPreset(EQPreset);
				EQEffectSubmix->SetEnabled(true);

				const uint32 EQPresetId = EQPreset->GetUniqueID();

				FMixerSubmixPtr MasterEQSubmix = MasterSubmixInstances[EMasterSubmixType::EQ];
<<<<<<< HEAD
				MasterEQSubmix->AddSoundEffectSubmix(EQPresetId, MakeShareable(EQEffectSubmix));
=======
				MasterEQSubmix->AddSoundEffectSubmix(EQPresetId, EQEffectSubmix);
>>>>>>> cf6d231e
				MasterEQSubmix->SetParentSubmix(MasterSubmixInstance);
				MasterSubmixInstance->AddChildSubmix(MasterEQSubmix);

				// Add the ambisonics master submix
				FMixerSubmixPtr MasterAmbisonicsSubmix = MasterSubmixInstances[EMasterSubmixType::Ambisonics];
				MasterAmbisonicsSubmix->SetParentSubmix(MasterEQSubmix);
				MasterEQSubmix->AddChildSubmix(MasterAmbisonicsSubmix);
			}
<<<<<<< HEAD
=======
		}

		// Now register all the non-core submixes.

#if WITH_EDITOR
		// sanity check the Submixes map to ensure we don't leak any instances of FMixerSubmix.
		for (auto& Submix : Submixes)
		{
			checkf(Submix.Value.IsUnique(), TEXT("Possible leak: please check FMixerSubmix for possible circular references."));
>>>>>>> cf6d231e
		}

		Submixes.Reset();
#endif

		// Make sure all submixes are registered but not initialized
		for (TObjectIterator<USoundSubmix> It; It; ++It)
		{
			RegisterSoundSubmix(*It, false);
		}

		// Now setup the graph for all the submixes
		for (auto& Entry : Submixes)
		{
			USoundSubmix* SoundSubmix = Entry.Key;
			FMixerSubmixPtr& SubmixInstance = Entry.Value;

			// Setup up the submix instance's parent and add the submix instance as a child
			FMixerSubmixWeakPtr ParentSubmixInstance;
			if (SoundSubmix->ParentSubmix)
			{
				ParentSubmixInstance = GetSubmixInstance(SoundSubmix->ParentSubmix);
			}
			else
			{
				ParentSubmixInstance = GetMasterSubmix();
			}
			FMixerSubmixPtr ParentSubmixInstancePtr = ParentSubmixInstance.Pin();
			if (ParentSubmixInstancePtr.IsValid())
			{
				ParentSubmixInstancePtr->AddChildSubmix(SubmixInstance);
				SubmixInstance->ParentSubmix = ParentSubmixInstance;
			}

			// Now add all the child submixes to this submix instance
			for (USoundSubmix* ChildSubmix : SoundSubmix->ChildSubmixes)
			{
				// ChildSubmix lists can contain null entries.
				if (ChildSubmix)
				{
					FChildSubmixInfo ChildSubmixInfo;
					ChildSubmixInfo.SubmixPtr = GetSubmixInstance(ChildSubmix);
					ChildSubmixInfo.bNeedsAmbisonicsEncoding = true;

					FMixerSubmixPtr ChildSubmixInstancePtr = ChildSubmixInfo.SubmixPtr.Pin();

					if (SubmixInstance.IsValid() && ChildSubmixInstancePtr.IsValid())
					{
						SubmixInstance->ChildSubmixes.Add(ChildSubmixInstancePtr->GetId(), ChildSubmixInfo);
					}

				}
			}

			// Perform any other initialization on the submix instance
			SubmixInstance->Init(SoundSubmix);
		}

		TArray<EAudioMixerChannel::Type> StereoChannelTypes;
		StereoChannelTypes.Add(EAudioMixerChannel::FrontLeft);
		StereoChannelTypes.Add(EAudioMixerChannel::FrontRight);
		ChannelArrays.Add(ESubmixChannelFormat::Stereo, StereoChannelTypes);

		TArray<EAudioMixerChannel::Type> QuadChannelTypes;
		QuadChannelTypes.Add(EAudioMixerChannel::FrontLeft);
		QuadChannelTypes.Add(EAudioMixerChannel::FrontRight);
		QuadChannelTypes.Add(EAudioMixerChannel::SideLeft);
		QuadChannelTypes.Add(EAudioMixerChannel::SideRight);
		ChannelArrays.Add(ESubmixChannelFormat::Quad, QuadChannelTypes);

		TArray<EAudioMixerChannel::Type> FiveDotOneTypes;
		FiveDotOneTypes.Add(EAudioMixerChannel::FrontLeft);
		FiveDotOneTypes.Add(EAudioMixerChannel::FrontRight);
		FiveDotOneTypes.Add(EAudioMixerChannel::FrontCenter);
		FiveDotOneTypes.Add(EAudioMixerChannel::LowFrequency);
		FiveDotOneTypes.Add(EAudioMixerChannel::SideLeft);
		FiveDotOneTypes.Add(EAudioMixerChannel::SideRight);
		ChannelArrays.Add(ESubmixChannelFormat::FiveDotOne, FiveDotOneTypes);

		TArray<EAudioMixerChannel::Type> SevenDotOneTypes;
		SevenDotOneTypes.Add(EAudioMixerChannel::FrontLeft);
		SevenDotOneTypes.Add(EAudioMixerChannel::FrontRight);
		SevenDotOneTypes.Add(EAudioMixerChannel::FrontCenter);
		SevenDotOneTypes.Add(EAudioMixerChannel::LowFrequency);
		SevenDotOneTypes.Add(EAudioMixerChannel::BackLeft);
		SevenDotOneTypes.Add(EAudioMixerChannel::BackRight);
		SevenDotOneTypes.Add(EAudioMixerChannel::SideLeft);
		SevenDotOneTypes.Add(EAudioMixerChannel::SideRight);
		ChannelArrays.Add(ESubmixChannelFormat::SevenDotOne, SevenDotOneTypes);

		TArray<EAudioMixerChannel::Type> FirstOrderAmbisonicsTypes;
		FirstOrderAmbisonicsTypes.Add(EAudioMixerChannel::FrontLeft);
		FirstOrderAmbisonicsTypes.Add(EAudioMixerChannel::FrontRight);
		FirstOrderAmbisonicsTypes.Add(EAudioMixerChannel::FrontCenter);
		FirstOrderAmbisonicsTypes.Add(EAudioMixerChannel::LowFrequency);
		FirstOrderAmbisonicsTypes.Add(EAudioMixerChannel::BackLeft);
		FirstOrderAmbisonicsTypes.Add(EAudioMixerChannel::BackRight);
		FirstOrderAmbisonicsTypes.Add(EAudioMixerChannel::SideLeft);
		FirstOrderAmbisonicsTypes.Add(EAudioMixerChannel::SideRight);
		ChannelArrays.Add(ESubmixChannelFormat::Ambisonics, FirstOrderAmbisonicsTypes);
	}
	
 	FAudioPlatformSettings FMixerDevice::GetPlatformSettings() const
 	{
		FAudioPlatformSettings Settings = AudioMixerPlatform->GetPlatformSettings();

		UE_LOG(LogAudioMixer, Display, TEXT("Audio Mixer Platform Settings:"));
		UE_LOG(LogAudioMixer, Display, TEXT("	Sample Rate:						  %d"), Settings.SampleRate);
		UE_LOG(LogAudioMixer, Display, TEXT("	Callback Buffer Frame Size Requested: %d"), Settings.CallbackBufferFrameSize);
		UE_LOG(LogAudioMixer, Display, TEXT("	Callback Buffer Frame Size To Use:	  %d"), AudioMixerPlatform->GetNumFrames(PlatformSettings.CallbackBufferFrameSize));
		UE_LOG(LogAudioMixer, Display, TEXT("	Number of buffers to queue:			  %d"), Settings.NumBuffers);
		UE_LOG(LogAudioMixer, Display, TEXT("	Max Channels (voices):				  %d"), Settings.MaxChannels);
		UE_LOG(LogAudioMixer, Display, TEXT("	Number of Async Source Workers:		  %d"), Settings.NumSourceWorkers);

 		return Settings;
 	}

	FMixerSubmixWeakPtr FMixerDevice::GetMasterSubmix()
	{
		return MasterSubmixInstances[EMasterSubmixType::Master];
	}

	FMixerSubmixWeakPtr FMixerDevice::GetMasterReverbPluginSubmix()
	{
		return MasterSubmixInstances[EMasterSubmixType::ReverbPlugin];
	}

	FMixerSubmixWeakPtr FMixerDevice::GetMasterReverbSubmix()
	{
		return MasterSubmixInstances[EMasterSubmixType::Reverb];
	}

	FMixerSubmixWeakPtr FMixerDevice::GetMasterEQSubmix()
	{
		return MasterSubmixInstances[EMasterSubmixType::EQ];
	}

	FMixerSubmixWeakPtr FMixerDevice::GetMasterAmbisonicsSubmix()
	{
		return MasterSubmixInstances[EMasterSubmixType::Ambisonics];
	}

	void FMixerDevice::AddMasterSubmixEffect(uint32 SubmixEffectId, FSoundEffectSubmix* SoundEffectSubmix)
	{
		AudioRenderThreadCommand([this, SubmixEffectId, SoundEffectSubmix]()
		{
			MasterSubmixInstances[EMasterSubmixType::Master]->AddSoundEffectSubmix(SubmixEffectId, SoundEffectSubmix);
		});
	}

	void FMixerDevice::RemoveMasterSubmixEffect(uint32 SubmixEffectId)
	{
		AudioRenderThreadCommand([this, SubmixEffectId]()
		{
			MasterSubmixInstances[EMasterSubmixType::Master]->RemoveSoundEffectSubmix(SubmixEffectId);
		});
	}

	void FMixerDevice::ClearMasterSubmixEffects()
	{
		AudioRenderThreadCommand([this]()
		{
			MasterSubmixInstances[EMasterSubmixType::Master]->ClearSoundEffectSubmixes();
		});
	}

	void FMixerDevice::UpdateSourceEffectChain(const uint32 SourceEffectChainId, const TArray<FSourceEffectChainEntry>& SourceEffectChain, const bool bPlayEffectChainTails)
	{
		TArray<FSourceEffectChainEntry>* ExistingOverride = SourceEffectChainOverrides.Find(SourceEffectChainId);
		if (ExistingOverride)
		{
			*ExistingOverride = SourceEffectChain;
		}
		else
		{
			SourceEffectChainOverrides.Add(SourceEffectChainId, SourceEffectChain);
		}

		SourceManager.UpdateSourceEffectChain(SourceEffectChainId, SourceEffectChain, bPlayEffectChainTails);
	}

	bool FMixerDevice::GetCurrentSourceEffectChain(const uint32 SourceEffectChainId, TArray<FSourceEffectChainEntry>& OutCurrentSourceEffectChainEntries)
	{
		TArray<FSourceEffectChainEntry>* ExistingOverride = SourceEffectChainOverrides.Find(SourceEffectChainId);
		if (ExistingOverride)
		{
			OutCurrentSourceEffectChainEntries = *ExistingOverride;
			return true;
		}
		return false;
	}

	void FMixerDevice::AudioRenderThreadCommand(TFunction<void()> Command)
	{
		CommandQueue.Enqueue(MoveTemp(Command));
	}

	void FMixerDevice::PumpCommandQueue()
	{
		// Execute the pushed lambda functions
		TFunction<void()> Command;
		while (CommandQueue.Dequeue(Command))
		{
			Command();
		}
	}

	void FMixerDevice::FlushAudioRenderingCommands()
	{
		if (IsInitialized() && FPlatformProcess::SupportsMultithreading())
		{
			SourceManager.FlushCommandQueue();
		}
		else
		{
			// Pump the audio device's command queue
			PumpCommandQueue();

			// And also directly pump the source manager command queue
			SourceManager.PumpCommandQueue();
			SourceManager.PumpCommandQueue();

			SourceManager.UpdatePendingReleaseData(true);
		}
	}

	bool FMixerDevice::IsMasterSubmixType(USoundSubmix* InSubmix) const
	{
		for (int32 i = 0; i < EMasterSubmixType::Count; ++i)
		{
			if (InSubmix == FMixerDevice::MasterSubmixes[i])
			{
				return true;
			}
		}
		return false;
	}

	void FMixerDevice::RegisterSoundSubmix(USoundSubmix* InSoundSubmix, bool bInit)
	{
		if (InSoundSubmix)
		{
			if (!IsInAudioThread())
			{
				DECLARE_CYCLE_STAT(TEXT("FAudioThreadTask.RegisterSoundSubmix"), STAT_AudioRegisterSoundSubmix, STATGROUP_AudioThreadCommands);

				FMixerDevice* MixerDevice = this;
				FAudioThread::RunCommandOnAudioThread([MixerDevice, InSoundSubmix]()
				{
					MixerDevice->RegisterSoundSubmix(InSoundSubmix);
				}, GET_STATID(STAT_AudioRegisterSoundSubmix));
				return;
			}

			if (!IsMasterSubmixType(InSoundSubmix))
			{
				// If the sound submix wasn't already registered get it into the system.
				if (!Submixes.Contains(InSoundSubmix))
				{
					FMixerSubmixPtr MixerSubmix = FMixerSubmixPtr(new FMixerSubmix(this));
					Submixes.Add(InSoundSubmix, MixerSubmix);

					if (bInit)
					{
						// Setup the parent-child relationship
						FMixerSubmixWeakPtr ParentSubmixInstance;
						if (InSoundSubmix->ParentSubmix)
						{
							ParentSubmixInstance = GetSubmixInstance(InSoundSubmix->ParentSubmix);
						}
						else
						{
							ParentSubmixInstance = GetMasterSubmix();
						}

						FMixerSubmixPtr ParentSubmixInstancePtr = ParentSubmixInstance.Pin();
						if (ParentSubmixInstancePtr.IsValid())
						{
							ParentSubmixInstancePtr->AddChildSubmix(MixerSubmix);
							MixerSubmix->SetParentSubmix(ParentSubmixInstance);
							MixerSubmix->Init(InSoundSubmix);
						}
					}
				}
			}
		}
	}

	void FMixerDevice::UnregisterSoundSubmix(USoundSubmix* InSoundSubmix)
	{
		if (InSoundSubmix)
		{
			if (!IsInAudioThread())
			{
				DECLARE_CYCLE_STAT(TEXT("FAudioThreadTask.UnregisterSoundSubmix"), STAT_AudioUnregisterSoundSubmix, STATGROUP_AudioThreadCommands);

				FMixerDevice* MixerDevice = this;
				FAudioThread::RunCommandOnAudioThread([MixerDevice, InSoundSubmix]()
				{
					MixerDevice->UnregisterSoundSubmix(InSoundSubmix);
				}, GET_STATID(STAT_AudioUnregisterSoundSubmix));
				return;
			}

			if (!IsMasterSubmixType(InSoundSubmix))
			{
				if (InSoundSubmix)
				{
					Submixes.Remove(InSoundSubmix);
				}
			}
		}
	}

	void FMixerDevice::InitSoundEffectPresets()
	{
#if WITH_EDITOR
		IAudioEditorModule* AudioEditorModule = &FModuleManager::LoadModuleChecked<IAudioEditorModule>("AudioEditor");
		AudioEditorModule->RegisterEffectPresetAssetActions();
#endif
	}

	FMixerSubmixWeakPtr FMixerDevice::GetSubmixInstance(USoundSubmix* SoundSubmix)
	{
		LLM_SCOPE(ELLMTag::AudioMixer);

		check(SoundSubmix);
		FMixerSubmixPtr* MixerSubmix = Submixes.Find(SoundSubmix);

		// If the submix hasn't been registered yet, then register it now
		if (!MixerSubmix)
		{
			RegisterSoundSubmix(SoundSubmix, true);
			MixerSubmix = Submixes.Find(SoundSubmix);
		}

		// At this point, this should exist
		check(MixerSubmix);
		return *MixerSubmix;
	}

	FMixerSourceVoice* FMixerDevice::GetMixerSourceVoice()
	{
		LLM_SCOPE(ELLMTag::AudioMixer);

		FMixerSourceVoice* Voice = nullptr;
		if (!SourceVoices.Dequeue(Voice))
		{
			Voice = new FMixerSourceVoice();
		}

		Voice->Reset(this);
		return Voice;
	}

	void FMixerDevice::ReleaseMixerSourceVoice(FMixerSourceVoice* InSourceVoice)
	{
		SourceVoices.Enqueue(InSourceVoice);
	}

	int32 FMixerDevice::GetNumSources() const
	{
		return Sources.Num();
	}

	int32 FMixerDevice::GetNumActiveSources() const
	{
		return SourceManager.GetNumActiveSources();
	}

	void FMixerDevice::Get3DChannelMap(const ESubmixChannelFormat InSubmixType, const FWaveInstance* InWaveInstance, float EmitterAzimith, float NormalizedOmniRadius, Audio::AlignedFloatBuffer& OutChannelMap)
	{
		// If we're center-channel only, then no need for spatial calculations, but need to build a channel map
		if (InWaveInstance->bCenterChannelOnly)
		{
			int32 NumOutputChannels = GetNumChannelsForSubmixFormat(InSubmixType);
			const TArray<EAudioMixerChannel::Type>& ChannelArray = GetChannelArrayForSubmixChannelType(InSubmixType);

			// If we are only spatializing to stereo output
			if (NumOutputChannels == 2)
			{
				// Equal volume in left + right channel with equal power panning
				static const float Pan = 1.0f / FMath::Sqrt(2.0f);
				OutChannelMap.Add(Pan);
				OutChannelMap.Add(Pan);
			}
			else
			{
				for (EAudioMixerChannel::Type Channel : ChannelArray)
				{
					float Pan = (Channel == EAudioMixerChannel::FrontCenter) ? 1.0f : 0.0f;
					OutChannelMap.Add(Pan);
				}
			}

			return;
		}

		float Azimuth = EmitterAzimith;

		const FChannelPositionInfo* PrevChannelInfo = nullptr;
		const FChannelPositionInfo* NextChannelInfo = nullptr;

		const TArray<FChannelPositionInfo>* CurrentChannelAzimuthPositionsPtr = ChannelAzimuthPositions.Find(InSubmixType);
		const TArray<FChannelPositionInfo>& CurrentChannelAzimuthPositions = *CurrentChannelAzimuthPositionsPtr;

		for (int32 i = 0; i < CurrentChannelAzimuthPositions.Num(); ++i)
		{
			const FChannelPositionInfo& ChannelPositionInfo = CurrentChannelAzimuthPositions[i];

			if (Azimuth <= ChannelPositionInfo.Azimuth)
			{
				NextChannelInfo = &CurrentChannelAzimuthPositions[i];

				int32 PrevIndex = i - 1;
				if (PrevIndex < 0)
				{
					PrevIndex = CurrentChannelAzimuthPositions.Num() - 1;
				}

				PrevChannelInfo = &CurrentChannelAzimuthPositions[PrevIndex];
				break;
			}
		}

		// If we didn't find anything, that means our azimuth position is at the top of the mapping
		if (PrevChannelInfo == nullptr)
		{
			PrevChannelInfo = &CurrentChannelAzimuthPositions[CurrentChannelAzimuthPositions.Num() - 1];
			NextChannelInfo = &CurrentChannelAzimuthPositions[0];
			AUDIO_MIXER_CHECK(PrevChannelInfo != NextChannelInfo);
		}

		float NextChannelAzimuth = NextChannelInfo->Azimuth;
		float PrevChannelAzimuth = PrevChannelInfo->Azimuth;

		if (NextChannelAzimuth < PrevChannelAzimuth)
		{
			NextChannelAzimuth += 360.0f;
		}

		if (Azimuth < PrevChannelAzimuth)
		{
			Azimuth += 360.0f;
		}

		AUDIO_MIXER_CHECK(NextChannelAzimuth > PrevChannelAzimuth);
		AUDIO_MIXER_CHECK(Azimuth > PrevChannelAzimuth);
		float Fraction = (Azimuth - PrevChannelAzimuth) / (NextChannelAzimuth - PrevChannelAzimuth);
		AUDIO_MIXER_CHECK(Fraction >= 0.0f && Fraction <= 1.0f);

		// Compute the panning values using equal-power panning law
		float PrevChannelPan; 
		float NextChannelPan;

		if (PanningMethod == EPanningMethod::EqualPower)
		{
			FMath::SinCos(&NextChannelPan, &PrevChannelPan, Fraction * 0.5f * PI);

			// Note that SinCos can return values slightly greater than 1.0 when very close to PI/2
			NextChannelPan = FMath::Clamp(NextChannelPan, 0.0f, 1.0f);
			PrevChannelPan = FMath::Clamp(PrevChannelPan, 0.0f, 1.0f);
		}
		else
		{
			NextChannelPan = Fraction;
			PrevChannelPan = 1.0f - Fraction;
		}

		float NormalizedOmniRadSquared = NormalizedOmniRadius * NormalizedOmniRadius;
		float OmniAmount = 0.0f;

		if (NormalizedOmniRadSquared > 1.0f)
		{
			OmniAmount = 1.0f - 1.0f / NormalizedOmniRadSquared;
		}

		// Build the output channel map based on the current platform device output channel array 

		int32 NumSpatialChannels = CurrentChannelAzimuthPositions.Num();
		if (CurrentChannelAzimuthPositions.Num() > 4)
		{
			NumSpatialChannels--;
		}
		float OmniPanFactor = 1.0f / NumSpatialChannels;

		float DefaultEffectivePan = !OmniAmount ? 0.0f : FMath::Lerp(0.0f, OmniPanFactor, OmniAmount);
		const TArray<EAudioMixerChannel::Type>& ChannelArray = GetChannelArrayForSubmixChannelType(InSubmixType);

		for (EAudioMixerChannel::Type Channel : ChannelArray)
		{
			float EffectivePan = DefaultEffectivePan;

			// Check for manual channel mapping parameters (LFE and Front Center)
			if (Channel == EAudioMixerChannel::LowFrequency)
			{
				EffectivePan = InWaveInstance->LFEBleed;
			}
			else if (Channel == PrevChannelInfo->Channel)
			{
				EffectivePan = !OmniAmount ? PrevChannelPan : FMath::Lerp(PrevChannelPan, OmniPanFactor, OmniAmount);
			}
			else if (Channel == NextChannelInfo->Channel)
			{
				EffectivePan = !OmniAmount ? NextChannelPan : FMath::Lerp(NextChannelPan, OmniPanFactor, OmniAmount);
			}

			if (Channel == EAudioMixerChannel::FrontCenter)
			{
				EffectivePan = FMath::Max(InWaveInstance->VoiceCenterChannelVolume, EffectivePan);
			}

			AUDIO_MIXER_CHECK(EffectivePan >= 0.0f && EffectivePan <= 1.0f);
			OutChannelMap.Add(EffectivePan);
		}
	}

	uint32 FMixerDevice::GetNewUniqueAmbisonicsStreamID()
	{
		static uint32 AmbisonicsStreamIDCounter = 0;
		return ++AmbisonicsStreamIDCounter;
	}

	const TArray<FTransform>* FMixerDevice::GetListenerTransforms()
	{
		return SourceManager.GetListenerTransforms();
	}

	void FMixerDevice::StartRecording(USoundSubmix* InSubmix, float ExpectedRecordingDuration)
	{
		// if we can find the submix here, record that submix. Otherwise, just record the master submix.
		Audio::FMixerSubmixPtr* FoundSubmix = Submixes.Find(InSubmix);
		if (FoundSubmix)
		{
			(*FoundSubmix)->OnStartRecordingOutput(ExpectedRecordingDuration);
		}
		else
		{
			FMixerSubmixWeakPtr MasterSubmix = GetMasterSubmix();
			FMixerSubmixPtr MasterSubmixPtr = MasterSubmix.Pin();
			check(MasterSubmixPtr.IsValid());

			MasterSubmixPtr->OnStartRecordingOutput(ExpectedRecordingDuration);
		}
	}

	Audio::AlignedFloatBuffer& FMixerDevice::StopRecording(USoundSubmix* InSubmix, float& OutNumChannels, float& OutSampleRate)
	{
		// if we can find the submix here, record that submix. Otherwise, just record the master submix.
		Audio::FMixerSubmixPtr* FoundSubmix = Submixes.Find(InSubmix);
		if (FoundSubmix)
		{
			return (*FoundSubmix)->OnStopRecordingOutput(OutNumChannels, OutSampleRate);
		}
		else
		{
			FMixerSubmixWeakPtr MasterSubmix = GetMasterSubmix();
			FMixerSubmixPtr MasterSubmixPtr = MasterSubmix.Pin();
			check(MasterSubmixPtr.IsValid());

			return MasterSubmixPtr->OnStopRecordingOutput(OutNumChannels, OutSampleRate);
		}
	}

	void FMixerDevice::PauseRecording(USoundSubmix* InSubmix)
	{
		// if we can find the submix here, pause that submix. Otherwise, just pause the master submix.
		Audio::FMixerSubmixPtr* FoundSubmix = Submixes.Find(InSubmix);
		if (FoundSubmix)
		{
			(*FoundSubmix)->PauseRecordingOutput();
		}
		else
		{
			FMixerSubmixWeakPtr MasterSubmix = GetMasterSubmix();
			FMixerSubmixPtr MasterSubmixPtr = MasterSubmix.Pin();
			check(MasterSubmixPtr.IsValid());

			MasterSubmixPtr->PauseRecordingOutput();
		}
	}

	void FMixerDevice::ResumeRecording(USoundSubmix* InSubmix)
	{
		// if we can find the submix here, resume that submix. Otherwise, just resume the master submix.
		Audio::FMixerSubmixPtr* FoundSubmix = Submixes.Find(InSubmix);
		if (FoundSubmix)
		{
			(*FoundSubmix)->ResumeRecordingOutput();
		}
		else
		{
			FMixerSubmixWeakPtr MasterSubmix = GetMasterSubmix();
			FMixerSubmixPtr MasterSubmixPtr = MasterSubmix.Pin();
			check(MasterSubmixPtr.IsValid());

			MasterSubmixPtr->ResumeRecordingOutput();
		}
	}

	void FMixerDevice::StartEnvelopeFollowing(USoundSubmix* InSubmix)
	{
		// if we can find the submix here, record that submix. Otherwise, just record the master submix.
		Audio::FMixerSubmixPtr* FoundSubmix = Submixes.Find(InSubmix);
		if (FoundSubmix)
		{
			(*FoundSubmix)->StartEnvelopeFollowing(InSubmix->EnvelopeFollowerAttackTime, InSubmix->EnvelopeFollowerReleaseTime);
		}
		else
		{
			FMixerSubmixWeakPtr MasterSubmix = GetMasterSubmix();
			FMixerSubmixPtr MasterSubmixPtr = MasterSubmix.Pin();
			check(MasterSubmixPtr.IsValid());

			MasterSubmixPtr->StartEnvelopeFollowing(InSubmix->EnvelopeFollowerAttackTime, InSubmix->EnvelopeFollowerReleaseTime);
		}

		EnvelopeFollowingSubmixes.AddUnique(InSubmix);
	}

	void FMixerDevice::StopEnvelopeFollowing(USoundSubmix* InSubmix)
	{
		// if we can find the submix here, record that submix. Otherwise, just record the master submix.
		Audio::FMixerSubmixPtr* FoundSubmix = Submixes.Find(InSubmix);
		if (FoundSubmix)
		{
			(*FoundSubmix)->StopEnvelopeFollowing();
		}
		else
		{
			FMixerSubmixWeakPtr MasterSubmix = GetMasterSubmix();
			FMixerSubmixPtr MasterSubmixPtr = MasterSubmix.Pin();
			check(MasterSubmixPtr.IsValid());

			MasterSubmixPtr->StopEnvelopeFollowing();
		}

		EnvelopeFollowingSubmixes.RemoveSingleSwap(InSubmix);
	}

	void FMixerDevice::AddEnvelopeFollowerDelegate(USoundSubmix* InSubmix, const FOnSubmixEnvelopeBP& OnSubmixEnvelopeBP)
	{
		// if we can find the submix here, record that submix. Otherwise, just record the master submix.
		Audio::FMixerSubmixPtr* FoundSubmix = Submixes.Find(InSubmix);
		if (FoundSubmix)
		{
			(*FoundSubmix)->AddEnvelopeFollowerDelegate(OnSubmixEnvelopeBP);
		}
		else
		{
			FMixerSubmixWeakPtr MasterSubmix = GetMasterSubmix();
			FMixerSubmixPtr MasterSubmixPtr = MasterSubmix.Pin();
			check(MasterSubmixPtr.IsValid());

			MasterSubmixPtr->AddEnvelopeFollowerDelegate(OnSubmixEnvelopeBP);
		}
	}


	void FMixerDevice::RegisterSubmixBufferListener(ISubmixBufferListener* InSubmixBufferListener, USoundSubmix* InSubmix)
	{
		Audio::FMixerSubmixPtr* FoundSubmix = Submixes.Find(InSubmix);
		if (FoundSubmix)
		{
			return (*FoundSubmix)->RegisterBufferListener(InSubmixBufferListener);
		}
		else
		{
			FMixerSubmixWeakPtr MasterSubmix = GetMasterSubmix();
			FMixerSubmixPtr MasterSubmixPtr = MasterSubmix.Pin();
			check(MasterSubmixPtr.IsValid());

			return MasterSubmixPtr->RegisterBufferListener(InSubmixBufferListener);
		}
	}

	void FMixerDevice::UnregisterSubmixBufferListener(ISubmixBufferListener* InSubmixBufferListener, USoundSubmix* InSubmix)
	{
		Audio::FMixerSubmixPtr* FoundSubmix = Submixes.Find(InSubmix);
		if (FoundSubmix)
		{
			return (*FoundSubmix)->UnregisterBufferListener(InSubmixBufferListener);
		}
		else
		{
			FMixerSubmixWeakPtr MasterSubmix = GetMasterSubmix();
			FMixerSubmixPtr MasterSubmixPtr = MasterSubmix.Pin();
			check(MasterSubmixPtr.IsValid());

			return MasterSubmixPtr->UnregisterBufferListener(InSubmixBufferListener);
		}
	}

	int32 FMixerDevice::GetDeviceSampleRate() const
	{
		return SampleRate;
	}

	int32 FMixerDevice::GetDeviceOutputChannels() const
	{
		return PlatformInfo.NumChannels;
	}

	FMixerSourceManager* FMixerDevice::GetSourceManager()
	{
		return &SourceManager;
	}

	bool FMixerDevice::IsMainAudioDevice() const
	{
		bool bIsMain = (this == GEngine->GetMainAudioDevice());
		return bIsMain;
	}

	void FMixerDevice::WhiteNoiseTest(AlignedFloatBuffer& Output)
	{
		const int32 NumFrames = OpenStreamParams.NumFrames;
		const int32 NumChannels = PlatformInfo.NumChannels;

		static FWhiteNoise WhiteNoise(0.2f);

		for (int32 FrameIndex = 0; FrameIndex < NumFrames; ++FrameIndex)
		{
			for (int32 ChannelIndex = 0; ChannelIndex < NumChannels; ++ChannelIndex)
			{
				int32 Index = FrameIndex * NumChannels + ChannelIndex;
				Output[Index] += WhiteNoise.Generate();
			}
		}
	}

	void FMixerDevice::SineOscTest(AlignedFloatBuffer& Output)
	{
		const int32 NumFrames = OpenStreamParams.NumFrames;
		const int32 NumChannels = PlatformInfo.NumChannels;

		check(NumChannels > 0);

		static FSineOsc SineOscLeft(PlatformInfo.SampleRate, 440.0f, 0.2f);
		static FSineOsc SineOscRight(PlatformInfo.SampleRate, 220.0f, 0.2f);

		for (int32 FrameIndex = 0; FrameIndex < NumFrames; ++FrameIndex)
		{
			int32 Index = FrameIndex * NumChannels;

			Output[Index] += SineOscLeft.ProcessAudio();

			if (NumChannels > 1)
			{
				Output[Index + 1] += SineOscRight.ProcessAudio();
			}
		}
	}

}<|MERGE_RESOLUTION|>--- conflicted
+++ resolved
@@ -684,11 +684,7 @@
 				const uint32 EQPresetId = EQPreset->GetUniqueID();
 
 				FMixerSubmixPtr MasterEQSubmix = MasterSubmixInstances[EMasterSubmixType::EQ];
-<<<<<<< HEAD
-				MasterEQSubmix->AddSoundEffectSubmix(EQPresetId, MakeShareable(EQEffectSubmix));
-=======
 				MasterEQSubmix->AddSoundEffectSubmix(EQPresetId, EQEffectSubmix);
->>>>>>> cf6d231e
 				MasterEQSubmix->SetParentSubmix(MasterSubmixInstance);
 				MasterSubmixInstance->AddChildSubmix(MasterEQSubmix);
 
@@ -697,8 +693,6 @@
 				MasterAmbisonicsSubmix->SetParentSubmix(MasterEQSubmix);
 				MasterEQSubmix->AddChildSubmix(MasterAmbisonicsSubmix);
 			}
-<<<<<<< HEAD
-=======
 		}
 
 		// Now register all the non-core submixes.
@@ -708,7 +702,6 @@
 		for (auto& Submix : Submixes)
 		{
 			checkf(Submix.Value.IsUnique(), TEXT("Possible leak: please check FMixerSubmix for possible circular references."));
->>>>>>> cf6d231e
 		}
 
 		Submixes.Reset();
