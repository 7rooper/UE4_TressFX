// Copyright 1998-2015 Epic Games, Inc. All Rights Reserved.

using System;
using System.Collections.Generic;
using System.Linq;
using System.Text;
using System.Diagnostics;
using System.IO;
using System.Text.RegularExpressions;
using System.Reflection;
using System.Runtime.InteropServices;

namespace UnrealBuildTool
{
	// This enum has to be compatible with the one defined in the
	// UE4\Engine\Source\Runtime\Core\Public\Misc\ComplilationResult.h 
	// to keep communication between UHT, UBT and Editor compiling
	// processes valid.
	public enum ECompilationResult
	{
		/** Compilation succeeded */
		Succeeded = 0,
		/** Build was canceled, this is used on the engine side only */
		Canceled = 1,
		/** All targets were up to date, used only with -canskiplink */
		UpToDate = 2,
		/** The process has most likely crashed. This is what UE returns in case of an assert */
		CrashOrAssert = 3,
		/** Compilation failed because generated code changed which was not supported */
		FailedDueToHeaderChange = 4,
		/** Compilation failed due to compilation errors */
		OtherCompilationError = 5,
		/** Compilation is not supported in the current build */
		Unsupported,
		/** Unknown error */
		Unknown
	}
	public static class CompilationResultExtensions
	{
		public static bool Succeeded(this ECompilationResult Result)
		{
			return Result == ECompilationResult.Succeeded || Result == ECompilationResult.UpToDate;
		}
	}

	/** Information about a module that needs to be passed to UnrealHeaderTool for code generation */
	[Serializable]
	public class UHTModuleInfo
	{
		/** Module name */
		public string ModuleName;

		/** Module base directory */
		public string ModuleDirectory;

		/** Module type */
		public string ModuleType;

		/** Public UObject headers found in the Classes directory (legacy) */
		public List<FileItem> PublicUObjectClassesHeaders;

		/** Public headers with UObjects */
		public List<FileItem> PublicUObjectHeaders;

		/** Private headers with UObjects */
		public List<FileItem> PrivateUObjectHeaders;

		/** Module PCH absolute path */
		public string PCH;

		/** Base (i.e. extensionless) path+filename of the .generated files */
		public string GeneratedCPPFilenameBase;

		/** Version of code generated by UHT */
		public EGeneratedCodeVersion GeneratedCodeVersion;

		public override string ToString()
		{
			return ModuleName;
		}
	}

	//
	// This MUST be kept in sync with EGeneratedBodyVersion enum and 
	// ToGeneratedBodyVersion function in UHT defined in GeneratedCodeVersion.h.
	//
	public enum EGeneratedCodeVersion
	{
		None,
		V1,
		V2,
		VLatest = V2
	};

	public struct UHTManifest
	{
		public struct Module
		{
			public string       Name;
			public string		ModuleType;
			public string       BaseDirectory;
			public string       IncludeBase;     // The include path which all UHT-generated includes should be relative to
			public string       OutputDirectory;
			public List<string> ClassesHeaders;
			public List<string> PublicHeaders;
			public List<string> PrivateHeaders;
			public string       PCH;
			public string       GeneratedCPPFilenameBase;
			public bool         SaveExportedHeaders;
			public EGeneratedCodeVersion UHTGeneratedCodeVersion;

			public override string ToString()
			{
				return Name;
			}
		}

		public UHTManifest(UEBuildTarget Target, string InRootLocalPath, string InRootBuildPath, IEnumerable<UHTModuleInfo> ModuleInfo)
		{
			IsGameTarget  = TargetRules.IsGameType(Target.TargetType);
			RootLocalPath = InRootLocalPath;
			RootBuildPath = InRootBuildPath;
			TargetName    = Target.GetTargetName();

			Modules = ModuleInfo.Select(Info => new Module
			{
				Name                     = Info.ModuleName,
				ModuleType				 = Info.ModuleType,
				BaseDirectory            = Info.ModuleDirectory,
				IncludeBase              = Info.ModuleDirectory,
				OutputDirectory          = Path.GetDirectoryName( Info.GeneratedCPPFilenameBase ),
				ClassesHeaders           = Info.PublicUObjectClassesHeaders.Select((Header) => Header.AbsolutePath).ToList(),
				PublicHeaders            = Info.PublicUObjectHeaders       .Select((Header) => Header.AbsolutePath).ToList(),
				PrivateHeaders           = Info.PrivateUObjectHeaders      .Select((Header) => Header.AbsolutePath).ToList(),
				PCH                      = Info.PCH,
				GeneratedCPPFilenameBase = Info.GeneratedCPPFilenameBase,
				SaveExportedHeaders      = !UnrealBuildTool.IsEngineInstalled() || !Utils.IsFileUnderDirectory(Info.ModuleDirectory, BuildConfiguration.RelativeEnginePath),
				UHTGeneratedCodeVersion = Info.GeneratedCodeVersion,
			}).ToList();
		}

		public bool         IsGameTarget;     // True if the current target is a game target
		public string       RootLocalPath;    // The engine path on the local machine
		public string       RootBuildPath;    // The engine path on the build machine, if different (e.g. Mac/iOS builds)
		public string       TargetName;       // Name of the target currently being compiled
		public List<Module> Modules;
	}


	/**
	 * This handles all running of the UnrealHeaderTool
	 */
	public class ExternalExecution
	{


		static ExternalExecution()
		{
		}

		/// <summary>
		/// Gets UnrealHeaderTool.exe path. Does not care if UnrealheaderTool was build as a monolithic exe or not.
		/// </summary>
		static string GetHeaderToolPath()
		{
			UnrealTargetPlatform Platform = BuildHostPlatform.Current.Platform;
			string ExeExtension = UEBuildPlatform.GetBuildPlatform(Platform).GetBinaryExtension(UEBuildBinaryType.Executable);
			string HeaderToolExeName = "UnrealHeaderTool";
			string HeaderToolPath = Path.Combine("..", "Binaries", Platform.ToString(), HeaderToolExeName + ExeExtension);
			return HeaderToolPath;
		}

		class VersionedBinary
		{
			public VersionedBinary(string InFilename, int InVersion)
			{
				Filename = InFilename;
				Version = InVersion;
			}
			public string Filename;
			public int Version;
		}

		/// <summary>
		/// Finds all UnrealHeaderTool plugins in the plugin directory
		/// </summary>
		static void RecursivelyCollectHeaderToolPlugins(string RootPath, string Pattern, string Platform, List<VersionedBinary> PluginBinaries)
		{
			var SubDirectories = Directory.GetDirectories(RootPath);
			foreach (var Dir in SubDirectories)
			{
				if (Dir.IndexOf("Intermediate", StringComparison.InvariantCultureIgnoreCase) < 0)
				{
					RecursivelyCollectHeaderToolPlugins(Dir, Pattern, Platform, PluginBinaries);
					if (Dir.EndsWith("Binaries", StringComparison.InvariantCultureIgnoreCase))
					{
						// No need to search the other folders
						break;
					}
				}
			}
			var Binaries = Directory.GetFiles(RootPath, Pattern);
			foreach (var Binary in Binaries)
			{
				if (Binary.Contains(Platform))
				{
					PluginBinaries.Add(new VersionedBinary(Binary, BuildHostPlatform.Current.GetDllApiVersion(Binary)));
				}
			}
		}

		/// <summary>
		/// Gets all UnrealHeaderTool binaries (including DLLs if it was not build monolithically)
		/// </summary>
		static VersionedBinary[] GetHeaderToolBinaries()
		{
			var Binaries = new List<VersionedBinary>();
			var HeaderToolExe = GetHeaderToolPath();
			if (File.Exists(HeaderToolExe))
			{
				Binaries.Add(new VersionedBinary(HeaderToolExe, -1));

				var HeaderToolLocation = Path.GetDirectoryName(HeaderToolExe);
				var Platform = BuildHostPlatform.Current.Platform;
				var DLLExtension = UEBuildPlatform.GetBuildPlatform(Platform).GetBinaryExtension(UEBuildBinaryType.DynamicLinkLibrary);
				var DLLSearchPattern = "UnrealHeaderTool-*" + DLLExtension;
				var HeaderToolDLLs = Directory.GetFiles(HeaderToolLocation, DLLSearchPattern, SearchOption.TopDirectoryOnly);


				foreach (var Binary in HeaderToolDLLs)
				{
					Binaries.Add(new VersionedBinary(Binary, BuildHostPlatform.Current.GetDllApiVersion(Binary)));
				}

				var PluginDirectory = Path.Combine("..", "Plugins");
				RecursivelyCollectHeaderToolPlugins(PluginDirectory, DLLSearchPattern, Platform.ToString(), Binaries);
			}
			return Binaries.ToArray();
		}

		/// <summary>
		/// Gets the latest write time of any of the UnrealHeaderTool binaries (including DLLs and Plugins) or DateTime.MaxValue if UnrealHeaderTool does not exist
		/// </summary>
		/// <returns>
		/// Latest timestamp of UHT binaries or DateTime.MaxValue if UnrealHeaderTool is out of date and needs to be rebuilt.
		/// </returns>
		static DateTime CheckIfUnrealHeaderToolIsUpToDate()
		{
			var LatestWriteTime = DateTime.MinValue;
			int? MinVersion = null;
			using (var TimestampTimer = new ScopedTimer("GetHeaderToolTimestamp"))
			{
				var HeaderToolBinaries = GetHeaderToolBinaries();				
				// Find the latest write time for all UnrealHeaderTool binaries
				foreach (var Binary in HeaderToolBinaries)
				{
					var BinaryInfo = new FileInfo(Binary.Filename);
					if (BinaryInfo.Exists)
					{
						// Latest write time
						if (BinaryInfo.LastWriteTime > LatestWriteTime)
						{
							LatestWriteTime = BinaryInfo.LastWriteTime;
						}
						// Minimum version
						if (Binary.Version > -1)
						{
							MinVersion = MinVersion.HasValue ? Math.Min(MinVersion.Value, Binary.Version) : Binary.Version;
						}
					}
				}
				if (MinVersion.HasValue)
				{
					// If we were able to retrieve the minimal API version, go through all binaries one more time
					// and delete all binaries that do not match the minimum version (which for local builds would be 0, but it will
					// also detect bad or partial syncs)
					foreach (var Binary in HeaderToolBinaries)
					{
						if (Binary.Version > -1)
						{
							if (Binary.Version != MinVersion.Value)
							{
								// Bad sync
								File.Delete(Binary.Filename);
								LatestWriteTime = DateTime.MaxValue;
								Log.TraceWarning("Detected mismatched version in UHT binary {0} (API Version {1}, expected: {2})", Path.GetFileName(Binary.Filename), Binary.Version, MinVersion.Value);
							}
						}
					}
				}
			}
			// If UHT doesn't exist or is out of date/mismatched, force regenerate.
			return LatestWriteTime > DateTime.MinValue ? LatestWriteTime : DateTime.MaxValue;
		}



		/// <summary>
		/// Gets the timestamp of CoreUObject.generated.cpp file.
		/// </summary>
		/// <returns>Last write time of CoreUObject.generated.cpp or DateTime.MaxValue if it doesn't exist.</returns>
		private static DateTime GetCoreGeneratedTimestamp(string ModuleName, string ModuleGeneratedCodeDirectory)
		{			
			DateTime Timestamp;
			if( UnrealBuildTool.RunningRocket() )
			{
				// In Rocket, we don't check the timestamps on engine headers.  Default to a very old date.
				Timestamp = DateTime.MinValue;
			}
			else
			{
				string CoreGeneratedFilename = Path.Combine(ModuleGeneratedCodeDirectory, ModuleName + ".generated.cpp");
				if (File.Exists(CoreGeneratedFilename))
				{
					Timestamp = new FileInfo(CoreGeneratedFilename).LastWriteTime;
				}
				else
				{
					// Doesn't exist, so use a 'newer that everything' date to force rebuild headers.
					Timestamp = DateTime.MaxValue; 
				}
			}

			return Timestamp;
		}

		/**
		 * Checks the class header files and determines if generated UObject code files are out of date in comparison.
		 * @param UObjectModules	Modules that we generate headers for
		 * 
		 * @return					True if the code files are out of date
		 * */
		private static bool AreGeneratedCodeFilesOutOfDate(List<UHTModuleInfo> UObjectModules)
		{
			bool bIsOutOfDate = false;

			// Get UnrealHeaderTool timestamp. If it's newer than generated headers, they need to be rebuilt too.
			var HeaderToolTimestamp = CheckIfUnrealHeaderToolIsUpToDate();

			// Get CoreUObject.generated.cpp timestamp.  If the source files are older than the CoreUObject generated code, we'll
			// need to regenerate code for the module
			DateTime? CoreGeneratedTimestamp = null;
			{ 
				// Find the CoreUObject module
				foreach( var Module in UObjectModules )
				{
					if( Module.ModuleName.Equals( "CoreUObject", StringComparison.InvariantCultureIgnoreCase ) )
					{
						CoreGeneratedTimestamp = GetCoreGeneratedTimestamp(Module.ModuleName, Path.GetDirectoryName( Module.GeneratedCPPFilenameBase ));
						break;
					}
				}
				if( CoreGeneratedTimestamp == null )
				{
					throw new BuildException( "Could not find CoreUObject in list of all UObjectModules" );
				}
			}


			foreach( var Module in UObjectModules )
			{
				// If the engine is installed, skip skip checking timestamps for modules that are under the engine directory
				if (UnrealBuildTool.IsEngineInstalled() && Utils.IsFileUnderDirectory( Module.ModuleDirectory, BuildConfiguration.RelativeEnginePath))
				{
					continue;
				}

				// Make sure we have an existing folder for generated code.  If not, then we definitely need to generate code!
				var GeneratedCodeDirectory = Path.GetDirectoryName( Module.GeneratedCPPFilenameBase );
				var TestDirectory = (FileSystemInfo)new DirectoryInfo(GeneratedCodeDirectory);
				if( TestDirectory.Exists )
				{
					// Grab our special "Timestamp" file that we saved after the last set of headers were generated.  This file
					// actually contains the list of source files which contained UObjects, so that we can compare to see if any
					// UObject source files were deleted (or no longer contain UObjects), which means we need to run UHT even
					// if no other source files were outdated
					string TimestampFile = Path.Combine( GeneratedCodeDirectory, @"Timestamp" );
					var SavedTimestampFileInfo = (FileSystemInfo)new FileInfo(TimestampFile);
					if (SavedTimestampFileInfo.Exists)
					{
						// Make sure the last UHT run completed after UnrealHeaderTool.exe was compiled last, and after the CoreUObject headers were touched last.
						var SavedTimestamp = SavedTimestampFileInfo.LastWriteTime;
						if( SavedTimestamp.CompareTo(HeaderToolTimestamp) > 0 &&
							SavedTimestamp.CompareTo(CoreGeneratedTimestamp) > 0 )
						{
							// Iterate over our UObjects headers and figure out if any of them have changed
							var AllUObjectHeaders = new List<FileItem>();
							AllUObjectHeaders.AddRange( Module.PublicUObjectClassesHeaders );
							AllUObjectHeaders.AddRange( Module.PublicUObjectHeaders );
							AllUObjectHeaders.AddRange( Module.PrivateUObjectHeaders );

							// Load up the old timestamp file and check to see if anything has changed
							{
								var UObjectFilesFromPreviousRun = File.ReadAllLines( TimestampFile );
								if( AllUObjectHeaders.Count == UObjectFilesFromPreviousRun.Length )
								{
									for( int FileIndex = 0; FileIndex < AllUObjectHeaders.Count; ++FileIndex )
									{
										if( !UObjectFilesFromPreviousRun[ FileIndex ].Equals( AllUObjectHeaders[ FileIndex ].AbsolutePath, StringComparison.InvariantCultureIgnoreCase ) )
										{
											bIsOutOfDate = true;
											Log.TraceVerbose( "UnrealHeaderTool needs to run because the set of UObject source files in module {0} has changed", Module.ModuleName );
											break;
										}
									}
								}
 								else
								{
									bIsOutOfDate = true;
									Log.TraceVerbose( "UnrealHeaderTool needs to run because there are a different number of UObject source files in module {0}", Module.ModuleName );
								}
							}

							foreach( var HeaderFile in AllUObjectHeaders )
							{
								var HeaderFileTimestamp = HeaderFile.Info.LastWriteTime;

								// Has the source header changed since we last generated headers successfully?
								if( SavedTimestamp.CompareTo( HeaderFileTimestamp ) < 0 )
								{
									Log.TraceVerbose( "UnrealHeaderTool needs to run because SavedTimestamp is older than HeaderFileTimestamp (" + HeaderFile.AbsolutePath + ") for module {0}", Module.ModuleName );
									bIsOutOfDate = true;
									break;
								}
<<<<<<< HEAD
=======

								// When we're running in assembler mode, outdatedness cannot be inferred by checking the directory timestamp
								// of the source headers.  We don't care if source files were added or removed in this mode, because we're only
								// able to process the known UObject headers that are in the Makefile.  If UObject header files are added/removed,
								// we expect the user to re-run GenerateProjectFiles which will force UBTMakefile outdatedness.
								// @todo ubtmake: Possibly, we should never be doing this check these days.
								if( UnrealBuildTool.IsGatheringBuild || !UnrealBuildTool.IsAssemblingBuild )
								{
									// Also check the timestamp on the directory the source file is in.  If the directory timestamp has
									// changed, new source files may have been added or deleted.  We don't know whether the new/deleted
									// files were actually UObject headers, but because we don't know all of the files we processed
									// in the previous run, we need to assume our generated code is out of date if the directory timestamp
									// is newer.
									var HeaderDirectoryTimestamp = new DirectoryInfo( Path.GetDirectoryName( HeaderFile.AbsolutePath ) ).LastWriteTime;
									if( SavedTimestamp.CompareTo( HeaderDirectoryTimestamp) < 0 )
									{
										bIsOutOfDate = true;
										break;
									}
								}
>>>>>>> cce8678d
							}
						}
						else
						{
							// Generated code is older UnrealHeaderTool.exe or CoreUObject headers.  Out of date!
							Log.TraceVerbose( "UnrealHeaderTool needs to run because UnrealHeaderTool.exe or CoreUObject headers are newer than SavedTimestamp for module {0}", Module.ModuleName );
							bIsOutOfDate = true;
						}
					}
					else
					{
						// Timestamp file was missing (possibly deleted/cleaned), so headers are out of date
						Log.TraceVerbose( "UnrealHeaderTool needs to run because UHT Timestamp file did not exist for module {0}", Module.ModuleName );
						bIsOutOfDate = true;
					}
				}
				else
				{
					// Generated code directory is missing entirely!
					Log.TraceVerbose( "UnrealHeaderTool needs to run because no generated code directory was found for module {0}", Module.ModuleName );
					bIsOutOfDate = true;
				}

				// If even one module is out of date, we're done!  UHT does them all in one fell swoop.;
				if( bIsOutOfDate )
				{
					break;
				}
			}

			return bIsOutOfDate;
		}

		/** Updates the intermediate include directory timestamps of all the passed in UObject modules */
		private static void UpdateDirectoryTimestamps(List<UHTModuleInfo> UObjectModules)
		{
			foreach( var Module in UObjectModules )
			{
				string GeneratedCodeDirectory = Path.GetDirectoryName( Module.GeneratedCPPFilenameBase );
				var GeneratedCodeDirectoryInfo = new DirectoryInfo( GeneratedCodeDirectory );

				try
				{
					if (GeneratedCodeDirectoryInfo.Exists)
					{
						// Don't write anything to the engine directory if we're running an installed build
						if(UnrealBuildTool.IsEngineInstalled() && Utils.IsFileUnderDirectory(Module.ModuleDirectory, BuildConfiguration.RelativeEnginePath))
						{
							continue;
						}

						// Touch the include directory since we have technically 'generated' the headers
						// However, the headers might not be touched at all since that would cause the compiler to recompile everything
						// We can't alter the directory timestamp directly, because this may throw exceptions when the directory is
						// open in visual studio or windows explorer, so instead we create a blank file that will change the timestamp for us
						string TimestampFile = GeneratedCodeDirectoryInfo.FullName + Path.DirectorySeparatorChar + @"Timestamp";

						if( !GeneratedCodeDirectoryInfo.Exists )
						{
							GeneratedCodeDirectoryInfo.Create();
						}

						// Save all of the UObject files to a timestamp file.  We'll load these on the next run to see if any new
						// files with UObject classes were deleted, so that we'll know to run UHT even if the timestamps of all
						// of the other source files were unchanged
						{
							var AllUObjectFiles = new List<string>();
							AllUObjectFiles.AddRange( Module.PublicUObjectClassesHeaders.ConvertAll( Item => Item.AbsolutePath ) );
							AllUObjectFiles.AddRange( Module.PublicUObjectHeaders.ConvertAll( Item => Item.AbsolutePath ) );
							AllUObjectFiles.AddRange( Module.PrivateUObjectHeaders.ConvertAll( Item => Item.AbsolutePath ) );
							ResponseFile.Create( TimestampFile, AllUObjectFiles );
						}
					}
				}
				catch (Exception Exception)
				{
					throw new BuildException(Exception, "Couldn't touch header directories: " + Exception.Message);
				}
			}
		}

		/** Run an external exe (and capture the output), given the exe path and the commandline. */
		public static int RunExternalExecutable(string ExePath, string Commandline)
		{
			var ExeInfo = new ProcessStartInfo(ExePath, Commandline);
			Log.TraceVerbose( "RunExternalExecutable {0} {1}", ExePath, Commandline );
			ExeInfo.UseShellExecute = false;
			ExeInfo.RedirectStandardOutput = true;
			using (var GameProcess = Process.Start(ExeInfo))
			{
				GameProcess.BeginOutputReadLine();
				GameProcess.OutputDataReceived += PrintProcessOutputAsync;
				GameProcess.WaitForExit();

				return GameProcess.ExitCode;
			}
		}

		/** Simple function to pipe output asynchronously */
		private static void PrintProcessOutputAsync(object Sender, DataReceivedEventArgs Event)
		{
			// DataReceivedEventHandler is fired with a null string when the output stream is closed.  We don't want to
			// print anything for that event.
			if( !String.IsNullOrEmpty( Event.Data ) )
			{
				Log.TraceInformation( Event.Data );
			}
		}



		/**
		 * Builds and runs the header tool and touches the header directories.
		 * Performs any early outs if headers need no changes, given the UObject modules, tool path, game name, and configuration
		 */
		public static bool ExecuteHeaderToolIfNecessary( UEBuildTarget Target, CPPEnvironment GlobalCompileEnvironment, List<UHTModuleInfo> UObjectModules, string ModuleInfoFileName, ref ECompilationResult UHTResult )
		{
			using (ProgressWriter Progress = new ProgressWriter("Generating code...", false))
			{
				// We never want to try to execute the header tool when we're already trying to build it!
				var bIsBuildingUHT = Target.GetTargetName().Equals( "UnrealHeaderTool", StringComparison.InvariantCultureIgnoreCase );

				var BuildPlatform = UEBuildPlatform.GetBuildPlatform(Target.Platform);
				var CppPlatform = BuildPlatform.GetCPPTargetPlatform(Target.Platform);
				var ToolChain = UEToolChain.GetPlatformToolChain(CppPlatform);
				var RootLocalPath  = Path.GetFullPath(ProjectFileGenerator.RootRelativePath);


				// ensure the headers are up to date
				bool bUHTNeedsToRun = (UEBuildConfiguration.bForceHeaderGeneration == true || AreGeneratedCodeFilesOutOfDate(UObjectModules));
				if( bUHTNeedsToRun || UnrealBuildTool.IsGatheringBuild )
				{
					// Since code files are definitely out of date, we'll now finish computing information about the UObject modules for UHT.  We
					// want to save this work until we know that UHT actually needs to be run to speed up best-case iteration times.
					if( UnrealBuildTool.IsGatheringBuild )		// In assembler-only mode, PCH info is loaded from our UBTMakefile!
					{
						foreach( var UHTModuleInfo in UObjectModules )
						{
							// Only cache the PCH name if we don't already have one.  When running in 'gather only' mode, this will have already been cached
							if( string.IsNullOrEmpty( UHTModuleInfo.PCH ) )
							{
								UHTModuleInfo.PCH = "";

								// We need to figure out which PCH header this module is including, so that UHT can inject an include statement for it into any .cpp files it is synthesizing
								var DependencyModuleCPP = (UEBuildModuleCPP)Target.GetModuleByName( UHTModuleInfo.ModuleName );
								var ModuleCompileEnvironment = DependencyModuleCPP.CreateModuleCompileEnvironment(GlobalCompileEnvironment);
								DependencyModuleCPP.CachePCHUsageForModuleSourceFiles(ModuleCompileEnvironment);
								if (DependencyModuleCPP.ProcessedDependencies.UniquePCHHeaderFile != null)
								{
									UHTModuleInfo.PCH = DependencyModuleCPP.ProcessedDependencies.UniquePCHHeaderFile.AbsolutePath;
								}
							}
						}
					}
				}

				// @todo ubtmake: Optimization: Ideally we could avoid having to generate this data in the case where UHT doesn't even need to run!  Can't we use the existing copy?  (see below use of Manifest)
				UHTManifest Manifest = new UHTManifest(Target, RootLocalPath, ToolChain.ConvertPath(RootLocalPath + '\\'), UObjectModules);

				if( !bIsBuildingUHT && bUHTNeedsToRun )
				{
					// Always build UnrealHeaderTool if header regeneration is required, unless we're running within a Rocket ecosystem or hot-reloading
					if (UnrealBuildTool.RunningRocket() == false && 
						UEBuildConfiguration.bDoNotBuildUHT == false &&
						UEBuildConfiguration.bHotReloadFromIDE == false &&
						!( !UnrealBuildTool.IsGatheringBuild && UnrealBuildTool.IsAssemblingBuild ) )	// If running in "assembler only" mode, we assume UHT is already up to date for much faster iteration!
					{
						// If it is out of date or not there it will be built.
						// If it is there and up to date, it will add 0.8 seconds to the build time.
						Log.TraceInformation("Building UnrealHeaderTool...");

						var UBTArguments = new StringBuilder();

						UBTArguments.Append( "UnrealHeaderTool" );

						// Which desktop platform do we need to compile UHT for?
						UBTArguments.Append(" " + BuildHostPlatform.Current.Platform.ToString());
						// NOTE: We force Development configuration for UHT so that it runs quickly, even when compiling debug
						UBTArguments.Append( " " + UnrealTargetConfiguration.Development.ToString() );

						// NOTE: We disable mutex when launching UBT from within UBT to compile UHT
						UBTArguments.Append( " -NoMutex" );

						if (UnrealBuildTool.CommandLineContains("-noxge"))
						{
							UBTArguments.Append(" -noxge");
						}
						
						if ( RunExternalExecutable( UnrealBuildTool.GetUBTPath(), UBTArguments.ToString() ) != 0 )
						{ 
							return false;
						}
					}

					Progress.Write(1, 3);

					var ActualTargetName = String.IsNullOrEmpty( Target.GetTargetName() ) ? "UE4" : Target.GetTargetName();
					Log.TraceInformation( "Parsing headers for {0}", ActualTargetName );

					string HeaderToolPath = GetHeaderToolPath();
					if (!File.Exists(HeaderToolPath))
					{
						throw new BuildException( "Unable to generate headers because UnrealHeaderTool binary was not found ({0}).", Path.GetFullPath( HeaderToolPath ) );
					}

					// Disable extensions when serializing to remove the $type fields
					Directory.CreateDirectory(Path.GetDirectoryName(ModuleInfoFileName));
					System.IO.File.WriteAllText(ModuleInfoFileName, fastJSON.JSON.Instance.ToJSON(Manifest, new fastJSON.JSONParameters{ UseExtensions = false }));

					string CmdLine = (UnrealBuildTool.HasUProjectFile()) ? "\"" + UnrealBuildTool.GetUProjectFile() + "\"" : Target.GetTargetName();
					CmdLine += " \"" + ModuleInfoFileName + "\" -LogCmds=\"loginit warning, logexit warning, logdatabase error\"";
					if (UnrealBuildTool.RunningRocket())
					{
						CmdLine += " -rocket -installed";
					}

					if (UEBuildConfiguration.bFailIfGeneratedCodeChanges)
					{
						CmdLine += " -FailIfGeneratedCodeChanges";
					}

					Stopwatch s = new Stopwatch();
					s.Start();
					UHTResult = (ECompilationResult) RunExternalExecutable(ExternalExecution.GetHeaderToolPath(), CmdLine);
					s.Stop();

					if (UHTResult != ECompilationResult.Succeeded)
					{
						Log.TraceInformation("Error: Failed to generate code for {0} - error code: {2} ({1})", ActualTargetName, (int) UHTResult, UHTResult.ToString());
						return false;
					}

					Log.TraceInformation( "Reflection code generated for {0}", ActualTargetName );
					if( BuildConfiguration.bPrintPerformanceInfo )
					{
						Log.TraceInformation( "UnrealHeaderTool took {1}", ActualTargetName, (double)s.ElapsedMilliseconds/1000.0 );
					}

					// Now that UHT has successfully finished generating code, we need to update all cached FileItems in case their last write time has changed.
					// Otherwise UBT might not detect changes UHT made.
					DateTime StartTime = DateTime.UtcNow;
					FileItem.ResetInfos();
					double ResetDuration = (DateTime.UtcNow - StartTime).TotalSeconds;
					Log.TraceVerbose("FileItem.ResetInfos() duration: {0}s", ResetDuration);
				}
				else
				{
					Log.TraceVerbose( "Generated code is up to date." );
				}

				Progress.Write(2, 3);

				// There will never be generated code if we're building UHT, so this should never be called.
				if (!bIsBuildingUHT)
				{
					// Allow generated code to be sync'd to remote machines if needed. This needs to be done even if UHT did not run because
					// generated headers include other generated headers using absolute paths which in case of building remotely are already
					// the remote machine absolute paths. Because of that parsing headers will not result in finding all includes properly.
					// @todo ubtmake: Need to figure out what this does in the assembler case, and whether we need to run it
					ToolChain.PostCodeGeneration(Manifest);
				}

				// touch the directories
				UpdateDirectoryTimestamps(UObjectModules);

				Progress.Write(3, 3);
			}
			return true;
		}
	}
}<|MERGE_RESOLUTION|>--- conflicted
+++ resolved
@@ -370,10 +370,7 @@
 				var TestDirectory = (FileSystemInfo)new DirectoryInfo(GeneratedCodeDirectory);
 				if( TestDirectory.Exists )
 				{
-					// Grab our special "Timestamp" file that we saved after the last set of headers were generated.  This file
-					// actually contains the list of source files which contained UObjects, so that we can compare to see if any
-					// UObject source files were deleted (or no longer contain UObjects), which means we need to run UHT even
-					// if no other source files were outdated
+					// Grab our special "Timestamp" file that we saved after the last set of headers were generated
 					string TimestampFile = Path.Combine( GeneratedCodeDirectory, @"Timestamp" );
 					var SavedTimestampFileInfo = (FileSystemInfo)new FileInfo(TimestampFile);
 					if (SavedTimestampFileInfo.Exists)
@@ -388,29 +385,6 @@
 							AllUObjectHeaders.AddRange( Module.PublicUObjectClassesHeaders );
 							AllUObjectHeaders.AddRange( Module.PublicUObjectHeaders );
 							AllUObjectHeaders.AddRange( Module.PrivateUObjectHeaders );
-
-							// Load up the old timestamp file and check to see if anything has changed
-							{
-								var UObjectFilesFromPreviousRun = File.ReadAllLines( TimestampFile );
-								if( AllUObjectHeaders.Count == UObjectFilesFromPreviousRun.Length )
-								{
-									for( int FileIndex = 0; FileIndex < AllUObjectHeaders.Count; ++FileIndex )
-									{
-										if( !UObjectFilesFromPreviousRun[ FileIndex ].Equals( AllUObjectHeaders[ FileIndex ].AbsolutePath, StringComparison.InvariantCultureIgnoreCase ) )
-										{
-											bIsOutOfDate = true;
-											Log.TraceVerbose( "UnrealHeaderTool needs to run because the set of UObject source files in module {0} has changed", Module.ModuleName );
-											break;
-										}
-									}
-								}
- 								else
-								{
-									bIsOutOfDate = true;
-									Log.TraceVerbose( "UnrealHeaderTool needs to run because there are a different number of UObject source files in module {0}", Module.ModuleName );
-								}
-							}
-
 							foreach( var HeaderFile in AllUObjectHeaders )
 							{
 								var HeaderFileTimestamp = HeaderFile.Info.LastWriteTime;
@@ -418,12 +392,9 @@
 								// Has the source header changed since we last generated headers successfully?
 								if( SavedTimestamp.CompareTo( HeaderFileTimestamp ) < 0 )
 								{
-									Log.TraceVerbose( "UnrealHeaderTool needs to run because SavedTimestamp is older than HeaderFileTimestamp (" + HeaderFile.AbsolutePath + ") for module {0}", Module.ModuleName );
 									bIsOutOfDate = true;
 									break;
 								}
-<<<<<<< HEAD
-=======
 
 								// When we're running in assembler mode, outdatedness cannot be inferred by checking the directory timestamp
 								// of the source headers.  We don't care if source files were added or removed in this mode, because we're only
@@ -444,27 +415,23 @@
 										break;
 									}
 								}
->>>>>>> cce8678d
 							}
 						}
 						else
 						{
 							// Generated code is older UnrealHeaderTool.exe or CoreUObject headers.  Out of date!
-							Log.TraceVerbose( "UnrealHeaderTool needs to run because UnrealHeaderTool.exe or CoreUObject headers are newer than SavedTimestamp for module {0}", Module.ModuleName );
 							bIsOutOfDate = true;
 						}
 					}
 					else
 					{
 						// Timestamp file was missing (possibly deleted/cleaned), so headers are out of date
-						Log.TraceVerbose( "UnrealHeaderTool needs to run because UHT Timestamp file did not exist for module {0}", Module.ModuleName );
 						bIsOutOfDate = true;
 					}
 				}
 				else
 				{
 					// Generated code directory is missing entirely!
-					Log.TraceVerbose( "UnrealHeaderTool needs to run because no generated code directory was found for module {0}", Module.ModuleName );
 					bIsOutOfDate = true;
 				}
 
@@ -507,15 +474,12 @@
 							GeneratedCodeDirectoryInfo.Create();
 						}
 
-						// Save all of the UObject files to a timestamp file.  We'll load these on the next run to see if any new
-						// files with UObject classes were deleted, so that we'll know to run UHT even if the timestamps of all
-						// of the other source files were unchanged
-						{
-							var AllUObjectFiles = new List<string>();
-							AllUObjectFiles.AddRange( Module.PublicUObjectClassesHeaders.ConvertAll( Item => Item.AbsolutePath ) );
-							AllUObjectFiles.AddRange( Module.PublicUObjectHeaders.ConvertAll( Item => Item.AbsolutePath ) );
-							AllUObjectFiles.AddRange( Module.PrivateUObjectHeaders.ConvertAll( Item => Item.AbsolutePath ) );
-							ResponseFile.Create( TimestampFile, AllUObjectFiles );
+						if(File.Exists(TimestampFile))
+						{
+							File.Delete(TimestampFile);
+						}
+						using (File.Create(TimestampFile))
+						{
 						}
 					}
 				}
