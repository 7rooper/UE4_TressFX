--- conflicted
+++ resolved
@@ -2,8 +2,4 @@
 // Each time the console command is executed it generates a new GUID. As this file is included
 // in Platform.ush (which should be included in any shader) it allows to invalidate the shader DDC.
 // 
-<<<<<<< HEAD
-// GUID = F7C9D61CA78A4854B1D6EE5D3F987298
-=======
-// GUID = 7416D80B4444417FE033F3884948C9B5
->>>>>>> 15f50b57
+// GUID = 7416D80B4444417FE033F3884948C9B5