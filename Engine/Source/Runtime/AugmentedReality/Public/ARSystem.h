--- conflicted
+++ resolved
@@ -135,16 +135,6 @@
 	
 	/** @return The list of supported video formats for this device and session type */
 	virtual TArray<FARVideoFormat> OnGetSupportedVideoFormats(EARSessionType SessionType) const = 0;
-<<<<<<< HEAD
-	
-	/** @return the current point cloud data for the ar scene */
-	virtual TArray<FVector> OnGetPointCloud() const = 0;
-	
-public:
-	virtual ~IARSystemSupport(){}
-};
-=======
->>>>>>> 5edfa17c
 
 	/** @return the current point cloud data for the ar scene */
 	virtual TArray<FVector> OnGetPointCloud() const = 0;
@@ -152,25 +142,6 @@
 	/** Add candidate image at runtime @return True if it added the iamge successfully */
 	virtual bool OnAddRuntimeCandidateImage(UARSessionConfig* SessionConfig, UTexture2D* CandidateTexture, FString FriendlyName, float PhysicalWidth) = 0;
 
-<<<<<<< HEAD
-	/** \see UARBlueprintLibrary::GetCurrentLightEstimate() */
-	UARLightEstimate* GetCurrentLightEstimate() const;
-	
-	/** \see UARBlueprintLibrary::PinComponent() */
-	UARPin* PinComponent( USceneComponent* ComponentToPin, const FTransform& PinToWorldTransform, UARTrackedGeometry* TrackedGeometry = nullptr, const FName DebugName = NAME_None );
-	/** \see UARBlueprintLibrary::PinComponentToTraceResult() */
-	UARPin* PinComponent( USceneComponent* ComponentToPin, const FARTraceResult& HitResult, const FName DebugName = NAME_None );
-	/** \see UARBlueprintLibrary::RemovePin() */
-	void RemovePin( UARPin* PinToRemove );
-
-	/** \see UARBlueprintLibrary::GetSupportedVideoFormats() */
-	TArray<FARVideoFormat> GetSupportedVideoFormats(EARSessionType SessionType = EARSessionType::World) const;
-	
-	/** \see UARBlueprintLibrary::GetPointCloud() */
-	TArray<FVector> GetPointCloud() const;
-
-=======
->>>>>>> 5edfa17c
 	virtual void* GetARSessionRawPointer() = 0;
 	virtual void* GetGameThreadARFrameRawPointer() = 0;
 
