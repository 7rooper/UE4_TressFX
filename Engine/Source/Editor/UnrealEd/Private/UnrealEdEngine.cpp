// Copyright 1998-2015 Epic Games, Inc. All Rights Reserved.

#include "UnrealEd.h"

#include "Matinee/InterpData.h"
#include "Matinee/MatineeActor.h"
#include "Animation/AnimCompress.h"

#include "EditorSupportDelegates.h"
#include "SoundDefinitions.h"
#include "BusyCursor.h"
#include "EditorLevelUtils.h"
#include "AVIWriter.h"
#include "Editor/PropertyEditor/Public/PropertyEditorModule.h"
#include "Editor/LevelEditor/Public/LevelEditor.h"
#include "Editor/MainFrame/Public/MainFrame.h"
#include "CrashTracker.h"
#include "AssetToolsModule.h"
#include "EditorLoadingSavingSettingsCustomization.h"
#include "GameMapsSettingsCustomization.h"
#include "LevelEditorPlaySettingsCustomization.h"
#include "ProjectPackagingSettingsCustomization.h"
#include "Editor/StatsViewer/Public/StatsViewerModule.h"
#include "SnappingUtils.h"
#include "PackageAutoSaver.h"
#include "PerformanceMonitor.h"
#include "BSPOps.h"
#include "ComponentVisualizer.h"
#include "Editor/EditorLiveStreaming/Public/IEditorLiveStreaming.h"
#include "SourceCodeNavigation.h"
#include "AutoReimport/AutoReimportManager.h"
<<<<<<< HEAD
=======
#include "NotificationManager.h"
#include "SNotificationList.h"
#include "UObject/UObjectThreadContext.h"
#include "Components/BillboardComponent.h"
#include "Components/ArrowComponent.h"
#include "Engine/Selection.h"
#include "EngineUtils.h"
>>>>>>> cce8678d

DEFINE_LOG_CATEGORY_STATIC(LogUnrealEdEngine, Log, All);


void UUnrealEdEngine::Init(IEngineLoop* InEngineLoop)
{
	Super::Init(InEngineLoop);

	// Build databases used by source code navigation
	FSourceCodeNavigation::Initialize();

	PackageAutoSaver.Reset(new FPackageAutoSaver);
	PackageAutoSaver->LoadRestoreFile();

#if !UE_BUILD_DEBUG
	if( !GEditorSettingsIni.IsEmpty() )
	{
		// We need the game agnostic ini for this code
		PerformanceMonitor = new FPerformanceMonitor;
	}
#endif

	// Register for the package dirty state updated callback to catch packages that have been modified and need to be checked out.
	UPackage::PackageDirtyStateChangedEvent.AddUObject(this, &UUnrealEdEngine::OnPackageDirtyStateUpdated);
	
	// Register to the PostGarbageCollect delegate, as we want to use this to trigger the RefreshAllBroweser delegate from 
	// here rather then from Core
	FCoreUObjectDelegates::PostGarbageCollect.AddUObject(this, &UUnrealEdEngine::OnPostGarbageCollect);

	// register to color picker changed event and trigger RedrawAllViewports when that happens */
	FCoreDelegates::ColorPickerChanged.AddUObject(this, &UUnrealEdEngine::OnColorPickerChanged);

	// register windows message pre and post handler
	FEditorSupportDelegates::PreWindowsMessage.AddUObject(this, &UUnrealEdEngine::OnPreWindowsMessage);
	FEditorSupportDelegates::PostWindowsMessage.AddUObject(this, &UUnrealEdEngine::OnPostWindowsMessage);

	// Initialize the snap manager
	FSnappingUtils::InitEditorSnappingTools();

	// Register for notification of volume changes
	AVolume::GetOnVolumeShapeChangedDelegate().AddStatic(&FBSPOps::HandleVolumeShapeChanged);
	//
	InitBuilderBrush( GWorld );

	// Iterate over all always fully loaded packages and load them.
	if (!IsRunningCommandlet())
	{
		for( int32 PackageNameIndex=0; PackageNameIndex<PackagesToBeFullyLoadedAtStartup.Num(); PackageNameIndex++ )
		{
			const FString& PackageName = PackagesToBeFullyLoadedAtStartup[PackageNameIndex];
			// Load package if it's found in the package file cache.
			if( FPackageName::DoesPackageExist( PackageName ) )
			{
				LoadPackage( NULL, *PackageName, LOAD_None );
			}
		}
	}

	// Populate the data structures related to the sprite category visibility feature for use elsewhere in the editor later
	TArray<FSpriteCategoryInfo> SortedSpriteInfo;
	UUnrealEdEngine::MakeSortedSpriteInfo(SortedSpriteInfo);

	// Iterate over the sorted list, constructing a mapping of unlocalized categories to the index the localized category
	// resides in. This is an optimization to prevent having to localize values repeatedly.
	for( int32 InfoIndex = 0; InfoIndex < SortedSpriteInfo.Num(); ++InfoIndex )
	{
		const FSpriteCategoryInfo& SpriteInfo = SortedSpriteInfo[InfoIndex];
		SpriteIDToIndexMap.Add( SpriteInfo.Category, InfoIndex );
	}

	if (FPaths::IsProjectFilePathSet())
	{
<<<<<<< HEAD
		AutoReimportManager = ConstructObject<UAutoReimportManager>(UAutoReimportManager::StaticClass());
		AutoReimportManager->Initialize();
=======
		AutoReimportManager = NewObject<UAutoReimportManager>();
		AutoReimportManager->Initialize();
		
		GetMutableDefault<UEditorLoadingSavingSettings>()->CheckSourceControlCompatability();
>>>>>>> cce8678d
	}

	// register details panel customizations
	if (!HasAnyFlags(RF_ClassDefaultObject))
	{
		FPropertyEditorModule& PropertyModule = FModuleManager::LoadModuleChecked<FPropertyEditorModule>("PropertyEditor");

		PropertyModule.RegisterCustomClassLayout("EditorLoadingSavingSettings", FOnGetDetailCustomizationInstance::CreateStatic(&FEditorLoadingSavingSettingsCustomization::MakeInstance));
		PropertyModule.RegisterCustomClassLayout("GameMapsSettings", FOnGetDetailCustomizationInstance::CreateStatic(&FGameMapsSettingsCustomization::MakeInstance));
		PropertyModule.RegisterCustomClassLayout("LevelEditorPlaySettings", FOnGetDetailCustomizationInstance::CreateStatic(&FLevelEditorPlaySettingsCustomization::MakeInstance));
		PropertyModule.RegisterCustomClassLayout("ProjectPackagingSettings", FOnGetDetailCustomizationInstance::CreateStatic(&FProjectPackagingSettingsCustomization::MakeInstance));
	}

	UEditorExperimentalSettings const* ExperimentalSettings =  GetDefault<UEditorExperimentalSettings>();
	ECookInitializationFlags BaseCookingFlags = ECookInitializationFlags::AutoTick | ECookInitializationFlags::AsyncSave | ECookInitializationFlags::Compressed;
	BaseCookingFlags |= ExperimentalSettings->bIterativeCookingForLaunchOn ? ECookInitializationFlags::Iterative : ECookInitializationFlags::None;
<<<<<<< HEAD
	if ( ExperimentalSettings->bCookOnTheSide )
	{
		CookServer = ConstructObject<UCookOnTheFlyServer>( UCookOnTheFlyServer::StaticClass() );
=======

	bool bEnableCookOnTheSide = false;
	GConfig->GetBool(TEXT("/Script/UnrealEd.CookerSettings"), TEXT("bEnableCookOnTheSide"), bEnableCookOnTheSide, GEngineIni);

	if ( bEnableCookOnTheSide )
	{
		CookServer = NewObject<UCookOnTheFlyServer>();
>>>>>>> cce8678d
		CookServer->Initialize( ECookMode::CookOnTheFlyFromTheEditor, BaseCookingFlags );
		CookServer->StartNetworkFileServer( false );

		FCoreUObjectDelegates::OnObjectPropertyChanged.AddUObject(CookServer, &UCookOnTheFlyServer::OnObjectPropertyChanged);
		FCoreUObjectDelegates::OnObjectModified.AddUObject(CookServer, &UCookOnTheFlyServer::OnObjectModified);
		FCoreUObjectDelegates::OnObjectSaved.AddUObject( CookServer, &UCookOnTheFlyServer::OnObjectSaved );
	}
	else if ( !ExperimentalSettings->bDisableCookInEditor)
	{
<<<<<<< HEAD
		CookServer = ConstructObject<UCookOnTheFlyServer>( UCookOnTheFlyServer::StaticClass() );
=======
		CookServer = NewObject<UCookOnTheFlyServer>();
>>>>>>> cce8678d
		CookServer->Initialize( ECookMode::CookByTheBookFromTheEditor, BaseCookingFlags );

		FCoreUObjectDelegates::OnObjectPropertyChanged.AddUObject(CookServer, &UCookOnTheFlyServer::OnObjectPropertyChanged);
		FCoreUObjectDelegates::OnObjectModified.AddUObject(CookServer, &UCookOnTheFlyServer::OnObjectModified);
		FCoreUObjectDelegates::OnObjectSaved.AddUObject( CookServer, &UCookOnTheFlyServer::OnObjectSaved );
	}
}

bool CanCookForPlatformInThisProcess( const FString& PlatformName )
{
	////////////////////////////////////////
	// hack remove this hack when we properly support changing the mobileHDR setting 
	// check if our mobile hdr setting in memory is different from the one which is saved in the config file
	
<<<<<<< HEAD
	bool ConfigSetting = false;
	if ( !GConfig->GetBool( TEXT("/Script/Engine.RendererSettings"), TEXT("r.MobileHDR"), ConfigSetting, GEngineIni) )
	{
		// if we can't get the config setting then don't risk it
		return false;
	}
=======
	
	FConfigFile PlatformEngineIni;
	GConfig->LoadLocalIniFile(PlatformEngineIni, TEXT("Engine"), true, *PlatformName );

	FString IniValueString;
	bool ConfigSetting = false;
	if ( PlatformEngineIni.GetString( TEXT("/Script/Engine.RendererSettings"), TEXT("r.MobileHDR"), IniValueString ) == false )
	{
		// must always match the RSetting setting because we don't have a config setting
		return true; 
	}
	ConfigSetting = IniValueString.ToBool();
>>>>>>> cce8678d

	// this was stolen from void IsMobileHDR()
	static auto* MobileHDRCvar = IConsoleManager::Get().FindTConsoleVariableDataInt(TEXT("r.MobileHDR"));
	const bool CurrentRSetting = MobileHDRCvar->GetValueOnAnyThread() == 1;

	if ( CurrentRSetting != ConfigSetting )
	{
<<<<<<< HEAD
=======
		UE_LOG(LogUnrealEdEngine, Warning, TEXT("Unable to use cook in editor because r.MobileHDR from Engine ini doesn't match console value r.MobileHDR"));
>>>>>>> cce8678d
		return false;
	}
	////////////////////////////////////////
	return true;
}


bool UUnrealEdEngine::CanCookByTheBookInEditor(const FString& PlatformName) const 
{ 	
	if ( CanCookForPlatformInThisProcess(PlatformName) == false )
	{
		return false;
	}

	if ( CookServer )
	{
		return CookServer->GetCookMode() == ECookMode::CookByTheBookFromTheEditor; 
	}
	return false;
}

bool UUnrealEdEngine::CanCookOnTheFlyInEditor(const FString& PlatformName) const
{
	if ( CanCookForPlatformInThisProcess(PlatformName) == false )
	{
		return false;
	}

	if ( CookServer )
	{
		return CookServer->GetCookMode() == ECookMode::CookOnTheFlyFromTheEditor;
	}
	return false;
}

void UUnrealEdEngine::StartCookByTheBookInEditor( const TArray<ITargetPlatform*> &TargetPlatforms, const TArray<FString> &CookMaps, const TArray<FString> &CookDirectories, const TArray<FString> &CookCultures, const TArray<FString> &IniMapSections )
{
	UCookOnTheFlyServer::FCookByTheBookStartupOptions StartupOptions;
	StartupOptions.CookMaps = CookMaps;
	StartupOptions.TargetPlatforms = TargetPlatforms;
	StartupOptions.CookDirectories = CookDirectories;
	StartupOptions.CookCultures = CookCultures;
	StartupOptions.IniMapSections = IniMapSections;

	CookServer->StartCookByTheBook( StartupOptions );
}

bool UUnrealEdEngine::IsCookByTheBookInEditorFinished() const 
{ 
	return !CookServer->IsCookByTheBookRunning();
}

void UUnrealEdEngine::CancelCookByTheBookInEditor()
{
	CookServer->QueueCancelCookByTheBook();
}

void UUnrealEdEngine::MakeSortedSpriteInfo(TArray<FSpriteCategoryInfo>& OutSortedSpriteInfo)
{
	struct Local
	{
		static void AddSortedSpriteInfo(TArray<FSpriteCategoryInfo>& InOutSortedSpriteInfo, const FSpriteCategoryInfo& InSpriteInfo )
		{
			const FSpriteCategoryInfo* ExistingSpriteInfo = InOutSortedSpriteInfo.FindByPredicate([&InSpriteInfo](const FSpriteCategoryInfo& SpriteInfo){ return InSpriteInfo.Category == SpriteInfo.Category; });
			if (ExistingSpriteInfo != NULL)
			{
				//Already present
				checkSlow(ExistingSpriteInfo->DisplayName.EqualTo(InSpriteInfo.DisplayName)); //Catch mismatches between DisplayNames
			}
			else
			{
				// Add the category to the correct position in the array to keep it sorted
				const int32 CatIndex = InOutSortedSpriteInfo.IndexOfByPredicate([&InSpriteInfo](const FSpriteCategoryInfo& SpriteInfo){ return InSpriteInfo.DisplayName.CompareTo( SpriteInfo.DisplayName ) < 0; });
				if (CatIndex != INDEX_NONE)
				{
					InOutSortedSpriteInfo.Insert( InSpriteInfo, CatIndex );
				}
				else
				{
					InOutSortedSpriteInfo.Add( InSpriteInfo );
				}
			}
		}
	};

	// Iterate over all classes searching for those which derive from AActor and are neither deprecated nor abstract.
	// It would be nice to only check placeable classes here, but we cannot do that as some non-placeable classes
	// still end up in the editor (with sprites) procedurally, such as prefab instances and landscape actors.
	for ( auto* Class : TObjectRange<UClass>() )
	{
		if ( Class->IsChildOf( AActor::StaticClass() )
		&& !( Class->HasAnyClassFlags(CLASS_Abstract | CLASS_Deprecated) ) )
		{
			// Check if the class default actor has billboard components or arrow components that should be treated as
			// sprites, and if so, add their categories to the array
			const AActor* CurDefaultClassActor = Class->GetDefaultObject<AActor>();
			if ( CurDefaultClassActor )
			{
				TInlineComponentArray<UActorComponent*> Components;
				CurDefaultClassActor->GetComponents(Components);

				for ( auto* Comp : Components )
				{
					const UBillboardComponent* CurSpriteComponent = Cast<UBillboardComponent>( Comp );
					const UArrowComponent* CurArrowComponent = (CurSpriteComponent ? NULL : Cast<UArrowComponent>( Comp ));
					if ( CurSpriteComponent )
					{
						Local::AddSortedSpriteInfo( OutSortedSpriteInfo, CurSpriteComponent->SpriteInfo );
					}
					else if ( CurArrowComponent && CurArrowComponent->bTreatAsASprite )
					{
						Local::AddSortedSpriteInfo( OutSortedSpriteInfo, CurArrowComponent->SpriteInfo );
					}
				}
			}
		}
	}

	// It wont find sounds, but we want it to be there
	{
		FSpriteCategoryInfo SpriteInfo;
		SpriteInfo.Category = TEXT("Sounds");
		SpriteInfo.DisplayName = NSLOCTEXT( "SpriteCategory", "Sounds", "Sounds" );
		Local::AddSortedSpriteInfo( OutSortedSpriteInfo, SpriteInfo );
	}
}


void UUnrealEdEngine::PreExit()
{
	// Notify edit modes we're mode at exit
	FEditorModeRegistry::Get().Shutdown();

	FAVIWriter* AVIWriter = FAVIWriter::GetInstance();
	if (AVIWriter)
	{
		AVIWriter->Close();
	}

	Super::PreExit();
}


UUnrealEdEngine::~UUnrealEdEngine()
{
	if (this == GUnrealEd)
	{
		GUnrealEd = NULL; 
	}
}


void UUnrealEdEngine::FinishDestroy()
{
	if( CookServer)
	{
		FCoreUObjectDelegates::OnObjectPropertyChanged.RemoveAll(CookServer);
		FCoreUObjectDelegates::OnObjectModified.RemoveAll(CookServer);
	}

	if(PackageAutoSaver.Get())
	{
		// We've finished shutting down, so disable the auto-save restore
		PackageAutoSaver->UpdateRestoreFile(false);
		PackageAutoSaver.Reset();
	}

	if( PerformanceMonitor )
	{
		delete PerformanceMonitor;
	}

	UPackage::PackageDirtyStateChangedEvent.RemoveAll(this);
	FCoreUObjectDelegates::PostGarbageCollect.RemoveAll(this);
	FCoreDelegates::ColorPickerChanged.RemoveAll(this);
	Super::FinishDestroy();
}


void UUnrealEdEngine::Tick(float DeltaSeconds, bool bIdleMode)
{
	Super::Tick( DeltaSeconds, bIdleMode );

	// Increment the "seconds since last autosave" counter, then try to autosave.
	if (!GSlowTaskOccurred)
	{
		// Don't increment autosave count while in game/pie/automation testing or while in Matinee
		const bool PauseAutosave = (PlayWorld != NULL) || GIsAutomationTesting;
		if (!PauseAutosave && PackageAutoSaver.Get())
		{
			PackageAutoSaver->UpdateAutoSaveCount(DeltaSeconds);
		}
	}
	if (!GIsSlowTask)
	{
		GSlowTaskOccurred = false;
	}

	// Display any load errors that happened while starting up the editor.
	static bool bFirstTick = true;
	if (bFirstTick)
	{
		FEditorDelegates::DisplayLoadErrors.Broadcast();
	}
	bFirstTick = false;

	if(PackageAutoSaver.Get())
	{
		PackageAutoSaver->AttemptAutoSave();
	}

	// Try and notify the user about modified packages needing checkout
	AttemptModifiedPackageNotification();

	// Attempt to warn about any packages that have been modified but were previously
	// saved with an engine version newer than the current one
	AttemptWarnAboutPackageEngineVersions();

	// Attempt to warn about any packages that have been modified but the user
	// does not have permission to write them to disk
	AttemptWarnAboutWritePermission();

	// Update lightmass
	UpdateBuildLighting();

	FAVIWriter* AVIWriter = FAVIWriter::GetInstance();
	if (AVIWriter)
	{
		AVIWriter->Update(DeltaSeconds);
	}
	
	ICrashTrackerModule* CrashTracker = FModuleManager::LoadModulePtr<ICrashTrackerModule>( FName("CrashTracker") );
	bool bCrashTrackerEnabled = false;
	if (CrashTracker)
	{
		CrashTracker->Update(DeltaSeconds);
		bCrashTrackerEnabled = CrashTracker->IsCurrentlyCapturing();
	}

	// Only allow live streaming if crash tracker is disabled. This is because the SlateRHIRenderer shares the same render targets
	// for both crash tracker and live editor streaming, and we don't want them to be thrashed every frame.
	if( !bCrashTrackerEnabled )
	{
		// If the editor is configured to broadcast frames, do that now
		if( IEditorLiveStreaming::Get().IsBroadcastingEditor() )
		{
			IEditorLiveStreaming::Get().BroadcastEditorVideoFrame();
		}
	}
}


void UUnrealEdEngine::OnPackageDirtyStateUpdated( UPackage* Pkg)
{
	// The passed in object should never be NULL
	check(Pkg);

	UPackage* Package = Pkg->GetOutermost();
	const FString PackageName = Package->GetName();

	// Alert the user if they have modified a package that won't be able to be saved because
	// it's already been saved with an engine version that is newer than the current one.
	if (!FUObjectThreadContext::Get().IsRoutingPostLoad && Package->IsDirty() && !PackagesCheckedForEngineVersion.Contains(PackageName))
	{
		EWriteDisallowedWarningState WarningStateToSet = WDWS_WarningUnnecessary;
				
		FString PackageFileName;
		if ( FPackageName::DoesPackageExist( Package->GetName(), NULL, &PackageFileName ) )
		{
			// If a package has never been loaded, a file reader is necessary to find the package file summary for its saved engine version.
			FArchive* PackageReader = IFileManager::Get().CreateFileReader( *PackageFileName );
			if ( PackageReader )
			{
				FPackageFileSummary Summary;
				*PackageReader << Summary;

				if ( Summary.GetFileVersionUE4() > GPackageFileUE4Version || !GEngineVersion.IsCompatibleWith(Summary.CompatibleWithEngineVersion) )
				{
					WarningStateToSet = WDWS_PendingWarn;
					bNeedWarningForPkgEngineVer = true;
				}
			}
			delete PackageReader;
		}
		PackagesCheckedForEngineVersion.Add( PackageName, WarningStateToSet );
	}

	// Alert the user if they have modified a package that they do not have sufficient permission to write to disk.
	// This can be due to the content being in the "Program Files" folder and the user does not have admin privileges.
	if (!FUObjectThreadContext::Get().IsRoutingPostLoad && Package->IsDirty() && !PackagesCheckedForWritePermission.Contains(PackageName))
	{
		EWriteDisallowedWarningState WarningStateToSet = GetWarningStateForWritePermission(PackageName);

		if ( WarningStateToSet == WDWS_PendingWarn )
		{
			bNeedWarningForWritePermission = true;
		}
		
		PackagesCheckedForWritePermission.Add( PackageName, WarningStateToSet );
	}

	if( Package->IsDirty() )
	{
		// Find out if we have already asked the user to modify this package
		const uint8* PromptState = PackageToNotifyState.Find( Package );
		const bool bAlreadyAsked = PromptState != NULL;

		// During an autosave, packages are saved in the autosave directory which switches off their dirty flags.
		// To preserve the pre-autosave state, any saved package is then remarked as dirty because it wasn't saved in the normal location where it would be picked up by source control.
		// Any callback that happens during an autosave is bogus since a package wasn't marked dirty due to a user modification.
		const bool bIsAutoSaving = PackageAutoSaver.Get() && PackageAutoSaver->IsAutoSaving();

		const UEditorLoadingSavingSettings* Settings = GetDefault<UEditorLoadingSavingSettings>();

		if( !bIsAutoSaving && 
			!GIsEditorLoadingPackage && // Don't ask if the package was modified as a result of a load
			!bAlreadyAsked && // Don't ask if we already asked once!
			(Settings->bPromptForCheckoutOnAssetModification || Settings->bAutomaticallyCheckoutOnAssetModification) )
		{
			// Force source control state to be updated
			ISourceControlProvider& SourceControlProvider = ISourceControlModule::Get().GetProvider();

			TArray<FString> Files;
			Files.Add(SourceControlHelpers::PackageFilename(Package));
			SourceControlProvider.Execute(ISourceControlOperation::Create<FUpdateStatus>(), SourceControlHelpers::AbsoluteFilenames(Files), EConcurrency::Asynchronous, FSourceControlOperationComplete::CreateUObject(this, &UUnrealEdEngine::OnSourceControlStateUpdated, TWeakObjectPtr<UPackage>(Package)));
		}
	}
	else
	{
		// This package was saved, the user should be prompted again if they checked in the package
		PackageToNotifyState.Remove( Package );
	}
}


void UUnrealEdEngine::OnSourceControlStateUpdated(const FSourceControlOperationRef& SourceControlOp, ECommandResult::Type ResultType, TWeakObjectPtr<UPackage> Package)
{
	if (ResultType == ECommandResult::Succeeded && Package.IsValid())
	{
		// Get the source control state of the package
		ISourceControlProvider& SourceControlProvider = ISourceControlModule::Get().GetProvider();
		FSourceControlStatePtr SourceControlState = SourceControlProvider.GetState(Package.Get(), EStateCacheUsage::Use);

		if (SourceControlState.IsValid())
		{
			const UEditorLoadingSavingSettings* Settings = GetDefault<UEditorLoadingSavingSettings>();
			check(Settings->bPromptForCheckoutOnAssetModification || Settings->bAutomaticallyCheckoutOnAssetModification);

			if (Settings->bAutomaticallyCheckoutOnAssetModification && SourceControlState->CanCheckout())
			{
				// Automatically check out asset
				TArray<FString> Files;
				Files.Add(SourceControlHelpers::PackageFilename(Package.Get()));
				SourceControlProvider.Execute(ISourceControlOperation::Create<FCheckOut>(), SourceControlHelpers::AbsoluteFilenames(Files), EConcurrency::Asynchronous, FSourceControlOperationComplete::CreateUObject(this, &UUnrealEdEngine::OnPackageCheckedOut, TWeakObjectPtr<UPackage>(Package)));
			}
			else
			{
				if (SourceControlState->CanCheckout() || !SourceControlState->IsCurrent() || SourceControlState->IsCheckedOutOther())
				{
					// To get here, either "prompt for checkout on asset modification" is set, or "automatically checkout on asset modification"
					// is set, but it failed.

			// Allow packages that are not checked out to pass through.
			// Allow packages that are not current or checked out by others pass through.  
			// The user wont be able to checkout these packages but the checkout dialog will show up with a special icon 
			// to let the user know they wont be able to checkout the package they are modifying.

					PackageToNotifyState.Add(Package, SourceControlState->CanCheckout() ? NS_PendingPrompt : NS_PendingWarning);
			// We need to prompt since a new package was added
			bNeedToPromptForCheckout = true;
		}
	}
		}
	}
}


void UUnrealEdEngine::OnPackageCheckedOut(const FSourceControlOperationRef& SourceControlOp, ECommandResult::Type ResultType, TWeakObjectPtr<UPackage> Package)
{
	if (Package.IsValid())
	{
		// Get the source control state of the package
		ISourceControlProvider& SourceControlProvider = ISourceControlModule::Get().GetProvider();
		FSourceControlStatePtr SourceControlState = SourceControlProvider.GetState(Package.Get(), EStateCacheUsage::Use);

		FFormatNamedArguments Arguments;
		Arguments.Add(TEXT("Package"), FText::FromString(Package->GetName()));

		if (ResultType == ECommandResult::Succeeded)
		{
			if (SourceControlState.IsValid() && SourceControlState->IsCheckedOut())
	{
				FNotificationInfo Notification(FText::Format(NSLOCTEXT("SourceControl", "AutoCheckOutNotification", "Package '{Package}' automatically checked out."), Arguments));
				Notification.bFireAndForget = true;
				Notification.ExpireDuration = 4.0f;
				Notification.bUseThrobber = true;

				FSlateNotificationManager::Get().AddNotification(Notification);

				return;
			}
		}

		FNotificationInfo ErrorNotification(FText::Format(NSLOCTEXT("SourceControl", "AutoCheckOutFailedNotification", "Unable to automatically check out Package '{Package}'."), Arguments));
		ErrorNotification.bFireAndForget = true;
		ErrorNotification.ExpireDuration = 4.0f;
		ErrorNotification.bUseThrobber = true;

		FSlateNotificationManager::Get().AddNotification(ErrorNotification);

		// Automatic checkout failed - pop up the notification for manual checkout
		PackageToNotifyState.Add(Package, SourceControlState->CanCheckout() ? NS_PendingPrompt : NS_PendingWarning);
		bNeedToPromptForCheckout = true;
	}
}


void UUnrealEdEngine::OnPostGarbageCollect()
{
	// Refresh Editor browsers after GC in case objects where removed.  Note that if the user is currently
	// playing in a PIE level, we don't want to interrupt performance by refreshing the Generic Browser window.
	if( GIsEditor && !GIsPlayInEditorWorld )
	{
		FEditorDelegates::RefreshAllBrowsers.Broadcast();
	}

	// Clean up any GCed packages in the PackageToNotifyState
	for( TMap<TWeakObjectPtr<UPackage>,uint8>::TIterator It(PackageToNotifyState); It; ++It )
	{
		if( It.Key().IsValid() == false )
		{
			It.RemoveCurrent();
		}
	}
}


void UUnrealEdEngine::OnColorPickerChanged()
{
	FEditorSupportDelegates::RedrawAllViewports.Broadcast();

	FEditorSupportDelegates::PreWindowsMessage.RemoveAll(this);
	FEditorSupportDelegates::PostWindowsMessage.RemoveAll(this);
}


UWorld* SavedGWorld = NULL;


void UUnrealEdEngine::OnPreWindowsMessage(FViewport* Viewport, uint32 Message)
{
	// Make sure the proper GWorld is set before handling the windows message
	if( GEditor->GameViewport && !GUnrealEd->bIsSimulatingInEditor && GEditor->GameViewport->Viewport == Viewport && !GIsPlayInEditorWorld )
	{
		// remember the current GWorld that will be restored in the PostWindowsMessage callback
		SavedGWorld = GWorld;
		SetPlayInEditorWorld( GEditor->PlayWorld );
	}
	else
	{
		SavedGWorld = NULL;
	}
}


void UUnrealEdEngine::OnPostWindowsMessage(FViewport* Viewport, uint32 Message)
{
	if( SavedGWorld )
	{
		RestoreEditorWorld( SavedGWorld );
	}		
}


void UUnrealEdEngine::OnOpenMatinee()
{
	// Register a delegate to pickup when Matinee is closed.
	OnMatineeEditorClosedDelegateHandle = GLevelEditorModeTools().OnEditorModeChanged().AddUObject( this, &UUnrealEdEngine::OnMatineeEditorClosed );
}


void UUnrealEdEngine::ConvertMatinees()
{
	FVector StartLocation= FVector::ZeroVector;
	UWorld* World = GWorld;
	if( World )
	{
		ULevel* Level = World->GetCurrentLevel();
		if( !Level )
		{
			Level = World->PersistentLevel;
		}
		check(Level);
		for( TObjectIterator<UInterpData> It; It; ++It )
		{
			UInterpData* InterpData = *It;
			if( InterpData->IsIn( Level ) ) 
			{
				// We dont care about renaming references or adding redirectors.  References to this will be old seqact_interps
				GEditor->RenameObject( InterpData, Level->GetOutermost(), *InterpData->GetName() );

				AMatineeActor* MatineeActor = Level->OwningWorld->SpawnActor<AMatineeActor>(StartLocation, FRotator::ZeroRotator);
				StartLocation.Y += 50;
								
				MatineeActor->MatineeData = InterpData;
				UProperty* MatineeDataProp = NULL;
				for( UProperty* Property = MatineeActor->GetClass()->PropertyLink; Property != NULL; Property = Property->PropertyLinkNext )
				{
					if( Property->GetName() == TEXT("MatineeData") )
					{
						MatineeDataProp = Property;
						break;
					}
				}

				FPropertyChangedEvent PropertyChangedEvent( MatineeDataProp ); 
				MatineeActor->PostEditChangeProperty( PropertyChangedEvent );
			}
		}
	}

}


void UUnrealEdEngine::ShowActorProperties()
{
	// See if we have any unlocked property windows available.  If not, create a new one.
	if( FSlateApplication::IsInitialized() )	
	{
		IMainFrameModule& MainFrameModule = FModuleManager::LoadModuleChecked<IMainFrameModule>(TEXT("MainFrame"));

		bool bHasUnlockedViews = false;
	
		FPropertyEditorModule& PropertyEditorModule = FModuleManager::LoadModuleChecked<FPropertyEditorModule>( TEXT("PropertyEditor") );
		bHasUnlockedViews = PropertyEditorModule.HasUnlockedDetailViews();
	
		// If the slate main frame is shown, summon a new property viewer in the Level editor module
		if(MainFrameModule.IsWindowInitialized())
		{
			FLevelEditorModule& LevelEditorModule = FModuleManager::GetModuleChecked<FLevelEditorModule>( TEXT("LevelEditor") );
			LevelEditorModule.SummonSelectionDetails();
		}

		if( !bHasUnlockedViews )
		{
			UpdateFloatingPropertyWindows();
		}
	}
}

bool UUnrealEdEngine::GetMapBuildCancelled() const
{
	return FUnrealEdMisc::Get().GetMapBuildCancelled();
}


void UUnrealEdEngine::SetMapBuildCancelled( bool InCancelled )
{
	FUnrealEdMisc::Get().SetMapBuildCancelled( InCancelled );
}

// namespace to match the original in the old loc system
#define LOCTEXT_NAMESPACE "UnrealEd"


FText FClassPickerDefaults::GetName() const
{
	FText Result = LOCTEXT("NullClass", "(null class)");

	if (UClass* ItemClass = LoadClass<UObject>(NULL, *ClassName, NULL, LOAD_None, NULL))
	{
		Result = ItemClass->GetDisplayNameText();
	}

	return Result;
}


FText FClassPickerDefaults::GetDescription() const
{
	FText Result = LOCTEXT("NullClass", "(null class)");
<<<<<<< HEAD

	if (UClass* ItemClass = LoadClass<UObject>(NULL, *ClassName, NULL, LOAD_None, NULL))
	{
		Result = ItemClass->GetToolTipText(/*bShortTooltip=*/ true);
	}

=======

	if (UClass* ItemClass = LoadClass<UObject>(NULL, *ClassName, NULL, LOAD_None, NULL))
	{
		Result = ItemClass->GetToolTipText(/*bShortTooltip=*/ true);
	}

>>>>>>> cce8678d
	return Result;
}

#undef LOCTEXT_NAMESPACE


UUnrealEdKeyBindings::UUnrealEdKeyBindings(const FObjectInitializer& ObjectInitializer)
	: Super(ObjectInitializer)
{
}

UUnrealEdOptions::UUnrealEdOptions(const FObjectInitializer& ObjectInitializer)
	: Super(ObjectInitializer)
{
}


void UUnrealEdOptions::PostInitProperties()
{
	Super::PostInitProperties();
	if (!HasAnyFlags(RF_ClassDefaultObject | RF_NeedLoad))
	{
		EditorKeyBindings = NewObject<UUnrealEdKeyBindings>(this, FName("EditorKeyBindingsInst"));
	}
}


UUnrealEdOptions* UUnrealEdEngine::GetUnrealEdOptions()
{
	if(EditorOptionsInst == NULL)
	{
		EditorOptionsInst = NewObject<UUnrealEdOptions>();
	}

	return EditorOptionsInst;
}

 
void UUnrealEdEngine::CloseEditor()
{
	check(GEngine);

	// if PIE is still happening, stop it before doing anything
	if (PlayWorld)
	{
		EndPlayMap();
	}

	// End any play on console/pc games still happening
	EndPlayOnLocalPc();

	// Can't use FPlatformMisc::RequestExit as it uses PostQuitMessage which is not what we want here.
	GIsRequestingExit = 1;
}


bool UUnrealEdEngine::AllowSelectTranslucent() const
{
	return GetDefault<UEditorPerProjectUserSettings>()->bAllowSelectTranslucent;
}


bool UUnrealEdEngine::OnlyLoadEditorVisibleLevelsInPIE() const
{
	return GetDefault<ULevelEditorPlaySettings>()->bOnlyLoadVisibleLevelsInPIE;
}

bool UUnrealEdEngine::PreferToStreamLevelsInPIE() const
{
	return GetDefault<ULevelEditorPlaySettings>()->bPreferToStreamLevelsInPIE;
}

void UUnrealEdEngine::RedrawLevelEditingViewports(bool bInvalidateHitProxies)
{
	// Redraw Slate based viewports
	if( FModuleManager::Get().IsModuleLoaded("LevelEditor") )
	{
		FLevelEditorModule& LevelEditor = FModuleManager::GetModuleChecked<FLevelEditorModule>( "LevelEditor" );
		LevelEditor.BroadcastRedrawViewports( bInvalidateHitProxies );
	}

}


void UUnrealEdEngine::TakeHighResScreenShots()
{
	// Tell all viewports to take a screenshot
	if( FModuleManager::Get().IsModuleLoaded("LevelEditor") )
	{
		FLevelEditorModule& LevelEditor = FModuleManager::GetModuleChecked<FLevelEditorModule>( "LevelEditor" );
		LevelEditor.BroadcastTakeHighResScreenShots( );
	}
}


void UUnrealEdEngine::SetCurrentClass( UClass* InClass )
{
	USelection* SelectionSet = GetSelectedObjects();
	SelectionSet->DeselectAll( UClass::StaticClass() );

	if(InClass != NULL)
	{
		SelectionSet->Select( InClass );
	}
}


void UUnrealEdEngine::GetPackageList( TArray<UPackage*>* InPackages, UClass* InClass )
{
	InPackages->Empty();

	for( FObjectIterator It ; It ; ++It )
	{
		if( It->GetOuter() && It->GetOuter() != GetTransientPackage() )
		{
			UObject* TopParent = NULL;

			if( InClass == NULL || It->IsA( InClass ) )
				TopParent = It->GetOutermost();

			if( Cast<UPackage>(TopParent) )
				InPackages->AddUnique( (UPackage*)TopParent );
		}
	}
}


bool UUnrealEdEngine::CanSavePackage( UPackage* PackageToSave )
{
	const FString& PackageName = PackageToSave->GetName();
	EWriteDisallowedWarningState WarningState = GetWarningStateForWritePermission(PackageName);

	if ( WarningState == WDWS_PendingWarn )
	{
		bNeedWarningForWritePermission = true;
		PackagesCheckedForWritePermission.Add( PackageName, WarningState );
		return false;
	}

	return true;
}


UThumbnailManager* UUnrealEdEngine::GetThumbnailManager()
{
	return &(UThumbnailManager::Get());
}


void UUnrealEdEngine::Serialize(FArchive& Ar)
{
	Super::Serialize(Ar);
	Ar << MaterialCopyPasteBuffer;
	Ar << AnimationCompressionAlgorithms;
	Ar << MatineeCopyPasteBuffer;
}


void UUnrealEdEngine::MakeSelectedActorsLevelCurrent()
{
	ULevel* LevelToMakeCurrent = NULL;

	// Look to the selected actors for the level to make current.
	// If actors from multiple levels are selected, do nothing.
	for ( FSelectionIterator It( GetSelectedActorIterator() ) ; It ; ++It )
	{
		AActor* Actor = static_cast<AActor*>( *It );
		checkSlow( Actor->IsA(AActor::StaticClass()) );

		ULevel* ActorLevel = Actor->GetLevel();

		if ( !LevelToMakeCurrent )
		{
			// First assignment.
			LevelToMakeCurrent = ActorLevel;
		}
		else if ( LevelToMakeCurrent != ActorLevel )
		{
			// Actors from multiple levels are selected -- abort.
			LevelToMakeCurrent = NULL;
			break;
		}
	}

	// Change the current level to something different
	if ( LevelToMakeCurrent && !LevelToMakeCurrent->IsCurrentLevel() )
	{
		EditorLevelUtils::MakeLevelCurrent( LevelToMakeCurrent );
	}
}


int32 UUnrealEdEngine::GetSpriteCategoryIndex( const FName& InSpriteCategory )
{
	// Find the sprite category in the unlocalized to index map, if possible
	const int32* CategoryIndexPtr = SpriteIDToIndexMap.Find( InSpriteCategory );
	
	const int32 CategoryIndex = CategoryIndexPtr ? *CategoryIndexPtr : INDEX_NONE;

	return CategoryIndex;
}


void UUnrealEdEngine::ShowLightingStaticMeshInfoWindow()
{
	// first invoke the stats viewer tab
	FLevelEditorModule& LevelEditorModule = FModuleManager::GetModuleChecked<FLevelEditorModule>( TEXT("LevelEditor") );
	TSharedPtr<FTabManager> LevelEditorTabManager = LevelEditorModule.GetLevelEditorTabManager();
	LevelEditorTabManager->InvokeTab(FName("LevelEditorStatsViewer"));

	// then switch pages
	FStatsViewerModule& StatsViewerModule = FModuleManager::Get().LoadModuleChecked<FStatsViewerModule>(TEXT("StatsViewer"));
	StatsViewerModule.GetPage(EStatsPage::StaticMeshLightingInfo)->Show();
}


void UUnrealEdEngine::OpenSceneStatsWindow()
{
	// first invoke the stats viewer tab
	FLevelEditorModule& LevelEditorModule = FModuleManager::GetModuleChecked<FLevelEditorModule>( TEXT("LevelEditor") );
	TSharedPtr<FTabManager> LevelEditorTabManager = LevelEditorModule.GetLevelEditorTabManager();
	LevelEditorTabManager->InvokeTab(FName("LevelEditorStatsViewer"));

	// then switch pages
	FStatsViewerModule& StatsViewerModule = FModuleManager::Get().LoadModuleChecked<FStatsViewerModule>(TEXT("StatsViewer"));
	StatsViewerModule.GetPage(EStatsPage::PrimitiveStats)->Show();
}


void UUnrealEdEngine::OpenTextureStatsWindow()
{
	// first invoke the stats viewer tab
	FLevelEditorModule& LevelEditorModule = FModuleManager::GetModuleChecked<FLevelEditorModule>( TEXT("LevelEditor") );
	TSharedPtr<FTabManager> LevelEditorTabManager = LevelEditorModule.GetLevelEditorTabManager();
	LevelEditorTabManager->InvokeTab(FName("LevelEditorStatsViewer"));

	// then switch pages
	FStatsViewerModule& StatsViewerModule = FModuleManager::Get().LoadModuleChecked<FStatsViewerModule>(TEXT("StatsViewer"));
	StatsViewerModule.GetPage(EStatsPage::TextureStats)->Show();
}


void UUnrealEdEngine::GetSortedVolumeClasses( TArray< UClass* >* VolumeClasses )
{
	// Add all of the volume classes to the passed in array and then sort it
	for( auto* Class : TObjectRange<UClass>() )
	{
		if (Class->IsChildOf(AVolume::StaticClass()) && !Class->HasAnyClassFlags(CLASS_Deprecated | CLASS_Abstract | CLASS_NotPlaceable) && Class->ClassGeneratedBy == nullptr)
		{
			VolumeClasses->AddUnique( Class );
		}
	}

	VolumeClasses->Sort();
}


void UUnrealEdOptions::GenerateCommandMap()
{
	CommandMap.Empty();
	for(int32 CmdIdx=0; CmdIdx<EditorCommands.Num(); CmdIdx++)
	{
		FEditorCommand &Cmd = EditorCommands[CmdIdx];

		CommandMap.Add(Cmd.CommandName, CmdIdx);
	}
}


FString UUnrealEdOptions::GetExecCommand(FKey Key, bool bAltDown, bool bCtrlDown, bool bShiftDown, FName EditorSet)
{
	TArray<FEditorKeyBinding> &KeyBindings = EditorKeyBindings->KeyBindings;
	FString Result;

	for(int32 BindingIdx=0; BindingIdx<KeyBindings.Num(); BindingIdx++)
	{
		FEditorKeyBinding &Binding = KeyBindings[BindingIdx];
		int32* CommandIdx = CommandMap.Find(Binding.CommandName);

		if(CommandIdx && EditorCommands.IsValidIndex(*CommandIdx))
		{
			FEditorCommand &Cmd = EditorCommands[*CommandIdx];

			if(Cmd.Parent == EditorSet)
			{
				// See if this key binding matches the key combination passed in.
				if(bAltDown == Binding.bAltDown && bCtrlDown == Binding.bCtrlDown && bShiftDown == Binding.bShiftDown && Key == Binding.Key)
				{
					int32* EditorCommandIdx = CommandMap.Find(Binding.CommandName);

					if(EditorCommandIdx && EditorCommands.IsValidIndex(*EditorCommandIdx))
					{
						FEditorCommand &EditorCommand = EditorCommands[*EditorCommandIdx];
						Result = EditorCommand.ExecCommand;
					}
					break;
				}
			}
		}
	}

	return Result;
}


/**
 * Does the update for volume actor visibility
 *
 * @param ActorsToUpdate	The list of actors to update
 * @param ViewClient		The viewport client to apply visibility changes to
 */
static void InternalUpdateVolumeActorVisibility( TArray<AActor*>& ActorsToUpdate, const FLevelEditorViewportClient& ViewClient, TArray<AActor*>& OutActorsThatChanged )
{
	for( int32 ActorIdx = 0; ActorIdx < ActorsToUpdate.Num(); ++ActorIdx )
	{
		AVolume* VolumeToUpdate = Cast<AVolume>(ActorsToUpdate[ActorIdx]);

		if ( VolumeToUpdate )
		{
			const bool bIsVisible = ViewClient.IsVolumeVisibleInViewport( *VolumeToUpdate );

			uint64 OriginalViews = VolumeToUpdate->HiddenEditorViews;
			if( bIsVisible )
			{
				// If the actor should be visible, unset the bit for the actor in this viewport
				VolumeToUpdate->HiddenEditorViews &= ~((uint64)1<<ViewClient.ViewIndex);	
			}
			else
			{
				if( VolumeToUpdate->IsSelected() )
				{
					// We are hiding the actor, make sure its not selected anymore
					GEditor->SelectActor( VolumeToUpdate, false, true  );
				}

				// If the actor should be hidden, set the bit for the actor in this viewport
				VolumeToUpdate->HiddenEditorViews |= ((uint64)1<<ViewClient.ViewIndex);	
			}

			if( OriginalViews != VolumeToUpdate->HiddenEditorViews )
			{
				// At least one actor has visibility changes
				OutActorsThatChanged.AddUnique( VolumeToUpdate );
			}
		}
	}
}


void UUnrealEdEngine::UpdateVolumeActorVisibility( UClass* InVolumeActorClass, FLevelEditorViewportClient* InViewport )
{
	TSubclassOf<AActor> VolumeClassToCheck = InVolumeActorClass ? InVolumeActorClass : AVolume::StaticClass();
	
	// Build a list of actors that need to be updated.  Only take actors of the passed in volume class.  
	UWorld* World = InViewport ? InViewport->GetWorld() : GWorld;
	TArray< AActor *> ActorsToUpdate;
	for( TActorIterator<AActor> It( World, VolumeClassToCheck ); It; ++It)
	{
		ActorsToUpdate.Add(*It);
	}

	if( ActorsToUpdate.Num() > 0 )
	{
		TArray< AActor* > ActorsThatChanged;
		if( !InViewport )
		{
			// Update the visibility state of each actor for each viewport
			for( int32 ViewportIdx = 0; ViewportIdx < LevelViewportClients.Num(); ++ViewportIdx )
			{
				FLevelEditorViewportClient& ViewClient = *LevelViewportClients[ViewportIdx];
				{
					// Only update the editor frame clients as those are the only viewports right now that show volumes.
					InternalUpdateVolumeActorVisibility( ActorsToUpdate, ViewClient, ActorsThatChanged );
					if( ActorsThatChanged.Num() )
					{
						// If actor visibility changed in the viewport, it needs to be redrawn
						ViewClient.Invalidate();
					}
				}
			}
		}
		else
		{
			// Only update the editor frame clients as those are the only viewports right now that show volumes.
			InternalUpdateVolumeActorVisibility( ActorsToUpdate, *InViewport, ActorsThatChanged );
			if( ActorsThatChanged.Num() )
			{	
				// If actor visibility changed in the viewport, it needs to be redrawn
				InViewport->Invalidate();
			}
		}

		// Push all changes in the actors to the scene proxy so the render thread correctly updates visibility
		for( int32 ActorIdx = 0; ActorIdx < ActorsThatChanged.Num(); ++ActorIdx )
		{
			AActor* ActorToUpdate = ActorsThatChanged[ ActorIdx ];

			// Find all registered primitive components and update the scene proxy with the actors updated visibility map
			TInlineComponentArray<UPrimitiveComponent*> PrimitiveComponents;
			ActorToUpdate->GetComponents(PrimitiveComponents);

			for( int32 ComponentIdx = 0; ComponentIdx < PrimitiveComponents.Num(); ++ComponentIdx )
			{
				UPrimitiveComponent* PrimitiveComponent = PrimitiveComponents[ComponentIdx];
				if (PrimitiveComponent->IsRegistered())
				{
					// Push visibility to the render thread
					PrimitiveComponent->PushEditorVisibilityToProxy( ActorToUpdate->HiddenEditorViews );
				}
			}
		}
	}
}


void UUnrealEdEngine::RegisterComponentVisualizer(FName ComponentClassName, TSharedPtr<FComponentVisualizer> Visualizer)
{
	if( ComponentClassName != NAME_Name )
	{
		ComponentVisualizerMap.Add(ComponentClassName, Visualizer);		
	}
}


void UUnrealEdEngine::UnregisterComponentVisualizer(FName ComponentClassName)
{
	ComponentVisualizerMap.Remove(ComponentClassName);
}

TSharedPtr<FComponentVisualizer> UUnrealEdEngine::FindComponentVisualizer(FName ComponentClassName) const
{
	TSharedPtr<FComponentVisualizer> Visualizer = NULL;

	const TSharedPtr<FComponentVisualizer>* VisualizerPtr = ComponentVisualizerMap.Find(ComponentClassName);
	if(VisualizerPtr != NULL)
	{
		Visualizer = *VisualizerPtr;
	}

	return Visualizer;
}

/** Find a component visualizer for the given component class (checking parent classes too) */
TSharedPtr<class FComponentVisualizer> UUnrealEdEngine::FindComponentVisualizer(UClass* ComponentClass) const
{
	TSharedPtr<FComponentVisualizer> Visualizer;
	while (!Visualizer.IsValid() && (ComponentClass != nullptr) && (ComponentClass != UActorComponent::StaticClass()))
	{
		Visualizer = FindComponentVisualizer(ComponentClass->GetFName());
		ComponentClass = ComponentClass->GetSuperClass();
	}

	return Visualizer;
}



void UUnrealEdEngine::DrawComponentVisualizers(const FSceneView* View, FPrimitiveDrawInterface* PDI)
{
	// Iterate over all selected actors
	for ( FSelectionIterator It( GetSelectedActorIterator() ) ; It ; ++It )
	{
		AActor* Actor = Cast<AActor>(*It);
		if(Actor != NULL)
		{
			// Then iterate over components of that actor
			TInlineComponentArray<UActorComponent*> Components;
			Actor->GetComponents(Components);

			for(int32 CompIdx=0; CompIdx<Components.Num(); CompIdx++)
			{
				UActorComponent* Comp = Components[CompIdx];
				if(Comp->IsRegistered())
				{
					// Try and find a visualizer
					
					TSharedPtr<FComponentVisualizer> Visualizer = FindComponentVisualizer(Comp->GetClass());
					if(Visualizer.IsValid())
					{
						Visualizer->DrawVisualization(Comp, View, PDI);
					}
				}
			}
		}
	}
}


void UUnrealEdEngine::DrawComponentVisualizersHUD(const FViewport* Viewport, const FSceneView* View, FCanvas* Canvas)
{
	// Iterate over all selected actors
	for (FSelectionIterator It(GetSelectedActorIterator()); It; ++It)
	{
		AActor* Actor = Cast<AActor>(*It);
		if (Actor != NULL)
		{
			// Then iterate over components of that actor
			TInlineComponentArray<UActorComponent*> Components;
			Actor->GetComponents(Components);

			for (int32 CompIdx = 0; CompIdx<Components.Num(); CompIdx++)
			{
				UActorComponent* Comp = Components[CompIdx];
				if (Comp->IsRegistered())
				{
					// Try and find a visualizer

					TSharedPtr<FComponentVisualizer> Visualizer = FindComponentVisualizer(Comp->GetClass());
					if (Visualizer.IsValid())
					{
						Visualizer->DrawVisualizationHUD(Comp, Viewport, View, Canvas);
					}
				}
			}
		}
	}
}


EWriteDisallowedWarningState UUnrealEdEngine::GetWarningStateForWritePermission(const FString& PackageName) const
{
	EWriteDisallowedWarningState WarningState = WDWS_WarningUnnecessary;

	if ( FPackageName::IsValidLongPackageName(PackageName, /*bIncludeReadOnlyRoots=*/false) )
	{
		// Test for write permission in the folder the package is in by creating a temp file and writing to it.
		// This isn't exactly the same as testing the package file for write permission, but we can not test that without directly writing to the file.
		FString BasePackageFileName = FPackageName::LongPackageNameToFilename(PackageName);
		FString TempPackageFileName = BasePackageFileName;

		// Make sure the temp file we are writing does not already exist by appending a numbered suffix
		const int32 MaxSuffix = 32;
		bool bCanTestPermission = false;
		for ( int32 SuffixIdx = 0; SuffixIdx < MaxSuffix; ++SuffixIdx )
		{
			TempPackageFileName = BasePackageFileName + FString::Printf(TEXT(".tmp%d"), SuffixIdx);
			if ( !FPlatformFileManager::Get().GetPlatformFile().FileExists(*TempPackageFileName) )
			{
				// Found a file that is not already in use
				bCanTestPermission = true;
				break;
			}
		}

		// If we actually found a file to test permission, test it now.
		if ( bCanTestPermission )
		{
			bool bHasWritePermission = FFileHelper::SaveStringToFile( TEXT("Write Test"), *TempPackageFileName );
			if ( bHasWritePermission )
			{
				// We can successfully write to the folder containing the package.
				// Delete the temp file.
				IFileManager::Get().Delete(*TempPackageFileName);
			}
			else
			{
				// We may not write to the specified location. Warn the user that he will not be able to write to this file.
				WarningState = WDWS_PendingWarn;
			}
		}
		else
		{
			// Failed to find a proper file to test permission...
		}
	}

	return WarningState;
}


void UUnrealEdEngine::OnMatineeEditorClosed( FEdMode* Mode, bool IsEntering )
{
	// if we are closing the Matinee editor
	if ( !IsEntering && Mode->GetID() == FBuiltinEditorModes::EM_InterpEdit )
	{
		// set the autosave timer to save soon
		if(PackageAutoSaver)
		{
			PackageAutoSaver->ForceMinimumTimeTillAutoSave();
		}

		// Remove this delegate. 
		GLevelEditorModeTools().OnEditorModeChanged().Remove( OnMatineeEditorClosedDelegateHandle );
	}	
}<|MERGE_RESOLUTION|>--- conflicted
+++ resolved
@@ -29,8 +29,6 @@
 #include "Editor/EditorLiveStreaming/Public/IEditorLiveStreaming.h"
 #include "SourceCodeNavigation.h"
 #include "AutoReimport/AutoReimportManager.h"
-<<<<<<< HEAD
-=======
 #include "NotificationManager.h"
 #include "SNotificationList.h"
 #include "UObject/UObjectThreadContext.h"
@@ -38,7 +36,6 @@
 #include "Components/ArrowComponent.h"
 #include "Engine/Selection.h"
 #include "EngineUtils.h"
->>>>>>> cce8678d
 
 DEFINE_LOG_CATEGORY_STATIC(LogUnrealEdEngine, Log, All);
 
@@ -111,15 +108,10 @@
 
 	if (FPaths::IsProjectFilePathSet())
 	{
-<<<<<<< HEAD
-		AutoReimportManager = ConstructObject<UAutoReimportManager>(UAutoReimportManager::StaticClass());
-		AutoReimportManager->Initialize();
-=======
 		AutoReimportManager = NewObject<UAutoReimportManager>();
 		AutoReimportManager->Initialize();
 		
 		GetMutableDefault<UEditorLoadingSavingSettings>()->CheckSourceControlCompatability();
->>>>>>> cce8678d
 	}
 
 	// register details panel customizations
@@ -136,11 +128,6 @@
 	UEditorExperimentalSettings const* ExperimentalSettings =  GetDefault<UEditorExperimentalSettings>();
 	ECookInitializationFlags BaseCookingFlags = ECookInitializationFlags::AutoTick | ECookInitializationFlags::AsyncSave | ECookInitializationFlags::Compressed;
 	BaseCookingFlags |= ExperimentalSettings->bIterativeCookingForLaunchOn ? ECookInitializationFlags::Iterative : ECookInitializationFlags::None;
-<<<<<<< HEAD
-	if ( ExperimentalSettings->bCookOnTheSide )
-	{
-		CookServer = ConstructObject<UCookOnTheFlyServer>( UCookOnTheFlyServer::StaticClass() );
-=======
 
 	bool bEnableCookOnTheSide = false;
 	GConfig->GetBool(TEXT("/Script/UnrealEd.CookerSettings"), TEXT("bEnableCookOnTheSide"), bEnableCookOnTheSide, GEngineIni);
@@ -148,7 +135,6 @@
 	if ( bEnableCookOnTheSide )
 	{
 		CookServer = NewObject<UCookOnTheFlyServer>();
->>>>>>> cce8678d
 		CookServer->Initialize( ECookMode::CookOnTheFlyFromTheEditor, BaseCookingFlags );
 		CookServer->StartNetworkFileServer( false );
 
@@ -158,11 +144,7 @@
 	}
 	else if ( !ExperimentalSettings->bDisableCookInEditor)
 	{
-<<<<<<< HEAD
-		CookServer = ConstructObject<UCookOnTheFlyServer>( UCookOnTheFlyServer::StaticClass() );
-=======
 		CookServer = NewObject<UCookOnTheFlyServer>();
->>>>>>> cce8678d
 		CookServer->Initialize( ECookMode::CookByTheBookFromTheEditor, BaseCookingFlags );
 
 		FCoreUObjectDelegates::OnObjectPropertyChanged.AddUObject(CookServer, &UCookOnTheFlyServer::OnObjectPropertyChanged);
@@ -177,14 +159,6 @@
 	// hack remove this hack when we properly support changing the mobileHDR setting 
 	// check if our mobile hdr setting in memory is different from the one which is saved in the config file
 	
-<<<<<<< HEAD
-	bool ConfigSetting = false;
-	if ( !GConfig->GetBool( TEXT("/Script/Engine.RendererSettings"), TEXT("r.MobileHDR"), ConfigSetting, GEngineIni) )
-	{
-		// if we can't get the config setting then don't risk it
-		return false;
-	}
-=======
 	
 	FConfigFile PlatformEngineIni;
 	GConfig->LoadLocalIniFile(PlatformEngineIni, TEXT("Engine"), true, *PlatformName );
@@ -197,7 +171,6 @@
 		return true; 
 	}
 	ConfigSetting = IniValueString.ToBool();
->>>>>>> cce8678d
 
 	// this was stolen from void IsMobileHDR()
 	static auto* MobileHDRCvar = IConsoleManager::Get().FindTConsoleVariableDataInt(TEXT("r.MobileHDR"));
@@ -205,10 +178,7 @@
 
 	if ( CurrentRSetting != ConfigSetting )
 	{
-<<<<<<< HEAD
-=======
 		UE_LOG(LogUnrealEdEngine, Warning, TEXT("Unable to use cook in editor because r.MobileHDR from Engine ini doesn't match console value r.MobileHDR"));
->>>>>>> cce8678d
 		return false;
 	}
 	////////////////////////////////////////
@@ -790,21 +760,12 @@
 FText FClassPickerDefaults::GetDescription() const
 {
 	FText Result = LOCTEXT("NullClass", "(null class)");
-<<<<<<< HEAD
 
 	if (UClass* ItemClass = LoadClass<UObject>(NULL, *ClassName, NULL, LOAD_None, NULL))
 	{
 		Result = ItemClass->GetToolTipText(/*bShortTooltip=*/ true);
 	}
 
-=======
-
-	if (UClass* ItemClass = LoadClass<UObject>(NULL, *ClassName, NULL, LOAD_None, NULL))
-	{
-		Result = ItemClass->GetToolTipText(/*bShortTooltip=*/ true);
-	}
-
->>>>>>> cce8678d
 	return Result;
 }
 
