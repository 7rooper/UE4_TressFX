--- conflicted
+++ resolved
@@ -29,13 +29,8 @@
 // Enable access to SButton.Style
 IMPLEMENT_GET_PRIVATE_VAR(SButton, Style, const FButtonStyle*);
 
-<<<<<<< HEAD
-// Enable access to SDockTab::GetCurrentStyle, using the CALL_PRIVATE macro
-// IMPLEMENT_GET_PRIVATE_FUNC_CONST(SDockTab, GetCurrentStyle, const FDockTabStyle&, void, const);
-=======
 // Enable access to SDockTab::GetCurrentStyle, using the CALL_PROTECTED macro
 IMPLEMENT_GET_PROTECTED_FUNC_CONST(SDockTab, GetCurrentStyle, const FDockTabStyle&, void,, const);
->>>>>>> 73f66985
 
 
 // @todo #JohnBRefactorUI: Perhaps move widget searching to a NUTSlate.h file, or such?
@@ -973,15 +968,9 @@
 				{
 					TSharedRef<SButton> CurButton = StaticCastSharedRef<SButton>(InWidget);
 					const FButtonStyle* ButtonStyle = GET_PRIVATE(SButton, CurButton, Style);
-<<<<<<< HEAD
-// 					const FDockTabStyle& TabStyle = CALL_PRIVATE(SDockTab, ReturnVal, GetCurrentStyle)();
-// 
-// 					bFound = ButtonStyle == &TabStyle.CloseButtonStyle;
-=======
 					const FDockTabStyle& TabStyle = CALL_PROTECTED(SDockTab, ReturnVal, GetCurrentStyle)();
 
 					bFound = ButtonStyle == &TabStyle.CloseButtonStyle;
->>>>>>> 73f66985
 				}
 
 				return bFound;
