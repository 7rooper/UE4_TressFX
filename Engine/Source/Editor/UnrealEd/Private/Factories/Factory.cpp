// Copyright 1998-2015 Epic Games, Inc. All Rights Reserved.


// Editor includes.
#include "UnrealEd.h"
#include "ObjectTools.h"
#include "AssetToolsModule.h"
#include "EditorClassUtils.h"

DEFINE_LOG_CATEGORY_STATIC(LogFactory, Log, All);

/*----------------------------------------------------------------------------
	UFactory.
----------------------------------------------------------------------------*/
FString UFactory::CurrentFilename(TEXT(""));

// This needs to be greater than 0 to allow factories to have both higher and lower priority than the default
const int32 UFactory::DefaultImportPriority = 100;

int32 UFactory::OverwriteYesOrNoToAllState = -1;

bool UFactory::bAllowOneTimeWarningMessages = true;

UFactory::UFactory(const FObjectInitializer& ObjectInitializer)
	: Super(ObjectInitializer)
{
	ImportPriority = DefaultImportPriority;
}

void UFactory::AddReferencedObjects(UObject* InThis, FReferenceCollector& Collector)
{	
	UFactory* This = CastChecked<UFactory>(InThis);
	UClass* SupportedClass = *This->SupportedClass;
	UClass* ContextClass = *This->ContextClass;
	Collector.AddReferencedObject( SupportedClass, This );
	Collector.AddReferencedObject( ContextClass, This );

	Super::AddReferencedObjects( This, Collector );
}


bool UFactory::FactoryCanImport( const FString& Filename )
{
	//check extension (only do the following for t3d)
	if (FPaths::GetExtension(Filename) == TEXT("t3d"))
	{
		//Open file
		FString Data;
		if( FFileHelper::LoadFileToString( Data, *Filename ) )
		{
			const TCHAR* Str= *Data;

			if( FParse::Command(&Str, TEXT("BEGIN") ) && FParse::Command(&Str, TEXT("OBJECT")) )
			{
				FString strClass;
				if (FParse::Value(Str, TEXT("CLASS="), strClass))
				{
					//we found the right syntax, so no error if we don't match
					if (strClass == SupportedClass->GetName())
					{
						return true;
					}
					return false;
				}
			}
			UE_LOG(LogFactory, Warning, TEXT("Factory import failed due to invalid format: %s"), *Filename);
		}
		else
		{
			UE_LOG(LogFactory, Warning, TEXT("Factory import failed due to inability to load file %s"), *Filename);
		}
	}

	return false;
}

bool UFactory::ShouldShowInNewMenu() const
{
	return CanCreateNew();
}

FText UFactory::GetDisplayName() const
{
	FAssetToolsModule& AssetToolsModule = FModuleManager::LoadModuleChecked<FAssetToolsModule>("AssetTools");

	UClass* LocalSupportedClass = GetSupportedClass();
	if ( LocalSupportedClass )
	{
		TWeakPtr<IAssetTypeActions> AssetTypeActions = AssetToolsModule.Get().GetAssetTypeActionsForClass(LocalSupportedClass);
		if ( AssetTypeActions.IsValid() )
		{
			// @todo AssetTypeActions should be returning a FText so we dont have to do this conversion here.
			return AssetTypeActions.Pin()->GetName();
		}

		// Factories whose classes do not have asset type actions should just display the sanitized class name
		return FText::FromString( FName::NameToDisplayString(*LocalSupportedClass->GetName(), false) );
	}

	// Factories that have no supported class have no display name.
	return FText();
}

uint32 UFactory::GetMenuCategories() const
{
	FAssetToolsModule& AssetToolsModule = FModuleManager::LoadModuleChecked<FAssetToolsModule>("AssetTools");

	UClass* LocalSupportedClass = GetSupportedClass();
	if ( LocalSupportedClass )
	{
		TWeakPtr<IAssetTypeActions> AssetTypeActions = AssetToolsModule.Get().GetAssetTypeActionsForClass(LocalSupportedClass);
		if ( AssetTypeActions.IsValid() )
		{
			return AssetTypeActions.Pin()->GetCategories();
		}
	}

	// Factories whose classes do not have asset type actions fall in the misc category
	return EAssetTypeCategories::Misc;
}

FText UFactory::GetToolTip() const
{
	return GetSupportedClass()->GetToolTipText();
}

FString UFactory::GetToolTipDocumentationPage() const
{
	return FEditorClassUtils::GetDocumentationPage(GetSupportedClass());
}

FString UFactory::GetToolTipDocumentationExcerpt() const
{
	return FEditorClassUtils::GetDocumentationExcerpt(GetSupportedClass());
}

UClass* UFactory::GetSupportedClass() const
{
	return SupportedClass;
}


bool UFactory::DoesSupportClass(UClass * Class)
{
	return (Class == GetSupportedClass());
}

UClass* UFactory::ResolveSupportedClass()
{
	// This check forces factories which support multiple classes to overload this method.
	// In other words, you can't have a SupportedClass of NULL and not overload this method.
	check( SupportedClass );
	return SupportedClass;
}

void UFactory::ResetState()
{
	// Resets the state of the 'Yes To All / No To All' prompt for overwriting existing objects on import.
	// After the reset, the next import collision will always display the prompt.
	OverwriteYesOrNoToAllState = -1;
}

void UFactory::DisplayOverwriteOptionsDialog(const FText& Message)
{
	// Prompt the user for what to do if a 'To All' response wasn't already given.
	if (OverwriteYesOrNoToAllState != EAppReturnType::YesAll && OverwriteYesOrNoToAllState != EAppReturnType::NoAll)
	{
		OverwriteYesOrNoToAllState = FMessageDialog::Open(EAppMsgType::YesNoYesAllNoAllCancel, FText::Format(
			NSLOCTEXT("UnrealEd", "ImportedAssetAlreadyExists", "{0} Would you like to overwrite the existing settings?\n\nYes or Yes to All: Overwrite the existing settings.\nNo or No to All: Preserve the existing settings.\nCancel: Abort the operation."),
			Message));
	}
}

UObject* UFactory::StaticImportObject
(
UClass*				Class,
UObject*			InOuter,
FName				Name,
EObjectFlags		Flags,
const TCHAR*		Filename,
UObject*			Context,
UFactory*			InFactory,
const TCHAR*		Parms,
FFeedbackContext*	Warn,
int32				MaxImportFileSize
)
{
	bool bOperationCanceled = false;
	return StaticImportObject(Class, InOuter, Name, Flags, bOperationCanceled, Filename, Context, InFactory, Parms, Warn, MaxImportFileSize);
}

UObject* UFactory::StaticImportObject
(
	UClass*				Class,
	UObject*			InOuter,
	FName				Name,
	EObjectFlags		Flags,
	bool&				bOutOperationCanceled,
	const TCHAR*		Filename,
	UObject*			Context,
	UFactory*			InFactory,
	const TCHAR*		Parms,
	FFeedbackContext*	Warn,
	int32				MaxImportFileSize
)
{
	check(Class);

	CurrentFilename = Filename;

	// Make list of all applicable factories.
	TArray<UFactory*> Factories;
	if( InFactory )
	{
		// Use just the specified factory.
		if (ensureMsgf( !InFactory->SupportedClass || Class->IsChildOf(InFactory->SupportedClass), 
			TEXT("Factory is (%s), SupportedClass is (%s) and Class name is (%s)"), *InFactory->GetName(), (InFactory->SupportedClass)? *InFactory->SupportedClass->GetName() : TEXT("None"), *Class->GetName() ))
		{
			Factories.Add( InFactory );
		}
	}
	else
	{
		auto TransientPackage = GetTransientPackage();
		// Try all automatic factories, sorted by priority.
		for( TObjectIterator<UClass> It; It; ++It )
		{
			if( It->IsChildOf( UFactory::StaticClass() ) )
			{
				UFactory* Default = It->GetDefaultObject<UFactory>();
				if (Class->IsChildOf(Default->SupportedClass) && Default->ImportPriority >= 0)
				{
					Factories.Add(NewObject<UFactory>(TransientPackage, *It));
				}
			}
		}

<<<<<<< HEAD
		struct FCompareUFactoryImportPriority
		{
			// Use > operator because we want higher priorities earlier in the list
			FORCEINLINE bool operator()(const UFactory& A, const UFactory& B) const { return A.ImportPriority > B.ImportPriority; }
		};
		Factories.Sort( FCompareUFactoryImportPriority() );
=======
		Factories.Sort([](const UFactory& A, const UFactory& B) -> bool
		{
			// First sort so that higher priorities are earlier in the list
			if( A.ImportPriority > B.ImportPriority )
			{
				return true;
			}
			else if( A.ImportPriority < B.ImportPriority )
			{
				return false;
			}

			// Then sort so that factories that only create new assets are tried after those that actually import the file data (when they have an equivalent priority)
			const bool bFactoryAImportsFiles = !A.CanCreateNew();
			const bool bFactoryBImportsFiles = !B.CanCreateNew();
			if( bFactoryAImportsFiles && !bFactoryBImportsFiles )
			{
				return true;
			}

			return false;
		});
>>>>>>> cce8678d
	}

	bool bLoadedFile = false;

	// Try each factory in turn.
	for( int32 i=0; i<Factories.Num(); i++ )
	{
		UFactory* Factory = Factories[i];
		UObject* Result = NULL;
		if( Factory->CanCreateNew() )
		{
			UE_LOG(LogFactory, Log,  TEXT("FactoryCreateNew: %s with %s (%i %i %s)"), *Class->GetName(), *Factories[i]->GetClass()->GetName(), Factory->bCreateNew, Factory->bText, Filename );
			Factory->ParseParms( Parms );
			Result = Factory->FactoryCreateNew( Class, InOuter, Name, Flags, NULL, Warn );
		}
		else if( FCString::Stricmp(Filename,TEXT(""))!=0 )
		{
			if( Factory->bText )
			{
				//UE_LOG(LogFactory, Log,  TEXT("FactoryCreateText: %s with %s (%i %i %s)"), *Class->GetName(), *Factories(i)->GetClass()->GetName(), Factory->bCreateNew, Factory->bText, Filename );
				FString Data;
				if( FFileHelper::LoadFileToString( Data, Filename ) )
				{
					bLoadedFile = true;
					const TCHAR* Ptr = *Data;
					Factory->ParseParms( Parms );
					Result = Factory->FactoryCreateText( Class, InOuter, Name, Flags, NULL, *FPaths::GetExtension(Filename), Ptr, Ptr+Data.Len(), Warn );
				}
			}
			else
			{
				UE_LOG(LogFactory, Log,  TEXT("FactoryCreateBinary: %s with %s (%i %i %s)"), *Class->GetName(), *Factories[i]->GetClass()->GetName(), Factory->bCreateNew, Factory->bText, Filename );
				
				// Sanity check the file size of the impending import and prompt the user if they wish to continue if the file size is very large
				const int32 FileSize = IFileManager::Get().FileSize( Filename );
				bool bValidFileSize = true;

				if ( FileSize == INDEX_NONE )
				{
					UE_LOG(LogFactory, Error,TEXT("File '%s' does not exist"), Filename );
					bValidFileSize = false;
				}

				TArray<uint8> Data;
				if( bValidFileSize && FFileHelper::LoadFileToArray( Data, Filename ) )
				{
					bLoadedFile = true;
					Data.Add( 0 );
					const uint8* Ptr = &Data[ 0 ];
					Factory->ParseParms( Parms );
					Result = Factory->FactoryCreateBinary( Class, InOuter, Name, Flags, NULL, *FPaths::GetExtension(Filename), Ptr, Ptr+Data.Num()-1, Warn, bOutOperationCanceled );
				}
			}
		}
		if( Result )
		{
			// prevent UTextureCube created from UTextureFactory			check(Result->IsA(Class));
			Result->MarkPackageDirty();
			ULevel::LevelDirtiedEvent.Broadcast();
			Result->PostEditChange();

			CurrentFilename = TEXT("");
			return Result;
		}
	}

	if ( !bLoadedFile && !bOutOperationCanceled )
	{
		Warn->Logf( *FText::Format( NSLOCTEXT( "UnrealEd", "NoFindImport", "Can't find file '{0}' for import" ), FText::FromString( FString(Filename) ) ).ToString() );
	}

	CurrentFilename = TEXT("");

	return NULL;
}


void UFactory::GetSupportedFileExtensions(TArray<FString>& OutExtensions) const
{
	for ( int32 FormatIdx = 0; FormatIdx < Formats.Num(); ++FormatIdx )
	{
		const FString& Format = Formats[FormatIdx];
		const int32 DelimiterIdx = Format.Find(TEXT(";"));

		if ( DelimiterIdx != INDEX_NONE )
		{
			OutExtensions.Add( Format.Left(DelimiterIdx) );
		}
	}
}

bool UFactory::ImportUntypedBulkDataFromText(const TCHAR*& Buffer, FUntypedBulkData& BulkData)
{
	FString StrLine;
	int32 ElementCount = 0;
	int32 ElementSize = 0;
	bool bBulkDataIsLocked = false;

	while(FParse::Line(&Buffer,StrLine))
	{
		FString ParsedText;
		const TCHAR* Str = *StrLine;

		if (FParse::Value(Str, TEXT("ELEMENTCOUNT="), ParsedText))
		{
			/** Number of elements in bulk data array */
			ElementCount = FCString::Atoi(*ParsedText);
		}
		else
		if (FParse::Value(Str, TEXT("ELEMENTSIZE="), ParsedText))
		{
			/** Serialized flags for bulk data */
			ElementSize = FCString::Atoi(*ParsedText);
		}
		else
		if (FParse::Value(Str, TEXT("BEGIN "), ParsedText) && (ParsedText.ToUpper() == TEXT("BINARYBLOB")))
		{
			uint8* RawData = NULL;
			/** The bulk data... */
			while(FParse::Line(&Buffer,StrLine))
			{
				Str = *StrLine;

				if (FParse::Value(Str, TEXT("SIZE="), ParsedText))
				{
					int32 Size = FCString::Atoi(*ParsedText);

					check(Size == (ElementSize *ElementCount));

					BulkData.Lock(LOCK_READ_WRITE);
					void* RawBulkData = BulkData.Realloc(ElementCount);
					RawData = (uint8*)RawBulkData;
					bBulkDataIsLocked = true;
				}
				else
				if (FParse::Value(Str, TEXT("BEGIN "), ParsedText) && (ParsedText.ToUpper() == TEXT("BINARY")))
				{
					uint8* BulkDataPointer = RawData;
					while(FParse::Line(&Buffer,StrLine))
					{
						Str = *StrLine;
						TCHAR* ParseStr = (TCHAR*)(Str);

						if (FParse::Value(Str, TEXT("END "), ParsedText) && (ParsedText.ToUpper() == TEXT("BINARY")))
						{
							break;
						}

						// Clear whitespace
						while ((*ParseStr == L' ') || (*ParseStr == L'\t'))
						{
							ParseStr++;
						}

						// Parse the values into the bulk data...
						while ((*ParseStr != L'\n') && (*ParseStr != L'\r') && (*ParseStr != 0))
						{
							int32 Value;
							if (!FCString::Strnicmp(ParseStr, TEXT("0x"), 2))
							{
								ParseStr +=2;
							}
							Value = FParse::HexDigit(ParseStr[0]) * 16 + FParse::HexDigit(ParseStr[1]);
							*BulkDataPointer = (uint8)Value;
							BulkDataPointer++;
							ParseStr += 2;
							ParseStr++;
						}
					}
				}
				else
				if (FParse::Value(Str, TEXT("END "), ParsedText) && (ParsedText.ToUpper() == TEXT("BINARYBLOB")))
				{
					BulkData.Unlock();
					bBulkDataIsLocked = false;
					break;
				}
			}
		}
		else
		if (FParse::Value(Str, TEXT("END "), ParsedText) && (ParsedText.ToUpper() == TEXT("UNTYPEDBULKDATA")))
		{
			break;
		}
	}

	if (bBulkDataIsLocked == true)
	{
		BulkData.Unlock();
	}

	return true;
}

UObject* UFactory::CreateOrOverwriteAsset(UClass* InClass, UObject* InParent, FName InName, EObjectFlags InFlags, UObject* InTemplate) const
{
	// Creates an asset if it doesn't exist.
	UObject* ExistingAsset = StaticFindObject(NULL, InParent, *InName.ToString());
	if ( !ExistingAsset )
	{
		return NewObject<UObject>(InParent, InClass, InName, InFlags, InTemplate);
	}

	// If it does exist then it overwrites it if possible.
	if ( ExistingAsset->GetClass()->IsChildOf(InClass) )
	{
		return NewObject<UObject>(InParent, InClass, InName, InFlags, InTemplate);
	}
	
	// If it can not overwrite then it will delete and replace.
	if ( ObjectTools::DeleteSingleObject( ExistingAsset ) )
	{
		// Keep InPackage alive through the GC, in case ExistingAsset was the only reason it was around.
		const bool bRootedPackage = InParent->IsRooted();
		if ( !bRootedPackage )
		{
			InParent->AddToRoot();
		}

		// Force GC so we can cleanly create a new asset (and not do an 'in place' replacement)
		CollectGarbage( GARBAGE_COLLECTION_KEEPFLAGS );

		if ( !bRootedPackage )
		{
			InParent->RemoveFromRoot();
		}

		// Try to find the existing asset again now that the GC has occurred
		ExistingAsset = StaticFindObject(NULL, InParent, *InName.ToString());
		if ( ExistingAsset )
		{
			// Even after the delete and GC, the object is still around. Fail this operation.
			return NULL;
		}
		else
		{
			// We can now create the asset in the package
			return NewObject<UObject>(InParent, InClass, InName, InFlags, InTemplate);
		}
	}
	else
	{
		// The delete did not succeed. There are still references to the old content.
		return NULL;
	}
}

FString UFactory::GetDefaultNewAssetName() const
{
	return FString(TEXT("New")) + GetSupportedClass()->GetName();
}<|MERGE_RESOLUTION|>--- conflicted
+++ resolved
@@ -235,14 +235,6 @@
 			}
 		}
 
-<<<<<<< HEAD
-		struct FCompareUFactoryImportPriority
-		{
-			// Use > operator because we want higher priorities earlier in the list
-			FORCEINLINE bool operator()(const UFactory& A, const UFactory& B) const { return A.ImportPriority > B.ImportPriority; }
-		};
-		Factories.Sort( FCompareUFactoryImportPriority() );
-=======
 		Factories.Sort([](const UFactory& A, const UFactory& B) -> bool
 		{
 			// First sort so that higher priorities are earlier in the list
@@ -265,7 +257,6 @@
 
 			return false;
 		});
->>>>>>> cce8678d
 	}
 
 	bool bLoadedFile = false;
