// Copyright 1998-2019 Epic Games, Inc. All Rights Reserved.

#pragma once

//#define VK_USE_PLATFORM_ANDROID_KHR					1

#define VULKAN_HAS_PHYSICAL_DEVICE_PROPERTIES2		0
#define VULKAN_ENABLE_DUMP_LAYER					0
#define VULKAN_DYNAMICALLYLOADED					1
#define VULKAN_SHOULD_ENABLE_DRAW_MARKERS			(UE_BUILD_DEBUG || UE_BUILD_DEVELOPMENT)
#define VULKAN_USE_IMAGE_ACQUIRE_FENCES				0
#define VULKAN_SUPPORTS_COLOR_CONVERSIONS			1
<<<<<<< HEAD
#define VULKAN_SUPPORTS_GEOMETRY_SHADERS			1
=======
>>>>>>> 9ba46998
#define VULKAN_SUPPORTS_NV_DIAGNOSTIC_CHECKPOINT	0


#define ENUM_VK_ENTRYPOINTS_PLATFORM_BASE(EnumMacro)

#define ENUM_VK_ENTRYPOINTS_PLATFORM_INSTANCE(EnumMacro) \
	EnumMacro(PFN_vkCreateSamplerYcbcrConversionKHR, vkCreateSamplerYcbcrConversionKHR) \
	EnumMacro(PFN_vkDestroySamplerYcbcrConversionKHR, vkDestroySamplerYcbcrConversionKHR)

#define ENUM_VK_ENTRYPOINTS_OPTIONAL_PLATFORM_INSTANCE(EnumMacro)

#include "../VulkanLoader.h"

// and now, include the GenericPlatform class
#include "../VulkanGenericPlatform.h"



class FVulkanLuminPlatform : public FVulkanGenericPlatform
{
public:
	static bool LoadVulkanLibrary();
	static bool LoadVulkanInstanceFunctions(VkInstance inInstance);
	static void FreeVulkanLibrary();

	static void NotifyFoundInstanceLayersAndExtensions(const TArray<FString>& Layers, const TArray<FString>& Extensions);
	static void NotifyFoundDeviceLayersAndExtensions(VkPhysicalDevice PhysicalDevice, const TArray<FString>& Layers, const TArray<FString>& Extensions);

	static void GetInstanceExtensions(TArray<const ANSICHAR*>& OutExtensions);
	static void GetDeviceExtensions(TArray<const ANSICHAR*>& OutExtensions);

	static void CreateSurface(void* WindowHandle, VkInstance Instance, VkSurfaceKHR* OutSurface);

	static bool SupportsBCTextureFormats() { return false; }
	static bool SupportsASTCTextureFormats() { return true; }
	static bool SupportsQuerySurfaceProperties() { return false; }

	static bool RequiresMobileRenderer();

	static void SetupFeatureLevels();

	static bool SupportsStandardSwapchain() { return false; }
	static EPixelFormat GetPixelFormatForNonDefaultSwapchain() { return PF_R8G8B8A8; }

	static bool ForceEnableDebugMarkers();

	static bool HasUnifiedMemory() { return true; }

	static void EnablePhysicalDeviceFeatureExtensions(VkDeviceCreateInfo& DeviceInfo);

	static bool RequiresWaitingForFrameCompletionEvent() { return false; }

protected:
	static void* VulkanLib;
	static bool bAttemptedLoad;
	static VkPhysicalDeviceSamplerYcbcrConversionFeatures SamplerConversion;
};

typedef FVulkanLuminPlatform FVulkanPlatform;<|MERGE_RESOLUTION|>--- conflicted
+++ resolved
@@ -10,10 +10,6 @@
 #define VULKAN_SHOULD_ENABLE_DRAW_MARKERS			(UE_BUILD_DEBUG || UE_BUILD_DEVELOPMENT)
 #define VULKAN_USE_IMAGE_ACQUIRE_FENCES				0
 #define VULKAN_SUPPORTS_COLOR_CONVERSIONS			1
-<<<<<<< HEAD
-#define VULKAN_SUPPORTS_GEOMETRY_SHADERS			1
-=======
->>>>>>> 9ba46998
 #define VULKAN_SUPPORTS_NV_DIAGNOSTIC_CHECKPOINT	0
 
 
