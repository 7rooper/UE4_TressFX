--- conflicted
+++ resolved
@@ -52,13 +52,8 @@
 	// Factory does not import objects from text.
 	bText = true;
 
-<<<<<<< HEAD
-    // Add supported formats.
-    Formats.Add(FString(TEXT("hcsv;")) + NSLOCTEXT("HoudiniCSVFactory", "FormatHCSV", "HCSV File").ToString());
-=======
 	// Add supported formats.
 	Formats.Add(FString(TEXT("hcsv;")) + NSLOCTEXT("HoudiniCSVFactory", "FormatHCSV", "HCSV File").ToString());
->>>>>>> cf6d231e
 }
 
 
@@ -74,22 +69,6 @@
 {
 	bOutOperationCanceled = false;
 
-<<<<<<< HEAD
-    UHoudiniCSV* NewHoudiniCSVObject = NewObject<UHoudiniCSV>(InParent, InClass, InName, Flags);
-    if ( !NewHoudiniCSVObject )
-		return nullptr;
-
-    if ( !NewHoudiniCSVObject->UpdateFromFile( Filename ) )
-		return nullptr;   
-
-    // Create reimport information.
-    UAssetImportData * AssetImportData = NewHoudiniCSVObject->AssetImportData;
-    if (!AssetImportData)
-    {
-		AssetImportData = NewObject< UAssetImportData >(NewHoudiniCSVObject, UAssetImportData::StaticClass());
-		NewHoudiniCSVObject->AssetImportData = AssetImportData;
-    }
-=======
 	UHoudiniCSV* NewHoudiniCSVObject = NewObject<UHoudiniCSV>(InParent, InClass, InName, Flags);
 	if ( !NewHoudiniCSVObject )
 		return nullptr;
@@ -104,7 +83,6 @@
 		AssetImportData = NewObject< UAssetImportData >(NewHoudiniCSVObject, UAssetImportData::StaticClass());
 		NewHoudiniCSVObject->AssetImportData = AssetImportData;
 	}
->>>>>>> cf6d231e
 
 	//NewHoudiniCSVObject->AssetImportData->Update(Filename);
 	AssetImportData->Update(UFactory::GetCurrentFilename());
@@ -131,19 +109,11 @@
 {
 	const FString Extension = FPaths::GetExtension(Filename);
 
-<<<<<<< HEAD
-    if (Extension == TEXT("hcsv") )
-    {
-		return true;
-    }
-    return false;
-=======
 	if (Extension == TEXT("hcsv") )
 	{
 		return true;
 	}
 	return false;
->>>>>>> cf6d231e
 }
 
 bool 
@@ -168,15 +138,6 @@
 void 
 UHoudiniCSVFactory::SetReimportPaths(UObject* Obj, const TArray<FString>& NewReimportPaths)
 {
-<<<<<<< HEAD
-    UHoudiniCSV* HoudiniCSV = Cast<UHoudiniCSV>( Obj );
-    if ( HoudiniCSV 
-		&& HoudiniCSV->AssetImportData
-		&&  ensure( NewReimportPaths.Num() == 1 ) )
-    {
-		HoudiniCSV->AssetImportData->UpdateFilenameOnly(NewReimportPaths[0]);
-    }
-=======
 	UHoudiniCSV* HoudiniCSV = Cast<UHoudiniCSV>( Obj );
 	if ( HoudiniCSV 
 		&& HoudiniCSV->AssetImportData
@@ -184,43 +145,21 @@
 	{
 		HoudiniCSV->AssetImportData->UpdateFilenameOnly(NewReimportPaths[0]);
 	}
->>>>>>> cf6d231e
 }
 
 EReimportResult::Type 
 UHoudiniCSVFactory::Reimport(UObject* Obj)
 {
-<<<<<<< HEAD
-    UHoudiniCSV* HoudiniCSV = Cast<UHoudiniCSV>(Obj);
-    if (!HoudiniCSV || !HoudiniCSV->AssetImportData )
-		return EReimportResult::Failed;
-
-    const FString FilePath = HoudiniCSV->AssetImportData->GetFirstFilename();
-    if (!FilePath.Len())
-=======
 	UHoudiniCSV* HoudiniCSV = Cast<UHoudiniCSV>(Obj);
 	if (!HoudiniCSV || !HoudiniCSV->AssetImportData )
 		return EReimportResult::Failed;
 
 	const FString FilePath = HoudiniCSV->AssetImportData->GetFirstFilename();
 	if (!FilePath.Len())
->>>>>>> cf6d231e
 		return EReimportResult::Failed;
 
 	UE_LOG(LogHoudiniNiagaraEditor, Log, TEXT("Performing atomic reimport of [%s]"), *FilePath);
 
-<<<<<<< HEAD
-    // Ensure that the file provided by the path exists
-    if (IFileManager::Get().FileSize(*FilePath) == INDEX_NONE)
-    {
-		UE_LOG(LogHoudiniNiagaraEditor, Warning, TEXT("Cannot reimport: source file cannot be found."));
-		return EReimportResult::Failed;
-    }
-
-    bool OutCanceled = false;
-    if (ImportObject(HoudiniCSV->GetClass(), HoudiniCSV->GetOuter(), *HoudiniCSV->GetName(), RF_Public | RF_Standalone, FilePath, nullptr, OutCanceled) != nullptr)
-    {
-=======
 	// Ensure that the file provided by the path exists
 	if (IFileManager::Get().FileSize(*FilePath) == INDEX_NONE)
 	{
@@ -231,24 +170,12 @@
 	bool OutCanceled = false;
 	if (ImportObject(HoudiniCSV->GetClass(), HoudiniCSV->GetOuter(), *HoudiniCSV->GetName(), RF_Public | RF_Standalone, FilePath, nullptr, OutCanceled) != nullptr)
 	{
->>>>>>> cf6d231e
 		UE_LOG(LogHoudiniNiagaraEditor, Log, TEXT("Imported successfully"));
 		// Try to find the outer package so we can dirty it up
 		if (HoudiniCSV->GetOuter())
 			HoudiniCSV->GetOuter()->MarkPackageDirty();
 		else
 			HoudiniCSV->MarkPackageDirty();
-<<<<<<< HEAD
-    }
-    else if (OutCanceled)
-    {
-		UE_LOG(LogHoudiniNiagaraEditor, Warning, TEXT("-- import canceled"));
-    }
-    else
-    {
-		UE_LOG(LogHoudiniNiagaraEditor, Warning, TEXT("-- import failed"));
-    }
-=======
 	}
 	else if (OutCanceled)
 	{
@@ -257,7 +184,6 @@
 	{
 		UE_LOG(LogHoudiniNiagaraEditor, Warning, TEXT("-- import failed"));
 	}
->>>>>>> cf6d231e
 
 	return EReimportResult::Succeeded;
 }
