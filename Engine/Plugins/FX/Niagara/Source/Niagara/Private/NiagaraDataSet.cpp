--- conflicted
+++ resolved
@@ -110,68 +110,6 @@
 // 	int32 CurrBytes = RenderDataFloat.NumBytes + RenderDataInt.NumBytes;
 // 	DEC_MEMORY_STAT_BY(STAT_NiagaraVBMemory, CurrBytes);
 
-<<<<<<< HEAD
-		check(NewSize >= ReqNum);
-		return NewSize;
-	};
-
-	if (GetNumFloatComponents())
-	{
-		int32 CurrBytes = RenderDataFloat.NumBytes;
-		int32 ValidBytes = CurrDataRender().GetFloatBuffer().Num();
-		int32 NewBytes = CalcNewSize(ValidBytes, CurrBytes);
-		if (NewBytes != CurrBytes)
- 		{
-			RenderDataFloat.Release();
-
-			if (NewBytes > 0)
-			{
-				RenderDataFloat.Initialize(sizeof(float), NewBytes / sizeof(float), EPixelFormat::PF_R32_FLOAT, BUF_Dynamic);
-			}
-		}
-
-		if (NewBytes > 0 && ValidBytes > 0)
-		{
-			void* BufferData = RHILockVertexBuffer(RenderDataFloat.Buffer, 0, ValidBytes, RLM_WriteOnly);
-			FPlatformMemory::Memcpy(BufferData, CurrDataRender().GetFloatBuffer().GetData(), ValidBytes);
-			RHIUnlockVertexBuffer(RenderDataFloat.Buffer);
-		}
-	}
-
-	if (GetNumInt32Components())
-	{
-		int32 CurrBytes = RenderDataInt.NumBytes;
-		int32 ValidBytes = CurrDataRender().GetInt32Buffer().Num();
-		int32 NewBytes = CalcNewSize(ValidBytes, CurrBytes);
- 		if (NewBytes != CurrBytes)
- 		{
-			RenderDataInt.Release();
-
-			if (NewBytes > 0)
-			{
-				RenderDataInt.Initialize(sizeof(int32), NewBytes / sizeof(int32), EPixelFormat::PF_R32_SINT, BUF_Dynamic);
-			}
-		}
-
-		if (NewBytes > 0 && ValidBytes > 0)
-		{
-			void*BufferData = RHILockVertexBuffer(RenderDataInt.Buffer, 0, ValidBytes, RLM_WriteOnly);
-			FPlatformMemory::Memcpy(BufferData, CurrDataRender().GetInt32Buffer().GetData(), ValidBytes);
-			RHIUnlockVertexBuffer(RenderDataInt.Buffer);
-		}
-	}
-
-	CurrentFloatDataSRV = RenderDataFloat.SRV;
-	CurrentIntDataSRV = RenderDataInt.SRV;
-}
-
-
-void FNiagaraDataSet::InitGPUSimSRVs_RenderThread()
-{
-	CurrentFloatDataSRV = CurrDataRender().GetGPUBufferFloat()->SRV;
-	CurrentIntDataSRV = CurrDataRender().GetGPUBufferInt()->SRV;
-=======
->>>>>>> a23640a2
 }
 
 void FNiagaraDataSet::Dump(FNiagaraDataSet& Other, bool bCurr, int32 StartIdx , int32 NumInstances)const
