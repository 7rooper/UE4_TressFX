// Copyright 1998-2019 Epic Games, Inc. All Rights Reserved.

#pragma once

#include "NiagaraEmitterInstance.h"
#include "NiagaraEmitter.h"
#include "NiagaraEmitterHandle.h"
#include "NiagaraSystem.h"
#include "NiagaraParameterBindingInstance.h"
#include "NiagaraDataInterfaceBindingInstance.h"
#include "Templates/UniquePtr.h"
#include "NiagaraCommon.h"
#include "NiagaraDataInterface.h"

class FNiagaraWorldManager;
class UNiagaraComponent;
class FNiagaraSystemInstance;
class FNiagaraSystemSimulation;
class NiagaraEmitterInstanceBatcher;

class NIAGARA_API FNiagaraSystemInstance 
{
public:
	DECLARE_MULTICAST_DELEGATE(FOnInitialized);
	DECLARE_MULTICAST_DELEGATE_OneParam(FOnComplete, FNiagaraSystemInstance*);
	
#if WITH_EDITOR
	DECLARE_MULTICAST_DELEGATE(FOnReset);
	DECLARE_MULTICAST_DELEGATE(FOnDestroyed);
#endif

public:

	/** Defines modes for resetting the System instance. */
	enum class EResetMode
	{
		/** Resets the System instance and simulations. */
		ResetAll,
		/** Resets the System instance but not the simualtions */
		ResetSystem,
		/** Full reinitialization of the system and emitters.  */
		ReInit,
		/** No reset */
		None
	};

	FORCEINLINE bool GetAreDataInterfacesInitialized() const { return bDataInterfacesInitialized; }

	/** Creates a new niagara System instance with the supplied component. */
	explicit FNiagaraSystemInstance(UNiagaraComponent* InComponent);

	/** Cleanup*/
	virtual ~FNiagaraSystemInstance();

	void Cleanup();

	/** Initializes this System instance to simulate the supplied System. */
	void Init(bool bInForceSolo=false);

	void Activate(EResetMode InResetMode = EResetMode::ResetAll);
	void Deactivate(bool bImmediate = false);
	void Complete();

	void SetPaused(bool bInPaused);
	FORCEINLINE bool IsPaused()const { return bPaused; }

	void SetSolo(bool bInSolo);

	//void RebindParameterCollection(UNiagaraParameterCollectionInstance* OldInstance, UNiagaraParameterCollectionInstance* NewInstance);
	void BindParameters();
	void UnbindParameters();

	FORCEINLINE FNiagaraParameterStore& GetInstanceParameters() { return InstanceParameters; }
	
	FNiagaraWorldManager* GetWorldManager()const;

	/** Requests the the simulation be reset on the next tick. */
	void Reset(EResetMode Mode, bool bBindParams = false);

	void ComponentTick(float DeltaSeconds);
	void PreSimulateTick(float DeltaSeconds);
	void PostSimulateTick(float DeltaSeconds);
	void FinalizeTick(float DeltaSeconds);
	/** Handles completion of the system and returns true if the system is complete. */
	bool HandleCompletion();

	/** Perform per-tick updates on data interfaces that need it. This can cause systems to complete so cannot be parallelized. */
	void TickDataInterfaces(float DeltaSeconds, bool bPostSimulate);

	ENiagaraExecutionState GetRequestedExecutionState() { return RequestedExecutionState; }
	void SetRequestedExecutionState(ENiagaraExecutionState InState);

	ENiagaraExecutionState GetActualExecutionState() { return ActualExecutionState; }
	void SetActualExecutionState(ENiagaraExecutionState InState);

	FORCEINLINE bool IsComplete()const { return ActualExecutionState == ENiagaraExecutionState::Complete || ActualExecutionState == ENiagaraExecutionState::Disabled; }
	FORCEINLINE bool IsDisabled()const { return ActualExecutionState == ENiagaraExecutionState::Disabled; }

	/** Gets the simulation for the supplied emitter handle. */
	TSharedPtr<FNiagaraEmitterInstance> GetSimulationForHandle(const FNiagaraEmitterHandle& EmitterHandle);

	UNiagaraSystem* GetSystem()const;
	FORCEINLINE UNiagaraComponent *GetComponent() { return Component; }
	FORCEINLINE TArray<TSharedRef<FNiagaraEmitterInstance> > &GetEmitters()	{ return Emitters; }
	FORCEINLINE FBox &GetSystemBounds()	{ return SystemBounds;  }

	FNiagaraEmitterInstance* GetEmitterByID(FGuid InID);

	FORCEINLINE bool IsSolo()const { return bSolo; }

	//TEMPORARY. We wont have a single set of parameters when we're executing system scripts.
	//System params will be pulled in from a data set.
	FORCEINLINE FNiagaraParameterStore& GetParameters() { return InstanceParameters; }

	/** Gets a data set either from another emitter or one owned by the System itself. */
	FNiagaraDataSet* GetDataSet(FNiagaraDataSetID SetID, FName EmitterName = NAME_None);

	/** Gets a multicast delegate which is called whenever this instance is initialized with an System asset. */
	FOnInitialized& OnInitialized();

	/** Gets a multicast delegate which is called whenever this instance is complete. */
	FOnComplete& OnComplete();

#if WITH_EDITOR
	/** Gets a multicast delegate which is called whenever this instance is reset due to external changes in the source System asset. */
	FOnReset& OnReset();

	FOnDestroyed& OnDestroyed();
#endif

#if WITH_EDITORONLY_DATA
	bool GetIsolateEnabled() const;
#endif

	FName GetIDName() { return IDName; }

	/** Returns the instance data for a particular interface for this System. */
	FORCEINLINE void* FindDataInterfaceInstanceData(UNiagaraDataInterface* Interface) 
	{
		if (int32* InstDataOffset = DataInterfaceInstanceDataOffsets.Find(Interface))
		{
			return &DataInterfaceInstanceData[*InstDataOffset];
		}
		return nullptr;
	}

	void DestroyDataInterfaceInstanceData();

	bool UsesEmitter(const UNiagaraEmitter* Emitter)const;
	bool UsesScript(const UNiagaraScript* Script)const;
	//bool UsesDataInterface(UNiagaraDataInterface* Interface);
	bool UsesCollection(const UNiagaraParameterCollection* Collection)const;

	FORCEINLINE bool IsPendingSpawn()const { return bPendingSpawn; }
	FORCEINLINE void SetPendingSpawn(bool bInValue) { bPendingSpawn = bInValue; }

	FORCEINLINE float GetAge()const { return Age; }
	
	FORCEINLINE TSharedPtr<FNiagaraSystemSimulation, ESPMode::ThreadSafe> GetSystemSimulation()const
	{
		return SystemSimulation; 
	}

	bool IsReadyToRun() const;

	/** Index of this instance in the system simulation. */
	int32 SystemInstanceIndex;

	FORCEINLINE bool HasTickingEmitters()const { return bHasTickingEmitters; }

	UNiagaraParameterCollectionInstance* GetParameterCollectionInstance(UNiagaraParameterCollection* Collection);

	/** 
	Manually advances this system's simulation by the specified number of ticks and tick delta. 
	To be advanced in this way a system must be in solo mode or moved into solo mode which will add additional overhead.
	*/
	void AdvanceSimulation(int32 TickCountToSimulate, float TickDeltaSeconds);

#if WITH_EDITORONLY_DATA
	/** Request that this simulation capture a frame. Cannot capture if disabled or already completed.*/
	bool RequestCapture(const FGuid& RequestId);

	/** Poll for previous frame capture requests. Once queried and bool is returned, the results are cleared from this system instance.*/
	bool QueryCaptureResults(const FGuid& RequestId, TArray<TSharedPtr<struct FNiagaraScriptDebuggerInfo, ESPMode::ThreadSafe>>& OutCaptureResults);

	/** Only call from within the script execution states. Value is null if not capturing a frame.*/
	TArray<TSharedPtr<struct FNiagaraScriptDebuggerInfo, ESPMode::ThreadSafe>>* GetActiveCaptureResults();

	/** Only call from within the script execution states. Does nothing if not capturing a frame.*/
	void FinishCapture();

	/** Only call from within the script execution states. Value is false if not capturing a frame.*/
	bool ShouldCaptureThisFrame() const;

	/** Only call from within the script execution states. Value is nullptr if not capturing a frame.*/
	TSharedPtr<struct FNiagaraScriptDebuggerInfo, ESPMode::ThreadSafe> GetActiveCaptureWrite(const FName& InHandleName, ENiagaraScriptUsage InUsage, const FGuid& InUsageId);

#endif

	/** Dumps all of this systems info to the log. */
	void Dump()const;

	bool GetPerInstanceDataAndOffsets(void*& OutData, uint32& OutDataSize, TMap<TWeakObjectPtr<UNiagaraDataInterface>, int32>*& OutOffsets);

	NiagaraEmitterInstanceBatcher* GetBatcher() const { return Batcher; }

private:

	/** Builds the emitter simulations. */
	void InitEmitters();

	/** Resets the System, emitter simulations, and renderers to initial conditions. */
	void ReInitInternal();
	/** Resets for restart, assumes no change in emitter setup */
	void ResetInternal(bool bResetSimulations);

	/** Updates the renders for the simulations. Gathers both the EmitterRenderers that were previously set as well as the ones that we  create within.*/
	void UpdateRenderModules(ERHIFeatureLevel::Type InFeatureLevel, TArray<NiagaraRenderer*>& OutNewRenderers, TArray<NiagaraRenderer*>& OutOldRenderers);

	/** Updates the scene proxy for the System with the specified EmitterRenderer array. Note that this is pushed onto the rendering thread behind the scenes.*/
	void UpdateProxy(TArray<NiagaraRenderer*>& InRenderers);

	/** Call PrepareForSImulation on each data source from the simulations and determine which need per-tick updates.*/
	void InitDataInterfaces();	

	void TickInstanceParameters(float DeltaSeconds);

	void BindParameterCollections(FNiagaraScriptExecutionContext& ExecContext);
	
	UNiagaraComponent* Component;
	TSharedPtr<class FNiagaraSystemSimulation, ESPMode::ThreadSafe> SystemSimulation;
	FBox SystemBounds;

	/** The age of the System instance. */
	float Age;

	/** The tick count of the System instance. */
	int32 TickCount;

	TMap<FNiagaraDataSetID, FNiagaraDataSet> ExternalEvents;

	TArray< TSharedRef<FNiagaraEmitterInstance> > Emitters;

	FOnInitialized OnInitializedDelegate;
	FOnComplete OnCompleteDelegate;

#if WITH_EDITOR
	FOnReset OnResetDelegate;
	FOnDestroyed OnDestroyedDelegate;
#endif

#if WITH_EDITORONLY_DATA
	TSharedPtr<TArray<TSharedPtr<struct FNiagaraScriptDebuggerInfo, ESPMode::ThreadSafe>>, ESPMode::ThreadSafe> CurrentCapture;
	TSharedPtr<FGuid, ESPMode::ThreadSafe> CurrentCaptureGuid;
	bool bWasSoloPriorToCaptureRequest;
	TMap<FGuid, TSharedPtr<TArray<TSharedPtr<struct FNiagaraScriptDebuggerInfo, ESPMode::ThreadSafe>>, ESPMode::ThreadSafe> > CapturedFrames;
#endif

	FGuid ID;
	FName IDName;
	
	/** Per instance data for any data interfaces requiring it. */
	TArray<uint8, TAlignedHeapAllocator<16>> DataInterfaceInstanceData;

	/** Map of data interfaces to their instance data. */
	TMap<TWeakObjectPtr<UNiagaraDataInterface>, int32> DataInterfaceInstanceDataOffsets;

	/** Per system instance parameters. These can be fed by the component and are placed into a dataset for execution for the system scripts. */
	FNiagaraParameterStore InstanceParameters;
	
	FNiagaraParameterDirectBinding<FVector> OwnerPositionParam;
	FNiagaraParameterDirectBinding<FVector> OwnerScaleParam;
	FNiagaraParameterDirectBinding<FVector> OwnerVelocityParam;
	FNiagaraParameterDirectBinding<FVector> OwnerXAxisParam;
	FNiagaraParameterDirectBinding<FVector> OwnerYAxisParam;
	FNiagaraParameterDirectBinding<FVector> OwnerZAxisParam;

	FNiagaraParameterDirectBinding<FQuat> OwnerRotationParam;

	FNiagaraParameterDirectBinding<FMatrix> OwnerTransformParam;
	FNiagaraParameterDirectBinding<FMatrix> OwnerInverseParam;
	FNiagaraParameterDirectBinding<FMatrix> OwnerTransposeParam;
	FNiagaraParameterDirectBinding<FMatrix> OwnerInverseTransposeParam;
	FNiagaraParameterDirectBinding<FMatrix> OwnerTransformNoScaleParam;
	FNiagaraParameterDirectBinding<FMatrix> OwnerInverseNoScaleParam;

	FNiagaraParameterDirectBinding<float> OwnerDeltaSecondsParam;
	FNiagaraParameterDirectBinding<float> OwnerInverseDeltaSecondsParam;
	FNiagaraParameterDirectBinding<float> OwnerEngineTimeParam;
	FNiagaraParameterDirectBinding<float> OwnerEngineRealtimeParam;
	FNiagaraParameterDirectBinding<float> SystemAgeParam;
	FNiagaraParameterDirectBinding<int32> SystemTickCountParam;

	FNiagaraParameterDirectBinding<float> OwnerMinDistanceToCameraParam;
	FNiagaraParameterDirectBinding<int32> SystemNumEmittersParam;
	FNiagaraParameterDirectBinding<int32> SystemNumEmittersAliveParam;

	FNiagaraParameterDirectBinding<float> SystemTimeSinceRenderedParam;

	FNiagaraParameterDirectBinding<int32> OwnerExecutionStateParam;

	TArray<FNiagaraParameterDirectBinding<int32>> ParameterNumParticleBindings;
	TArray<FNiagaraParameterDirectBinding<int32>> ParameterTotalSpawnedParticlesBindings;

	/** Indicates whether this instance must update itself rather than being batched up as most instances are. */
	uint32 bSolo : 1;
	uint32 bForceSolo : 1;

	uint32 bPendingSpawn : 1;
	uint32 bNotifyOnCompletion : 1;

	/** If this instance has any currently ticking emitters. If false, allows us to skip some work. */
	uint32 bHasTickingEmitters : 1;

	/** If this system is paused. When paused it will not tick and never complete etc. */
	uint32 bPaused : 1;

	/* Execution state requested by external code/BPs calling Activate/Deactivate. */
	ENiagaraExecutionState RequestedExecutionState;

	/** Copy of simulations internal state so that it can be passed to emitters etc. */
	ENiagaraExecutionState ActualExecutionState;

	bool bDataInterfacesInitialized;
<<<<<<< HEAD
=======

	NiagaraEmitterInstanceBatcher* Batcher = nullptr;
>>>>>>> 5edfa17c
};<|MERGE_RESOLUTION|>--- conflicted
+++ resolved
@@ -322,9 +322,6 @@
 	ENiagaraExecutionState ActualExecutionState;
 
 	bool bDataInterfacesInitialized;
-<<<<<<< HEAD
-=======
 
 	NiagaraEmitterInstanceBatcher* Batcher = nullptr;
->>>>>>> 5edfa17c
 };