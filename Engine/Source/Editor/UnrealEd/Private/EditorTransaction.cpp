--- conflicted
+++ resolved
@@ -521,6 +521,18 @@
 	return 1;
 }
 
+
+const FTransaction* UTransBuffer::GetTransaction( int32 QueueIndex ) const
+{
+	if (UndoBuffer.Num() > QueueIndex)
+	{
+		return &UndoBuffer[QueueIndex];
+	}
+
+	return NULL;
+}
+
+
 FUndoSessionContext UTransBuffer::GetUndoContext( bool bCheckWhetherUndoPossible )
 {
 	FUndoSessionContext Context;
@@ -554,16 +566,25 @@
 bool UTransBuffer::Undo()
 {
 	CheckState();
-	if( !CanUndo() )
-	{
+
+	if (!CanUndo())
+	{
+		UndoDelegate.Broadcast(FUndoSessionContext(), false);
+
 		return false;
 	}
 
 	// Apply the undo changes.
-	FTransaction& Transaction = UndoBuffer[ UndoBuffer.Num() - ++UndoCount ];
-
-	UE_LOG(LogEditorTransaction, Log,  TEXT("Undo %s"), *Transaction.GetTitle().ToString() );
-	Transaction.Apply();
+	GIsTransacting = true;
+	{
+		FTransaction& Transaction = UndoBuffer[ UndoBuffer.Num() - ++UndoCount ];
+		UE_LOG(LogEditorTransaction, Log,  TEXT("Undo %s"), *Transaction.GetTitle().ToString() );
+
+		BeforeRedoUndoDelegate.Broadcast(Transaction.GetContext());
+		Transaction.Apply();
+		UndoDelegate.Broadcast(Transaction.GetContext(), true);
+	}
+	GIsTransacting = false;
 
 	CheckState();
 
@@ -573,29 +594,25 @@
 bool UTransBuffer::Redo()
 {
 	CheckState();
-	if( !CanRedo() )
-	{
-<<<<<<< HEAD
-=======
+
+	if (!CanRedo())
+	{
 		RedoDelegate.Broadcast(FUndoSessionContext(), false);
 
->>>>>>> 5338f086
 		return false;
 	}
 
 	// Apply the redo changes.
-	FTransaction& Transaction = UndoBuffer[ UndoBuffer.Num() - UndoCount-- ];
-
-<<<<<<< HEAD
-	UE_LOG(LogEditorTransaction, Log,  TEXT("Redo %s"), *Transaction.GetTitle().ToString() );
-	Transaction.Apply();
-=======
+	GIsTransacting = true;
+	{
+		FTransaction& Transaction = UndoBuffer[ UndoBuffer.Num() - UndoCount-- ];
+		UE_LOG(LogEditorTransaction, Log,  TEXT("Redo %s"), *Transaction.GetTitle().ToString() );
+
 		BeforeRedoUndoDelegate.Broadcast(Transaction.GetContext());
 		Transaction.Apply();
 		RedoDelegate.Broadcast(Transaction.GetContext(), true);
 	}
 	GIsTransacting = false;
->>>>>>> 5338f086
 
 	CheckState();
 
@@ -637,16 +654,6 @@
 }
 
 
-UTransactor* UEditorEngine::CreateTrans()
-{
-	int32 UndoBufferSize;
-	if( !GConfig->GetInt( TEXT("Undo"), TEXT("UndoBufferSize"), UndoBufferSize, GEditorUserSettingsIni ) )
-	{
-		UndoBufferSize = 16;
-	}
-	return new UTransBuffer( FPostConstructInitializeProperties(),UndoBufferSize*1024*1024 );
-}
-
 void UTransBuffer::SetPrimaryUndoObject(UObject* PrimaryObject)
 {
 	// Only record the primary object if its transactional, not in any of the temporary packages and theres an active transaction
