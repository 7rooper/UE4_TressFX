--- conflicted
+++ resolved
@@ -277,18 +277,6 @@
 /** Enables various editor and HMD hacks that allow the experimental VR editor feature to work, perhaps at the expense of other systems */
 bool					GEnableVREditorHacks = false;
 
-<<<<<<< HEAD
-CORE_API bool			GIsGPUCrashed = false;
-
-// Constrain bandwidth if wanted. Value is in MByte/ sec.
-float GAsyncIOBandwidthLimit = 0.0f;
-static FAutoConsoleVariableRef CVarAsyncIOBandwidthLimit(
-	TEXT("s.AsyncIOBandwidthLimit"),
-	GAsyncIOBandwidthLimit,
-	TEXT("Constrain bandwidth if wanted. Value is in MByte/ sec."),
-	ECVF_Default
-	);
-=======
 bool CORE_API			GIsGPUCrashed = false;
 
 void ToggleGDebugPUCrashedFlag(const TArray<FString>& Args)
@@ -296,7 +284,6 @@
 	GIsGPUCrashed = !GIsGPUCrashed;
 	UE_LOG(LogCore, Log, TEXT("Gpu crashed flag forcibly set to: %i"), GIsGPUCrashed ? 1 : 0);
 }
->>>>>>> f30f9b45
 
 FAutoConsoleCommand ToggleDebugGPUCrashedCmd(
 	TEXT("c.ToggleGPUCrashedFlagDbg"),
