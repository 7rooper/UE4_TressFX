--- conflicted
+++ resolved
@@ -144,13 +144,8 @@
 			{
 				if(Plugin.SupportsTargetPlatform(TargetPlatform))
 				{
-<<<<<<< HEAD
-					CompilePluginWithUBT(HostProjectFile, HostProjectPluginFile, Plugin, "UE4Game", TargetType.Game, TargetPlatform, UnrealTargetConfiguration.Development, ReceiptFileNames, null);
-					CompilePluginWithUBT(HostProjectFile, HostProjectPluginFile, Plugin, "UE4Game", TargetType.Game, TargetPlatform, UnrealTargetConfiguration.Shipping, ReceiptFileNames, null);
-=======
 					CompilePluginWithUBT(HostProjectFile, HostProjectPluginFile, Plugin, "UE4Game", TargetType.Game, TargetPlatform, UnrealTargetConfiguration.Development, ManifestFileNames, null);
 					CompilePluginWithUBT(HostProjectFile, HostProjectPluginFile, Plugin, "UE4Game", TargetType.Game, TargetPlatform, UnrealTargetConfiguration.Shipping, ManifestFileNames, null);
->>>>>>> cf6d231e
 				}
 			}
 		}
