--- conflicted
+++ resolved
@@ -36,14 +36,6 @@
 	template< class T >
 	T* ConstructWidget(TSubclassOf<UWidget> WidgetType)
 	{
-<<<<<<< HEAD
-		// TODO UMG Editor only?
-		Modify();
-
-		// TODO UMG Don't have the widget tree responsible for construction and adding to the tree.
-
-=======
->>>>>>> 1d429763
 		if ( WidgetType->IsChildOf(UUserWidget::StaticClass()) )
 		{
 			UUserWidget* Widget = ConstructObject<UUserWidget>(WidgetType, this);
