--- conflicted
+++ resolved
@@ -214,10 +214,6 @@
 
 	void UpdateWatchListFromBlueprintImpl(TWeakObjectPtr<UBlueprint> BlueprintObj, const bool bShouldWatch)
 	{
-<<<<<<< HEAD
-
-=======
->>>>>>> cf6d231e
 		if (bShouldWatch)
 		{
 			// make sure the blueprint is in our list
@@ -241,11 +237,7 @@
 						--Idx;
 					}
 				}
-<<<<<<< HEAD
-				
-=======
-
->>>>>>> cf6d231e
+
 				if (!bRemovedBP)
 				{
 					return;
@@ -771,10 +763,7 @@
 
 void WatchViewer::UpdateInstancedWatchDisplay()
 {
-<<<<<<< HEAD
-=======
 #if DO_BLUEPRINT_GUARD
->>>>>>> cf6d231e
 	{
 		const TArray<const FFrame*>& ScriptStack = FBlueprintExceptionTracker::Get().ScriptStack;
 
@@ -883,10 +872,7 @@
 		// Notify subscribers:
 		WatchListSubscribers.Broadcast(&Private_InstanceWatchSource);
 	}
-<<<<<<< HEAD
-=======
 #endif
->>>>>>> cf6d231e
 }
 
 void WatchViewer::ContinueExecution()
