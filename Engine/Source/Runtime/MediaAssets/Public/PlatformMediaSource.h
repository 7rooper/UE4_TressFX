--- conflicted
+++ resolved
@@ -11,11 +11,7 @@
  *
  * Use this asset to override media sources on a per-platform basis.
  */
-<<<<<<< HEAD
-UCLASS(BlueprintType)
-=======
 UCLASS(BlueprintType, hidecategories=(Overrides))
->>>>>>> 92a3597a
 class MEDIAASSETS_API UPlatformMediaSource
 	: public UMediaSource
 {
@@ -23,17 +19,6 @@
 
 public:
 
-<<<<<<< HEAD
-	/**
-	 * Default media source.
-	 *
-	 * This media source will be used if no source was specified for a target platform.
-	 */
-	UPROPERTY(BlueprintReadWrite, EditAnywhere, Category=Sources)
-	UMediaSource* DefaultSource;
-
-=======
->>>>>>> 92a3597a
 #if WITH_EDITORONLY_DATA
 
 	/** Media sources per platform. */
