--- conflicted
+++ resolved
@@ -369,16 +369,11 @@
 		{
 			FMenuBuilder MenuBuilder(true, nullptr);
 
-<<<<<<< HEAD
-			BuildGeometryCacheTrack(ObjectBinding, GeomMeshComp, Track);
-
-=======
 			TArray<FGuid> ObjectBindings;
 			ObjectBindings.Add(ObjectBinding);
 
 			BuildGeometryCacheTrack(ObjectBindings, Track);
 			
->>>>>>> 9ba46998
 			return MenuBuilder.MakeWidget();
 		};
 
