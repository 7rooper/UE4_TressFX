--- conflicted
+++ resolved
@@ -63,17 +63,15 @@
 	ovrpTextureFormat GetDefaultDepthOvrpTextureFormat() const { return DefaultDepthOvrpTextureFormat; }
 	static bool IsSRGB(ovrpTextureFormat InFormat);
 	virtual int GetSystemRecommendedMSAALevel() const;
-<<<<<<< HEAD
 	virtual int GetLayerFlags() const { return 0; }
-=======
-	virtual int GetEyeLayerFlags() const { return 0; }
->>>>>>> df71d635
 
 	virtual FTextureRHIRef CreateTexture_RenderThread(uint32 InSizeX, uint32 InSizeY, EPixelFormat InFormat, FClearValueBinding InBinding, uint32 InNumMips, uint32 InNumSamples, uint32 InNumSamplesTileMem, ERHIResourceType InResourceType, ovrpTextureHandle InTexture, uint32 TexCreateFlags) = 0;
 	FTextureSetProxyPtr CreateTextureSetProxy_RenderThread(uint32 InSizeX, uint32 InSizeY, EPixelFormat InFormat, FClearValueBinding InBinding, uint32 InNumMips, uint32 InNumSamples, uint32 InNumSamplesTileMem, ERHIResourceType InResourceType, const TArray<ovrpTextureHandle>& InTextures, uint32 InTexCreateFlags);
-	void CopyTexture_RenderThread(FRHICommandListImmediate& RHICmdList, FTextureRHIParamRef DstTexture, FTextureRHIParamRef SrcTexture, FIntRect DstRect = FIntRect(), FIntRect SrcRect = FIntRect(), bool bAlphaPremultiply = false, bool bNoAlphaWrite = false, bool bInvertY = true) const;
+	void CopyTexture_RenderThread(FRHICommandListImmediate& RHICmdList, FTextureRHIParamRef DstTexture, FTextureRHIParamRef SrcTexture, FIntRect DstRect = FIntRect(), FIntRect SrcRect = FIntRect(), bool bAlphaPremultiply = false, bool bNoAlphaWrite = false, bool bInvertY = true, bool sRGBSource = false) const;
 	virtual void AliasTextureResources_RHIThread(FTextureRHIParamRef DestTexture, FTextureRHIParamRef SrcTexture) = 0;
 	virtual void SubmitGPUFrameTime(float GPUFrameTime) { }
+
+	bool supportsSRGB() { return bSupportsSRGB; }
 
 protected:
 	FOculusHMD* OculusHMD;
