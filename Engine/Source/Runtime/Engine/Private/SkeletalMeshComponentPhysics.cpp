﻿// Copyright 1998-2016 Epic Games, Inc. All Rights Reserved.

#include "EnginePrivate.h"
#include "PhysicsPublic.h"
#include "SkeletalRender.h"
#include "SkeletalRenderPublic.h"
#include "Components/SkeletalMeshComponent.h"

#include "MessageLog.h"
#include "CollisionDebugDrawingPublic.h"

#if WITH_PHYSX
	#include "PhysicsEngine/PhysXSupport.h"
	#include "Collision/PhysXCollision.h"
#endif

#include "Collision/CollisionDebugDrawing.h"

#if WITH_APEX
	#include "NxParamUtils.h"
	#include "NxApex.h"

#if WITH_APEX_CLOTHING
	#include "NxClothingAsset.h"
	#include "NxClothingActor.h"
	#include "NxClothingCollision.h"
	// for cloth morph target	
	#include "Animation/VertexAnim/VertexAnimBase.h"
	#include "Animation/VertexAnim/MorphTarget.h"

#endif// #if WITH_APEX_CLOTHING

#endif//#if WITH_APEX
#include "PhysicsEngine/PhysicsConstraintTemplate.h"
#include "PhysicsEngine/PhysicsAsset.h"
#include "PhysicsEngine/PhysicsSettings.h"

#define LOCTEXT_NAMESPACE "SkeletalMeshComponentPhysics"

DECLARE_CYCLE_STAT(TEXT("CreateClothing"), STAT_CreateClothing, STATGROUP_Physics);


extern TAutoConsoleVariable<int32> CVarEnableClothPhysics;

//This is the total cloth time split up among multiple computation (updating gpu, updating sim, etc...)
DECLARE_CYCLE_STAT(TEXT("Cloth Total"), STAT_ClothTotalTime, STATGROUP_Physics);


void FSkeletalMeshComponentClothTickFunction::ExecuteTick(float DeltaTime, enum ELevelTick TickType, ENamedThreads::Type CurrentThread, const FGraphEventRef& MyCompletionGraphEvent)
{
	QUICK_SCOPE_CYCLE_COUNTER(FSkeletalMeshComponentClothTickFunction_ExecuteTick);
	FActorComponentTickFunction::ExecuteTickHelper(Target, DeltaTime, TickType, [this](float DilatedTime)
	{
<<<<<<< HEAD
		Target->PreClothTick(DeltaTime, *this);
	}
=======
		Target->TickClothing(DilatedTime, *this);
	});
>>>>>>> 73f66985
}

FString FSkeletalMeshComponentClothTickFunction::DiagnosticMessage()
{
	return TEXT("FSkeletalMeshComponentClothTickFunction");
}

void FSkeletalMeshComponentPostPhysicsTickFunction::ExecuteTick(float DeltaTime, enum ELevelTick TickType, ENamedThreads::Type CurrentThread, const FGraphEventRef& MyCompletionGraphEvent)
{
	QUICK_SCOPE_CYCLE_COUNTER(FSkeletalMeshComponentPostPhysicsTickFunction_ExecuteTick);
	FActorComponentTickFunction::ExecuteTickHelper(Target, DeltaTime, TickType, [this](float DilatedTime)
	{
		Target->PostPhysicsTickComponent(*this);
	});
}

FString FSkeletalMeshComponentPostPhysicsTickFunction::DiagnosticMessage()
{
	return TEXT("FSkeletalMeshComponentPostPhysicsTickFunction");
}

#if WITH_APEX_CLOTHING
//
//	FClothingActor
//
void FClothingActor::Clear(bool bReleaseResource)
{
	if(bReleaseResource)
	{
		GPhysCommandHandler->DeferredRelease(ApexClothingActor);
	}

	ParentClothingAsset = NULL;
	ApexClothingActor = NULL;
	ParentClothingAssetIndex = INDEX_NONE;
	bSimulateForCurrentLOD = false;
}

//
//	USkeletalMesh methods for clothing
//
void USkeletalMesh::LoadClothCollisionVolumes(int32 AssetIndex, NxClothingAsset* ApexClothingAsset)
{
	if(AssetIndex >= ClothingAssets.Num())
	{
		return;
	}

	FClothingAssetData& Asset = ClothingAssets[AssetIndex];

	check(ApexClothingAsset);

	const NxParameterized::Interface* AssetParams = ApexClothingAsset->getAssetNxParameterized();

	// load bone actors
	physx::PxI32 NumBoneActors;
	verify(NxParameterized::getParamArraySize(*AssetParams, "boneActors", NumBoneActors));

	// convexes are constructed with bone vertices
	physx::PxI32 NumBoneVertices;
	verify(NxParameterized::getParamArraySize(*AssetParams, "boneVertices", NumBoneVertices));

	Asset.ClothCollisionVolumes.Empty(NumBoneActors);

	char ParameterName[MAX_SPRINTF];

	for(int32 i=0; i<NumBoneActors; i++)
	{
		FApexClothCollisionVolumeData& CollisionData = Asset.ClothCollisionVolumes[Asset.ClothCollisionVolumes.AddZeroed()];

		FCStringAnsi::Sprintf(ParameterName, "boneActors[%d].boneIndex", i);
		verify(NxParameterized::getParamI32(*AssetParams, ParameterName, CollisionData.BoneIndex));
		FCStringAnsi::Sprintf(ParameterName, "boneActors[%d].convexVerticesCount", i);
		verify(NxParameterized::getParamU32(*AssetParams, ParameterName, CollisionData.ConvexVerticesCount));
		if(CollisionData.ConvexVerticesCount > 0)
		{
			CollisionData.BoneVertices.Empty(CollisionData.ConvexVerticesCount);
			FCStringAnsi::Sprintf(ParameterName, "boneActors[%d].convexVerticesStart", i);
			verify(NxParameterized::getParamU32(*AssetParams, ParameterName, CollisionData.ConvexVerticesStart));
			// read vertex data which compose a convex
			int32 NumMaxVertIndex = CollisionData.ConvexVerticesStart + CollisionData.ConvexVerticesCount;
			check( NumMaxVertIndex <= NumBoneVertices );

			for(int32 VertIdx=CollisionData.ConvexVerticesStart; VertIdx < NumMaxVertIndex; VertIdx++)
			{
				FCStringAnsi::Sprintf(ParameterName, "boneVertices[%d]", VertIdx);
				physx::PxVec3 BoneVertex;
				verify(NxParameterized::getParamVec3(*AssetParams, ParameterName, BoneVertex));
				CollisionData.BoneVertices.Add(P2UVector(BoneVertex));
			}
		}
		else
		{
			FCStringAnsi::Sprintf(ParameterName, "boneActors[%d].capsuleRadius", i);
			verify(NxParameterized::getParamF32(*AssetParams, ParameterName, CollisionData.CapsuleRadius));
			FCStringAnsi::Sprintf(ParameterName, "boneActors[%d].capsuleHeight", i);
			verify(NxParameterized::getParamF32(*AssetParams, ParameterName, CollisionData.CapsuleHeight));
			// local pose is only used for a capsule
			physx::PxMat44 PxLocalPose;
		    FCStringAnsi::Sprintf(ParameterName, "boneActors[%d].localPose", i);
		    verify(NxParameterized::getParamMat34(*AssetParams, ParameterName, PxLocalPose));
    
		    CollisionData.LocalPose = P2UMatrix(PxLocalPose);
		}
	}

	// load convex data
	physx::PxI32 NumConvexes;
	verify(NxParameterized::getParamArraySize(*AssetParams, "collisionConvexes", NumConvexes));

	Asset.ClothCollisionConvexPlaneIndices.Empty(NumConvexes);

	uint32 PlaneIndex;
	for(int32 i=0; i<NumConvexes; i++)
	{
		FCStringAnsi::Sprintf(ParameterName, "collisionConvexes[%d]", i);
		verify(NxParameterized::getParamU32(*AssetParams, ParameterName, PlaneIndex));
		Asset.ClothCollisionConvexPlaneIndices.Add(PlaneIndex);
	}

	// load plane data
	physx::PxI32 NumPlanes;
	verify(NxParameterized::getParamArraySize(*AssetParams, "bonePlanes", NumPlanes));

	physx::PxVec3 PlaneNormal;
	float		  PlaneDist;

	PxReal PlaneData[4];
	Asset.ClothCollisionVolumePlanes.Empty(NumPlanes);

	for(int32 PlaneIdx=0; PlaneIdx<NumPlanes; PlaneIdx++)
	{
		FClothBonePlane BonePlane;
		FCStringAnsi::Sprintf(ParameterName, "bonePlanes[%d].boneIndex", PlaneIdx);
		verify(NxParameterized::getParamI32(*AssetParams, ParameterName, BonePlane.BoneIndex));
		FCStringAnsi::Sprintf(ParameterName, "bonePlanes[%d].n", PlaneIdx);
		verify(NxParameterized::getParamVec3(*AssetParams, ParameterName, PlaneNormal));
		FCStringAnsi::Sprintf(ParameterName, "bonePlanes[%d].d", PlaneIdx);
		verify(NxParameterized::getParamF32(*AssetParams, ParameterName, PlaneDist));

		for(int i=0; i<3; i++)
		{
			PlaneData[i] = PlaneNormal[i];
		}

		PlaneData[3] = PlaneDist;
		BonePlane.PlaneData = P2UPlane(PlaneData);
		Asset.ClothCollisionVolumePlanes.Add(BonePlane);
	}

	// load bone spheres
	physx::PxI32 NumBoneSpheres;
	verify(NxParameterized::getParamArraySize(*AssetParams, "boneSpheres", NumBoneSpheres));

	Asset.ClothBoneSpheres.Empty(NumBoneSpheres);

	physx::PxVec3 LocalPosForBoneSphere;

	for(int32 i=0; i<NumBoneSpheres; i++)
	{
		FApexClothBoneSphereData& BoneSphere = Asset.ClothBoneSpheres[Asset.ClothBoneSpheres.AddZeroed()];

		FCStringAnsi::Sprintf(ParameterName, "boneSpheres[%d].boneIndex", i);
		verify(NxParameterized::getParamI32(*AssetParams, ParameterName, BoneSphere.BoneIndex));
		FCStringAnsi::Sprintf(ParameterName, "boneSpheres[%d].radius", i);
		verify(NxParameterized::getParamF32(*AssetParams, ParameterName, BoneSphere.Radius));
		FCStringAnsi::Sprintf(ParameterName, "boneSpheres[%d].localPos", i);		
		verify(NxParameterized::getParamVec3(*AssetParams, ParameterName, LocalPosForBoneSphere));
		BoneSphere.LocalPos = P2UVector(LocalPosForBoneSphere);
	}

	// load bone sphere connections, 2 bone spheres become a capsule by this connection info
	physx::PxI32 NumBoneSphereConnections;
	verify(NxParameterized::getParamArraySize(*AssetParams, "boneSphereConnections", NumBoneSphereConnections));

	Asset.BoneSphereConnections.Empty(NumBoneSphereConnections);

	for(int32 i=0; i<NumBoneSphereConnections; i++)
	{
		uint16 &ConnectionIndex = Asset.BoneSphereConnections[Asset.BoneSphereConnections.AddZeroed()];
		FCStringAnsi::Sprintf(ParameterName, "boneSphereConnections[%d]", i);
		verify(NxParameterized::getParamU16(*AssetParams, ParameterName, ConnectionIndex));
	}
}

bool USkeletalMesh::HasClothSectionsInAllLODs(int AssetIndex)
{
	bool bResult = false;

	for (int32 LODIndex = 0; LODIndex < LODInfo.Num(); LODIndex++)
	{
		bResult |= HasClothSections(LODIndex, AssetIndex);
	}

	return bResult;
}

bool USkeletalMesh::HasClothSections(int32 LODIndex, int AssetIndex)
{
	FSkeletalMeshResource* Resource = GetImportedResource();
	check(Resource->LODModels.IsValidIndex(LODIndex));

	FStaticLODModel& LODModel = Resource->LODModels[LODIndex];
	int32 NumSections = LODModel.Sections.Num();

	for(int32 SecIdx=0; SecIdx < NumSections; SecIdx++)
	{
		uint16 ChunkIdx = LODModel.Sections[SecIdx].ChunkIndex;

		if(LODModel.Chunks[ChunkIdx].CorrespondClothAssetIndex == AssetIndex)
		{
			return true;
		}
	}

	return false;
}

void USkeletalMesh::GetClothSectionIndices(int32 LODIndex, int32 AssetIndex, TArray<uint32>& OutSectionIndices)
{
	FSkeletalMeshResource* Resource = GetImportedResource();

	OutSectionIndices.Empty();

	check(Resource->LODModels.IsValidIndex(LODIndex));

	FStaticLODModel& LODModel = Resource->LODModels[LODIndex];
	int32 NumSections = LODModel.Sections.Num();

	for(int32 SecIdx=0; SecIdx < NumSections; SecIdx++)
	{
		if(LODModel.Chunks[LODModel.Sections[SecIdx].ChunkIndex].CorrespondClothAssetIndex == AssetIndex)
		{
			//add cloth sections
			OutSectionIndices.Add(SecIdx);
		}
	}
}

void USkeletalMesh::GetOriginSectionIndicesWithCloth(int32 LODIndex, TArray<uint32>& OutSectionIndices)
{
	FSkeletalMeshResource* Resource = GetImportedResource();

	OutSectionIndices.Empty();

	check(Resource->LODModels.IsValidIndex(LODIndex));

	FStaticLODModel& LODModel = Resource->LODModels[LODIndex];
	int32 NumSections = LODModel.Sections.Num();

	for(int32 SecIdx=0; SecIdx < NumSections; SecIdx++)
	{
		if(LODModel.Sections[SecIdx].CorrespondClothSectionIndex >= 0)
		{
			//add original sections
			OutSectionIndices.Add(SecIdx);
		}
	}
}

void USkeletalMesh::GetOriginSectionIndicesWithCloth(int32 LODIndex, int32 AssetIndex, TArray<uint32>& OutSectionIndices)
{
	FSkeletalMeshResource* Resource = GetImportedResource();

	OutSectionIndices.Empty();

	check(Resource->LODModels.IsValidIndex(LODIndex));

	FStaticLODModel& LODModel = Resource->LODModels[LODIndex];
	int32 NumSections = LODModel.Sections.Num();

	for(int32 SecIdx=0; SecIdx < NumSections; SecIdx++)
	{
		if(LODModel.Chunks[LODModel.Sections[SecIdx].ChunkIndex].CorrespondClothAssetIndex == AssetIndex)
		{
			//add original sections
			OutSectionIndices.Add(LODModel.Sections[SecIdx].CorrespondClothSectionIndex);
		}
	}
}

bool USkeletalMesh::IsMappedClothingLOD(int32 InLODIndex, int32 InAssetIndex)
{
	FSkeletalMeshResource* Resource = GetImportedResource();

	if (Resource && Resource->LODModels.IsValidIndex(InLODIndex))
	{
		FStaticLODModel& LODModel = Resource->LODModels[InLODIndex];

		int32 NumSections = LODModel.Sections.Num();

		// loop reversely for optimized search
		for (int32 SecIdx = NumSections-1; SecIdx >= 0; SecIdx--)
	{
			int32 ClothAssetIndex = LODModel.Chunks[LODModel.Sections[SecIdx].ChunkIndex].CorrespondClothAssetIndex;
			if (ClothAssetIndex == InAssetIndex)
		{
			return true;
		}
			else if (ClothAssetIndex == INDEX_NONE) // no more cloth sections
			{
				return false;
			}
		}
	}

	return false;
}

int32 USkeletalMesh::GetClothAssetIndex(int32 LODIndex, int32 SectionIndex)
{
	FSkeletalMeshResource* Resource = GetImportedResource();

	// no LODs
	if (!Resource || !Resource->LODModels.IsValidIndex(LODIndex))
	{
		return INDEX_NONE;
	}
	FStaticLODModel& LODModel = Resource->LODModels[LODIndex];

	//no sections
	if(!LODModel.Sections.IsValidIndex(SectionIndex))
	{
		return INDEX_NONE;
	}
	int16 ClothSecIdx = LODModel.Sections[SectionIndex].CorrespondClothSectionIndex;

	//no mapping
	if(ClothSecIdx < 0)
	{
		return INDEX_NONE;
	}

	int16 ChunkIdx = LODModel.Sections[ClothSecIdx].ChunkIndex;
	return LODModel.Chunks[ChunkIdx].CorrespondClothAssetIndex;
}
#endif//#if WITH_APEX_CLOTHING

void USkeletalMeshComponent::CreateBodySetup()
{
	if (BodySetup == NULL && SkeletalMesh)
	{
		BodySetup = NewObject<UBodySetup>(this);
	}

	UBodySetup* OriginalBodySetup = SkeletalMesh->GetBodySetup();
	
	BodySetup->CopyBodyPropertiesFrom(OriginalBodySetup);
	BodySetup->CollisionTraceFlag = CTF_UseComplexAsSimple;

	BodySetup->CookedFormatDataOverride = &OriginalBodySetup->CookedFormatData;

	//need to recreate meshes
	BodySetup->ClearPhysicsMeshes();
	BodySetup->CreatePhysicsMeshes();
}

//
//	USkeletalMeshComponent
//
UBodySetup* USkeletalMeshComponent::GetBodySetup()
{
	if (bEnablePerPolyCollision == false)
	{
		UPhysicsAsset * const PhysicsAsset = GetPhysicsAsset();
		if (SkeletalMesh && PhysicsAsset)
		{
			for (int32 i = 0; i < SkeletalMesh->RefSkeleton.GetNum(); i++)
			{
				int32 BodyIndex = PhysicsAsset->FindBodyIndex(SkeletalMesh->RefSkeleton.GetBoneName(i));
				if (BodyIndex != INDEX_NONE)
				{
					return PhysicsAsset->BodySetup[BodyIndex];
				}
			}
		}
	}
	else
	{
		if (BodySetup == NULL)
		{
			CreateBodySetup();
		}

		return BodySetup;
	}


	return NULL;
}

bool USkeletalMeshComponent::CanEditSimulatePhysics()
{
	return GetPhysicsAsset() != nullptr;
}

void USkeletalMeshComponent::SetSimulatePhysics(bool bSimulate)
{
	if ( !bEnablePhysicsOnDedicatedServer && IsRunningDedicatedServer() )
	{
		return;
	}

	BodyInstance.bSimulatePhysics = bSimulate;

	// enable blending physics
	bBlendPhysics = bSimulate;

	//Go through body setups and see which bodies should be turned on and off
	if (UPhysicsAsset * PhysAsset = GetPhysicsAsset())
	{
		for (int32 BodyIdx = 0; BodyIdx < Bodies.Num(); ++BodyIdx)
		{
			if (FBodyInstance* BodyInstance = Bodies[BodyIdx])
			{
				if (UBodySetup * PhysAssetBodySetup = PhysAsset->BodySetup[BodyIdx])
				{
					if (PhysAssetBodySetup->PhysicsType == EPhysicsType::PhysType_Default)
					{
						BodyInstance->SetInstanceSimulatePhysics(bSimulate);
					}
				}
			}
		}
	}

	if(IsSimulatingPhysics())
	{
		SetRootBodyIndex(RootBodyData.BodyIndex);	//Update the root body data cache in case animation has moved root body relative to root joint
	}

	UpdatePostPhysicsTickRegisteredState();
	UpdateClothTickRegisteredState();
}

void USkeletalMeshComponent::OnComponentCollisionSettingsChanged()
{
	for(int32 i=0; i<Bodies.Num(); i++)
	{
		Bodies[i]->UpdatePhysicsFilterData();
	}

	if (SceneProxy)
	{
		((FSkeletalMeshSceneProxy*)SceneProxy)->SetCollisionEnabled_GameThread(IsCollisionEnabled());
	}
}

void USkeletalMeshComponent::AddRadialImpulse(FVector Origin, float Radius, float Strength, ERadialImpulseFalloff Falloff, bool bVelChange)
{
	if(bIgnoreRadialImpulse)
	{
		return;
	}

	const float StrengthPerMass = Strength / FMath::Max(GetMass(), KINDA_SMALL_NUMBER);
	for(int32 i=0; i<Bodies.Num(); i++)
	{
		const float StrengthPerBody = bVelChange ? Strength : (StrengthPerMass * Bodies[i]->GetBodyMass());
		Bodies[i]->AddRadialImpulseToBody(Origin, Radius, StrengthPerBody, Falloff, bVelChange);
	}
}



void USkeletalMeshComponent::AddRadialForce(FVector Origin, float Radius, float Strength, ERadialImpulseFalloff Falloff, bool bAccelChange)
{
	if(bIgnoreRadialForce)
	{
		return;
	}

	const float StrengthPerMass = Strength / FMath::Max(GetMass(), KINDA_SMALL_NUMBER);
	for(int32 i=0; i<Bodies.Num(); i++)
	{
		const float StrengthPerBody = bAccelChange ? Strength : (StrengthPerMass * Bodies[i]->GetBodyMass());
		Bodies[i]->AddRadialForceToBody(Origin, Radius, StrengthPerBody, Falloff, bAccelChange);
	}

}

void USkeletalMeshComponent::WakeAllRigidBodies()
{
	for (int32 i=0; i < Bodies.Num(); i++)
	{
		FBodyInstance* BI = Bodies[i];
		check(BI);
		BI->WakeInstance();
	}
}

void USkeletalMeshComponent::PutAllRigidBodiesToSleep()
{
	for (int32 i=0; i < Bodies.Num(); i++)
	{
		FBodyInstance* BI = Bodies[i];
		check(BI);
		BI->PutInstanceToSleep();
	}
}


bool USkeletalMeshComponent::IsAnyRigidBodyAwake()
{
	bool bAwake = false;

	// ..iterate over each body to find any that are awak
	for(int32 i=0; i<Bodies.Num(); i++)
	{
		FBodyInstance* BI = Bodies[i];
		check(BI);
		if(BI->IsInstanceAwake())
		{
			// Found an awake one - so mesh is considered 'awake'
			bAwake = true;
			continue;
		}
	}

	return bAwake;
}


void USkeletalMeshComponent::SetAllPhysicsLinearVelocity(FVector NewVel, bool bAddToCurrent)
{
	for (int32 i=0; i < Bodies.Num(); i++)
	{
		FBodyInstance* BodyInstance = Bodies[i];
		check(BodyInstance);
		BodyInstance->SetLinearVelocity(NewVel, bAddToCurrent);
	}
}

void USkeletalMeshComponent::SetAllPhysicsAngularVelocity(FVector const& NewAngVel, bool bAddToCurrent)
{
	if(RootBodyData.BodyIndex != INDEX_NONE && RootBodyData.BodyIndex < Bodies.Num())
	{
		// Find the root actor. We use its location as the center of the rotation.
		FBodyInstance* RootBodyInst = Bodies[ RootBodyData.BodyIndex ];
		check(RootBodyInst);
		FTransform RootTM = RootBodyInst->GetUnrealWorldTransform();

		FVector RootPos = RootTM.GetLocation();

		// Iterate over each bone, updating its velocity
		for (int32 i = 0; i < Bodies.Num(); i++)
		{
			FBodyInstance* const BI = Bodies[i];
			check(BI);

			BI->SetAngularVelocity(NewAngVel, bAddToCurrent);
		}
	}
}

void USkeletalMeshComponent::SetAllPhysicsPosition(FVector NewPos)
{
	if(RootBodyData.BodyIndex != INDEX_NONE && RootBodyData.BodyIndex < Bodies.Num())
	{
		// calculate the deltas to get the root body to NewPos
		FBodyInstance* RootBI = Bodies[RootBodyData.BodyIndex];
		check(RootBI);
		if(RootBI->IsValidBodyInstance())
		{
			// move the root body
			FTransform RootBodyTM = RootBI->GetUnrealWorldTransform();
			FVector DeltaLoc = NewPos - RootBodyTM.GetLocation();
			RootBodyTM.SetTranslation(NewPos);
			RootBI->SetBodyTransform(RootBodyTM, ETeleportType::TeleportPhysics);

#if DO_CHECK
			FVector RelativeVector = (RootBI->GetUnrealWorldTransform().GetLocation() - NewPos);
			check(RelativeVector.SizeSquared() < 1.f);
#endif

			// apply the delta to all the other bodies
			for (int32 i = 0; i < Bodies.Num(); i++)
			{
				if (i != RootBodyData.BodyIndex)
				{
					FBodyInstance* BI = Bodies[i];
					check(BI);

					FTransform BodyTM = BI->GetUnrealWorldTransform();
					BodyTM.SetTranslation(BodyTM.GetTranslation() + DeltaLoc);
					BI->SetBodyTransform(BodyTM, ETeleportType::TeleportPhysics);
				}
			}

			// Move component to new physics location
			SyncComponentToRBPhysics();
		}
	}
}

void USkeletalMeshComponent::SetAllPhysicsRotation(FRotator NewRot)
{
#if ENABLE_NAN_DIAGNOSTIC
	if (NewRot.ContainsNaN())
	{
		logOrEnsureNanError(TEXT("USkeletalMeshComponent::SetAllPhysicsRotation found NaN in parameter NewRot: %s"), *NewRot.ToString());
	}
#endif
	if(RootBodyData.BodyIndex != INDEX_NONE && RootBodyData.BodyIndex < Bodies.Num())
	{
		// calculate the deltas to get the root body to NewRot
		FBodyInstance* RootBI = Bodies[RootBodyData.BodyIndex];
		check(RootBI);
		if(RootBI->IsValidBodyInstance())
		{
			// move the root body
			FQuat NewRotQuat = NewRot.Quaternion();
			FTransform RootBodyTM = RootBI->GetUnrealWorldTransform();
			FQuat DeltaQuat = RootBodyTM.GetRotation().Inverse() * NewRotQuat;
			RootBodyTM.SetRotation(NewRotQuat);
			RootBI->SetBodyTransform(RootBodyTM, ETeleportType::TeleportPhysics);

			// apply the delta to all the other bodies
			for (int32 i = 0; i < Bodies.Num(); i++)
			{
				if (i != RootBodyData.BodyIndex)
				{
					FBodyInstance* BI = Bodies[i];
					check(BI);

					FTransform BodyTM = BI->GetUnrealWorldTransform();
					BodyTM.SetRotation(BodyTM.GetRotation() * DeltaQuat);
					BI->SetBodyTransform( BodyTM, ETeleportType::TeleportPhysics );
				}
			}

			// Move component to new physics location
			SyncComponentToRBPhysics();
		}
	}
}

void USkeletalMeshComponent::ApplyDeltaToAllPhysicsTransforms(const FVector& DeltaLocation, const FQuat& DeltaRotation)
{
	if(RootBodyData.BodyIndex != INDEX_NONE && RootBodyData.BodyIndex < Bodies.Num())
	{
		// calculate the deltas to get the root body to NewRot
		FBodyInstance* RootBI = Bodies[RootBodyData.BodyIndex];
		check(RootBI);
		if(RootBI->IsValidBodyInstance())
		{
			// move the root body
			FTransform RootBodyTM = RootBI->GetUnrealWorldTransform();
			RootBodyTM.SetRotation(RootBodyTM.GetRotation() * DeltaRotation);
			RootBodyTM.SetTranslation(RootBodyTM.GetTranslation() + DeltaLocation);
			RootBI->SetBodyTransform(RootBodyTM, ETeleportType::TeleportPhysics);

			// apply the delta to all the other bodies
			for (int32 i = 0; i < Bodies.Num(); i++)
			{
				if (i != RootBodyData.BodyIndex)
				{
					FBodyInstance* BI = Bodies[i];
					check(BI);

					FTransform BodyTM = BI->GetUnrealWorldTransform();
					BodyTM.SetRotation(BodyTM.GetRotation() * DeltaRotation);
					BodyTM.SetTranslation(BodyTM.GetTranslation() + DeltaLocation);
					BI->SetBodyTransform( BodyTM, ETeleportType::TeleportPhysics );
				}
			}

			// Move component to new physics location
			SyncComponentToRBPhysics();
		}
	}
}

void USkeletalMeshComponent::SetPhysMaterialOverride(UPhysicalMaterial* NewPhysMaterial)
{
	// Single-body case - just use PrimComp code.
	UPrimitiveComponent::SetPhysMaterialOverride(NewPhysMaterial);

	// Now update any child bodies
	for( int32 i = 0; i < Bodies.Num(); i++ )
	{
		FBodyInstance* BI = Bodies[i];
		BI->UpdatePhysicalMaterials();
	}
}

void USkeletalMeshComponent::SetEnableGravity(bool bGravityEnabled)
{
	if (!bEnablePhysicsOnDedicatedServer && IsRunningDedicatedServer())
	{
		return;
	}

	BodyInstance.bEnableGravity = bGravityEnabled;

	if (UPhysicsAsset * PhysAsset = GetPhysicsAsset())
	{
		for (int32 BodyIdx = 0; BodyIdx < Bodies.Num(); ++BodyIdx)
		{
			if (FBodyInstance* BodyInstance = Bodies[BodyIdx])
			{
				if (UBodySetup * PhysAssetBodySetup = PhysAsset->BodySetup[BodyIdx])
				{
					bool bUseGravityEnabled = bGravityEnabled;
					
					//If the default body instance has gravity turned off then turning it ON for skeletal mesh component does not turn the instance on
					if(bUseGravityEnabled && !PhysAssetBodySetup->DefaultInstance.bEnableGravity)	
					{
						bUseGravityEnabled = false;
					}
				
					BodyInstance->SetEnableGravity(bUseGravityEnabled);
				}
			}
		}
	}
}

bool USkeletalMeshComponent::IsGravityEnabled() const
{
	return BodyInstance.bEnableGravity;
}

DECLARE_CYCLE_STAT(TEXT("Init Articulated"), STAT_InitArticulated, STATGROUP_Physics);

TAutoConsoleVariable<int32> CVarEnableRagdollPhysics(TEXT("p.RagdollPhysics"), 1, TEXT("If 1, ragdoll physics will be used. Otherwise just root body is simulated"));

void USkeletalMeshComponent::InitArticulated(FPhysScene* PhysScene)
{
	SCOPE_CYCLE_COUNTER(STAT_InitArticulated);

	UPhysicsAsset* const PhysicsAsset = GetPhysicsAsset();

	if(PhysScene == NULL || PhysicsAsset == NULL || SkeletalMesh == NULL)
	{
		return;
	}

	if(Bodies.Num() > 0)
	{
		UE_LOG(LogSkeletalMesh, Log, TEXT("InitArticulated: Bodies already created (%s) - call TermArticulated first."), *GetPathName());
		return;
	}

	FVector Scale3D = ComponentToWorld.GetScale3D();
	float Scale = Scale3D.X;

	// Find root physics body
	int32 RootBodyIndex = INDEX_NONE;
	for(int32 i=0; i<SkeletalMesh->RefSkeleton.GetNum(); i++)
	{
		int32 BodyInstIndex = PhysicsAsset->FindBodyIndex( SkeletalMesh->RefSkeleton.GetBoneName(i) );
		if(BodyInstIndex != INDEX_NONE)
		{
			RootBodyIndex = BodyInstIndex;
			break;
		}
	}

	if(RootBodyIndex == INDEX_NONE)
	{
		UE_LOG(LogSkeletalMesh, Log, TEXT("UPhysicsAssetInstance::InitInstance : Could not find root physics body: %s"), *GetName() );
		return;
	}

	// Set up the map from skelmeshcomp ID to collision disable table
#if WITH_PHYSX
	uint32 SkelMeshCompID = GetUniqueID();
	PhysScene->DeferredAddCollisionDisableTable(SkelMeshCompID, &PhysicsAsset->CollisionDisableTable);

	int32 NumBodies = PhysicsAsset->BodySetup.Num();
	if(Aggregate == NULL && NumBodies > RagdollAggregateThreshold && NumBodies <= AggregateMaxSize)
	{
		Aggregate = GPhysXSDK->createAggregate(PhysicsAsset->BodySetup.Num(), true);
	}
	else if(Aggregate && NumBodies > AggregateMaxSize)
	{
		UE_LOG(LogSkeletalMesh, Log, TEXT("USkeletalMeshComponent::InitArticulated : Too many bodies to create aggregate, Max: %u, This: %d"), AggregateMaxSize, NumBodies);
	}
#endif //WITH_PHYSX

	// Create all the bodies.
	check(Bodies.Num() == 0);
	Bodies.AddZeroed(NumBodies);
	for(int32 i=0; i<NumBodies; i++)
	{
		UBodySetup* PhysicsAssetBodySetup = PhysicsAsset->BodySetup[i];
		Bodies[i] = new FBodyInstance;
		FBodyInstance* BodyInst = Bodies[i];
		check(BodyInst);

		// Get transform of bone by name.
		int32 BoneIndex = GetBoneIndex( PhysicsAssetBodySetup->BoneName );
		if(BoneIndex != INDEX_NONE)
		{
			// Copy body setup default instance properties
			BodyInst->CopyBodyInstancePropertiesFrom(&PhysicsAssetBodySetup->DefaultInstance);
			// we don't allow them to use this in editor. For physics asset, this set up is overridden by Physics Type. 
			// but before we hide in the detail customization, we saved with this being true, causing the simulate always happens for some bodies
			// so adding initialization here to disable this. 
			// to check, please check BodySetupDetails.cpp, if (ChildProperty->GetProperty()->GetName() == TEXT("bSimulatePhysics"))
			// we hide this property, so it should always be false initially. 
			// this is not true for all other BodyInstance, but for physics assets it is true. 
			BodyInst->bSimulatePhysics = false;
			BodyInst->InstanceBodyIndex = i; // Set body index 
			BodyInst->InstanceBoneIndex = BoneIndex; // Set bone index

			if (i == RootBodyIndex)
			{
				BodyInst->DOFMode = BodyInstance.DOFMode;
				BodyInst->CustomDOFPlaneNormal = BodyInstance.CustomDOFPlaneNormal;
				BodyInst->bLockXTranslation = BodyInstance.bLockXTranslation;
				BodyInst->bLockYTranslation = BodyInstance.bLockYTranslation;
				BodyInst->bLockZTranslation = BodyInstance.bLockZTranslation;
				BodyInst->bLockXRotation = BodyInstance.bLockXRotation;
				BodyInst->bLockYRotation = BodyInstance.bLockYRotation;
				BodyInst->bLockZRotation = BodyInstance.bLockZRotation;
				BodyInst->bLockTranslation = BodyInstance.bLockTranslation;
				BodyInst->bLockRotation = BodyInstance.bLockRotation;

				BodyInst->COMNudge = BodyInstance.COMNudge;
			}
			else
			{
				BodyInst->DOFMode = EDOFMode::None;
				if (!CVarEnableRagdollPhysics.GetValueOnGameThread())
				{
					continue;
				}
			}

#if WITH_PHYSX
			// Create physics body instance.
			FTransform BoneTransform = GetBoneTransform( BoneIndex );
			BodyInst->InitBody( PhysicsAssetBodySetup, BoneTransform, this, PhysScene, Aggregate);
#endif //WITH_PHYSX

			// Remember if we have bodies in sync/async scene, so we know which scene(s) to lock when moving bodies
			if(BodyInst->UseAsyncScene(PhysScene))
			{
				bHasBodiesInAsyncScene = true;
			}
			else
			{
				bHasBodiesInSyncScene = true;
			}
		}
	}

	// now update root body index because body has BodySetup now
	SetRootBodyIndex(RootBodyIndex);

#if WITH_PHYSX

	if (PhysScene)
	{
		// Get the scene type from the SkeletalMeshComponent's BodyInstance
		const uint32 SceneType = (bHasBodiesInAsyncScene && PhysScene->HasAsyncScene()) ? PST_Async : PST_Sync;
		PxScene* PScene = PhysScene->GetPhysXScene(SceneType);
		SCOPED_SCENE_WRITE_LOCK(PScene);
		// add Aggregate into the scene
		if (Aggregate && Aggregate->getNbActors() > 0)
		{
			PScene->addAggregate(*Aggregate);

			// If we've used an aggregate, InitBody would not be able to set awake status as we *must* have a scene
			// to do that, so we reconcile this here.
			AActor* Owner = GetOwner();
			bool bShouldSleep = !BodyInstance.bStartAwake && (Owner && Owner->GetVelocity().SizeSquared() <= KINDA_SMALL_NUMBER);

			for (FBodyInstance* Body : Bodies)
			{
				// Creates a DOF constraint if necessary for the body - also requires the scene to exist within the actor
				Body->CreateDOFLock();

				// Set to sleep if necessary
				if (bShouldSleep  && Body->GetPxRigidDynamic_AssumesLocked())
				{
					Body->GetPxRigidDynamic_AssumesLocked()->putToSleep();
				}
			}
		}
	}

#endif //WITH_PHYSX

	// Create all the constraints.
	check(Constraints.Num() == 0);
	int32 NumConstraints = PhysicsAsset->ConstraintSetup.Num();
	Constraints.AddZeroed(NumConstraints);
	for(int32 i=0; i<NumConstraints; i++)
	{
		UPhysicsConstraintTemplate* ConstraintSetup = PhysicsAsset->ConstraintSetup[i]; 
		Constraints[i] = new FConstraintInstance;
		FConstraintInstance* ConInst = Constraints[i];
		check( ConInst );
		ConInst->ConstraintIndex = i; // Set the ConstraintIndex property in the ConstraintInstance.
		ConInst->CopyConstraintParamsFrom(&ConstraintSetup->DefaultInstance);

		// Get bodies we want to joint
		FBodyInstance* Body1 = GetBodyInstance(ConInst->ConstraintBone1);
		FBodyInstance* Body2 = GetBodyInstance(ConInst->ConstraintBone2);

		// If we have 2, joint 'em
		if(Body1 != NULL && Body2 != NULL)
		{
			ConInst->InitConstraint(this, Body1, Body2, Scale);
		}
	}

	// Update Flag
	ResetAllBodiesSimulatePhysics();
#if WITH_APEX_CLOTHING
	PrevRootBoneMatrix = GetBoneMatrix(0); // save the root bone transform
	// pre-compute cloth teleport thresholds for performance
	ClothTeleportCosineThresholdInRad = FMath::Cos(FMath::DegreesToRadians(TeleportRotationThreshold));
	ClothTeleportDistThresholdSquared = TeleportDistanceThreshold * TeleportDistanceThreshold;	
#endif // #if WITH_APEX_CLOTHING
}


void USkeletalMeshComponent::TermArticulated()
{
#if WITH_PHYSX
	uint32 SkelMeshCompID = GetUniqueID();
	FPhysScene * PhysScene = GetWorld()->GetPhysicsScene();
	if (PhysScene)
	{
		PhysScene->DeferredRemoveCollisionDisableTable(SkelMeshCompID);
		// Clear from deferred kinematic update set
		PhysScene->ClearPreSimKinematicUpdate(this);
	}

	// Get the scene type from the SkeletalMeshComponent's BodyInstance
	const uint32 SceneType = BodyInstance.UseAsyncScene(PhysScene) ? PST_Async : PST_Sync;
	PxScene* PScene = PhysScene->GetPhysXScene(SceneType);
	SCOPED_SCENE_WRITE_LOCK(PScene);

#endif	//#if WITH_PHYSX

	// We shut down the physics for each body and constraint here. 
	// The actual UObjects will get GC'd

	for(int32 i=0; i<Constraints.Num(); i++)
	{
		check( Constraints[i] );
		Constraints[i]->TermConstraint();
		delete Constraints[i];
	}

	Constraints.Empty();

	for(int32 i=0; i<Bodies.Num(); i++)
	{
		check( Bodies[i] );
		Bodies[i]->TermBody();
		delete Bodies[i];
	}
	
	Bodies.Empty();

#if WITH_PHYSX
	// releasing Aggregate, it shouldn't contain any Bodies now, because they are released above
	if(Aggregate)
	{
		check(!Aggregate->getNbActors());
		Aggregate->release();
		Aggregate = NULL;
	}
#endif //WITH_PHYSX

	// Reset bools for scenes
	bHasBodiesInAsyncScene = false;
	bHasBodiesInSyncScene = false;
}

void USkeletalMeshComponent::TermBodiesBelow(FName ParentBoneName)
{
	UPhysicsAsset* const PhysicsAsset = GetPhysicsAsset();
	if(PhysicsAsset && SkeletalMesh && Bodies.Num() > 0)
	{
		check(Bodies.Num() == PhysicsAsset->BodySetup.Num());

		// Get index of parent bone
		int32 ParentBoneIndex = GetBoneIndex(ParentBoneName);
		if(ParentBoneIndex == INDEX_NONE)
		{
			UE_LOG(LogSkeletalMesh, Log, TEXT("TermBodiesBelow: ParentBoneName '%s' is invalid"), *ParentBoneName.ToString());
			return;
		}

		// First terminate any constraints at below this bone
		for(int32 i=0; i<Constraints.Num(); i++)
		{
			// Get bone index of constraint
			FName JointName = Constraints[i]->JointName;
			int32 JointBoneIndex = GetBoneIndex(JointName);

			// If constraint has bone in mesh, and is either the parent or child of it, term it
			if(	JointBoneIndex != INDEX_NONE && (JointName == ParentBoneName ||	SkeletalMesh->RefSkeleton.BoneIsChildOf(JointBoneIndex, ParentBoneIndex)) )
			{
				Constraints[i]->TermConstraint();
			}
		}

		// Then iterate over bodies looking for any which are children of supplied parent
		for(int32 i=0; i<Bodies.Num(); i++)
		{
			// Get bone index of body
			if (Bodies[i]->IsValidBodyInstance())
			{
				FName BodyName = Bodies[i]->BodySetup->BoneName;
				int32 BodyBoneIndex = GetBoneIndex(BodyName);

				// If body has bone in mesh, and is either the parent or child of it, term it
				if(	BodyBoneIndex != INDEX_NONE && (BodyName == ParentBoneName ||	SkeletalMesh->RefSkeleton.BoneIsChildOf(BodyBoneIndex, ParentBoneIndex)) )
				{
					Bodies[i]->TermBody();
				}
			}
		}
	}
}

float USkeletalMeshComponent::GetTotalMassBelowBone(FName InBoneName)
{
	UPhysicsAsset* const PhysicsAsset = GetPhysicsAsset();
	if(!PhysicsAsset || !SkeletalMesh)
	{
		return 0.f;
	}

	// if physics state is invalid - i.e. collision is disabled - or it does not have a valid bodies, this will crash right away
	if (!IsPhysicsStateCreated()  || !bHasValidBodies)
	{
		return 0.f;
	}

	TArray<int32> BodyIndices;
	PhysicsAsset->GetBodyIndicesBelow(BodyIndices, InBoneName, SkeletalMesh);

	float TotalMass = 0.f;
	for(int32 i=0; i<BodyIndices.Num(); i++)
	{
		TotalMass += Bodies[BodyIndices[i]]->GetBodyMass();
	}

	return TotalMass;
}

void USkeletalMeshComponent::SetAllBodiesSimulatePhysics(bool bNewSimulate)
{
	for(int32 i=0; i<Bodies.Num(); i++)
	{
		Bodies[i]->SetInstanceSimulatePhysics(bNewSimulate);
	}

	SetRootBodyIndex(RootBodyData.BodyIndex);	//Update the root body data cache in case animation has moved root body relative to root joint

	UpdatePostPhysicsTickRegisteredState();
	UpdateClothTickRegisteredState();
}


void USkeletalMeshComponent::SetAllBodiesCollisionObjectType(ECollisionChannel NewChannel)
{
	for(int32 i=0; i<Bodies.Num(); i++)
	{
		Bodies[i]->SetObjectType(NewChannel);
	}
}

void USkeletalMeshComponent::SetAllBodiesNotifyRigidBodyCollision(bool bNewNotifyRigidBodyCollision)
{
	for(int32 i=0; i<Bodies.Num(); i++)
	{
		Bodies[i]->SetInstanceNotifyRBCollision(bNewNotifyRigidBodyCollision);
	}
}


void USkeletalMeshComponent::SetAllBodiesBelowSimulatePhysics( const FName& InBoneName, bool bNewSimulate  )
{
	UPhysicsAsset* const PhysicsAsset = GetPhysicsAsset();
	if( !PhysicsAsset || !SkeletalMesh )
	{
		return;
	}

	// if physics state is invalid - i.e. collision is disabled - or it does not have a valid bodies, this will crash right away
	if (!IsPhysicsStateCreated()  || !bHasValidBodies)
	{
		FMessageLog("PIE").Warning(LOCTEXT("InvalidBodies", "Invalid Bodies : Make sure collision is enabled or root bone has body in PhysicsAsset."));
		return;
	}

	TArray<int32> BodyIndices;
	PhysicsAsset->GetBodyIndicesBelow(BodyIndices, InBoneName, SkeletalMesh);

	for(int32 i=0; i<BodyIndices.Num(); i++)
	{
		//UE_LOG(LogSkeletalMesh, Warning, TEXT( "ForceAllBodiesBelowUnfixed %s" ), *InAsset->BodySetup(BodyIndices(i))->BoneName.ToString() );
		Bodies[BodyIndices[i]]->SetInstanceSimulatePhysics(bNewSimulate);
	}

	if (IsSimulatingPhysics())
	{
		SetRootBodyIndex(RootBodyData.BodyIndex);	//Update the root body data cache in case animation has moved root body relative to root joint
	}

	UpdatePostPhysicsTickRegisteredState();
	UpdateClothTickRegisteredState();
}


void USkeletalMeshComponent::SetAllMotorsAngularPositionDrive(bool bEnableSwingDrive, bool bEnableTwistDrive, bool bSkipCustomPhysicsType)
{
	UPhysicsAsset* const PhysicsAsset = GetPhysicsAsset();
	if( !PhysicsAsset )
	{
		return;
	}

	for(int32 i=0; i<Constraints.Num(); i++)
	{
		if( bSkipCustomPhysicsType )
		{
			int32 BodyIndex = PhysicsAsset->FindBodyIndex(Constraints[i]->JointName);
			if( BodyIndex != INDEX_NONE && PhysicsAsset->BodySetup[BodyIndex]->PhysicsType != PhysType_Default)
			{
				continue;
			}
		}

		Constraints[i]->SetAngularPositionDrive(bEnableSwingDrive, bEnableTwistDrive);
	}
}

void USkeletalMeshComponent::SetNamedMotorsAngularPositionDrive(bool bEnableSwingDrive, bool bEnableTwistDrive, const TArray<FName>& BoneNames, bool bSetOtherBodiesToComplement)
{
	UPhysicsAsset* const PhysicsAsset = GetPhysicsAsset();
	if( !PhysicsAsset )
	{
		return;
	}

	for(int32 i=0; i<Constraints.Num(); i++)
	{
		FConstraintInstance* Instance = Constraints[i];
		if( BoneNames.Contains(Instance->JointName) )
		{
			Constraints[i]->SetAngularPositionDrive(bEnableSwingDrive, bEnableTwistDrive);
		}
		else if( bSetOtherBodiesToComplement )
		{
			Constraints[i]->SetAngularPositionDrive(!bEnableSwingDrive, !bEnableTwistDrive);
		}
	}
}

void USkeletalMeshComponent::SetNamedMotorsAngularVelocityDrive(bool bEnableSwingDrive, bool bEnableTwistDrive, const TArray<FName>& BoneNames, bool bSetOtherBodiesToComplement)
{
	UPhysicsAsset* const PhysicsAsset = GetPhysicsAsset();
	if( !PhysicsAsset )
	{
		return;
	}

	for(int32 i=0; i<Constraints.Num(); i++)
	{
		FConstraintInstance* Instance = Constraints[i];
		if( BoneNames.Contains(Instance->JointName) )
		{
			Constraints[i]->SetAngularVelocityDrive(bEnableSwingDrive, bEnableTwistDrive);
		}
		else if( bSetOtherBodiesToComplement )
		{
			Constraints[i]->SetAngularVelocityDrive(!bEnableSwingDrive, !bEnableTwistDrive);
		}
	}
}

void USkeletalMeshComponent::SetAllMotorsAngularVelocityDrive(bool bEnableSwingDrive, bool bEnableTwistDrive, bool bSkipCustomPhysicsType)
{
	UPhysicsAsset* const PhysicsAsset = GetPhysicsAsset();
	if( !PhysicsAsset )
	{
		return;
	}

	for(int32 i=0; i<Constraints.Num(); i++)
	{
		if( bSkipCustomPhysicsType )
		{
			int32 BodyIndex = PhysicsAsset->FindBodyIndex(Constraints[i]->JointName);
			if( BodyIndex != INDEX_NONE && PhysicsAsset->BodySetup[BodyIndex]->PhysicsType != PhysType_Default )
			{
				continue;
			}
		}

		Constraints[i]->SetAngularVelocityDrive(bEnableSwingDrive, bEnableTwistDrive);
	}
}


void USkeletalMeshComponent::SetAllMotorsAngularDriveParams(float InSpring, float InDamping, float InForceLimit, bool bSkipCustomPhysicsType)
{
	UPhysicsAsset* const PhysicsAsset = GetPhysicsAsset();
	if( !PhysicsAsset )
	{
		return;
	}

	for(int32 i=0; i<Constraints.Num(); i++)
	{
		if( bSkipCustomPhysicsType )
		{
			int32 BodyIndex = PhysicsAsset->FindBodyIndex(Constraints[i]->JointName);
			if( BodyIndex != INDEX_NONE && PhysicsAsset->BodySetup[BodyIndex]->PhysicsType != PhysType_Default )
			{
				continue;
			}
		}
		Constraints[i]->SetAngularDriveParams(InSpring, InDamping, InForceLimit);
	}
}

void USkeletalMeshComponent::ResetAllBodiesSimulatePhysics()
{
	if ( !bEnablePhysicsOnDedicatedServer && IsRunningDedicatedServer() )
	{
		return;
	}

	UPhysicsAsset* const PhysicsAsset = GetPhysicsAsset();
	if( !PhysicsAsset )
	{
		return;
	}

	// Fix / Unfix bones
	for(int32 i=0; i<Bodies.Num(); i++)
	{
		FBodyInstance*	BodyInst	= Bodies[i];
		UBodySetup*	BodyInstSetup	= BodyInst->BodySetup.Get();

		// Set fixed on any bodies with bAlwaysFullAnimWeight set to true
		if(BodyInstSetup && BodyInstSetup->PhysicsType != PhysType_Default)
		{
			if (BodyInstSetup->PhysicsType == PhysType_Simulated)
			{
				BodyInst->SetInstanceSimulatePhysics(true);
			}
			else
			{
				BodyInst->SetInstanceSimulatePhysics(false);
			}
		}
	}
}

void USkeletalMeshComponent::SetEnablePhysicsBlending(bool bNewBlendPhysics)
{
	bBlendPhysics = bNewBlendPhysics;
}

void USkeletalMeshComponent::SetPhysicsBlendWeight(float PhysicsBlendWeight)
{
	bool bShouldSimulate = PhysicsBlendWeight > 0.f;
	if (bShouldSimulate != IsSimulatingPhysics())
	{
		SetSimulatePhysics(bShouldSimulate);
	}

	// if blend weight is not 1, set manual weight
	if ( PhysicsBlendWeight < 1.f )
	{
		bBlendPhysics = false;
		SetAllBodiesPhysicsBlendWeight (PhysicsBlendWeight, true);
	}
}

void USkeletalMeshComponent::SetAllBodiesPhysicsBlendWeight(float PhysicsBlendWeight, bool bSkipCustomPhysicsType )
{
	UPhysicsAsset* const PhysicsAsset = GetPhysicsAsset();
	if( !PhysicsAsset )
	{
		return;
	}

	// Fix / Unfix bones
	for(int32 i=0; i<Bodies.Num(); i++)
	{
		FBodyInstance*	BodyInst	= Bodies[i];
		UBodySetup*	BodyInstSetup	= BodyInst->BodySetup.Get();

		// Set fixed on any bodies with bAlwaysFullAnimWeight set to true
		if(BodyInstSetup && (!bSkipCustomPhysicsType || BodyInstSetup->PhysicsType == PhysType_Default) )
		{
			BodyInst->PhysicsBlendWeight = PhysicsBlendWeight;
		}
	}
}


void USkeletalMeshComponent::SetAllBodiesBelowPhysicsBlendWeight( const FName& InBoneName, float PhysicsBlendWeight, bool bSkipCustomPhysicsType )
{
	UPhysicsAsset* const PhysicsAsset = GetPhysicsAsset();
	if( !PhysicsAsset || !SkeletalMesh )
	{
		return;
	}

	// if physics state is invalid - i.e. collision is disabled - or it does not have a valid bodies, this will crash right away
	if (!IsPhysicsStateCreated()  || !bHasValidBodies)
	{
		FMessageLog("PIE").Warning(LOCTEXT("InvalidBodies", "Invalid Bodies : Make sure collision is enabled or root bone has body in PhysicsAsset."));
		return;
	}

	TArray<int32> BodyIndices;
	PhysicsAsset->GetBodyIndicesBelow(BodyIndices, InBoneName, SkeletalMesh);

	for(int32 i=0; i<BodyIndices.Num(); i++)
	{
		Bodies[BodyIndices[i]]->PhysicsBlendWeight = PhysicsBlendWeight;
	}
}


void USkeletalMeshComponent::AccumulateAllBodiesBelowPhysicsBlendWeight( const FName& InBoneName, float PhysicsBlendWeight, bool bSkipCustomPhysicsType )
{
	UPhysicsAsset* const PhysicsAsset = GetPhysicsAsset();
	if( !PhysicsAsset || !SkeletalMesh )
	{
		return;
	}

	// if physics state is invalid - i.e. collision is disabled - or it does not have a valid bodies, this will crash right away
	if (!IsPhysicsStateCreated()  || !bHasValidBodies)
	{
		FMessageLog("PIE").Warning(LOCTEXT("InvalidBodies", "Invalid Bodies : Make sure collision is enabled or root bone has body in PhysicsAsset."));
		return;
	}

	TArray<int32> BodyIndices;
	PhysicsAsset->GetBodyIndicesBelow(BodyIndices, InBoneName, SkeletalMesh);

	for(int32 i=0; i<BodyIndices.Num(); i++)
	{
		Bodies[BodyIndices[i]]->PhysicsBlendWeight = FMath::Min(Bodies[BodyIndices[i]]->PhysicsBlendWeight + PhysicsBlendWeight, 1.f);
	}
}

FConstraintInstance* USkeletalMeshComponent::FindConstraintInstance(FName ConName)
{
	UPhysicsAsset* const PhysicsAsset = GetPhysicsAsset();
	if(PhysicsAsset && PhysicsAsset->ConstraintSetup.Num() == Constraints.Num())
	{
		int32 ConIndex = PhysicsAsset->FindConstraintIndex(ConName);
		if(ConIndex != INDEX_NONE)
		{
			return Constraints[ConIndex];
		}
	}

	return NULL;
}

#ifndef OLD_FORCE_UPDATE_BEHAVIOR
#define OLD_FORCE_UPDATE_BEHAVIOR 0
#endif

void USkeletalMeshComponent::OnUpdateTransform(bool bSkipPhysicsMove, ETeleportType Teleport)
{
	// We are handling the physics move below, so don't handle it at higher levels
	Super::OnUpdateTransform(true, Teleport);

	// Always send new transform to physics
	if(bPhysicsStateCreated && !bSkipPhysicsMove)
	{
#if !OLD_FORCE_UPDATE_BEHAVIOR
		UpdateKinematicBonesToAnim(GetSpaceBases(), Teleport, false);
#else
		UpdateKinematicBonesToAnim(GetSpaceBases(), ETeleportType::TeleportPhysics, false);
#endif
	}

	if (MeshObject)
	{
		MeshObject->UpdateShadowShapes(this);
	}

#if WITH_APEX_CLOTHING
	if(ClothingActors.Num() > 0)
	{
		//@todo: Should cloth know whether we're teleporting?
		// Updates cloth animation states because transform is updated
		UpdateClothTransform();
	}
#endif //#if WITH_APEX_CLOTHING
}

void USkeletalMeshComponent::UpdateOverlaps(TArray<FOverlapInfo> const* PendingOverlaps, bool bDoNotifies, const TArray<FOverlapInfo>* OverlapsAtEndLocation)
{
	// Parent class (USkinnedMeshComponent) routes only to children, but we really do want to test our own bodies for overlaps.
	UPrimitiveComponent::UpdateOverlaps(PendingOverlaps, bDoNotifies, OverlapsAtEndLocation);
}

void USkeletalMeshComponent::CreatePhysicsState()
{
	//	UE_LOG(LogSkeletalMesh, Warning, TEXT("Creating Physics State (%s : %s)"), *GetNameSafe(GetOuter()),  *GetName());
	// Init physics
	if (bEnablePerPolyCollision == false)
	{
		InitArticulated(World->GetPhysicsScene());
		USceneComponent::CreatePhysicsState(); // Need to route CreatePhysicsState, skip PrimitiveComponent
	}
	else
	{
		CreateBodySetup();
		BodySetup->CreatePhysicsMeshes();
		Super::CreatePhysicsState();	//If we're doing per poly we'll use the body instance of the primitive component
	}
}


void USkeletalMeshComponent::DestroyPhysicsState()
{
	if (bEnablePerPolyCollision == false)
	{
		UnWeldFromParent();
		UnWeldChildren();
		TermArticulated();
	}

	Super::DestroyPhysicsState();
}



#if 0 && !(UE_BUILD_SHIPPING || UE_BUILD_TEST)
#define DEBUGBROKENCONSTRAINTUPDATE(x) { ##x }
#else
#define DEBUGBROKENCONSTRAINTUPDATE(x)
#endif


void USkeletalMeshComponent::UpdateMeshForBrokenConstraints()
{
	UPhysicsAsset * const PhysicsAsset = GetPhysicsAsset();
	// Needs to have a SkeletalMesh, and PhysicsAsset.
	if( !SkeletalMesh || !PhysicsAsset )
	{
		return;
	}

	DEBUGBROKENCONSTRAINTUPDATE(UE_LOG(LogSkeletalMesh, Log, TEXT("%3.3f UpdateMeshForBrokenConstraints"), GetWorld()->GetTimeSeconds());)

	// Iterate through list of constraints in the physics asset
	for(int32 ConstraintInstIndex = 0; ConstraintInstIndex < Constraints.Num(); ConstraintInstIndex++)
	{
		// See if we can find a constraint that has been terminated (broken)
		FConstraintInstance* ConstraintInst = Constraints[ConstraintInstIndex];
		if( ConstraintInst && ConstraintInst->IsTerminated() )
		{
			// Get the associated joint bone index.
			int32 JointBoneIndex = GetBoneIndex(ConstraintInst->JointName);
			if( JointBoneIndex == INDEX_NONE )
			{
				continue;
			}

			DEBUGBROKENCONSTRAINTUPDATE(UE_LOG(LogSkeletalMesh, Log, TEXT("  Found Broken Constraint: (%d) %s"), JointBoneIndex, *PhysicsAsset->ConstraintSetup(ConstraintInstIndex)->JointName.ToString());)

			// Get child bodies of this joint
			for(int32 BodySetupIndex = 0; BodySetupIndex < PhysicsAsset->BodySetup.Num(); BodySetupIndex++)
			{
				UBodySetup* PhysicsAssetBodySetup = PhysicsAsset->BodySetup[BodySetupIndex];
				int32 BoneIndex = GetBoneIndex(PhysicsAssetBodySetup->BoneName);
				if( BoneIndex != INDEX_NONE && 
					(BoneIndex == JointBoneIndex || SkeletalMesh->RefSkeleton.BoneIsChildOf(BoneIndex, JointBoneIndex)) )
				{
					DEBUGBROKENCONSTRAINTUPDATE(UE_LOG(LogSkeletalMesh, Log, TEXT("    Found Child Bone: (%d) %s"), BoneIndex, *PhysicsAssetBodySetup->BoneName.ToString());)

					FBodyInstance* ChildBodyInst = Bodies[BodySetupIndex];
					if( ChildBodyInst )
					{
						// Unfix Body so, it is purely physical, not kinematic.
						if( !ChildBodyInst->IsInstanceSimulatingPhysics() )
						{
							DEBUGBROKENCONSTRAINTUPDATE(UE_LOG(LogSkeletalMesh, Log, TEXT("      Unfixing body."));)
							ChildBodyInst->SetInstanceSimulatePhysics(true);
						}
					}

					FConstraintInstance* ChildConstraintInst = FindConstraintInstance(PhysicsAssetBodySetup->BoneName);
					if( ChildConstraintInst )
					{
						if( ChildConstraintInst->bLinearPositionDrive )
						{
							DEBUGBROKENCONSTRAINTUPDATE(UE_LOG(LogSkeletalMesh, Log, TEXT("      Turning off LinearPositionDrive."));)
							ChildConstraintInst->SetLinearPositionDrive(false, false, false);
						}
						if( ChildConstraintInst->bLinearVelocityDrive )
						{
							DEBUGBROKENCONSTRAINTUPDATE(UE_LOG(LogSkeletalMesh, Log, TEXT("      Turning off LinearVelocityDrive."));)
							ChildConstraintInst->SetLinearVelocityDrive(false, false, false);
						}
						if( ChildConstraintInst->bAngularOrientationDrive )
						{
							DEBUGBROKENCONSTRAINTUPDATE(UE_LOG(LogSkeletalMesh, Log, TEXT("      Turning off AngularPositionDrive."));)
							ChildConstraintInst->SetAngularPositionDrive(false, false);
						}
						if( ChildConstraintInst->bAngularVelocityDrive )
						{
							DEBUGBROKENCONSTRAINTUPDATE(UE_LOG(LogSkeletalMesh, Log, TEXT("      Turning off AngularVelocityDrive."));)
							ChildConstraintInst->SetAngularVelocityDrive(false, false);
						}
					}
				}
			}
		}
	}
}


int32 USkeletalMeshComponent::FindConstraintIndex( FName ConstraintName )
{
	UPhysicsAsset * const PhysicsAsset = GetPhysicsAsset();
	return PhysicsAsset ? PhysicsAsset->FindConstraintIndex(ConstraintName) : INDEX_NONE;
}


FName USkeletalMeshComponent::FindConstraintBoneName( int32 ConstraintIndex )
{
	UPhysicsAsset * const PhysicsAsset = GetPhysicsAsset();
	return PhysicsAsset ? PhysicsAsset->FindConstraintBoneName(ConstraintIndex) : NAME_None;
}


FBodyInstance* USkeletalMeshComponent::GetBodyInstance(FName BoneName, bool) const
{
	UPhysicsAsset * const PhysicsAsset = GetPhysicsAsset();
	FBodyInstance* BodyInst = NULL;

	if(PhysicsAsset != NULL)
	{
		// A name of NAME_None indicates 'root body'
		if(BoneName == NAME_None)
		{
			if(Bodies.IsValidIndex(RootBodyData.BodyIndex))
			{
				BodyInst = Bodies[RootBodyData.BodyIndex];
			}
		}
		// otherwise, look for the body
		else
		{
			int32 BodyIndex = PhysicsAsset->FindBodyIndex(BoneName);
			if(Bodies.IsValidIndex(BodyIndex))
			{
				BodyInst = Bodies[BodyIndex];
			}
		}

	}

	return BodyInst;
}

void USkeletalMeshComponent::GetWeldedBodies(TArray<FBodyInstance*> & OutWeldedBodies, TArray<FName> & OutLabels)
{
	UPhysicsAsset* PhysicsAsset = GetPhysicsAsset();

	for (int32 BodyIdx = 0; BodyIdx < Bodies.Num(); ++BodyIdx)
	{
		FBodyInstance* BI = Bodies[BodyIdx];
		if (BI && BI->bWelded)
		{
			OutWeldedBodies.Add(&BodyInstance);
			if (PhysicsAsset)
			{
				if (UBodySetup * PhysicsAssetBodySetup = PhysicsAsset->BodySetup[BodyIdx])
				{
					OutLabels.Add(PhysicsAssetBodySetup->BoneName);
				}
				else
				{
					OutLabels.Add(NAME_None);
				}
			}
			else
			{
				OutLabels.Add(NAME_None);
			}

			for (USceneComponent * Child : AttachChildren)
			{
				if (UPrimitiveComponent * PrimChild = Cast<UPrimitiveComponent>(Child))
				{
					PrimChild->GetWeldedBodies(OutWeldedBodies, OutLabels);
				}
			}
		}
	}
}


void USkeletalMeshComponent::BreakConstraint(FVector Impulse, FVector HitLocation, FName InBoneName)
{
	// you can enable/disable the instanced weights by calling
	int32 ConstraintIndex = FindConstraintIndex(InBoneName);
	if( ConstraintIndex == INDEX_NONE || ConstraintIndex >= Constraints.Num() )
	{
		return;
	}

	FConstraintInstance* Constraint = Constraints[ConstraintIndex];
	// If already broken, our job has already been done. Bail!
	if( Constraint->IsTerminated() )
	{
		return;
	}

	UPhysicsAsset * const PhysicsAsset = GetPhysicsAsset();

	// Figure out if Body is fixed or not
	FBodyInstance* Body = GetBodyInstance(Constraint->JointName);

	if( Body != NULL && Body->IsInstanceSimulatingPhysics() )
	{
		// Unfix body so it can be broken.
		Body->SetInstanceSimulatePhysics(true);
	}

	// Break Constraint
	Constraint->TermConstraint();
	// Make sure child bodies and constraints are released and turned to physics.
	UpdateMeshForBrokenConstraints();
	// Add impulse to broken limb
	AddImpulseAtLocation(Impulse, HitLocation, InBoneName);
}


void USkeletalMeshComponent::SetAngularLimits(FName InBoneName, float Swing1LimitAngle, float TwistLimitAngle, float Swing2LimitAngle)
{
	int32 ConstraintIndex = FindConstraintIndex(InBoneName);
	if (ConstraintIndex == INDEX_NONE || ConstraintIndex >= Constraints.Num())
	{
		return;
	}

	FConstraintInstance* Constraint = Constraints[ConstraintIndex];
	// If already broken, our job has already been done. Bail!
	if (Constraint->IsTerminated())
	{
		return;
	}

	UPhysicsAsset * const PhysicsAsset = GetPhysicsAsset();

	// Figure out if Body is fixed or not
	FBodyInstance* Body = GetBodyInstance(Constraint->JointName);

	if (Body != NULL && Body->IsInstanceSimulatingPhysics())
	{
		// Unfix body so it can be broken.
		Body->SetInstanceSimulatePhysics(true);
	}

	// update limits
	Constraint->SetAngularSwing1Limit(Swing1LimitAngle == 0 ? ACM_Locked : (Swing1LimitAngle >= 180) ? ACM_Free : ACM_Limited, Swing1LimitAngle);
	Constraint->SetAngularTwistLimit(TwistLimitAngle == 0 ? ACM_Locked : (TwistLimitAngle >= 180) ? ACM_Free : ACM_Limited, TwistLimitAngle);
	Constraint->SetAngularSwing2Limit(Swing2LimitAngle == 0 ? ACM_Locked : (Swing2LimitAngle >= 180) ? ACM_Free : ACM_Limited, Swing2LimitAngle);
}


void USkeletalMeshComponent::GetCurrentJointAngles(FName InBoneName, float &Swing1Angle, float &TwistAngle, float &Swing2Angle)
{
	int32 ConstraintIndex = FindConstraintIndex(InBoneName);
	if (ConstraintIndex == INDEX_NONE || ConstraintIndex >= Constraints.Num())
	{
		return;
	}

	FConstraintInstance* Constraint = Constraints[ConstraintIndex];
	
	Swing1Angle = FMath::RadiansToDegrees(Constraint->GetCurrentSwing1());
	Swing2Angle = FMath::RadiansToDegrees(Constraint->GetCurrentSwing2());
	TwistAngle = FMath::RadiansToDegrees(Constraint->GetCurrentTwist());
}


void USkeletalMeshComponent::SetPhysicsAsset(UPhysicsAsset* InPhysicsAsset, bool bForceReInit)
{
	// If this is different from what we have now, or we should have an instance but for whatever reason it failed last time, teardown/recreate now.
	if(bForceReInit || InPhysicsAsset != GetPhysicsAsset())
	{
		// SkelComp had a physics instance, then terminate it.
		TermArticulated();

		// Need to update scene proxy, because it keeps a ref to the PhysicsAsset.
		Super::SetPhysicsAsset(InPhysicsAsset, bForceReInit);
		MarkRenderStateDirty();

		// Update bHasValidBodies flag
		UpdateHasValidBodies();

		// Component should be re-attached here, so create physics.
		if( SkeletalMesh )
		{
			// Because we don't know what bones the new PhysicsAsset might want, we have to force an update to _all_ bones in the skeleton.
			RequiredBones.Reset(SkeletalMesh->RefSkeleton.GetNum());
			RequiredBones.AddUninitialized( SkeletalMesh->RefSkeleton.GetNum() );
			for(int32 i=0; i<SkeletalMesh->RefSkeleton.GetNum(); i++)
			{
				RequiredBones[i] = (FBoneIndexType)i;
			}
			RefreshBoneTransforms();

			// Initialize new Physics Asset
			if(World->GetPhysicsScene() != NULL && ShouldCreatePhysicsState())
			{
			//	UE_LOG(LogSkeletalMesh, Warning, TEXT("Creating Physics State (%s : %s)"), *GetNameSafe(GetOuter()),  *GetName());			
				InitArticulated(World->GetPhysicsScene());
			}
		}
		else
		{
			// If PhysicsAsset hasn't been instanced yet, just update the template.
			Super::SetPhysicsAsset(InPhysicsAsset, bForceReInit);

			// Update bHasValidBodies flag
			UpdateHasValidBodies();
		}

		// Indicate that 'required bones' array will need to be recalculated.
		bRequiredBonesUpToDate = false;
	}
}


void USkeletalMeshComponent::UpdateHasValidBodies()
{
	// First clear out old data
	bHasValidBodies = false;

	const UPhysicsAsset* const PhysicsAsset = GetPhysicsAsset();

	// If we have a physics asset..
	if(PhysicsAsset != NULL)
	{
		// For each body in physics asset..
		for( int32 BodyIndex = 0; BodyIndex < PhysicsAsset->BodySetup.Num(); BodyIndex++ )
		{
			// .. find the matching graphics bone index
			int32 BoneIndex = GetBoneIndex( PhysicsAsset->BodySetup[ BodyIndex ]->BoneName );

			// If we found a valid graphics bone, set the 'valid' flag
			if(BoneIndex != INDEX_NONE)
			{
				bHasValidBodies = true;
				break;
			}
		}
	}
}

void USkeletalMeshComponent::UpdatePhysicsToRBChannels()
{
	// Iterate over each bone/body.
	for (int32 i = 0; i < Bodies.Num(); i++)
	{
		FBodyInstance* BI = Bodies[i];
		check(BI);
		BI->UpdatePhysicsFilterData();
	}
}

FVector USkeletalMeshComponent::GetSkinnedVertexPosition(int32 VertexIndex) const
{
#if WITH_APEX_CLOTHING
	// only if this component has clothing and is showing simulated results	
	if (SkeletalMesh &&
		SkeletalMesh->ClothingAssets.Num() > 0 &&
		MeshObject &&
		!bDisableClothSimulation &&
		ClothBlendWeight > 0.0f // if cloth blend weight is 0.0, only showing skinned vertices regardless of simulation positions
		)
	{
		FStaticLODModel& Model = MeshObject->GetSkeletalMeshResource().LODModels[0];

		// Find the chunk and vertex within that chunk, and skinning type, for this vertex.
		int32 ChunkIndex;
		int32 VertIndexInChunk;
		bool bSoftVertex;
		bool bHasExtraBoneInfluences;
		Model.GetChunkAndSkinType(VertexIndex, ChunkIndex, VertIndexInChunk, bSoftVertex, bHasExtraBoneInfluences);

		bool bClothVertex = false;
		int32 ClothAssetIndex = -1;

		// if this chunk has cloth data
		if (Model.Chunks[ChunkIndex].HasApexClothData())
		{
			bClothVertex = true;
			ClothAssetIndex = Model.Chunks[ChunkIndex].CorrespondClothAssetIndex;
		}
		else
		{
			// if this chunk corresponds to a cloth section, returns corresponding cloth section's info instead
			for (int32 SectionIdx = 0; SectionIdx < Model.Sections.Num(); SectionIdx++)
			{
				const FSkelMeshSection& Section = Model.Sections[SectionIdx];

				// find a section which has this chunk index
				if (Section.ChunkIndex == ChunkIndex)
				{
					// if current section is disabled and the corresponding cloth section is visible
					if (Section.bDisabled && Section.CorrespondClothSectionIndex >= 0)
					{
						bClothVertex = true;

						const FSkelMeshSection& ClothSection = Model.Sections[Section.CorrespondClothSectionIndex];
						const FSkelMeshChunk& ClothChunk = Model.Chunks[ClothSection.ChunkIndex];

						ClothAssetIndex = ClothChunk.CorrespondClothAssetIndex;

						// the index can exceed the range because this vertex index is based on the corresponding original section
						// the number of cloth chunk's vertices is not always same as the corresponding one 
						// cloth chunk has only soft vertices
						if (VertIndexInChunk >= ClothChunk.GetNumSoftVertices())
						{
							// if the index exceeds, re-assign a random vertex index for this chunk
							VertIndexInChunk = FMath::TruncToInt(FMath::SRand() * (ClothChunk.GetNumSoftVertices() - 1));
						}
					}
					// if found, quit this loop quickly
					break;
				}
			}
		}

		if (bClothVertex)
		{
			FVector SimulatedPos;
			if (GetClothSimulatedPosition(ClothAssetIndex, VertIndexInChunk, SimulatedPos))
			{
				// a simulated position is in world space and convert this to local space
				// because SkinnedMeshComponent::GetSkinnedVertexPosition() returns the position in local space
				SimulatedPos = ComponentToWorld.InverseTransformPosition(SimulatedPos);

				// if blend weight is 1.0, doesn't need to blend with a skinned position
				if (ClothBlendWeight < 1.0f) 
				{
					// blend with a skinned position
					FVector SkinnedPos = Super::GetSkinnedVertexPosition(VertexIndex);
					SimulatedPos = SimulatedPos*ClothBlendWeight + SkinnedPos*(1.0f - ClothBlendWeight);
				}
				return SimulatedPos;
			}
		}
	}
#endif // #if WITH_APEX_CLOTHING
	return Super::GetSkinnedVertexPosition(VertexIndex);
}

//////////////////////////////////////////////////////////////////////////
// COLLISION

extern float DebugLineLifetime;

float USkeletalMeshComponent::GetDistanceToCollision(const FVector& Point, FVector& ClosestPointOnCollision) const
{
	ClosestPointOnCollision = Point;
	float ClosestPointDistance = -1.f;
	bool bHasResult = false;

	for (int32 BodyIdx = 0; BodyIdx < Bodies.Num(); ++BodyIdx)
	{
		FBodyInstance* BodyInstance = Bodies[BodyIdx];
		if (BodyInstance && BodyInstance->IsValidBodyInstance() && (BodyInstance->GetCollisionEnabled() != ECollisionEnabled::NoCollision))
		{
			FVector ClosestPoint;
			const float Distance = Bodies[BodyIdx]->GetDistanceToBody(Point, ClosestPoint);

			if (Distance < 0.f)
			{
				// Invalid result, impossible to be better than ClosestPointDistance
				continue;
			}

			if (!bHasResult || (Distance < ClosestPointDistance))
			{
				bHasResult = true;
				ClosestPointDistance = Distance;
				ClosestPointOnCollision = ClosestPoint;

				// If we're inside collision, we're not going to find anything better, so abort search we've got our best find.
				if (Distance <= KINDA_SMALL_NUMBER)
				{
					break;
				}
			}
		}
	}

	return ClosestPointDistance;
}

bool USkeletalMeshComponent::LineTraceComponent(struct FHitResult& OutHit, const FVector Start, const FVector End, const struct FCollisionQueryParams& Params)
{
	UWorld* const World = GetWorld();
	bool bHaveHit = false;

	float MinTime = MAX_FLT;
	FHitResult Hit;
	for (int32 BodyIdx=0; BodyIdx < Bodies.Num(); ++BodyIdx)
	{
		if (Bodies[BodyIdx]->LineTrace(Hit, Start, End, Params.bTraceComplex, Params.bReturnPhysicalMaterial))
		{
			bHaveHit = true;
			if(MinTime > Hit.Time)
			{
				MinTime = Hit.Time;
				OutHit = Hit;
			}
		}
	}

#if !(UE_BUILD_SHIPPING || UE_BUILD_TEST)
	if(World && (World->DebugDrawTraceTag != NAME_None) && (World->DebugDrawTraceTag == Params.TraceTag))
	{
		TArray<FHitResult> Hits;
		if (bHaveHit)
		{
			Hits.Add(OutHit);
		}
		DrawLineTraces(GetWorld(), Start, End, Hits, DebugLineLifetime);
	}
#endif //!(UE_BUILD_SHIPPING || UE_BUILD_TEST)

	return bHaveHit;
}

bool USkeletalMeshComponent::SweepComponent( FHitResult& OutHit, const FVector Start, const FVector End, const FCollisionShape& CollisionShape, bool bTraceComplex)
{
	bool bHaveHit = false;

	for (int32 BodyIdx=0; BodyIdx < Bodies.Num(); ++BodyIdx)
	{
		if (Bodies[BodyIdx]->Sweep(OutHit, Start, End, CollisionShape, bTraceComplex))
		{
			bHaveHit = true;
		}
	}

	return bHaveHit;
}

bool USkeletalMeshComponent::ComponentOverlapComponentImpl(class UPrimitiveComponent* PrimComp,const FVector Pos,const FQuat& Quat,const struct FCollisionQueryParams& Params)
{
	//we do not support skeletal mesh vs skeletal mesh overlap test
	if (PrimComp->IsA<USkeletalMeshComponent>())
	{
		UE_LOG(LogCollision, Log, TEXT("ComponentOverlapComponent : (%s) Does not support skeletalmesh with Physics Asset"), *PrimComp->GetPathName());
		return false;
	}

	if (FBodyInstance* BI = PrimComp->GetBodyInstance())
	{
		return BI->OverlapTestForBodies(Pos, Quat, Bodies);
	}

	return false;
}

bool USkeletalMeshComponent::OverlapComponent(const FVector& Pos, const FQuat& Rot, const FCollisionShape& CollisionShape)
{
	for (FBodyInstance* Body : Bodies)
	{
		if (Body->OverlapTest(Pos, Rot, CollisionShape))
		{
			return true;
		}
	}

	return false;
}

bool USkeletalMeshComponent::ComponentOverlapMultiImpl(TArray<struct FOverlapResult>& OutOverlaps, const UWorld* World, const FVector& Pos, const FQuat& Quat, ECollisionChannel TestChannel, const struct FComponentQueryParams& Params, const struct FCollisionObjectQueryParams& ObjectQueryParams) const
{
	OutOverlaps.Reset();

	if (!Bodies.IsValidIndex(RootBodyData.BodyIndex))
	{
		return false;
	}

	const FTransform WorldToComponent(ComponentToWorld.Inverse());
	const FCollisionResponseParams ResponseParams(GetCollisionResponseToChannels());

	FComponentQueryParams ParamsWithSelf = Params;
	ParamsWithSelf.AddIgnoredComponent(this);

	bool bHaveBlockingHit = false;
	for (const FBodyInstance* Body : Bodies)
	{
		checkSlow(Body);
		if (Body->OverlapMulti(OutOverlaps, World, &WorldToComponent, Pos, Quat, TestChannel, ParamsWithSelf, ResponseParams, ObjectQueryParams))
		{
			bHaveBlockingHit = true;
		}
	}

	return bHaveBlockingHit;
}


#if WITH_APEX_CLOTHING




void USkeletalMeshComponent::AddClothingBounds(FBoxSphereBounds& InOutBounds) const
{
	for(const FClothingActor& ClothingActor : ClothingActors)
		{
		if(NxClothingActor* Actor = ClothingActor.ApexClothingActor)
			{
				physx::PxBounds3 ApexClothingBounds = Actor->getBounds();

				if (!ApexClothingBounds.isEmpty())
				{
					FBoxSphereBounds BoxBounds = FBox( P2UVector(ApexClothingBounds.minimum), P2UVector(ApexClothingBounds.maximum) );
					InOutBounds = InOutBounds + BoxBounds;
				}
			}
		}
}

bool USkeletalMeshComponent::HasValidClothingActors() const
{
	for(const FClothingActor& ClothingActor : ClothingActors)
	{
		if(IsValidClothingActor(ClothingActor))
		{
			return true;
		}
	}

	return false;
}

//if any changes in clothing assets, will create new actors 
void USkeletalMeshComponent::RecreateClothingActors()
{
	if(SkeletalMesh == nullptr)
	{
		return;
	}

	ReleaseAllClothingResources();

	const int32 NumAssets = SkeletalMesh->ClothingAssets.Num();
	for(int32 AssetIdx=0; AssetIdx < NumAssets; AssetIdx++)
	{
		FClothingAssetData& ClothAsset = SkeletalMesh->ClothingAssets[AssetIdx];

		// if there exist mapped sections for all LODs, create a clothing actor
		if (SkeletalMesh->HasClothSectionsInAllLODs(AssetIdx))
		{
			CreateClothingActor(AssetIdx, ClothAsset.ApexClothingAsset);
		}
	}
}

/** 
 * APEX clothing actor is created from APEX clothing asset for cloth simulation 
 * If this is invalid, re-create actor , but if valid ,just skip to create
*/
bool USkeletalMeshComponent::CreateClothingActor(int32 AssetIndex, physx::apex::NxClothingAsset* ClothingAsset, TArray<FVector>* BlendedDelta)
{	
	SCOPE_CYCLE_COUNTER(STAT_CreateClothing);

	int32 ActorIndex = ClothingActors.AddZeroed();

	UWorld* World = GetWorld();
	FPhysScene* PhysScene = World ? World->GetPhysicsScene() : nullptr;

	//this clothing actor would be crated later because this becomes invalid
	if (!PhysScene)
	{
		return false;
	}

	//TODO: this is a workaround while waiting for fix: apex cloth factory lifetime should depend on cloth asset. For now we make sure to only create asset if the scene ticks which is the only way to get refcounted
	if (World->bShouldSimulatePhysics == false)
		{
			return false;
		}

	physx::apex::NxApexScene* ScenePtr = PhysScene->GetApexScene(PST_Cloth);

	if (!ScenePtr)
		{
		// can't create clothing actor
		UE_LOG(LogSkeletalMesh, Log, TEXT("CreateClothingActor: Failed to create an actor becauase PhysX Scene doesn't exist"));
		return false;
	}

	SCOPED_APEX_SCENE_WRITE_LOCK(ScenePtr);	//we need to lock here because this function could get called from multiple threads and there's memory allocation done inside a singleton asset
	 
	// Get the (singleton!) default actor descriptor.
	NxParameterized::Interface* ActorDesc = ClothingAsset->getDefaultActorDesc();
	PX_ASSERT(ActorDesc != NULL);

	// Run Cloth on the GPU
	verify(NxParameterized::setParamBool(*ActorDesc, "useHardwareCloth", true));
	verify(NxParameterized::setParamBool(*ActorDesc, "updateStateWithGlobalMatrices", true));

	FVector ScaleVector = ComponentToWorld.GetScale3D();

	//support only uniform scale
	verify(NxParameterized::setParamF32(*ActorDesc, "actorScale", ScaleVector.X));

	bool bUseInternalBoneOrder = true;

	verify(NxParameterized::setParamBool(*ActorDesc,"useInternalBoneOrder",bUseInternalBoneOrder));

	verify(NxParameterized::setParamF32(*ActorDesc,"maxDistanceBlendTime",1.0f));
	verify(NxParameterized::setParamF32(*ActorDesc,"lodWeights.maxDistance",10000));
	verify(NxParameterized::setParamF32(*ActorDesc,"lodWeights.distanceWeight",1.0f));
	verify(NxParameterized::setParamF32(*ActorDesc,"lodWeights.bias",0));
	verify(NxParameterized::setParamF32(*ActorDesc,"lodWeights.benefitsBias",0));

	verify(NxParameterized::setParamBool(*ActorDesc, "localSpaceSim", bLocalSpaceSimulation));
	verify(NxParameterized::setParamBool(*ActorDesc, "flags.ComputeRenderData", false));

	// Initialize the global pose

	FMatrix UGlobalPose = ComponentToWorld.ToMatrixWithScale();

	physx::PxMat44 PxGlobalPose = U2PMatrix(UGlobalPose);

	PxGlobalPose = physx::PxMat44::createIdentity();

	verify(NxParameterized::setParamMat44(*ActorDesc, "globalPose", PxGlobalPose));

	// set max distance scale 
	// if set "maxDistanceScale.Multipliable" to true, scaled result looks more natural
	// @TODO : need to expose "Multipliable"?
	verify(NxParameterized::setParamBool(*ActorDesc, "maxDistanceScale.Multipliable", true));
	verify(NxParameterized::setParamF32(*ActorDesc, "maxDistanceScale.Scale", ClothMaxDistanceScale));

	// apply delta positions of cloth morph target
	if (BlendedDelta)
	{
		int32 NumBlendData = BlendedDelta->Num();
		TArray<PxVec3> PxBlendedData;
		PxBlendedData.AddUninitialized(NumBlendData);
		for (int32 Index = 0; Index < NumBlendData; Index++)
		{
			PxBlendedData[Index] = U2PVector((*BlendedDelta)[Index]);
		}
		NxParameterized::Handle md(*ActorDesc, "morphDisplacements");
		md.resizeArray(PxBlendedData.Num());
		md.setParamVec3Array(PxBlendedData.GetData(), PxBlendedData.Num());
	}

	physx::apex::NxApexActor* apexActor = ClothingAsset->createApexActor(*ActorDesc, *ScenePtr);
	physx::apex::NxClothingActor* ApexClothingActor = static_cast<physx::apex::NxClothingActor*>(apexActor);

	FClothingActor& ClothingActor = ClothingActors[ActorIndex];
	
	ClothingActor.ApexClothingActor = ApexClothingActor;

	if(!ApexClothingActor)
	{
		UE_LOG(LogSkeletalMesh, Log, TEXT("CreateClothingActor: Failed to create an clothing actor (%s)"), ANSI_TO_TCHAR(ClothingAsset->getName()));
		return false;
	}

	//set parent pointer to verify later whether became invalid or not
	ClothingActor.ParentClothingAsset = ClothingAsset;
	ClothingActor.ParentClothingAssetIndex = AssetIndex;

	// budget is millisecond units
	ScenePtr->setLODResourceBudget(100); // for temporary, 100ms

	ApexClothingActor->setGraphicalLOD(PredictedLODLevel);

	// 0 means no simulation
	ApexClothingActor->forcePhysicalLod(1); // 1 will be changed to "GetActivePhysicalLod()" later
	ApexClothingActor->setFrozen(false);

	ClothingActor.bSimulateForCurrentLOD = true;

#if WITH_CLOTH_COLLISION_DETECTION
	// process clothing collisions once for the case that this component doesn't move
	if(bCollideWithEnvironment)
	{
		ProcessClothCollisionWithEnvironment();
	}
#endif // WITH_CLOTH_COLLISION_DETECTION

	return true;
}

void USkeletalMeshComponent::SetClothingLOD(int32 LODIndex)
{
	bool bFrozen = false;

	for (FClothingActor& ClothingActor : ClothingActors)
	{
		if (IsValidClothingActor(ClothingActor))
		{			
			int32 CurLODIndex = (int32)ClothingActor.ApexClothingActor->getGraphicalLod();

			// check whether clothing LOD is mapped for this LOD index
			bool IsMappedClothLOD = SkeletalMesh->IsMappedClothingLOD(LODIndex, ClothingActor.ParentClothingAssetIndex);

			// Change Clothing LOD if a new LOD index is different from the current index
			if (IsMappedClothLOD && CurLODIndex != LODIndex)
			{
				//physical LOD is changed by graphical LOD
				ClothingActor.ApexClothingActor->setGraphicalLOD(LODIndex);

				if (ClothingActor.ApexClothingActor->isFrozen())
				{
					bFrozen = true;
				}
			}

			int32 NumClothLODs = ClothingActor.ParentClothingAsset->getNumGraphicalLodLevels();

			// NOTE: forcePhysicalLod() is an deferred operation.   getActivePhysicalLod() may return previous state.
			// decide whether should enable or disable
			if (!IsMappedClothLOD || (LODIndex >= NumClothLODs))
			{
				//disable clothing simulation
				ClothingActor.bSimulateForCurrentLOD = false;
			}
			else
			{	
<<<<<<< HEAD
				// enable clothing simulation
				Actor.ApexClothingActor->forcePhysicalLod(1);
=======
				ClothingActor.bSimulateForCurrentLOD = true;
>>>>>>> 73f66985
			}
		}
	}

	if(bFrozen)
	{
#if WITH_EDITOR
		FMessageDialog::Open(EAppMsgType::Ok, NSLOCTEXT("SkelmeshComponent", "Warning_FrozenCloth", "Clothing will be melted from frozen state"));
#endif
		// melt it because rendering mesh will be broken if frozen when changing LODs
		FreezeClothSection(false);
	}

}

void USkeletalMeshComponent::RemoveAllClothingActors()
{
	for(FClothingActor& ClothingActor : ClothingActors)
	{
		ClothingActor.Clear(IsValidClothingActor(ClothingActor));
	}

	ClothingActors.Empty();
}

void USkeletalMeshComponent::ReleaseAllClothingResources()
{
#if WITH_CLOTH_COLLISION_DETECTION
	ReleaseAllParentCollisions();
	ReleaseAllChildrenCollisions();
	// should be called before removing clothing actors
	RemoveAllOverlappedComponentMap();
#endif // #if WITH_CLOTH_COLLISION_DETECTION

#if WITH_APEX_CLOTHING
	RemoveAllClothingActors();
#endif// #if WITH_APEX_CLOTHING
}

void USkeletalMeshComponent::ApplyWindForCloth_Concurrent(NxClothingActor& ApexClothingActor, const FVector& WindVector, float WindAdaption)
{
	//Note that although this is safe to call from any thread, you must ensure that the apex cloth simulation of this actor is not currently running.
	const PxVec3 PWindVelocity = U2PVector(WindVector);
	ApexClothingActor.setWind(WindAdaption, PWindVelocity);
}

void USkeletalMeshComponent::GetWindForCloth_GameThread(FVector& WindDirection, float& WindAdaption) const
{
	check(IsInGameThread());

	WindDirection = FVector::ZeroVector;
	WindAdaption = 2.f;	//not sure where this const comes from, but that's what the old code did
	
	//to convert from normalized value( usually 0.0 to 1.0 ) to Apex clothing wind value
	const float WindUnitAmout = 2500.0f;
	
	if(World && World->Scene)
	{
		// set wind
		if(IsWindEnabled())
		{
			FVector Position = ComponentToWorld.GetTranslation();

			float WindSpeed;
			float WindMinGust;
			float WindMaxGust;
			World->Scene->GetWindParameters(Position, WindDirection, WindSpeed, WindMinGust, WindMaxGust);

			WindDirection *= WindUnitAmout * WindSpeed;
			WindAdaption = FMath::Rand() % 20 * 0.1f; // make range from 0 to 2
		}
	}
}

#endif// #if WITH_APEX_CLOTHING


#if WITH_CLOTH_COLLISION_DETECTION

void USkeletalMeshComponent::DrawDebugConvexFromPlanes(FClothCollisionPrimitive& CollisionPrimitive, FColor& Color, bool bDrawWithPlanes)
{
	int32 NumPlanes = CollisionPrimitive.ConvexPlanes.Num();

	//draw with planes
	if(bDrawWithPlanes)
	{
		for(int32 PlaneIdx=0; PlaneIdx < NumPlanes; PlaneIdx++)
		{
			FPlane& Plane = CollisionPrimitive.ConvexPlanes[PlaneIdx];
			DrawDebugSolidPlane(GetWorld(), Plane, CollisionPrimitive.Origin, 10, Color);
		}
	}
	else
	{
		FVector UniquePoint;
		TArray<FVector> UniqueIntersectPoints;

		TArray<FPlane>& Planes = CollisionPrimitive.ConvexPlanes;

		//find all unique intersected points
		for(int32 i=0; i < NumPlanes; i++)
		{
			FPlane Plane1 = Planes[i];

			for(int32 j=i+1; j < NumPlanes; j++)
			{
				FPlane Plane2 = Planes[j];

				for(int32 k=j+1; k < NumPlanes; k++)
				{
					FPlane Plane3 = Planes[k];
					
					if(FMath::IntersectPlanes3(UniquePoint, Plane1, Plane2, Plane3))
					{
						UniqueIntersectPoints.Add(UniquePoint);
					}
				}
			}
		}

		int32 NumPts = UniqueIntersectPoints.Num();

		//shows all connected lines for just debugging
		for(int32 i=0; i < NumPts; i++)
		{
			for(int32 j=i+1; j < NumPts; j++)
			{
				DrawDebugLine(GetWorld(), UniqueIntersectPoints[i], UniqueIntersectPoints[j], Color, false, -1, SDPG_World, 2.0f);
			}
		}
	}
}

void USkeletalMeshComponent::DrawDebugClothCollisions()
{
	FColor Colors[6] = { FColor::Red, FColor::Green, FColor::Blue, FColor::Cyan, FColor::Yellow, FColor::Magenta };

	for( auto It = ClothOverlappedComponentsMap.CreateConstIterator(); It; ++It )
	{
		TWeakObjectPtr<UPrimitiveComponent> PrimComp = It.Key();

		TArray<FClothCollisionPrimitive> CollisionPrims;
		ECollisionChannel Channel = PrimComp->GetCollisionObjectType();
		if (Channel == ECollisionChannel::ECC_WorldStatic)
		{
			if (!GetClothCollisionDataFromStaticMesh(PrimComp.Get(), CollisionPrims))
		{
			return;
		}

		for(int32 PrimIndex=0; PrimIndex < CollisionPrims.Num(); PrimIndex++)
		{
			switch(CollisionPrims[PrimIndex].PrimType)
			{
			case FClothCollisionPrimitive::SPHERE:
				DrawDebugSphere(GetWorld(), CollisionPrims[PrimIndex].Origin, CollisionPrims[PrimIndex].Radius, 10, FColor::Red);
				break;

			case FClothCollisionPrimitive::CAPSULE:
				{
					FVector DiffVec = CollisionPrims[PrimIndex].SpherePos2 - CollisionPrims[PrimIndex].SpherePos1;
					float HalfHeight = DiffVec.Size() * 0.5f;
					FQuat Rotation = PrimComp->ComponentToWorld.GetRotation();
					DrawDebugCapsule(GetWorld(), CollisionPrims[PrimIndex].Origin, HalfHeight, CollisionPrims[PrimIndex].Radius, Rotation, FColor::Red );
				}

				break;
			case FClothCollisionPrimitive::CONVEX:	
				DrawDebugConvexFromPlanes(CollisionPrims[PrimIndex], Colors[PrimIndex%6]);
				break;

			case FClothCollisionPrimitive::PLANE:
				break;
			}

			//draw a bounding box for double checking
			DrawDebugBox(GetWorld(), PrimComp->Bounds.Origin, PrimComp->Bounds.BoxExtent, FColor::Red );
		}
	}
		else if (Channel == ECollisionChannel::ECC_PhysicsBody) // supports an interaction between the character and other clothing such as a curtain
		{
			bool bCreatedCollisions = false;
			// if a component is a skeletal mesh component with clothing, add my collisions to the component
			USkeletalMeshComponent* SkelMeshComp = Cast<USkeletalMeshComponent>(PrimComp.Get());
			if (SkelMeshComp && SkelMeshComp->SkeletalMesh)
			{
				if (SkelMeshComp->ClothingActors.Num() > 0)
				{
					TArray<FApexClothCollisionVolumeData> NewCollisions;
					FindClothCollisions(NewCollisions);

					for (int32 ColIdx = 0; ColIdx < NewCollisions.Num(); ColIdx++)
					{
						if (NewCollisions[ColIdx].IsCapsule())
						{
							FVector Origin = NewCollisions[ColIdx].LocalPose.GetOrigin();
							// apex uses y-axis as the up-axis of capsule
							FVector UpAxis = NewCollisions[ColIdx].LocalPose.GetScaledAxis(EAxis::Y);
							float Radius = NewCollisions[ColIdx].CapsuleRadius*UpAxis.Size();
							float HalfHeight = NewCollisions[ColIdx].CapsuleHeight*0.5f;

							FMatrix Pose = NewCollisions[ColIdx].LocalPose;
							FMatrix RotMat(Pose.GetScaledAxis(EAxis::X), Pose.GetScaledAxis(EAxis::Z), Pose.GetScaledAxis(EAxis::Y), FVector(0,0,0));
							FQuat Rotation = RotMat.ToQuat();
							DrawDebugCapsule(GetWorld(), Origin, HalfHeight, Radius, Rotation, FColor::Red);
						}
					}
				}
			}
		}
	}
	//draw this skeletal mesh component's bounding box

	DrawDebugBox(GetWorld(), Bounds.Origin, Bounds.BoxExtent, FColor::Red);

}

bool USkeletalMeshComponent::GetClothCollisionDataFromStaticMesh(UPrimitiveComponent* PrimComp, TArray<FClothCollisionPrimitive>& ClothCollisionPrimitives)
{
	//make sure Num of collisions should be 0 in the case this returns false
	ClothCollisionPrimitives.Empty();

	if(!PrimComp)
	{
		return false;
	}

	ECollisionChannel Channel = PrimComp->GetCollisionObjectType();
	// accept only a static mesh
	if (Channel != ECollisionChannel::ECC_WorldStatic)
	{
		return false;
	}

	if (!PrimComp->BodyInstance.IsValidBodyInstance())
	{
		return false;
	}

	bool bSuccess = false;
	PrimComp->BodyInstance.ExecuteOnPhysicsReadOnly([&]
	{
		TArray<PxShape*> AllShapes;
		const int32 NumSyncShapes = PrimComp->BodyInstance.GetAllShapes_AssumesLocked(AllShapes);

		if (NumSyncShapes == 0 || NumSyncShapes > 3) //skipping complicated object because of collision limitation
	{
			return;
	}

	FVector Center = PrimComp->Bounds.Origin;
	FTransform Transform = PrimComp->ComponentToWorld;
	FMatrix TransMat = Transform.ToMatrixWithScale();

		for (int32 ShapeIdx = 0; ShapeIdx < NumSyncShapes; ShapeIdx++)
	{
		PxGeometryType::Enum GeomType = AllShapes[ShapeIdx]->getGeometryType();

			switch (GeomType)
		{
		case PxGeometryType::eSPHERE:
			{
				FClothCollisionPrimitive ClothPrimData;

				PxSphereGeometry SphereGeom;
				AllShapes[ShapeIdx]->getSphereGeometry(SphereGeom);

				ClothPrimData.Origin = Center;
				ClothPrimData.Radius = SphereGeom.radius;
				ClothPrimData.PrimType = FClothCollisionPrimitive::SPHERE;

				ClothCollisionPrimitives.Add(ClothPrimData);
			}
			break;

		case PxGeometryType::eCAPSULE:
			{
				FClothCollisionPrimitive ClothPrimData;

				PxCapsuleGeometry CapsuleGeom;
				AllShapes[ShapeIdx]->getCapsuleGeometry(CapsuleGeom);

				ClothPrimData.Origin = Center;
				ClothPrimData.Radius = CapsuleGeom.radius;

				FVector ZAxis = TransMat.GetUnitAxis(EAxis::Z);
				float Radius = CapsuleGeom.radius;
				float HalfHeight = CapsuleGeom.halfHeight;
				ClothPrimData.SpherePos1 = Center + (HalfHeight * ZAxis);
				ClothPrimData.SpherePos2 = Center - (HalfHeight * ZAxis);

				ClothPrimData.PrimType = FClothCollisionPrimitive::CAPSULE;

				ClothCollisionPrimitives.Add(ClothPrimData);
			}
			break;
		case PxGeometryType::eBOX:
			{
				FClothCollisionPrimitive ClothPrimData;
				ClothPrimData.Origin = Center;
				ClothPrimData.Radius = 0;

				PxBoxGeometry BoxGeom;

				AllShapes[ShapeIdx]->getBoxGeometry(BoxGeom);

				ClothPrimData.ConvexPlanes.Empty(6); //box has 6 planes

				FPlane UPlane1(1, 0, 0, Center.X + BoxGeom.halfExtents.x);
				UPlane1 = UPlane1.TransformBy(TransMat);
				ClothPrimData.ConvexPlanes.Add(UPlane1);

				FPlane UPlane2(-1, 0, 0, Center.X - BoxGeom.halfExtents.x);
				UPlane2 = UPlane2.TransformBy(TransMat);
				ClothPrimData.ConvexPlanes.Add(UPlane2);

				FPlane UPlane3(0, 1, 0, Center.Y + BoxGeom.halfExtents.y);
				UPlane3 = UPlane3.TransformBy(TransMat);
				ClothPrimData.ConvexPlanes.Add(UPlane3);

				FPlane UPlane4(0, -1, 0, Center.Y - BoxGeom.halfExtents.y);
				UPlane4 = UPlane4.TransformBy(TransMat);
				ClothPrimData.ConvexPlanes.Add(UPlane4);

				FPlane UPlane5(0, 0, 1, Center.Z + BoxGeom.halfExtents.z);
				UPlane5 = UPlane5.TransformBy(TransMat);
				ClothPrimData.ConvexPlanes.Add(UPlane5);

				FPlane UPlane6(0, 0, -1, Center.Z - BoxGeom.halfExtents.z);
				UPlane6 = UPlane6.TransformBy(TransMat);
				ClothPrimData.ConvexPlanes.Add(UPlane6);

				ClothPrimData.PrimType = FClothCollisionPrimitive::CONVEX;
				ClothCollisionPrimitives.Add(ClothPrimData);
			}
			break;
		case PxGeometryType::eCONVEXMESH:
			{
				PxConvexMeshGeometry ConvexGeom;

				AllShapes[ShapeIdx]->getConvexMeshGeometry(ConvexGeom);

				if (ConvexGeom.convexMesh)
				{
					FClothCollisionPrimitive ClothPrimData;
					ClothPrimData.Origin = Center;
					ClothPrimData.Radius = 0;

					uint32 NumPoly = ConvexGeom.convexMesh->getNbPolygons();

					ClothPrimData.ConvexPlanes.Empty(NumPoly);

					for (uint32 Poly = 0; Poly < NumPoly; Poly++)
					{
						PxHullPolygon HullData;
						ConvexGeom.convexMesh->getPolygonData(Poly, HullData);
						physx::PxPlane PPlane(HullData.mPlane[0], HullData.mPlane[1], HullData.mPlane[2], HullData.mPlane[3]);
						FPlane UPlane = P2UPlane(PPlane);
						UPlane = UPlane.TransformBy(TransMat);
						ClothPrimData.ConvexPlanes.Add(UPlane);
					}

					ClothPrimData.PrimType = FClothCollisionPrimitive::CONVEX;
					ClothCollisionPrimitives.Add(ClothPrimData);
				}
			}
			break;
		}
	}
		bSuccess = true;
	});

	return bSuccess;
}

FName GetConvertedBoneName(NxClothingAsset* ApexClothingAsset, int32 BoneIndex)
{
	return FName(*FString(ApexClothingAsset->getBoneName(BoneIndex)).Replace(TEXT(" "), TEXT("-")));
}

void USkeletalMeshComponent::FindClothCollisions(TArray<FApexClothCollisionVolumeData>& OutCollisions)
{
	if (!SkeletalMesh)
	{
		return;
	}

	int32 NumAssets = SkeletalMesh->ClothingAssets.Num();

	// find all new collisions passing to children
	for (int32 AssetIdx = 0; AssetIdx < NumAssets; AssetIdx++)
	{
		FClothingAssetData& Asset = SkeletalMesh->ClothingAssets[AssetIdx];
		int32 NumCollisions = Asset.ClothCollisionVolumes.Num();

		int32 ConvexCount = 0;
		for (int32 ColIdx = 0; ColIdx < NumCollisions; ColIdx++)
		{
			FApexClothCollisionVolumeData& Collision = Asset.ClothCollisionVolumes[ColIdx];

			if (Collision.BoneIndex < 0)
			{
				continue;
			}

			FName BoneName = GetConvertedBoneName(Asset.ApexClothingAsset, Collision.BoneIndex);

			int32 BoneIndex = GetBoneIndex(BoneName);

			if (BoneIndex < 0)
			{
				continue;
			}

			FMatrix BoneMat = GetBoneMatrix(BoneIndex);

			FMatrix LocalToWorld = Collision.LocalPose * BoneMat;

			if (Collision.IsCapsule())
			{
				FApexClothCollisionVolumeData NewCollision = Collision;
				NewCollision.LocalPose = LocalToWorld;
				OutCollisions.Add(NewCollision);
			}
			else
			{
				if (Asset.ClothCollisionConvexPlaneIndices.IsValidIndex(ConvexCount))
				{
					uint32 PlaneIndices = Asset.ClothCollisionConvexPlaneIndices[ConvexCount];

					uint32 BitShiftIndex = 1;
					for (uint32 PlaneIndex = 0; PlaneIndex < 32; PlaneIndex++)
					{
						if (PlaneIndices&BitShiftIndex)
						{
							FPlane UPlane = Asset.ClothCollisionVolumePlanes[PlaneIndex].PlaneData;

							check(Collision.BoneIndex == Asset.ClothCollisionVolumePlanes[PlaneIndex].BoneIndex);
							UPlane = UPlane.TransformBy(BoneMat);
							Collision.BonePlanes.Add(UPlane);
						}

						// shift 1 bit because a bit index means a plane's index 
						BitShiftIndex <<= 1;
					}
				}

				ConvexCount++;
			}
		}
	}
}

void USkeletalMeshComponent::CreateInternalClothCollisions(TArray<FApexClothCollisionVolumeData>& InCollisions, TArray<physx::apex::NxClothingCollision*>& OutCollisions)
{
	int32 NumCollisions = InCollisions.Num();

	const int32 MaxNumCapsules = 16;
	// because sphere number can not be larger than 32 and 1 capsule takes 2 spheres 
	NumCollisions = FMath::Min(NumCollisions, MaxNumCapsules);
	int32 NumActors = ClothingActors.Num();

	for(FClothingActor& ClothingActor : ClothingActors)
		{
		if (!IsValidClothingActor(ClothingActor))
			{
				continue;
			}

		NxClothingActor* Actor = ClothingActor.ApexClothingActor;
		int32 NumCurrentCapsules = SkeletalMesh->ClothingAssets[ClothingActor.ParentClothingAssetIndex].ClothCollisionVolumes.Num(); // # of capsules 

			for(int32 ColIdx=0; ColIdx < NumCollisions; ColIdx++)
			{
				// capsules
				if (InCollisions[ColIdx].IsCapsule())
				{
					if(NumCurrentCapsules < MaxNumCapsules)
					{
				        FVector Origin = InCollisions[ColIdx].LocalPose.GetOrigin();
					        // apex uses y-axis as the up-axis of capsule
				        FVector UpAxis = InCollisions[ColIdx].LocalPose.GetScaledAxis(EAxis::Y);
					        
				        float Radius = InCollisions[ColIdx].CapsuleRadius*UpAxis.Size();
        
				        float HalfHeight = InCollisions[ColIdx].CapsuleHeight*0.5f;
					        const FVector TopEnd = Origin + (HalfHeight * UpAxis);
					        const FVector BottomEnd = Origin - (HalfHeight * UpAxis);
        
					        NxClothingSphere* Sphere1 = Actor->createCollisionSphere(U2PVector(TopEnd), Radius);
					        NxClothingSphere* Sphere2 = Actor->createCollisionSphere(U2PVector(BottomEnd), Radius);
        
					        NxClothingCapsule* Capsule = Actor->createCollisionCapsule(*Sphere1, *Sphere2);
        
				        OutCollisions.Add(Capsule);
				        NumCurrentCapsules++;
					}
				}
				else // convexes
				{
					int32 NumPlanes = InCollisions[ColIdx].BonePlanes.Num();

					TArray<NxClothingPlane*> ClothingPlanes;

					//can not exceed 32 planes
					NumPlanes = FMath::Min(NumPlanes, 32);

					ClothingPlanes.AddUninitialized(NumPlanes);

					for(int32 PlaneIdx=0; PlaneIdx < NumPlanes; PlaneIdx++)
					{
						PxPlane PPlane = U2PPlane(InCollisions[ColIdx].BonePlanes[PlaneIdx]);

						ClothingPlanes[PlaneIdx] = Actor->createCollisionPlane(PPlane);
					}

					NxClothingConvex* Convex = Actor->createCollisionConvex(ClothingPlanes.GetData(), ClothingPlanes.Num());

					OutCollisions.Add(Convex);
				}
			}
		}
}

void USkeletalMeshComponent::CopyClothCollisionsToChildren()
{
	// 3 steps
	// 1. release all previous parent collisions
	// 2. find new collisions from parent(this class)
	// 3. add new collisions to children

	int32 NumChildren = AttachChildren.Num();
	TArray<USkeletalMeshComponent*> ClothChildren;

	for(int32 i=0; i < NumChildren; i++)
	{
		USkeletalMeshComponent* pChild = Cast<USkeletalMeshComponent>(AttachChildren[i]);
		if(pChild)
		{
			int32 NumActors = pChild->ClothingActors.Num();
			if(NumActors > 0)
			{
				ClothChildren.Add(pChild);
				// release all parent collisions
				pChild->ReleaseAllParentCollisions();
			}
		}
	}

	int32 NumClothChildren = ClothChildren.Num();

	if(NumClothChildren == 0)
	{
		return;
	}

	TArray<FApexClothCollisionVolumeData> NewCollisions;

	FindClothCollisions(NewCollisions);

	for(int32 ChildIdx=0; ChildIdx < NumClothChildren; ChildIdx++)
	{
		ClothChildren[ChildIdx]->CreateInternalClothCollisions(NewCollisions, ClothChildren[ChildIdx]->ParentCollisions);
	}
}

void USkeletalMeshComponent::ReleaseAllChildrenCollisions()
{
	for(int32 i=0; i<ChildrenCollisions.Num(); i++)
	{
		ReleaseClothingCollision(ChildrenCollisions[i]);
	}

	ChildrenCollisions.Empty();
}

// children's collisions can affect to parent's cloth reversely
void USkeletalMeshComponent::CopyChildrenClothCollisionsToParent()
{
	// 3 steps
	// 1. release all previous children collisions
	// 2. find new collisions from children
	// 3. add new collisions to parent (this component)

	ReleaseAllChildrenCollisions();

	int32 NumChildren = AttachChildren.Num();
	TArray<USkeletalMeshComponent*> ClothCollisionChildren;

	TArray<FApexClothCollisionVolumeData> NewCollisions;

	for(int32 i=0; i < NumChildren; i++)
	{
		USkeletalMeshComponent* pChild = Cast<USkeletalMeshComponent>(AttachChildren[i]);
		if(pChild)
		{
			pChild->FindClothCollisions(NewCollisions);
		}
	}

	CreateInternalClothCollisions(NewCollisions, ChildrenCollisions);
}

void USkeletalMeshComponent::ReleaseClothingCollision(NxClothingCollision* Collision)
{
	switch(Collision->getType())
	{
	case NxClothingCollisionType::Capsule:
		{
			NxClothingCapsule* Capsule = static_cast<NxClothingCapsule*>(Collision);

			check(Capsule);

			Capsule->releaseWithSpheres();
		}
		break;

	case NxClothingCollisionType::Convex:
		{
			NxClothingConvex* Convex = static_cast<NxClothingConvex*>(Collision);

			check(Convex);

			Convex->releaseWithPlanes();
		}
		break;

	default:
		Collision->release();
		break;
	}
}

FApexClothCollisionInfo* USkeletalMeshComponent::CreateNewClothingCollsions(UPrimitiveComponent* PrimitiveComponent)
{
	FApexClothCollisionInfo NewInfo;

	TArray<FClothCollisionPrimitive> CollisionPrims;

	ECollisionChannel Channel = PrimitiveComponent->GetCollisionObjectType();

	// crate new clothing collisions for a static mesh
	if (Channel == ECollisionChannel::ECC_WorldStatic)
	{
		if (!GetClothCollisionDataFromStaticMesh(PrimitiveComponent, CollisionPrims))
	{
		return NULL;
	}

		NewInfo.OverlapCompType = FApexClothCollisionInfo::OCT_STATIC;

	int32 NumActors = ClothingActors.Num();

	for(FClothingActor& ClothingActor : ClothingActors)
	{
		NxClothingActor* Actor = ClothingActor.ApexClothingActor;

		if(Actor)
		{	
			for(int32 PrimIndex=0; PrimIndex < CollisionPrims.Num(); PrimIndex++)
			{
				NxClothingCollision* ClothCol = NULL;

				switch(CollisionPrims[PrimIndex].PrimType)
				{
				case FClothCollisionPrimitive::SPHERE:
					ClothCol = Actor->createCollisionSphere(U2PVector(CollisionPrims[PrimIndex].Origin), CollisionPrims[PrimIndex].Radius);
					if(ClothCol)
					{
						NewInfo.ClothingCollisions.Add(ClothCol);
					}
					break;
				case FClothCollisionPrimitive::CAPSULE:
					{
						float Radius = CollisionPrims[PrimIndex].Radius;
						NxClothingSphere* Sphere1 = Actor->createCollisionSphere(U2PVector(CollisionPrims[PrimIndex].SpherePos1), Radius);
						NxClothingSphere* Sphere2 = Actor->createCollisionSphere(U2PVector(CollisionPrims[PrimIndex].SpherePos2), Radius);

						ClothCol = Actor->createCollisionCapsule(*Sphere1, *Sphere2);
						if(ClothCol)
						{
							NewInfo.ClothingCollisions.Add(ClothCol);
						}
					}
					break;
				case FClothCollisionPrimitive::CONVEX:

					int32 NumPlanes = CollisionPrims[PrimIndex].ConvexPlanes.Num();

					TArray<NxClothingPlane*> ClothingPlanes;

					//can not exceed 32 planes
					NumPlanes = FMath::Min(NumPlanes, 32);

					ClothingPlanes.AddUninitialized(NumPlanes);

					for(int32 PlaneIdx=0; PlaneIdx < NumPlanes; PlaneIdx++)
					{
						PxPlane PPlane = U2PPlane(CollisionPrims[PrimIndex].ConvexPlanes[PlaneIdx]);

						ClothingPlanes[PlaneIdx] = Actor->createCollisionPlane(PPlane);
					}

					ClothCol = Actor->createCollisionConvex(ClothingPlanes.GetData(), ClothingPlanes.Num());

					if(ClothCol)
					{
						NewInfo.ClothingCollisions.Add(ClothCol);
					}

					break;
				}
			}
		}
	}
	}
	else if (Channel == ECollisionChannel::ECC_PhysicsBody) // creates new clothing collisions for clothing objects
	{
		bool bCreatedCollisions = false;
		// if a component is a skeletal mesh component with clothing, add my collisions to the component
		USkeletalMeshComponent* SkelMeshComp = Cast<USkeletalMeshComponent>(PrimitiveComponent);

		if (SkelMeshComp && SkelMeshComp->SkeletalMesh)
		{
			// if a casted skeletal mesh component is myself, then skip
			if (SkelMeshComp == this)
			{
				return NULL;
			}

			if (SkelMeshComp->ClothingActors.Num() > 0)
			{
				TArray<FApexClothCollisionVolumeData> NewCollisions;
				// get collision infos computed by current bone transforms
				FindClothCollisions(NewCollisions);
				
				if (NewCollisions.Num() > 0)
				{
					NewInfo.OverlapCompType = FApexClothCollisionInfo::OCT_CLOTH;
					SkelMeshComp->CreateInternalClothCollisions(NewCollisions, NewInfo.ClothingCollisions);
					bCreatedCollisions = true;
				}
			}
		}

		if (bCreatedCollisions == false)
		{
			return NULL;
		}
	}

	return &ClothOverlappedComponentsMap.Add(PrimitiveComponent, NewInfo);
}

void USkeletalMeshComponent::RemoveAllOverlappedComponentMap()
{
	for( auto It = ClothOverlappedComponentsMap.CreateConstIterator(); It; ++It )
	{
		const FApexClothCollisionInfo& Info = It.Value();

		for(int32 i=0; i < Info.ClothingCollisions.Num(); i++)
		{
			ReleaseClothingCollision(Info.ClothingCollisions[i]);
		}

		ClothOverlappedComponentsMap.Remove(It.Key());
	}

	ClothOverlappedComponentsMap.Empty();
}

void USkeletalMeshComponent::ReleaseAllParentCollisions()
{
	for(int32 i=0; i<ParentCollisions.Num(); i++)
	{
		ReleaseClothingCollision(ParentCollisions[i]);
	}

	ParentCollisions.Empty();
}

void USkeletalMeshComponent::UpdateOverlappedComponent(UPrimitiveComponent* PrimComp, FApexClothCollisionInfo* Info)
{
	if (Info->OverlapCompType == FApexClothCollisionInfo::OCT_CLOTH)
	{
		int32 NumCollisions = Info->ClothingCollisions.Num();
		for (int32 i = 0; i < NumCollisions; i++)
		{
			ReleaseClothingCollision(Info->ClothingCollisions[i]);
		}

		Info->ClothingCollisions.Empty(NumCollisions);

		TArray<FApexClothCollisionVolumeData> NewCollisions;
		FindClothCollisions(NewCollisions);

		if (NewCollisions.Num() > 0)
		{
			USkeletalMeshComponent *SkelMeshComp = Cast<USkeletalMeshComponent>(PrimComp);
			if (SkelMeshComp)
			{
				SkelMeshComp->CreateInternalClothCollisions(NewCollisions, Info->ClothingCollisions);
			}
		}
	}
}

void USkeletalMeshComponent::ProcessClothCollisionWithEnvironment()
{
	// don't handle collision detection if this component is in editor
	if(!GetWorld()->IsGameWorld())
	{
		return;
	}


	// Increment the revision number
	ClothingCollisionRevision++;

	TArray<FOverlapResult> Overlaps;

	FCollisionObjectQueryParams ObjectParams;

	ObjectParams.AddObjectTypesToQuery(ECollisionChannel::ECC_WorldStatic);
	// to collide with other clothing objects
	ObjectParams.AddObjectTypesToQuery(ECollisionChannel::ECC_PhysicsBody);
	
	static FName ClothOverlapComponentsName(TEXT("ClothOverlapComponents"));
	FCollisionQueryParams Params(ClothOverlapComponentsName, false);

	GetWorld()->OverlapMultiByObjectType(Overlaps, Bounds.Origin, FQuat::Identity, ObjectParams, FCollisionShape::MakeBox(Bounds.BoxExtent), Params);

	for (int32 OverlapIdx=0; OverlapIdx<Overlaps.Num(); ++OverlapIdx)
	{
		const TWeakObjectPtr<UPrimitiveComponent>& Component = Overlaps[OverlapIdx].Component;
		if (Component.IsValid())
		{ 
			// add intersected cloth collision
			FApexClothCollisionInfo* Info = ClothOverlappedComponentsMap.Find(Component);

			if(!Info)
			{
				Info = CreateNewClothingCollsions(Component.Get());
			}

			// update new or valid entries to the current revision number
			if(Info)
			{
				Info->Revision = ClothingCollisionRevision;
				// if this component needs update every tick 
				UpdateOverlappedComponent(Component.Get(), Info);
			}
		}
	}

	// releases all invalid collisions in overlapped list 
	for( auto It = ClothOverlappedComponentsMap.CreateConstIterator(); It; ++It )
	{
		const FApexClothCollisionInfo& Info = It.Value();

		// Anything not updated above will have an old revision number.
		if( Info.Revision != ClothingCollisionRevision )
		{
			for(int32 i=0; i < Info.ClothingCollisions.Num(); i++)
			{
				ReleaseClothingCollision(Info.ClothingCollisions[i]);
			}

			ClothOverlappedComponentsMap.Remove(It.Key());
		}
	}
}

#endif// #if WITH_CLOTH_COLLISION_DETECTION

<<<<<<< HEAD
void USkeletalMeshComponent::PreClothTick(float DeltaTime, FTickFunction& ThisTickFunction)
=======
void USkeletalMeshComponent::PostPhysicsTickComponent(FSkeletalMeshComponentPostPhysicsTickFunction& ThisTickFunction)
>>>>>>> 73f66985
{
	//IMPORTANT!
	//
	// The decision on whether to use PostPhysicsTickComponent or not is made by ShouldRunPostPhysicsTick()
	// Any changes that are made to PostPhysicsTickComponent that affect whether it should be run or not
	// have to be reflected in ShouldRunPostPhysicsTick() as well
	
	// if physics is disabled on dedicated server, no reason to be here. 
	if (!bEnablePhysicsOnDedicatedServer && IsRunningDedicatedServer())
	{
		FinalizeBoneTransform();
		return;
	}

	if (IsRegistered() && IsSimulatingPhysics())
	{
		SyncComponentToRBPhysics();
	}

	// this used to not run if not rendered, but that causes issues such as bounds not updated
	// causing it to not rendered, at the end, I think we should blend body positions
	// for example if you're only simulating, this has to happen all the time
	// whether looking at it or not, otherwise
	// @todo better solution is to check if it has moved by changing SyncComponentToRBPhysics to return true if anything modified
	// and run this if that is true or rendered
	// that will at least reduce the chance of mismatch
	// generally if you move your actor position, this has to happen to approximately match their bounds
	if (ShouldBlendPhysicsBones())
	{
		if (IsRegistered())
		{
			BlendInPhysics(ThisTickFunction);
		}
	}
<<<<<<< HEAD



#if WITH_APEX_CLOTHING
	// if skeletal mesh has clothing assets, call TickClothing
	if (SkeletalMesh && SkeletalMesh->ClothingAssets.Num() > 0)
	{
		TickClothing(DeltaTime, ThisTickFunction);
	}
#endif
=======
>>>>>>> 73f66985
}

#if WITH_APEX_CLOTHING

void USkeletalMeshComponent::UpdateClothTransform()
{
	int32 NumActors = ClothingActors.Num();

#if WITH_CLOTH_COLLISION_DETECTION

	if(bCollideWithAttachedChildren)
	{
		CopyClothCollisionsToChildren();
	}

	//check the environment when only transform is updated
	if(bCollideWithEnvironment && NumActors > 0)
	{
		ProcessClothCollisionWithEnvironment();
	}
#endif // WITH_CLOTH_COLLISION_DETECTION

//#if ENABLE_NAN_DIAGNOSTIC
	if (ComponentToWorld.GetRotation().ContainsNaN())
	{
		logOrEnsureNanError(TEXT("SkeletalMeshComponent::UpdateClothTransform found NaN in ComponentToWorld.GetRotation()"));
		ComponentToWorld.SetRotation(FQuat(0.0f, 0.0f, 0.0f, 1.0f));
	}
	if (ComponentToWorld.ContainsNaN())
	{
		logOrEnsureNanError(TEXT("SkeletalMeshComponent::UpdateClothTransform still found NaN in ComponentToWorld (wasn't the rotation)"));
		ComponentToWorld.SetIdentity();
	}
//#endif

	physx::PxMat44 PxGlobalPose = U2PMatrix(ComponentToWorld.ToMatrixWithScale());

	for(FClothingActor& ClothingActor : ClothingActors)
	{
		if(NxClothingActor* ApexClothingActor = ClothingActor.ApexClothingActor)
		{
			NxParameterized::Interface* ActorDesc = ApexClothingActor->getActorDesc();
			if(ActorDesc != nullptr)
			{
				verify(NxParameterized::setParamMat44(*ActorDesc, "globalPose", PxGlobalPose));
			}
		}
	}
}

void USkeletalMeshComponent::CheckClothTeleport()
{
	// Get the root bone transform
	FMatrix CurRootBoneMat = GetBoneMatrix(0);
	
	// distance check 
	// TeleportDistanceThreshold is greater than Zero and not teleported yet
	if(TeleportDistanceThreshold > 0 && ClothTeleportMode == FClothingActor::Continuous)
	{
		float DistSquared = FVector::DistSquared(PrevRootBoneMatrix.GetOrigin(), CurRootBoneMat.GetOrigin());
		if ( DistSquared > ClothTeleportDistThresholdSquared ) // if it has traveled too far
		{
			ClothTeleportMode = bResetAfterTeleport ? FClothingActor::TeleportAndReset : FClothingActor::Teleport;
		}
	}

	// rotation check
	// if TeleportRotationThreshold is greater than Zero and the user didn't do force teleport
	if(TeleportRotationThreshold > 0 && ClothTeleportMode == FClothingActor::Continuous)
	{
		// Detect whether teleportation is needed or not
		// Rotation matrix's transpose means an inverse but can't use a transpose because this matrix includes scales
		FMatrix AInvB = CurRootBoneMat * PrevRootBoneMatrix.InverseFast();
		float Trace = AInvB.M[0][0] + AInvB.M[1][1] + AInvB.M[2][2];
		float CosineTheta = (Trace - 1.0f) / 2.0f; // trace = 1+2cos(theta) for a 3x3 matrix

		if ( CosineTheta < ClothTeleportCosineThresholdInRad ) // has the root bone rotated too much
		{
			ClothTeleportMode = bResetAfterTeleport ? FClothingActor::TeleportAndReset : FClothingActor::Teleport;
		}
	}

	PrevRootBoneMatrix = CurRootBoneMat;
}

void USkeletalMeshComponent::ChangeClothMorphTargetMapping(FClothMorphTargetData& MorphData, FName CurrentActivatedMorphName)
{
	int32 AssetIndex = MorphData.ClothAssetIndex;

	if(SkeletalMesh && SkeletalMesh->ClothingAssets.IsValidIndex(AssetIndex))
	{
		FClothingAssetData& Asset = SkeletalMesh->ClothingAssets[AssetIndex];
		// if different from prepared mapping, should do re-mapping
		if (Asset.PreparedMorphTargetName != CurrentActivatedMorphName)
		{
			TArray<PxVec3>	ClothOriginalPosArray;
			int32 NumOriginPos = MorphData.OriginPos.Num();
			ClothOriginalPosArray.AddUninitialized(NumOriginPos);
			for (int32 Index = 0; Index < NumOriginPos; Index++)
			{
				ClothOriginalPosArray[Index] = U2PVector(MorphData.OriginPos[Index]);
			}

			NxClothingAsset* ClothingAsset = Asset.ApexClothingAsset;
			float Epsilon = 0.0f;
			uint32 NumMapped = ClothingAsset->prepareMorphTargetMapping(ClothOriginalPosArray.GetData(), NumOriginPos, Epsilon);

			if ((int32)NumMapped < NumOriginPos)
			{
				// @TODO : 
				// The mapping still worked, but some vertices were mapped to an original vertex with more than epsilon differences.
				// Either bump the epsilon or, if too many failed, emit an error message about a potentially bad mapping

				// if more than half failed
				if ((int32)NumMapped < NumOriginPos / 2)
				{
					FMessageDialog::Open(EAppMsgType::Ok, NSLOCTEXT("SkelmeshComponent", "Warning_ClothMorphTargetMapping", "Mapping vertices for Cloth Morph Target too many failed! It could introduce a bad morphing result."));
				}			
			}

			// change prepared morph target name
			Asset.PreparedMorphTargetName = CurrentActivatedMorphName;
		}

	}
}

void USkeletalMeshComponent::PrepareClothMorphTargets()
{	
	// if didn't turn on the cloth morph target option or already precomputed
	if (!bClothMorphTarget || bPreparedClothMorphTargets)
	{ 
		return;
	}

	
	ClothMorphTargets.Empty();

	for (UMorphTarget* MorphTarget : SkeletalMesh->MorphTargets)
	{
		if (MorphTarget)
		{
			FName MorphTargetName = MorphTarget->GetFName();

			int32 NumVerts;
			FVertexAnimDelta* Vertices = MorphTarget->GetDeltasAtTime(0.0f, 0, NULL, NumVerts);

			check(MeshObject);
			// should exist at least 1 LODModel 
			check(MeshObject->GetSkeletalMeshResource().LODModels.Num() > 0);

			FStaticLODModel& Model = MeshObject->GetSkeletalMeshResource().LODModels[0];

			// Find the chunk and vertex within that chunk, and skinning type, for this vertex.
			int32 ChunkIndex;
			int32 VertIndexInChunk;
			bool bSoftVertex;
			bool bHasExtraBoneInfluences;
			int32 SectionIndex = INDEX_NONE;

			int32 NumAssets = SkeletalMesh->ClothingAssets.Num();
			TArray<TArray<PxVec3>> ClothOriginalPosArray;
			TArray<TArray<FVector>> ClothPositionDeltaArray;
			ClothOriginalPosArray.AddZeroed(NumAssets);
			ClothPositionDeltaArray.AddZeroed(NumAssets);

			int ClothChunkIndex = INDEX_NONE;

			for (int32 VertIdx = 0; VertIdx < NumVerts; VertIdx++)
			{
				Model.GetChunkAndSkinType(Vertices[VertIdx].SourceIdx, ChunkIndex, VertIndexInChunk, bSoftVertex, bHasExtraBoneInfluences);

				FSkelMeshChunk& Chunk = Model.Chunks[ChunkIndex];

				for (int32 SecIdx = 0; SecIdx < Model.Sections.Num(); SecIdx++)
				{
					FSkelMeshSection& Section = Model.Sections[SecIdx];
					if (Section.ChunkIndex == ChunkIndex)
					{
						// if current section is disabled and the corresponding cloth section is visible
						if (Section.bDisabled && Section.CorrespondClothSectionIndex >= 0)
						{
							SectionIndex = SecIdx;
							ClothChunkIndex = Model.Sections[Section.CorrespondClothSectionIndex].ChunkIndex;
						}
						break;
					}
				}

				if (SectionIndex != INDEX_NONE)
				{
					FVector Position;
					if (bSoftVertex)
					{
						Position = Chunk.SoftVertices[VertIndexInChunk].Position;
					}
					else
					{
						Position = Chunk.RigidVertices[VertIndexInChunk].Position;
					}

					int32 AssetIndex = Model.Chunks[ClothChunkIndex].CorrespondClothAssetIndex;
					// save to original positions
					ClothOriginalPosArray[AssetIndex].Add(U2PVector(Position));
					ClothPositionDeltaArray[AssetIndex].Add(Vertices[VertIdx].PositionDelta);
				}
			}

			// fill in FClothMorphTargetData array
			for (int32 AssetIdx = 0; AssetIdx < NumAssets; AssetIdx++)
			{
				if (ClothOriginalPosArray[AssetIdx].Num() > 0)
				{
					NxClothingAsset* ClothingAsset = SkeletalMesh->ClothingAssets[AssetIdx].ApexClothingAsset;
					float Epsilon = 0.0f;
					uint32 NumMapped = ClothingAsset->prepareMorphTargetMapping(ClothOriginalPosArray[AssetIdx].GetData(), ClothOriginalPosArray[AssetIdx].Num(), Epsilon);

					int32 NumOriginPos = ClothOriginalPosArray[AssetIdx].Num();
					if ((int32)NumMapped < NumOriginPos)
					{
						// @TODO : 
						// The mapping still worked, but some vertices were mapped to an original vertex with more than epsilon differences.
						// Either bump the epsilon or, if too many failed, emit an error message about a potentially bad mapping

						// if more than half failed
						if ((int32)NumMapped < NumOriginPos / 2)
						{
							FMessageDialog::Open(EAppMsgType::Ok, NSLOCTEXT("SkelmeshComponent", "Warning_ClothMorphTargetMapping", "Mapping vertices for Cloth Morph Target too many failed! It could introduce a bad morphing result."));
						}
					}
					
					SkeletalMesh->ClothingAssets[AssetIdx].PreparedMorphTargetName = MorphTargetName;

					FClothMorphTargetData *Data = new(ClothMorphTargets)FClothMorphTargetData;
					Data->MorphTargetName = MorphTargetName;
					Data->ClothAssetIndex = AssetIdx;
					Data->PrevWeight = 0.0f;

					// stores original positions
					TArray<PxVec3>& OriginPosArray = ClothOriginalPosArray[AssetIdx];
					NumOriginPos = OriginPosArray.Num();
					Data->OriginPos.AddUninitialized(NumOriginPos);
					for (int32 Index = 0; Index < NumOriginPos; Index++)
					{
						Data->OriginPos[Index] = P2UVector(OriginPosArray[Index]);
					}

					Data->PosDelta = ClothPositionDeltaArray[AssetIdx];
				}
			}
		}
	}

	bPreparedClothMorphTargets = true;
}

void USkeletalMeshComponent::UpdateClothMorphTarget()
{
	if (!bClothMorphTarget)
	{
		return;
	}

	for (int32 MorphIdx = 0; MorphIdx < ActiveVertexAnims.Num(); MorphIdx++)
	{
		if (ActiveVertexAnims[MorphIdx].Weight > 0.0f)
		{
			if (ActiveVertexAnims[MorphIdx].VertAnim)
			{
				FName MorphTargetName = ActiveVertexAnims[MorphIdx].VertAnim->GetFName();

				int32 SelectedClothMorphIndex = INDEX_NONE;
				for (int32 ClothMorphIdx = 0; ClothMorphIdx < ClothMorphTargets.Num(); ClothMorphIdx++)
				{
					if (ClothMorphTargets[ClothMorphIdx].MorphTargetName == MorphTargetName)
					{
						SelectedClothMorphIndex = ClothMorphIdx;
						break;
					}
				}

				// if this morph target is not cloth morph target, skip this index
				if (SelectedClothMorphIndex == INDEX_NONE)
				{
					continue;
				}

				FClothMorphTargetData& MorphData = ClothMorphTargets[SelectedClothMorphIndex];

				// if a currently mapped morph target name is same as MorphTargetName, doesn't change mapping. Otherwise, change morph target mapping
				ChangeClothMorphTargetMapping(MorphData, MorphTargetName);

				float CurWeight = ActiveVertexAnims[MorphIdx].Weight;

				if (CurWeight != MorphData.PrevWeight)
				{
					MorphData.PrevWeight = CurWeight;
					TArray<FVector> BlendedDelta;
					TArray<FVector>& OriginDelta = MorphData.PosDelta;

					if (OriginDelta.Num() > 0)
					{
						int32 AssetIndex = MorphData.ClothAssetIndex;
						for(int32 ActorIndex = 0; ActorIndex < ClothingActors.Num(); ++ActorIndex)
						{
							const FClothingActor& ClothingActor = ClothingActors[ActorIndex];
							if(ClothingActor.ParentClothingAssetIndex == AssetIndex)
							{
								if (!IsValidClothingActor(ClothingActor))
						{
							continue;
						}

						BlendedDelta.AddUninitialized(OriginDelta.Num());

						for (int32 DeltaIdx = 0; DeltaIdx < BlendedDelta.Num(); DeltaIdx++)
						{
							BlendedDelta[DeltaIdx] = (OriginDelta[DeltaIdx] * CurWeight);
						}

								CreateClothingActor(AssetIndex, SkeletalMesh->ClothingAssets[AssetIndex].ApexClothingAsset, &BlendedDelta);
								//Remove the old actor
								ClothingActors.RemoveAt(ActorIndex);
								break;
							}
						}
					}
				}
			}
		}
	}
}

class FParallelClothTask
{
	const USkeletalMeshComponent& SkeletalMeshComponent;
	const FClothingActor& ClothingActor;
	float DeltaTime;

public:
	FParallelClothTask(const USkeletalMeshComponent& InSkeletalMeshComponent, const FClothingActor& InClothingActor, float InDeltaTime)
		: SkeletalMeshComponent(InSkeletalMeshComponent)
		, ClothingActor(InClothingActor)
		, DeltaTime(InDeltaTime)
	{
	}

	FORCEINLINE TStatId GetStatId() const
	{
		RETURN_QUICK_DECLARE_CYCLE_STAT(FParallelClothTask, STATGROUP_TaskGraphTasks);
	}
	static ENamedThreads::Type GetDesiredThread()
	{
		return ENamedThreads::AnyThread;
	}
	static ESubsequentsMode::Type GetSubsequentsMode()
	{
		return ESubsequentsMode::TrackSubsequents;
	}

	void DoTask(ENamedThreads::Type CurrentThread, const FGraphEventRef& MyCompletionGraphEvent)
	{
		FScopeCycleCounterUObject ContextScope(&SkeletalMeshComponent);
		SCOPE_CYCLE_COUNTER(STAT_ClothTotalTime);

		USkeletalMeshComponent::ParallelEvaluateCloth(DeltaTime, ClothingActor, SkeletalMeshComponent.InternalClothSimulationContext);
	}
};

void USkeletalMeshComponent::UpdateClothStateAndSimulate(float DeltaTime, FTickFunction& ThisTickFunction)
{
	if (CVarEnableClothPhysics.GetValueOnGameThread() == 0)
	{
		return;
	}

	check(IsInGameThread());

	// if turned on bClothMorphTarget option
	if (bClothMorphTarget)
	{
		// @TODO : if not in editor, doesn't need to check preparation of cloth morph targets in Tick
		// if pre-computation is not conducted yet
		if (!bPreparedClothMorphTargets)
		{
			PrepareClothMorphTargets();
		}
		UpdateClothMorphTarget();
	}

#if WITH_CLOTH_COLLISION_DETECTION
	if (bCollideWithAttachedChildren)
	{
		CopyClothCollisionsToChildren();
		CopyChildrenClothCollisionsToParent();
	}
#endif // WITH_CLOTH_COLLISION_DETECTION

	UpdateClothSimulationContext();

	for(const FClothingActor& ClothingActor : InternalClothSimulationContext.ClothingActors)
	{
		// for each clothing actor run parallel evaluation and simulation
		if(ClothingActor.bSimulateForCurrentLOD)
		{
			FGraphEventRef TickCompletionEvent = TGraphTask<FParallelClothTask>::CreateTask(nullptr, ENamedThreads::GameThread).ConstructAndDispatchWhenReady(*this, ClothingActor, DeltaTime);
			ThisTickFunction.GetCompletionHandle()->DontCompleteUntil(TickCompletionEvent);
		}
	}
}

//This is the total cloth time split up among multiple computation (updating gpu, updating sim, etc...)
DECLARE_CYCLE_STAT(TEXT("Cloth Sim"), STAT_ClothSimTime, STATGROUP_Physics);

void USkeletalMeshComponent::ParallelEvaluateCloth(float DeltaTime, const FClothingActor& ClothingActor, const FClothSimulationContext& ClothSimulationContext)
{
	/** Please read:
	  * This function is executed in parallel in that each cloth actor runs it at the same time. Data like the APEX actor can be written to since we protect it by deferring deletion etc... in game thread code.
	  * This function is static on purpose so that you don't accidentally access data from USkeletalMeshComponent which would be unsafe!
	  * This code expects that submission of context and its execution is done in the same frame to avoid GC issues of cloth assets and actors.
	  */

	const TArray<FTransform>& BoneTransforms = ClothSimulationContext.BoneTransforms;

	if (BoneTransforms.Num() == 0)
	{
		return;
	}

	physx::PxMat44 PxGlobalPose = U2PMatrix(ClothSimulationContext.ComponentToWorld.ToMatrixWithScale());

	// convert teleport mode to apex clothing teleport enum
	physx::apex::ClothingTeleportMode::Enum CurTeleportMode = (physx::apex::ClothingTeleportMode::Enum)ClothSimulationContext.ClothTeleportMode;

	const FClothingAssetData& ClothingAsset = ClothSimulationContext.ClothingAssets[ClothingActor.ParentClothingAssetIndex];

	const NxClothingAsset* ApexClothingAsset = ClothingActor.ParentClothingAsset;
	NxClothingActor* ApexClothingActor = ClothingActor.ApexClothingActor;

	if(!ApexClothingActor || !ApexClothingAsset)
	{
		UE_LOG(LogSkeletalMesh, Warning, TEXT("ParallelUpdateClothState: Trying to simulate cloth on null data."));
		return;
	}

	ApplyWindForCloth_Concurrent(*ApexClothingActor, ClothSimulationContext.WindDirection, ClothSimulationContext.WindAdaption);

	uint32 NumUsedBones = ApexClothingAsset->getNumUsedBones();

	TArray<physx::PxMat44> BoneMatrices;
	BoneMatrices.AddUninitialized(NumUsedBones);

	for (uint32 Index = 0; Index < NumUsedBones; Index++)
	{
		int32 BoneIndex = ClothingAsset.ApexToUnrealBoneMapping[Index];
			
		if (ClothSimulationContext.bUseMasterPose)
		{
			int32 TempBoneIndex = BoneIndex;
			BoneIndex = INDEX_NONE;
			if (TempBoneIndex < ClothSimulationContext.InMasterBoneMap.Num())
			{
				int32 MasterBoneIndex = ClothSimulationContext.InMasterBoneMap[TempBoneIndex];

				// If ParentBoneIndex is valid, grab matrix from MasterPoseComponent.
				if (MasterBoneIndex != INDEX_NONE &&
					MasterBoneIndex < ClothSimulationContext.BoneTransforms.Num())
				{
					BoneIndex = MasterBoneIndex;
				}
			}
		}

		if (BoneIndex != INDEX_NONE)
		{
			BoneMatrices[Index] = U2PMatrix(BoneTransforms[BoneIndex].ToMatrixWithScale());
			if (BoneTransforms[BoneIndex].GetScale3D().IsNearlyZero())
			{
				BoneMatrices[Index].column0 = PxMat44::createIdentity().column0;
				BoneMatrices[Index].column1 = PxMat44::createIdentity().column1;
				BoneMatrices[Index].column2 = PxMat44::createIdentity().column2;
			}
		}
		else
		{
			BoneMatrices[Index] = PxMat44::createIdentity();
		}
	}
		
	// if bUseInternalboneOrder is set, "NumUsedBones" works, otherwise have to use "getNumBones" 
	ApexClothingActor->updateState(
		PxGlobalPose,
		BoneMatrices.GetData(),
		sizeof(physx::PxMat44),
		NumUsedBones,
		CurTeleportMode);

	{
		SCOPE_CYCLE_COUNTER(STAT_ClothSimTime)
		ApexClothingActor->simulate(DeltaTime);
		ApexClothingActor->getSimulationPositions();	//This is a hack that we use to internally call waitForFetchResults.
	}
}

void USkeletalMeshComponent::GetClothRootBoneMatrix(int32 AssetIndex, FMatrix& OutRootBoneMatrix) const
{
	for (const FClothingActor ClothingActor : ClothingActors)
	{
		if (ClothingActor.ParentClothingAssetIndex == AssetIndex)
	{
			if (NxClothingActor* ApexClothingActor = ClothingActor.ApexClothingActor)
			{
				NxClothingAsset* Asset = ClothingActor.ParentClothingAsset;

		check(Asset);

		const NxParameterized::Interface* AssetParams = Asset->getAssetNxParameterized();
		uint32 InternalRootBoneIndex;
		verify(NxParameterized::getParamU32(*AssetParams, "rootBoneIndex", InternalRootBoneIndex));
		check(InternalRootBoneIndex >= 0);
		FName BoneName = GetConvertedBoneName(Asset, InternalRootBoneIndex);
		int32 BoneIndex = GetBoneIndex(BoneName);
		check(BoneIndex >= 0);
		OutRootBoneMatrix = GetBoneMatrix(BoneIndex);
				return;	//TODO: This assumes only one actor per asset, do we want to change this?
			}
	}
	}
	
		OutRootBoneMatrix = GetBoneMatrix(0);
}

bool USkeletalMeshComponent::GetClothSimulatedPosition(int32 AssetIndex, int32 VertexIndex, FVector& OutSimulPos) const
{
	bool bSucceed = false;

	for(const FClothingActor ClothingActor : ClothingActors)
	{
		if(ClothingActor.ParentClothingAssetIndex == AssetIndex)
		{
			if (NxClothingActor* ApexClothingActor = ClothingActor.ApexClothingActor)
		{
			uint32 NumSimulVertices = ApexClothingActor->getNumSimulationVertices();

			// handles only simulated vertices, indices of fixed vertices are bigger than # of simulated vertices
			if ((uint32)VertexIndex < NumSimulVertices)
			{
					//TODO: this is not thread safe! apex requires a lock. Not going to add it here because it's called for many vertices, but this should be addressed!
				bSucceed = true;
				const physx::PxVec3* Vertices = ApexClothingActor->getSimulationPositions();

				if (bLocalSpaceSimulation)
				{
					FMatrix ClothRootBoneMatrix;
					GetClothRootBoneMatrix(AssetIndex, ClothRootBoneMatrix);
					OutSimulPos = ClothRootBoneMatrix.TransformPosition(P2UVector(Vertices[VertexIndex]));
				}
				else
				{
					OutSimulPos = P2UVector(Vertices[VertexIndex]);
				}
			}
		}

			break; //TODO: This finds the first actor. Is there a reason to not support many instances?
		}
	}

	return bSucceed;
}

#endif// #if WITH_APEX_CLOTHING

void USkeletalMeshComponent::TickClothing(float DeltaTime, FTickFunction& ThisTickFunction)
{
	if (CVarEnableClothPhysics.GetValueOnGameThread() == 0)
	{
		return;
	}

#if WITH_APEX_CLOTHING
	// animated but bone transforms were not updated because it was not rendered
	if (PoseTickedThisFrame() && !bRecentlyRendered)
	{
		ForceClothNextUpdateTeleportAndReset();
	}
	else
	{
		UpdateClothStateAndSimulate(DeltaTime, ThisTickFunction);
	}
#if 0 //if turn on this flag, you can check which primitive objects are activated for collision detection
	DrawDebugClothCollisions();
#endif 
#endif// #if WITH_APEX_CLOTHING
}

<<<<<<< HEAD
void USkeletalMeshComponent::TickClothing(float DeltaTime, FTickFunction& ThisTickFunction)
{
	if(IsValidRef(ParallelBlendPhysicsCompletionTask))
	{
		FGraphEventArray Prerequistes;
		Prerequistes.Add(ParallelBlendPhysicsCompletionTask);
		FGraphEventRef TickClothingCompletionEvent = TGraphTask<FTickClothingTask>::CreateTask(&Prerequistes).ConstructAndDispatchWhenReady(this, DeltaTime);
		ThisTickFunction.GetCompletionHandle()->DontCompleteUntil(TickClothingCompletionEvent);
	}else
	{
		PerformTickClothing(DeltaTime);
	}
}

=======
>>>>>>> 73f66985
void USkeletalMeshComponent::GetUpdateClothSimulationData(TArray<FClothSimulData>& OutClothSimData, USkeletalMeshComponent* OverrideLocalRootComponent)
{
#if WITH_APEX_CLOTHING

	if (CVarEnableClothPhysics.GetValueOnAnyThread() == 0)
	{
		return;
	}

	SCOPE_CYCLE_COUNTER(STAT_ClothTotalTime);

	int32 NumClothingActors = ClothingActors.Num();

	if(NumClothingActors == 0 || bDisableClothSimulation)
	{
		OutClothSimData.Reset();
		return;
	}

	if(OutClothSimData.Num() != NumClothingActors)
	{
		OutClothSimData.Reset();
		OutClothSimData.AddZeroed(NumClothingActors);
	}

	bool bSimulated = false;

	for(int32 ActorIndex=0; ActorIndex<NumClothingActors; ActorIndex++)
	{
		const FClothingActor& ClothingActor = ClothingActors[ActorIndex];
		if(!IsValidClothingActor(ClothingActor))
		{
			OutClothSimData[ActorIndex].ClothSimulPositions.Reset();
			OutClothSimData[ActorIndex].ClothSimulNormals.Reset();
			continue;
		}

		// update simulation positions & normals
		if(NxClothingActor* ApexClothingActor = ClothingActor.ApexClothingActor)
		{
			uint32 NumSimulVertices = ApexClothingActor->getNumSimulationVertices();

			if(NumSimulVertices > 0)
			{
				bSimulated = true;

				FClothSimulData& ClothData = OutClothSimData[ActorIndex];

				if(ClothData.ClothSimulPositions.Num() != NumSimulVertices)
				{
					ClothData.ClothSimulPositions.Reset();
					ClothData.ClothSimulPositions.AddUninitialized(NumSimulVertices);
					ClothData.ClothSimulNormals.Reset();
					ClothData.ClothSimulNormals.AddUninitialized(NumSimulVertices);
				}

				const physx::PxVec3* Vertices = ApexClothingActor->getSimulationPositions();
				const physx::PxVec3* Normals = ApexClothingActor->getSimulationNormals();

				// In case of Local space simulation, need to transform simulated positions with the internal bone matrix
				if (bLocalSpaceSimulation)
				{
					FMatrix ClothRootBoneMatrix;
					(OverrideLocalRootComponent) ? OverrideLocalRootComponent->GetClothRootBoneMatrix(ClothingActor.ParentClothingAssetIndex, ClothRootBoneMatrix) : GetClothRootBoneMatrix(ClothingActor.ParentClothingAssetIndex, ClothRootBoneMatrix);
					for (uint32 VertexIndex = 0; VertexIndex < NumSimulVertices; VertexIndex++)
					{						
						ClothData.ClothSimulPositions[VertexIndex] = ClothRootBoneMatrix.TransformPosition(P2UVector(Vertices[VertexIndex]));
						ClothData.ClothSimulNormals[VertexIndex] = ClothRootBoneMatrix.TransformVector(P2UVector(Normals[VertexIndex]));
					}
				}
				else
				{
					for (uint32 VertexIndex = 0; VertexIndex < NumSimulVertices; VertexIndex++)
					{
						ClothData.ClothSimulPositions[VertexIndex] = P2UVector(Vertices[VertexIndex]);
						ClothData.ClothSimulNormals[VertexIndex] = P2UVector(Normals[VertexIndex]);
					}
				}
			}
		}
	}
	//no simulated vertices 
	if(!bSimulated)
	{
		OutClothSimData.Reset();
	}
#endif// #if WITH_APEX_CLOTHING
}

void USkeletalMeshComponent::FreezeClothSection(bool bFreeze)
{
#if WITH_APEX_CLOTHING

	int32 NumActors = ClothingActors.Num();

	for(FClothingActor& ClothingActor : ClothingActors)
	{
		if (NxClothingActor* ApexClothingActor = ClothingActor.ApexClothingActor)
		{
			ApexClothingActor->setFrozen(bFreeze);
		}
	}
#endif// #if WITH_APEX_CLOTHING
}

bool USkeletalMeshComponent::IsValidClothingActor(const FClothingActor& ClothingActor) const
{
#if WITH_APEX_CLOTHING
	return SkeletalMesh && ClothingActor.ApexClothingActor;	
#else
	return false;
#endif// #if WITH_APEX_CLOTHING

}

void USkeletalMeshComponent::DrawClothingNormals(FPrimitiveDrawInterface* PDI)
{
#if WITH_APEX_CLOTHING
	if (!SkeletalMesh) 
	{
		return;
	}

	int32 NumActors = ClothingActors.Num();

	for(FClothingActor& ClothingActor : ClothingActors)
	{
		if (NxClothingActor* ApexClothingActor = ClothingActor.ApexClothingActor)
		{
			uint32 NumSimulVertices = ApexClothingActor->getNumSimulationVertices();

			// simulation is enabled and there exist simulated vertices
			if(!bDisableClothSimulation && NumSimulVertices > 0)
			{
				const physx::PxVec3* Vertices = ApexClothingActor->getSimulationPositions();
				const physx::PxVec3* Normals = ApexClothingActor->getSimulationNormals();

				FLinearColor LineColor = FColor::Red;
				FVector Start, End;

				for(uint32 i=0; i<NumSimulVertices; i++)
				{
					Start = P2UVector(Vertices[i]);
					End = P2UVector(Normals[i]); 
					End *= 5.0f;

					End = Start + End;

					PDI->DrawLine(Start, End, LineColor, SDPG_World);
				}
			}
			else // otherwise, draws initial values loaded from the asset file
			{
				const int32 ClothingAssetIndex = ClothingActor.ParentClothingAssetIndex;
				FClothingAssetData& ClothingAsset = SkeletalMesh->ClothingAssets[ClothingAssetIndex];
				if(ClothingAsset.ClothVisualizationInfos.Num() == 0)
				{
					LoadClothingVisualizationInfo(ClothingAsset);
				}

				int32 PhysicalMeshLOD = PredictedLODLevel;

				// if this asset doesn't have current physical mesh LOD, then skip to visualize
				if(!ClothingAsset.ClothVisualizationInfos.IsValidIndex(PhysicalMeshLOD))
				{
					continue;
				}

				const FClothVisualizationInfo& VisualInfo = ClothingAsset.ClothVisualizationInfos[PhysicalMeshLOD];				

				uint32 NumVertices = VisualInfo.ClothPhysicalMeshVertices.Num();

				FLinearColor LineColor = FColor::Red;
				FVector Start, End;

				for(uint32 i=0; i<NumVertices; i++)
				{
					Start = VisualInfo.ClothPhysicalMeshVertices[i];
					End = VisualInfo.ClothPhysicalMeshNormals[i]; 

					End *= 5.0f;

					End = Start + End;

					PDI->DrawLine(Start, End, LineColor, SDPG_World);
				}
			}
		}
	}
#endif // #if WITH_APEX_CLOTHING
}

void USkeletalMeshComponent::DrawClothingTangents(FPrimitiveDrawInterface* PDI)
{
#if WITH_APEX_CLOTHING

	if (!SkeletalMesh || !MeshObject)
	{
		return;
	}

	int32 NumActors = ClothingActors.Num();

	for(const FClothingActor& ClothingActor : ClothingActors)
	{
		if(!IsValidClothingActor(ClothingActor))
		{
			continue;
		}

		if (NxClothingActor* ApexClothingActor = ClothingActor.ApexClothingActor)
		{
			uint32 NumSimulVertices = ApexClothingActor->getNumSimulationVertices();

			// simulation is enabled and there exist simulated vertices
			if(!bDisableClothSimulation && NumSimulVertices > 0)
			{
				uint16 ChunkIndex = 0;

				FStaticLODModel& LODModel = MeshObject->GetSkeletalMeshResource().LODModels[PredictedLODLevel];

				TArray<uint32> SectionIndices;
				SkeletalMesh->GetClothSectionIndices(PredictedLODLevel, ClothingActor.ParentClothingAssetIndex, SectionIndices);

				int32 NumSections = SectionIndices.Num();

				for(int32 SecIdx=0; SecIdx <NumSections; SecIdx++)
				{
					uint16 SectionIndex = SectionIndices[SecIdx];

					ChunkIndex = LODModel.Sections[SectionIndex].ChunkIndex;

					FSkelMeshChunk& Chunk = LODModel.Chunks[ChunkIndex];

					const physx::PxVec3* SimulVertices = ApexClothingActor->getSimulationPositions();
					const physx::PxVec3* SimulNormals = ApexClothingActor->getSimulationNormals();

					uint32 NumMppingData = Chunk.ApexClothMappingData.Num();

					FVector Start, End;		

					for(uint32 MappingIndex=0; MappingIndex < NumMppingData; MappingIndex++)
					{
						FVector4 BaryCoordPos = Chunk.ApexClothMappingData[MappingIndex].PositionBaryCoordsAndDist;
						FVector4 BaryCoordNormal = Chunk.ApexClothMappingData[MappingIndex].NormalBaryCoordsAndDist;
						FVector4 BaryCoordTangent = Chunk.ApexClothMappingData[MappingIndex].TangentBaryCoordsAndDist;
						uint16*  SimulIndices = Chunk.ApexClothMappingData[MappingIndex].SimulMeshVertIndices;

						bool bFixed = (SimulIndices[3] == 0xFFFF);

						if(bFixed)
						{
							//if met a fixed vertex, skip to draw simulated vertices
							continue;
						}

						check(SimulIndices[0] < NumSimulVertices && SimulIndices[1] < NumSimulVertices && SimulIndices[2] < NumSimulVertices);

						PxVec3 a = SimulVertices[SimulIndices[0]];
						PxVec3 b = SimulVertices[SimulIndices[1]];
						PxVec3 c = SimulVertices[SimulIndices[2]];

						PxVec3 na = SimulNormals[SimulIndices[0]];
						PxVec3 nb = SimulNormals[SimulIndices[1]];
						PxVec3 nc = SimulNormals[SimulIndices[2]];

						FVector Position = P2UVector( 
							BaryCoordPos.X*(a + BaryCoordPos.W*na)
						  + BaryCoordPos.Y*(b + BaryCoordPos.W*nb)
						  + BaryCoordPos.Z*(c + BaryCoordPos.W*nc));

						FVector Normal = P2UVector(  
							  BaryCoordNormal.X*(a + BaryCoordNormal.W*na)
							+ BaryCoordNormal.Y*(b + BaryCoordNormal.W*nb) 
							+ BaryCoordNormal.Z*(c + BaryCoordNormal.W*nc));

						FVector Tangent = P2UVector(  
							  BaryCoordTangent.X*(a + BaryCoordTangent.W*na) 
							+ BaryCoordTangent.Y*(b + BaryCoordTangent.W*nb)  
							+ BaryCoordTangent.Z*(c + BaryCoordTangent.W*nc));

						Normal -= Position;
						Normal.Normalize();

						Tangent -= Position;
						Tangent.Normalize();

						FVector BiNormal = FVector::CrossProduct(Normal, Tangent);
						BiNormal.Normalize();

						Start = Position;
						End = Normal; 
						End *= 5.0f;
						End = Start + End;

						PDI->DrawLine(Start, End, FColor::Green, SDPG_World);

						End = Tangent; 
						End *= 5.0f;
						End = Start + End;

						PDI->DrawLine(Start, End, FColor::Red, SDPG_World);

						End = BiNormal; 
						End *= 5.0f;
						End = Start + End;

						PDI->DrawLine(Start, End, FColor::Blue, SDPG_World);
					}
				}
			}
			else
			{
				FClothingAssetData& ClothingAsset = SkeletalMesh->ClothingAssets[ClothingActor.ParentClothingAssetIndex];
				if(ClothingAsset.ClothVisualizationInfos.Num() == 0)
				{
					LoadClothingVisualizationInfo(ClothingAsset);
				}

				int32 PhysicalMeshLOD = PredictedLODLevel;

				// if this asset doesn't have current physical mesh LOD, then skip to visualize
				if(!ClothingAsset.ClothVisualizationInfos.IsValidIndex(PhysicalMeshLOD))
				{
					continue;
				}

				FClothVisualizationInfo& VisualInfo = ClothingAsset.ClothVisualizationInfos[PhysicalMeshLOD];				

				NumSimulVertices = VisualInfo.ClothPhysicalMeshVertices.Num();

				uint16 ChunkIndex = 0;

				FStaticLODModel& LODModel = MeshObject->GetSkeletalMeshResource().LODModels[PredictedLODLevel];

				TArray<uint32> SectionIndices;
				SkeletalMesh->GetClothSectionIndices(PredictedLODLevel, ClothingActor.ParentClothingAssetIndex, SectionIndices);

				int32 NumSections = SectionIndices.Num();

				for(int32 SecIdx=0; SecIdx <NumSections; SecIdx++)
				{
					uint16 SectionIndex = SectionIndices[SecIdx];

					ChunkIndex = LODModel.Sections[SectionIndex].ChunkIndex;

					FSkelMeshChunk& Chunk = LODModel.Chunks[ChunkIndex];

					const TArray<FVector>& SimulVertices = VisualInfo.ClothPhysicalMeshVertices;
					const TArray<FVector>& SimulNormals = VisualInfo.ClothPhysicalMeshNormals;

					uint32 NumMppingData = Chunk.ApexClothMappingData.Num();

					FVector Start, End;		

					for(uint32 MappingIndex=0; MappingIndex < NumMppingData; MappingIndex++)
					{
						FVector4 BaryCoordPos = Chunk.ApexClothMappingData[MappingIndex].PositionBaryCoordsAndDist;
						FVector4 BaryCoordNormal = Chunk.ApexClothMappingData[MappingIndex].NormalBaryCoordsAndDist;
						FVector4 BaryCoordTangent = Chunk.ApexClothMappingData[MappingIndex].TangentBaryCoordsAndDist;
						uint16*  SimulIndices = Chunk.ApexClothMappingData[MappingIndex].SimulMeshVertIndices;

						bool bFixed = (SimulIndices[3] == 0xFFFF);

						check(SimulIndices[0] < NumSimulVertices && SimulIndices[1] < NumSimulVertices && SimulIndices[2] < NumSimulVertices);

						FVector a = SimulVertices[SimulIndices[0]];
						FVector b = SimulVertices[SimulIndices[1]];
						FVector c = SimulVertices[SimulIndices[2]];

						FVector na = SimulNormals[SimulIndices[0]];
						FVector nb = SimulNormals[SimulIndices[1]];
						FVector nc = SimulNormals[SimulIndices[2]];

						FVector Position = 
							BaryCoordPos.X*(a + BaryCoordPos.W*na)
							+ BaryCoordPos.Y*(b + BaryCoordPos.W*nb)
							+ BaryCoordPos.Z*(c + BaryCoordPos.W*nc);

						FVector Normal = 
							BaryCoordNormal.X*(a + BaryCoordNormal.W*na)
							+ BaryCoordNormal.Y*(b + BaryCoordNormal.W*nb) 
							+ BaryCoordNormal.Z*(c + BaryCoordNormal.W*nc);

						FVector Tangent = 
							BaryCoordTangent.X*(a + BaryCoordTangent.W*na) 
							+ BaryCoordTangent.Y*(b + BaryCoordTangent.W*nb)  
							+ BaryCoordTangent.Z*(c + BaryCoordTangent.W*nc);

						Normal -= Position;
						Normal.Normalize();

						Tangent -= Position;
						Tangent.Normalize();

						FVector BiNormal = FVector::CrossProduct(Normal, Tangent);
						BiNormal.Normalize();

						Start = Position;
						End = Normal; 
						End *= 5.0f;
						End = Start + End;

						PDI->DrawLine(Start, End, FColor::Green, SDPG_World);

						End = Tangent; 
						End *= 5.0f;
						End = Start + End;

						PDI->DrawLine(Start, End, FColor::Red, SDPG_World);

						End = BiNormal; 
						End *= 5.0f;
						End = Start + End;

						PDI->DrawLine(Start, End, FColor::Blue, SDPG_World);
					}
					}
				}
			}
	}

#endif // #if WITH_APEX_CLOTHING
}


void DrawWireTaperedCapsuleSleeve(const FSphere& S0, const FSphere& S1, TFunction<void(const FVector&, const FVector&)> DrawLine, bool TrueHull = true)
{
	// Draws just the sides of a tapered capsule specified by provided Spheres that can have different radii.  Does not draw the spheres, just the sleeve.
	// If Using TrueHull (above console var) Extent geometry endpoints not necessarily coplanar with sphere origins (uses hull horizon)
	// Otherwise uses the great-circle cap assumption.
	const float AngleIncrement = 30.0f;   // if parameter added for number of sides, then set this to be:  = 360.0f / NumSides; 
	FVector Separation = S1.Center - S0.Center;
	float Distance = Separation.Size();
	if (Separation.IsNearlyZero() || Distance <= FMath::Abs(S0.W - S1.W))
	{
		return;
	}
	FQuat CapsuleOrientation = FQuat::FindBetween(FVector(0, 0, 1), Separation.GetSafeNormal());
	float OffsetZ = TrueHull ? -(S1.W - S0.W) / Distance : 0.0f;
	float ScaleXY = FMath::Sqrt(1.0f - FMath::Square(OffsetZ));
	FVector VertexPrevious = CapsuleOrientation.RotateVector(FVector(ScaleXY, 0, OffsetZ));
	for (float Angle = AngleIncrement; Angle <= 360.0f; Angle += AngleIncrement)  // iterate over unit circle about capsule's major axis (which is orientation.AxisZ)
	{
		FVector VertexCurrent = CapsuleOrientation.RotateVector(FVector(FMath::Cos(FMath::DegreesToRadians(Angle))*ScaleXY, FMath::Sin(FMath::DegreesToRadians(Angle))*ScaleXY, OffsetZ));
		DrawLine(S0.Center + VertexCurrent  * S0.W, S1.Center + VertexCurrent * S1.W);  // capsule side segment between spheres
		DrawLine(S0.Center + VertexPrevious * S0.W, S0.Center + VertexCurrent * S0.W);  // cap-circle segment on sphere S0
		DrawLine(S1.Center + VertexPrevious * S1.W, S1.Center + VertexCurrent * S1.W);  // cap-circle segment on sphere S1
		VertexPrevious = VertexCurrent;
	}
}

TAutoConsoleVariable<int32> CVarEnableTaperedCapsulesTrueHull(TEXT("p.TaperedCapsulesTrueHull"), 1, TEXT("If 1, debug rendering of tapered capsules will use correct horizon to generate shaft geometry rather than using great-arc assumption where cap is coplanar with sphere origins. "));



void USkeletalMeshComponent::DrawClothingCollisionVolumes(FPrimitiveDrawInterface* PDI)
{
#if WITH_APEX_CLOTHING
	if (!SkeletalMesh
	|| SkeletalMesh->ClothingAssets.Num() == 0) 
	{
		return;
	}

	static bool bDrawnPlanes = false;

	FColor Colors[3] = { FColor::Red, FColor::Green, FColor::Blue };
	FColor GrayColor(50, 50, 50); // dark gray to represent ignored collisions

	const int32 MaxSphereCollisions = 32; // Apex clothing supports up to 16 capsules or 32 spheres because 1 capsule takes 2 spheres

	for(int32 AssetIdx=0; AssetIdx < SkeletalMesh->ClothingAssets.Num(); AssetIdx++)
	{
		TArray<FApexClothCollisionVolumeData>& Collisions = SkeletalMesh->ClothingAssets[AssetIdx].ClothCollisionVolumes;
		int32 SphereCount = 0;

		for (const FApexClothCollisionVolumeData& Collision : Collisions)
		{
			if(Collision.BoneIndex < 0)
			{
				continue;
			}

			FName BoneName = GetConvertedBoneName(SkeletalMesh->ClothingAssets[AssetIdx].ApexClothingAsset, Collision.BoneIndex);
			
			int32 BoneIndex = GetBoneIndex(BoneName);

			if(BoneIndex < 0)
			{
				continue;
			}

			FMatrix BoneMat = GetBoneMatrix(BoneIndex);

			FMatrix LocalToWorld = Collision.LocalPose * BoneMat;

			if(Collision.IsCapsule())
			{
				FColor CapsuleColor = Colors[AssetIdx % 3];
				if (SphereCount >= MaxSphereCollisions)
				{
					CapsuleColor = GrayColor; // Draw in gray to show that these collisions are ignored
				}

				const int32 CapsuleSides = FMath::Clamp<int32>(Collision.CapsuleRadius/4.f, 16, 64);
				float CapsuleHalfHeight = (Collision.CapsuleHeight*0.5f+Collision.CapsuleRadius);
				float CapsuleRadius = Collision.CapsuleRadius*2.f;
				// swapped Y-axis and Z-axis to convert apex coordinate to UE coordinate
				DrawWireCapsule(PDI, LocalToWorld.GetOrigin(), LocalToWorld.GetUnitAxis(EAxis::X), LocalToWorld.GetUnitAxis(EAxis::Z), LocalToWorld.GetUnitAxis(EAxis::Y), CapsuleColor, Collision.CapsuleRadius, CapsuleHalfHeight, CapsuleSides, SDPG_World);
				SphereCount += 2; // 1 capsule takes 2 spheres
			}
			else // convex
			{
				int32 NumVerts = Collision.BoneVertices.Num();

				TArray<FVector> TransformedVerts;
				TransformedVerts.AddUninitialized(NumVerts);

				for(int32 VertIdx=0; VertIdx < NumVerts; VertIdx++)
				{
					TransformedVerts[VertIdx] = BoneMat.TransformPosition(Collision.BoneVertices[VertIdx]);
				}

				// just draw all connected wires to check convex shape
				for(int32 i=0; i < NumVerts-2; i++)
				{
					for(int32 j=i+1; j < NumVerts; j++)
					{
						PDI->DrawLine(TransformedVerts[i], TransformedVerts[j], Colors[AssetIdx%3], SDPG_World);
					}
				}
			}
		}

		TArray<FClothBonePlane>& BonePlanes = SkeletalMesh->ClothingAssets[AssetIdx].ClothCollisionVolumePlanes;
		int32 NumPlanes = BonePlanes.Num();

		FVector Origin = ComponentToWorld.GetLocation();


		for(int32 PlaneIdx=0; PlaneIdx < NumPlanes; PlaneIdx++)
		{
			FName BoneName = GetConvertedBoneName(SkeletalMesh->ClothingAssets[AssetIdx].ApexClothingAsset, BonePlanes[PlaneIdx].BoneIndex);

			int32 BoneIndex = GetBoneIndex(BoneName);

			if(BoneIndex < 0)
			{
				continue;
			}

			FMatrix BoneMat = GetBoneMatrix(BoneIndex);
			FPlane UPlane = BonePlanes[PlaneIdx].PlaneData.TransformBy(BoneMat);
			FVector BoneMatOrigin = BoneMat.GetOrigin();

			// draw once becasue of a bug in DrawDebugSolidPlane() method
			if(!bDrawnPlanes)
			{
				DrawDebugSolidPlane(GetWorld(), UPlane, BoneMatOrigin, 2, Colors[AssetIdx%3]);
			}

		}

		bDrawnPlanes = true;

		// draw bone spheres
		TArray<FApexClothBoneSphereData>& Spheres = SkeletalMesh->ClothingAssets[AssetIdx].ClothBoneSpheres;
		TArray<FVector> SpherePositions;

		int32 NumSpheres = Spheres.Num();

		SpherePositions.AddUninitialized(NumSpheres);

		for(int32 i=0; i<NumSpheres; i++)
		{
			if(Spheres[i].BoneIndex < 0)
			{
				continue;
			}

			FName BoneName = GetConvertedBoneName(SkeletalMesh->ClothingAssets[AssetIdx].ApexClothingAsset, Spheres[i].BoneIndex);

			int32 BoneIndex = GetBoneIndex(BoneName);

			if(BoneIndex < 0)
			{
				continue;
			}

			FMatrix BoneMat = GetBoneMatrix(BoneIndex);

			FVector SpherePos = BoneMat.TransformPosition(Spheres[i].LocalPos);

			SpherePositions[i] = SpherePos;
			FTransform SphereTransform(FQuat::Identity, SpherePos);

			FColor SphereColor = Colors[AssetIdx % 3];
			if (SphereCount >= MaxSphereCollisions)
			{
				SphereColor = GrayColor; // Draw in gray to show that these collisions are ignored
			}

			DrawWireSphere(PDI, SphereTransform, SphereColor, Spheres[i].Radius, 10, SDPG_World);
			SphereCount++;
		}

		// draw connections between bone spheres, this makes 2 sphere to a capsule
		TArray<uint16>& Connections = SkeletalMesh->ClothingAssets[AssetIdx].BoneSphereConnections;

		int32 NumConnections = Connections.Num();

		for(int32 i=0; i<NumConnections; i+=2)
		{
			DrawWireTaperedCapsuleSleeve(FSphere(SpherePositions[Connections[i + 0]], Spheres[Connections[i + 0]].Radius),
			                             FSphere(SpherePositions[Connections[i + 1]], Spheres[Connections[i + 1]].Radius),
			                             [&](const FVector& V0, const FVector& V1)->void{PDI->DrawLine(V0, V1, Colors[AssetIdx % 3], SDPG_World); },
			                             (CVarEnableTaperedCapsulesTrueHull.GetValueOnAnyThread()) != 0);
		}
	}
#endif // #if WITH_APEX_CLOTHING
}

void USkeletalMeshComponent::DrawClothingFixedVertices(FPrimitiveDrawInterface* PDI)
{
#if WITH_APEX_CLOTHING

	if (!SkeletalMesh || !MeshObject)
	{
		return;
	}

	int32 NumActors = ClothingActors.Num();

	TArray<FMatrix> RefToLocals;
	// get local matrices for skinning
	UpdateRefToLocalMatrices(RefToLocals, this, GetSkeletalMeshResource(), 0, NULL);
	const float Inv_255 = 1.f/255.f;

	for(const FClothingActor& ClothingActor : ClothingActors)
	{
		if (NxClothingActor* ApexClothingActor = ClothingActor.ApexClothingActor)
		{
			uint32 NumSimulVertices = ApexClothingActor->getNumSimulationVertices();
			FClothingAssetData& ClothingAssetData = SkeletalMesh->ClothingAssets[ClothingActor.ParentClothingAssetIndex];
			if(ClothingAssetData.ClothVisualizationInfos.Num() == 0)
		{
				LoadClothingVisualizationInfo(ClothingAssetData);
			}

			int32 PhysicalMeshLOD = PredictedLODLevel;

			// if this asset doesn't have current physical mesh LOD, then skip to visualize
			if(!ClothingAssetData.ClothVisualizationInfos.IsValidIndex(PhysicalMeshLOD))
			{
				continue;
			}

			FClothVisualizationInfo& VisualInfo = ClothingAssetData.ClothVisualizationInfos[PhysicalMeshLOD];				

			NumSimulVertices = VisualInfo.ClothPhysicalMeshVertices.Num();

			uint16 ChunkIndex = 0;

			FStaticLODModel& LODModel = MeshObject->GetSkeletalMeshResource().LODModels[PredictedLODLevel];

			TArray<uint32> SectionIndices;
			SkeletalMesh->GetClothSectionIndices(PredictedLODLevel, ClothingActor.ParentClothingAssetIndex, SectionIndices);

			int32 NumSections = SectionIndices.Num();

			for(int32 SecIdx=0; SecIdx <NumSections; SecIdx++)
			{
				uint16 SectionIndex = SectionIndices[SecIdx];

				ChunkIndex = LODModel.Sections[SectionIndex].ChunkIndex;

				FSkelMeshChunk& Chunk = LODModel.Chunks[ChunkIndex];

				const TArray<FVector>& SimulVertices = VisualInfo.ClothPhysicalMeshVertices;
				const TArray<FVector>& SimulNormals = VisualInfo.ClothPhysicalMeshNormals;

				uint32 NumMppingData = Chunk.ApexClothMappingData.Num();

				FVector Start, End;		

				for(uint32 MappingIndex=0; MappingIndex < NumMppingData; MappingIndex++)
				{
					FVector4 BaryCoordPos = Chunk.ApexClothMappingData[MappingIndex].PositionBaryCoordsAndDist;
					FVector4 BaryCoordNormal = Chunk.ApexClothMappingData[MappingIndex].NormalBaryCoordsAndDist;
					FVector4 BaryCoordTangent = Chunk.ApexClothMappingData[MappingIndex].TangentBaryCoordsAndDist;
					uint16*  SimulIndices = Chunk.ApexClothMappingData[MappingIndex].SimulMeshVertIndices;

					bool bFixed = (SimulIndices[3] == 0xFFFF);

					if(!bFixed)
					{
						continue;
					}

					check(SimulIndices[0] < NumSimulVertices && SimulIndices[1] < NumSimulVertices && SimulIndices[2] < NumSimulVertices);
					
					FVector a = SimulVertices[SimulIndices[0]];
					FVector b = SimulVertices[SimulIndices[1]];
					FVector c = SimulVertices[SimulIndices[2]];

					FVector na = SimulNormals[SimulIndices[0]];
					FVector nb = SimulNormals[SimulIndices[1]];
					FVector nc = SimulNormals[SimulIndices[2]];

					FVector Position = 
						BaryCoordPos.X*(a + BaryCoordPos.W*na)
						+ BaryCoordPos.Y*(b + BaryCoordPos.W*nb)
						+ BaryCoordPos.Z*(c + BaryCoordPos.W*nc);

					FSoftSkinVertex& SoftVert = Chunk.SoftVertices[MappingIndex];

					// skinning, APEX clothing supports up to 4 bone influences for now
					const uint8* BoneIndices = SoftVert.InfluenceBones;
					const uint8* BoneWeights = SoftVert.InfluenceWeights;
				
					FMatrix SkinningMat(ForceInitToZero);

					for(int32 BoneWeightIdx=0; BoneWeightIdx < Chunk.MaxBoneInfluences; BoneWeightIdx++)
					{
						float Weight = BoneWeights[BoneWeightIdx]*Inv_255;
						SkinningMat += RefToLocals[Chunk.BoneMap[BoneIndices[BoneWeightIdx]]]*Weight;
					}

					FVector SkinnedPosition = SkinningMat.TransformPosition(Position);
					// draws a skinned fixed vertex
					PDI->DrawPoint(SkinnedPosition, FColor::Yellow, 2, SDPG_World);
				}
			}
		}
	}

#endif // #if WITH_APEX_CLOTHING
}

void USkeletalMeshComponent::LoadClothingVisualizationInfo(FClothingAssetData& AssetData)
{
#if WITH_APEX_CLOTHING

	if (!SkeletalMesh) 
	{
		return;
	}


	NxClothingAsset* ApexClothingAsset = AssetData.ApexClothingAsset;
	const NxParameterized::Interface* AssetParams = ApexClothingAsset->getAssetNxParameterized();

	int32 NumPhysicalLODs;
	NxParameterized::getParamArraySize(*AssetParams, "physicalMeshes", NumPhysicalLODs);

	check(NumPhysicalLODs == ApexClothingAsset->getNumGraphicalLodLevels());

	// prepares to load data for each LOD
	AssetData.ClothVisualizationInfos.Empty(NumPhysicalLODs);
	AssetData.ClothVisualizationInfos.AddZeroed(NumPhysicalLODs);

	for(int32 LODIndex=0; LODIndex<NumPhysicalLODs; LODIndex++)
	{
		FClothVisualizationInfo& VisualInfo = AssetData.ClothVisualizationInfos[LODIndex];

		char ParameterName[MAX_SPRINTF];
		FCStringAnsi::Sprintf(ParameterName, "physicalMeshes[%d]", LODIndex);

		NxParameterized::Interface* PhysicalMeshParams;
		uint32 NumVertices = 0;
		uint32 NumIndices = 0;
		// physical mesh vertices & normals
		if (NxParameterized::getParamRef(*AssetParams, ParameterName, PhysicalMeshParams))
		{
			if(PhysicalMeshParams != NULL)
			{
				verify(NxParameterized::getParamU32(*PhysicalMeshParams, "physicalMesh.numVertices", NumVertices));

				// physical mesh vertices
				physx::PxI32 VertexCount = 0;
				if (NxParameterized::getParamArraySize(*PhysicalMeshParams, "physicalMesh.vertices", VertexCount))
				{
					check(VertexCount == NumVertices);
					VisualInfo.ClothPhysicalMeshVertices.Empty(NumVertices);

					for (uint32 VertexIndex = 0; VertexIndex < NumVertices; ++VertexIndex)
					{
						FCStringAnsi::Sprintf( ParameterName, "physicalMesh.vertices[%d]", VertexIndex );
						NxParameterized::Handle MeshVertexHandle(*PhysicalMeshParams);
						if (NxParameterized::findParam(*PhysicalMeshParams, ParameterName, MeshVertexHandle) != NULL)
						{
							physx::PxVec3  Vertex;
							MeshVertexHandle.getParamVec3(Vertex);
							VisualInfo.ClothPhysicalMeshVertices.Add(P2UVector(Vertex));
						}
					}
				}

				// bone weights & bone indices

				physx::PxI32 BoneWeightsCount = 0;
				if (NxParameterized::getParamArraySize(*PhysicalMeshParams, "physicalMesh.boneWeights", BoneWeightsCount))
				{
					VisualInfo.ClothPhysicalMeshBoneWeightsInfo.AddZeroed(VertexCount);

					int32 MaxBoneWeights = BoneWeightsCount / VertexCount;
					VisualInfo.NumMaxBoneInfluences = MaxBoneWeights;

					physx::PxI32 BoneIndicesCount = 0;
					verify(NxParameterized::getParamArraySize(*PhysicalMeshParams, "physicalMesh.boneIndices", BoneIndicesCount));
					check(BoneIndicesCount == BoneWeightsCount);

					for (int32 VertexIndex = 0; VertexIndex < VertexCount; ++VertexIndex)
					{
						for(uint8 WeightIndex=0; WeightIndex < MaxBoneWeights; ++WeightIndex)
						{
							uint32 CurBoneWeightIndex = VertexIndex*MaxBoneWeights + WeightIndex;

							NxParameterized::Handle BoneIndexHandle(*PhysicalMeshParams);
							FCStringAnsi::Sprintf( ParameterName, "physicalMesh.boneIndices[%d]", CurBoneWeightIndex );
							verify(NxParameterized::findParam(*PhysicalMeshParams, ParameterName, BoneIndexHandle));
							uint16 BoneIndex;
							BoneIndexHandle.getParamU16(BoneIndex);
							VisualInfo.ClothPhysicalMeshBoneWeightsInfo[VertexIndex].Indices[WeightIndex] = BoneIndex;

							NxParameterized::Handle BoneWeightHandle(*PhysicalMeshParams);
							FCStringAnsi::Sprintf( ParameterName, "physicalMesh.boneWeights[%d]", CurBoneWeightIndex );
							verify(NxParameterized::findParam(*PhysicalMeshParams, ParameterName, BoneWeightHandle));
							float BoneWeight;
							BoneWeightHandle.getParamF32(BoneWeight);
							VisualInfo.ClothPhysicalMeshBoneWeightsInfo[VertexIndex].Weights[WeightIndex] = BoneWeight;
						}
					}
				}

				// physical mesh normals
				physx::PxI32 NormalCount = 0;
				if (NxParameterized::getParamArraySize(*PhysicalMeshParams, "physicalMesh.normals", NormalCount))
				{
					check(NormalCount == NumVertices);
					VisualInfo.ClothPhysicalMeshNormals.Empty(NormalCount);

					for (int32 NormalIndex = 0; NormalIndex < NormalCount; ++NormalIndex)
					{
						FCStringAnsi::Sprintf( ParameterName, "physicalMesh.normals[%d]", NormalIndex );
						NxParameterized::Handle MeshNormalHandle(*PhysicalMeshParams);
						if (NxParameterized::findParam(*PhysicalMeshParams, ParameterName, MeshNormalHandle) != NULL)
						{
							physx::PxVec3  PxNormal;
							MeshNormalHandle.getParamVec3(PxNormal);
							VisualInfo.ClothPhysicalMeshNormals.Add(P2UVector(PxNormal));
						}
					}
				}
				// physical mesh indices
				verify(NxParameterized::getParamU32(*PhysicalMeshParams, "physicalMesh.numIndices", NumIndices));
				physx::PxI32 IndexCount = 0;
				if (NxParameterized::getParamArraySize(*PhysicalMeshParams, "physicalMesh.indices", IndexCount))
				{
					check(IndexCount == NumIndices);
					VisualInfo.ClothPhysicalMeshIndices.Empty(NumIndices);

					for (uint32 IndexIdx = 0; IndexIdx < NumIndices; ++IndexIdx)
					{
						FCStringAnsi::Sprintf( ParameterName, "physicalMesh.indices[%d]", IndexIdx );
						NxParameterized::Handle MeshIndexHandle(*PhysicalMeshParams);
						if (NxParameterized::findParam(*PhysicalMeshParams, ParameterName, MeshIndexHandle) != NULL)
						{
							uint32 IndexParam;
							MeshIndexHandle.getParamU32(IndexParam);
							VisualInfo.ClothPhysicalMeshIndices.Add(IndexParam);
						}
					}
				}

				// constraint coefficient parameters (max distances & backstop data)
				verify(NxParameterized::getParamF32(*PhysicalMeshParams, "physicalMesh.maximumMaxDistance", VisualInfo.MaximumMaxDistance));

				physx::PxI32  ConstraintCoeffCount = 0;
				if (NxParameterized::getParamArraySize(*PhysicalMeshParams, "physicalMesh.constrainCoefficients", ConstraintCoeffCount))
				{
					check(ConstraintCoeffCount == NumVertices);
					VisualInfo.ClothConstrainCoeffs.Empty(ConstraintCoeffCount);
					VisualInfo.ClothConstrainCoeffs.AddZeroed(ConstraintCoeffCount);

					for (uint32 ConstCoeffIdx = 0; ConstCoeffIdx < NumIndices; ++ConstCoeffIdx)
					{
						// max distances
						FCStringAnsi::Sprintf( ParameterName, "physicalMesh.constrainCoefficients[%d].maxDistance", ConstCoeffIdx );
						NxParameterized::Handle MeshConstCoeffHandle(*PhysicalMeshParams);
						if (NxParameterized::findParam(*PhysicalMeshParams, ParameterName, MeshConstCoeffHandle) != NULL)
						{
							float MaxDistance;
							MeshConstCoeffHandle.getParamF32(MaxDistance);
							VisualInfo.ClothConstrainCoeffs[ConstCoeffIdx].ClothMaxDistance = MaxDistance;
						}

						// backstop data
						FCStringAnsi::Sprintf( ParameterName, "physicalMesh.constrainCoefficients[%d].collisionSphereRadius", ConstCoeffIdx );
						if (NxParameterized::findParam(*PhysicalMeshParams, ParameterName, MeshConstCoeffHandle) != NULL)
						{
							float BackstopCollisionSphereRadius;
							MeshConstCoeffHandle.getParamF32(BackstopCollisionSphereRadius);
							VisualInfo.ClothConstrainCoeffs[ConstCoeffIdx].ClothBackstopRadius = BackstopCollisionSphereRadius;
						}

						FCStringAnsi::Sprintf( ParameterName, "physicalMesh.constrainCoefficients[%d].collisionSphereDistance", ConstCoeffIdx );
						if (NxParameterized::findParam(*PhysicalMeshParams, ParameterName, MeshConstCoeffHandle) != NULL)
						{
							float BackstopCollisionSphereDistance;
							MeshConstCoeffHandle.getParamF32(BackstopCollisionSphereDistance);
							VisualInfo.ClothConstrainCoeffs[ConstCoeffIdx].ClothBackstopDistance = BackstopCollisionSphereDistance;
						}
					}
				}
			}
		}
	}

#endif // #if WITH_APEX_CLOTHING
}

void USkeletalMeshComponent::LoadAllClothingVisualizationInfos()
{
#if WITH_APEX_CLOTHING

	if (!SkeletalMesh || SkeletalMesh->ClothingAssets.Num() == 0) 
	{
		return;
	}

	for(FClothingAssetData& ClothAssetData : SkeletalMesh->ClothingAssets)
	{
		LoadClothingVisualizationInfo(ClothAssetData);
	}
#endif // #if WITH_APEX_CLOTHING
}

void USkeletalMeshComponent::DrawClothingMaxDistances(FPrimitiveDrawInterface* PDI)
{
#if WITH_APEX_CLOTHING
	if (!SkeletalMesh
		|| SkeletalMesh->ClothingAssets.Num() == 0) 
	{
		return;
	}

	int32 PhysicalMeshLOD = PredictedLODLevel;

	for(FClothingAssetData& ClothingAssetData : SkeletalMesh->ClothingAssets)
	{
		if(ClothingAssetData.ClothVisualizationInfos.Num() == 0)
		{
			LoadClothingVisualizationInfo(ClothingAssetData);
		}

		// if this asset doesn't have current physical mesh LOD, then skip to visualize
		if(!ClothingAssetData.ClothVisualizationInfos.IsValidIndex(PhysicalMeshLOD))
		{
			continue;
		}

		FClothVisualizationInfo& VisualInfo = ClothingAssetData.ClothVisualizationInfos[PhysicalMeshLOD];

		int32 NumMaxDistances = VisualInfo.ClothConstrainCoeffs.Num();
		for(int32 MaxDistIdx=0; MaxDistIdx < NumMaxDistances; MaxDistIdx++)
		{
			float MaxDistance = VisualInfo.ClothConstrainCoeffs[MaxDistIdx].ClothMaxDistance;
			if(MaxDistance > 0.0f)
			{
				FVector LineStart = VisualInfo.ClothPhysicalMeshVertices[MaxDistIdx];
				FVector LineEnd = LineStart + (VisualInfo.ClothPhysicalMeshNormals[MaxDistIdx] * MaxDistance);

				// calculates gray scale for this line color
				uint8 GrayLevel = (uint8)((MaxDistance / VisualInfo.MaximumMaxDistance)*255);
				PDI->DrawLine(LineStart, LineEnd, FColor(GrayLevel, GrayLevel, GrayLevel), SDPG_World);
			}
			else // fixed vertices
			{
				FVector FixedPoint = VisualInfo.ClothPhysicalMeshVertices[MaxDistIdx];
				PDI->DrawPoint(FixedPoint, FColor::Blue, 2, SDPG_World);
			}
		}
	}	

#endif // #if WITH_APEX_CLOTHING
}

void USkeletalMeshComponent::DrawClothingBackstops(FPrimitiveDrawInterface* PDI)
{
#if WITH_APEX_CLOTHING
	if (!SkeletalMesh
		|| SkeletalMesh->ClothingAssets.Num() == 0) 
	{
		return;
	}

	int32 PhysicalMeshLOD = PredictedLODLevel;

	int32 NumAssets = SkeletalMesh->ClothingAssets.Num();

	for(FClothingAssetData& ClothingAssetData : SkeletalMesh->ClothingAssets)
	{
		if(ClothingAssetData.ClothVisualizationInfos.Num() == 0)
		{
			LoadClothingVisualizationInfo(ClothingAssetData);
		}

		// if this asset doesn't have current physical mesh LOD, then skip to visualize
		if(!ClothingAssetData.ClothVisualizationInfos.IsValidIndex(PhysicalMeshLOD))
		{
			continue;
		}

		FClothVisualizationInfo& VisualInfo = ClothingAssetData.ClothVisualizationInfos[PhysicalMeshLOD];

		int32 NumBackstopSpheres = VisualInfo.ClothConstrainCoeffs.Num();
		for(int32 BackstopIdx=0; BackstopIdx < NumBackstopSpheres; BackstopIdx++)
		{
			float Distance = VisualInfo.ClothConstrainCoeffs[BackstopIdx].ClothBackstopDistance;
			float MaxDistance = VisualInfo.ClothConstrainCoeffs[BackstopIdx].ClothMaxDistance;

			FColor FixedColor = FColor::White;
			if(Distance > MaxDistance) // Backstop is disabled if the value is bigger than its Max Distance value
			{
				Distance = 0.0f;
				FixedColor = FColor::Black;
			}

			if(Distance > 0.0f)
			{
				FVector LineStart = VisualInfo.ClothPhysicalMeshVertices[BackstopIdx];
				FVector LineEnd = LineStart + (VisualInfo.ClothPhysicalMeshNormals[BackstopIdx] * Distance);
				PDI->DrawLine(LineStart, LineEnd, FColor::Red, SDPG_World);
			}
			else
			if(Distance < 0.0f)
			{
				FVector LineStart = VisualInfo.ClothPhysicalMeshVertices[BackstopIdx];
				FVector LineEnd = LineStart + (VisualInfo.ClothPhysicalMeshNormals[BackstopIdx] * Distance);
				PDI->DrawLine(LineStart, LineEnd, FColor::Blue, SDPG_World);
			}
			else // White means collision distance is set to 0
			{
				FVector FixedPoint = VisualInfo.ClothPhysicalMeshVertices[BackstopIdx];
				PDI->DrawPoint(FixedPoint, FixedColor, 2, SDPG_World);
			}
		}
	}

#endif // #if WITH_APEX_CLOTHING
}

void USkeletalMeshComponent::DrawClothingPhysicalMeshWire(FPrimitiveDrawInterface* PDI)
{
#if WITH_APEX_CLOTHING
	if (!SkeletalMesh
		|| SkeletalMesh->ClothingAssets.Num() == 0) 
	{
		return;
	}

	int32 PhysicalMeshLOD = PredictedLODLevel;

	TArray<FMatrix> RefToLocals;
	// get local matrices for skinning
	UpdateRefToLocalMatrices(RefToLocals, this, GetSkeletalMeshResource(), 0, NULL);

	for(const FClothingActor& ClothingActor : ClothingActors)
	{
		FClothingAssetData& ClothingAsset = SkeletalMesh->ClothingAssets[ClothingActor.ParentClothingAssetIndex];
		if(ClothingAsset.ClothVisualizationInfos.Num() == 0)
		{
			LoadClothingVisualizationInfo(ClothingAsset);
		}

		// if this asset doesn't have current physical mesh LOD, then skip to visualize
		if(!ClothingAsset.ClothVisualizationInfos.IsValidIndex(PhysicalMeshLOD))
		{
			continue;
		}

		FClothVisualizationInfo& VisualInfo = ClothingAsset.ClothVisualizationInfos[PhysicalMeshLOD];

		uint32 NumPhysicalMeshVerts = VisualInfo.ClothPhysicalMeshVertices.Num();

		bool bUseSimulatedResult = false;
		// skinning for fixed vertices
		TArray<FVector> SimulatedPhysicalMeshVertices;
		// if cloth simulation is enabled and there exist a clothing actor and simulation vertices, 
		// then draws wire frame using simulated vertices
		if(!bDisableClothSimulation)
		{
			if(NxClothingActor* ApexClothingActor = ClothingActor.ApexClothingActor)
			{
				uint32 NumSimulVertices = ApexClothingActor->getNumSimulationVertices();

				if(NumSimulVertices > 0)
				{
					// if # of simulated vertices is bigger than loaded info, it will be LOD transition period 
					// just skip this tick because PredictedLODLevel is different from internal clothing LOD. it will be matched at next tick
					if (NumSimulVertices > NumPhysicalMeshVerts)
					{
						return;
					}

					bUseSimulatedResult = true;
					SimulatedPhysicalMeshVertices.AddUninitialized(NumPhysicalMeshVerts);

					const physx::PxVec3* SimulVertices = ApexClothingActor->getSimulationPositions();
					for(uint32 SimulVertIdx=0; SimulVertIdx < NumSimulVertices; SimulVertIdx++)
					{
						SimulatedPhysicalMeshVertices[SimulVertIdx] = P2UVector(SimulVertices[SimulVertIdx]);
					}

					// skinning for fixed vertices
					for(uint32 FixedVertIdx=NumSimulVertices; FixedVertIdx < NumPhysicalMeshVerts; FixedVertIdx++)
					{
						FMatrix SkinningMat(ForceInitToZero);

						for(uint32 BoneWeightIdx=0; BoneWeightIdx < VisualInfo.NumMaxBoneInfluences; BoneWeightIdx++)
						{
							uint16 ApexBoneIndex = VisualInfo.ClothPhysicalMeshBoneWeightsInfo[FixedVertIdx].Indices[BoneWeightIdx];

							FName BoneName = GetConvertedBoneName(SkeletalMesh->ClothingAssets[ClothingActor.ParentClothingAssetIndex].ApexClothingAsset, ApexBoneIndex);

							int32 BoneIndex = GetBoneIndex(BoneName);

							if(BoneIndex < 0)
							{
								continue;
							}

							float Weight = VisualInfo.ClothPhysicalMeshBoneWeightsInfo[FixedVertIdx].Weights[BoneWeightIdx];
							SkinningMat += RefToLocals[BoneIndex]*Weight;
						}

						SimulatedPhysicalMeshVertices[FixedVertIdx] = SkinningMat.TransformPosition(VisualInfo.ClothPhysicalMeshVertices[FixedVertIdx]);
					}
				}
			}
		}

		TArray<FVector>* PhysicalMeshVertices = &VisualInfo.ClothPhysicalMeshVertices;
		if(bUseSimulatedResult)
		{
			PhysicalMeshVertices = &SimulatedPhysicalMeshVertices;
		}

		uint32 NumIndices = VisualInfo.ClothPhysicalMeshIndices.Num();
		check(NumIndices % 3 == 0); // check triangles count

		for(uint32 IndexIdx=0; IndexIdx < NumIndices; IndexIdx+=3)
		{
			// draw a triangle
			FVector V[3];
			float MaxDists[3];
			{
				uint32 Index0 = VisualInfo.ClothPhysicalMeshIndices[IndexIdx];
				uint32 Index1 = VisualInfo.ClothPhysicalMeshIndices[IndexIdx + 1];
				uint32 Index2 = VisualInfo.ClothPhysicalMeshIndices[IndexIdx + 2];

				// If index is greater than Num of vertices, then skip 
				if(Index0 >= NumPhysicalMeshVerts 
				|| Index1 >= NumPhysicalMeshVerts 
				|| Index2 >= NumPhysicalMeshVerts)
				{
					continue;
				}

				V[0] = (*PhysicalMeshVertices)[Index0];
				V[1] = (*PhysicalMeshVertices)[Index1];
				V[2] = (*PhysicalMeshVertices)[Index2];

				MaxDists[0] = VisualInfo.ClothConstrainCoeffs[Index0].ClothMaxDistance;
				MaxDists[1] = VisualInfo.ClothConstrainCoeffs[Index1].ClothMaxDistance;
				MaxDists[2] = VisualInfo.ClothConstrainCoeffs[Index2].ClothMaxDistance;
			}

			for(int32 i=0; i<3; i++)
			{
				uint32 Index0 = i;
				uint32 Index1 = i+1;
				if(Index1 >= 3)
				{
					Index1 = 0;
				}

				// calculates gray scaled color
				uint8 GrayLevel0 = (uint8)((MaxDists[Index0] / VisualInfo.MaximumMaxDistance)*255.0f);
				uint8 GrayLevel1 = (uint8)((MaxDists[Index1] / VisualInfo.MaximumMaxDistance)*255.0f);

				uint8 GrayMidColor = (uint8)(((uint32)GrayLevel0 + (uint32)GrayLevel1)*0.5);
				FColor LineColor(GrayMidColor, GrayMidColor, GrayMidColor);
				if(GrayMidColor == 0)
				{
					LineColor = FColor::Magenta;
				}
				else
				{
					LineColor = FColor::White;
				}

				PDI->DrawLine(V[Index0], V[Index1], LineColor, SDPG_World);
			}
		}
	}

#endif // #if WITH_APEX_CLOTHING
}

void USkeletalMeshComponent::SetAllMassScale(float InMassScale)
{
	// Apply mass scale to each child body
	for(FBodyInstance* BI : Bodies)
	{
		if (BI->IsValidBodyInstance())
		{
			BI->SetMassScale(InMassScale);
		}
	}
}


float USkeletalMeshComponent::GetMass() const
{
	float Mass = 0.0f;
	for (int32 i=0; i < Bodies.Num(); ++i)
	{
		FBodyInstance* BI = Bodies[i];

		if (BI->IsValidBodyInstance())
		{
			Mass += BI->GetBodyMass();
		}
	}
	return Mass;
}

// blueprint callable methods 
float USkeletalMeshComponent::GetClothMaxDistanceScale()
{
#if WITH_APEX_CLOTHING
	return ClothMaxDistanceScale;
#else
	return 1.0f;
#endif// #if WITH_APEX_CLOTHING
}

void USkeletalMeshComponent::SetClothMaxDistanceScale(float Scale)
{
#if WITH_APEX_CLOTHING
	///TODO: add APEX lock

	//this scale parameter is also used when new clothing actor is created
	ClothMaxDistanceScale = Scale;

	for(const FClothingActor& ClothingActor : ClothingActors)
	{
		if(NxClothingActor* ApexClothingActor = ClothingActor.ApexClothingActor)
		{
			NxParameterized::Interface* ActorDesc = ApexClothingActor->getActorDesc();
			verify(NxParameterized::setParamF32(*ActorDesc, "maxDistanceScale.Scale", Scale));
		}
	}
#endif// #if WITH_APEX_CLOTHING
}


void USkeletalMeshComponent::ResetClothTeleportMode()
{
#if WITH_APEX_CLOTHING
	ClothTeleportMode = FClothingActor::Continuous;
#endif// #if WITH_APEX_CLOTHING
}

void USkeletalMeshComponent::ForceClothNextUpdateTeleport()
{
#if WITH_APEX_CLOTHING
	ClothTeleportMode = FClothingActor::Teleport;
#endif// #if WITH_APEX_CLOTHING
}

void USkeletalMeshComponent::ForceClothNextUpdateTeleportAndReset()
{
#if WITH_APEX_CLOTHING
	ClothTeleportMode = FClothingActor::TeleportAndReset;
#endif// #if WITH_APEX_CLOTHING
}

FTransform USkeletalMeshComponent::GetComponentTransformFromBodyInstance(FBodyInstance* UseBI)
{
	// undo root transform so that it only moves according to what actor itself suppose to move
	FTransform BodyTransform = UseBI->GetUnrealWorldTransform();
	return RootBodyData.TransformToRoot * BodyTransform;
}
#undef LOCTEXT_NAMESPACE<|MERGE_RESOLUTION|>--- conflicted
+++ resolved
@@ -51,13 +51,8 @@
 	QUICK_SCOPE_CYCLE_COUNTER(FSkeletalMeshComponentClothTickFunction_ExecuteTick);
 	FActorComponentTickFunction::ExecuteTickHelper(Target, DeltaTime, TickType, [this](float DilatedTime)
 	{
-<<<<<<< HEAD
-		Target->PreClothTick(DeltaTime, *this);
-	}
-=======
 		Target->TickClothing(DilatedTime, *this);
 	});
->>>>>>> 73f66985
 }
 
 FString FSkeletalMeshComponentClothTickFunction::DiagnosticMessage()
@@ -2296,7 +2291,6 @@
 
 			int32 NumClothLODs = ClothingActor.ParentClothingAsset->getNumGraphicalLodLevels();
 
-			// NOTE: forcePhysicalLod() is an deferred operation.   getActivePhysicalLod() may return previous state.
 			// decide whether should enable or disable
 			if (!IsMappedClothLOD || (LODIndex >= NumClothLODs))
 			{
@@ -2305,12 +2299,7 @@
 			}
 			else
 			{	
-<<<<<<< HEAD
-				// enable clothing simulation
-				Actor.ApexClothingActor->forcePhysicalLod(1);
-=======
 				ClothingActor.bSimulateForCurrentLOD = true;
->>>>>>> 73f66985
 			}
 		}
 	}
@@ -3186,11 +3175,7 @@
 
 #endif// #if WITH_CLOTH_COLLISION_DETECTION
 
-<<<<<<< HEAD
-void USkeletalMeshComponent::PreClothTick(float DeltaTime, FTickFunction& ThisTickFunction)
-=======
 void USkeletalMeshComponent::PostPhysicsTickComponent(FSkeletalMeshComponentPostPhysicsTickFunction& ThisTickFunction)
->>>>>>> 73f66985
 {
 	//IMPORTANT!
 	//
@@ -3225,19 +3210,6 @@
 			BlendInPhysics(ThisTickFunction);
 		}
 	}
-<<<<<<< HEAD
-
-
-
-#if WITH_APEX_CLOTHING
-	// if skeletal mesh has clothing assets, call TickClothing
-	if (SkeletalMesh && SkeletalMesh->ClothingAssets.Num() > 0)
-	{
-		TickClothing(DeltaTime, ThisTickFunction);
-	}
-#endif
-=======
->>>>>>> 73f66985
 }
 
 #if WITH_APEX_CLOTHING
@@ -3834,23 +3806,6 @@
 #endif// #if WITH_APEX_CLOTHING
 }
 
-<<<<<<< HEAD
-void USkeletalMeshComponent::TickClothing(float DeltaTime, FTickFunction& ThisTickFunction)
-{
-	if(IsValidRef(ParallelBlendPhysicsCompletionTask))
-	{
-		FGraphEventArray Prerequistes;
-		Prerequistes.Add(ParallelBlendPhysicsCompletionTask);
-		FGraphEventRef TickClothingCompletionEvent = TGraphTask<FTickClothingTask>::CreateTask(&Prerequistes).ConstructAndDispatchWhenReady(this, DeltaTime);
-		ThisTickFunction.GetCompletionHandle()->DontCompleteUntil(TickClothingCompletionEvent);
-	}else
-	{
-		PerformTickClothing(DeltaTime);
-	}
-}
-
-=======
->>>>>>> 73f66985
 void USkeletalMeshComponent::GetUpdateClothSimulationData(TArray<FClothSimulData>& OutClothSimData, USkeletalMeshComponent* OverrideLocalRootComponent)
 {
 #if WITH_APEX_CLOTHING
