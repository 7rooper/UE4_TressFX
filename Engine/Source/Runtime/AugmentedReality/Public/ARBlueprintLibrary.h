--- conflicted
+++ resolved
@@ -158,39 +158,6 @@
 	UFUNCTION(BlueprintCallable, Category = "AR AugmentedReality|Pin", meta = (Keywords = "ar augmentedreality augmented reality tracking pin anchor"))
 	static TArray<UARPin*> GetAllPins();
 	
-<<<<<<< HEAD
-//@joeg -- Helpers to make things easier
-	/** @return a list of all the tracked planes as currently seen by the Augmented Reality system */
-	UFUNCTION(BlueprintCallable, Category = "AR AugmentedReality|Tracking", meta = (Keywords = "ar augmentedreality augmented reality tracking geometry anchor"))
-	static TArray<UARPlaneGeometry*> GetAllTrackedPlanes();
-	
-	/** @return a list of all the tracked points as currently seen by the Augmented Reality system */
-	UFUNCTION(BlueprintCallable, Category = "AR AugmentedReality|Tracking", meta = (Keywords = "ar augmentedreality augmented reality tracking geometry anchor"))
-	static TArray<UARTrackedPoint*> GetAllTrackedPoints();
-	
-	/** @return a list of all the tracked images as currently seen by the Augmented Reality system */
-	UFUNCTION(BlueprintCallable, Category = "AR AugmentedReality|Tracking", meta = (Keywords = "ar augmentedreality augmented reality tracking images anchor"))
-	static TArray<UARTrackedImage*> GetAllTrackedImages();
-	
-	/** @return a list of all the tracked environment capture probes as currently seen by the Augmented Reality system */
-	UFUNCTION(BlueprintCallable, Category = "AR AugmentedReality|Tracking", meta = (Keywords = "ar augmentedreality augmented reality tracking anchor"))
-	static TArray<UAREnvironmentCaptureProbe*> GetAllTrackedEnvironmentCaptureProbes();
-
-//@joeg -- Added environmental texture probe support
-	/** Adds an environment capture probe to the ar world */
-	UFUNCTION(BlueprintCallable, Category = "AR AugmentedReality|Tracking", meta = (Keywords = "ar augmentedreality augmented reality tracking anchor"))
-	static bool AddManualEnvironmentCaptureProbe(FVector Location, FVector Extent);
-
-	/** @return the current world mapping status for the AR world */
-	UFUNCTION(BlueprintCallable, Category = "AR AugmentedReality|Tracking", meta = (Keywords = "ar augmentedreality augmented reality tracking anchor"))
-	static EARWorldMappingState GetWorldMappingStatus();
-	
-	static TSharedPtr<FARSaveWorldAsyncTask, ESPMode::ThreadSafe> SaveWorld();
-	static TSharedPtr<FARGetCandidateObjectAsyncTask, ESPMode::ThreadSafe> GetCandidateObject(FVector Location, FVector Extent);
-	
-//@joeg -- End additions
-
-=======
 	/** @return a list of all the tracked planes as currently seen by the Augmented Reality system */
 	UFUNCTION(BlueprintCallable, Category = "AR AugmentedReality|Tracking", meta = (DisplayName="Get All AR Tracked Planes", Keywords = "ar augmentedreality augmented reality tracking geometry anchor"))
 	static TArray<UARPlaneGeometry*> GetAllTrackedPlanes();
@@ -226,7 +193,6 @@
 	static TSharedPtr<FARSaveWorldAsyncTask, ESPMode::ThreadSafe> SaveWorld();
 	static TSharedPtr<FARGetCandidateObjectAsyncTask, ESPMode::ThreadSafe> GetCandidateObject(FVector Location, FVector Extent);
 	
->>>>>>> cf6d231e
 public:
 	static void RegisterAsARSystem(const TSharedPtr<FARSystemBase, ESPMode::ThreadSafe>& NewArSystem);
 	
