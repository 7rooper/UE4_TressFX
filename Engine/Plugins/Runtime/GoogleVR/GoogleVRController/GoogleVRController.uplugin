{
    "FileVersion": 3,
    "Version": 18,
    "VersionName": "1.170 (GVR NDK v1.170.0)",
    "FriendlyName": "Google VR Motion Controller",
    "Description": "Support for the Google VR motion controller",
    "Category": "Input Devices",
    "CreatedBy": "Google",
    "CreatedByURL": "http://developers.google.com/vr",
    "DocsURL": "",
    "MarketplaceURL": "",
    "SupportURL": "",
    "EnabledByDefault": false,
    "CanContainContent": true,
    "IsBetaVersion": false,
    "Installed": false,

    "Modules": [
        {
            "Name": "GoogleVRController",
            "Type": "Runtime",
            "LoadingPhase": "PostConfigInit",
<<<<<<< HEAD
            "WhitelistPlatforms": [ "Android", "Mac", "Win32", "Win64", "Linux" ]
=======
            "WhitelistPlatforms": [ "Android", "Mac", "Win32", "Win64" ]
>>>>>>> 9ba46998
        }
    ],
    "Plugins": [
        {
            "Name": "GoogleVRHMD",
            "Enabled": true
        }
    ]
}<|MERGE_RESOLUTION|>--- conflicted
+++ resolved
@@ -20,11 +20,7 @@
             "Name": "GoogleVRController",
             "Type": "Runtime",
             "LoadingPhase": "PostConfigInit",
-<<<<<<< HEAD
-            "WhitelistPlatforms": [ "Android", "Mac", "Win32", "Win64", "Linux" ]
-=======
             "WhitelistPlatforms": [ "Android", "Mac", "Win32", "Win64" ]
->>>>>>> 9ba46998
         }
     ],
     "Plugins": [
