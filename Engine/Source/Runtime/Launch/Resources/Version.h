--- conflicted
+++ resolved
@@ -55,62 +55,9 @@
 // These numbers define the banner UE4 version, and are the most significant numbers when ordering two engine versions (that is, a 4.12.* version is always 
 // newer than a 4.11.* version, regardless of the changelist that it was built with)
 #define ENGINE_MAJOR_VERSION	4
-<<<<<<< HEAD
-#define ENGINE_MINOR_VERSION	19
-#define ENGINE_PATCH_VERSION	2
-
-// If set to 1, indicates that this is a licensee build of the engine. For the same major/minor/patch release of the engine, licensee changelists are always 
-// considered newer than Epic changelists for engine versions. This follows the assumption that content is developed by Epic leading up to a release, and which 
-// point we lock compatibility, and any subsequent licensee modifications to the engine will have a superset of its functionality even if the changelist 
-// numbers are lower.
-#define ENGINE_IS_LICENSEE_VERSION 0
-
-// The Perforce changelist being compiled. Use this value advisedly; it does not take into account out-of-order commits to engine release branches over 
-// development branches, licensee versions, or whether the engine version has been locked to maintain compatibility with a previous engine release. Prefer
-// BUILD_VERSION where a unique, product-specific identifier is required, or FEngineVersion::CompatibleWith() where relational comparisons between two 
-// versions is required.
-#define BUILT_FROM_CHANGELIST 0
-
-// Whether this build is "promoted"; that is, compiled by a build machine (rather than locally) and distributed in binary form. This disables certain features in
-// the engine relating to building locally (because they require intermediate files to be available), such as the hot-reload functionality in the editor.
-// UnrealGameSync explicitly sets this to zero for local builds.
-#define ENGINE_IS_PROMOTED_BUILD  (BUILT_FROM_CHANGELIST > 0)
-
-// The changelist version of the engine. By including a monotonically increasing number in the engine version (and saving it into packages as FEngineVersion), 
-// we can prevent newer packages with the same major/minor engine version from being loaded with an older revision of the engine.
-#define ENGINE_CURRENT_CL_VERSION  BUILT_FROM_CHANGELIST
-
-// The compatible changelist version of the engine. This number identifies a particular API revision, and is used to determine module and package backwards 
-// compatibility. Hotfixes should retain the compatible version of the original release. This define is parsed by the build tools, and should be a number or 
-// BUILT_FROM_CHANGELIST, defined in this particular order for each alternative.
-#if ENGINE_CURRENT_CL_VERSION > 0
-	#if ENGINE_IS_LICENSEE_VERSION
-		#define ENGINE_COMPATIBLE_CL_VERSION ENGINE_CURRENT_CL_VERSION
-	#else
-		#define ENGINE_COMPATIBLE_CL_VERSION 3944462 /* Or hotfix compatibility changelist */
-	#endif
-#else
-	#define ENGINE_COMPATIBLE_CL_VERSION 0
-#endif
-#if ENGINE_IS_LICENSEE_VERSION == 0 && ENGINE_PATCH_VERSION > 0 && ENGINE_CURRENT_CL_VERSION > 0 && ENGINE_COMPATIBLE_CL_VERSION == ENGINE_CURRENT_CL_VERSION
-	#error ENGINE_COMPATIBLE_CL_VERSION must be manually defined for hotfix builds
-#endif
-
-// The version number used for determining network compatibility
-#define ENGINE_NET_VERSION  ENGINE_COMPATIBLE_CL_VERSION
-
-// The version number used for determining replay compatibility
-#define ENGINE_REPLAY_VERSION  ENGINE_NET_VERSION
-
-// The branch that this engine is being built from. When set by UAT, this has the form of a Perforce depot path with forward slashes escaped by plus characters 
-// (eg. //UE4/Main -> ++UE4+Main)
-#define BRANCH_NAME "++UE4+Release-4.19"
-
-=======
 #define ENGINE_MINOR_VERSION	20
 #define ENGINE_PATCH_VERSION	0
 
->>>>>>> a23640a2
 // Macros for encoding strings
 #define VERSION_TEXT(x) TEXT(x)
 #define VERSION_STRINGIFY_2(x) VERSION_TEXT(#x)
