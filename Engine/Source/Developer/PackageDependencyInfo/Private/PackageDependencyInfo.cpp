// Copyright 1998-2017 Epic Games, Inc. All Rights Reserved.

#include "PackageDependencyInfo.h"
#include "HAL/PlatformProcess.h"
#include "GenericPlatform/GenericPlatformFile.h"
#include "HAL/PlatformFilemanager.h"
#include "Misc/Paths.h"
#include "Misc/ScopeLock.h"
#include "Stats/StatsMisc.h"
#include "Modules/ModuleManager.h"
#include "UObject/GarbageCollection.h"
#include "UObject/Package.h"
#include "Misc/PackageName.h"
#include "UObject/ObjectResource.h"
#include "UObject/LinkerLoad.h"
#include "UObject/UObjectIterator.h"
#include "PackageDependencyInfoPrivate.h"
#include "SecureHash.h"
#include "QueuedThreadPool.h"

IMPLEMENT_MODULE( FPackageDependencyInfoModule, PackageDependencyInfo );

DEFINE_LOG_CATEGORY_STATIC(LogPackageDependencyInfo, Log, All);

/**
 * Visitor to gather local files with their timestamps
 */
class FPackageDependencyTimestampVisitor : public IPlatformFile::FDirectoryVisitor
{
private:
	/** The file interface to use for any file operations */
	IPlatformFile& FileInterface;

	/** true if we want directories in this list */
	bool bCacheDirectories;
	
	/** true if we want to generate hases for the files we find */
	bool bGenerateHashes;

	/** 
	 *	A list of directories wildcards that must be in the path to process the folder
	 *	If empty, it will process all directories found
	 */
	TArray<FString> DirectoriesWildcards;

	/** A list of directories that we should not traverse into */
	TArray<FString> DirectoriesToIgnore;

	/** A list of directories that we should only go one level into */
	TArray<FString> DirectoriesToNotRecurse;

	/**
	 * A list of file name wildcards which much match before processing the file
	 */
	TArray<FString> FileWildcards;

public:
	/** Relative paths to local files and their timestamps */
	struct FDependencyInfo
	{
		FDateTime TimeStamp;
		FMD5Hash Hash;

		FDependencyInfo() : TimeStamp(0) { }
	};
	TMap<FString, FDependencyInfo> FileTimes;
	
	FPackageDependencyTimestampVisitor(IPlatformFile& InFileInterface, const TArray<FString>& InDirectoriesWildcards, 
		const TArray<FString>& InDirectoriesToIgnore, const TArray<FString>& InDirectoriesToNotRecurse, const TArray<FString>& InFileWildcards, bool bInCacheDirectories=false, bool bInGenerateHashes=false)
		: FileInterface(InFileInterface)
		, bCacheDirectories(bInCacheDirectories)
		, bGenerateHashes(bInGenerateHashes)
		, FileWildcards( InFileWildcards )
	{
		for (int32 DirIndex = 0; DirIndex < InDirectoriesWildcards.Num(); DirIndex++)
		{
			FString Dir = InDirectoriesWildcards[DirIndex];
			Dir.ReplaceInline(TEXT("\\"), TEXT("/"), ESearchCase::CaseSensitive);
			DirectoriesWildcards.Add(Dir);
		}

		// make sure the paths are standardized, since the Visitor will assume they are standard
		for (int32 DirIndex = 0; DirIndex < InDirectoriesToIgnore.Num(); DirIndex++)
		{
			FString DirToIgnore = InDirectoriesToIgnore[DirIndex];
			FPaths::MakeStandardFilename(DirToIgnore);
			DirectoriesToIgnore.Add(DirToIgnore);
		}

		for (int32 DirIndex = 0; DirIndex < InDirectoriesToNotRecurse.Num(); DirIndex++)
		{
			FString DirToNotRecurse = InDirectoriesToNotRecurse[DirIndex];
			FPaths::MakeStandardFilename(DirToNotRecurse);
			DirectoriesToNotRecurse.Add(DirToNotRecurse);
		}
	}

	virtual bool Visit(const TCHAR* FilenameOrDirectory, bool bIsDirectory)
	{
		// make sure all paths are "standardized" so the other end can match up with it's own standardized paths
		FString RelativeFilename = FilenameOrDirectory;
		FPaths::MakeStandardFilename(RelativeFilename);

		// cache files and optionally directories
		if (!bIsDirectory)
		{
			bool bShouldProcess = true;
			if (DirectoriesWildcards.Num() > 0)
			{
				bShouldProcess = false;
				// If it is a file, and it does not contain one of the directory wildcards, skip it
				for (int32 DirIndex = 0; DirIndex < DirectoriesWildcards.Num(); DirIndex++)
				{
					if ( RelativeFilename.Contains(DirectoriesWildcards[DirIndex]) )
					{
						bShouldProcess = true;
						break;
					}
				}
			}

			if ( FileWildcards.Num() && bShouldProcess)
			{
				bShouldProcess = false;
				for ( const FString& FileWildcard : FileWildcards )
				{
					if ( RelativeFilename.Contains( FileWildcard ) )
					{
						bShouldProcess = true;
						break;
					}
				}
			}

			if ( bShouldProcess )
			{
				FDependencyInfo DependencyInfo;
				DependencyInfo.TimeStamp = FileInterface.GetTimeStamp(FilenameOrDirectory);
				if (bGenerateHashes)
				{
					IFileHandle* FileHandle = FileInterface.OpenRead(FilenameOrDirectory, false);
					TArray<uint8> LocalScratch;
					LocalScratch.SetNumUninitialized(1024 * 64);
					FMD5 MD5;

					const int64 Size = FileHandle->Size();
					int64 Position = 0;

					// Read in BufferSize chunks
					while (Position < Size)
					{
						const int64 ReadNum = FMath::Min(Size - Position, (int64)LocalScratch.Num());
						FileHandle->Read(LocalScratch.GetData(), ReadNum);
						MD5.Update(LocalScratch.GetData(), ReadNum);

						Position += ReadNum;
					}
					DependencyInfo.Hash.Set(MD5);
				}
				FileTimes.Add(RelativeFilename, DependencyInfo);
			}
		}
		else if (bCacheDirectories)
		{
			// we use a timestamp of 0 to indicate a directory
			FileTimes.Add(RelativeFilename, FDependencyInfo());
		}

		// iterate over directories we care about
		if (bIsDirectory)
		{
			bool bShouldRecurse = true;
			// look in all the ignore directories looking for a match
			for (int32 DirIndex = 0; DirIndex < DirectoriesToIgnore.Num() && bShouldRecurse; DirIndex++)
			{
				if (RelativeFilename.StartsWith(DirectoriesToIgnore[DirIndex]))
				{
					bShouldRecurse = false;
				}
			}

			if (bShouldRecurse == true)
			{
				// If it is a directory that we should not recurse (ie we don't want to process subdirectories of it)
				// handle that case as well...
				for (int32 DirIndex = 0; DirIndex < DirectoriesToNotRecurse.Num() && bShouldRecurse; DirIndex++)
				{
					if (RelativeFilename.StartsWith(DirectoriesToNotRecurse[DirIndex]))
					{
						// Are we more than level deep in that directory?
						FString CheckFilename = RelativeFilename.Right(RelativeFilename.Len() - DirectoriesToNotRecurse[DirIndex].Len());
						if (CheckFilename.Len() > 1)
						{
							bShouldRecurse = false;
						}
					}
				}
			}

			// recurse if we should
			if (bShouldRecurse)
			{
				FileInterface.IterateDirectory(FilenameOrDirectory, *this);
			}
		}

		return true;
	}
};




class FFindModuleSourcePaths : public IPlatformFile::FDirectoryVisitor
{
private:
	/** The file interface to use for any file operations */
	IPlatformFile& FileInterface;
public:
	TMap<FString, FString> SourcePaths;

	FFindModuleSourcePaths(IPlatformFile& InFileInterface)
		: FileInterface(InFileInterface)
	{
	}

	virtual bool Visit(const TCHAR* FilenameOrDirectory, bool bIsDirectory)
	{
		if ( !bIsDirectory )
		{
			FString Filename = FilenameOrDirectory;
			if ( Filename.EndsWith(TEXT(".build.cs")) )
			{
				const FString SourcePath = FPaths::GetPath(Filename);
				FString ModuleName = FPaths::GetCleanFilename(Filename);
				ModuleName.RemoveFromEnd(TEXT(".build.cs"));

				SourcePaths.Add( ModuleName, SourcePath );
			}
		}
		if ( bIsDirectory )
		{
			FileInterface.IterateDirectory(FilenameOrDirectory, *this);
		}

		return true;
	}
};


struct FComparePackageDependencyName
{
	FORCEINLINE bool operator()(const FPackageDependencyTrackingInfo& A, const FPackageDependencyTrackingInfo& B) const
	{
		return A.PackageName < B.PackageName;
	}
};

////
FString FPackageDependencyInfo::ScriptSourcePkgName = TEXT("*** SCRIPTSOURCE ***");
FString FPackageDependencyInfo::ShaderSourcePkgName = TEXT("*** SHADERSOURCE ***");


FPackageDependencyInfo::~FPackageDependencyInfo()
{
	for ( auto& PkgInfo : PackageInformation )
	{
		delete PkgInfo.Value;
	}

	PackageInformation.Empty();
}


void FPackageDependencyInfo::Initialize(bool bInPreProcessAllFiles)
{
	// Prep everything
	DetermineShaderSourceTimeStamp();
	DetermineScriptSourceTimeStamp();
	PrepContentPackageTimeStamps();

	// If requested, go ahead and determine dependency timestamps for all files
	if (bInPreProcessAllFiles == true)
	{
		DetermineAllDependentTimeStamps();
	}
}

bool FPackageDependencyInfo::InitializeDependencyInfo( const TCHAR* InPackageName, FPackageDependencyTrackingInfo*& OutPkgInfo )
{

	FPackageDependencyTrackingInfo** pPkgInfo = PackageInformation.Find(InPackageName);
	if ((pPkgInfo == NULL) || (*pPkgInfo == NULL))
	{
		// We don't have this package?
		UE_LOG(LogPackageDependencyInfo, Display, TEXT("\tPackage Info not found for %s!"), InPackageName);
		return false;
	}
	FPackageDependencyTrackingInfo* PkgInfo = *pPkgInfo;

	if (PkgInfo->bValid == false)
	{
		UE_LOG(LogPackageDependencyInfo, Display, TEXT("\tPackage Info invalid for %s!"), InPackageName);
		return false;
	}

	OutPkgInfo = *pPkgInfo;

	// Don't process if it was already processed
	if (PkgInfo->bInitializedHashes)
	{
		return true;
	}
	
	TSet<FPackageDependencyTrackingInfo*> PackagesToDetermineDependencies;
	PackagesToDetermineDependencies.Add( PkgInfo );
	TSet<FPackageDependencyTrackingInfo*> AllPackages;
	AllPackages.Add(PkgInfo);

	bool bNeedIteration = true;
	while ( bNeedIteration )
	{
		bNeedIteration = false;

		TSet<FPackageDependencyTrackingInfo*> NewPackages;
		for ( FPackageDependencyTrackingInfo* CurrentPackage : PackagesToDetermineDependencies )
		{
			DeterminePackageDependencies( CurrentPackage, NewPackages);
		}

		PackagesToDetermineDependencies.Empty(NewPackages.Num());
		for ( FPackageDependencyTrackingInfo* NewPackage : NewPackages )
		{
			bool bProcessed = false;
			AllPackages.Add(NewPackage, &bProcessed);
			if ( bProcessed == false )
			{
				PackagesToDetermineDependencies.Add( NewPackage );
				bNeedIteration = true;
			}
		}
	}

	for (FPackageDependencyTrackingInfo* DepPkgInfo : AllPackages)
	{
		check(DepPkgInfo->bBeingProcessed == false);
		check(DepPkgInfo->bInitializedDependencies == true || DepPkgInfo->bValid == false);
	}

	for (FPackageDependencyTrackingInfo* DepPkgInfo : AllPackages)
	{
		if ( DepPkgInfo->bInitializedHashes || (DepPkgInfo->bValid == false) )
		{
			continue;
		}

		FMD5 Hash;
		FDateTime EarliestTime = DepPkgInfo->TimeStamp;
		TSet<FPackageDependencyTrackingInfo*> ReferencedPkgInfo;
		RecursiveResolveDependentHash(DepPkgInfo, ReferencedPkgInfo, Hash, EarliestTime);
		DepPkgInfo->DependentHash.Set(Hash);
		DepPkgInfo->DependentTimeStamp = EarliestTime;
		DepPkgInfo->bInitializedHashes = true;
	}

	for (FPackageDependencyTrackingInfo* DepPkgInfo : AllPackages)
	{
		check(DepPkgInfo->bBeingProcessed == false);
		check(DepPkgInfo->bInitializedHashes == true || DepPkgInfo->bValid == false);
	}

	if ( OutPkgInfo->bValid == false )
	{
		return false;
	}

	return true;
}

bool FPackageDependencyInfo::DetermineFullPackageHash(const TCHAR* InPackageName, FMD5Hash& OutFullPackageHash)
{
	FPackageDependencyTrackingInfo* PkgInfo = nullptr;
	bool bSuccessful = InitializeDependencyInfo(InPackageName, PkgInfo);

	if (bSuccessful)
	{
		check(PkgInfo != nullptr);
		OutFullPackageHash = PkgInfo->FullPackageHash;
	}
	return bSuccessful;
}

bool FPackageDependencyInfo::GetPackageDependencies(const TCHAR* PackageName, TArray<FString>& OutDependencies)
{
	FPackageDependencyTrackingInfo* PkgInfo = nullptr;
	bool bSuccessful = InitializeDependencyInfo(PackageName, PkgInfo);

	if (bSuccessful)
	{
		check(PkgInfo != nullptr);
		check(PkgInfo->bInitializedHashes == true);


		TArray<FPackageDependencyTrackingInfo*> SortedDependentPackages;
		PkgInfo->DependentPackages.GenerateValueArray(SortedDependentPackages);

		SortedDependentPackages.StableSort(FComparePackageDependencyName());

		for (const FPackageDependencyTrackingInfo* DependentPackage : SortedDependentPackages)
		{
			OutDependencies.Add(DependentPackage->PackageName);
		}

	}
	return bSuccessful;
}


bool FPackageDependencyInfo::DeterminePackageDependentHash(const TCHAR* InPackageName, FMD5Hash& OutDependentHash)
{
	FPackageDependencyTrackingInfo* PkgInfo = nullptr;
	bool bSuccessful = InitializeDependencyInfo(InPackageName, PkgInfo);

	if (bSuccessful)
	{
		check(PkgInfo->bInitializedHashes == true);
		check(PkgInfo != nullptr);
		OutDependentHash = PkgInfo->DependentHash;
	}
	return bSuccessful;
}


bool FPackageDependencyInfo::DeterminePackageDependentTimeStamp(const TCHAR* InPackageName, FDateTime& OutNewestTime)
{
	FPackageDependencyTrackingInfo* PkgInfo = nullptr;
	bool bSuccessful = InitializeDependencyInfo(InPackageName, PkgInfo);

	if ( bSuccessful )
	{
		check(PkgInfo != nullptr);
		OutNewestTime = PkgInfo->DependentTimeStamp;
	}
	return bSuccessful;
}

void FPackageDependencyInfo::DetermineDependentTimeStamps(const TArray<FString>& InPackageList)
{
	FDateTime TempTimeStamp;
	for (int32 PkgIdx = 0; PkgIdx < InPackageList.Num(); PkgIdx++)
	{
		DeterminePackageDependentTimeStamp(*(InPackageList[PkgIdx]), TempTimeStamp);
	}
}

bool FPackageDependencyInfo::RecursiveGetDependentPackageHashes(const TCHAR* InPackageName, TMap<FString, FMD5Hash>& Dependencies)
{
	FPackageDependencyTrackingInfo* PkgInfo = nullptr;
	bool bSuccessful = InitializeDependencyInfo(InPackageName, PkgInfo);

	if ( bSuccessful )
	{
		TArray<FPackageDependencyTrackingInfo*> AllDependentPackages;
		AllDependentPackages.Add(PkgInfo);
		for (int32 I = 0; I < AllDependentPackages.Num(); ++I )
		{
			FPackageDependencyTrackingInfo* Current = AllDependentPackages[I];

			check(Current->bBeingProcessed == false);
			check(Current->bInitializedHashes == true);

			Dependencies.Add( Current->PackageName, Current->FullPackageHash);

			for ( auto& Dependency : Current->DependentPackages )
			{
				AllDependentPackages.AddUnique( Dependency.Value );
			}
		}
	}

	return bSuccessful;
}

void FPackageDependencyInfo::DetermineAllDependentTimeStamps()
{
	FDateTime TempTimeStamp;
	for (TMap<FString, FPackageDependencyTrackingInfo*>::TIterator PkgIt(PackageInformation); PkgIt; ++PkgIt)
	{
		FString& PkgName = PkgIt.Key();
		FPackageDependencyTrackingInfo*& PkgInfo = PkgIt.Value();

		if ( PkgInfo->bInitializedHashes == false )
		{
			FPackageDependencyTrackingInfo* PkgDependencyInfo = nullptr;
			InitializeDependencyInfo(*PkgName, PkgDependencyInfo);
		}
	}

	// GC to ensure packages aren't hanging around
	CollectGarbage(GARBAGE_COLLECTION_KEEPFLAGS, true);
}

/** Simple thread safe proxy for TSet<FName> */
template<class T>
class TThreadSafeSet
{
	TSet<T> ArraySet;
	FCriticalSection CriticalSection;
public:
	void Add(T InName)
	{
		FScopeLock Lock(&CriticalSection);
		ArraySet.Add(InName);
	}
	bool Contains(T InName)
	{
		FScopeLock Lock(&CriticalSection);
		return ArraySet.Contains(InName);
	}
	void Remove(T InName)
	{
		FScopeLock Lock(&CriticalSection);
		ArraySet.Remove(InName);
	}
	void Empty()
	{
		FScopeLock Lock(&CriticalSection);
		ArraySet.Empty();
	}
	void GetNames(TSet<T>& OutNames)
	{
		FScopeLock Lock(&CriticalSection);
		OutNames.Append(ArraySet);
	}
};

template<class T>
class TThreadSafeWorkList
{
private:
	TArray<T> InternalArray;
	TSet<T> AllEntries; // all entries that have ever been added to this array, don't allow two
	FCriticalSection CriticalSection;
public:
	TThreadSafeWorkList(const TArray<T>& NewArray)
	{
		FScopeLock Lock(&CriticalSection);
		for (const auto& Item : NewArray)
		{
			Add(Item);
		}
	}

	TThreadSafeWorkList(const TSet<T>& NewArray)
	{
		FScopeLock Lock(&CriticalSection);
		AllEntries = NewArray;
		InternalArray = AllEntries.Array();
	}

	void Add(T Item)
	{
		FScopeLock Lock(&CriticalSection);
		bool bAlreadyInSet;
		AllEntries.Add(Item, &bAlreadyInSet);
		if (!bAlreadyInSet)
		{
			InternalArray.Add(Item);
		}
	}
	bool Pop(T& OutResult)
	{
		FScopeLock Lock(&CriticalSection);
		if ( InternalArray.Num() )
		{
			OutResult = InternalArray[0];
			InternalArray.RemoveAtSwap(0);
			return true;
		}
		return false;
	}
	const TSet<T>& GetAllEntries() const
	{
		return AllEntries;
	}
};



void FPackageDependencyInfo::AsyncDetermineAllDependentPackageInfo(const TArray<FString>& PackageNames, int32 NumAsyncDependencyTasks)
{
	TSet<FPackageDependencyTrackingInfo*> PackageInfoSet;

	if ( PackageNames.Num() == 0 )
	{
		for ( const auto& PackageInfoIt : PackageInformation )
		{
			PackageInfoSet.Add(PackageInfoIt.Value);
		}
	}
	else
	{
		for ( const auto& PackageName : PackageNames )
		{
			FPackageDependencyTrackingInfo* PackageInfo = PackageInformation.FindRef(PackageName);
			if ( PackageInfo == nullptr )
			{
				UE_LOG(LogPackageDependencyInfo, Display, TEXT("Unable to resolve package name %s"), *PackageName);
				continue;
			}
			PackageInfoSet.Add(PackageInfo);
		}
	}
	TThreadSafeWorkList<FPackageDependencyTrackingInfo*> ThreadSafeQueue(PackageInfoSet);


	// worker task
	class FResolvePackageDependencies : public FNonAbandonableTask
	{
	private:
		TThreadSafeWorkList<FPackageDependencyTrackingInfo*>& ThreadSafeQueue;
		FPackageDependencyInfo* PackageDependencyInfo;
	public:
		
		/** Constructor */
		FResolvePackageDependencies(TThreadSafeWorkList<FPackageDependencyTrackingInfo*>& InThreadSafeQueue, FPackageDependencyInfo* InPackageDependencyInfo ) :
			ThreadSafeQueue(InThreadSafeQueue),
			PackageDependencyInfo(InPackageDependencyInfo)
		{
		}

		/** Performs work on thread */
		void DoWork()
		{
			FPackageDependencyTrackingInfo* CurrentPackageInfo = nullptr;
			while (ThreadSafeQueue.Pop(CurrentPackageInfo))
			{
				TSet<FPackageDependencyTrackingInfo*> AllPackages;
				PackageDependencyInfo->DeterminePackageDependencies( CurrentPackageInfo, AllPackages );
				for ( auto& DependencyPackageInfo : AllPackages )
				{
					ThreadSafeQueue.Add(DependencyPackageInfo);
				}
			}
		}
		FORCEINLINE TStatId GetStatId() const
		{
			RETURN_QUICK_DECLARE_CYCLE_STAT(FResolvePackageDependencies, STATGROUP_ThreadPoolAsyncTasks);
		}
	};

	typedef FAsyncTask<FResolvePackageDependencies> ResolvePackageDependenciesTask;
	TArray<ResolvePackageDependenciesTask *> CurrentTasks;
	
	for ( int I = 0; I < NumAsyncDependencyTasks; ++I )
	{
		auto Task = new ResolvePackageDependenciesTask(ThreadSafeQueue, this);
		CurrentTasks.Add(Task);
		Task->StartSynchronousTask();
		/*Task->StartBackgroundTask(
#if WITH_EDITOR
			// use the large thread pool when it exists (editor)
			GLargeThreadPool
#endif
		);*/
	}

	while ( true )
	{
		bool bIsDone = true;
		for ( auto& Task : CurrentTasks )
		{
			if ( !Task->IsDone() )
			{
				bIsDone = false;
				break;
			}
		}

		if ( bIsDone )
			break;

		FPlatformProcess::Sleep( 0.01f );
	}
	for (auto& Task : CurrentTasks)
	{
		check(Task->IsDone());
		delete Task;
	}

	TSet<FPackageDependencyTrackingInfo*> AllPackages = ThreadSafeQueue.GetAllEntries();


	for (auto& DepPkgInfo : AllPackages)
	{
		check(DepPkgInfo->bBeingProcessed == false);
		check(DepPkgInfo->bInitializedDependencies == true || DepPkgInfo->bValid == false);
	}


	ResolveDependentHashes( true, AllPackages, NumAsyncDependencyTasks);



	for (auto& DepPkgInfo : AllPackages)
	{
		check(DepPkgInfo->bBeingProcessed == false);
		check((DepPkgInfo->bInitializedHashes == true) || (DepPkgInfo->bValid == false));
	}
	// need to clean up linkers created in DeterminePackageDependencies as they were created with NoVerify and can mess up cooker operations
	CollectGarbage(RF_NoFlags, true);
}

void FPackageDependencyInfo::ResolveDependentHashes(bool Async, TSet<FPackageDependencyTrackingInfo*> PackageInfoSet, int32 NumAsyncDependencyTasks)
{

	if (!Async)
	{
		for (auto& DepPkgInfo : PackageInfoSet)
		{
			if (DepPkgInfo->bInitializedHashes || (DepPkgInfo->bValid == false))
			{
				continue;
			}

			FMD5 Hash;
			FDateTime EarliestTime = DepPkgInfo->TimeStamp;
			TSet<FPackageDependencyTrackingInfo*> ReferencedPackageInfo;
			RecursiveResolveDependentHash(DepPkgInfo, ReferencedPackageInfo, Hash, EarliestTime);
			DepPkgInfo->DependentHash.Set(Hash);
			DepPkgInfo->DependentTimeStamp = EarliestTime;
			DepPkgInfo->bInitializedHashes = true;
		}
		return;
	}
	
	TThreadSafeWorkList<FPackageDependencyTrackingInfo*> ThreadSafeQueue(PackageInfoSet);

	class FResolveDependencyHashes : public FNonAbandonableTask
	{
	private:
		TThreadSafeWorkList<FPackageDependencyTrackingInfo*>& ThreadSafeQueue;
		FPackageDependencyInfo* PackageDependencyInfo;
	public:

		/** Constructor */
		FResolveDependencyHashes(TThreadSafeWorkList<FPackageDependencyTrackingInfo*>& InThreadSafeQueue, FPackageDependencyInfo* InPackageDependencyInfo) :
			ThreadSafeQueue(InThreadSafeQueue),
			PackageDependencyInfo(InPackageDependencyInfo)
		{
		}

		/** Performs work on thread */
		void DoWork()
		{
			FPackageDependencyTrackingInfo* DepPkgInfo = nullptr;
			while (ThreadSafeQueue.Pop(DepPkgInfo))
			{
				TSet<FPackageDependencyTrackingInfo*> AllPackages;
		if (DepPkgInfo->bInitializedHashes || (DepPkgInfo->bValid == false))
		{
			continue;
		}

		FMD5 Hash;
		FDateTime EarliestTime = DepPkgInfo->TimeStamp;
				TSet<FPackageDependencyTrackingInfo*> ReferencedPackageInfo;
				PackageDependencyInfo->RecursiveResolveDependentHash(DepPkgInfo, ReferencedPackageInfo, Hash, EarliestTime);
		DepPkgInfo->DependentHash.Set(Hash);
		DepPkgInfo->DependentTimeStamp = EarliestTime;
		DepPkgInfo->bInitializedHashes = true;
	}
		}
		FORCEINLINE TStatId GetStatId() const
		{
			RETURN_QUICK_DECLARE_CYCLE_STAT(FResolveDependencyHashes, STATGROUP_ThreadPoolAsyncTasks);
		}
	};

	typedef FAsyncTask<FResolveDependencyHashes> ResolveDependencyHashesTask;
	TArray<ResolveDependencyHashesTask *> CurrentTasks;

	for (int I = 0; I < NumAsyncDependencyTasks; ++I)
	{
		auto Task = new ResolveDependencyHashesTask(ThreadSafeQueue, this);
		CurrentTasks.Add(Task);
		Task->StartBackgroundTask(
#if WITH_EDITOR
			// use the large thread pool when it exists (editor)
			GLargeThreadPool
#endif
		);
	}


	while (true)
	{
		bool bIsDone = true;
		for (auto& Task : CurrentTasks)
		{
			if (!Task->IsDone())
			{
				bIsDone = false;
				break;
			}
		}

		if (bIsDone)
			break;

		FPlatformProcess::Sleep(0.01f);
	}
	for (auto& Task : CurrentTasks)
	{
		check(Task->IsDone());
		delete Task;
	}

}


void FPackageDependencyInfo::DetermineShaderSourceTimeStamp()
{
	ShaderSourceTimeStamp = FDateTime::MinValue();

	// Get all the shader source files
	FString ShaderSourceDirectory = FPlatformProcess::ShaderDir();

	// use the timestamp grabbing visitor (include directories)
	TArray<FString> DirectoriesWildcards;
	TArray<FString> DirectoriesToIgnore;
	TArray<FString> DirectoriesToNotRecurse;
	TArray<FString> FileWildcards;
	FileWildcards.Add(TEXT(".usf"));

	FPackageDependencyTimestampVisitor TimeStampVisitor(FPlatformFileManager::Get().GetPlatformFile(), DirectoriesWildcards, DirectoriesToIgnore, DirectoriesToNotRecurse, FileWildcards, false, true);
	TimeStampVisitor.Visit(*ShaderSourceDirectory, true);

	FMD5 AllShaderHash;
	TimeStampVisitor.FileTimes.KeySort(TLess<FString>());

	for (TMap<FString, FPackageDependencyTimestampVisitor::FDependencyInfo>::TIterator It(TimeStampVisitor.FileTimes); It; ++It)
	{
		FString ShaderFilename = It.Key();
		check(FPaths::GetExtension(ShaderFilename) == TEXT("usf"));

		AllShaderHash.Update(It.Value().Hash.GetBytes(), It.Value().Hash.GetSize() );

		// It's a shader file
		FDateTime ShaderTimestamp = It.Value().TimeStamp;
		if (ShaderTimestamp > ShaderSourceTimeStamp)
		{
			NewestShaderSource = ShaderFilename;
			ShaderSourceTimeStamp = ShaderTimestamp;
		}
	}

	// Add a 'fake' package tracking info for shader source
	ShaderSourcePkgInfo = new FPackageDependencyTrackingInfo(ShaderSourcePkgName, ShaderSourceTimeStamp);
	ShaderSourcePkgInfo->bInitializedHashes = ShaderSourcePkgInfo->bInitializedDependencies = true;
	ShaderSourcePkgInfo->DependentTimeStamp = ShaderSourceTimeStamp;
	ShaderSourcePkgInfo->FullPackageHash.Set(AllShaderHash);
	ShaderSourcePkgInfo->DependentHash = ShaderSourcePkgInfo->FullPackageHash;
	PackageInformation.Add(ShaderSourcePkgName, ShaderSourcePkgInfo);
}

/** Determine the newest 'script' time stamp */
void FPackageDependencyInfo::DetermineScriptSourceTimeStamp()
{
	DetermineEngineScriptSourceTimeStamp();
	DetermineGameScriptSourceTimeStamp();

	ScriptSourceTimeStamp = EngineScriptSourceTimeStamp;
	if (ScriptSourceTimeStamp < GameScriptSourceTimeStamp)
	{
		ScriptSourceTimeStamp = GameScriptSourceTimeStamp;
	}

	{
		// TODO: don't need this fake script package as the below code can generate package hashes for each script package
		// Add a 'fake' package tracking info for script source
		ScriptSourcePkgInfo = new FPackageDependencyTrackingInfo(ScriptSourcePkgName, ScriptSourceTimeStamp);
		ScriptSourcePkgInfo->DependentTimeStamp = ScriptSourceTimeStamp;
		ScriptSourcePkgInfo->bInitializedHashes = ScriptSourcePkgInfo->bInitializedDependencies = true;
		FMD5 Empty;
		ScriptSourcePkgInfo->FullPackageHash.Set(Empty);
		PackageInformation.Add(ScriptSourcePkgName, ScriptSourcePkgInfo);
	}

#if 1

	for ( TObjectIterator<UPackage> It; It; ++It )
	{
		const UPackage* Package = *It;
		if ( FPackageName::IsScriptPackage(Package->GetName()) )
		{
			const FString ScriptPackageName = Package->GetName();

			// Add package tracking info for script source
			FPackageDependencyTrackingInfo* ScriptPackageInfo = new FPackageDependencyTrackingInfo(ScriptPackageName, ScriptSourceTimeStamp);
			ScriptPackageInfo->bInitializedHashes = ScriptPackageInfo->bInitializedDependencies = true;
			ScriptPackageInfo->DependentTimeStamp = ScriptSourceTimeStamp;
			FMD5 PackageSourceHash;
			FGuid PackageGuid = Package->GetGuid();
			PackageSourceHash.Update( (uint8*)(&PackageGuid), sizeof(FGuid) );
			ScriptPackageInfo->FullPackageHash.Set(PackageSourceHash);
			ScriptPackageInfo->DependentHash = ScriptPackageInfo->FullPackageHash; // set to the same thing so we can treat normal packages and script packages the same way
			PackageInformation.Add(ScriptPackageName, ScriptPackageInfo);
		}
	}

#else
	FFindModuleSourcePaths SourcePaths(FPlatformFileManager::Get().GetPlatformFile());

	SourcePaths.Visit(*FPaths::GameSourceDir(), true);
	SourcePaths.Visit(*FPaths::EngineSourceDir(), true);
	SourcePaths.Visit(*FPaths::EnginePluginsDir(), true);
	SourcePaths.Visit(*FPaths::GamePluginsDir(), true);


	TArray<FName> AllModuleNames;
	FModuleManager::Get().FindModules(TEXT("*"), AllModuleNames);
	for (TArray<FName>::TConstIterator ModuleNameIt(AllModuleNames); ModuleNameIt; ++ModuleNameIt)
	{
		// ScriptPackageNames.Add(*ModuleNameIt, *ConvertToLongScriptPackageName(*ModuleNameIt->ToString()));
		const FString* ModuleSourcePath = SourcePaths.SourcePaths.Find(ModuleNameIt->ToString());
		if (ModuleSourcePath)
		{
			DetermineScriptSourceTimeStampForModule(ModuleNameIt->ToString(), *ModuleSourcePath);
		}
	}
#endif
}

void FPackageDependencyInfo::DetermineScriptSourceTimeStamp(FString PathName)
{
	FDateTime OutNewestTime = FDateTime::MinValue();


	FString ScriptLongPackageName = FString::Printf(TEXT("/Script%s"), *PathName);

	FString ScriptSourceDirectory;
	if ( FPackageName::ConvertRootPathToContentPath(PathName, ScriptSourceDirectory) == false)
	{
		UE_LOG(LogPackageDependencyInfo, Display, TEXT("Unable to convert %s to source directory unable to register script source hashes"), *ScriptLongPackageName);
		return;
	}
	ScriptSourceDirectory = ScriptSourceDirectory.Replace( TEXT("Content"), TEXT("Source"));

	if ( ScriptSourceDirectory.Contains(TEXT("Source")) == false )
	{
		ScriptSourceDirectory /= TEXT("Source");
	}

	if ( FPlatformFileManager::Get().GetPlatformFile().DirectoryExists(*ScriptSourceDirectory) )
	{
		UE_LOG(LogPackageDependencyInfo, Display, TEXT("Unable to find %s directory unable to register script source hashes for %s"), *ScriptSourceDirectory, *ScriptLongPackageName);
		return;
	}

	// use the timestamp grabbing visitor (include directories)
	TArray<FString> DirectoriesWildcards;
	DirectoriesWildcards.Add(TEXT("Classes/"));	// @todo uht: Now scanning Public and Private folders, as well as Classes folder
	DirectoriesWildcards.Add(TEXT("Public/"));
	DirectoriesWildcards.Add(TEXT("Private/"));
	TArray<FString> DirectoriesToIgnore;
	TArray<FString> DirectoriesToNotRecurse;
	TArray<FString> FileWildcards;
	FileWildcards.Add(TEXT(".h"));

	FPackageDependencyTimestampVisitor TimeStampVisitor(FPlatformFileManager::Get().GetPlatformFile(), DirectoriesWildcards, DirectoriesToIgnore, DirectoriesToNotRecurse, FileWildcards, false, true);

	TimeStampVisitor.Visit(*ScriptSourceDirectory, true);

	if (TimeStampVisitor.FileTimes.Num() == 0)
	{
		return;
	}

	TimeStampVisitor.FileTimes.KeySort(TLess<FString>());
	FMD5 ScriptMD5;
	for (TMap<FString, FPackageDependencyTimestampVisitor::FDependencyInfo>::TIterator It(TimeStampVisitor.FileTimes); It; ++It)
	{
		FString ScriptFilename = It.Key();
		// It's a 'script' file
		FDateTime ScriptTimestamp = It.Value().TimeStamp;
		if (ScriptTimestamp > OutNewestTime)
		{
			OutNewestTime = ScriptTimestamp;
		}

		FMD5Hash Hash = It.Value().Hash;

		ScriptMD5.Update(Hash.GetBytes(), Hash.GetSize());
	}

	FMD5Hash ScriptHash;
	ScriptHash.Set(ScriptMD5);
	FPackageDependencyTrackingInfo* ScriptSourceInfo = new FPackageDependencyTrackingInfo( ScriptLongPackageName, OutNewestTime );
	ScriptSourceInfo->DependentTimeStamp = OutNewestTime;
	ScriptSourceInfo->FullPackageHash = ScriptHash;

	PackageInformation.Add(ScriptLongPackageName, ScriptSourceInfo);
}

void FPackageDependencyInfo::DetermineScriptSourceTimeStampForModule(const FString& ModuleName, const FString& ModuleSourcePath )
{
#if 0
	
	FString ScriptLongPackageName = FPackageName::ConvertToLongScriptPackageName(*ModuleName);

	UPackage* Package = FindPackage(ANY_PACKAGE, ScriptLongPackageName);



	FMD5Hash ScriptHash;
	ScriptHash.Set(ScriptMD5);
	FPackageDependencyTrackingInfo* ScriptSourceInfo = new FPackageDependencyTrackingInfo(ScriptLongPackageName, OutNewestTime);
	ScriptSourceInfo->DependentTimeStamp = OutNewestTime;
	ScriptSourceInfo->FullPackageHash = ScriptHash;

	PackageInformation.Add(ScriptLongPackageName, ScriptSourceInfo);
#else
	// use the timestamp grabbing visitor (include directories)
	TArray<FString> DirectoriesWildcards;
	DirectoriesWildcards.Add(TEXT("Classes/"));	// @todo uht: Now scanning Public and Private folders, as well as Classes folder
	DirectoriesWildcards.Add(TEXT("Public/"));
	DirectoriesWildcards.Add(TEXT("Private/"));
	TArray<FString> DirectoriesToIgnore;
	TArray<FString> DirectoriesToNotRecurse;
	TArray<FString> FileWildcards;
	FileWildcards.Add(TEXT(".h"));
	FDateTime OutNewestTime = FDateTime::MinValue();

	bool hasHeaderFiles = false;

	FPackageDependencyTimestampVisitor TimeStampVisitor(FPlatformFileManager::Get().GetPlatformFile(), DirectoriesWildcards, DirectoriesToIgnore, DirectoriesToNotRecurse, FileWildcards, false, true);
	TimeStampVisitor.Visit(*ModuleSourcePath, true);


	if ( TimeStampVisitor.FileTimes.Num() == 0 )
	{
		// no dependency here
		return;
	}


	TimeStampVisitor.FileTimes.KeySort(TLess<FString>());
	FMD5 ScriptMD5;

	for (TMap<FString, FPackageDependencyTimestampVisitor::FDependencyInfo>::TIterator It(TimeStampVisitor.FileTimes); It; ++It)
	{
		FString ScriptFilename = It.Key();
		check( FPaths::GetExtension(ScriptFilename) == TEXT("h"));
		// It's a 'script' file
		FDateTime ScriptTimestamp = It.Value().TimeStamp;
		if (ScriptTimestamp > OutNewestTime)
		{
			OutNewestTime = ScriptTimestamp;
		}
		FMD5Hash Hash = It.Value().Hash;
		ScriptMD5.Update(Hash.GetBytes(), Hash.GetSize());
	}


	FString ScriptLongPackageName = FPackageName::ConvertToLongScriptPackageName(*ModuleName);

	FMD5Hash ScriptHash;
	ScriptHash.Set(ScriptMD5);
	FPackageDependencyTrackingInfo* ScriptSourceInfo = new FPackageDependencyTrackingInfo(ScriptLongPackageName, OutNewestTime);
	ScriptSourceInfo->DependentTimeStamp = OutNewestTime;
	ScriptSourceInfo->FullPackageHash = ScriptHash;

	PackageInformation.Add(ScriptLongPackageName, ScriptSourceInfo);
#endif
}

void FPackageDependencyInfo::DetermineEngineScriptSourceTimeStamp()
{
	DetermineScriptSourceTimeStamp(true, EngineScriptSourceTimeStamp);
}

void FPackageDependencyInfo::DetermineGameScriptSourceTimeStamp()
{
	DetermineScriptSourceTimeStamp(false, GameScriptSourceTimeStamp);
}

void FPackageDependencyInfo::DetermineScriptSourceTimeStamp(bool bInGame, FDateTime& OutNewestTime)
{
	OutNewestTime = FDateTime::MinValue();

	// @todo uht: This code ignores Plugins and Developer code!
	FString ScriptSourceDirectory = bInGame ? (FPaths::GameDir() / TEXT("Source")) : (FPaths::EngineDir() / TEXT("Source") / TEXT("Runtime"));

	// use the timestamp grabbing visitor (include directories)
	TArray<FString> DirectoriesWildcards;
	DirectoriesWildcards.Add(TEXT("Classes/"));	// @todo uht: Now scanning Public and Private folders, as well as Classes folder
	DirectoriesWildcards.Add(TEXT("Public/"));	
	DirectoriesWildcards.Add(TEXT("Private/"));
	TArray<FString> DirectoriesToIgnore;
	TArray<FString> DirectoriesToNotRecurse;
	TArray<FString> FileWildcards;
	FileWildcards.Add(TEXT(".h"));

	FPackageDependencyTimestampVisitor TimeStampVisitor(FPlatformFileManager::Get().GetPlatformFile(), DirectoriesWildcards, DirectoriesToIgnore, DirectoriesToNotRecurse, FileWildcards, false);
	TimeStampVisitor.Visit(*ScriptSourceDirectory, true);
	for (TMap<FString, FPackageDependencyTimestampVisitor::FDependencyInfo>::TIterator It(TimeStampVisitor.FileTimes); It; ++It)
	{
		FString ScriptFilename = It.Key();
		if (FPaths::GetExtension(ScriptFilename) == TEXT("h"))
		{
			// It's a 'script' file
			FDateTime ScriptTimestamp = It.Value().TimeStamp;
			if (ScriptTimestamp > OutNewestTime)
			{
				OutNewestTime = ScriptTimestamp;
			}
		}
	}
}

void FPackageDependencyInfo::PrepContentPackageTimeStamps()
{
	TArray<FString> ContentDirectories;
	{
		TArray<FString> RootContentPaths;
		FPackageName::QueryRootContentPaths( RootContentPaths );
		for( TArray<FString>::TConstIterator RootPathIt( RootContentPaths ); RootPathIt; ++RootPathIt )
		{
			const FString& RootPath = *RootPathIt;
			const FString& ContentFolder = FPackageName::LongPackageNameToFilename( RootPath );
			ContentDirectories.Add( ContentFolder );
		}
	}

	// use the timestamp grabbing visitor (include directories)
	TArray<FString> DirectoriesWildcards;
	TArray<FString> DirectoriesToIgnore;
	TArray<FString> DirectoriesToNotRecurse;
	TArray<FString> FileWildcards;

	for (int DirIdx = 0; DirIdx < ContentDirectories.Num(); DirIdx++)
	{
		FPackageDependencyTimestampVisitor TimeStampVisitor(FPlatformFileManager::Get().GetPlatformFile(), DirectoriesWildcards, DirectoriesToIgnore, DirectoriesToNotRecurse, FileWildcards, false);
		TimeStampVisitor.Visit(*ContentDirectories[DirIdx], true);
		for (TMap<FString, FPackageDependencyTimestampVisitor::FDependencyInfo>::TIterator It(TimeStampVisitor.FileTimes); It; ++It)
		{
			FString ContentFilename = It.Key();
			if ( FPackageName::IsPackageExtension(*FPaths::GetExtension(ContentFilename, true)) )
			{
				FDateTime ContentTimestamp = It.Value().TimeStamp;
				//ContentFilename = FPaths::GetBaseFilename(ContentFilename, false);
				// Add it to the pkg info mapping
				FPackageDependencyTrackingInfo* NewInfo = new FPackageDependencyTrackingInfo(ContentFilename, ContentTimestamp);
				PackageInformation.Add(ContentFilename, NewInfo);
			}
		}
	}
}


bool FPackageDependencyInfo::DeterminePackageDependencies(FPackageDependencyTrackingInfo* PkgInfo, TSet<FPackageDependencyTrackingInfo*>& AllPackages)
{
	check(PkgInfo->bBeingProcessed == false);


	if ( PkgInfo->bInitializedDependencies || (PkgInfo->bValid == false) )
	{
		return true;
	}

	checkf((PkgInfo->bInitializedDependencies == false), TEXT("RecursiveDeterminePackageDependentTimeStamp: Package initialized: %s"), *PkgInfo->PackageName);

	// We have the package info, so process the actual package.
	BeginLoad();
	auto Linker = GetPackageLinker(NULL, *PkgInfo->PackageName, LOAD_NoVerify, NULL, NULL);
	EndLoad();
	if (Linker != NULL)
	{
		PkgInfo->bBeingProcessed = true;
		{
			// generate hash for file

			if ( Linker->Summary.Guid.IsValid() )
			{
				FMD5 PackageSourceHash;
				FGuid PackageGuid = Linker->Summary.Guid;
				PackageSourceHash.Update((uint8*)(&PackageGuid), sizeof(FGuid));
				PkgInfo->FullPackageHash.Set(PackageSourceHash);
			}
			else
			{
				UE_LOG(LogPackageDependencyInfo, Warning, TEXT("Found package missing GUID %s calculating hash slow way"), *PkgInfo->PackageName);
<<<<<<< HEAD
				FArchive* Loader = Linker->Loader;
				int64 OriginalPos = Loader->Tell();
				Loader->Seek(0);
				PkgInfo->FullPackageHash = FMD5Hash::HashFileFromArchive(Loader);
				Loader->Seek(OriginalPos);
			}
=======
			FArchive* Loader = Linker->Loader;
			int64 OriginalPos = Loader->Tell();
			Loader->Seek(0);
			PkgInfo->FullPackageHash = FMD5Hash::HashFileFromArchive(Loader);
			Loader->Seek(OriginalPos);
>>>>>>> 50b84fc1
		}
		}
		// Start off with setting the dependent time to the package itself
		PkgInfo->TimeStamp = PkgInfo->TimeStamp;

		// Map? Code (ie blueprint)?
		PkgInfo->bContainsMap = Linker->ContainsMap();
		PkgInfo->bContainsBlueprints = Linker->ContainsCode();

		static const FName CheckMaterial(TEXT("Material"));
		static const FName CheckMIC(TEXT("MaterialInstanceConstant"));
		static const FName CheckMID(TEXT("MaterialInstanceDynamic"));
		static const FName CheckLMIC(TEXT("LandscapeMaterialInstanceConstant"));
		static const FName CheckWorld(TEXT("World"));
		static const FName CheckBlueprint(TEXT("Blueprint"));
		static const FName CheckAnimBlueprint(TEXT("AnimBlueprint"));

		// Check the export map for material interfaces
		for (int32 ExpIdx = 0; ExpIdx < Linker->ExportMap.Num(); ExpIdx++)
		{
			FObjectExport& ObjExp = Linker->ExportMap[ExpIdx];
			FName ExpClassName = Linker->GetExportClassName(ExpIdx);
			if ((ExpClassName == CheckMaterial) ||
				(ExpClassName == CheckMIC) ||
				(ExpClassName == CheckMID) ||
				(ExpClassName == CheckLMIC))
			{
				PkgInfo->bContainsShaders = true;
				PkgInfo->DependentPackages.Add(ShaderSourcePkgName, ShaderSourcePkgInfo);
				AllPackages.Add(ShaderSourcePkgInfo);
			}
			else if (ExpClassName == CheckWorld)
			{
				PkgInfo->bContainsMap = true;
			}
			else if ((ExpClassName == CheckBlueprint) ||
				(ExpClassName == CheckAnimBlueprint))
			{
				PkgInfo->bContainsBlueprints = true;
				PkgInfo->DependentPackages.Add(ScriptSourcePkgName, ScriptSourcePkgInfo);
				AllPackages.Add(ScriptSourcePkgInfo);
			}
		}

		// Check the dependencies
		//@todo. Make this a function of the linker? Almost the exact same code is used in PkgInfo commandlet...
		FName LinkerName = Linker->LinkerRoot->GetFName();
		TArray<FName> DependentPackages;
		for (int32 ImpIdx = 0; ImpIdx < Linker->ImportMap.Num(); ImpIdx++)
		{
			FObjectImport& ObjImp = Linker->ImportMap[ImpIdx];

			FName PackageName = NAME_None;
			FName OuterName = NAME_None;
			if (!ObjImp.OuterIndex.IsNull())
			{
				// Find the package which contains this import.  import.SourceLinker is cleared in EndLoad, so we'll need to do this manually now.
				FPackageIndex OutermostLinkerIndex = ObjImp.OuterIndex;
				for (FPackageIndex LinkerIndex = ObjImp.OuterIndex; !LinkerIndex.IsNull();)
				{
					OutermostLinkerIndex = LinkerIndex;
					LinkerIndex = Linker->ImpExp(LinkerIndex).OuterIndex;
				}
				PackageName = Linker->ImpExp(OutermostLinkerIndex).ObjectName;
			}

			if (PackageName == NAME_None && ObjImp.ClassName == NAME_Package)
			{
				PackageName = ObjImp.ObjectName;
			}

			if ((PackageName != NAME_None) && (PackageName != LinkerName))
			{
				DependentPackages.AddUnique(PackageName);
			}

			if ((ObjImp.ClassPackage != NAME_None) && (ObjImp.ClassPackage != LinkerName))
			{
				DependentPackages.AddUnique(ObjImp.ClassPackage);
			}
		}

		DependentPackages.StableSort();

		for (int32 DependentIdx = 0; DependentIdx < DependentPackages.Num(); DependentIdx++)
		{
			FString PkgName = DependentPackages[DependentIdx].ToString();
			FText Reason;
			if (!FPackageName::IsValidLongPackageName(PkgName, true, &Reason))
			{
				//UE_LOG(LogPackageDependencyInfo, Display, TEXT("%s --> %s"), *PkgName, *Reason.ToString());
				continue;
			}

			FString LongName = PkgName;
			if (!FPackageName::IsScriptPackage(LongName))
			{
				LongName = FPackageName::LongPackageNameToFilename(PkgName);
			}

			FPackageDependencyTrackingInfo** pDepPkgInfo = PackageInformation.Find(LongName);

			if ( pDepPkgInfo == nullptr )
			{
				pDepPkgInfo = PackageInformation.Find(LongName + FPackageName::GetMapPackageExtension());
			}

			if (pDepPkgInfo == nullptr)
			{
				pDepPkgInfo = PackageInformation.Find(LongName + FPackageName::GetAssetPackageExtension());
			}

			if ((pDepPkgInfo == NULL) || (*pDepPkgInfo == NULL))
			{
				continue;
			}

			FPackageDependencyTrackingInfo* DepPkgInfo = *pDepPkgInfo;
			PkgInfo->DependentPackages.Add(LongName, DepPkgInfo);
			AllPackages.Add(DepPkgInfo);
		}

		PkgInfo->bInitializedDependencies = true;
		PkgInfo->bBeingProcessed = false;

		if ( Linker->LinkerRoot->HasAnyInternalFlags(EInternalObjectFlags::Async) )
		{
			Linker->LinkerRoot->ClearInternalFlags(EInternalObjectFlags::Async);
		}
	}
	else
	{
		UE_LOG(LogPackageDependencyInfo, Warning, TEXT("RecursiveDeterminePackageDependentTimeStamp: Failed to find linker for %s"), *PkgInfo->PackageName);
		PkgInfo->bValid = false;
		return false;
	}
	return true;
}

void FPackageDependencyInfo::RecursiveResolveDependentHash(FPackageDependencyTrackingInfo* PkgInfo, TSet<FPackageDependencyTrackingInfo*>& ReferencedPkgInfo, FMD5 &OutHash, FDateTime& EarliestTime)
{
	if (PkgInfo != NULL)
	{
		if ( PkgInfo->bValid == false )
		{
			return;
		}

		if ( ReferencedPkgInfo.Contains(PkgInfo) )
		{
			// circular reference or double reference
			return;
		}
		ReferencedPkgInfo.Add(PkgInfo);


		check(PkgInfo->bInitializedDependencies);

		if ( PkgInfo->TimeStamp < EarliestTime )
		{
			check( PkgInfo->TimeStamp != FDateTime::MinValue() );
			EarliestTime = PkgInfo->TimeStamp;
		}

		check( PkgInfo->FullPackageHash.IsValid() );

		OutHash.Update( PkgInfo->FullPackageHash.GetBytes(), PkgInfo->FullPackageHash.GetSize() );

		TArray<FPackageDependencyTrackingInfo*> SortedDependentPackages;
		PkgInfo->DependentPackages.GenerateValueArray(SortedDependentPackages);


		SortedDependentPackages.StableSort(FComparePackageDependencyName());
		

		for (FPackageDependencyTrackingInfo* DependentPackage : SortedDependentPackages)
		{
			RecursiveResolveDependentHash(DependentPackage, ReferencedPkgInfo, OutHash, EarliestTime );
		}
	}
}

////
FPackageDependencyInfo* FPackageDependencyInfoModule::PackageDependencyInfo = NULL;

void FPackageDependencyInfoModule::StartupModule()
{
	PackageDependencyInfo = new FPackageDependencyInfo();
	checkf(PackageDependencyInfo, TEXT("PackageDependencyInfo module failed to create instance!"));
	PackageDependencyInfo->Initialize(false);
}

void FPackageDependencyInfoModule::ShutdownModule()
{
	delete PackageDependencyInfo;
	PackageDependencyInfo = NULL;
}

bool FPackageDependencyInfoModule::DeterminePackageDependentTimeStamp(const TCHAR* InPackageName, FDateTime& OutNewestTime)
{
	check(PackageDependencyInfo);
	return PackageDependencyInfo->DeterminePackageDependentTimeStamp(InPackageName, OutNewestTime);
}

bool FPackageDependencyInfoModule::DeterminePackageDependentHash(const TCHAR* InPackageName, FMD5Hash& OutDependentHash)
{
	check(PackageDependencyInfo);
	return PackageDependencyInfo->DeterminePackageDependentHash(InPackageName, OutDependentHash);
}

bool FPackageDependencyInfoModule::DetermineFullPackageHash(const TCHAR* InPackageName, FMD5Hash& OutFullPackageHash)
{
	check(PackageDependencyInfo);
	return PackageDependencyInfo->DetermineFullPackageHash(InPackageName, OutFullPackageHash);
}

void FPackageDependencyInfoModule::DetermineDependentTimeStamps(const TArray<FString>& InPackageList)
{
	check(PackageDependencyInfo);
	return PackageDependencyInfo->DetermineDependentTimeStamps(InPackageList);
}

void FPackageDependencyInfoModule::DetermineAllDependentTimeStamps()
{
	check(PackageDependencyInfo);
	return PackageDependencyInfo->DetermineAllDependentTimeStamps();
}

void FPackageDependencyInfoModule::AsyncDetermineAllDependentPackageInfo(const TArray<FString>& PackageNames, int32 NumThreads)
{
	check(PackageDependencyInfo);
	return PackageDependencyInfo->AsyncDetermineAllDependentPackageInfo(PackageNames, NumThreads);
}

bool FPackageDependencyInfoModule::RecursiveGetDependentPackageHashes(const TCHAR* InPackageName, TMap<FString, FMD5Hash>& Dependencies)
{
	check(PackageDependencyInfo);
	return PackageDependencyInfo->RecursiveGetDependentPackageHashes(InPackageName, Dependencies);
}

void FPackageDependencyInfoModule::GetAllPackageDependentInfo(TMap<FString, FPackageDependencyTrackingInfo*>& OutPkgDependencyInfo)
{
	check(PackageDependencyInfo);
	OutPkgDependencyInfo = PackageDependencyInfo->PackageInformation;
}

bool FPackageDependencyInfoModule::GetPackageDependencies( const TCHAR* PackageName, TArray<FString>& OutPackageNames )
{
	check( PackageDependencyInfo);
	return PackageDependencyInfo->GetPackageDependencies(PackageName, OutPackageNames);
}<|MERGE_RESOLUTION|>--- conflicted
+++ resolved
@@ -1191,20 +1191,11 @@
 			else
 			{
 				UE_LOG(LogPackageDependencyInfo, Warning, TEXT("Found package missing GUID %s calculating hash slow way"), *PkgInfo->PackageName);
-<<<<<<< HEAD
-				FArchive* Loader = Linker->Loader;
-				int64 OriginalPos = Loader->Tell();
-				Loader->Seek(0);
-				PkgInfo->FullPackageHash = FMD5Hash::HashFileFromArchive(Loader);
-				Loader->Seek(OriginalPos);
-			}
-=======
 			FArchive* Loader = Linker->Loader;
 			int64 OriginalPos = Loader->Tell();
 			Loader->Seek(0);
 			PkgInfo->FullPackageHash = FMD5Hash::HashFileFromArchive(Loader);
 			Loader->Seek(OriginalPos);
->>>>>>> 50b84fc1
 		}
 		}
 		// Start off with setting the dependent time to the package itself
