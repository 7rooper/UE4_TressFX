// Copyright 1998-2016 Epic Games, Inc. All Rights Reserved.

#include "ViewportInteractionModule.h"
#include "ViewportInteractor.h"
#include "ViewportWorldInteraction.h"
#include "VIBaseTransformGizmo.h"
#include "ViewportInteractableInterface.h"

namespace VI
{
	static FAutoConsoleVariable LaserPointerMaxLength( TEXT( "VI.LaserPointerMaxLength" ), 10000.0f, TEXT( "Maximum length of the laser pointer line" ) );
	static FAutoConsoleVariable DragHapticFeedbackStrength( TEXT( "VI.DragHapticFeedbackStrength" ), 1.0f, TEXT( "Default strength for haptic feedback when starting to drag objects" ) ); //@todo ViewportInteraction: Duplicate from ViewportWorldInteraction
	static FAutoConsoleVariable SelectionHapticFeedbackStrength( TEXT( "VI.SelectionHapticFeedbackStrength" ), 0.5f, TEXT( "Default strength for haptic feedback when selecting objects" ) );
}

UViewportInteractor::UViewportInteractor( const FObjectInitializer& Initializer ) : 
	UObject( Initializer ),
	InteractorData(),
	KeyToActionMap(),
	WorldInteraction( nullptr ),
	OtherInteractor( nullptr )
{

}

FViewportInteractorData& UViewportInteractor::GetInteractorData()
{
	return InteractorData;
}

void UViewportInteractor::SetWorldInteraction( UViewportWorldInteraction* InWorldInteraction )
{
	WorldInteraction = InWorldInteraction;
}

void UViewportInteractor::SetOtherInteractor( UViewportInteractor* InOtherInteractor )
{
	OtherInteractor = InOtherInteractor;
}

void UViewportInteractor::RemoveOtherInteractor()
{
	OtherInteractor = nullptr;
}

UViewportInteractor* UViewportInteractor::GetOtherInteractor() const
{
	return OtherInteractor;
}

void UViewportInteractor::UpdateHoverResult( FHitResult& OutHitResult )
{
	FHitResult HitResult = GetHitResultFromLaserPointer();
	InteractorData.bIsHovering = HitResult.bBlockingHit;
	InteractorData.HoverLocation = HitResult.ImpactPoint;
	OutHitResult = HitResult;
}

void UViewportInteractor::Shutdown()
{
	KeyToActionMap.Empty();

	WorldInteraction = nullptr;
	OtherInteractor = nullptr;
}

class UActorComponent* UViewportInteractor::GetHoverComponent()
{
	return InteractorData.HoveredActorComponent.Get();
}

void UViewportInteractor::AddKeyAction( const FKey& Key, const FViewportActionKeyInput& Action )
{
	KeyToActionMap.Add( Key, Action );
}

void UViewportInteractor::RemoveKeyAction( const FKey& Key )
{
	KeyToActionMap.Remove( Key );
}

bool UViewportInteractor::HandleInputKey( const FKey Key, const EInputEvent Event )
{
	bool bHandled = false;
	FViewportActionKeyInput* Action = KeyToActionMap.Find( Key );
	if ( Action != nullptr )	// Ignore key repeats
	{
		Action->Event = Event;
		
		// Give subsystems a chance to handle actions for this interactor
		WorldInteraction->OnViewportInteractionInputAction().Broadcast( *WorldInteraction->GetViewportClient(), this, *Action, Action->bIsInputCaptured, bHandled );

		if(!bHandled)
		{
			// Give the derived classes a chance to update according to the input
			HandleInputKey( *Action, Key, Event, bHandled );
		}
		// Start checking on default action implementation
		if ( !bHandled )
		{
			// Selection/Movement
			if ( ( Action->ActionType == ViewportWorldActionTypes::SelectAndMove ||
				   Action->ActionType == ViewportWorldActionTypes::SelectAndMove_LightlyPressed ) )
			{
				const bool bIsDraggingWorld = InteractorData.DraggingMode == EViewportInteractionDraggingMode::World;
				const bool bIsDraggingWorldWithTwoHands =
					OtherInteractor != nullptr &&
					( ( InteractorData.DraggingMode == EViewportInteractionDraggingMode::World && GetOtherInteractor()->GetInteractorData().DraggingMode == EViewportInteractionDraggingMode::AssistingDrag ) ||
					  ( GetOtherInteractor()->GetInteractorData().DraggingMode == EViewportInteractionDraggingMode::World && InteractorData.DraggingMode == EViewportInteractionDraggingMode::AssistingDrag ) );

				if ( Event == IE_Pressed )
				{
					// No clicking while we're dragging the world.  (No laser pointers are visible, anyway.)
					FHitResult HitResult = GetHitResultFromLaserPointer();
					if ( !bIsDraggingWorldWithTwoHands && !bHandled && HitResult.Actor.IsValid() )
					{
						if ( WorldInteraction->IsInteractableComponent( HitResult.GetComponent() ) )
						{
							InteractorData.ClickingOnComponent = HitResult.GetComponent();

							AActor* Actor = HitResult.Actor.Get();

							FVector LaserPointerStart, LaserPointerEnd;
							const bool bHaveLaserPointer = GetLaserPointer( /* Out */ LaserPointerStart, /* Out */ LaserPointerEnd );
							check( bHaveLaserPointer );

							if ( IViewportInteractableInterface* ActorInteractable = Cast<IViewportInteractableInterface>( Actor ) )
							{
								if ( Action->ActionType == ViewportWorldActionTypes::SelectAndMove_LightlyPressed )
								{
									bHandled = true;
									SetAllowTriggerFullPress( false );
									bool bResultedInInteractableDrag = false;
									ActorInteractable->OnPressed( this, HitResult, bResultedInInteractableDrag );

									if ( bResultedInInteractableDrag )
									{
										InteractorData.DraggingMode = EViewportInteractionDraggingMode::Interactable;
										WorldInteraction->SetDraggedInteractable( ActorInteractable );
									}
								}
							}
							else
							{
								bHandled = true;

								FViewportInteractorData* OtherInteractorData = nullptr;
								if( OtherInteractor != nullptr )
								{
									OtherInteractorData = &OtherInteractor->GetInteractorData();
								}

								// Is the other hand already dragging this stuff?
								if ( OtherInteractorData != nullptr &&
									 ( OtherInteractorData->DraggingMode == EViewportInteractionDraggingMode::ActorsWithGizmo ||
									   OtherInteractorData->DraggingMode == EViewportInteractionDraggingMode::ActorsFreely ) )
								{
									// Only if they clicked on one of the objects we're moving
									if ( WorldInteraction->IsTransformingActor( Actor ) )
									{
										// If we were dragging with a gizmo, we'll need to stop doing that and instead drag freely.
										if ( OtherInteractorData->DraggingMode == EViewportInteractionDraggingMode::ActorsWithGizmo )
										{
											WorldInteraction->StopDragging( this );

											FViewportActionKeyInput OtherInteractorAction( ViewportWorldActionTypes::SelectAndMove );
											const bool bIsPlacingActors = false;
											WorldInteraction->StartDraggingActors( OtherInteractor, OtherInteractorAction, HitResult.GetComponent(), OtherInteractorData->HoverLocation, bIsPlacingActors ); //@todo ViewportInteraction
										}

										InteractorData.DraggingMode = InteractorData.LastDraggingMode = EViewportInteractionDraggingMode::AssistingDrag;

										InteractorData.bIsFirstDragUpdate = true;
										InteractorData.bWasAssistingDrag = true;
										InteractorData.DragRayLength = ( HitResult.ImpactPoint - LaserPointerStart ).Size();
										InteractorData.LastLaserPointerStart = LaserPointerStart;
										InteractorData.LastDragToLocation = HitResult.ImpactPoint;
										InteractorData.LaserPointerImpactAtDragStart = HitResult.ImpactPoint;
										InteractorData.DragTranslationVelocity = FVector::ZeroVector;
										InteractorData.DragRayLengthVelocity = 0.0f;
										InteractorData.DraggingTransformGizmoComponent = nullptr;
										InteractorData.TransformGizmoInteractionType = ETransformGizmoInteractionType::None;
										InteractorData.bIsDrivingVelocityOfSimulatedTransformables = false;

										InteractorData.GizmoStartTransform = OtherInteractorData->GizmoStartTransform;
										InteractorData.GizmoStartLocalBounds = OtherInteractorData->GizmoStartLocalBounds;
										InteractorData.GizmoSpaceFirstDragUpdateOffsetAlongAxis = FVector::ZeroVector;	// Will be determined on first update
										InteractorData.GizmoSpaceDragDeltaFromStartOffset = FVector::ZeroVector;	// Set every frame while dragging

										WorldInteraction->SetDraggedSinceLastSelection( true );
										WorldInteraction->SetLastDragGizmoStartTransform( InteractorData.GizmoStartTransform );

										Action->bIsInputCaptured = true; 

										// Play a haptic effect when objects are picked up
										PlayHapticEffect( VI::DragHapticFeedbackStrength->GetFloat() ); //@todo ViewportInteraction
									}
									else
									{
										// @todo vreditor: We don't currently support selection/dragging separate objects with either hand
									}
								}
								else if ( OtherInteractorData != nullptr && OtherInteractorData->DraggingMode == EViewportInteractionDraggingMode::ActorsWithGizmo )
								{
									// We don't support dragging objects with the gizmo using two hands.  Just absorb it.
								}
								else if ( OtherInteractorData != nullptr && OtherInteractorData->DraggingMode == EViewportInteractionDraggingMode::ActorsAtLaserImpact )
								{
									// Doesn't work with two hands.  Just absorb it.
								}
								else
								{
									// Default to replacing our selection with whatever the user clicked on
									enum ESelectionModification
									{
										Replace,
										AddTo,
										Toggle
									} SelectionModification = ESelectionModification::Replace;

									// If the other hand is holding down the button after selecting an object, we'll allow this hand to toggle selection
									// of additional objects (multi select)
									{
										if( OtherInteractorData != nullptr && 
											OtherInteractorData->ClickingOnComponent.IsValid() &&		// Other hand is clicking on something
											Actor != WorldInteraction->GetTransformGizmoActor() &&					// Not clicking on a gizmo
											OtherInteractorData->ClickingOnComponent.Get()->GetOwner() != Actor )	// Not clicking on same actor
										{
											// OK, the other hand is holding down the "select and move" button.
											SelectionModification = ESelectionModification::Toggle;
										}
									}

									// Only start dragging if the actor was already selected (and it's a full press), or if we clicked on a gizmo.  It's too easy to 
									// accidentally move actors around the scene when you only want to select them otherwise.
									bool bShouldDragSelected =
										( ( Actor->IsSelected() && Action->ActionType == ViewportWorldActionTypes::SelectAndMove ) || Actor == WorldInteraction->GetTransformGizmoActor() ) &&
										( SelectionModification == ESelectionModification::Replace );

									bool bSelectionChanged = false;
									if ( Actor != WorldInteraction->GetTransformGizmoActor() )  // Don't change any actor selection state if the user clicked on a gizmo
									{
										const bool bWasSelected = Actor->IsSelected();

										// Clicked on a normal actor.  So update selection!
										if ( SelectionModification == ESelectionModification::Replace || SelectionModification == ESelectionModification::AddTo )
										{
											if ( !bWasSelected )
											{
												if ( SelectionModification == ESelectionModification::Replace )
												{
													GEditor->SelectNone( true, true );
												}

												GEditor->SelectActor( Actor, true, true );
												bSelectionChanged = true;
											}
										}
										else if ( SelectionModification == ESelectionModification::Toggle )
										{
											GEditor->SelectActor( Actor, !Actor->IsSelected(), true );
											bSelectionChanged = true;
										}

										// If we've selected an actor with a light press, don't prevent the user from moving the actor if they
										// press down all the way.  We only want locking when interacting with gizmos
										SetAllowTriggerLightPressLocking( false );

										// If the user did a full press to select an actor that wasn't selected, allow them to drag it right away
										const bool bOtherHandTryingToDrag =
											OtherInteractorData != nullptr &&
											OtherInteractorData->ClickingOnComponent.IsValid() &&
											OtherInteractorData->ClickingOnComponent.Get()->GetOwner()->IsSelected() &&
											OtherInteractorData->ClickingOnComponent.Get()->GetOwner() == HitResult.GetComponent()->GetOwner();	// Trying to drag same actor
										if ( ( !bWasSelected || bOtherHandTryingToDrag ) &&
											Actor->IsSelected() &&
											( Action->ActionType == ViewportWorldActionTypes::SelectAndMove || bOtherHandTryingToDrag ) )
										{
											bShouldDragSelected = true;
										}
									}

									if ( bShouldDragSelected && InteractorData.DraggingMode != EViewportInteractionDraggingMode::Interactable )
									{
										const bool bIsPlacingActors = false;
										WorldInteraction->StartDraggingActors( this, *Action, HitResult.GetComponent(), HitResult.ImpactPoint, bIsPlacingActors ); //@todo ViewportInteraction
									}
									else if ( bSelectionChanged )
									{
										// User didn't drag but did select something, so play a haptic effect.
										PlayHapticEffect( VI::SelectionHapticFeedbackStrength->GetFloat() );
									}
								}
							}
						}
					}
				}
				else if ( Event == IE_Released )
				{
					if ( InteractorData.ClickingOnComponent.IsValid() )
					{
						bHandled = true;
						InteractorData.ClickingOnComponent = nullptr;
					}

					// Don't allow the trigger to cancel our drag on release if we're dragging the world. 
					if ( InteractorData.DraggingMode != EViewportInteractionDraggingMode::Nothing &&
						!bIsDraggingWorld &&
						!bIsDraggingWorldWithTwoHands )
					{
						WorldInteraction->StopDragging( this );
						Action->bIsInputCaptured = false;
						bHandled = true;
					}
				}
			}
			// World Movement
			else if ( Action->ActionType == ViewportWorldActionTypes::WorldMovement )
			{
				if ( Event == IE_Pressed )
				{
					// Is our other hand already dragging the world around?
					if ( OtherInteractor && OtherInteractor->GetInteractorData().DraggingMode == EViewportInteractionDraggingMode::World )
					{
						InteractorData.DraggingMode = InteractorData.LastDraggingMode = EViewportInteractionDraggingMode::AssistingDrag;
						InteractorData.bWasAssistingDrag = true;
					}
					else
					{
						// Start dragging the world
						InteractorData.DraggingMode = InteractorData.LastDraggingMode = EViewportInteractionDraggingMode::World;
						InteractorData.bWasAssistingDrag = false;

						if( OtherInteractor != nullptr )
						{
							// Starting a new drag, so make sure the other hand doesn't think it's assisting us
							OtherInteractor->GetInteractorData().bWasAssistingDrag = false;

							// Stop any interia from the other hand's previous movements -- we've grabbed the world and it needs to stick!
							OtherInteractor->GetInteractorData().DragTranslationVelocity = FVector::ZeroVector;
						}
					}

					InteractorData.bIsFirstDragUpdate = true;
					InteractorData.DragRayLength = 0.0f;
					InteractorData.LastLaserPointerStart = InteractorData.Transform.GetLocation();
					InteractorData.LastDragToLocation = InteractorData.Transform.GetLocation();
					InteractorData.DragTranslationVelocity = FVector::ZeroVector;
					InteractorData.DragRayLengthVelocity = 0.0f;
					InteractorData.bIsDrivingVelocityOfSimulatedTransformables = false;

					// We won't use gizmo features for world movement
					InteractorData.DraggingTransformGizmoComponent = nullptr;
					InteractorData.TransformGizmoInteractionType = ETransformGizmoInteractionType::None;
					InteractorData.OptionalHandlePlacement.Reset();
					InteractorData.GizmoStartTransform = FTransform::Identity;
					InteractorData.GizmoStartLocalBounds = FBox( 0 );
					InteractorData.GizmoSpaceFirstDragUpdateOffsetAlongAxis = FVector::ZeroVector;
					InteractorData.GizmoSpaceDragDeltaFromStartOffset = FVector::ZeroVector;

					Action->bIsInputCaptured = true;
				}
				else if ( Event == IE_Released )
				{
					WorldInteraction->StopDragging( this );

					Action->bIsInputCaptured = false;
				}
			}
			else if ( Action->ActionType == ViewportWorldActionTypes::Delete )
			{
				if ( Event == IE_Pressed )
				{
					WorldInteraction->DeleteSelectedObjects();
				}
				bHandled = true;
			}
			else if ( Action->ActionType == ViewportWorldActionTypes::Redo )
			{
				if ( Event == IE_Pressed || Event == IE_Repeat )
				{
					WorldInteraction->Redo();
				}
				bHandled = true;
			}
			else if ( Action->ActionType == ViewportWorldActionTypes::Undo )
			{
				if ( Event == IE_Pressed || Event == IE_Repeat )
				{
					WorldInteraction->Undo();
				}
				bHandled = true;
			}
		}

		if ( !bHandled )
		{
			// If "select and move" was pressed but not handled, go ahead and deselect everything
			if ( Action->ActionType == ViewportWorldActionTypes::SelectAndMove && Event == IE_Pressed )
			{
				WorldInteraction->Deselect();
			}
		}
	}

	return bHandled;
}

bool UViewportInteractor::HandleInputAxis( const FKey Key, const float Delta, const float DeltaTime )
{
	bool bHandled = false;
	FViewportActionKeyInput* KnownAction = KeyToActionMap.Find( Key );
	if ( KnownAction != nullptr )	// Ignore key repeats
	{
		FViewportActionKeyInput Action( KnownAction->ActionType );

		// Give the derived classes a chance to update according to the input
		HandleInputAxis( Action, Key, Delta, DeltaTime, bHandled );
	}

	return bHandled;
}

FTransform UViewportInteractor::GetTransform() const
{
	return InteractorData.Transform;
}

EViewportInteractionDraggingMode UViewportInteractor::GetDraggingMode() const
{
	return InteractorData.DraggingMode;
}

EViewportInteractionDraggingMode UViewportInteractor::GetLastDraggingMode() const
{
	return InteractorData.LastDraggingMode;
}

FVector UViewportInteractor::GetDragTranslationVelocity() const
{
	return InteractorData.DragTranslationVelocity;
}

bool UViewportInteractor::GetLaserPointer( FVector& LaserPointerStart, FVector& LaserPointerEnd, const bool bEvenIfBlocked, const float LaserLengthOverride )
{
	// If we're currently grabbing the world with both hands, then the laser pointer is not available
	if ( /*bHaveMotionController &&*/ //@todo ViewportInteraction
		 OtherInteractor == nullptr ||
		 ( !( InteractorData.DraggingMode == EViewportInteractionDraggingMode::World && GetOtherInteractor()->GetInteractorData().DraggingMode == EViewportInteractionDraggingMode::AssistingDrag ) &&
		   !( InteractorData.DraggingMode == EViewportInteractionDraggingMode::AssistingDrag && GetOtherInteractor()->GetInteractorData().DraggingMode == EViewportInteractionDraggingMode::World ) ) )
	{
		// If we have UI attached to us, don't allow a laser pointer
		if ( bEvenIfBlocked || !GetIsLaserBlocked() )
		{
			FTransform HandTransform;
			FVector HandForwardVector;
			if ( GetTransformAndForwardVector( HandTransform, HandForwardVector ) )
			{
				LaserPointerStart = HandTransform.GetLocation();

				float LaserLength = LaserLengthOverride == 0.0f ? GetLaserPointerMaxLength() : LaserLengthOverride;
				LaserPointerEnd = LaserPointerStart + HandForwardVector * LaserLength;

				return true;
			}
		}
	}
	return false;
}

float UViewportInteractor::GetLaserPointerMaxLength() const
{
	return VI::LaserPointerMaxLength->GetFloat() * WorldInteraction->GetWorldScaleFactor();
}

FHitResult UViewportInteractor::GetHitResultFromLaserPointer( TArray<AActor*>* OptionalListOfIgnoredActors /*= nullptr*/, const bool bIgnoreGizmos /*= false*/, 
	TArray<UClass*>* ObjectsInFrontOfGizmo /*= nullptr */, const bool bEvenIfBlocked /*= false */, const float LaserLengthOverride /*= 0.0f */ )
{
	FHitResult BestHitResult;

	FVector LaserPointerStart, LaserPointerEnd;
	if ( GetLaserPointer( LaserPointerStart, LaserPointerEnd, bEvenIfBlocked, LaserLengthOverride ) )
	{
		// Twice twice.  Once for editor gizmos which are "on top" and always take precedence, then a second time
		// for all of the scene objects
		for ( int32 PassIndex = bIgnoreGizmos ? 1 : 0; PassIndex < 2; ++PassIndex )
		{
			const bool bOnlyEditorGizmos = ( PassIndex == 0 );

			const bool bTraceComplex = true;
			FCollisionQueryParams TraceParams( NAME_None, bTraceComplex, nullptr );

			if ( OptionalListOfIgnoredActors != nullptr )
			{
				TraceParams.AddIgnoredActors( *OptionalListOfIgnoredActors );
			}

			bool bHit = false;
			FHitResult HitResult;
			if ( bOnlyEditorGizmos )
			{
				const FCollisionResponseParams& ResponseParam = FCollisionResponseParams::DefaultResponseParam;
				const ECollisionChannel CollisionChannel = bOnlyEditorGizmos ? COLLISION_GIZMO : ECC_Visibility;

				bHit = WorldInteraction->GetViewportWorld()->LineTraceSingleByChannel( HitResult, LaserPointerStart, LaserPointerEnd, CollisionChannel, TraceParams, ResponseParam );
				if ( bHit )
				{
					BestHitResult = HitResult;
				}
			}
			else
			{
				FCollisionObjectQueryParams EverythingButGizmos( FCollisionObjectQueryParams::AllObjects );
				EverythingButGizmos.RemoveObjectTypesToQuery( COLLISION_GIZMO );
				bHit = WorldInteraction->GetViewportWorld()->LineTraceSingleByObjectType( HitResult, LaserPointerStart, LaserPointerEnd, EverythingButGizmos, TraceParams );
				
				if ( bHit )
				{
<<<<<<< HEAD
					bool bHitResultIsPriorityType = false;
=======
					InteractorData.bHitResultIsPriorityType = false;
>>>>>>> 92a3597a
					if ( !bOnlyEditorGizmos && ObjectsInFrontOfGizmo )
					{
						for ( UClass* CurrentClass : *ObjectsInFrontOfGizmo )
						{
							bool bClassHasPriority = false;
							bClassHasPriority =
								( HitResult.GetComponent() != nullptr && HitResult.GetComponent()->IsA( CurrentClass ) ) ||
								( HitResult.GetActor() != nullptr && HitResult.GetActor()->IsA( CurrentClass ) );

							if ( bClassHasPriority )
							{
<<<<<<< HEAD
								bHitResultIsPriorityType = bClassHasPriority;
=======
								InteractorData.bHitResultIsPriorityType = bClassHasPriority;
>>>>>>> 92a3597a
								break;
							}
						}
					}

					const bool bHitResultIsGizmo = HitResult.GetActor() != nullptr && HitResult.GetActor() == WorldInteraction->GetTransformGizmoActor();
					if ( BestHitResult.GetActor() == nullptr ||
<<<<<<< HEAD
						 bHitResultIsPriorityType ||
=======
						 InteractorData.bHitResultIsPriorityType ||
>>>>>>> 92a3597a
						 bHitResultIsGizmo )
					{
						BestHitResult = HitResult;
					}
				}
			}
		}
	}

	return BestHitResult;
}

bool UViewportInteractor::GetTransformAndForwardVector( FTransform& OutHandTransform, FVector& OutForwardVector )
{
	OutHandTransform = InteractorData.Transform;
	OutForwardVector = OutHandTransform.GetRotation().Vector();

	return true;
}

FVector UViewportInteractor::GetHoverLocation() const 
{
	return InteractorData.HoverLocation;
}

bool UViewportInteractor::IsHovering() const
{
	return InteractorData.bIsHovering;
}

bool UViewportInteractor::IsHoveringOverGizmo()
{
	return InteractorData.HoveringOverTransformGizmoComponent.IsValid();
}

void UViewportInteractor::SetDraggingMode( const EViewportInteractionDraggingMode NewDraggingMode )
{
	InteractorData.DraggingMode = NewDraggingMode;
}

FViewportActionKeyInput* UViewportInteractor::GetActionWithName( const FName InActionName )
{
	FViewportActionKeyInput* ResultedAction = nullptr;
	for ( auto It = KeyToActionMap.CreateIterator(); It; ++It )
	{
		if ( It.Value().ActionType == InActionName )
		{
			ResultedAction = &(It->Value);
			break;
		}
	}
	return ResultedAction;
}

float UViewportInteractor::GetDragHapticFeedbackStrength() const
{
	return VI::DragHapticFeedbackStrength->GetFloat();
}

void UViewportInteractor::SetAllowTriggerLightPressLocking( const bool bInAllow )
{
	InteractorData.bAllowTriggerLightPressLocking = bInAllow;
}

bool UViewportInteractor::AllowTriggerLightPressLocking() const
{
	return InteractorData.bAllowTriggerLightPressLocking;
}

void UViewportInteractor::SetAllowTriggerFullPress( const bool bInAllow )
{
	InteractorData.bAllowTriggerFullPress = bInAllow;
}

bool UViewportInteractor::AllowTriggerFullPress() const
{
	return InteractorData.bAllowTriggerFullPress;
<<<<<<< HEAD
=======
}

bool UViewportInteractor::IsHoveringOverPriorityType() const
{
	return InteractorData.bHitResultIsPriorityType;
>>>>>>> 92a3597a
}<|MERGE_RESOLUTION|>--- conflicted
+++ resolved
@@ -516,11 +516,7 @@
 				
 				if ( bHit )
 				{
-<<<<<<< HEAD
-					bool bHitResultIsPriorityType = false;
-=======
 					InteractorData.bHitResultIsPriorityType = false;
->>>>>>> 92a3597a
 					if ( !bOnlyEditorGizmos && ObjectsInFrontOfGizmo )
 					{
 						for ( UClass* CurrentClass : *ObjectsInFrontOfGizmo )
@@ -532,11 +528,7 @@
 
 							if ( bClassHasPriority )
 							{
-<<<<<<< HEAD
-								bHitResultIsPriorityType = bClassHasPriority;
-=======
 								InteractorData.bHitResultIsPriorityType = bClassHasPriority;
->>>>>>> 92a3597a
 								break;
 							}
 						}
@@ -544,11 +536,7 @@
 
 					const bool bHitResultIsGizmo = HitResult.GetActor() != nullptr && HitResult.GetActor() == WorldInteraction->GetTransformGizmoActor();
 					if ( BestHitResult.GetActor() == nullptr ||
-<<<<<<< HEAD
-						 bHitResultIsPriorityType ||
-=======
 						 InteractorData.bHitResultIsPriorityType ||
->>>>>>> 92a3597a
 						 bHitResultIsGizmo )
 					{
 						BestHitResult = HitResult;
@@ -626,12 +614,9 @@
 bool UViewportInteractor::AllowTriggerFullPress() const
 {
 	return InteractorData.bAllowTriggerFullPress;
-<<<<<<< HEAD
-=======
 }
 
 bool UViewportInteractor::IsHoveringOverPriorityType() const
 {
 	return InteractorData.bHitResultIsPriorityType;
->>>>>>> 92a3597a
 }