// Copyright 1998-2017 Epic Games, Inc. All Rights Reserved.


#pragma once

#import <Metal/Metal.h>
#import <QuartzCore/CAMetalLayer.h>
#include "MetalViewport.h"
#include "MetalBufferPools.h"
#include "MetalCommandEncoder.h"
#include "MetalCommandQueue.h"
#include "MetalCommandList.h"
#include "MetalRenderPass.h"
#include "MetalHeap.h"
#if PLATFORM_IOS
#include "IOSView.h"
#endif
#include "LockFreeList.h"

#define NUM_SAFE_FRAMES 4

class FMetalRHICommandContext;
class FShaderCacheState;

class FMetalContext
{
	friend class FMetalCommandContextContainer;
public:
	FMetalContext(FMetalCommandQueue& Queue, bool const bIsImmediate);
	virtual ~FMetalContext();
	
	id<MTLDevice> GetDevice();
	FMetalCommandQueue& GetCommandQueue();
	FMetalCommandList& GetCommandList();
	id<MTLCommandBuffer> GetCurrentCommandBuffer();
	FMetalStateCache& GetCurrentState() { return StateCache; }
	FMetalRenderPass& GetCurrentRenderPass() { return RenderPass; }
	
	void InsertCommandBufferFence(FMetalCommandBufferFence& Fence, MTLCommandBufferHandler Handler = nil);

	/**
	 * Do anything necessary to prepare for any kind of draw call 
	 * @param PrimitiveType The UE4 primitive type for the draw call, needed to compile the correct render pipeline.
	 * @param IndexType The index buffer type (none, uint16, uint32), needed to compile the correct tessellation compute pipeline.
	 * @returns True if the preparation completed and the draw call can be encoded, false to skip.
	 */
	bool PrepareToDraw(uint32 PrimitiveType, EMetalIndexType IndexType = EMetalIndexType_None);
	
	/**
	 * Set the color, depth and stencil render targets, and then make the new command buffer/encoder
	 */
	void SetRenderTargetsInfo(const FRHISetRenderTargetsInfo& RenderTargetsInfo, bool const bReset = true);
	
	/**
	 * Allocate from a dynamic ring buffer - by default align to the allowed alignment for offset field when setting buffers
	 */
	uint32 AllocateFromRingBuffer(uint32 Size, uint32 Alignment=0);
	id<MTLBuffer> GetRingBuffer();

	TSharedRef<FMetalQueryBufferPool, ESPMode::ThreadSafe> GetQueryBufferPool()
	{
		return QueryBuffer.ToSharedRef();
	}

    void SubmitCommandsHint(uint32 const bFlags = EMetalSubmitFlagsCreateCommandBuffer);
	void SubmitCommandBufferAndWait();
	void ResetRenderCommandEncoder();
	
	void DrawPrimitive(uint32 PrimitiveType, uint32 BaseVertexIndex, uint32 NumPrimitives, uint32 NumInstances);
	
	void DrawPrimitiveIndirect(uint32 PrimitiveType, FMetalVertexBuffer* VertexBuffer, uint32 ArgumentOffset);
	
	void DrawIndexedPrimitive(id<MTLBuffer> IndexBuffer, uint32 IndexStride, MTLIndexType IndexType, uint32 PrimitiveType, int32 BaseVertexIndex, uint32 FirstInstance,
							  uint32 NumVertices, uint32 StartIndex, uint32 NumPrimitives, uint32 NumInstances);
	
	void DrawIndexedIndirect(FMetalIndexBuffer* IndexBufferRHI, uint32 PrimitiveType, FMetalStructuredBuffer* VertexBufferRHI, int32 DrawArgumentsIndex, uint32 NumInstances);
	
	void DrawIndexedPrimitiveIndirect(uint32 PrimitiveType,FMetalIndexBuffer* IndexBufferRHI,FMetalVertexBuffer* VertexBufferRHI,uint32 ArgumentOffset);
	
	void DrawPatches(uint32 PrimitiveType, id<MTLBuffer> IndexBuffer, uint32 IndexBufferStride, int32 BaseVertexIndex, uint32 FirstInstance, uint32 StartIndex,
					 uint32 NumPrimitives, uint32 NumInstances);
	
	void CopyFromTextureToBuffer(id<MTLTexture> Texture, uint32 sourceSlice, uint32 sourceLevel, MTLOrigin sourceOrigin, MTLSize sourceSize, id<MTLBuffer> toBuffer, uint32 destinationOffset, uint32 destinationBytesPerRow, uint32 destinationBytesPerImage, MTLBlitOption options);
	
	void CopyFromBufferToTexture(id<MTLBuffer> Buffer, uint32 sourceOffset, uint32 sourceBytesPerRow, uint32 sourceBytesPerImage, MTLSize sourceSize, id<MTLTexture> toTexture, uint32 destinationSlice, uint32 destinationLevel, MTLOrigin destinationOrigin);
	
	void CopyFromTextureToTexture(id<MTLTexture> Texture, uint32 sourceSlice, uint32 sourceLevel, MTLOrigin sourceOrigin, MTLSize sourceSize, id<MTLTexture> toTexture, uint32 destinationSlice, uint32 destinationLevel, MTLOrigin destinationOrigin);
	
	void CopyFromBufferToBuffer(id<MTLBuffer> SourceBuffer, NSUInteger SourceOffset, id<MTLBuffer> DestinationBuffer, NSUInteger DestinationOffset, NSUInteger Size);
	
    void AsyncCopyFromBufferToTexture(id<MTLBuffer> Buffer, uint32 sourceOffset, uint32 sourceBytesPerRow, uint32 sourceBytesPerImage, MTLSize sourceSize, id<MTLTexture> toTexture, uint32 destinationSlice, uint32 destinationLevel, MTLOrigin destinationOrigin);
    
    void AsyncCopyFromTextureToTexture(id<MTLTexture> Texture, uint32 sourceSlice, uint32 sourceLevel, MTLOrigin sourceOrigin, MTLSize sourceSize, id<MTLTexture> toTexture, uint32 destinationSlice, uint32 destinationLevel, MTLOrigin destinationOrigin);
    
    void AsyncGenerateMipmapsForTexture(id<MTLTexture> Texture);
    
	void SubmitAsyncCommands(MTLCommandBufferHandler ScheduledHandler, MTLCommandBufferHandler CompletionHandler, bool const bWait);
	
	void SynchronizeTexture(id<MTLTexture> Texture, uint32 Slice, uint32 Level);
	
	void SynchroniseResource(id<MTLResource> Resource);
	
	void FillBuffer(id<MTLBuffer> Buffer, NSRange Range, uint8 Value);

	void Dispatch(uint32 ThreadGroupCountX, uint32 ThreadGroupCountY, uint32 ThreadGroupCountZ);
	void DispatchIndirect(FMetalVertexBuffer* ArgumentBuffer, uint32 ArgumentOffset);

	void StartTiming(class FMetalEventNode* EventNode);
	void EndTiming(class FMetalEventNode* EventNode);

#if ENABLE_METAL_GPUPROFILE
	static void MakeCurrent(FMetalContext* Context);
	static FMetalContext* GetCurrentContext();
#endif
	
	void SetParallelPassFences(id<MTLFence> Start, id<MTLFence> End);
	
	void InitFrame(bool const bImmediateContext);
	void FinishFrame();

protected:
	/** The underlying Metal device */
	id<MTLDevice> Device;
	
	/** The wrapper around the device command-queue for creating & committing command buffers to */
	FMetalCommandQueue& CommandQueue;
	
	/** The wrapper around commabd buffers for ensuring correct parallel execution order */
	FMetalCommandList CommandList;
	
	/** The cache of all tracked & accessible state. */
	FMetalStateCache StateCache;
	
	/** The render pass handler that actually encodes our commands. */
	FMetalRenderPass RenderPass;
	
	/** A sempahore used to ensure that wait for previous frames to complete if more are in flight than we permit */
	dispatch_semaphore_t CommandBufferSemaphore;
	
	/** A pool of buffers for writing visibility query results. */
	TSharedPtr<FMetalQueryBufferPool, ESPMode::ThreadSafe> QueryBuffer;
	
<<<<<<< HEAD
	/** the slot to store a per-thread autorelease pool */
	static uint32 AutoReleasePoolTLSSlot;
=======
	/** Initial fence to wait on for parallel contexts */
	FMetalFence StartFence;
	
	/** Fence to update at the end for parallel contexts */
	FMetalFence EndFence;
>>>>>>> 50b84fc1
	
#if ENABLE_METAL_GPUPROFILE
	/** the slot to store a per-thread context ref */
	static uint32 CurrentContextTLSSlot;
#endif
	
	/** Whether the validation layer is enabled */
	bool bValidationEnabled;
};


class FMetalDeviceContext : public FMetalContext
{
public:
	static FMetalDeviceContext* CreateDeviceContext();
	virtual ~FMetalDeviceContext();
	
	void Init(void);
	
	inline bool SupportsFeature(EMetalFeatures InFeature) { return CommandQueue.SupportsFeature(InFeature); }
	
	id<MTLTexture> CreateTexture(FMetalSurface* Surface, MTLTextureDescriptor* Descriptor);
	id<MTLBuffer> CreatePooledBuffer(FMetalPooledBufferArgs const& Args);
	void ReleasePooledBuffer(id<MTLBuffer> Buf);
	void ReleaseObject(id Object);
	void ReleaseResource(id<MTLResource> Object);
	void ReleaseTexture(FMetalSurface* Surface, id<MTLTexture> Texture);
	void ReleaseFence(id<MTLFence> Fence);
	
	void BeginFrame();
	void FlushFreeList();
	void ClearFreeList();
	void DrainHeap();
	void EndFrame();
	
	/** RHIBeginScene helper */
	void BeginScene();
	/** RHIEndScene helper */
	void EndScene();
	
	void BeginDrawingViewport(FMetalViewport* Viewport);
	void EndDrawingViewport(FMetalViewport* Viewport, bool bPresent);
	
	/** Take a parallel FMetalContext from the free-list or allocate a new one if required */
	FMetalRHICommandContext* AcquireContext(int32 NewIndex, int32 NewNum);
	
	/** Release a parallel FMetalContext back into the free-list */
	void ReleaseContext(FMetalRHICommandContext* Context);
	
	/** Returns the number of concurrent contexts encoding commands, including the device context. */
	uint32 GetNumActiveContexts(void) const;
	
	/** Get the index of the bound Metal device in the global list of rendering devices. */
	uint32 GetDeviceIndex(void) const;
	
private:
	FMetalDeviceContext(id<MTLDevice> MetalDevice, uint32 DeviceIndex, FMetalCommandQueue* Queue);
	
private:
	/** The chosen Metal device */
	id<MTLDevice> Device;
	
	/** The index into the GPU device list for the selected Metal device */
	uint32 DeviceIndex;
	
	/** Dynamic memory heap */
	FMetalHeap Heap;
	
	/** Free lists for releasing objects only once it is safe to do so */
	TSet<id> ObjectFreeList;
	TSet<id<MTLResource>> ResourceFreeList;
	struct FMetalDelayedFreeList
	{
		dispatch_semaphore_t Signal;
		TSet<id> ObjectFreeList;
		TSet<id<MTLResource>> ResourceFreeList;
#if METAL_DEBUG_OPTIONS
		int32 DeferCount;
#endif
	};
	TArray<FMetalDelayedFreeList*> DelayedFreeLists;
	
#if METAL_DEBUG_OPTIONS
	/** The list of fences for the current frame */
	NSMutableArray<id<MTLFence>>* FrameFences;
#endif
	
	/** Free-list of contexts for parallel encoding */
	TLockFreePointerListLIFO<FMetalRHICommandContext> ParallelContexts;
	
	/** Fences for parallel execution */
	TArray<id<MTLFence>> ParallelFences;
	
	/** Critical section for FreeList */
	FCriticalSection FreeListMutex;
	
	/** Event for coordinating pausing of render thread to keep inline with the ios display link. */
	FEvent* FrameReadyEvent;
	
	/** Internal frame counter, incremented on each call to RHIBeginScene. */
	uint32 SceneFrameCounter;
	
	/** Internal frame counter, used to ensure that we only drain the buffer pool one after each frame within RHIEndFrame. */
	uint32 FrameCounter;
	
	/** Bitfield of supported Metal features with varying availability depending on OS/device */
	uint32 Features;
	
	/** Count of concurrent contexts encoding commands. */
	int32 ActiveContexts;
};<|MERGE_RESOLUTION|>--- conflicted
+++ resolved
@@ -140,16 +140,11 @@
 	/** A pool of buffers for writing visibility query results. */
 	TSharedPtr<FMetalQueryBufferPool, ESPMode::ThreadSafe> QueryBuffer;
 	
-<<<<<<< HEAD
-	/** the slot to store a per-thread autorelease pool */
-	static uint32 AutoReleasePoolTLSSlot;
-=======
 	/** Initial fence to wait on for parallel contexts */
 	FMetalFence StartFence;
 	
 	/** Fence to update at the end for parallel contexts */
 	FMetalFence EndFence;
->>>>>>> 50b84fc1
 	
 #if ENABLE_METAL_GPUPROFILE
 	/** the slot to store a per-thread context ref */
