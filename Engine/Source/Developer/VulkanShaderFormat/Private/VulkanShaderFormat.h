// Copyright 1998-2018 Epic Games, Inc. All Rights Reserved.
<<<<<<< HEAD
// .
=======
>>>>>>> a23640a2

#pragma once

#include "CoreMinimal.h"
#include "hlslcc.h"

enum class EVulkanShaderVersion
{
	ES3_1,
<<<<<<< HEAD
	ES3_1_UB,
	SM4_UB,
=======
	ES3_1_NOUB,
>>>>>>> a23640a2
	ES3_1_ANDROID,
	ES3_1_ANDROID_NOUB,
	SM4,
	SM4_NOUB,
	SM5,
	SM5_NOUB,
};
extern void CompileShader_Windows_Vulkan(const struct FShaderCompilerInput& Input,struct FShaderCompilerOutput& Output,const class FString& WorkingDirectory, EVulkanShaderVersion Version);


// Hold information to be able to call the compilers
struct FCompilerInfo
{
	const struct FShaderCompilerInput& Input;
	FString WorkingDirectory;
	FString Profile;
	uint32 CCFlags;
	EHlslShaderFrequency Frequency;
	bool bDebugDump;
	FString BaseSourceFilename;

	FCompilerInfo(const struct FShaderCompilerInput& InInput, const FString& InWorkingDirectory, EHlslShaderFrequency InFrequency);
};


struct FSpirv
{
	TArray<uint32> Data;
	struct FEntry
	{
		FEntry() = default;

		FEntry(const FString& InName, int32 InBinding)
			: Name(InName)
			, Binding(InBinding)
		{
		}

		FString Name;
		int32 Binding = -1;

		uint32 DescriptorSet = UINT32_MAX;

		// Index into the Spirv Word containing the descriptor set decoration
		uint32 WordDescriptorSetIndex = UINT32_MAX;

		// Index into the Spirv Word containing the binding index decoration
		uint32 WordBindingIndex = UINT32_MAX;
	};
	TArray<FEntry> ReflectionInfo;

	int32 FindBinding(const FString& Name, bool bOuter = false) const
	{
		for (const auto& Entry : ReflectionInfo)
		{
			if (Entry.Name == Name)
			{
				if (Entry.Binding == -1 && !bOuter)
				{
					// Try the outer group variable; eg 
					// layout(set=0,binding=0) buffer  CulledObjectBounds_BUFFER { vec4 CulledObjectBounds[]; };
					FString OuterName = Name;
					OuterName += TEXT("_BUFFER");
					return FindBinding(OuterName, true);
				}

				return Entry.Binding;
			}
		}

		return -1;
	}

	const FEntry* GetEntryByBindingIndex(int32 BindingIndex) const
	{
		for (int32 Index = 0; Index < ReflectionInfo.Num(); ++Index)
		{
			if (ReflectionInfo[Index].Binding == BindingIndex)
			{
				return &ReflectionInfo[Index];
			}
		}

		return nullptr;
	}

	FEntry* GetEntry(const FString& Name)
	{
		for (int32 Index = 0; Index < ReflectionInfo.Num(); ++Index)
		{
			if (ReflectionInfo[Index].Name == Name)
			{
				return &ReflectionInfo[Index];
			}
		}

		return nullptr;
	}

	FEntry const* GetEntry(const FString& Name) const
	{
		for (int32 Index = 0; Index < ReflectionInfo.Num(); ++Index)
		{
			if (ReflectionInfo[Index].Name == Name)
			{
				return &ReflectionInfo[Index];
			}
		}

		return nullptr;
	}
};
extern bool GenerateSpirv(const ANSICHAR* Source, FCompilerInfo& CompilerInfo, FString& OutErrors, const FString& DumpDebugInfoPath, FSpirv& OutSpirv);<|MERGE_RESOLUTION|>--- conflicted
+++ resolved
@@ -1,8 +1,4 @@
 // Copyright 1998-2018 Epic Games, Inc. All Rights Reserved.
-<<<<<<< HEAD
-// .
-=======
->>>>>>> a23640a2
 
 #pragma once
 
@@ -12,12 +8,7 @@
 enum class EVulkanShaderVersion
 {
 	ES3_1,
-<<<<<<< HEAD
-	ES3_1_UB,
-	SM4_UB,
-=======
 	ES3_1_NOUB,
->>>>>>> a23640a2
 	ES3_1_ANDROID,
 	ES3_1_ANDROID_NOUB,
 	SM4,
