
#include "GPUFastFourierTransform.h"
#include "SceneUtils.h"
#include "GlobalShader.h"
#include "PostProcess/RenderTargetPool.h" // used for on-the-fly acquisition of 


uint32 GPUFFT::MaxScanLineLength() 
{
	return 4096;
}


 FString GPUFFT::FFT_TypeName(const FFT_XFORM_TYPE& XFormType)
{
	if (XFormType == FFT_XFORM_TYPE::FORWARD_HORIZONTAL) return FString(TEXT("Forward Horizontal"));
	if (XFormType == FFT_XFORM_TYPE::INVERSE_HORIZONTAL) return FString(TEXT("Inverse Horizontal"));
	if (XFormType == FFT_XFORM_TYPE::FORWARD_VERTICAL)   return FString(TEXT("Forward Vertical"));
	if (XFormType == FFT_XFORM_TYPE::INVERSE_VERTICAL)   return FString(TEXT("Inverse Vertical"));
	return FString(TEXT("Error"));
}

bool GPUFFT::IsHorizontal(const FFT_XFORM_TYPE& XFormType)
{
	return (XFormType == FFT_XFORM_TYPE::FORWARD_HORIZONTAL || XFormType == FFT_XFORM_TYPE::INVERSE_HORIZONTAL);
}
bool GPUFFT::IsForward(const FFT_XFORM_TYPE& XFormType)
{
	return (XFormType == FFT_XFORM_TYPE::FORWARD_HORIZONTAL || XFormType == FFT_XFORM_TYPE::FORWARD_VERTICAL);
}

GPUFFT::FFTDescription::FFTDescription(const GPUFFT::FFT_XFORM_TYPE& XForm, const FIntPoint& XFormExtent)
	:XFormType(XForm)
{
	if (GPUFFT::IsHorizontal(XFormType))
	{
		SignalLength = XFormExtent.X;
		NumScanLines = XFormExtent.Y;
	}
	else
	{
		SignalLength = XFormExtent.Y;
		NumScanLines = XFormExtent.X;
	}
}

FIntPoint GPUFFT::FFTDescription::TransformExtent() const
{
	const bool bIsHornizontal = GPUFFT::IsHorizontal(XFormType);

	FIntPoint Extent = (bIsHornizontal) ? FIntPoint(SignalLength, NumScanLines) : FIntPoint(NumScanLines, SignalLength);
	return Extent;
}

bool GPUFFT::FFTDescription::IsHorizontal() const
{
	return GPUFFT::IsHorizontal(XFormType);
}

bool GPUFFT::FFTDescription::IsForward() const
{
	return GPUFFT::IsForward(XFormType);
}

FString GPUFFT::FFTDescription::FFT_TypeName() const
{
	return GPUFFT::FFT_TypeName(XFormType);
}


namespace GPUFFT
{

	// Encode the transform type in the lower two bits
	static uint32 BitEncode(const GPUFFT::FFT_XFORM_TYPE& XFormType)
	{
		// put a 1 in the low bit for Horizontal
		uint32 BitEncodedValue = GPUFFT::IsHorizontal(XFormType) ? 1 : 0;
		// put a 1 in the second lowest bit for forward
		if (GPUFFT::IsForward(XFormType))
		{
			BitEncodedValue |= 2;
		}
		return BitEncodedValue;

	}

	/** 
	* Computes the minimal number of bits required to represent the in number N
	*/
	uint32 BitSize(uint32 N) 
	{
		uint32 Result = 0;
		while (N > 0) {
			N = N >> 1;
			Result++;
		}
		return Result;
	}

	/**
	* Decompose the input PowTwoLenght, as PowTwoLength = N X PowTwoBase X PowTwoBase X .. X PowTwoBase
	* NB: This assumes the PowTwoLength and PowTwoBase are powers of two. 
	*/
	TArray<uint32> GetFactors(const uint32 PowTwoLength, const uint32 PowTwoBase)
	{
		TArray<uint32> FactorList;

		// Early out. 
		if (!FMath::IsPowerOfTwo(PowTwoLength) || !FMath::IsPowerOfTwo(PowTwoBase)) return FactorList;

		const uint32 LogTwoLength = BitSize(PowTwoLength) - 1;
		const uint32 LogTwoBase = BitSize(PowTwoBase) - 1;

		const uint32 RemainderPower = LogTwoLength % LogTwoBase;
		const uint32 BasePower = LogTwoLength / LogTwoBase;

		for (uint32 idx = 0; idx < BasePower; idx++) 
		{
			FactorList.Add(PowTwoBase);
		}

		if (RemainderPower != 0)
		{
			uint32 Factor = 1 << RemainderPower;
			FactorList.Add(Factor);
		}
			
		return FactorList;
	}


	/**
	* Double buffer to manage RenderTargets during multi-pass FFTs.
	*/
	class  FDoubleBufferTargets
	{
	public:
		FDoubleBufferTargets(FSceneRenderTargetItem& InitialSrc, FSceneRenderTargetItem& InitialDst) :
				SrcIdx(0)
		{
			Targets[0] = &InitialSrc;
			Targets[1] = &InitialDst;
		}

		void Swap() { SrcIdx = 1 - SrcIdx; }

		// Return the index of the current Src target.  If it is 0 than this is the original src, otherwise
		// it is the original dst.
		const uint32&  GetSrcIdx() const { return SrcIdx; }

		// Access to the render targets with a return by reference for clear ownership semantics
		const FSceneRenderTargetItem& SrcTarget() const { return *Targets[SrcIdx]; }
		FSceneRenderTargetItem& DstTarget() { return *Targets[1 - SrcIdx]; }

	private:
		uint32 SrcIdx;
		FSceneRenderTargetItem* Targets[2];
	};
}



namespace GPUFFT
{

	class FReorderFFTPassCS : public FGlobalShader
	{
		// NB:  the following is actually "public:" 
		// due to text in the DECLARE_SHADER_TYPE Macro 
		DECLARE_SHADER_TYPE(FReorderFFTPassCS, Global);

	public:


		typedef FFT_XFORM_TYPE   FFT_XFORM_TYPE;

		FReorderFFTPassCS() {};

		FReorderFFTPassCS(const ShaderMetaType::CompiledShaderInitializerType& Initializer)
			: FGlobalShader(Initializer)
		{
			using GPUFFTComputeShaderUtils::FComputeParameterBinder;

			FComputeParameterBinder Binder(Initializer.ParameterMap);
			Binder(SrcROTexture,     TEXT("SrcSRV"))
				(DstRWTexture,       TEXT("DstUAV"))
				(TransformType,      TEXT("TransformType"))
				(SrcRect,            TEXT("SrcRect"))
				(DstRect,            TEXT("DstRect"))
				(LogTransformLength, TEXT("LogTwoLength"))
				(BitCount,           TEXT("BitCount"));
		}

		// Used by IMPLEMENT_SHADER_TYPE2
		static const TCHAR* GetSourceFilename() { return TEXT("/Engine/Private/GPUFastFourierTransform.usf"); }
		static const TCHAR* GetFunctionName() { return TEXT("ReorderFFTPassCS"); }

		static bool ShouldCache(EShaderPlatform Platform)
		{
<<<<<<< HEAD
			return IsFeatureLevelSupported(Platform, ERHIFeatureLevel::SM5) && (!IsMetalPlatform(Platform) || RHIGetShaderLanguageVersion(Platform) >= 2);
=======
			// @todo MetalMRT: Metal MRT can't cope with the threadgroup storage requirements for these shaders right now
			return IsFeatureLevelSupported(Platform, ERHIFeatureLevel::SM5) && (!IsMetalPlatform(Platform) || RHIGetShaderLanguageVersion(Platform) >= 2) && (Platform != SP_METAL_MRT);
>>>>>>> 9f6ccf49
		}

		static void ModifyCompilationEnvironment(EShaderPlatform Platform, FShaderCompilerEnvironment& OutEnvironment)
		{
			FGlobalShader::ModifyCompilationEnvironment(Platform, OutEnvironment);
			OutEnvironment.SetDefine(TEXT("INCLUDE_REORDER_FFT_PASS"), 1);
		}

		void SetCSParamters(FRHICommandList& RHICmdList,
			const FFT_XFORM_TYPE& XFormType,
			const FTextureRHIRef& SrcTexture, const FIntRect& SrcRectValue, const FIntRect& DstRectValue, const uint32 TransformLength, const uint32 PowTwoSubLengthCount, const bool bScrubNaNs)
		{
			using GPUFFTComputeShaderUtils::FComputeParamterValueSetter;

			const FComputeShaderRHIParamRef ShaderRHI = GetComputeShader();

			// Set up the input.  We have to do this explicitly because the FFT dispatches multiple compute shaders and manages their input/output.
			FComputeParamterValueSetter ParamSetter(RHICmdList, ShaderRHI);

			ParamSetter(SrcROTexture, SrcTexture);

			// Translate the transform type. 
			uint32 TransformTypeValue = GPUFFT::BitEncode(XFormType);
			if (bScrubNaNs)
			{
				TransformTypeValue |= 4;
			}
		
			const uint32 BitCountValue =    BitSize(PowTwoSubLengthCount) - 1;
			const uint32 LogTwoTransformLength = BitSize(TransformLength) - 1;

			ParamSetter(TransformType, TransformTypeValue)
				(SrcRect, SrcRectValue)
				(DstRect, DstRectValue)
				(LogTransformLength, LogTwoTransformLength)
				(BitCount, BitCountValue);
		}

		// Method for use with the FScopedUAVBind
		FShaderResourceParameter& DestinationResourceParamter() { return DstRWTexture; }


		// FShader interface.
		virtual bool Serialize(FArchive& Ar) override
		{
			bool bShaderHasOutdatedParameters = FGlobalShader::Serialize(Ar);
			Ar << SrcROTexture
				<< DstRWTexture
				<< TransformType
				<< SrcRect
				<< DstRect
				<< LogTransformLength
				<< BitCount;
			return bShaderHasOutdatedParameters;
		}

	public:

		FShaderResourceParameter SrcROTexture;
		FShaderResourceParameter DstRWTexture;
		FShaderParameter TransformType;
		FShaderParameter SrcRect;
		FShaderParameter DstRect;
		FShaderParameter LogTransformLength;
		FShaderParameter BitCount;
	};


	class FGroupShardSubFFTPassCS : public FGlobalShader
	{
		// NB:  the following is actually "public:" 
		// due to text in the DECLARE_SHADER_TYPE Macro 
		DECLARE_SHADER_TYPE(FGroupShardSubFFTPassCS, Global);

	public:


		typedef FFT_XFORM_TYPE   FFT_XFORM_TYPE;

		FGroupShardSubFFTPassCS() {};

		FGroupShardSubFFTPassCS(const ShaderMetaType::CompiledShaderInitializerType& Initializer)
			: FGlobalShader(Initializer)
		{
			using GPUFFTComputeShaderUtils::FComputeParameterBinder;

			FComputeParameterBinder Binder(Initializer.ParameterMap);
			Binder(SrcROTexture,  TEXT("SrcTexture"))
				(DstRWTexture,    TEXT("DstTexture"))
				(TransformType,   TEXT("TransformType"))
				(SrcRect,         TEXT("SrcWindow"))
				(TransformLength, TEXT("TransformLength"))
				(NumSubRegions,   TEXT("NumSubRegions"));
		}

		// Used by IMPLEMENT_SHADER_TYPE2
		static const TCHAR* GetSourceFilename() { return TEXT("/Engine/Private/GPUFastFourierTransform.usf"); }
		static const TCHAR* GetFunctionName()   { return TEXT("GroupSharedSubComplexFFTCS"); }
		
		static uint32 SubPassLength() { return 2048;}
		static uint32 Radix() { return 2; }

		static bool ShouldCache(EShaderPlatform Platform)
		{
<<<<<<< HEAD
			return IsFeatureLevelSupported(Platform, ERHIFeatureLevel::SM5) && (!IsMetalPlatform(Platform) || RHIGetShaderLanguageVersion(Platform) >= 2);
=======
			// @todo MetalMRT: Metal MRT can't cope with the threadgroup storage requirements for these shaders right now
			return IsFeatureLevelSupported(Platform, ERHIFeatureLevel::SM5) && (!IsMetalPlatform(Platform) || RHIGetShaderLanguageVersion(Platform) >= 2) && (Platform != SP_METAL_MRT);
>>>>>>> 9f6ccf49
		}

		static void ModifyCompilationEnvironment(EShaderPlatform Platform, FShaderCompilerEnvironment& OutEnvironment)
		{
			FGlobalShader::ModifyCompilationEnvironment(Platform, OutEnvironment);
			OutEnvironment.SetDefine(TEXT("INCLUDE_GROUP_SHARED_SUB_COMPLEX_FFT"), 1);
			OutEnvironment.SetDefine(TEXT("SCAN_LINE_LENGTH"), FGroupShardSubFFTPassCS::SubPassLength());
			OutEnvironment.SetDefine(TEXT("RADIX"), FGroupShardSubFFTPassCS::Radix());
		

		}

		void SetCSParamters(FRHICommandList& RHICmdList,
			const FFT_XFORM_TYPE& XFormType,
			const uint32 TransformLengthValue,
			const FIntRect& WindowValue,
			const FTextureRHIRef& SrcTexture,
			const uint32 SubRegionCount)
		{


			using GPUFFTComputeShaderUtils::FComputeParamterValueSetter;

			const FComputeShaderRHIParamRef ShaderRHI = GetComputeShader();

			// Set up the input.  We have to do this explicitly because the FFT dispatches multiple compute shaders and manages their input/output.
			FComputeParamterValueSetter ParamSetter(RHICmdList, ShaderRHI);

			ParamSetter(SrcROTexture, SrcTexture);

			// Translate the transform type. 
			uint32 TransformTypeValue = GPUFFT::BitEncode(XFormType);

			ParamSetter(TransformType, TransformTypeValue)
				(SrcRect, WindowValue)
				(TransformLength, TransformLengthValue)
				(NumSubRegions, SubRegionCount);
		}

		// Method for use with the FScopedUAVBind
		FShaderResourceParameter& DestinationResourceParamter() { return DstRWTexture; }


		// FShader interface.
		virtual bool Serialize(FArchive& Ar) override
		{
			bool bShaderHasOutdatedParameters = FGlobalShader::Serialize(Ar);
			Ar << SrcROTexture
				<< DstRWTexture
				<< TransformType
				<< SrcRect
				<< TransformLength
				<< NumSubRegions;
			return bShaderHasOutdatedParameters;
		}

	public:

		FShaderResourceParameter SrcROTexture;
		FShaderResourceParameter DstRWTexture;
		FShaderParameter TransformType;
		FShaderParameter SrcRect;
		FShaderParameter TransformLength;
		FShaderParameter NumSubRegions;
	};

	class FComplexFFTPassCS : public FGlobalShader
	{
	// NB:  the following is actually "public:" 
	// due to text in the DECLARE_SHADER_TYPE Macro 
	DECLARE_SHADER_TYPE(FComplexFFTPassCS, Global);
	
	public:


		typedef FFT_XFORM_TYPE   FFT_XFORM_TYPE;

		FComplexFFTPassCS() {};

		FComplexFFTPassCS(const ShaderMetaType::CompiledShaderInitializerType& Initializer)
			: FGlobalShader(Initializer)
		{
			using GPUFFTComputeShaderUtils::FComputeParameterBinder;

			FComputeParameterBinder Binder(Initializer.ParameterMap);
			Binder(SrcROTexture, TEXT("SrcSRV"))
				(DstRWTexture, TEXT("DstUAV"))
				(TransformType, TEXT("TransformType"))
				(SrcRect, TEXT("SrcRect"))
				(DstRect, TEXT("DstRect"))
				(BitCount, TEXT("BitCount"))
				(PowTwoLength, TEXT("PowTwoLength"));
		}

		// Used by IMPLEMENT_SHADER_TYPE2
		static const TCHAR* GetSourceFilename() { return TEXT("/Engine/Private/GPUFastFourierTransform.usf"); }
		static const TCHAR* GetFunctionName()   { return TEXT("ComplexFFTPassCS"); }

		static bool ShouldCache(EShaderPlatform Platform)
		{
<<<<<<< HEAD
			return IsFeatureLevelSupported(Platform, ERHIFeatureLevel::SM5) && (!IsMetalPlatform(Platform) || RHIGetShaderLanguageVersion(Platform) >= 2);
=======
			// @todo MetalMRT: Metal MRT can't cope with the threadgroup storage requirements for these shaders right now
			return IsFeatureLevelSupported(Platform, ERHIFeatureLevel::SM5) && (!IsMetalPlatform(Platform) || RHIGetShaderLanguageVersion(Platform) >= 2) && (Platform != SP_METAL_MRT);
>>>>>>> 9f6ccf49
		}

		static void ModifyCompilationEnvironment(EShaderPlatform Platform, FShaderCompilerEnvironment& OutEnvironment)
		{
			FGlobalShader::ModifyCompilationEnvironment(Platform, OutEnvironment);
			OutEnvironment.SetDefine(TEXT("INCLUDE_COMPLEX_FFT_PASS"), 1);
		}

		void SetCSParamters(FRHICommandList& RHICmdList,
			const FFT_XFORM_TYPE& XFormType,
			const FTextureRHIRef& SrcTexture, const FIntRect& SrcRectValue, const FIntRect& DstRectValue, const uint32 TransformLength, const uint32 PassLength, const bool bScrubNaNs)
		{
			const uint32 BitCountValue = BitSize(TransformLength);
			const uint32 PowTwo        = PassLength;  // The pass number should be log(2, PassLength)

			using GPUFFTComputeShaderUtils::FComputeParamterValueSetter;

			const FComputeShaderRHIParamRef ShaderRHI = GetComputeShader();

			// Set up the input.  We have to do this explicitly because the FFT dispatches multiple compute shaders and manages their input/output.
			FComputeParamterValueSetter ParamSetter(RHICmdList, ShaderRHI);

			ParamSetter(SrcROTexture, SrcTexture);

			// Translate the transform type. 
			uint32 TransformTypeValue = GPUFFT::BitEncode(XFormType);
			if (bScrubNaNs)
			{
				TransformTypeValue |= 4;
			}

			ParamSetter(TransformType, TransformTypeValue)
				(SrcRect, SrcRectValue)
				(DstRect, DstRectValue)
				(BitCount, BitCountValue)
				(PowTwoLength, PowTwo);
		}

		// Method for use with the FScopedUAVBind
		FShaderResourceParameter& DestinationResourceParamter() { return DstRWTexture; }


		// FShader interface.
		virtual bool Serialize(FArchive& Ar) override
		{
			bool bShaderHasOutdatedParameters = FGlobalShader::Serialize(Ar);
			Ar << SrcROTexture
				<< DstRWTexture
				<< TransformType
				<< SrcRect
				<< DstRect
				<< BitCount
				<< PowTwoLength;
			return bShaderHasOutdatedParameters;
		}

	public:

		FShaderResourceParameter SrcROTexture;
		FShaderResourceParameter DstRWTexture;
		FShaderParameter TransformType;
		FShaderParameter SrcRect;
		FShaderParameter DstRect;
		FShaderParameter BitCount;
		FShaderParameter PowTwoLength;
	};


	class FPackTwoForOneFFTPassCS : public FGlobalShader
	{
		// NB:  the following is actually "public:" 
		// due to text in the DECLARE_SHADER_TYPE Macro 
		DECLARE_SHADER_TYPE(FPackTwoForOneFFTPassCS, Global);

	public:


		typedef FFT_XFORM_TYPE   FFT_XFORM_TYPE;

		FPackTwoForOneFFTPassCS() {};

		FPackTwoForOneFFTPassCS(const ShaderMetaType::CompiledShaderInitializerType& Initializer)
			: FGlobalShader(Initializer)
		{
			using GPUFFTComputeShaderUtils::FComputeParameterBinder;

			FComputeParameterBinder Binder(Initializer.ParameterMap);
			Binder(SrcROTexture,  TEXT("SrcSRV"))
					(DstRWTexture,  TEXT("DstUAV"))
					(TransformType, TEXT("TransformType"))
					(DstRect,       TEXT("DstRect"));
		}

		// Used by IMPLEMENT_SHADER_TYPE2
		static const TCHAR* GetSourceFilename() { return TEXT("/Engine/Private/GPUFastFourierTransform.usf"); }
		static const TCHAR* GetFunctionName() { return TEXT("PackTwoForOneFFTPassCS"); }

		static bool ShouldCache(EShaderPlatform Platform)
		{
<<<<<<< HEAD
			return IsFeatureLevelSupported(Platform, ERHIFeatureLevel::SM5) && (!IsMetalPlatform(Platform) || RHIGetShaderLanguageVersion(Platform) >= 2);
=======
			// @todo MetalMRT: Metal MRT can't cope with the threadgroup storage requirements for these shaders right now
			return IsFeatureLevelSupported(Platform, ERHIFeatureLevel::SM5) && (!IsMetalPlatform(Platform) || RHIGetShaderLanguageVersion(Platform) >= 2) && (Platform != SP_METAL_MRT);
>>>>>>> 9f6ccf49
		}

		static void ModifyCompilationEnvironment(EShaderPlatform Platform, FShaderCompilerEnvironment& OutEnvironment)
		{
			FGlobalShader::ModifyCompilationEnvironment(Platform, OutEnvironment);
			OutEnvironment.SetDefine(TEXT("INCLUDE_PACK_TWOFORONE_FFT_PASS"), 1);
		}

		void SetCSParamters(FRHICommandList& RHICmdList,
			const FFT_XFORM_TYPE& XFormType,
			const FTextureRHIRef& SrcTexture, const FIntRect& DstRectValue)
		{
			using GPUFFTComputeShaderUtils::FComputeParamterValueSetter;

			const FComputeShaderRHIParamRef ShaderRHI = GetComputeShader();

			// Set up the input.  We have to do this explicitly because the FFT dispatches multiple compute shaders and manages their input/output.
			FComputeParamterValueSetter ParamSetter(RHICmdList, ShaderRHI);

			ParamSetter(SrcROTexture, SrcTexture);

			// Translate the transform type. 
			uint32 TransformTypeValue = GPUFFT::BitEncode(XFormType);

			ParamSetter(TransformType, TransformTypeValue)
				(DstRect, DstRectValue);
		}

		// Method for use with the FScopedUAVBind
		FShaderResourceParameter& DestinationResourceParamter() { return DstRWTexture; }


		// FShader interface.
		virtual bool Serialize(FArchive& Ar) override
		{
			bool bShaderHasOutdatedParameters = FGlobalShader::Serialize(Ar);
			Ar << SrcROTexture
				<< DstRWTexture
				<< TransformType
				<< DstRect;
			return bShaderHasOutdatedParameters;
		}

	public:

		FShaderResourceParameter SrcROTexture;
		FShaderResourceParameter DstRWTexture;
		FShaderParameter TransformType;
		FShaderParameter DstRect;
	};


	class FCopyWindowCS : public FGlobalShader
	{
		// NB:  the following is actually "public:" 
		// due to text in the DECLARE_SHADER_TYPE Macro 
		DECLARE_SHADER_TYPE(FCopyWindowCS, Global);

	public:

		FCopyWindowCS() {};

		FCopyWindowCS(const ShaderMetaType::CompiledShaderInitializerType& Initializer)
			: FGlobalShader(Initializer)
		{
			using GPUFFTComputeShaderUtils::FComputeParameterBinder;

			FComputeParameterBinder Binder(Initializer.ParameterMap);
			Binder(SrcROTexture, TEXT("SrcSRV"))
				(DstRWTexture, TEXT("DstUAV"))
				(SrcRect, TEXT("SrcRect"))
				(DstRect, TEXT("DstRect"))
				(PreFilter, TEXT("BrightPixelGain"));
		}

		// Used by IMPLEMENT_SHADER_TYPE2
		static const TCHAR* GetSourceFilename() { return TEXT("/Engine/Private/GPUFastFourierTransform.usf"); }
		static const TCHAR* GetFunctionName()   { return TEXT("CopyWindowCS"); }

		static uint32 XThreadCount() { return 1; }
		static uint32 YThreadCount() { return 32; }

		static bool ShouldCache(EShaderPlatform Platform)
		{
<<<<<<< HEAD
			return IsFeatureLevelSupported(Platform, ERHIFeatureLevel::SM5) && (!IsMetalPlatform(Platform) || RHIGetShaderLanguageVersion(Platform) >= 2);
=======
			// @todo MetalMRT: Metal MRT can't cope with the threadgroup storage requirements for these shaders right now
			return IsFeatureLevelSupported(Platform, ERHIFeatureLevel::SM5) && (!IsMetalPlatform(Platform) || RHIGetShaderLanguageVersion(Platform) >= 2) && (Platform != SP_METAL_MRT);
>>>>>>> 9f6ccf49
		}

		static void ModifyCompilationEnvironment(EShaderPlatform Platform, FShaderCompilerEnvironment& OutEnvironment)
		{
			FGlobalShader::ModifyCompilationEnvironment(Platform, OutEnvironment);
			OutEnvironment.SetDefine(TEXT("INCLUDE_COPY_WINDOW"), 1);
			OutEnvironment.SetDefine(TEXT("X_THREAD_COUNT"), XThreadCount());
			OutEnvironment.SetDefine(TEXT("Y_THREAD_COUNT"), YThreadCount());
		}

		void SetCSParamters(FRHICommandList& RHICmdList,
			const FIntRect& SrcRectValue,
			const FTextureRHIRef& SrcTexture, const FIntRect& DstRectValue,
			const FPreFilter& PreFilterValue)
		{
			using GPUFFTComputeShaderUtils::FComputeParamterValueSetter;

			const FComputeShaderRHIParamRef ShaderRHI = GetComputeShader();

			// Set up the input.  We have to do this explicitly because the FFT dispatches multiple compute shaders and manages their input/output.
			FComputeParamterValueSetter ParamSetter(RHICmdList, ShaderRHI);

			ParamSetter(SrcROTexture, SrcTexture);
			ParamSetter(SrcRect, SrcRectValue)
				(DstRect, DstRectValue)
				(PreFilter, PreFilterValue);
		}

		// Method for use with the FScopedUAVBind
		FShaderResourceParameter& DestinationResourceParamter() { return DstRWTexture; }


		// FShader interface.
		virtual bool Serialize(FArchive& Ar) override
		{
			bool bShaderHasOutdatedParameters = FGlobalShader::Serialize(Ar);
			Ar << SrcROTexture
				<< DstRWTexture
				<< SrcRect
				<< DstRect
				<< PreFilter;
			return bShaderHasOutdatedParameters;
		}

	public:

		FShaderResourceParameter SrcROTexture;
		FShaderResourceParameter DstRWTexture;
		FShaderParameter SrcRect;
		FShaderParameter DstRect;
		FShaderParameter PreFilter;
	};

	class FComplexMultiplyImagesCS : public FGlobalShader
	{
		// NB:  the following is actually "public:" 
		// due to text in the DECLARE_SHADER_TYPE Macro 
		DECLARE_SHADER_TYPE(FComplexMultiplyImagesCS, Global);

	public:

		FComplexMultiplyImagesCS() {};

		FComplexMultiplyImagesCS(const ShaderMetaType::CompiledShaderInitializerType& Initializer)
			: FGlobalShader(Initializer)
		{
			using GPUFFTComputeShaderUtils::FComputeParameterBinder;

			FComputeParameterBinder Binder(Initializer.ParameterMap);
			Binder(SrcROTexture, TEXT("SrcSRV"))
				(KnlROTexture, TEXT("KnlSRV"))
				(DstRWTexture, TEXT("DstUAV"))
				(SrcRect, TEXT("SrcRect"))
				(DataLayout, TEXT("DataLayout"));
		}

		// Used by IMPLEMENT_SHADER_TYPE2
		static const TCHAR* GetSourceFilename() { return TEXT("/Engine/Private/GPUFastFourierTransform.usf"); }
		static const TCHAR* GetFunctionName() { return TEXT("ComplexMultiplyImagesCS"); }


		static bool ShouldCache(EShaderPlatform Platform)
		{
<<<<<<< HEAD
			return IsFeatureLevelSupported(Platform, ERHIFeatureLevel::SM5) && (!IsMetalPlatform(Platform) || RHIGetShaderLanguageVersion(Platform) >= 2);
=======
			// @todo MetalMRT: Metal MRT can't cope with the threadgroup storage requirements for these shaders right now
			return IsFeatureLevelSupported(Platform, ERHIFeatureLevel::SM5) && (!IsMetalPlatform(Platform) || RHIGetShaderLanguageVersion(Platform) >= 2) && (Platform != SP_METAL_MRT);
>>>>>>> 9f6ccf49
		}

		static void ModifyCompilationEnvironment(EShaderPlatform Platform, FShaderCompilerEnvironment& OutEnvironment)
		{
			FGlobalShader::ModifyCompilationEnvironment(Platform, OutEnvironment);
			OutEnvironment.SetDefine(TEXT("INCLUDE_COMPLEX_MULTIPLY_IMAGES"), 1);
		}

		void SetCSParamters(FRHICommandList& RHICmdList,
			const bool bHorizontalScanlines,
			const FIntRect& SrcRectValue,
			const FTextureRHIRef& SrcTexture, 
			const FTextureRHIRef& KnlTexture)
		{
			using GPUFFTComputeShaderUtils::FComputeParamterValueSetter;

			const FComputeShaderRHIParamRef ShaderRHI = GetComputeShader();

			const uint32 DataLayoutValue = (bHorizontalScanlines) ? 1 : 0;
			// Set up the input.  We have to do this explicitly because the FFT dispatches multiple compute shaders and manages their input/output.
			FComputeParamterValueSetter ParamSetter(RHICmdList, ShaderRHI);

			ParamSetter(SrcROTexture, SrcTexture)
				(KnlROTexture, KnlTexture)
				(SrcRect, SrcRectValue)
				(DataLayout, DataLayoutValue);

		}

		// Method for use with the FScopedUAVBind
		FShaderResourceParameter& DestinationResourceParamter() { return DstRWTexture; }


		// FShader interface.
		virtual bool Serialize(FArchive& Ar) override
		{
			bool bShaderHasOutdatedParameters = FGlobalShader::Serialize(Ar);
			Ar << SrcROTexture
				<< KnlROTexture
				<< DstRWTexture
				<< SrcRect
				<< DataLayout;
			return bShaderHasOutdatedParameters;
		}

	public:

		FShaderResourceParameter SrcROTexture;
		FShaderResourceParameter KnlROTexture;
		FShaderResourceParameter DstRWTexture;
		FShaderParameter SrcRect;
		FShaderParameter DataLayout;
	};

	class FGSComplexTransformBaseCS : public FGlobalShader
	{

	public:
		

		typedef FFT_XFORM_TYPE   FFT_XFORM_TYPE;

		FGSComplexTransformBaseCS() {};

		FGSComplexTransformBaseCS(const ShaderMetaType::CompiledShaderInitializerType& Initializer)
			: FGlobalShader(Initializer)
		{
			using GPUFFTComputeShaderUtils::FComputeParameterBinder;
		
			FComputeParameterBinder Binder(Initializer.ParameterMap);
			Binder(SrcROTexture,  TEXT("SrcTexture"))
				(DstRWTexture,    TEXT("DstTexture"))
				(TransformType,   TEXT("TransformType"))
				(SrcRectMin,      TEXT("SrcRectMin"))
				(SrcRectMax,      TEXT("SrcRectMax"))
				(DstExtent,       TEXT("DstExtent"))
				(DstRect,         TEXT("DstRect"))
				(BrightPixelGain, TEXT("BrightPixelGain"));
		}


		void SetCSParamters(FRHICommandList& RHICmdList,
			const FFT_XFORM_TYPE& XFormType,
			const FTextureRHIRef& SrcTexture, const FIntRect& SrcRect, const FIntRect& DstRectValue,
			const GPUFFT::FPreFilter& PreFilterParameters = GPUFFT::FPreFilter(TNumericLimits<float>::Max(), TNumericLimits<float>::Lowest(), 0.f))
		{
			using GPUFFTComputeShaderUtils::FComputeParamterValueSetter;

			const FComputeShaderRHIParamRef ShaderRHI = GetComputeShader();

			// Set up the input.  We have to do this explicitly because the FFT dispatches multiple compute shaders and manages their input/output.
			FComputeParamterValueSetter ParamSetter(RHICmdList, ShaderRHI);

			ParamSetter(SrcROTexture, SrcTexture);

			// Translate the transform type. 
			uint32 TransformTypeValue = GPUFFT::BitEncode(XFormType);

			// We have a valid prefilter if the min is less than the max
			if (PreFilterParameters.Component(0) < PreFilterParameters.Component(1))
			{
				// Encode a bool to turn on the pre-filter.
				TransformTypeValue |= 4;
			}

			ParamSetter(TransformType, TransformTypeValue)
				(SrcRectMin,      SrcRect.Min)
				(SrcRectMax,      SrcRect.Max)
				(DstRect,         DstRectValue)
				(DstExtent,       DstRectValue.Size())
				(BrightPixelGain, PreFilterParameters);
		}

		// Method for use with the FScopedUAVBind
		FShaderResourceParameter& DestinationResourceParamter() { return DstRWTexture; }


		// FShader interface.
		virtual bool Serialize(FArchive& Ar) override
		{
			bool bShaderHasOutdatedParameters = FGlobalShader::Serialize(Ar);
			Ar << SrcROTexture
				<< DstRWTexture
				<< TransformType
				<< SrcRectMin
				<< SrcRectMax
				<< DstExtent
				<< DstRect
				<< BrightPixelGain;
			return bShaderHasOutdatedParameters;
		}

	public:

		FShaderResourceParameter SrcROTexture;
		FShaderResourceParameter DstRWTexture;
		FShaderParameter TransformType;
		FShaderParameter SrcRectMin;
		FShaderParameter SrcRectMax;
		FShaderParameter DstExtent;
		FShaderParameter DstRect;
		FShaderParameter BrightPixelGain;
	};

	template <int PowRadixSignalLength>
	class TGSComplexTransformCS : public FGSComplexTransformBaseCS
	{
		// NB:  the following is actually "public:" 
		// due to text in the DECLARE_SHADER_TYPE Macro 
		DECLARE_SHADER_TYPE(TGSComplexTransformCS, Global);

		// Used by IMPLEMENT_SHADER_TYPE2
		static const TCHAR* GetSourceFilename() { return TEXT("/Engine/Private/GPUFastFourierTransform.usf"); }
		static const TCHAR* GetFunctionName()   { return TEXT("GroupSharedComplexFFTCS"); }

		static bool ShouldCache(EShaderPlatform Platform)
		{
<<<<<<< HEAD
			return IsFeatureLevelSupported(Platform, ERHIFeatureLevel::SM5) && (!IsMetalPlatform(Platform) || RHIGetShaderLanguageVersion(Platform) >= 2);
=======
			// @todo MetalMRT: Metal MRT can't cope with the threadgroup storage requirements for these shaders right now
			return IsFeatureLevelSupported(Platform, ERHIFeatureLevel::SM5) && (!IsMetalPlatform(Platform) || RHIGetShaderLanguageVersion(Platform) >= 2) && (Platform != SP_METAL_MRT);
>>>>>>> 9f6ccf49
		}


		static void ModifyCompilationEnvironment(EShaderPlatform Platform, FShaderCompilerEnvironment& OutEnvironment)
		{
			FGlobalShader::ModifyCompilationEnvironment(Platform, OutEnvironment);
			OutEnvironment.SetDefine(TEXT("INCLUDE_GROUP_SHARED_COMPLEX_FFT"), 1);
			OutEnvironment.SetDefine(TEXT("SCAN_LINE_LENGTH"), PowRadixSignalLength);
		}

		/** Default constructor **/
		TGSComplexTransformCS() {};

	public:

		TGSComplexTransformCS(const ShaderMetaType::CompiledShaderInitializerType& Initializer)
			: FGSComplexTransformBaseCS(Initializer)
		{}
	};



	template < int PowRadixSignalLength>
	class TGSTwoForOneTransformCS : public FGSComplexTransformBaseCS
	{
		// NB:  the following is actually "public:" 
		// due to text in the DECLARE_SHADER_TYPE Macro 
		DECLARE_SHADER_TYPE(TGSTwoForOneTransformCS, Global);

		// Used by IMPLEMENT_SHADER_TYPE2
		static const TCHAR* GetSourceFilename() { return TEXT("/Engine/Private/GPUFastFourierTransform.usf"); }
		static const TCHAR* GetFunctionName()   { return TEXT("GroupSharedTwoForOneFFTCS"); }

		static bool ShouldCache(EShaderPlatform Platform)
		{
<<<<<<< HEAD
			return IsFeatureLevelSupported(Platform, ERHIFeatureLevel::SM5) && (!IsMetalPlatform(Platform) || RHIGetShaderLanguageVersion(Platform) >= 2);
=======
			// @todo MetalMRT: Metal MRT can't cope with the threadgroup storage requirements for these shaders right now
			return IsFeatureLevelSupported(Platform, ERHIFeatureLevel::SM5) && (!IsMetalPlatform(Platform) || RHIGetShaderLanguageVersion(Platform) >= 2) && (Platform != SP_METAL_MRT);
>>>>>>> 9f6ccf49
		}


		static void ModifyCompilationEnvironment(EShaderPlatform Platform, FShaderCompilerEnvironment& OutEnvironment)
		{
			FGlobalShader::ModifyCompilationEnvironment(Platform, OutEnvironment);
			OutEnvironment.SetDefine(TEXT("INCLUDE_GROUP_SHARED_TWO_FOR_ONE_FFT"), 1);
			OutEnvironment.SetDefine(TEXT("SCAN_LINE_LENGTH"), PowRadixSignalLength);
		}

		/** Default constructor **/
		TGSTwoForOneTransformCS() {};

	public:

		TGSTwoForOneTransformCS(const ShaderMetaType::CompiledShaderInitializerType& Initializer)
			: FGSComplexTransformBaseCS(Initializer)
		{}
	};

	/**
	* Base class used for 1d convolution.  
	*/
	class FGSConvolutionBaseCS : public FGlobalShader
	{

	public:

		FGSConvolutionBaseCS() {};

		FGSConvolutionBaseCS(const ShaderMetaType::CompiledShaderInitializerType& Initializer)
			: FGlobalShader(Initializer)
		{
			using GPUFFTComputeShaderUtils::FComputeParameterBinder;

			FComputeParameterBinder Binder(Initializer.ParameterMap);
			Binder(SrcROTexture, TEXT("SrcTexture"))
				(DstRWTexture,   TEXT("DstTexture"))
				(SrcRectMin,     TEXT("SrcRectMin"))
				(SrcRectMax,     TEXT("SrcRectMax"))
				(DstExtent,      TEXT("DstExtent"))
				(TransformType,  TEXT("TransformType"));
		}


		// @todo - template this on KernelType.  Have KernelType know how to do its own SetShaderValue
		// Note: We pass in the 2d spectral size (transform size) to help the filter
		void SetCSParamters(FRHICommandList& RHICmdList, const FFT_XFORM_TYPE& XFormType,
			const FTextureRHIRef& SrcTexture, const FIntRect& SrcRect, const FIntPoint& DstExtentValue)
		{

			using GPUFFTComputeShaderUtils::FComputeParamterValueSetter;

			// Translate the transform type. 
			uint32 TransformTypeValue = GPUFFT::BitEncode(XFormType);

			const bool bUseAlpha = true;

			if (bUseAlpha)
			{
				TransformTypeValue |= 8;
			}

			const FComputeShaderRHIParamRef ShaderRHI = GetComputeShader();

			// Set up the input.  We have to do this explicitly because the FFT dispatches multiple compute shaders and manages their input/output.

			FComputeParamterValueSetter ParamSetter(RHICmdList, ShaderRHI);
			ParamSetter(SrcROTexture, SrcTexture); // set the texture

													// set all the other parameters
			ParamSetter(SrcRectMin, SrcRect.Min)
				(SrcRectMax,        SrcRect.Max)
				(DstExtent,         DstExtentValue)
				(TransformType,     TransformTypeValue);
		}

		// Method for use with the FScopedUAVBind
		FShaderResourceParameter& DestinationResourceParamter() { return DstRWTexture; }


		// FShader interface.
		virtual bool Serialize(FArchive& Ar) override
		{
			bool bShaderHasOutdatedParameters = FGlobalShader::Serialize(Ar);
			Ar << SrcROTexture
				<< DstRWTexture
				<< SrcRectMin
				<< SrcRectMax
				<< DstExtent
				<< TransformType;
			return bShaderHasOutdatedParameters;
		}

	public:

		FShaderResourceParameter SrcROTexture;
		FShaderResourceParameter DstRWTexture;
		FShaderParameter SrcRectMin;
		FShaderParameter SrcRectMax;
		FShaderParameter DstExtent;
		FShaderParameter TransformType;
	};

	/**
	* Common class used by the shader permutations of the convolution with texture
	*/
	class FGSConvolutionWithTextureKernelBaseCS : public FGSConvolutionBaseCS
	{

	public:

		FGSConvolutionWithTextureKernelBaseCS() {};

		FGSConvolutionWithTextureKernelBaseCS(const ShaderMetaType::CompiledShaderInitializerType& Initializer)
			: FGSConvolutionBaseCS(Initializer)
		{
			GPUFFTComputeShaderUtils::FComputeParameterBinder Binder(Initializer.ParameterMap);

			Binder(FilterSrcROTexture, TEXT("FilterTexture"));
		}

		// Used by IMPLEMENT_SHADER_TYPE2
		static const TCHAR* GetSourceFilename() { return TEXT("/Engine/Private/GPUFastFourierTransform.usf"); }
		static const TCHAR* GetFunctionName()   { return TEXT("GSConvolutionWithTextureCS"); }
	


		// @todo - template this on KernelType.  Have KernelType know how to do its own SetShaderValue
		// Note: We pass in the 2d spectral size (transform size) to help the filter
		void SetCSParamters(FRHICommandList& RHICmdList,
			const FFT_XFORM_TYPE& XFormType,
			const FTextureRHIRef& FilterSrcTexture,
			const FTextureRHIRef& SrcTexture, const FIntRect& SrcRect, const FIntPoint& DstExtentValue)
		{

			FGSConvolutionBaseCS::SetCSParamters(RHICmdList, XFormType, SrcTexture, SrcRect, DstExtentValue);

			// additional source input for sampling the spectral texture
			const FComputeShaderRHIParamRef ShaderRHI = GetComputeShader();
			GPUFFTComputeShaderUtils::FComputeParamterValueSetter ParamSetter(RHICmdList, ShaderRHI);
			// set the texture
			ParamSetter(FilterSrcROTexture, FilterSrcTexture);

		}

		// FShader interface.
		virtual bool Serialize(FArchive& Ar) override
		{
			bool bShaderHasOutdatedParameters = FGSConvolutionBaseCS::Serialize(Ar);
			Ar << FilterSrcROTexture;
			return bShaderHasOutdatedParameters;
		}

	public:
		FShaderResourceParameter FilterSrcROTexture;
	};


	template <int PowRadixSignalLength>
	class TGSConvolutionWithTexturerCS : public FGSConvolutionWithTextureKernelBaseCS
	{

		// NB:  the following is actually "public:" 
		// due to text in the DECLARE_SHADER_TYPE Macro 
		DECLARE_SHADER_TYPE(TGSConvolutionWithTexturerCS, Global);



		static bool ShouldCache(EShaderPlatform Platform)
		{
<<<<<<< HEAD
			return IsFeatureLevelSupported(Platform, ERHIFeatureLevel::SM5) && (!IsMetalPlatform(Platform) || RHIGetShaderLanguageVersion(Platform) >= 2);
=======
			// @todo MetalMRT: Metal MRT can't cope with the threadgroup storage requirements for these shaders right now
			return IsFeatureLevelSupported(Platform, ERHIFeatureLevel::SM5) && (!IsMetalPlatform(Platform) || RHIGetShaderLanguageVersion(Platform) >= 2) && (Platform != SP_METAL_MRT);
>>>>>>> 9f6ccf49
		}


		static void ModifyCompilationEnvironment(EShaderPlatform Platform, FShaderCompilerEnvironment& OutEnvironment)
		{
			FGlobalShader::ModifyCompilationEnvironment(Platform, OutEnvironment);
			OutEnvironment.SetDefine(TEXT("INCLUDE_GROUP_SHARED_CONVOLUTION_WITH_TEXTURE"), 1);
			OutEnvironment.SetDefine(TEXT("SCAN_LINE_LENGTH"), PowRadixSignalLength);
		}

		/** Default constructor **/
		TGSConvolutionWithTexturerCS() {};

	public:

		TGSConvolutionWithTexturerCS(const ShaderMetaType::CompiledShaderInitializerType& Initializer)
			: FGSConvolutionWithTextureKernelBaseCS(Initializer)
		{}
	};


	void SwapContents(FSceneRenderTargetItem& TmpBuffer, FSceneRenderTargetItem& DstBuffer)
	{
		// Swap the pointers
		FSceneRenderTargetItem TmpDst = DstBuffer;
		DstBuffer = TmpBuffer;
		TmpBuffer = TmpDst;
	}
} // end namespace

IMPLEMENT_SHADER_TYPE3(GPUFFT::FReorderFFTPassCS, SF_Compute);
IMPLEMENT_SHADER_TYPE3(GPUFFT::FGroupShardSubFFTPassCS, SF_Compute);
IMPLEMENT_SHADER_TYPE3(GPUFFT::FComplexFFTPassCS, SF_Compute);
IMPLEMENT_SHADER_TYPE3(GPUFFT::FPackTwoForOneFFTPassCS, SF_Compute);
IMPLEMENT_SHADER_TYPE3(GPUFFT::FCopyWindowCS, SF_Compute);
IMPLEMENT_SHADER_TYPE3(GPUFFT::FComplexMultiplyImagesCS, SF_Compute);

#define GROUPSHARED_COMPLEX_TRANSFORM(_Length) \
typedef GPUFFT::TGSComplexTransformCS< _Length> FGSComplexTransformCSLength##_Length; \
IMPLEMENT_SHADER_TYPE2(FGSComplexTransformCSLength##_Length, SF_Compute);

GROUPSHARED_COMPLEX_TRANSFORM(2)  GROUPSHARED_COMPLEX_TRANSFORM(16)  GROUPSHARED_COMPLEX_TRANSFORM(128)   GROUPSHARED_COMPLEX_TRANSFORM(1024)

GROUPSHARED_COMPLEX_TRANSFORM(4)  GROUPSHARED_COMPLEX_TRANSFORM(32)  GROUPSHARED_COMPLEX_TRANSFORM(256)   GROUPSHARED_COMPLEX_TRANSFORM(2048)  

GROUPSHARED_COMPLEX_TRANSFORM(8)  GROUPSHARED_COMPLEX_TRANSFORM(64)  GROUPSHARED_COMPLEX_TRANSFORM(512)   GROUPSHARED_COMPLEX_TRANSFORM(4096)
// NB: FFTBLOCK(8192, false/true) won't work because the max number of threads in a group 1024 is less than the requested 8192 / 2 

#undef GROUPSHARED_COMPLEX_TRANSFORM



#define GROUPSHARED_TWO_FOR_ONE_TRANSFORM(_Length) \
typedef GPUFFT::TGSTwoForOneTransformCS<_Length> FGSTwoForOneTransformCSLength##_Length; \
IMPLEMENT_SHADER_TYPE2(FGSTwoForOneTransformCSLength##_Length, SF_Compute);

GROUPSHARED_TWO_FOR_ONE_TRANSFORM(2)  GROUPSHARED_TWO_FOR_ONE_TRANSFORM(16)  GROUPSHARED_TWO_FOR_ONE_TRANSFORM(128)   GROUPSHARED_TWO_FOR_ONE_TRANSFORM(1024)

GROUPSHARED_TWO_FOR_ONE_TRANSFORM(4)  GROUPSHARED_TWO_FOR_ONE_TRANSFORM(32)  GROUPSHARED_TWO_FOR_ONE_TRANSFORM(256)   GROUPSHARED_TWO_FOR_ONE_TRANSFORM(2048)  
 
GROUPSHARED_TWO_FOR_ONE_TRANSFORM(8)  GROUPSHARED_TWO_FOR_ONE_TRANSFORM(64)  GROUPSHARED_TWO_FOR_ONE_TRANSFORM(512)   GROUPSHARED_TWO_FOR_ONE_TRANSFORM(4096)  

// NB: FFTBLOCK(8192, false/true) won't work because the max number of threads in a group 1024 is less than the requested 8192 / 2 

#undef GROUPSHARED_TWO_FOR_ONE_TRANSFORM


#define GROUPSHARED_CONVOLUTION_WTEXTURE(_Length) \
typedef GPUFFT::TGSConvolutionWithTexturerCS<_Length >  FGSConvolutionWithTextureCSLength##_Length; \
IMPLEMENT_SHADER_TYPE2(FGSConvolutionWithTextureCSLength##_Length,  SF_Compute); 

GROUPSHARED_CONVOLUTION_WTEXTURE(2)  GROUPSHARED_CONVOLUTION_WTEXTURE(16)  GROUPSHARED_CONVOLUTION_WTEXTURE(128)   GROUPSHARED_CONVOLUTION_WTEXTURE(1024)

GROUPSHARED_CONVOLUTION_WTEXTURE(4)  GROUPSHARED_CONVOLUTION_WTEXTURE(32)  GROUPSHARED_CONVOLUTION_WTEXTURE(256)   GROUPSHARED_CONVOLUTION_WTEXTURE(2048)

GROUPSHARED_CONVOLUTION_WTEXTURE(8)  GROUPSHARED_CONVOLUTION_WTEXTURE(64)  GROUPSHARED_CONVOLUTION_WTEXTURE(512)   GROUPSHARED_CONVOLUTION_WTEXTURE(4096)
//GROUPSHARED_CONVOLUTION_WTEXTURE(2, 8192)
// NB: FFTBLOCK(2, 4196, false/true) won't work because the max number of threads in a group 1024 is less than the requested 4196 / 2 


#undef GROUPSHARED_CONVOLUTION_WTEXTURE


namespace 
{
	using namespace GPUFFT;

	FCopyWindowCS* GetCopyWindowCS(const FGPUFFTShaderContext::ShaderMapType& ShaderMap)
	{
		return  ShaderMap.GetShader<FCopyWindowCS>();
	}

	FComplexMultiplyImagesCS* GetComplexMultiplyImagesCS(const FGPUFFTShaderContext::ShaderMapType& ShaderMap)
	{
		return  ShaderMap.GetShader<FComplexMultiplyImagesCS>();
	}

	FGroupShardSubFFTPassCS* GetGroupSharedSubFFTPassCS(const FGPUFFTShaderContext::ShaderMapType& ShaderMap, const uint32 TransformLength)
	{
		return ShaderMap.GetShader<FGroupShardSubFFTPassCS>();
	}

	FReorderFFTPassCS* GetReorderFFTPassCS(const FGPUFFTShaderContext::ShaderMapType& ShaderMap)
	{
		return ShaderMap.GetShader<FReorderFFTPassCS>();
	}
	FPackTwoForOneFFTPassCS* GetPackTwoForOneFFTPassCS(const FGPUFFTShaderContext::ShaderMapType& ShaderMap, const uint32 TransformLength)
	{
		return  ShaderMap.GetShader<FPackTwoForOneFFTPassCS>();
	}

	FComplexFFTPassCS* GetComplexFFTPassCS(const FGPUFFTShaderContext::ShaderMapType& ShaderMap, const uint32 TransformLength)
	{
		FComplexFFTPassCS* Result = ShaderMap.GetShader<FComplexFFTPassCS>();
		return Result;
	}

	// Shader Permutation picker.
	FGSComplexTransformBaseCS* GetComplexFFTCS(const FGPUFFTShaderContext::ShaderMapType& ShaderMap, const uint32 TransformLength)
	{
		FGSComplexTransformBaseCS* Result = NULL;

	#define GET_COMPLEX_SHADER(_LENGTH)  ShaderMap.GetShader<TGSComplexTransformCS<_LENGTH>>();

		switch (TransformLength)
		{
		case 2:     Result = GET_COMPLEX_SHADER(2);    break;
		case 4:     Result = GET_COMPLEX_SHADER(4);    break;
		case 8:     Result = GET_COMPLEX_SHADER(8);    break;
		case 16:    Result = GET_COMPLEX_SHADER(16);   break;
		case 32:    Result = GET_COMPLEX_SHADER(32);   break;
		case 64:    Result = GET_COMPLEX_SHADER(64);   break;
		case 128:   Result = GET_COMPLEX_SHADER(128);  break;
		case 256:   Result = GET_COMPLEX_SHADER(256);  break;
		case 512:   Result = GET_COMPLEX_SHADER(512);  break;
		case 1024:  Result = GET_COMPLEX_SHADER(1024); break;
		case 2048:  Result = GET_COMPLEX_SHADER(2048); break;
		case 4096:  Result = GET_COMPLEX_SHADER(4096); break;
		//case 8192:  Result = GET_COMPLEX_SHADER(2, 8192); break;

		default:
			ensureMsgf(0, TEXT("The FFT block height is not supported"));
			break;
		}

	#undef GET_COMPLEX_SHADER

		return Result;
	}

	// Shader Permutation picker.
	FGSComplexTransformBaseCS* GetTwoForOneFFTCS(const FGPUFFTShaderContext::ShaderMapType& ShaderMap, const uint32 TransformLength)
	{
		FGSComplexTransformBaseCS* Result = NULL;

	#define GET_TWOFORONE_SHADER(_LENGTH)  ShaderMap.GetShader<TGSTwoForOneTransformCS<_LENGTH>>();

		switch (TransformLength)
		{
		case 2:     Result = GET_TWOFORONE_SHADER(2);    break;
		case 4:     Result = GET_TWOFORONE_SHADER(4);    break;
		case 8:     Result = GET_TWOFORONE_SHADER(8);    break;
		case 16:    Result = GET_TWOFORONE_SHADER(16);   break;
		case 32:    Result = GET_TWOFORONE_SHADER(32);   break;
		case 64:    Result = GET_TWOFORONE_SHADER(64);   break;
		case 128:   Result = GET_TWOFORONE_SHADER(128);  break;
		case 256:   Result = GET_TWOFORONE_SHADER(256);  break;
		case 512:   Result = GET_TWOFORONE_SHADER(512);  break;
		case 1024:  Result = GET_TWOFORONE_SHADER(1024); break;
		case 2048:  Result = GET_TWOFORONE_SHADER(2048); break;
		case 4096:  Result = GET_TWOFORONE_SHADER(4096); break;
		//case 8192:  Result = GET_TWOFORONE_SHADER(2, 8192); break;

		default:
			ensureMsgf(0, TEXT("The FFT block height is not supported"));
			break;
		}

	#undef GET_TWOFORONE_SHADER

		return Result;
	}


	FGSConvolutionWithTextureKernelBaseCS* GetConvolutionWithTextureKernelCS(const FGPUFFTShaderContext::ShaderMapType& ShaderMap, const uint32 TransformLength)
	{
		FGSConvolutionWithTextureKernelBaseCS* Result = NULL;

		// Get the spectral filter.
	#define GET_GROUP_SHARED_TEXTURE_FILTER(_LENGTH)  ShaderMap.GetShader< TGSConvolutionWithTexturerCS<_LENGTH> >();
		switch (TransformLength)
		{
		case 2:    Result = GET_GROUP_SHARED_TEXTURE_FILTER(2);    break;
		case 4:    Result = GET_GROUP_SHARED_TEXTURE_FILTER(4);    break;
		case 8:    Result = GET_GROUP_SHARED_TEXTURE_FILTER(8);    break;
		case 16:   Result = GET_GROUP_SHARED_TEXTURE_FILTER(16);   break;
		case 32:   Result = GET_GROUP_SHARED_TEXTURE_FILTER(32);   break;
		case 64:   Result = GET_GROUP_SHARED_TEXTURE_FILTER(64);   break;
		case 128:  Result = GET_GROUP_SHARED_TEXTURE_FILTER(128);  break;
		case 256:  Result = GET_GROUP_SHARED_TEXTURE_FILTER(256);  break;
		case 512:  Result = GET_GROUP_SHARED_TEXTURE_FILTER(512);  break;
		case 1024: Result = GET_GROUP_SHARED_TEXTURE_FILTER(1024); break;
		case 2048: Result = GET_GROUP_SHARED_TEXTURE_FILTER(2048); break;
		case 4096: Result = GET_GROUP_SHARED_TEXTURE_FILTER(4096); break;
		//case 8192: Result = GET_GROUP_SHARED_TEXTURE_FILTER(2, 8192); break;
		default:
			ensureMsgf(0, TEXT("The FFT block height is not supported"));
			break;
		}
	#undef GET_GROUP_SHARED_TEXTURE_FILTER

		return Result;

	}
	/**
	* Single Pass that Copies a sub-region of a buffer and potentially 
	* boosts the intensity of select pixels.
	* 
	* Assumes the dst buffer is large enough to hold the result.
	* The Src float4 data is interpreted as a pair of independent complex numbers.
	* The Knl float4 data is interpreted as a pair of independent complex numbers
	*
	* @param Context    - container for RHI and ShanderMap
	* @param SrcWindow  - The region of interest to copy.
	* @param SrcTexture - SRV the source image buffer.
	* @param DstWindow  - The target location for the images.
	*
	* @param DstUAV     - UAV, the destination buffer that will hold the result of the single pass
	* @param Prefilter  - Optional filter to boost selected pixels.
	*/
	void DispatchCopyWindowCS(FGPUFFTShaderContext& Context,
		const FIntRect& SrcWindow, const FTextureRHIRef& SrcTexture,
		const FIntRect& DstWindow, FUnorderedAccessViewRHIRef& DstUAV,
		const FPreFilter& PreFilter = FPreFilter(TNumericLimits<float>::Max(), TNumericLimits<float>::Lowest(), 0.f))
	{
		using namespace GPUFFTComputeShaderUtils;
		// The size of the dst
		const FIntPoint DstExtent = DstWindow.Size();

		const uint32 XThreadCount = FCopyWindowCS::XThreadCount();
		const uint32 YThreadCount = FCopyWindowCS::YThreadCount();

		// Number of thread groups
		const uint32 XGroups = ( DstExtent.X / XThreadCount ) + ( (DstExtent.X % XThreadCount == 0) ? 0 : 1 );
		const uint32 YGroups = ( DstExtent.Y / YThreadCount ) + ( (DstExtent.Y % YThreadCount == 0) ? 0 : 1 );

		const FGPUFFTShaderContext::ShaderMapType& ShaderMap = Context.GetShaderMap();
		FRHICommandListImmediate& RHICmdList = Context.GetRHICmdList();

		SCOPED_DRAW_EVENTF(RHICmdList, CopyWindowCS, TEXT("FFT Multipass: Copy Subwindow"));

		// Get pointer to the shader
		FCopyWindowCS* ComputeShader = GetCopyWindowCS(ShaderMap);

		SetRenderTarget(RHICmdList, FTextureRHIRef(), FTextureRHIRef());
		RHICmdList.SetComputeShader(ComputeShader->GetComputeShader());

		// Bind output
		FScopedUAVBind ScopedBind = FScopedUAVBind::BindOutput(RHICmdList, *ComputeShader, DstUAV);

		ComputeShader->SetCSParamters(RHICmdList, SrcWindow, SrcTexture,  DstWindow, PreFilter);

		// Dispatch with a single thread-group for each "column" in the result where the transform direction is the "row" direction.
		RHICmdList.DispatchComputeShader(XGroups, YGroups, 1);
	}

	/**
	* 
	* Single Pass that computes the Frequency Space convolution of two buffers
	* that have already been transformed into frequency space.
	*
	* This is really means the complex product of two buffers divided
	* by the correct values to "normalize" the effect of the kernel buffer.
	*
	* In this case, each float4 is viewed as a pair of complex numbers,
	* and the product of float4 Src, Knl is computed
	* as float4(ComplexMult(Src.xy, Knl.xy) / Na, ComplexMult(Src.zw, Knl.zw)/Nb)
	* where Na and Nb are related to the sums of the weights in the kernel buffer. 
	*
	* Assumes the dst buffer is large enough to hold the result.
	* The Src float4 data is interpreted as a pair of independent complex numbers.
	* The Knl float4 data is interpreted as a pair of independent complex numbers  
	*
	* @param Context    - container for RHI and ShanderMap
	* @param bHorizontalFirst - Describes the layout of the transformed data.
	*                           bHorizontalFirst == true for data that was transformed as 
	*                           Vertical::ComplexFFT following Horizontal::TwoForOneRealFFT
	*                           bHorizontalFirst == false for data that was transformed as
	*                           Horizontal::ComplexFFT following Vertical::TwoForOneRealFFT
	* @param SrcTexture - SRV the source image buffer.
	* @param KnlTexture - SRV the kernel image buffer.
	*
	* @param DstUAV     - UAV, the destination buffer that will hold the result of the single pass
	*
	*/

	void DispatchComplexMultiplyImagesCS(FGPUFFTShaderContext& Context,
		const bool bHorizontalScanlines,
		const FIntRect& SrcWindow, const FTextureRHIRef& SrcTexture,
		const FTextureRHIRef& KnlTexure,
		FUnorderedAccessViewRHIRef& DstUAV)
	{
		using namespace GPUFFTComputeShaderUtils;
		// The size of the dst
		const FIntPoint DstExtent = SrcWindow.Size();

		const FGPUFFTShaderContext::ShaderMapType& ShaderMap = Context.GetShaderMap();
		FRHICommandListImmediate& RHICmdList = Context.GetRHICmdList();

		SCOPED_DRAW_EVENTF(RHICmdList, ComplexMultiplyImagesCS, TEXT("FFT Multipass: Convolution in freq-space"));

		// Get pointer to the shader
		FComplexMultiplyImagesCS* ComputeShader = GetComplexMultiplyImagesCS(ShaderMap);

		SetRenderTarget(RHICmdList, FTextureRHIRef(), FTextureRHIRef());
		RHICmdList.SetComputeShader(ComputeShader->GetComputeShader());

		// Bind output
		FScopedUAVBind ScopedBind = FScopedUAVBind::BindOutput(RHICmdList, *ComputeShader, DstUAV);

		ComputeShader->SetCSParamters(RHICmdList, bHorizontalScanlines, SrcWindow, SrcTexture, KnlTexure);
		
		// Align the scanlines in the direction of the first transform.
		const uint32 NumScanLines = (bHorizontalScanlines)  ? DstExtent.Y : DstExtent.X;
		const uint32 SignalLength = (!bHorizontalScanlines) ? DstExtent.Y : DstExtent.X;
	
		// Dispatch with a single thread-group for each "column."
		// Configured this way because the entire column will share the same normalization values (retrieved  from the kernel)
		//RHICmdList.DispatchComputeShader(1, ThreadGroupsPerScanline, NumScanLines);
		RHICmdList.DispatchComputeShader(1, 1, NumScanLines);
	}


	/**
	* Single Pass that separates or merges the transform of four real signals from 
	* viewed as the transform of two complex  signals.  
	*
	* Assumes the dst buffer is large enough to hold the result.
	* The Src float4 data is interprets  as a pair of independent complex numbers.
	*
	* @param Context    - container for RHI and ShanderMap
	* @param FFTDesc    - Metadata that describes the underlying complex FFT
	* @param SrcTexture - SRV the source image buffer
	* @param DstUAV     - UAV, the destination buffer that will hold the result of the single pass
	*
	* The data in the SrcTexture and DstUAV is aligned with (0,0).
	* FFTDesc.IsHorizontal() indicates the transform direction in the buffer that needs to be spit/merged
	* FFTDesc.IsForward() indicates spit (true) vs merge (false).
	*/
	void DispatchPackTwoForOneFFTPassCS(FGPUFFTShaderContext& Context, const FFTDescription& FFTDesc,
		const FTextureRHIRef& SrcTexture, FUnorderedAccessViewRHIRef& DstUAV)
	{

		using namespace GPUFFTComputeShaderUtils;

		const FGPUFFTShaderContext::ShaderMapType& ShaderMap = Context.GetShaderMap();
		FRHICommandListImmediate& RHICmdList = Context.GetRHICmdList();
	
		const uint32 TransformLength = FFTDesc.SignalLength;
		const FString TransformName = FFTDesc.FFT_TypeName();

		// A real signal of length 'TransformLenght' requires  only TransformLength / 2 + 1  complex coefficients, 
		const uint32 RealTransformLength = ( TransformLength / 2 ) + 1;

		// The splitting into two real signals (isForward) or joinging back into a single signal
		const uint32 ResultingLength = (FFTDesc.IsForward()) ? 2 * RealTransformLength : TransformLength;

		SCOPED_DRAW_EVENTF(RHICmdList, PackTwoForOneFFTPass, TEXT("FFT Multipass: TwoForOne Combine/split result of %s of size %d"), *TransformName, TransformLength);

		FIntPoint DstExtent = FFTDesc.TransformExtent();
		if (FFTDesc.IsHorizontal())
		{
			DstExtent.X = ResultingLength;
		}	
		else
		{
			DstExtent.Y = ResultingLength;
		}

		// Get pointer to the shader
		FPackTwoForOneFFTPassCS* ComputeShader = GetPackTwoForOneFFTPassCS(ShaderMap, TransformLength);

		SetRenderTarget(RHICmdList, FTextureRHIRef(), FTextureRHIRef());
		RHICmdList.SetComputeShader(ComputeShader->GetComputeShader());

		// Bind output
		FScopedUAVBind ScopedBind = FScopedUAVBind::BindOutput(RHICmdList, *ComputeShader, DstUAV);

		ComputeShader->SetCSParamters(RHICmdList, FFTDesc.XFormType, SrcTexture, FIntRect(FIntPoint(0, 0), DstExtent));

		// Dispatch with a single thread-group for each "column" in the result where the transform direction is the "row" direction.
		RHICmdList.DispatchComputeShader(1, 1, RealTransformLength);
	}

	/**
	* Single Pass of a multi-pass complex FFT.
	* Assumes the dst buffer is large enough to hold the result.
	* The Src float4 data is interpt as a pair of independent complex numbers.
	*
	* @param Context    - container for RHI and ShanderMap
	* @param FFTDesc    - Metadata that describes the underlying complex FFT
	* @param PassStage  - The Depth at which this FFT pass lives. 
	* @param SrcTexture - SRV the source image buffer
	* @param SrcRct     - The region in the Src buffer where the image to transform lives.
	* @param DstUAV     - UAV, the destination buffer that will hold the result of the single pass
	*
	*/
	void DispatchComplexFFTPassCS(FGPUFFTShaderContext& Context, const FFTDescription& FFTDesc,
		const uint32 PassLength,
		const FTextureRHIRef& SrcTexture, const FIntRect& SrcWindow,
		FUnorderedAccessViewRHIRef& DstUAV,
		const bool bScrubNaNs = false)
	{
		// Using multiple radix two passes.
		const uint32 Radix = 2;
		using namespace GPUFFTComputeShaderUtils;

		const FGPUFFTShaderContext::ShaderMapType& ShaderMap = Context.GetShaderMap();
		FRHICommandListImmediate& RHICmdList = Context.GetRHICmdList();

		const uint32 TransformLength = FFTDesc.SignalLength;
		const FString TransformName = FFTDesc.FFT_TypeName();


		SCOPED_DRAW_EVENTF(RHICmdList, ComplexFFTPass, TEXT("FFT Multipass: Pass %d of Complex %s of size %d"), PassLength, *TransformName, TransformLength);
		
		FIntPoint DstExtent = FFTDesc.TransformExtent();
		
		// Get a base pointer to the shader
		FComplexFFTPassCS* ComputeShader = GetComplexFFTPassCS(ShaderMap, TransformLength);


		SetRenderTarget(RHICmdList, FTextureRHIRef(), FTextureRHIRef());
		RHICmdList.SetComputeShader(ComputeShader->GetComputeShader());

		// Bind output
		FScopedUAVBind ScopedBind = FScopedUAVBind::BindOutput(RHICmdList, *ComputeShader, DstUAV);

		ComputeShader->SetCSParamters(RHICmdList, FFTDesc.XFormType, SrcTexture, SrcWindow, FIntRect(FIntPoint(0, 0), DstExtent), TransformLength, PassLength, bScrubNaNs);

		RHICmdList.DispatchComputeShader(1, 1, TransformLength / Radix);
	}

	/**
	* Single Pass of a multi-pass complex FFT that just reorders data for
	* a group shared subpass to consume.
	*
	* Assumes the dst buffer is large enough to hold the result.
	* The Src float4 data is interpt as a pair of independent complex numbers.
	*
	* @param Context    - container for RHI and ShanderMap
	* @param FFTDesc    - Metadata that describes the underlying complex FFT
	* @param SrcRct     - The region in the Src buffer where the image to transform lives.
	* @param SrcTexture - SRV the source image buffer
	* @param DstRect    - The target Window.
	* @param DstUAV     - UAV, the destination buffer that will hold the result of the single pass
	*
	*/
	void DispatchReorderFFTPassCS(FGPUFFTShaderContext& Context, const FFTDescription& FFTDesc,
		const FIntRect& SrcWindow, const FTextureRHIRef& SrcTexture,
		const FIntRect& DstWindow, FUnorderedAccessViewRHIRef& DstUAV,
		const bool bScrubNaNs = false)
	{
		// Using multiple radix two passes.
		const uint32 Radix = 2;
		using namespace GPUFFTComputeShaderUtils;

		const FGPUFFTShaderContext::ShaderMapType& ShaderMap = Context.GetShaderMap();
		FRHICommandListImmediate& RHICmdList = Context.GetRHICmdList();

		const uint32 TransformLength = FFTDesc.SignalLength;
		const FString TransformName = FFTDesc.FFT_TypeName();

		// Breaks the data into the correct number of sub-transforms for the later group-shared pass.
		const uint32 SubLength = TransformLength / FGroupShardSubFFTPassCS::SubPassLength();

		SCOPED_DRAW_EVENTF(RHICmdList, ReorderFFTPass, TEXT("FFT Multipass: Complex %s Reorder pass of size %d"), *TransformName, TransformLength);

		FIntPoint DstExtent = FFTDesc.TransformExtent();

		// Get a base pointer to the shader
		FReorderFFTPassCS* ComputeShader = GetReorderFFTPassCS(ShaderMap);


		SetRenderTarget(RHICmdList, FTextureRHIRef(), FTextureRHIRef());
		RHICmdList.SetComputeShader(ComputeShader->GetComputeShader());

		// Bind output
		FScopedUAVBind ScopedBind = FScopedUAVBind::BindOutput(RHICmdList, *ComputeShader, DstUAV);

		ComputeShader->SetCSParamters(RHICmdList, FFTDesc.XFormType, SrcTexture, SrcWindow, DstWindow, TransformLength, SubLength, bScrubNaNs);
			

		RHICmdList.DispatchComputeShader(1, 1, TransformLength / Radix);
	}

	/**
	* A Group Shared Single Pass of a multi-pass complex FFT.
	* Assumes the dst buffer is large enough to hold the result.
	* The Src float4 data is interpt as a pair of independent complex numbers.
	*
	* @param Context    - container for RHI and ShanderMap
	* @param FFTDesc    - Metadata that describes the underlying complex FFT
	* @param SrcTexture - SRV the source image buffer
	* @param SrcRct     - The region in the Src buffer where the image to transform lives.
	* @param DstUAV     - UAV, the destination buffer that will hold the result of the single pass
	*
	*/
	void DispatchGSSubComplexFFTPassCS(FGPUFFTShaderContext& Context, const FFTDescription& FFTDesc,
		const FTextureRHIRef& SrcTexture, const FIntRect& SrcWindow,
		FUnorderedAccessViewRHIRef& DstUAV)
	{
	
		using namespace GPUFFTComputeShaderUtils;

		const FGPUFFTShaderContext::ShaderMapType& ShaderMap = Context.GetShaderMap();
		FRHICommandListImmediate& RHICmdList = Context.GetRHICmdList();

		const uint32 TransformLength = FFTDesc.SignalLength;
		const FString TransformName = FFTDesc.FFT_TypeName();

		const uint32 NumSubRegions = TransformLength / FGroupShardSubFFTPassCS::SubPassLength();

		

		SCOPED_DRAW_EVENTF(RHICmdList, GSSubComplexFFTPass, TEXT("FFT Multipass: %d GS Subpasses Complex %s of size %d"), 
			NumSubRegions, *TransformName, FGroupShardSubFFTPassCS::SubPassLength());

		// The window on which a single transform acts.
		FIntRect SubPassWindow = SrcWindow;
		if (FFTDesc.IsHorizontal())
		{
			SubPassWindow.Max.X = SubPassWindow.Min.X + FGroupShardSubFFTPassCS::SubPassLength();
		}
		else
		{
			SubPassWindow.Max.Y = SubPassWindow.Min.Y + FGroupShardSubFFTPassCS::SubPassLength();
		}


		FIntPoint DstExtent = FFTDesc.TransformExtent();

		// Get a base pointer to the shader
		FGroupShardSubFFTPassCS* ComputeShader = GetGroupSharedSubFFTPassCS(ShaderMap, TransformLength);


		SetRenderTarget(RHICmdList, FTextureRHIRef(), FTextureRHIRef());
		RHICmdList.SetComputeShader(ComputeShader->GetComputeShader());

		// Bind output
		FScopedUAVBind ScopedBind = FScopedUAVBind::BindOutput(RHICmdList, *ComputeShader, DstUAV);

		ComputeShader->SetCSParamters(RHICmdList, FFTDesc.XFormType, TransformLength, SubPassWindow, SrcTexture, NumSubRegions);
		// The number of signals to transform simultaneously (i.e. number of scan lines)

		const uint32 NumSignals = FFTDesc.IsHorizontal() ? SubPassWindow.Size().Y : SubPassWindow.Size().X;

		RHICmdList.DispatchComputeShader(1, 1, NumSignals);
	}


	/**
	* Complex 1D FFT of two independent complex signals.  
	* Assumes the dst buffer is large enough to hold the result.
	* The Src float4 data is interpt as a pair of independent complex numbers. 
	*
	* @param Context    - container for RHI and ShanderMap
	* @param FFTDesc    - Metadata that describes the underlying complex FFT
	* @param SrcTexture - SRV the source image buffer
	* @param SrcRct     - The region in the Src buffer where the image to transform lives.
	* @param DstUAV     - UAV, the destination buffer that will hold the result of the 1d complex FFT
	*
	*/
	void DispatchGSComplexFFTCS(FGPUFFTShaderContext& Context, const FFTDescription& FFTDesc,
		const FTextureRHIRef& SrcTexture, const FIntRect& SrcRect, 
		FUnorderedAccessViewRHIRef& DstUAV)
	{
		using namespace GPUFFTComputeShaderUtils;

		const FGPUFFTShaderContext::ShaderMapType& ShaderMap = Context.GetShaderMap();
		FRHICommandListImmediate& RHICmdList                 = Context.GetRHICmdList();

		const uint32 TransformLength = FFTDesc.SignalLength;
		const FString TransformName  = FFTDesc.FFT_TypeName();
		const FIntPoint DstExtent    = FFTDesc.TransformExtent();

		SCOPED_DRAW_EVENTF(RHICmdList, ComplexFFTImage, TEXT("FFT: Complex %s of size %d"), *TransformName, TransformLength);


		// Get a base pointer to the shader
		FGSComplexTransformBaseCS* ComputeShader = GetComplexFFTCS(ShaderMap, TransformLength);


		SetRenderTarget(RHICmdList, FTextureRHIRef(), FTextureRHIRef());
		RHICmdList.SetComputeShader(ComputeShader->GetComputeShader());

		// Bind output
		FScopedUAVBind ScopedBind = FScopedUAVBind::BindOutput(RHICmdList, *ComputeShader, DstUAV);

		ComputeShader->SetCSParamters(RHICmdList, FFTDesc.XFormType, SrcTexture, SrcRect, FIntRect(FIntPoint(0, 0), DstExtent));

		// The number of signals to transform simultaneously (i.e. number of scan lines)

		const uint32 NumSignals = FFTDesc.IsHorizontal() ? SrcRect.Size().Y : SrcRect.Size().X;

		RHICmdList.DispatchComputeShader(1, 1, NumSignals);
	}

	/**
	* Real 1D FFT of four independent real signals.   
	* Assumes the dst buffer is large enough to hold the result.
	* The Src float4 data is interptd as 4 independent real numbers.
	* The Dst float4 data will be two complex numbers.
	*
	* @param Context    - container for RHI and ShanderMap
	* @param FFTDesc    - Metadata that describes the underlying complex FFT
	* @param SrcTexture - SRV the source image buffer
	* @param SrcRct     - The region in the Src buffer where the image to transform lives.
	* @param DstUAV     - UAV, the destination buffer that will hold the result of the 1d complex FFT
	* @param DstRect    - Where to write the tranform data in the Dst buffer
	* @param PreFilter  - Used to boost the intensity of already bright pixels.
	*
	*/
	void DispatchGSTwoForOneFFTCS(FGPUFFTShaderContext& Context, const FFTDescription& FFTDesc,
		const FTextureRHIRef& SrcTexture, const FIntRect& SrcRect,
		FUnorderedAccessViewRHIRef& DstUAV, const FIntRect& DstRect,
		const FPreFilter& PreFilter)
	{
		using namespace GPUFFTComputeShaderUtils;

		const FGPUFFTShaderContext::ShaderMapType& ShaderMap = Context.GetShaderMap();
		FRHICommandListImmediate& RHICmdList                 = Context.GetRHICmdList();

		const uint32 TransformLength = FFTDesc.SignalLength;
		const FString TransformName  = FFTDesc.FFT_TypeName();
	


		SCOPED_DRAW_EVENTF(RHICmdList, FRCPassFFT, TEXT("FFT: Two-For-One %s of size %d of buffer %d x %d"), *TransformName, TransformLength, SrcRect.Size().X, SrcRect.Size().Y);

		// Get a base pointer to the shader
		FGSComplexTransformBaseCS* ComputeShader = GetTwoForOneFFTCS(ShaderMap, TransformLength);

		// DJH - do we need this SetRenderTarget?
		SetRenderTarget(RHICmdList, FTextureRHIRef(), FTextureRHIRef());
		RHICmdList.SetComputeShader(ComputeShader->GetComputeShader());


		FScopedUAVBind ScopedBind = FScopedUAVBind::BindOutput(RHICmdList, *ComputeShader, DstUAV);
		ComputeShader->SetCSParamters(RHICmdList, FFTDesc.XFormType, SrcTexture, SrcRect, DstRect, PreFilter);


		// The number of signals to transform simultaneously (i.e. number of scan lines)
		const uint32 NumScanLines = (FFTDesc.IsHorizontal()) ? SrcRect.Size().Y : SrcRect.Size().X;

		RHICmdList.DispatchComputeShader(1, 1, NumScanLines);

	}

	/**
	* Complex 1D FFT followed by multiplication in with kernel and inverse transform.
	*
	* @param Context    - container for RHI and ShanderMap
	* @param FFTDesc    - Metadata that describes the underlying complex FFT
	* @param PreTransformedKernel - Pre-transformed kernel used in the convolution.
	* @param SrcTexture - SRV the source image buffer
	* @param SrcRct     - The region in the Src buffer where the image to transform lives.
	* @param DstUAV     - UAV, the destination buffer that will hold the result of the 1d complex FFT
	* @param DstRect    - Where to write the tranform data in the Dst buffer
	*
	*/
	void DispatchGSConvolutionWithTextureCS(FGPUFFTShaderContext& Context,
		const FFTDescription& FFTDesc,
		const FTextureRHIRef& PreTransformedKernel,
		const FTextureRHIRef& SrcTexture, 
		const FIntRect& SrcRect,
		FUnorderedAccessViewRHIRef& DstUAV)
	{
		using GPUFFTComputeShaderUtils::FScopedUAVBind;

		const FGPUFFTShaderContext::ShaderMapType& ShaderMap = Context.GetShaderMap();
		FRHICommandListImmediate& RHICmdList                 = Context.GetRHICmdList();

		// Transform particulars

		const uint32 SignalLength   = FFTDesc.SignalLength;
		const FString XFormDirName  = FFTDesc.FFT_TypeName();
		const bool bIsHornizontal   = FFTDesc.IsHorizontal();

		const FIntPoint& SrcRectSize = SrcRect.Size();
		// The number of signals to transform simultaneously (i.e. number of scan lines)
		// NB: This may be different from the FFTDesc.NumScanlines.
		const uint32 NumSignals = (bIsHornizontal) ? SrcRectSize.Y : SrcRectSize.X;

		
		SCOPED_DRAW_EVENTF(RHICmdList, FRCPassFFTBloom, TEXT("FFT: Apply %s Transform, Multiply Texture, and InverseTransform size %d of buffer %d x %d"), *XFormDirName, SignalLength, SrcRectSize.X, SrcRectSize.Y);

		// Get a base pointer to the shader
		FGSConvolutionWithTextureKernelBaseCS* ComputeShader = GetConvolutionWithTextureKernelCS(ShaderMap, SignalLength);


		SetRenderTarget(RHICmdList, FTextureRHIRef(), FTextureRHIRef());
		RHICmdList.SetComputeShader(ComputeShader->GetComputeShader());
		
		FScopedUAVBind ScopedBind = FScopedUAVBind::BindOutput(RHICmdList, *ComputeShader, DstUAV);

		ComputeShader->SetCSParamters(RHICmdList, FFTDesc.XFormType, PreTransformedKernel, SrcTexture, SrcRect, SrcRect.Size());

		RHICmdList.DispatchComputeShader(1, 1, NumSignals);
	}
} // end anonymous namespace 


void GPUFFT::CopyImage2D(FGPUFFTShaderContext& Context,
	const FIntRect& SrcWindow, const FTextureRHIRef& SrcTexture,
	const FIntRect& DstWindow, FUnorderedAccessViewRHIRef& DstUAV,
	const FPreFilter& PreFilter)
{
	DispatchCopyWindowCS(Context, SrcWindow, SrcTexture, DstWindow, DstUAV, PreFilter);
}

void GPUFFT::ComplexFFTImage1D::Requirements(const FFTDescription& FFTDesc, FIntPoint& MinBufferSize, bool& bUseMultipass)
{
	MinBufferSize = FFTDesc.TransformExtent();
	bUseMultipass = !FitsInGroupSharedMemory(FFTDesc);
}


bool GPUFFT::ComplexFFTImage1D::GroupShared(FGPUFFTShaderContext& Context, const FFTDescription& FFTDesc,
	const FIntRect& SrcWindow, const FTextureRHIRef& SrcTexture,  FUnorderedAccessViewRHIRef& DstUAV)
{
	bool SuccessValue = true;

	check(FMath::IsPowerOfTwo(FFTDesc.SignalLength));

	if (FitsInGroupSharedMemory(FFTDesc))
	{
		DispatchGSComplexFFTCS(Context, FFTDesc, SrcTexture, SrcWindow, DstUAV);
	}
	else
	{
		SuccessValue = false;
		// @todo
		ensureMsgf(0, TEXT("The FFT size is too large for group shared memory"));
		// Do forward expensive transform
	}

	return SuccessValue;
}


bool GPUFFT::ComplexFFTImage1D::MultiPass(FGPUFFTShaderContext& Context, const FFTDescription& FFTDesc,
	const FIntRect& Window, const FTextureRHIRef& SrcTexture,  FSceneRenderTargetItem& DstBuffer,
	FSceneRenderTargetItem& TmpBuffer,
	const bool bScrubNaNs)
{
	bool SuccessValue = true;


	const uint32 TransformLength = FFTDesc.SignalLength;
	const FFT_XFORM_TYPE XFormType = FFTDesc.XFormType;

	// The direction of the transform must be a power of two.

	check(FMath::IsPowerOfTwo(TransformLength));

	// Command list
	FRHICommandListImmediate& RHICmdList = Context.GetRHICmdList();

	// The number of iterations required.
	const uint32 Log2TransformLength = BitSize(TransformLength) - 1;

	// Double buffer to manage the Dst and Tmp buffers.
	GPUFFT::FDoubleBufferTargets Targets(TmpBuffer, DstBuffer);

	

	FIntPoint DstExtent = FFTDesc.TransformExtent();

	const FIntRect  XFormWindow(FIntPoint(0, 0), DstExtent);

	// Testing code branch: Breaks the transform into Log2(TransformLength) number of passes.
	// this is the slowest algorithm, and uses no group-shared storage.
	if (0) 
	{
		DispatchComplexFFTPassCS(Context, FFTDesc, 1, SrcTexture, Window, Targets.DstTarget().UAV, bScrubNaNs);

		for (uint32 Ns = 2; Ns < TransformLength; Ns *= 2)
		{
			// Make it safe to read from the buffer we just wrote to.
			RHICmdList.TransitionResource(EResourceTransitionAccess::ERWBarrier, EResourceTransitionPipeline::EComputeToCompute, Targets.DstTarget().UAV);
			Targets.Swap();

			auto HasValidTargets = [&Targets, &DstExtent]()->bool
			{
				// Verify that the buffers being used are big enough.  Note that we are checking the "src" buffer, but due
				// to the double buffering we will end up testing both buffers.
				FIntPoint SrcBufferSize = Targets.SrcTarget().ShaderResourceTexture->GetTexture2D()->GetSizeXY();
				bool Fits = !(SrcBufferSize.X < DstExtent.X) && !(SrcBufferSize.Y < DstExtent.Y);
				return Fits;
			};

			checkf(HasValidTargets(), TEXT("FFT: Allocated Buffers too small."));

			DispatchComplexFFTPassCS(Context, FFTDesc, Ns, Targets.SrcTarget().ShaderResourceTexture, XFormWindow, Targets.DstTarget().UAV);
		}

		// If this transform requires an even number of passes
		// this swap will insure that the "DstBuffer" is filled last.
		if (Log2TransformLength % 2 == 0)
		{
			SwapContents(TmpBuffer, DstBuffer);
		}
	}
	else
		// Reorder, followed by a High-level group-shared pass followed by Log2(TransformLength / SubPassLength() ) simple passes.
		// In total 2 + Log2(TransformLength / SubPassLength() )  passes.   This will be on the order of 3 or 4 passes 
		// compared with 12 or more ..
	{
		// Re-order the data so we can do a pass of group-shared transforms
		DispatchReorderFFTPassCS(Context, FFTDesc, Window, SrcTexture, XFormWindow, Targets.DstTarget().UAV);
		RHICmdList.TransitionResource(EResourceTransitionAccess::ERWBarrier, EResourceTransitionPipeline::EComputeToCompute, Targets.DstTarget().UAV);
		Targets.Swap();

		DispatchGSSubComplexFFTPassCS(Context, FFTDesc, Targets.SrcTarget().ShaderResourceTexture, XFormWindow, Targets.DstTarget().UAV);

		for (uint32 Ns = FGroupShardSubFFTPassCS::SubPassLength(); Ns < TransformLength; Ns *= 2)
		{
			// Make it safe to read from the buffer we just wrote to.
			RHICmdList.TransitionResource(EResourceTransitionAccess::ERWBarrier, EResourceTransitionPipeline::EComputeToCompute, Targets.DstTarget().UAV);
			Targets.Swap();

			auto HasValidTargets = [&Targets, &DstExtent]()->bool
			{
				// Verify that the buffers being used are big enough.  Note that we are checking the "src" buffer, but due
				// to the double buffering we will end up testing both buffers.
				FIntPoint SrcBufferSize = Targets.SrcTarget().ShaderResourceTexture->GetTexture2D()->GetSizeXY();
				bool Fits = !(SrcBufferSize.X < DstExtent.X) && !(SrcBufferSize.Y < DstExtent.Y);
				return Fits;
			};

			checkf(HasValidTargets(), TEXT("FFT: Allocated Buffers too small."));

			DispatchComplexFFTPassCS(Context, FFTDesc, Ns, Targets.SrcTarget().ShaderResourceTexture, XFormWindow, Targets.DstTarget().UAV);

		}

		if (Targets.GetSrcIdx() != 0)
		{
			SwapContents(TmpBuffer, DstBuffer);
		}
	}

	return SuccessValue;
}


void GPUFFT::TwoForOneRealFFTImage1D::Requirements(const FFTDescription& FFTDesc, FIntPoint& MinBufferSize, bool& bUseMultipass)
{
	FFTDescription TmpDesc = FFTDesc;
	// The two-for-one produces a result that has two additional elements in the transform direction.
	TmpDesc.SignalLength += 2;

	MinBufferSize = TmpDesc.TransformExtent();
	bUseMultipass = !FitsInGroupSharedMemory(FFTDesc);
}

bool GPUFFT::TwoForOneRealFFTImage1D::GroupShared(FGPUFFTShaderContext& Context, const FFTDescription& FFTDesc,
	const FIntRect& SrcWindow, const FTextureRHIRef& SrcTexture,
	const FIntRect& DstWindow, FUnorderedAccessViewRHIRef& DstUAV,
	const FPreFilter& PreFilter)
{
	bool SuccessValue = true;
				
	if (FitsInGroupSharedMemory(FFTDesc))
	{
		DispatchGSTwoForOneFFTCS(Context, FFTDesc, SrcTexture, SrcWindow, DstUAV, DstWindow, PreFilter);
	}
	else
	{
		SuccessValue = false;
		// @todo
		ensureMsgf(0, TEXT("The FFT size is too large for group shared memory"));
		// Do forward expensive transform
	}

	return SuccessValue;
}


bool GPUFFT::TwoForOneRealFFTImage1D::MultiPass(FGPUFFTShaderContext& Context, const FFTDescription& FFTDesc,
	const FIntRect& SrcWindow, const FTextureRHIRef& SrcTexture,
	FSceneRenderTargetItem& DstBuffer,
	FSceneRenderTargetItem& TmpBuffer,
	const FPreFilter& PreFilter)
{
	
	bool SuccessValue = true;
	if (FFTDesc.IsForward())
	{

		// Only filter on the forward transform.
		if (IsActive(PreFilter))
		{
			// Copy data into DstBuffer
			CopyImage2D(Context, SrcWindow, SrcTexture, SrcWindow, DstBuffer.UAV, PreFilter);

			Context.GetRHICmdList().TransitionResource(EResourceTransitionAccess::ERWBarrier, EResourceTransitionPipeline::EComputeToCompute, DstBuffer.UAV);

			// Transform as 2 sets of complex data, putting the result in the DstBuffer.  This performs multiple dispatches.
			// Transform into DstBuffer.
			SuccessValue = SuccessValue &&
				ComplexFFTImage1D::MultiPass(Context, FFTDesc, SrcWindow, DstBuffer.ShaderResourceTexture, TmpBuffer /*result*/, DstBuffer/*tmp*/, true /*scrub nans*/);
		}
		else
		{
			// Transform as 2 sets of complex data, putting the result in the DstBuffer.  This performs multiple dispatches.

			SuccessValue = SuccessValue &&
				ComplexFFTImage1D::MultiPass(Context, FFTDesc, SrcWindow, SrcTexture, DstBuffer /*result*/, TmpBuffer/*tmp*/, true /*scrub nans*/);
			
			SwapContents(DstBuffer, TmpBuffer);
		}

		Context.GetRHICmdList().TransitionResource(EResourceTransitionAccess::ERWBarrier, EResourceTransitionPipeline::EComputeToCompute, TmpBuffer.UAV);

		// Unpack the complex transform into transform of real data
		DispatchPackTwoForOneFFTPassCS(Context, FFTDesc, TmpBuffer.ShaderResourceTexture, DstBuffer.UAV);
		
	}
	else  // Inverse transform.
	{
		// Pack the 4 transforms of real data as 2 transforms of complex data 
		DispatchPackTwoForOneFFTPassCS(Context, FFTDesc, SrcTexture, DstBuffer.UAV);

		Context.GetRHICmdList().TransitionResource(EResourceTransitionAccess::ERWBarrier, EResourceTransitionPipeline::EComputeToCompute, DstBuffer.UAV);

		// Transform as complex data
		SuccessValue = SuccessValue &&
			ComplexFFTImage1D::MultiPass(Context, FFTDesc, SrcWindow, DstBuffer.ShaderResourceTexture, TmpBuffer/*result*/, DstBuffer/*tmp*/);

		SwapContents(TmpBuffer, DstBuffer);
	}

	return SuccessValue;
}



bool GPUFFT::FFTImage2D(FGPUFFTShaderContext& Context, const FIntPoint& FrequencySize, bool bHorizontalFirst,
	const FIntRect& ROIRect, const FTextureRHIRef& SrcTexture,
	FSceneRenderTargetItem& DstBuffer,
	FSceneRenderTargetItem& TmpBuffer)
{
	using GPUFFT::FFTDescription;

	FRHICommandListImmediate& RHICmdList = Context.GetRHICmdList();

	// This will be for the actual output.
	const FIntRect FFTResultRect = ROIRect;
	const FIntPoint ImageSpaceExtent = ROIRect.Size();

	// Set up the transform descriptions
	FFTDescription TwoForOneFFTDesc = (bHorizontalFirst) ? FFTDescription(FFT_XFORM_TYPE::FORWARD_HORIZONTAL, FrequencySize) : FFTDescription(FFT_XFORM_TYPE::FORWARD_VERTICAL, FrequencySize);
	FFTDescription ComplexFFTDesc = (bHorizontalFirst) ? FFTDescription(FFT_XFORM_TYPE::FORWARD_VERTICAL, FrequencySize) : FFTDescription(FFT_XFORM_TYPE::FORWARD_HORIZONTAL, FrequencySize);


	// The two-for-one transform data storage has two additional elements.
	const uint32 FrequencyPadding = 2;
	// This additional elements translate to two additional scanlines that need to be transformed by the complex fft
	ComplexFFTDesc.NumScanLines += FrequencyPadding;

	// Temp Double Buffers
	const FIntPoint TmpExent = (bHorizontalFirst) ? FIntPoint(FrequencySize.X + FrequencyPadding, ImageSpaceExtent.Y) : FIntPoint(ImageSpaceExtent.X, FrequencySize.Y + FrequencyPadding);

	const FIntRect TmpRect = FIntRect(FIntPoint(0, 0), TmpExent);


	// Perform the transforms and convolutions.
	bool SuccessValue = true;

	// Two-for-one transform: SrcTexture fills the TmpBuffer

	if (FitsInGroupSharedMemory(TwoForOneFFTDesc))
	{
		// Horizontal FFT: input -> tmp buffer 0 
		SuccessValue = SuccessValue &&
			TwoForOneRealFFTImage1D::GroupShared(Context, TwoForOneFFTDesc, ROIRect, SrcTexture, TmpRect, TmpBuffer.UAV);
		//->dst
	}
	else
	{
		// use the dst buffer as a dummy buffer
		FSceneRenderTargetItem& DmyBuffer = DstBuffer;
		// Horizontal FFT: input -> TmpBuffer
		SuccessValue = SuccessValue &&
			TwoForOneRealFFTImage1D::MultiPass(Context, TwoForOneFFTDesc, ROIRect, SrcTexture, TmpBuffer /*dst*/, DmyBuffer/*tmp*/);
		//->dst

	}

	RHICmdList.TransitionResource(EResourceTransitionAccess::ERWBarrier, EResourceTransitionPipeline::EComputeToCompute, TmpBuffer.UAV);


	// Complex transform in the other direction: TmpBuffer fills DstBuffer
	if (FitsInGroupSharedMemory(ComplexFFTDesc))
	{
		SuccessValue = SuccessValue &&
			ComplexFFTImage1D::GroupShared(Context, ComplexFFTDesc, TmpRect, TmpBuffer.ShaderResourceTexture, DstBuffer.UAV);
	}
	else
	{
		SuccessValue = SuccessValue &&
			ComplexFFTImage1D::MultiPass(Context, ComplexFFTDesc, TmpRect, TmpBuffer.ShaderResourceTexture, DstBuffer, TmpBuffer);
	}

	return SuccessValue;

}

void GPUFFT::ConvolutionWithTextureImage1D::Requirements(const FFTDescription& FFTDesc, FIntPoint& MinBufferSize, bool& bUseMultipass)
{
	bUseMultipass = !FitsInGroupSharedMemory(FFTDesc);
	MinBufferSize = FFTDesc.TransformExtent();
}

bool GPUFFT::ConvolutionWithTextureImage1D::GroupShared(FGPUFFTShaderContext& Context, const FFTDescription& FFTDesc,
	const FTextureRHIRef& TransformedKernel,
	const FIntRect& SrcWindow,
	const FTextureRHIRef& SrcTexture,
	FUnorderedAccessViewRHIRef& DstUAV)
{

	bool SuccessValue = true;

	if (FitsInGroupSharedMemory(FFTDesc))
	{
		DispatchGSConvolutionWithTextureCS(Context, FFTDesc, TransformedKernel, SrcTexture, SrcWindow, DstUAV);
	}
	else
	{
		SuccessValue = false;
		// @todo
		ensureMsgf(0, TEXT("The FFT size is too large for group shared memory"));
	}

	return SuccessValue;
}

bool GPUFFT::ConvolutionWithTextureImage1D::MultiPass(FGPUFFTShaderContext& Context, const FFTDescription& FFTDesc,
	const FTextureRHIRef& TransformedKernel,
	const FIntRect& SrcWindow,
	const FTextureRHIRef& SrcTexture,
	FSceneRenderTargetItem& DstBuffer,
	FSceneRenderTargetItem& TmpBuffer)
{
	bool SuccessValue = true;

	
	// Frequency Space size.
	const FIntPoint TargetExtent = FFTDesc.TransformExtent();
	const FIntRect  TargetRect(FIntPoint(0, 0), TargetExtent);

	// Forward transform: Results in DstBuffer
	SuccessValue = SuccessValue &&
		ComplexFFTImage1D::MultiPass(Context, FFTDesc, SrcWindow, SrcTexture, DstBuffer, TmpBuffer);
	Context.GetRHICmdList().TransitionResource(EResourceTransitionAccess::ERWBarrier, EResourceTransitionPipeline::EComputeToCompute, DstBuffer.UAV);


	// Convolution: Results in TmpBuffer
	DispatchComplexMultiplyImagesCS(Context, FFTDesc.IsHorizontal(), TargetRect, DstBuffer.ShaderResourceTexture, TransformedKernel,  TmpBuffer.UAV);
	Context.GetRHICmdList().TransitionResource(EResourceTransitionAccess::ERWBarrier, EResourceTransitionPipeline::EComputeToCompute, TmpBuffer.UAV);

	// Inverse Transform: Results in DstBuffer
	
	FFTDescription InvFFTDesc = FFTDesc;
	InvFFTDesc.XFormType = GetInverseOfXForm(FFTDesc.XFormType);
	// testing.  Verify that the forward transform works.
	
	SuccessValue = SuccessValue &&
		ComplexFFTImage1D::MultiPass(Context, InvFFTDesc, TargetRect, TmpBuffer.ShaderResourceTexture, DstBuffer, TmpBuffer);
	
	
	Context.GetRHICmdList().TransitionResource(EResourceTransitionAccess::ERWBarrier, EResourceTransitionPipeline::EComputeToCompute, DstBuffer.UAV);

	// Copy back to the correct sized sub-window
	DispatchCopyWindowCS(Context, TargetRect, DstBuffer.ShaderResourceTexture, SrcWindow, TmpBuffer.UAV);

	SwapContents(TmpBuffer, DstBuffer);

	return SuccessValue;
}


FIntPoint GPUFFT::Convolution2DBufferSize(const FIntPoint& FrequencySize, const bool bHorizontalFirst, const FIntPoint& ROIExtent)
{
	using GPUFFT::FFTDescription;
	using GPUFFT::FFT_XFORM_TYPE;

	FFTDescription TwoForOneFFTDesc;
	TwoForOneFFTDesc.XFormType    = bHorizontalFirst ? FFT_XFORM_TYPE::FORWARD_HORIZONTAL : FFT_XFORM_TYPE::FORWARD_VERTICAL;
	TwoForOneFFTDesc.SignalLength = bHorizontalFirst ? FrequencySize.X : FrequencySize.Y;
	TwoForOneFFTDesc.NumScanLines = (bHorizontalFirst) ? ROIExtent.Y : ROIExtent.X;


	FFTDescription ConvolutionFFTDesc;
	ConvolutionFFTDesc.XFormType = bHorizontalFirst ? FFT_XFORM_TYPE::FORWARD_VERTICAL : FFT_XFORM_TYPE::FORWARD_HORIZONTAL;
	ConvolutionFFTDesc.SignalLength = bHorizontalFirst ? FrequencySize.Y : FrequencySize.X;
	ConvolutionFFTDesc.NumScanLines = TwoForOneFFTDesc.SignalLength + 2;

	FFTDescription TwoForOneIvnFFTDesc = TwoForOneFFTDesc;
	TwoForOneIvnFFTDesc.XFormType = GetInverseOfXForm(TwoForOneFFTDesc.XFormType);
	FIntPoint BufferSize;

	if (FitsInGroupSharedMemory(ConvolutionFFTDesc))
	{
		FFTDescription TmpDesc = TwoForOneFFTDesc;
		TmpDesc.SignalLength += 2;
		BufferSize = TmpDesc.TransformExtent();
	}
	else
	{
		// a larger buffer is needed when the convolution can't be done in group-shared
		BufferSize = ConvolutionFFTDesc.TransformExtent();
	}
	return BufferSize;
}

bool GPUFFT::ConvolutionWithTextureImage2D(FGPUFFTShaderContext& Context, const FIntPoint& FrequencySize, bool bHorizontalFirst,
	const FTextureRHIRef& TransformedKernel,
	const FIntRect& ROIRect, const FTextureRHIRef& SrcTexture,
	FUnorderedAccessViewRHIRef& ResultUAV,
	FSceneRenderTargetItem& TmpBuffer0,
	FSceneRenderTargetItem& TmpBuffer1,
	const FPreFilter& PreFilter)
{

	using GPUFFT::FFTDescription;

	FRHICommandListImmediate& RHICmdList = Context.GetRHICmdList();

	// This will be for the actual output.
	const FIntRect FFTResultRect = ROIRect;
	const FIntPoint ROISize = ROIRect.Size();

	//DoubleBufferTargets TmpBuffers(Context, TmpExent, PixelFormat);

	// Set up the transform descriptions
	FFTDescription TwoForOneFFTDesc;
	TwoForOneFFTDesc.XFormType = bHorizontalFirst ? FFT_XFORM_TYPE::FORWARD_HORIZONTAL : FFT_XFORM_TYPE::FORWARD_VERTICAL;
	TwoForOneFFTDesc.SignalLength = bHorizontalFirst ? FrequencySize.X : FrequencySize.Y;
	TwoForOneFFTDesc.NumScanLines = (bHorizontalFirst) ? ROISize.Y : ROISize.X;

	// The output has two more elements
	FIntRect TwoForOneOutputRect;
	{
		FFTDescription TmpDesc = TwoForOneFFTDesc;
		TmpDesc.SignalLength += 2;
		TwoForOneOutputRect = FIntRect(FIntPoint(0, 0), TmpDesc.TransformExtent());
	}

	FFTDescription ConvolutionFFTDesc;
	ConvolutionFFTDesc.XFormType = bHorizontalFirst ? FFT_XFORM_TYPE::FORWARD_VERTICAL : FFT_XFORM_TYPE::FORWARD_HORIZONTAL;
	ConvolutionFFTDesc.SignalLength = bHorizontalFirst ? FrequencySize.Y : FrequencySize.X;
	ConvolutionFFTDesc.NumScanLines = TwoForOneFFTDesc.SignalLength + 2; // two-for-one transform generated two additional elements

	FFTDescription TwoForOneIvnFFTDesc = TwoForOneFFTDesc;
	TwoForOneIvnFFTDesc.XFormType = GetInverseOfXForm(TwoForOneFFTDesc.XFormType);
	
	

	// Perform the transforms and convolutions.
	bool SuccessValue = true;


	// ---- Two For One Transform --- 

	// Horizontal FFT: input -> tmp buffer 0 
	if (FitsInGroupSharedMemory(TwoForOneFFTDesc))
	{
		SuccessValue = SuccessValue &&
			TwoForOneRealFFTImage1D::GroupShared(Context, TwoForOneFFTDesc, ROIRect, SrcTexture, TwoForOneOutputRect, TmpBuffer0.UAV, PreFilter);
		//->dst
	}
	else
	{
		SuccessValue = SuccessValue &&
			TwoForOneRealFFTImage1D::MultiPass(Context, TwoForOneFFTDesc, ROIRect, SrcTexture, TmpBuffer0, TmpBuffer1, PreFilter);
	}
	RHICmdList.TransitionResource(EResourceTransitionAccess::ERWBarrier, EResourceTransitionPipeline::EComputeToCompute, TmpBuffer0.UAV);
	
	// ---- 1 D Convolution --- 

	if (FitsInGroupSharedMemory(ConvolutionFFTDesc))
	{
		// Vertical FFT / Filter / Vertical InvFFT : tmp buffer 0 -> tmp buffer 1
		SuccessValue = SuccessValue &&
			ConvolutionWithTextureImage1D::GroupShared(Context, ConvolutionFFTDesc, TransformedKernel, TwoForOneOutputRect, TmpBuffer0.ShaderResourceTexture, TmpBuffer1.UAV);
		//->src
	}
	else
	{
		SuccessValue = SuccessValue &&
			ConvolutionWithTextureImage1D::MultiPass(Context, ConvolutionFFTDesc, TransformedKernel, TwoForOneOutputRect, TmpBuffer0.ShaderResourceTexture, TmpBuffer1, TmpBuffer0);
	}
	RHICmdList.TransitionResource(EResourceTransitionAccess::ERWBarrier, EResourceTransitionPipeline::EComputeToCompute, TmpBuffer1.UAV);


	// ---- Inverse Two For One ---

	if (FitsInGroupSharedMemory(TwoForOneIvnFFTDesc))
	{
		// Horizontal InvFFT: tmp buffer 1 -> result
		SuccessValue = SuccessValue &&
			TwoForOneRealFFTImage1D::GroupShared(Context, TwoForOneIvnFFTDesc, TwoForOneOutputRect, TmpBuffer1.ShaderResourceTexture, ROIRect, ResultUAV);
		//->dst
	}
	else
	{
		// TmpBuffer1 -> TmpBuffer0
		SuccessValue = SuccessValue &&
			TwoForOneRealFFTImage1D::MultiPass(Context, TwoForOneIvnFFTDesc, TwoForOneOutputRect, TmpBuffer1.ShaderResourceTexture, TmpBuffer0, TmpBuffer1);
		
		RHICmdList.TransitionResource(EResourceTransitionAccess::EReadable, EResourceTransitionPipeline::EComputeToCompute, TmpBuffer0.UAV);

		DispatchCopyWindowCS(Context, TwoForOneOutputRect, TmpBuffer0.ShaderResourceTexture, ROIRect, ResultUAV);
	}
	
	return SuccessValue;
}
<|MERGE_RESOLUTION|>--- conflicted
+++ resolved
@@ -198,12 +198,8 @@
 
 		static bool ShouldCache(EShaderPlatform Platform)
 		{
-<<<<<<< HEAD
-			return IsFeatureLevelSupported(Platform, ERHIFeatureLevel::SM5) && (!IsMetalPlatform(Platform) || RHIGetShaderLanguageVersion(Platform) >= 2);
-=======
 			// @todo MetalMRT: Metal MRT can't cope with the threadgroup storage requirements for these shaders right now
 			return IsFeatureLevelSupported(Platform, ERHIFeatureLevel::SM5) && (!IsMetalPlatform(Platform) || RHIGetShaderLanguageVersion(Platform) >= 2) && (Platform != SP_METAL_MRT);
->>>>>>> 9f6ccf49
 		}
 
 		static void ModifyCompilationEnvironment(EShaderPlatform Platform, FShaderCompilerEnvironment& OutEnvironment)
@@ -308,12 +304,8 @@
 
 		static bool ShouldCache(EShaderPlatform Platform)
 		{
-<<<<<<< HEAD
-			return IsFeatureLevelSupported(Platform, ERHIFeatureLevel::SM5) && (!IsMetalPlatform(Platform) || RHIGetShaderLanguageVersion(Platform) >= 2);
-=======
 			// @todo MetalMRT: Metal MRT can't cope with the threadgroup storage requirements for these shaders right now
 			return IsFeatureLevelSupported(Platform, ERHIFeatureLevel::SM5) && (!IsMetalPlatform(Platform) || RHIGetShaderLanguageVersion(Platform) >= 2) && (Platform != SP_METAL_MRT);
->>>>>>> 9f6ccf49
 		}
 
 		static void ModifyCompilationEnvironment(EShaderPlatform Platform, FShaderCompilerEnvironment& OutEnvironment)
@@ -414,12 +406,8 @@
 
 		static bool ShouldCache(EShaderPlatform Platform)
 		{
-<<<<<<< HEAD
-			return IsFeatureLevelSupported(Platform, ERHIFeatureLevel::SM5) && (!IsMetalPlatform(Platform) || RHIGetShaderLanguageVersion(Platform) >= 2);
-=======
 			// @todo MetalMRT: Metal MRT can't cope with the threadgroup storage requirements for these shaders right now
 			return IsFeatureLevelSupported(Platform, ERHIFeatureLevel::SM5) && (!IsMetalPlatform(Platform) || RHIGetShaderLanguageVersion(Platform) >= 2) && (Platform != SP_METAL_MRT);
->>>>>>> 9f6ccf49
 		}
 
 		static void ModifyCompilationEnvironment(EShaderPlatform Platform, FShaderCompilerEnvironment& OutEnvironment)
@@ -519,12 +507,8 @@
 
 		static bool ShouldCache(EShaderPlatform Platform)
 		{
-<<<<<<< HEAD
-			return IsFeatureLevelSupported(Platform, ERHIFeatureLevel::SM5) && (!IsMetalPlatform(Platform) || RHIGetShaderLanguageVersion(Platform) >= 2);
-=======
 			// @todo MetalMRT: Metal MRT can't cope with the threadgroup storage requirements for these shaders right now
 			return IsFeatureLevelSupported(Platform, ERHIFeatureLevel::SM5) && (!IsMetalPlatform(Platform) || RHIGetShaderLanguageVersion(Platform) >= 2) && (Platform != SP_METAL_MRT);
->>>>>>> 9f6ccf49
 		}
 
 		static void ModifyCompilationEnvironment(EShaderPlatform Platform, FShaderCompilerEnvironment& OutEnvironment)
@@ -609,12 +593,8 @@
 
 		static bool ShouldCache(EShaderPlatform Platform)
 		{
-<<<<<<< HEAD
-			return IsFeatureLevelSupported(Platform, ERHIFeatureLevel::SM5) && (!IsMetalPlatform(Platform) || RHIGetShaderLanguageVersion(Platform) >= 2);
-=======
 			// @todo MetalMRT: Metal MRT can't cope with the threadgroup storage requirements for these shaders right now
 			return IsFeatureLevelSupported(Platform, ERHIFeatureLevel::SM5) && (!IsMetalPlatform(Platform) || RHIGetShaderLanguageVersion(Platform) >= 2) && (Platform != SP_METAL_MRT);
->>>>>>> 9f6ccf49
 		}
 
 		static void ModifyCompilationEnvironment(EShaderPlatform Platform, FShaderCompilerEnvironment& OutEnvironment)
@@ -698,12 +678,8 @@
 
 		static bool ShouldCache(EShaderPlatform Platform)
 		{
-<<<<<<< HEAD
-			return IsFeatureLevelSupported(Platform, ERHIFeatureLevel::SM5) && (!IsMetalPlatform(Platform) || RHIGetShaderLanguageVersion(Platform) >= 2);
-=======
 			// @todo MetalMRT: Metal MRT can't cope with the threadgroup storage requirements for these shaders right now
 			return IsFeatureLevelSupported(Platform, ERHIFeatureLevel::SM5) && (!IsMetalPlatform(Platform) || RHIGetShaderLanguageVersion(Platform) >= 2) && (Platform != SP_METAL_MRT);
->>>>>>> 9f6ccf49
 		}
 
 		static void ModifyCompilationEnvironment(EShaderPlatform Platform, FShaderCompilerEnvironment& OutEnvironment)
@@ -861,12 +837,8 @@
 
 		static bool ShouldCache(EShaderPlatform Platform)
 		{
-<<<<<<< HEAD
-			return IsFeatureLevelSupported(Platform, ERHIFeatureLevel::SM5) && (!IsMetalPlatform(Platform) || RHIGetShaderLanguageVersion(Platform) >= 2);
-=======
 			// @todo MetalMRT: Metal MRT can't cope with the threadgroup storage requirements for these shaders right now
 			return IsFeatureLevelSupported(Platform, ERHIFeatureLevel::SM5) && (!IsMetalPlatform(Platform) || RHIGetShaderLanguageVersion(Platform) >= 2) && (Platform != SP_METAL_MRT);
->>>>>>> 9f6ccf49
 		}
 
 
@@ -902,12 +874,8 @@
 
 		static bool ShouldCache(EShaderPlatform Platform)
 		{
-<<<<<<< HEAD
-			return IsFeatureLevelSupported(Platform, ERHIFeatureLevel::SM5) && (!IsMetalPlatform(Platform) || RHIGetShaderLanguageVersion(Platform) >= 2);
-=======
 			// @todo MetalMRT: Metal MRT can't cope with the threadgroup storage requirements for these shaders right now
 			return IsFeatureLevelSupported(Platform, ERHIFeatureLevel::SM5) && (!IsMetalPlatform(Platform) || RHIGetShaderLanguageVersion(Platform) >= 2) && (Platform != SP_METAL_MRT);
->>>>>>> 9f6ccf49
 		}
 
 
@@ -1079,12 +1047,8 @@
 
 		static bool ShouldCache(EShaderPlatform Platform)
 		{
-<<<<<<< HEAD
-			return IsFeatureLevelSupported(Platform, ERHIFeatureLevel::SM5) && (!IsMetalPlatform(Platform) || RHIGetShaderLanguageVersion(Platform) >= 2);
-=======
 			// @todo MetalMRT: Metal MRT can't cope with the threadgroup storage requirements for these shaders right now
 			return IsFeatureLevelSupported(Platform, ERHIFeatureLevel::SM5) && (!IsMetalPlatform(Platform) || RHIGetShaderLanguageVersion(Platform) >= 2) && (Platform != SP_METAL_MRT);
->>>>>>> 9f6ccf49
 		}
 
 
