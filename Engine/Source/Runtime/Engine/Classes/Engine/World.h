--- conflicted
+++ resolved
@@ -527,17 +527,10 @@
 
 #if WITH_EDITOR
 	/** Determines whether the begin play cycle will run on the spawned actor when in the editor. */
-<<<<<<< HEAD
-	uint16 bTemporaryEditorActor:1;
-
-	/* Determines wether or not the actor should be hidden from the Scene Outliner */
-	uint16 bHideFromSceneOutliner : 1;
-=======
 	uint8	bTemporaryEditorActor:1;
 
 	/* Determines wether or not the actor should be hidden from the Scene Outliner */
 	uint8	bHideFromSceneOutliner:1;
->>>>>>> 647851d4
 #endif
 	
 	/* Flags used to describe the spawned actor/object instance. */
