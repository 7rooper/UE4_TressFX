--- conflicted
+++ resolved
@@ -113,10 +113,7 @@
 	 */
 	void GetWindowPositionInEventLoop(SDL_HWindow NativeWindow, int *x, int *y);
 
-<<<<<<< HEAD
-=======
 	virtual bool IsMouseAttached() const override;
->>>>>>> 73f66985
 private:
 
 	FLinuxApplication();
