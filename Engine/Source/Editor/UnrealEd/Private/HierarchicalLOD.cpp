--- conflicted
+++ resolved
@@ -392,13 +392,10 @@
 							ValidStaticMeshActorsInLevel.Add(Actor);
 						}
 					}					
-<<<<<<< HEAD
-=======
 				}
 				else
 				{
 					RejectedActorsInLevel.Add(Actor);
->>>>>>> cf6d231e
 				}
 			}
 			
