// Copyright 1998-2019 Epic Games, Inc. All Rights Reserved.
using System;
using System.Collections.Generic;
using System.Text;
using System.IO;
using AutomationTool;
using UnrealBuildTool;
using System.Linq;
using System.Text.RegularExpressions;
using Tools.DotNETCommon;

[Help("Lists TPS files associated with any source used to build a specified target(s). Grabs TPS files associated with source modules, content, and engine shaders.")]
[Help("Target", "One or more UBT command lines to enumerate associated TPS files for (eg. UE4Game Win64 Development).")]
class ListThirdPartySoftware : BuildCommand
{
	public override void ExecuteBuild()
	{
		CommandUtils.LogInformation("************************* List Third Party Software");

		string ProjectPath = ParseParamValue("Project", String.Empty);

		//Add quotes to avoid issues with spaces in project path
		if (ProjectPath != String.Empty)
			ProjectPath = "\"" + ProjectPath + "\"";

		// Parse the list of targets to list TPS for. Each target is specified by -Target="Name|Configuration|Platform" on the command line.
		HashSet<FileReference> TpsFiles = new HashSet<FileReference>();
		foreach(string Target in ParseParamValues(Params, "Target"))
		{
			// Get the path to store the exported JSON target data
			FileReference OutputFile = FileReference.Combine(CommandUtils.EngineDirectory, "Intermediate", "Build", "ThirdParty.json");

			IProcessResult Result;

			Result = Run(UE4Build.GetUBTExecutable(), String.Format("{0} {1} -Mode=JsonExport -OutputFile=\"{2}\"", Target.Replace('|', ' '),  ProjectPath, OutputFile.FullName), Options: ERunOptions.Default);

			if (Result.ExitCode != 0)
			{
				throw new AutomationException("Failed to run UBT");
			}

			// Read the exported target info back in
			JsonObject Object = JsonObject.Read(OutputFile);

			// Get the project file if there is one
			FileReference ProjectFile = null;
			string ProjectFileName;
			if(Object.TryGetStringField("ProjectFile", out ProjectFileName))
			{
				ProjectFile = new FileReference(ProjectFileName);
			}

			// Get the default paths to search
			HashSet<DirectoryReference> DirectoriesToScan = new HashSet<DirectoryReference>();
			DirectoriesToScan.Add(DirectoryReference.Combine(CommandUtils.EngineDirectory, "Shaders"));
			DirectoriesToScan.Add(DirectoryReference.Combine(CommandUtils.EngineDirectory, "Content"));
			if(ProjectFile != null)
			{
				DirectoriesToScan.Add(DirectoryReference.Combine(ProjectFile.Directory, "Content"));
			}

			// Add all the paths for each module, and its runtime dependencies
			JsonObject Modules = Object.GetObjectField("Modules");
			foreach(string ModuleName in Modules.KeyNames)
			{
				JsonObject Module = Modules.GetObjectField(ModuleName);
				DirectoriesToScan.Add(new DirectoryReference(Module.GetStringField("Directory")));

				foreach(JsonObject RuntimeDependency in Module.GetObjectArrayField("RuntimeDependencies"))
				{
					string RuntimeDependencyPath;
					if(RuntimeDependency.TryGetStringField("SourcePath", out RuntimeDependencyPath) || RuntimeDependency.TryGetStringField("Path", out RuntimeDependencyPath))
					{
<<<<<<< HEAD
						DirectoriesToScan.Add(new FileReference(RuntimeDependencyPath).Directory);
=======
						List<FileReference> Files = FileFilter.ResolveWildcard(DirectoryReference.Combine(CommandUtils.EngineDirectory, "Source"), RuntimeDependencyPath);
						DirectoriesToScan.UnionWith(Files.Select(x => x.Directory));
>>>>>>> 9ba46998
					}
				}
			}

			// Remove any directories that are under other directories, and sort the output list
			List<DirectoryReference> SortedDirectoriesToScan = new List<DirectoryReference>();
			foreach(DirectoryReference DirectoryToScan in DirectoriesToScan.OrderBy(x => x.FullName))
			{
				if(SortedDirectoriesToScan.Count == 0 || !DirectoryToScan.IsUnderDirectory(SortedDirectoriesToScan[SortedDirectoriesToScan.Count - 1]))
				{
					SortedDirectoriesToScan.Add(DirectoryToScan);
				}
			}

			// Get the platforms to exclude
			List<UnrealTargetPlatform> SupportedPlatforms = new List<UnrealTargetPlatform> { UnrealTargetPlatform.Parse(Object.GetStringField("Platform")) };
			string[] ExcludePlatformNames = Utils.MakeListOfUnsupportedPlatforms(SupportedPlatforms).ToArray();

			// Find all the TPS files under the engine directory which match
			foreach(DirectoryReference DirectoryToScan in SortedDirectoriesToScan)
			{
				foreach(FileReference TpsFile in DirectoryReference.EnumerateFiles(DirectoryToScan, "*.tps", SearchOption.AllDirectories))
				{
					if(!TpsFile.ContainsAnyNames(ExcludePlatformNames, DirectoryToScan))
					{
						TpsFiles.Add(TpsFile);
					}
				}
			}
		}

		// Also add any redirects
		List<string> OutputMessages = new List<string>();
		foreach(FileReference TpsFile in TpsFiles)
		{
			string Message = TpsFile.FullName;
			try
			{
				string[] Lines = FileReference.ReadAllLines(TpsFile);
				foreach(string Line in Lines)
				{
					const string RedirectPrefix = "Redirect:";

					int Idx = Line.IndexOf(RedirectPrefix, StringComparison.InvariantCultureIgnoreCase);
					if(Idx >= 0)
					{
						FileReference RedirectTpsFile = FileReference.Combine(TpsFile.Directory, Line.Substring(Idx + RedirectPrefix.Length).Trim());
						Message = String.Format("{0} (redirect from {1})", RedirectTpsFile.FullName, TpsFile.FullName);
						break;
					}
				}
			}
			catch (Exception Ex)
			{
				ExceptionUtils.AddContext(Ex, "while processing {0}", TpsFile);
				throw;
			}
			OutputMessages.Add(Message);
		}
		OutputMessages.Sort();

		// Print them all out
		foreach(string OutputMessage in OutputMessages)
		{
			CommandUtils.LogInformation(OutputMessage);
		}
	}
}<|MERGE_RESOLUTION|>--- conflicted
+++ resolved
@@ -71,12 +71,8 @@
 					string RuntimeDependencyPath;
 					if(RuntimeDependency.TryGetStringField("SourcePath", out RuntimeDependencyPath) || RuntimeDependency.TryGetStringField("Path", out RuntimeDependencyPath))
 					{
-<<<<<<< HEAD
-						DirectoriesToScan.Add(new FileReference(RuntimeDependencyPath).Directory);
-=======
 						List<FileReference> Files = FileFilter.ResolveWildcard(DirectoryReference.Combine(CommandUtils.EngineDirectory, "Source"), RuntimeDependencyPath);
 						DirectoriesToScan.UnionWith(Files.Select(x => x.Directory));
->>>>>>> 9ba46998
 					}
 				}
 			}
