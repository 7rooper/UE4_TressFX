// Copyright 1998-2019 Epic Games, Inc. All Rights Reserved.

#include "NavMesh/RecastNavMeshGenerator.h"
#include "AI/Navigation/NavRelevantInterface.h"
#include "Components/PrimitiveComponent.h"
#include "HAL/FileManager.h"
#include "Misc/Paths.h"
#include "Serialization/MemoryWriter.h"
#include "EngineGlobals.h"
#include "GameFramework/PlayerController.h"
#include "Engine/Engine.h"
#include "NavigationSystem.h"
#include "FramePro/FrameProProfiler.h"

#if WITH_RECAST
#if WITH_PHYSX
	#include "PhysXPublic.h"
#endif
#include "NavMesh/PImplRecastNavMesh.h"

// recast includes
#include "Detour/DetourNavMeshBuilder.h"
#include "DetourTileCache/DetourTileCacheBuilder.h"
#include "NavMesh/RecastHelpers.h"
#include "NavAreas/NavArea_LowHeight.h"
#include "AI/NavigationSystemHelpers.h"
#include "VisualLogger/VisualLoggerTypes.h"
#include "PhysicsEngine/ConvexElem.h"
#include "PhysicsEngine/BodySetup.h"

#ifndef OUTPUT_NAV_TILE_LAYER_COMPRESSION_DATA
	#define OUTPUT_NAV_TILE_LAYER_COMPRESSION_DATA 0
#endif

#ifndef FAVOR_NAV_COMPRESSION_SPEED
	#define FAVOR_NAV_COMPRESSION_SPEED 1
#endif

#define SEAMLESS_REBUILDING_ENABLED 1

#define GENERATE_SEGMENT_LINKS 1
#define GENERATE_CLUSTER_LINKS 1

#define SHOW_NAV_EXPORT_PREVIEW 0

#define TEXT_WEAKOBJ_NAME(obj) (obj.IsValid(false) ? *obj->GetName() : (obj.IsValid(false, true)) ? TEXT("MT-Unreachable") : TEXT("INVALID"))

struct dtTileCacheAlloc;

FORCEINLINE bool DoesBoxContainOrOverlapVector(const FBox& BigBox, const FVector& In)
{
	return (In.X >= BigBox.Min.X) && (In.X <= BigBox.Max.X) 
		&& (In.Y >= BigBox.Min.Y) && (In.Y <= BigBox.Max.Y) 
		&& (In.Z >= BigBox.Min.Z) && (In.Z <= BigBox.Max.Z);
}
/** main difference between this and FBox::ContainsBox is that this returns true also when edges overlap */
FORCEINLINE bool DoesBoxContainBox(const FBox& BigBox, const FBox& SmallBox)
{
	return DoesBoxContainOrOverlapVector(BigBox, SmallBox.Min) && DoesBoxContainOrOverlapVector(BigBox, SmallBox.Max);
}

int32 GetTilesCountHelper(const dtNavMesh* DetourMesh)
{
	int32 NumTiles = 0;
	if (DetourMesh)
	{
		for (int32 i = 0; i < DetourMesh->getMaxTiles(); i++)
		{
			const dtMeshTile* TileData = DetourMesh->getTile(i);
			if (TileData && TileData->header && TileData->dataSize > 0)
			{
				NumTiles++;
			}
		}
	}

	return NumTiles;
}

/**
 * Exports geometry to OBJ file. Can be used to verify NavMesh generation in RecastDemo app
 * @param FileName - full name of OBJ file with extension
 * @param GeomVerts - list of vertices
 * @param GeomFaces - list of triangles (3 vert indices for each)
 */
static void ExportGeomToOBJFile(const FString& InFileName, const TNavStatArray<float>& GeomCoords, const TNavStatArray<int32>& GeomFaces, const FString& AdditionalData)
{
#define USE_COMPRESSION 0

#if ALLOW_DEBUG_FILES
	SCOPE_CYCLE_COUNTER(STAT_Navigation_TileGeometryExportToObjAsync);

	FString FileName = InFileName;

#if USE_COMPRESSION
	FileName += TEXT("z");
	struct FDataChunk
	{
		TArray<uint8> UncompressedBuffer;
		TArray<uint8> CompressedBuffer;
		void CompressBuffer()
		{
			const int32 HeaderSize = sizeof(int32);
			const int32 UncompressedSize = UncompressedBuffer.Num();
			CompressedBuffer.Init(0, HeaderSize + FMath::Trunc(1.1f * UncompressedSize));

			int32 CompressedSize = CompressedBuffer.Num() - HeaderSize;
			uint8* DestBuffer = CompressedBuffer.GetData();
			FMemory::Memcpy(DestBuffer, &UncompressedSize, HeaderSize);
			DestBuffer += HeaderSize;

			FCompression::CompressMemory(NAME_Zlib, (void*)DestBuffer, CompressedSize, (void*)UncompressedBuffer.GetData(), UncompressedSize, COMPRESS_BiasMemory);
			CompressedBuffer.SetNum(CompressedSize + HeaderSize, false);
		}
	};
	FDataChunk AllDataChunks[3];
	const int32 NumberOfChunks = sizeof(AllDataChunks) / sizeof(FDataChunk);
	{
		FMemoryWriter ArWriter(AllDataChunks[0].UncompressedBuffer);
		for (int32 i = 0; i < GeomCoords.Num(); i += 3)
		{
			FVector Vertex(GeomCoords[i + 0], GeomCoords[i + 1], GeomCoords[i + 2]);
			ArWriter << Vertex;
		}
	}

	{
		FMemoryWriter ArWriter(AllDataChunks[1].UncompressedBuffer);
		for (int32 i = 0; i < GeomFaces.Num(); i += 3)
		{
			FVector Face(GeomFaces[i + 0] + 1, GeomFaces[i + 1] + 1, GeomFaces[i + 2] + 1);
			ArWriter << Face;
		}
	}

	{
		auto AnsiAdditionalData = StringCast<ANSICHAR>(*AdditionalData);
		FMemoryWriter ArWriter(AllDataChunks[2].UncompressedBuffer);
		ArWriter.Serialize((ANSICHAR*)AnsiAdditionalData.Get(), AnsiAdditionalData.Length());
	}

	FArchive* FileAr = IFileManager::Get().CreateDebugFileWriter(*FileName);
	if (FileAr != NULL)
	{
		for (int32 Index = 0; Index < NumberOfChunks; ++Index)
		{
			AllDataChunks[Index].CompressBuffer();
			int32 BufferSize = AllDataChunks[Index].CompressedBuffer.Num();
			FileAr->Serialize(&BufferSize, sizeof(int32));
			FileAr->Serialize((void*)AllDataChunks[Index].CompressedBuffer.GetData(), AllDataChunks[Index].CompressedBuffer.Num());
		}
		UE_LOG(LogNavigation, Error, TEXT("UncompressedBuffer size:: %d "), AllDataChunks[0].UncompressedBuffer.Num() + AllDataChunks[1].UncompressedBuffer.Num() + AllDataChunks[2].UncompressedBuffer.Num());
		FileAr->Close();
	}

#else
	FArchive* FileAr = IFileManager::Get().CreateDebugFileWriter(*FileName);
	if (FileAr != NULL)
	{
		for (int32 Index = 0; Index < GeomCoords.Num(); Index += 3)
		{
			FString LineToSave = FString::Printf(TEXT("v %f %f %f\n"), GeomCoords[Index + 0], GeomCoords[Index + 1], GeomCoords[Index + 2]);
			auto AnsiLineToSave = StringCast<ANSICHAR>(*LineToSave);
			FileAr->Serialize((ANSICHAR*)AnsiLineToSave.Get(), AnsiLineToSave.Length());
		}

		for (int32 Index = 0; Index < GeomFaces.Num(); Index += 3)
		{
			FString LineToSave = FString::Printf(TEXT("f %d %d %d\n"), GeomFaces[Index + 0] + 1, GeomFaces[Index + 1] + 1, GeomFaces[Index + 2] + 1);
			auto AnsiLineToSave = StringCast<ANSICHAR>(*LineToSave);
			FileAr->Serialize((ANSICHAR*)AnsiLineToSave.Get(), AnsiLineToSave.Length());
		}

		auto AnsiAdditionalData = StringCast<ANSICHAR>(*AdditionalData);
		FileAr->Serialize((ANSICHAR*)AnsiAdditionalData.Get(), AnsiAdditionalData.Length());
		FileAr->Close();
	}
#endif

#undef USE_COMPRESSION
#endif
}

//----------------------------------------------------------------------//
// 
// 

struct FRecastGeometryExport : public FNavigableGeometryExport
{
	FRecastGeometryExport(FNavigationRelevantData& InData) : Data(&InData) 
	{
		Data->Bounds = FBox(ForceInit);
	}

	FNavigationRelevantData* Data;
	TNavStatArray<float> VertexBuffer;
	TNavStatArray<int32> IndexBuffer;
	FWalkableSlopeOverride SlopeOverride;

#if WITH_PHYSX
	virtual void ExportPxTriMesh16Bit(physx::PxTriangleMesh const * const TriMesh, const FTransform& LocalToWorld) override;
	virtual void ExportPxTriMesh32Bit(physx::PxTriangleMesh const * const TriMesh, const FTransform& LocalToWorld) override;
	virtual void ExportPxConvexMesh(physx::PxConvexMesh const * const ConvexMesh, const FTransform& LocalToWorld) override;
	virtual void ExportPxHeightField(physx::PxHeightField const * const HeightField, const FTransform& LocalToWorld) override;
#endif // WITH_PHYSX
	virtual void ExportHeightFieldSlice(const FNavHeightfieldSamples& PrefetchedHeightfieldSamples, const int32 NumRows, const int32 NumCols, const FTransform& LocalToWorld, const FBox& SliceBox) override;
	virtual void ExportCustomMesh(const FVector* InVertices, int32 NumVerts, const int32* InIndices, int32 NumIndices, const FTransform& LocalToWorld) override;
	virtual void ExportRigidBodySetup(UBodySetup& BodySetup, const FTransform& LocalToWorld) override;
	virtual void AddNavModifiers(const FCompositeNavModifier& Modifiers) override;
	virtual void SetNavDataPerInstanceTransformDelegate(const FNavDataPerInstanceTransformDelegate& InDelegate) override;
};

FRecastVoxelCache::FRecastVoxelCache(const uint8* Memory)
{
	uint8* BytesArr = (uint8*)Memory;
	if (Memory)
	{
		NumTiles = *((int32*)BytesArr);	BytesArr += sizeof(int32);
		Tiles = (FTileInfo*)BytesArr;
	}
	else
	{
		NumTiles = 0;
	}

	FTileInfo* iTile = Tiles;	
	for (int i = 0; i < NumTiles; i++)
	{
		iTile = (FTileInfo*)BytesArr; BytesArr += sizeof(FTileInfo);
		if (iTile->NumSpans)
		{
			iTile->SpanData = (rcSpanCache*)BytesArr; BytesArr += sizeof(rcSpanCache) * iTile->NumSpans;
		}
		else
		{
			iTile->SpanData = 0;
		}

		iTile->NextTile = (FTileInfo*)BytesArr;
	}

	if (NumTiles > 0)
	{
		iTile->NextTile = 0;
	}
	else
	{
		Tiles = 0;
	}
}

FRecastGeometryCache::FRecastGeometryCache(const uint8* Memory)
{
	Header = *((FHeader*)Memory);
	Verts = (float*)(Memory + sizeof(FRecastGeometryCache));
	Indices = (int32*)(Memory + sizeof(FRecastGeometryCache) + (sizeof(float) * Header.NumVerts * 3));
}

namespace RecastGeometryExport {

static UWorld* FindEditorWorld()
{
	if (GEngine)
	{
		for (const FWorldContext& Context : GEngine->GetWorldContexts())
		{
			if (Context.WorldType == EWorldType::Editor)
			{
				return Context.World();
			}
		}
	}

	return NULL;
}

static void StoreCollisionCache(FRecastGeometryExport& GeomExport)
{
	const int32 NumFaces = GeomExport.IndexBuffer.Num() / 3;
	const int32 NumVerts = GeomExport.VertexBuffer.Num() / 3;

	if (NumFaces == 0 || NumVerts == 0)
	{
		GeomExport.Data->CollisionData.Empty();
		return;
	}

	FRecastGeometryCache::FHeader HeaderInfo;
	HeaderInfo.NumFaces = NumFaces;
	HeaderInfo.NumVerts = NumVerts;
	HeaderInfo.SlopeOverride = GeomExport.SlopeOverride;

	// allocate memory
	const int32 HeaderSize = sizeof(FRecastGeometryCache);
	const int32 CoordsSize = sizeof(float) * 3 * NumVerts;
	const int32 IndicesSize = sizeof(int32) * 3 * NumFaces;
	const int32 CacheSize = HeaderSize + CoordsSize + IndicesSize;

	HeaderInfo.Validation.DataSize = CacheSize;

	// empty + add combo to allocate exact amount (without any overhead/slack)
	GeomExport.Data->CollisionData.Empty(CacheSize);
	GeomExport.Data->CollisionData.AddUninitialized(CacheSize);

	// store collisions
	uint8* RawMemory = GeomExport.Data->CollisionData.GetData();
	FRecastGeometryCache* CacheMemory = (FRecastGeometryCache*)RawMemory;
	CacheMemory->Header = HeaderInfo;
	CacheMemory->Verts = 0;
	CacheMemory->Indices = 0;

	FMemory::Memcpy(RawMemory + HeaderSize, GeomExport.VertexBuffer.GetData(), CoordsSize);
	FMemory::Memcpy(RawMemory + HeaderSize + CoordsSize, GeomExport.IndexBuffer.GetData(), IndicesSize);
}

#if WITH_PHYSX
/** exports PxConvexMesh as trimesh */
void ExportPxConvexMesh(PxConvexMesh const * const ConvexMesh, const FTransform& LocalToWorld,
						TNavStatArray<float>& VertexBuffer, TNavStatArray<int32>& IndexBuffer,
						FBox& UnrealBounds)
{
	// after FKConvexElem::AddCachedSolidConvexGeom
	if(ConvexMesh == NULL)
	{
		return;
	}

	int32 StartVertOffset = VertexBuffer.Num() / 3;
	const bool bNegX = LocalToWorld.GetDeterminant() < 0;

	// get PhysX data
	const PxVec3* PVertices = ConvexMesh->getVertices();
	const PxU8* PIndexBuffer = ConvexMesh->getIndexBuffer();
	const PxU32 NbPolygons = ConvexMesh->getNbPolygons();

#if SHOW_NAV_EXPORT_PREVIEW
	UWorld* DebugWorld = FindEditorWorld();
#endif // SHOW_NAV_EXPORT_PREVIEW

	for(PxU32 i = 0; i < NbPolygons; ++i)
	{
		PxHullPolygon Data;
		bool bStatus = ConvexMesh->getPolygonData(i, Data);
		check(bStatus);

		const PxU8* indices = PIndexBuffer + Data.mIndexBase;
		
		// add vertices 
		for(PxU32 j = 0; j < Data.mNbVerts; ++j)
		{
			const int32 VertIndex = indices[j];
			const FVector UnrealCoords = LocalToWorld.TransformPosition( P2UVector(PVertices[VertIndex]) );
			UnrealBounds += UnrealCoords;

			VertexBuffer.Add(UnrealCoords.X);
			VertexBuffer.Add(UnrealCoords.Y);
			VertexBuffer.Add(UnrealCoords.Z);
		}

		// Add indices
		const PxU32 nbTris = Data.mNbVerts - 2;
		for(PxU32 j = 0; j < nbTris; ++j)
		{
			IndexBuffer.Add(StartVertOffset + 0 );
			IndexBuffer.Add(StartVertOffset + j + 2);
			IndexBuffer.Add(StartVertOffset + j + 1);

#if SHOW_NAV_EXPORT_PREVIEW
			if (DebugWorld)
			{
				FVector V0(VertexBuffer[(StartVertOffset + 0) * 3+0], VertexBuffer[(StartVertOffset + 0) * 3+1], VertexBuffer[(StartVertOffset + 0) * 3+2]);
				FVector V1(VertexBuffer[(StartVertOffset + j + 2) * 3+0], VertexBuffer[(StartVertOffset + j + 2) * 3+1], VertexBuffer[(StartVertOffset + j + 2) * 3+2]);
				FVector V2(VertexBuffer[(StartVertOffset + j + 1) * 3+0], VertexBuffer[(StartVertOffset + j + 1) * 3+1], VertexBuffer[(StartVertOffset + j + 1) * 3+2]);

				DrawDebugLine(DebugWorld, V0, V1, bNegX ? FColor::Red : FColor::Blue, true);
				DrawDebugLine(DebugWorld, V1, V2, bNegX ? FColor::Red : FColor::Blue, true);
				DrawDebugLine(DebugWorld, V2, V0, bNegX ? FColor::Red : FColor::Blue, true);
			}
#endif // SHOW_NAV_EXPORT_PREVIEW
		}

		StartVertOffset += Data.mNbVerts;
	}
}

template<typename TIndicesType> 
FORCEINLINE_DEBUGGABLE void ExportPxTriMesh(PxTriangleMesh const * const TriMesh, const FTransform& LocalToWorld,
											TNavStatArray<float>& VertexBuffer, TNavStatArray<int32>& IndexBuffer,
											FBox& UnrealBounds)
{
	if (TriMesh == NULL)
	{
		return;
	}

	int32 VertOffset = VertexBuffer.Num() / 3;
	const PxVec3* PVerts = TriMesh->getVertices();
	const PxU32 NumTris = TriMesh->getNbTriangles();

	const TIndicesType* Indices = (TIndicesType*)TriMesh->getTriangles();;
		
	VertexBuffer.Reserve(VertexBuffer.Num() + NumTris*3);
	IndexBuffer.Reserve(IndexBuffer.Num() + NumTris*3);
	const bool bFlipCullMode = (LocalToWorld.GetDeterminant() < 0.f);
	const int32 IndexOrder[3] = { bFlipCullMode ? 0 : 2, 1, bFlipCullMode ? 2 : 0 };

#if SHOW_NAV_EXPORT_PREVIEW
	UWorld* DebugWorld = FindEditorWorld();
#endif // SHOW_NAV_EXPORT_PREVIEW

	for(PxU32 TriIdx = 0; TriIdx < NumTris; ++TriIdx)
	{
		for (int32 i = 0; i < 3; i++)
		{
			const FVector UnrealCoords = LocalToWorld.TransformPosition(P2UVector(PVerts[Indices[i]]));
			UnrealBounds += UnrealCoords;

			VertexBuffer.Add(UnrealCoords.X);
			VertexBuffer.Add(UnrealCoords.Y);
			VertexBuffer.Add(UnrealCoords.Z);
		}
		Indices += 3;

		IndexBuffer.Add(VertOffset + IndexOrder[0]);
		IndexBuffer.Add(VertOffset + IndexOrder[1]);
		IndexBuffer.Add(VertOffset + IndexOrder[2]);

#if SHOW_NAV_EXPORT_PREVIEW
		if (DebugWorld)
		{
			FVector V0(VertexBuffer[(VertOffset + IndexOrder[0]) * 3+0], VertexBuffer[(VertOffset + IndexOrder[0]) * 3+1], VertexBuffer[(VertOffset + IndexOrder[0]) * 3+2]);
			FVector V1(VertexBuffer[(VertOffset + IndexOrder[1]) * 3+0], VertexBuffer[(VertOffset + IndexOrder[1]) * 3+1], VertexBuffer[(VertOffset + IndexOrder[1]) * 3+2]);
			FVector V2(VertexBuffer[(VertOffset + IndexOrder[2]) * 3+0], VertexBuffer[(VertOffset + IndexOrder[2]) * 3+1], VertexBuffer[(VertOffset + IndexOrder[2]) * 3+2]);

			DrawDebugLine(DebugWorld, V0, V1, bFlipCullMode ? FColor::Red : FColor::Blue, true);
			DrawDebugLine(DebugWorld, V1, V2, bFlipCullMode ? FColor::Red : FColor::Blue, true);
			DrawDebugLine(DebugWorld, V2, V0, bFlipCullMode ? FColor::Red : FColor::Blue, true);
		}
#endif // SHOW_NAV_EXPORT_PREVIEW

		VertOffset += 3;
	}
}

void ExportPxHeightField(PxHeightField const * const HeightField, const FTransform& LocalToWorld
	, TNavStatArray<float>& VertexBuffer, TNavStatArray<int32>& IndexBuffer
	, FBox& UnrealBounds)
{
	if (HeightField == NULL)
	{
		return;
	}

	QUICK_SCOPE_CYCLE_COUNTER(STAT_NavMesh_ExportPxHeightField);

	const int32 NumRows = HeightField->getNbRows();
	const int32 NumCols = HeightField->getNbColumns();
	const int32 VertexCount = NumRows * NumCols;

	// Unfortunately we have to use PxHeightField::saveCells instead PxHeightField::getHeight here 
	// because current PxHeightField interface does not provide an access to a triangle material index by HF 2D coordinates
	// PxHeightField::getTriangleMaterialIndex uses some internal adressing which does not match HF 2D coordinates
	TArray<PxHeightFieldSample> HFSamples;
	HFSamples.SetNumUninitialized(VertexCount);
	{
		QUICK_SCOPE_CYCLE_COUNTER(STAT_NavMesh_ExportPxHeightField_saveCells);
		HeightField->saveCells(HFSamples.GetData(), VertexCount*HFSamples.GetTypeSize());
	}

	//
	const int32 VertOffset = VertexBuffer.Num() / 3;
	const int32 NumQuads = (NumRows - 1)*(NumCols - 1);

	VertexBuffer.Reserve(VertexBuffer.Num() + VertexCount * 3);
	IndexBuffer.Reserve(IndexBuffer.Num() + NumQuads * 6);

	const bool bMirrored = (LocalToWorld.GetDeterminant() < 0.f);

	for (int32 Y = 0; Y < NumRows; Y++)
	{
		for (int32 X = 0; X < NumCols; X++)
		{
			const int32 SampleIdx = (bMirrored ? X : (NumCols - X - 1))*NumCols + Y;

			const PxHeightFieldSample& Sample = HFSamples[SampleIdx];
			const FVector UnrealCoords = LocalToWorld.TransformPosition(FVector(X, Y, Sample.height));
			UnrealBounds += UnrealCoords;

			VertexBuffer.Add(UnrealCoords.X);
			VertexBuffer.Add(UnrealCoords.Y);
			VertexBuffer.Add(UnrealCoords.Z);
		}
	}

	for (int32 Y = 0; Y < NumRows - 1; Y++)
	{
		for (int32 X = 0; X < NumCols - 1; X++)
		{
			const int32 SampleIdx = (bMirrored ? X : (NumCols - X - 1 - 1))*NumCols + Y;
			const PxHeightFieldSample& Sample = HFSamples[SampleIdx];
			const bool bIsHole = (Sample.materialIndex0 == PxHeightFieldMaterial::eHOLE);
			if (bIsHole)
			{
				continue;
			}

			const int32 I00 = X + 0 + (Y + 0)*NumCols;
			int32 I01 = X + 0 + (Y + 1)*NumCols;
			int32 I10 = X + 1 + (Y + 0)*NumCols;
			const int32 I11 = X + 1 + (Y + 1)*NumCols;

			if (bMirrored)
			{
				Swap(I01, I10);
			}

			IndexBuffer.Add(VertOffset + I00);
			IndexBuffer.Add(VertOffset + I11);
			IndexBuffer.Add(VertOffset + I10);

			IndexBuffer.Add(VertOffset + I00);
			IndexBuffer.Add(VertOffset + I01);
			IndexBuffer.Add(VertOffset + I11);
		}
	}
}
#endif // WITH_PHYSX

void ExportHeightFieldSlice(const FNavHeightfieldSamples& PrefetchedHeightfieldSamples, const int32 NumRows, const int32 NumCols, const FTransform& LocalToWorld
	, TNavStatArray<float>& VertexBuffer, TNavStatArray<int32>& IndexBuffer, const FBox& SliceBox
	, FBox& UnrealBounds)
{
	QUICK_SCOPE_CYCLE_COUNTER(STAT_NavMesh_ExportHeightFieldSlice);

#if WITH_PHYSX
	static const uint32 SizeOfPx = sizeof(physx::PxI16);
	static const uint32 SizeOfHeight = PrefetchedHeightfieldSamples.Heights.GetTypeSize();
	ensure(SizeOfPx == SizeOfHeight);
#endif // WITH_PHYSX

	// calculate the actual start and number of columns we want
	const FBox LocalBox = SliceBox.TransformBy(LocalToWorld.Inverse());
	const bool bMirrored = (LocalToWorld.GetDeterminant() < 0.f);

	const int32 MinX = FMath::Clamp(FMath::FloorToInt(LocalBox.Min.X) - 1, 0, NumCols);
	const int32 MinY = FMath::Clamp(FMath::FloorToInt(LocalBox.Min.Y) - 1, 0, NumRows);
	const int32 MaxX = FMath::Clamp(FMath::CeilToInt(LocalBox.Max.X) + 1, 0, NumCols);
	const int32 MaxY = FMath::Clamp(FMath::CeilToInt(LocalBox.Max.Y) + 1, 0, NumRows);
	const int32 SizeX = MaxX - MinX;
	const int32 SizeY = MaxY - MinY;

	if (SizeX <= 0 || SizeY <= 0)
	{
		// slice is outside bounds, skip
		return;
	}

	const int32 VertOffset = VertexBuffer.Num() / 3;
	const int32 NumVerts = SizeX * SizeY;
	const int32 NumQuads = (SizeX - 1) * (SizeY - 1);
	{
		QUICK_SCOPE_CYCLE_COUNTER(STAT_RecastGeometryExport_AllocatingMemory);
		VertexBuffer.Reserve(VertexBuffer.Num() + NumVerts * 3);
		IndexBuffer.Reserve(IndexBuffer.Num() + NumQuads * 3 * 2);
	}

	for (int32 IdxY = 0; IdxY < SizeY; IdxY++)
	{
		for (int32 IdxX = 0; IdxX < SizeX; IdxX++)
		{
			const int32 CoordX = IdxX + MinX;
			const int32 CoordY = IdxY + MinY;
			const int32 SampleIdx = ((bMirrored ? CoordX : (NumCols - CoordX - 1)) * NumCols) + CoordY;

			const FVector UnrealCoords = LocalToWorld.TransformPosition(FVector(CoordX, CoordY, PrefetchedHeightfieldSamples.Heights[SampleIdx]));
			VertexBuffer.Add(UnrealCoords.X);
			VertexBuffer.Add(UnrealCoords.Y);
			VertexBuffer.Add(UnrealCoords.Z);
		}
	}

	for (int32 IdxY = 0; IdxY < SizeY - 1; IdxY++)
	{
		for (int32 IdxX = 0; IdxX < SizeX - 1; IdxX++)
		{
			const int32 CoordX = IdxX + MinX;
			const int32 CoordY = IdxY + MinY;
			const int32 SampleIdx = ((bMirrored ? CoordX : (NumCols - CoordX - 1)) * NumCols) + CoordY;

			const bool bIsHole = PrefetchedHeightfieldSamples.Holes[SampleIdx];
			if (bIsHole)
			{
				continue;
			}

			const int32 I00 = (IdxX + 0) + (IdxY + 0)*SizeX;
			int32 I01 = (IdxX + 0) + (IdxY + 1)*SizeX;
			int32 I10 = (IdxX + 1) + (IdxY + 0)*SizeX;
			const int32 I11 = (IdxX + 1) + (IdxY + 1)*SizeX;
			if (bMirrored)
			{
				Swap(I01, I10);
			}

			IndexBuffer.Add(VertOffset + I00);
			IndexBuffer.Add(VertOffset + I11);
			IndexBuffer.Add(VertOffset + I10);

			IndexBuffer.Add(VertOffset + I00);
			IndexBuffer.Add(VertOffset + I01);
			IndexBuffer.Add(VertOffset + I11);
		}
	}
}

void ExportCustomMesh(const FVector* InVertices, int32 NumVerts, const int32* InIndices, int32 NumIndices, const FTransform& LocalToWorld,
					  TNavStatArray<float>& VertexBuffer, TNavStatArray<int32>& IndexBuffer, FBox& UnrealBounds)
{
	if (NumVerts <= 0 || NumIndices <= 0)
	{
		return;
	}

	int32 VertOffset = VertexBuffer.Num() / 3;
	VertexBuffer.Reserve(VertexBuffer.Num() + NumVerts*3);
	IndexBuffer.Reserve(IndexBuffer.Num() + NumIndices);

	const bool bFlipCullMode = (LocalToWorld.GetDeterminant() < 0.f);
	const int32 IndexOrder[3] = { bFlipCullMode ? 2 : 0, 1, bFlipCullMode ? 0 : 2 };

#if SHOW_NAV_EXPORT_PREVIEW
	UWorld* DebugWorld = FindEditorWorld();
#endif // SHOW_NAV_EXPORT_PREVIEW

	// Add vertices
	for (int32 i = 0; i < NumVerts; ++i)
	{
		const FVector UnrealCoords = LocalToWorld.TransformPosition(InVertices[i]);
		UnrealBounds += UnrealCoords;

		VertexBuffer.Add(UnrealCoords.X);
		VertexBuffer.Add(UnrealCoords.Y);
		VertexBuffer.Add(UnrealCoords.Z);
	}

	// Add indices
	for (int32 i = 0; i < NumIndices; i += 3)
	{
		IndexBuffer.Add(InIndices[i + IndexOrder[0]] + VertOffset);
		IndexBuffer.Add(InIndices[i + IndexOrder[1]] + VertOffset);
		IndexBuffer.Add(InIndices[i + IndexOrder[2]] + VertOffset);

#if SHOW_NAV_EXPORT_PREVIEW
		if (DebugWorld)
		{
			FVector V0(VertexBuffer[(VertOffset + InIndices[i + IndexOrder[0]]) * 3+0], VertexBuffer[(VertOffset + InIndices[i + IndexOrder[0]]) * 3+1], VertexBuffer[(VertOffset + InIndices[i + IndexOrder[0]]) * 3+2]);
			FVector V1(VertexBuffer[(VertOffset + InIndices[i + IndexOrder[1]]) * 3+0], VertexBuffer[(VertOffset + InIndices[i + IndexOrder[1]]) * 3+1], VertexBuffer[(VertOffset + InIndices[i + IndexOrder[1]]) * 3+2]);
			FVector V2(VertexBuffer[(VertOffset + InIndices[i + IndexOrder[2]]) * 3+0], VertexBuffer[(VertOffset + InIndices[i + IndexOrder[2]]) * 3+1], VertexBuffer[(VertOffset + InIndices[i + IndexOrder[2]]) * 3+2]);

			DrawDebugLine(DebugWorld, V0, V1, bFlipCullMode ? FColor::Red : FColor::Blue, true);
			DrawDebugLine(DebugWorld, V1, V2, bFlipCullMode ? FColor::Red : FColor::Blue, true);
			DrawDebugLine(DebugWorld, V2, V0, bFlipCullMode ? FColor::Red : FColor::Blue, true);
		}
#endif // SHOW_NAV_EXPORT_PREVIEW
	}
}

template<typename OtherAllocator>
FORCEINLINE_DEBUGGABLE void AddFacesToRecast(TArray<FVector, OtherAllocator>& InVerts, TArray<int32, OtherAllocator>& InFaces,
											 TNavStatArray<float>& OutVerts, TNavStatArray<int32>& OutIndices, FBox& UnrealBounds)
{
	// Add indices
	int32 StartVertOffset = OutVerts.Num();
	if (StartVertOffset > 0)
	{
		const int32 FirstIndex = OutIndices.AddUninitialized(InFaces.Num());
		for (int32 Idx=0; Idx < InFaces.Num(); ++Idx)
		{
			OutIndices[FirstIndex + Idx] = InFaces[Idx]+StartVertOffset;
		}
	}
	else
	{
		OutIndices.Append(InFaces);
	}

	// Add vertices
	for (int32 i = 0; i < InVerts.Num(); i++)
	{
		const FVector& RecastCoords = InVerts[i];
		OutVerts.Add(RecastCoords.X);
		OutVerts.Add(RecastCoords.Y);
		OutVerts.Add(RecastCoords.Z);

		UnrealBounds += Recast2UnrealPoint(RecastCoords);
	}
}

FORCEINLINE_DEBUGGABLE void ExportRigidBodyConvexElements(UBodySetup& BodySetup, TNavStatArray<float>& VertexBuffer, TNavStatArray<int32>& IndexBuffer,
														  TNavStatArray<int32>& ShapeBuffer, FBox& UnrealBounds, const FTransform& LocalToWorld)
{
#if WITH_PHYSX
	const int32 ConvexCount = BodySetup.AggGeom.ConvexElems.Num();
	FKConvexElem const * ConvexElem = BodySetup.AggGeom.ConvexElems.GetData();

	const FTransform NegXScale(FQuat::Identity, FVector::ZeroVector, FVector(-1, 1, 1));

	for(int32 i=0; i< ConvexCount; ++i, ++ConvexElem)
	{
		// Store index of first vertex in shape buffer
		ShapeBuffer.Add(VertexBuffer.Num() / 3);

		// Get verts/triangles from this hull.
		if (!ConvexElem->GetConvexMesh() && ConvexElem->GetMirroredConvexMesh())
		{
			// If there is only a NegX mesh (e.g. a mirrored volume), use it
			ExportPxConvexMesh(ConvexElem->GetMirroredConvexMesh(), NegXScale * LocalToWorld, VertexBuffer, IndexBuffer, UnrealBounds);
		}
		else
		{
			// Otherwise use the regular mesh in the case that both exist
			ExportPxConvexMesh(ConvexElem->GetConvexMesh(), LocalToWorld, VertexBuffer, IndexBuffer, UnrealBounds);
		}
	}
#endif // WITH_PHYSX
}

FORCEINLINE_DEBUGGABLE void ExportRigidBodyTriMesh(UBodySetup& BodySetup, TNavStatArray<float>& VertexBuffer, TNavStatArray<int32>& IndexBuffer,
												   FBox& UnrealBounds, const FTransform& LocalToWorld)
{
#if WITH_PHYSX
	if (BodySetup.GetCollisionTraceFlag() == CTF_UseComplexAsSimple)
	{
		for(PxTriangleMesh* TriMesh : BodySetup.TriMeshes)
		{
			if (TriMesh->getTriangleMeshFlags() & PxTriangleMeshFlag::e16_BIT_INDICES)
			{
				ExportPxTriMesh<PxU16>(TriMesh, LocalToWorld, VertexBuffer, IndexBuffer, UnrealBounds);
			}
			else
			{
				ExportPxTriMesh<PxU32>(TriMesh, LocalToWorld, VertexBuffer, IndexBuffer, UnrealBounds);
			}
		}
	}
#endif // WITH_PHYSX
}

void ExportRigidBodyBoxElements(const FKAggregateGeom& AggGeom, TNavStatArray<float>& VertexBuffer, TNavStatArray<int32>& IndexBuffer,
								TNavStatArray<int32>& ShapeBuffer, FBox& UnrealBounds, const FTransform& LocalToWorld, const int32 NumExistingVerts = 0)
{
	for (int32 i = 0; i < AggGeom.BoxElems.Num(); i++)
	{
		const FKBoxElem& BoxInfo = AggGeom.BoxElems[i];
		const FMatrix ElemTM = BoxInfo.GetTransform().ToMatrixWithScale() * LocalToWorld.ToMatrixWithScale();
		const FVector Extent(BoxInfo.X * 0.5f, BoxInfo.Y * 0.5f, BoxInfo.Z * 0.5f);

		const int32 VertBase = NumExistingVerts + (VertexBuffer.Num() / 3);
		
		// Store index of first vertex in shape buffer
		ShapeBuffer.Add(VertBase);

		// add box vertices
		FVector UnrealVerts[] = {
			ElemTM.TransformPosition(FVector(-Extent.X, -Extent.Y,  Extent.Z)),
			ElemTM.TransformPosition(FVector( Extent.X, -Extent.Y,  Extent.Z)),
			ElemTM.TransformPosition(FVector(-Extent.X, -Extent.Y, -Extent.Z)),
			ElemTM.TransformPosition(FVector( Extent.X, -Extent.Y, -Extent.Z)),
			ElemTM.TransformPosition(FVector(-Extent.X,  Extent.Y,  Extent.Z)),
			ElemTM.TransformPosition(FVector( Extent.X,  Extent.Y,  Extent.Z)),
			ElemTM.TransformPosition(FVector(-Extent.X,  Extent.Y, -Extent.Z)),
			ElemTM.TransformPosition(FVector( Extent.X,  Extent.Y, -Extent.Z))
		};

		for (int32 iv = 0; iv < ARRAY_COUNT(UnrealVerts); iv++)
		{
			UnrealBounds += UnrealVerts[iv];

			VertexBuffer.Add(UnrealVerts[iv].X);
			VertexBuffer.Add(UnrealVerts[iv].Y);
			VertexBuffer.Add(UnrealVerts[iv].Z);
		}
		
		IndexBuffer.Add(VertBase + 3); IndexBuffer.Add(VertBase + 2); IndexBuffer.Add(VertBase + 0);
		IndexBuffer.Add(VertBase + 3); IndexBuffer.Add(VertBase + 0); IndexBuffer.Add(VertBase + 1);
		IndexBuffer.Add(VertBase + 7); IndexBuffer.Add(VertBase + 3); IndexBuffer.Add(VertBase + 1);
		IndexBuffer.Add(VertBase + 7); IndexBuffer.Add(VertBase + 1); IndexBuffer.Add(VertBase + 5);
		IndexBuffer.Add(VertBase + 6); IndexBuffer.Add(VertBase + 7); IndexBuffer.Add(VertBase + 5);
		IndexBuffer.Add(VertBase + 6); IndexBuffer.Add(VertBase + 5); IndexBuffer.Add(VertBase + 4);
		IndexBuffer.Add(VertBase + 2); IndexBuffer.Add(VertBase + 6); IndexBuffer.Add(VertBase + 4);
		IndexBuffer.Add(VertBase + 2); IndexBuffer.Add(VertBase + 4); IndexBuffer.Add(VertBase + 0);
		IndexBuffer.Add(VertBase + 1); IndexBuffer.Add(VertBase + 0); IndexBuffer.Add(VertBase + 4);
		IndexBuffer.Add(VertBase + 1); IndexBuffer.Add(VertBase + 4); IndexBuffer.Add(VertBase + 5);
		IndexBuffer.Add(VertBase + 7); IndexBuffer.Add(VertBase + 6); IndexBuffer.Add(VertBase + 2);
		IndexBuffer.Add(VertBase + 7); IndexBuffer.Add(VertBase + 2); IndexBuffer.Add(VertBase + 3);
	}
}

void ExportRigidBodySphylElements(const FKAggregateGeom& AggGeom, TNavStatArray<float>& VertexBuffer, TNavStatArray<int32>& IndexBuffer,
								  TNavStatArray<int32>& ShapeBuffer, FBox& UnrealBounds, const FTransform& LocalToWorld, const int32 NumExistingVerts = 0)
{
	TArray<FVector> ArcVerts;

	for (int32 i = 0; i < AggGeom.SphylElems.Num(); i++)
	{
		const FKSphylElem& SphylInfo = AggGeom.SphylElems[i];
		const FMatrix ElemTM = SphylInfo.GetTransform().ToMatrixWithScale() * LocalToWorld.ToMatrixWithScale();

		const int32 VertBase = NumExistingVerts + (VertexBuffer.Num() / 3);

		// Store index of first vertex in shape buffer
		ShapeBuffer.Add(VertBase);

		const int32 NumSides = 16;
		const int32 NumRings = (NumSides/2) + 1;

		// The first/last arc are on top of each other.
		const int32 NumVerts = (NumSides+1) * (NumRings+1);

		ArcVerts.Reset();
		ArcVerts.AddZeroed(NumRings+1);
		for (int32 RingIdx=0; RingIdx<NumRings+1; RingIdx++)
		{
			float Angle;
			float ZOffset;
			if (RingIdx <= NumSides/4)
			{
				Angle = ((float)RingIdx/(NumRings-1)) * PI;
				ZOffset = 0.5 * SphylInfo.Length;
			}
			else
			{
				Angle = ((float)(RingIdx-1)/(NumRings-1)) * PI;
				ZOffset = -0.5 * SphylInfo.Length;
			}

			// Note- unit sphere, so position always has mag of one. We can just use it for normal!		
			FVector SpherePos;
			SpherePos.X = 0.0f;
			SpherePos.Y = SphylInfo.Radius * FMath::Sin(Angle);
			SpherePos.Z = SphylInfo.Radius * FMath::Cos(Angle);

			ArcVerts[RingIdx] = SpherePos + FVector(0,0,ZOffset);
		}

		// Then rotate this arc NumSides+1 times.
		for (int32 SideIdx=0; SideIdx<NumSides+1; SideIdx++)
		{
			const FRotator ArcRotator(0, 360.f * ((float)SideIdx/NumSides), 0);
			const FRotationMatrix ArcRot( ArcRotator );
			const FMatrix ArcTM = ArcRot * ElemTM;

			for(int32 VertIdx=0; VertIdx<NumRings+1; VertIdx++)
			{
				const FVector UnrealVert = ArcTM.TransformPosition(ArcVerts[VertIdx]);
				UnrealBounds += UnrealVert;

				VertexBuffer.Add(UnrealVert.X);
				VertexBuffer.Add(UnrealVert.Y);
				VertexBuffer.Add(UnrealVert.Z);
			}
		}

		// Add all of the triangles to the mesh.
		for (int32 SideIdx=0; SideIdx<NumSides; SideIdx++)
		{
			const int32 a0start = VertBase + ((SideIdx+0) * (NumRings+1));
			const int32 a1start = VertBase + ((SideIdx+1) * (NumRings+1));

			for (int32 RingIdx=0; RingIdx<NumRings; RingIdx++)
			{
				IndexBuffer.Add(a0start + RingIdx + 0); IndexBuffer.Add(a1start + RingIdx + 0); IndexBuffer.Add(a0start + RingIdx + 1);
				IndexBuffer.Add(a1start + RingIdx + 0); IndexBuffer.Add(a1start + RingIdx + 1); IndexBuffer.Add(a0start + RingIdx + 1);
			}
		}
	}
}

void ExportRigidBodySphereElements(const FKAggregateGeom& AggGeom, TNavStatArray<float>& VertexBuffer, TNavStatArray<int32>& IndexBuffer,
								   TNavStatArray<int32>& ShapeBuffer, FBox& UnrealBounds, const FTransform& LocalToWorld, const int32 NumExistingVerts = 0)
{
	TArray<FVector> ArcVerts;

	for (int32 i = 0; i < AggGeom.SphereElems.Num(); i++)
	{
		const FKSphereElem& SphereInfo = AggGeom.SphereElems[i];
		const FMatrix ElemTM = SphereInfo.GetTransform().ToMatrixWithScale() * LocalToWorld.ToMatrixWithScale();

		const int32 VertBase = NumExistingVerts + (VertexBuffer.Num() / 3);

		// Store index of first vertex in shape buffer
		ShapeBuffer.Add(VertBase);

		const int32 NumSides = 16;
		const int32 NumRings = (NumSides/2) + 1;

		// The first/last arc are on top of each other.
		const int32 NumVerts = (NumSides+1) * (NumRings+1);

		ArcVerts.Reset();
		ArcVerts.AddZeroed(NumRings+1);
		for (int32 RingIdx=0; RingIdx<NumRings+1; RingIdx++)
		{
			float Angle = ((float)RingIdx/NumRings) * PI;

			// Note- unit sphere, so position always has mag of one. We can just use it for normal!			
			FVector& ArcVert = ArcVerts[RingIdx];
			ArcVert.X = 0.0f;
			ArcVert.Y = SphereInfo.Radius * FMath::Sin(Angle);
			ArcVert.Z = SphereInfo.Radius * FMath::Cos(Angle);
		}

		// Then rotate this arc NumSides+1 times.
		for (int32 SideIdx=0; SideIdx<NumSides+1; SideIdx++)
		{
			const FRotator ArcRotator(0, 360.f * ((float)SideIdx/NumSides), 0);
			const FRotationMatrix ArcRot( ArcRotator );
			const FMatrix ArcTM = ArcRot * ElemTM;

			for(int32 VertIdx=0; VertIdx<NumRings+1; VertIdx++)
			{
				const FVector UnrealVert = ArcTM.TransformPosition(ArcVerts[VertIdx]);
				UnrealBounds += UnrealVert;

				VertexBuffer.Add(UnrealVert.X);
				VertexBuffer.Add(UnrealVert.Y);
				VertexBuffer.Add(UnrealVert.Z);
			}
		}

		// Add all of the triangles to the mesh.
		for (int32 SideIdx=0; SideIdx<NumSides; SideIdx++)
		{
			const int32 a0start = VertBase + ((SideIdx+0) * (NumRings+1));
			const int32 a1start = VertBase + ((SideIdx+1) * (NumRings+1));

			for (int32 RingIdx=0; RingIdx<NumRings; RingIdx++)
			{
				IndexBuffer.Add(a0start + RingIdx + 0); IndexBuffer.Add(a1start + RingIdx + 0); IndexBuffer.Add(a0start + RingIdx + 1);
				IndexBuffer.Add(a1start + RingIdx + 0); IndexBuffer.Add(a1start + RingIdx + 1); IndexBuffer.Add(a0start + RingIdx + 1);
			}
		}
	}
}

FORCEINLINE_DEBUGGABLE void ExportRigidBodySetup(UBodySetup& BodySetup, TNavStatArray<float>& VertexBuffer, TNavStatArray<int32>& IndexBuffer,
												 FBox& UnrealBounds, const FTransform& LocalToWorld)
{
	// Make sure meshes are created before we try and export them
	BodySetup.CreatePhysicsMeshes();

	static TNavStatArray<int32> TemporaryShapeBuffer;

	ExportRigidBodyTriMesh(BodySetup, VertexBuffer, IndexBuffer, UnrealBounds, LocalToWorld);
	ExportRigidBodyConvexElements(BodySetup, VertexBuffer, IndexBuffer, TemporaryShapeBuffer, UnrealBounds, LocalToWorld);
	ExportRigidBodyBoxElements(BodySetup.AggGeom, VertexBuffer, IndexBuffer, TemporaryShapeBuffer, UnrealBounds, LocalToWorld);
	ExportRigidBodySphylElements(BodySetup.AggGeom, VertexBuffer, IndexBuffer, TemporaryShapeBuffer, UnrealBounds, LocalToWorld);
	ExportRigidBodySphereElements(BodySetup.AggGeom, VertexBuffer, IndexBuffer, TemporaryShapeBuffer, UnrealBounds, LocalToWorld);

	TemporaryShapeBuffer.Reset();
}

FORCEINLINE_DEBUGGABLE void ExportComponent(UActorComponent* Component, FRecastGeometryExport& GeomExport, const FBox* ClipBounds=NULL)
{
#if WITH_PHYSX
	bool bHasData = false;

	UPrimitiveComponent* PrimComp = Cast<UPrimitiveComponent>(Component);
	if (PrimComp && PrimComp->IsNavigationRelevant() && (PrimComp->HasCustomNavigableGeometry() != EHasCustomNavigableGeometry::DontExport))
	{
		if ((PrimComp->HasCustomNavigableGeometry() != EHasCustomNavigableGeometry::Type::No) && !PrimComp->DoCustomNavigableGeometryExport(GeomExport))
		{
			bHasData = true;
		}

		UBodySetup* BodySetup = PrimComp->GetBodySetup();
		if (BodySetup)
		{
			if (!bHasData)
			{
				ExportRigidBodySetup(*BodySetup, GeomExport.VertexBuffer, GeomExport.IndexBuffer, GeomExport.Data->Bounds, PrimComp->GetComponentTransform());
				bHasData = true;
			}

			GeomExport.SlopeOverride = BodySetup->WalkableSlopeOverride;
		}
	}
#endif // WITH_PHYSX
}

FORCEINLINE void TransformVertexSoupToRecast(const TArray<FVector>& VertexSoup, TNavStatArray<FVector>& Verts, TNavStatArray<int32>& Faces)
{
	if (VertexSoup.Num() == 0)
	{
		return;
	}

	check(VertexSoup.Num() % 3 == 0);

	const int32 StaticFacesCount = VertexSoup.Num() / 3;
	int32 VertsCount = Verts.Num();
	const FVector* Vertex = VertexSoup.GetData();

	for (int32 k = 0; k < StaticFacesCount; ++k, Vertex += 3)
	{
		Verts.Add(Unreal2RecastPoint(Vertex[0]));
		Verts.Add(Unreal2RecastPoint(Vertex[1]));
		Verts.Add(Unreal2RecastPoint(Vertex[2]));
		Faces.Add(VertsCount + 2);
		Faces.Add(VertsCount + 1);
		Faces.Add(VertsCount + 0);
			
		VertsCount += 3;
	}
}

FORCEINLINE void CovertCoordDataToRecast(TNavStatArray<float>& Coords)
{
	float* CoordPtr = Coords.GetData();
	const int32 MaxIt = Coords.Num() / 3;
	for (int32 i = 0; i < MaxIt; i++)
	{
		CoordPtr[0] = -CoordPtr[0];

		const float TmpV = -CoordPtr[1];
		CoordPtr[1] = CoordPtr[2];
		CoordPtr[2] = TmpV;

		CoordPtr += 3;
	}
}

void ExportVertexSoup(const TArray<FVector>& VertexSoup, TNavStatArray<float>& VertexBuffer, TNavStatArray<int32>& IndexBuffer, FBox& UnrealBounds)
{
	if (VertexSoup.Num())
	{
		check(VertexSoup.Num() % 3 == 0);
		
		int32 VertBase = VertexBuffer.Num() / 3;
		VertexBuffer.Reserve(VertexSoup.Num() * 3);
		IndexBuffer.Reserve(VertexSoup.Num() / 3);

		const int32 NumVerts = VertexSoup.Num();
		for (int32 i = 0; i < NumVerts; i++)
		{
			const FVector& UnrealCoords = VertexSoup[i];
			UnrealBounds += UnrealCoords;

			const FVector RecastCoords = Unreal2RecastPoint(UnrealCoords);
			VertexBuffer.Add(RecastCoords.X);
			VertexBuffer.Add(RecastCoords.Y);
			VertexBuffer.Add(RecastCoords.Z);
		}

		const int32 NumFaces = VertexSoup.Num() / 3;
		for (int32 i = 0; i < NumFaces; i++)
		{
			IndexBuffer.Add(VertBase + 2);
			IndexBuffer.Add(VertBase + 1);
			IndexBuffer.Add(VertBase + 0);
			VertBase += 3;
		}
	}
}

} // namespace RecastGeometryExport

#if WITH_PHYSX
void FRecastGeometryExport::ExportPxTriMesh16Bit(physx::PxTriangleMesh const * const TriMesh, const FTransform& LocalToWorld)
{
	RecastGeometryExport::ExportPxTriMesh<PxU16>(TriMesh, LocalToWorld, VertexBuffer, IndexBuffer, Data->Bounds);
}

void FRecastGeometryExport::ExportPxTriMesh32Bit(physx::PxTriangleMesh const * const TriMesh, const FTransform& LocalToWorld)
{
	RecastGeometryExport::ExportPxTriMesh<PxU32>(TriMesh, LocalToWorld, VertexBuffer, IndexBuffer, Data->Bounds);
}

void FRecastGeometryExport::ExportPxConvexMesh(physx::PxConvexMesh const * const ConvexMesh, const FTransform& LocalToWorld)
{
	RecastGeometryExport::ExportPxConvexMesh(ConvexMesh, LocalToWorld, VertexBuffer, IndexBuffer, Data->Bounds);
}

void FRecastGeometryExport::ExportPxHeightField(physx::PxHeightField const * const HeightField, const FTransform& LocalToWorld)
{
	RecastGeometryExport::ExportPxHeightField(HeightField, LocalToWorld, VertexBuffer, IndexBuffer, Data->Bounds);
}
#endif // WITH_PHYSX

void FRecastGeometryExport::ExportHeightFieldSlice(const FNavHeightfieldSamples& PrefetchedHeightfieldSamples, const int32 NumRows, const int32 NumCols, const FTransform& LocalToWorld, const FBox& SliceBox)
{
	RecastGeometryExport::ExportHeightFieldSlice(PrefetchedHeightfieldSamples, NumRows, NumCols, LocalToWorld, VertexBuffer, IndexBuffer, SliceBox, Data->Bounds);
}

void FRecastGeometryExport::ExportCustomMesh(const FVector* InVertices, int32 NumVerts, const int32* InIndices, int32 NumIndices, const FTransform& LocalToWorld)
{
	RecastGeometryExport::ExportCustomMesh(InVertices, NumVerts, InIndices, NumIndices, LocalToWorld, VertexBuffer, IndexBuffer, Data->Bounds);
}

void FRecastGeometryExport::ExportRigidBodySetup(UBodySetup& BodySetup, const FTransform& LocalToWorld)
{
	RecastGeometryExport::ExportRigidBodySetup(BodySetup, VertexBuffer, IndexBuffer, Data->Bounds, LocalToWorld);
}

void FRecastGeometryExport::AddNavModifiers(const FCompositeNavModifier& Modifiers)
{
	Data->Modifiers.Add(Modifiers);
}

void FRecastGeometryExport::SetNavDataPerInstanceTransformDelegate(const FNavDataPerInstanceTransformDelegate& InDelegate)
{
	Data->NavDataPerInstanceTransformDelegate = InDelegate;
}

static void PartialTransformConvexHull(FConvexNavAreaData& ConvexData, const FTransform& LocalToWorld)
{
	FVector ScaleXY = LocalToWorld.GetScale3D().GetAbs();
	ScaleXY.Z = 1.f;

	FVector TranslationXY = LocalToWorld.GetLocation();
	TranslationXY.Z = 0.f;

	for (FVector& Point : ConvexData.Points)
	{
		Point = Point*ScaleXY + TranslationXY;
	}

	ConvexData.MaxZ+= LocalToWorld.GetLocation().Z;
	ConvexData.MinZ+= LocalToWorld.GetLocation().Z;
}

FORCEINLINE void GrowConvexHull(const float ExpandBy, const TArray<FVector>& Verts, TArray<FVector>& OutResult)
{
	if (Verts.Num() < 3)
	{
		return;
	}

	struct FSimpleLine
	{
		FVector P1, P2;

		FSimpleLine() {}

		FSimpleLine(FVector Point1, FVector Point2) 
			: P1(Point1), P2(Point2) 
		{

		}
		static FVector Intersection(const FSimpleLine& Line1, const FSimpleLine& Line2)
		{
			const float A1 = Line1.P2.X - Line1.P1.X;
			const float B1 = Line2.P1.X - Line2.P2.X;
			const float C1 = Line2.P1.X - Line1.P1.X;

			const float A2 = Line1.P2.Y - Line1.P1.Y;
			const float B2 = Line2.P1.Y - Line2.P2.Y;
			const float C2 = Line2.P1.Y - Line1.P1.Y;

			const float Denominator = A2*B1 - A1*B2;
			if (Denominator != 0)
			{
				const float t = (B1*C2 - B2*C1) / Denominator;
				return Line1.P1 + t * (Line1.P2 - Line1.P1);
			}

			return FVector::ZeroVector;
		}
	};

	TArray<FVector> AllVerts(Verts);
	AllVerts.Add(Verts[0]);
	AllVerts.Add(Verts[1]);

	const int32 VertsCount = AllVerts.Num();
	const FQuat Rotation90(FVector(0, 0, 1), FMath::DegreesToRadians(90));

	float RotationAngle = MAX_FLT;
	for (int32 Index = 0; Index < VertsCount - 2; ++Index)
	{
		const FVector& V1 = AllVerts[Index + 0];
		const FVector& V2 = AllVerts[Index + 1];
		const FVector& V3 = AllVerts[Index + 2];

		const FVector V01 = (V1 - V2).GetSafeNormal();
		const FVector V12 = (V2 - V3).GetSafeNormal();
		const FVector NV1 = Rotation90.RotateVector(V01);
		const float d = FVector::DotProduct(NV1, V12);

		if (d < 0)
		{
			// CW
			RotationAngle = -90;
			break;
		}
		else if (d > 0)
		{
			//CCW
			RotationAngle = 90;
			break;
		}
	}

	// check if we detected CW or CCW direction
	if (RotationAngle >= BIG_NUMBER)
	{
		return;
	}

	const float ExpansionThreshold = 2 * ExpandBy;
	const float ExpansionThresholdSQ = ExpansionThreshold * ExpansionThreshold;
	const FQuat Rotation(FVector(0, 0, 1), FMath::DegreesToRadians(RotationAngle));
	FSimpleLine PreviousLine;
	OutResult.Reserve(Verts.Num());
	for (int32 Index = 0; Index < VertsCount-2; ++Index)
	{
		const FVector& V1 = AllVerts[Index + 0];
		const FVector& V2 = AllVerts[Index + 1];
		const FVector& V3 = AllVerts[Index + 2];

		FSimpleLine Line1;
		if (Index > 0)
		{
			Line1 = PreviousLine;
		}
		else
		{
			const FVector V01 = (V1 - V2).GetSafeNormal();
			const FVector N1 = Rotation.RotateVector(V01).GetSafeNormal();
			const FVector MoveDir1 = N1 * ExpandBy;
			Line1 = FSimpleLine(V1 + MoveDir1, V2 + MoveDir1);
		}

		const FVector V12 = (V2 - V3).GetSafeNormal();
		const FVector N2 = Rotation.RotateVector(V12).GetSafeNormal();
		const FVector MoveDir2 = N2 * ExpandBy;
		const FSimpleLine Line2(V2 + MoveDir2, V3 + MoveDir2);

		const FVector NewPoint = FSimpleLine::Intersection(Line1, Line2);
		if (NewPoint == FVector::ZeroVector)
		{
			// both lines are parallel so just move our point by expansion distance
			OutResult.Add(V2 + MoveDir2);
		}
		else
		{
			const FVector VectorToNewPoint = NewPoint - V2;
			const float DistToNewVector = VectorToNewPoint.SizeSquared2D();
			if (DistToNewVector > ExpansionThresholdSQ)
			{
				//clamp our point to not move to far from original location
				const FVector HelpPos = V2 + VectorToNewPoint.GetSafeNormal2D() * ExpandBy * 1.4142;
				OutResult.Add(HelpPos);
			}
			else
			{
				OutResult.Add(NewPoint);
			}
		}

		PreviousLine = Line2;
	}
}

//----------------------------------------------------------------------//

struct FOffMeshData
{
	TArray<dtOffMeshLinkCreateParams> LinkParams;
	const TMap<const UClass*, int32>* AreaClassToIdMap;
	const ARecastNavMesh::FNavPolyFlags* FlagsPerArea;

	FOffMeshData() : AreaClassToIdMap(NULL), FlagsPerArea(NULL) {}

	FORCEINLINE void Reserve(const uint32 ElementsCount)
	{
		LinkParams.Reserve(ElementsCount);
	}

	void AddLinks(const TArray<FNavigationLink>& Links, const FTransform& LocalToWorld, int32 AgentIndex, float DefaultSnapHeight)
	{
		for (int32 LinkIndex = 0; LinkIndex < Links.Num(); ++LinkIndex)
		{
			const FNavigationLink& Link = Links[LinkIndex];
			if (!Link.SupportedAgents.Contains(AgentIndex))
			{
				continue;
			}

			dtOffMeshLinkCreateParams NewInfo;
			FMemory::Memzero(NewInfo);

			// not doing anything to link's points order - should be already ordered properly by link processor
			StoreUnrealPoint(NewInfo.vertsA0, LocalToWorld.TransformPosition(Link.Left));
			StoreUnrealPoint(NewInfo.vertsB0, LocalToWorld.TransformPosition(Link.Right));

			NewInfo.type = DT_OFFMESH_CON_POINT | 
				(Link.Direction == ENavLinkDirection::BothWays ? DT_OFFMESH_CON_BIDIR : 0) |
				(Link.bSnapToCheapestArea ? DT_OFFMESH_CON_CHEAPAREA : 0);

			NewInfo.snapRadius = Link.SnapRadius;
			NewInfo.snapHeight = Link.bUseSnapHeight ? Link.SnapHeight : DefaultSnapHeight;
			NewInfo.userID = Link.UserId;

			UClass* AreaClass = Link.GetAreaClass();
			const int32* AreaID = AreaClassToIdMap->Find(AreaClass);
			if (AreaID != NULL)
			{
				NewInfo.area = *AreaID;
				NewInfo.polyFlag = FlagsPerArea[*AreaID];
			}
			else
			{
				UE_LOG(LogNavigation, Warning, TEXT("FRecastTileGenerator: Trying to use undefined area class while defining Off-Mesh links! (%s)"), *GetNameSafe(AreaClass));
			}

			// snap area is currently not supported for regular (point-point) offmesh links

			LinkParams.Add(NewInfo);
		}
	}
	void AddSegmentLinks(const TArray<FNavigationSegmentLink>& Links, const FTransform& LocalToWorld, int32 AgentIndex, float DefaultSnapHeight)
	{
		for (int32 LinkIndex = 0; LinkIndex < Links.Num(); ++LinkIndex)
		{
			const FNavigationSegmentLink& Link = Links[LinkIndex];
			if (!Link.SupportedAgents.Contains(AgentIndex))
			{
				continue;
			}

			dtOffMeshLinkCreateParams NewInfo;
			FMemory::Memzero(NewInfo);

			// not doing anything to link's points order - should be already ordered properly by link processor
			StoreUnrealPoint(NewInfo.vertsA0, LocalToWorld.TransformPosition(Link.LeftStart));
			StoreUnrealPoint(NewInfo.vertsA1, LocalToWorld.TransformPosition(Link.LeftEnd));
			StoreUnrealPoint(NewInfo.vertsB0, LocalToWorld.TransformPosition(Link.RightStart));
			StoreUnrealPoint(NewInfo.vertsB1, LocalToWorld.TransformPosition(Link.RightEnd));

			NewInfo.type = DT_OFFMESH_CON_SEGMENT | (Link.Direction == ENavLinkDirection::BothWays ? DT_OFFMESH_CON_BIDIR : 0);
			NewInfo.snapRadius = Link.SnapRadius;
			NewInfo.snapHeight = Link.bUseSnapHeight ? Link.SnapHeight : DefaultSnapHeight;
			NewInfo.userID = Link.UserId;

			UClass* AreaClass = Link.GetAreaClass();
			const int32* AreaID = AreaClassToIdMap->Find(AreaClass);
			if (AreaID != NULL)
			{
				NewInfo.area = *AreaID;
				NewInfo.polyFlag = FlagsPerArea[*AreaID];
			}
			else
			{
				UE_LOG(LogNavigation, Warning, TEXT("FRecastTileGenerator: Trying to use undefined area class while defining Off-Mesh links! (%s)"), *GetNameSafe(AreaClass));
			}

			LinkParams.Add(NewInfo);
		}
	}

protected:

	void StoreUnrealPoint(float* dest, const FVector& UnrealPt)
	{
		const FVector RecastPt = Unreal2RecastPoint(UnrealPt);
		dest[0] = RecastPt.X;
		dest[1] = RecastPt.Y;
		dest[2] = RecastPt.Z;
	}
};

//----------------------------------------------------------------------//
// FNavMeshBuildContext
// A navmesh building reporting helper
//----------------------------------------------------------------------//
class FNavMeshBuildContext : public rcContext, public dtTileCacheLogContext
{
public:
	FNavMeshBuildContext()
		: rcContext(true)
	{
	}
protected:
	/// Logs a message.
	///  @param[in]		category	The category of the message.
	///  @param[in]		msg			The formatted message.
	///  @param[in]		len			The length of the formatted message.
	virtual void doLog(const rcLogCategory category, const char* Msg, const int32 /*len*/) 
	{
		switch (category) 
		{
		case RC_LOG_ERROR:
			UE_LOG(LogNavigation, Error, TEXT("Recast: %s"), ANSI_TO_TCHAR( Msg ) );
			break;
		case RC_LOG_WARNING:
			UE_LOG(LogNavigation, Log, TEXT("Recast: %s"), ANSI_TO_TCHAR( Msg ) );
			break;
		default:
			UE_LOG(LogNavigation, Verbose, TEXT("Recast: %s"), ANSI_TO_TCHAR( Msg ) );
			break;
		}
	}

	virtual void doDtLog(const char* Msg, const int32 /*len*/)
	{
		UE_LOG(LogNavigation, Error, TEXT("Recast: %s"), ANSI_TO_TCHAR(Msg));
	}
};

//----------------------------------------------------------------------//
struct FTileCacheCompressor : public dtTileCacheCompressor
{
	struct FCompressedCacheHeader
	{
		int32 UncompressedSize;
	};

	virtual int32 maxCompressedSize(const int32 bufferSize)
	{
		return FMath::TruncToInt(bufferSize * 1.1f) + sizeof(FCompressedCacheHeader);
	}

	virtual dtStatus compress(const uint8* buffer, const int32 bufferSize,
		uint8* compressed, const int32 maxCompressedSize, int32* compressedSize)
	{
		const int32 HeaderSize = sizeof(FCompressedCacheHeader);

		FCompressedCacheHeader DataHeader;
		DataHeader.UncompressedSize = bufferSize;
		FMemory::Memcpy((void*)compressed, &DataHeader, HeaderSize);

		uint8* DataPtr = compressed + HeaderSize;		
		int32 DataSize = maxCompressedSize - HeaderSize;

		FCompression::CompressMemory(NAME_Zlib, (void*)DataPtr, DataSize, (const void*)buffer, bufferSize, COMPRESS_BiasMemory);

		*compressedSize = DataSize + HeaderSize;
		return DT_SUCCESS;
	}

	virtual dtStatus decompress(const uint8* compressed, const int32 compressedSize,
		uint8* buffer, const int32 maxBufferSize, int32* bufferSize)
	{
		const int32 HeaderSize = sizeof(FCompressedCacheHeader);
		
		FCompressedCacheHeader DataHeader;
		FMemory::Memcpy(&DataHeader, (void*)compressed, HeaderSize);

		const uint8* DataPtr = compressed + HeaderSize;		
		const int32 DataSize = compressedSize - HeaderSize;

		FCompression::UncompressMemory(NAME_Zlib, (void*)buffer, DataHeader.UncompressedSize, (const void*)DataPtr, DataSize);

		*bufferSize = DataHeader.UncompressedSize;
		return DT_SUCCESS;
	}
};

struct FTileCacheAllocator : public dtTileCacheAlloc
{
	virtual void reset()
	{
		 check(0 && "dtTileCacheAlloc.reset() is not supported!");
	}

	virtual void* alloc(const int32 Size)
	{
		return dtAlloc(Size, DT_ALLOC_TEMP);
	}

	virtual void free(void* Data)
	{
		dtFree(Data);
	}
};

//----------------------------------------------------------------------//
// FVoxelCacheRasterizeContext
//----------------------------------------------------------------------//

struct FVoxelCacheRasterizeContext
{
	FVoxelCacheRasterizeContext()
	{
		RasterizeHF = NULL;
	}

	~FVoxelCacheRasterizeContext()
	{
		rcFreeHeightField(RasterizeHF);
		RasterizeHF = 0;
	}

	void Create(int32 FieldSize, float CellSize, float CellHeight)
	{
		if (RasterizeHF == NULL)
		{
			const float DummyBounds[3] = { 0 };

			RasterizeHF = rcAllocHeightfield();
			rcCreateHeightfield(NULL, *RasterizeHF, FieldSize, FieldSize, DummyBounds, DummyBounds, CellSize, CellHeight);
		}
	}

	void Reset()
	{
		rcResetHeightfield(*RasterizeHF);
	}

	void SetupForTile(const float* TileBMin, const float* TileBMax, const float RasterizationPadding)
	{
		Reset();

		rcVcopy(RasterizeHF->bmin, TileBMin);
		rcVcopy(RasterizeHF->bmax, TileBMax);

		RasterizeHF->bmin[0] -= RasterizationPadding;
		RasterizeHF->bmin[2] -= RasterizationPadding;
		RasterizeHF->bmax[0] += RasterizationPadding;
		RasterizeHF->bmax[2] += RasterizationPadding;
	}

	rcHeightfield* RasterizeHF;
};

static FVoxelCacheRasterizeContext VoxelCacheContext;

uint32 GetTileCacheSizeHelper(TArray<FNavMeshTileData>& CompressedTiles)
{
	uint32 TotalMemory = 0;
	for (int32 i = 0; i < CompressedTiles.Num(); i++)
	{
		TotalMemory += CompressedTiles[i].DataSize;
	}

	return TotalMemory;
}

static FBox CalculateTileBounds(int32 X, int32 Y, const FVector& RcNavMeshOrigin, const FBox& TotalNavBounds, float TileSizeInWorldUnits)
{
	FBox TileBox(
		RcNavMeshOrigin + (FVector(X + 0, 0, Y + 0) * TileSizeInWorldUnits),
		RcNavMeshOrigin + (FVector(X + 1, 0, Y + 1) * TileSizeInWorldUnits)
		);

	TileBox = Recast2UnrealBox(TileBox);
	TileBox.Min.Z = TotalNavBounds.Min.Z;
	TileBox.Max.Z = TotalNavBounds.Max.Z;

	// unreal coord space
	return TileBox;
}

//----------------------------------------------------------------------//
// FRecastTileGenerator
//----------------------------------------------------------------------//

FRecastTileGenerator::FRecastTileGenerator(FRecastNavMeshGenerator& ParentGenerator, const FIntPoint& Location)
{
	bSucceeded = false;
	bUpdateGeometry = true;
	bHasLowAreaModifiers = false;

	TileX = Location.X;
	TileY = Location.Y;

	TileConfig = ParentGenerator.GetConfig();
	Version = ParentGenerator.GetVersion();
	AdditionalCachedData = ParentGenerator.GetAdditionalCachedData();

	ParentGeneratorWeakPtr = ParentGenerator.AsShared();

#if TIME_SLICE_NAV_REGEN
	bDoneAsyncDataGathering = false;
	bDoneRegenerateCompressedLayers = false;
	bDoneWork = false;
#endif
}

FRecastTileGenerator::~FRecastTileGenerator()
{
}

void FRecastTileGenerator::Setup(const FRecastNavMeshGenerator& ParentGenerator, const TArray<FBox>& DirtyAreas)
{
	const FVector RcNavMeshOrigin = ParentGenerator.GetRcNavMeshOrigin();
	const FBox NavTotalBounds = ParentGenerator.GetTotalBounds();
	const float TileCellSize = (TileConfig.tileSize * TileConfig.cs);

	NavDataConfig = ParentGenerator.GetOwner()->GetConfig();

	TileBB = CalculateTileBounds(TileX, TileY, RcNavMeshOrigin, NavTotalBounds, TileCellSize);
	TileBBExpandedForAgent = TileBB.ExpandBy(NavDataConfig.AgentRadius * 2 + TileConfig.cs);
	const FBox RCBox = Unreal2RecastBox(TileBB);
	rcVcopy(TileConfig.bmin, &RCBox.Min.X);
	rcVcopy(TileConfig.bmax, &RCBox.Max.X);
			
	// from passed in boxes pick the ones overlapping with tile bounds
	bFullyEncapsulatedByInclusionBounds = true;
	const TNavStatArray<FBox>& ParentBounds = ParentGenerator.GetInclusionBounds();
	if (ParentBounds.Num() > 0)
	{
		bFullyEncapsulatedByInclusionBounds = false;
		InclusionBounds.Reserve(ParentBounds.Num());
		for (const FBox& Bounds : ParentBounds)
		{
			if (Bounds.Intersect(TileBB))
			{
				InclusionBounds.Add(Bounds);
				bFullyEncapsulatedByInclusionBounds = DoesBoxContainBox(Bounds, TileBB);
			}
		}
	}

	const bool bGeometryChanged = (DirtyAreas.Num() == 0);
	if (!bGeometryChanged)
	{
		// Get compressed tile cache layers if they exist for this location
		CompressedLayers = ParentGenerator.GetOwner()->GetTileCacheLayers(TileX, TileY);
		for (FNavMeshTileData& LayerData : CompressedLayers)
		{
			// we don't want to modify shared state inside async task, so make sure we are unique owner
			LayerData.MakeUnique();
		}
	}

	// We have to regenerate layers data in case geometry is changed or tile cache is missing
	bRegenerateCompressedLayers = (bGeometryChanged || CompressedLayers.Num() == 0);
	
	// Gather geometry for tile if it inside navigable bounds
	if (InclusionBounds.Num())
	{
		if (!bRegenerateCompressedLayers)
		{
			// Mark layers that needs to be updated
			DirtyLayers.Init(false, CompressedLayers.Num());
			for (const FNavMeshTileData& LayerData : CompressedLayers)
			{
				for (FBox DirtyBox : DirtyAreas)
				{
					if (DirtyBox.Intersect(LayerData.LayerBBox))
					{
						DirtyLayers[LayerData.LayerIndex] = true;
					}
				}
			}
		}
		
		if (ParentGenerator.GatherGeometryOnGameThread())
		{
			GatherGeometry(ParentGenerator, bRegenerateCompressedLayers);
		}
		else
		{
			PrepareGeometrySources(ParentGenerator, bRegenerateCompressedLayers);
		}
	}
	
	//
	UsedMemoryOnStartup = GetUsedMemCount() + sizeof(FRecastTileGenerator);
}

bool FRecastTileGenerator::HasDataToBuild() const
{
	return
		CompressedLayers.Num()
		|| Modifiers.Num()
		|| OffmeshLinks.Num()
		|| RawGeometry.Num()
		|| (InclusionBounds.Num() && NavigationRelevantData.Num() > 0);
}

ETimeSliceWorkResult FRecastTileGenerator::DoWork()
{
	TSharedPtr<FNavDataGenerator, ESPMode::ThreadSafe> ParentGenerator = ParentGeneratorWeakPtr.Pin();

	ETimeSliceWorkResult TimeSliceWorkResult = ETimeSliceWorkResult::Succeeded;

	if (ParentGenerator.IsValid())
	{
		if (InclusionBounds.Num()
#if TIME_SLICE_NAV_REGEN
			&& !bDoneAsyncDataGathering
#endif
			)
		{
			DoAsyncGeometryGathering();
		}

		TimeSliceWorkResult = GenerateTile();

		//bSucceeded is set false in the constructor anyway
		bSucceeded = (TimeSliceWorkResult == ETimeSliceWorkResult::Succeeded);
	}

#if TIME_SLICE_NAV_REGEN
	if (TimeSliceWorkResult != ETimeSliceWorkResult::CallAgain)
#endif
	{
		DumpAsyncData();

		if (!bSucceeded)
		{
			TimeSliceWorkResult = ETimeSliceWorkResult::Failed;
		}

#if TIME_SLICE_NAV_REGEN
		bDoneWork = true;
#endif
	}

	return TimeSliceWorkResult;
}

void FRecastTileGenerator::DumpAsyncData()
{
	RawGeometry.Empty();
	Modifiers.Empty();
	OffmeshLinks.Empty();

	NavigationRelevantData.Empty();
	NavOctree = nullptr;
}

void FRecastTileGenerator::DoAsyncGeometryGathering()
{
	QUICK_SCOPE_CYCLE_COUNTER(STAT_RecastNavMeshGenerator_PrepareGeometrySources);
	
#if TIME_SLICE_NAV_REGEN
	bDoneAsyncDataGathering = true;
#endif

	for (auto& ElementData : NavigationRelevantData)
	{
		if (ElementData->GetOwner() == nullptr)
		{
			UE_LOG(LogNavigation, Warning, TEXT("DoAsyncGeometryGathering: skipping an element with no longer valid Owner"));
			continue;
		}

		bool bDumpGeometryData = false;
		if (ElementData->IsPendingLazyGeometryGathering() && ElementData->SupportsGatheringGeometrySlices())
		{
			QUICK_SCOPE_CYCLE_COUNTER(STAT_RecastNavMeshGenerator_LandscapeSlicesExporting);

			FRecastGeometryExport GeomExport(*ElementData);

			INavRelevantInterface* NavRelevant = Cast<INavRelevantInterface>(ElementData->GetOwner());
			if(NavRelevant)
			{
				NavRelevant->PrepareGeometryExportSync();
				// adding a small bump to avoid special case of zero-expansion when tile bounds
				// overlap landscape's tile bounds
				NavRelevant->GatherGeometrySlice(GeomExport, TileBBExpandedForAgent);

				RecastGeometryExport::CovertCoordDataToRecast(GeomExport.VertexBuffer);
				RecastGeometryExport::StoreCollisionCache(GeomExport);
				bDumpGeometryData = true;
			}
			else
			{
				UE_LOG(LogNavigation, Error, TEXT("DoAsyncGeometryGathering: got an invalid NavRelevant instance!"));
			}
		}

		if (ElementData->IsPendingLazyGeometryGathering() || ElementData->IsPendingLazyModifiersGathering())
		{
			NavOctree->DemandLazyDataGathering(*ElementData);
		}

		const bool bExportGeometry = bUpdateGeometry && ElementData->HasGeometry();
		if (bExportGeometry)
		{
			if (ARecastNavMesh::IsVoxelCacheEnabled())
			{
				TNavStatArray<rcSpanCache> SpanData;
				rcSpanCache* CachedVoxels = 0;
				int32 NumCachedVoxels = 0;

				DECLARE_SCOPE_CYCLE_COUNTER(TEXT("Rasterization: prepare voxel cache"), Stat_RecastRasterCachePrep, STATGROUP_Navigation);

				if (!HasVoxelCache(ElementData->VoxelData, CachedVoxels, NumCachedVoxels))
				{
					// rasterize
					PrepareVoxelCache(ElementData->CollisionData, SpanData);
					CachedVoxels = SpanData.GetData();
					NumCachedVoxels = SpanData.Num();

					// encode
					const int32 PrevElementMemory = ElementData->GetAllocatedSize();
					FNavigationRelevantData* ModData = (FNavigationRelevantData*)&ElementData;
					AddVoxelCache(ModData->VoxelData, CachedVoxels, NumCachedVoxels);

					const int32 NewElementMemory = ElementData->GetAllocatedSize();
					const int32 ElementMemoryDelta = NewElementMemory - PrevElementMemory;
					INC_MEMORY_STAT_BY(STAT_Navigation_CollisionTreeMemory, ElementMemoryDelta);
				}
			}
			else
			{
				ValidateAndAppendGeometry(ElementData);
			}

			if (bDumpGeometryData)
			{
				const_cast<FNavigationRelevantData&>(*ElementData).CollisionData.Empty();
			}
		}

		const FCompositeNavModifier ModifierInstance = ElementData->Modifiers.HasMetaAreas() ? ElementData->Modifiers.GetInstantiatedMetaModifier(&NavDataConfig, ElementData->SourceObject) : ElementData->Modifiers;
		if (ModifierInstance.IsEmpty() == false)
		{
			AppendModifier(ModifierInstance, ElementData->NavDataPerInstanceTransformDelegate);
		}
	}
}

void FRecastTileGenerator::PrepareGeometrySources(const FRecastNavMeshGenerator& ParentGenerator, bool bGeometryChanged)
{
	QUICK_SCOPE_CYCLE_COUNTER(STAT_RecastNavMeshGenerator_PrepareGeometrySources);

	UNavigationSystemV1* NavSys = FNavigationSystem::GetCurrent<UNavigationSystemV1>(ParentGenerator.GetWorld());
	FNavigationOctree* NavOctreeInstance = NavSys ? NavSys->GetMutableNavOctree() : nullptr;
	check(NavOctreeInstance);
	NavigationRelevantData.Reset();
	NavOctree = NavOctreeInstance->AsShared();
	bUpdateGeometry = bGeometryChanged;

	for (FNavigationOctree::TConstElementBoxIterator<FNavigationOctree::DefaultStackAllocator> It(*NavOctreeInstance, ParentGenerator.GrowBoundingBox(TileBB, /*bIncludeAgentHeight*/ false));
		It.HasPendingElements();
		It.Advance())
	{
		const FNavigationOctreeElement& Element = It.GetCurrentElement();
		const bool bShouldUse = Element.ShouldUseGeometry(NavDataConfig);
		if (bShouldUse)
		{
			const bool bExportGeometry = bGeometryChanged && (Element.Data->HasGeometry() || Element.Data->IsPendingLazyGeometryGathering());
			if (bExportGeometry
				|| (Element.Data->IsPendingLazyModifiersGathering() || Element.Data->Modifiers.HasMetaAreas() == true || Element.Data->Modifiers.IsEmpty() == false))
			{
				NavigationRelevantData.Add(Element.Data);
			}
		}
	}
}

void FRecastTileGenerator::GatherGeometry(const FRecastNavMeshGenerator& ParentGenerator, bool bGeometryChanged)
{
	QUICK_SCOPE_CYCLE_COUNTER(STAT_RecastNavMeshGenerator_GatherGeometry);

	UNavigationSystemV1* NavSys = FNavigationSystem::GetCurrent<UNavigationSystemV1>(ParentGenerator.GetWorld());
	FNavigationOctree* NavigationOctree = NavSys ? NavSys->GetMutableNavOctree() : nullptr;
	if (NavigationOctree == nullptr)
	{
		return;
	}
	const FNavDataConfig& OwnerNavDataConfig = ParentGenerator.GetOwner()->GetConfig();

	for (FNavigationOctree::TConstElementBoxIterator<FNavigationOctree::DefaultStackAllocator> It(*NavigationOctree, ParentGenerator.GrowBoundingBox(TileBB, /*bIncludeAgentHeight*/ false));
		It.HasPendingElements();
		It.Advance())
	{
		const FNavigationOctreeElement& Element = It.GetCurrentElement();
		const bool bShouldUse = Element.ShouldUseGeometry(OwnerNavDataConfig);
		if (bShouldUse)
		{
			bool bDumpGeometryData = false;
			if (Element.Data->IsPendingLazyGeometryGathering() || Element.Data->IsPendingLazyModifiersGathering())
			{
				const bool bSupportsSlices = Element.Data->SupportsGatheringGeometrySlices();
				if (bSupportsSlices == false || Element.Data->IsPendingLazyModifiersGathering() == true)
				{
					QUICK_SCOPE_CYCLE_COUNTER(STAT_RecastNavMeshGenerator_LazyGeometryExport);
					NavigationOctree->DemandLazyDataGathering(Element);
				}
				
				if (bSupportsSlices == true)
				{
					QUICK_SCOPE_CYCLE_COUNTER(STAT_RecastNavMeshGenerator_LandscapeSlicesExporting);

					FRecastGeometryExport GeomExport(const_cast<FNavigationRelevantData&>(*Element.Data));

					INavRelevantInterface* NavRelevant = const_cast<INavRelevantInterface*>(Cast<const INavRelevantInterface>(Element.GetOwner()));
					if (NavRelevant)
					{
						NavRelevant->PrepareGeometryExportSync();
						// adding a small bump to avoid special case of zero-expansion when tile bounds
						// overlap landscape's tile bounds
						NavRelevant->GatherGeometrySlice(GeomExport, TileBBExpandedForAgent);

						RecastGeometryExport::CovertCoordDataToRecast(GeomExport.VertexBuffer);
						RecastGeometryExport::StoreCollisionCache(GeomExport);
						bDumpGeometryData = true;
					}
					else
					{
						UE_LOG(LogNavigation, Error, TEXT("GatherGeometry: got an invalid NavRelevant instance!"));
					}
				}
			}

			const bool bExportGeometry = bGeometryChanged && Element.Data->HasGeometry();
			if (bExportGeometry)
			{
				if (ARecastNavMesh::IsVoxelCacheEnabled())
				{
					TNavStatArray<rcSpanCache> SpanData;
					rcSpanCache* CachedVoxels = 0;
					int32 NumCachedVoxels = 0;

					DECLARE_SCOPE_CYCLE_COUNTER(TEXT("Rasterization: prepare voxel cache"), Stat_RecastRasterCachePrep, STATGROUP_Navigation);

					if (!HasVoxelCache(Element.Data->VoxelData, CachedVoxels, NumCachedVoxels))
					{
						// rasterize
						PrepareVoxelCache(Element.Data->CollisionData, SpanData);
						CachedVoxels = SpanData.GetData();
						NumCachedVoxels = SpanData.Num();

						// encode
						const int32 PrevElementMemory = Element.Data->GetAllocatedSize();
						FNavigationRelevantData* ModData = (FNavigationRelevantData*)&Element.Data;
						AddVoxelCache(ModData->VoxelData, CachedVoxels, NumCachedVoxels);

						const int32 NewElementMemory = Element.Data->GetAllocatedSize();
						const int32 ElementMemoryDelta = NewElementMemory - PrevElementMemory;
						INC_MEMORY_STAT_BY(STAT_Navigation_CollisionTreeMemory, ElementMemoryDelta);
					}
				}
				else
				{
					ValidateAndAppendGeometry(Element.Data);
				}

				if (bDumpGeometryData)
				{
					const_cast<FNavigationRelevantData&>(*Element.Data).CollisionData.Empty();
				}
			}
						
			const FCompositeNavModifier ModifierInstance = Element.GetModifierForAgent(&OwnerNavDataConfig);
			if (ModifierInstance.IsEmpty() == false)
			{
				AppendModifier(ModifierInstance, Element.Data->NavDataPerInstanceTransformDelegate);
			}
		}
	}
}

void FRecastTileGenerator::ApplyVoxelFilter(rcHeightfield* HF, float WalkableRadius)
{
	SCOPE_CYCLE_COUNTER(STAT_Navigation_TileVoxelFilteringAsync);

	if (HF != NULL)
	{
		const int32 Width = HF->width;
		const int32 Height = HF->height;
		const float CellSize = HF->cs;
		const float CellHeight = HF->ch;
		const float BottomX = HF->bmin[0];
		const float BottomZ = HF->bmin[1];
		const float BottomY = HF->bmin[2];
		const int32 SpansCount = Width*Height;
		// we need to expand considered bounding boxes so that
		// it doesn't create "fake cliffs"
		const float ExpandBBBy = WalkableRadius*CellSize;

		const FBox* BBox = InclusionBounds.GetData();
		// optimized common case of single box
		if (InclusionBounds.Num() == 1)
		{
			const FBox BB = BBox->ExpandBy(ExpandBBBy);

			rcSpan** Span = HF->spans;

			for (int32 y = 0; y < Height; ++y)
			{
				for (int32 x = 0; x < Width; ++x)
				{
					const float SpanX = -(BottomX + x * CellSize);
					const float SpanY = -(BottomY + y * CellSize);

					// mark all spans outside of InclusionBounds as unwalkable
					for (rcSpan* s = *Span; s; s = s->next)
					{
						if (s->data.area == RC_WALKABLE_AREA)
						{
							const float SpanMin = CellHeight * s->data.smin + BottomZ;
							const float SpanMax = CellHeight * s->data.smax + BottomZ;

							const FVector SpanMinV(SpanX-CellSize, SpanY-CellSize, SpanMin);
							const FVector SpanMaxV(SpanX, SpanY, SpanMax);

							if (BB.IsInside(SpanMinV) == false && BB.IsInside(SpanMaxV) == false)
							{
								s->data.area = RC_NULL_AREA;
							}
						}
					}
					++Span;
				}
			}
		}
		else
		{
			TArray<FBox> Bounds;
			Bounds.Reserve(InclusionBounds.Num());

			for (int32 i = 0; i < InclusionBounds.Num(); ++i, ++BBox)
			{	
				Bounds.Add(BBox->ExpandBy(ExpandBBBy));
			}
			const int32 BoundsCount = Bounds.Num();

			rcSpan** Span = HF->spans;

			for (int32 y = 0; y < Height; ++y)
			{
				for (int32 x = 0; x < Width; ++x)
				{
					const float SpanX = -(BottomX + x * CellSize);
					const float SpanY = -(BottomY + y * CellSize);

					// mark all spans outside of InclusionBounds as unwalkable
					for (rcSpan* s = *Span; s; s = s->next)
					{
						if (s->data.area == RC_WALKABLE_AREA)
						{
							const float SpanMin = CellHeight * s->data.smin + BottomZ;
							const float SpanMax = CellHeight * s->data.smax + BottomZ;

							const FVector SpanMinV(SpanX-CellSize, SpanY-CellSize, SpanMin);
							const FVector SpanMaxV(SpanX, SpanY, SpanMax);

							bool bIsInsideAnyBB = false;
							const FBox* BB = Bounds.GetData();
							for (int32 BoundIndex = 0; BoundIndex < BoundsCount; ++BoundIndex, ++BB)
							{
								if (BB->IsInside(SpanMinV) || BB->IsInside(SpanMaxV))
								{
									bIsInsideAnyBB = true;
									break;
								}
							}

							if (bIsInsideAnyBB == false)
							{
								s->data.area = RC_NULL_AREA;
							}
						}
					}
					++Span;
				}
			}
		}
	}
}

void FRecastTileGenerator::PrepareVoxelCache(const TNavStatArray<uint8>& RawCollisionCache, TNavStatArray<rcSpanCache>& SpanData)
{
	// tile's geometry: voxel cache (only for synchronous rebuilds)
	const int32 WalkableClimbVX = TileConfig.walkableClimb;
	const float WalkableSlopeCos = FMath::Cos(FMath::DegreesToRadians(TileConfig.walkableSlopeAngle));
	const float RasterizationPadding = TileConfig.borderSize * TileConfig.cs;

	FRecastGeometryCache CachedCollisions(RawCollisionCache.GetData());

	VoxelCacheContext.SetupForTile(TileConfig.bmin, TileConfig.bmax, RasterizationPadding);

	float SlopeCosPerActor = WalkableSlopeCos;
	CachedCollisions.Header.SlopeOverride.ModifyWalkableFloorZ(SlopeCosPerActor);

	// rasterize triangle soup
	TNavStatArray<uint8> TriAreas;
	TriAreas.AddZeroed(CachedCollisions.Header.NumFaces);

	rcMarkWalkableTrianglesCos(0, SlopeCosPerActor,
		CachedCollisions.Verts, CachedCollisions.Header.NumVerts,
		CachedCollisions.Indices, CachedCollisions.Header.NumFaces,
		TriAreas.GetData());

	rcRasterizeTriangles(0, CachedCollisions.Verts, CachedCollisions.Header.NumVerts,
		CachedCollisions.Indices, TriAreas.GetData(), CachedCollisions.Header.NumFaces,
		*VoxelCacheContext.RasterizeHF, WalkableClimbVX);

	const int32 NumSpans = rcCountSpans(0, *VoxelCacheContext.RasterizeHF);
	if (NumSpans > 0)
	{
		SpanData.AddZeroed(NumSpans);
		rcCacheSpans(0, *VoxelCacheContext.RasterizeHF, SpanData.GetData());
	}
}

bool FRecastTileGenerator::HasVoxelCache(const TNavStatArray<uint8>& RawVoxelCache, rcSpanCache*& CachedVoxels, int32& NumCachedVoxels) const
{
	FRecastVoxelCache VoxelCache(RawVoxelCache.GetData());
	for (FRecastVoxelCache::FTileInfo* iTile = VoxelCache.Tiles; iTile; iTile = iTile->NextTile)
	{
		if (iTile->TileX == TileX && iTile->TileY == TileY)
		{
			CachedVoxels = iTile->SpanData;
			NumCachedVoxels = iTile->NumSpans;
			return true;
		}
	}
	
	return false;
}

void FRecastTileGenerator::AddVoxelCache(TNavStatArray<uint8>& RawVoxelCache, const rcSpanCache* CachedVoxels, const int32 NumCachedVoxels) const
{
	if (RawVoxelCache.Num() == 0)
	{
		RawVoxelCache.AddZeroed(sizeof(int32));
	}

	int32* NumTiles = (int32*)RawVoxelCache.GetData();
	*NumTiles = *NumTiles + 1;

	const int32 NewCacheIdx = RawVoxelCache.Num();
	const int32 HeaderSize = sizeof(FRecastVoxelCache::FTileInfo);
	const int32 VoxelsSize = sizeof(rcSpanCache) * NumCachedVoxels;
	const int32 EntrySize = HeaderSize + VoxelsSize;
	RawVoxelCache.AddZeroed(EntrySize);

	FRecastVoxelCache::FTileInfo* TileInfo = (FRecastVoxelCache::FTileInfo*)(RawVoxelCache.GetData() + NewCacheIdx);
	TileInfo->TileX = TileX;
	TileInfo->TileY = TileY;
	TileInfo->NumSpans = NumCachedVoxels;

	FMemory::Memcpy(RawVoxelCache.GetData() + NewCacheIdx + HeaderSize, CachedVoxels, VoxelsSize);
}

void FRecastTileGenerator::AppendModifier(const FCompositeNavModifier& Modifier, const FNavDataPerInstanceTransformDelegate& InTransformsDelegate)
{
	// append all offmesh links (not included in compress layers)
	OffmeshLinks.Append(Modifier.GetSimpleLinks());

	// evaluate custom links
	const FCustomLinkNavModifier* LinkModifier = Modifier.GetCustomLinks().GetData();
	for (int32 i = 0; i < Modifier.GetCustomLinks().Num(); i++, LinkModifier++)
	{
		FSimpleLinkNavModifier SimpleLinkCollection(UNavLinkDefinition::GetLinksDefinition(LinkModifier->GetNavLinkClass()), LinkModifier->LocalToWorld);
		OffmeshLinks.Add(SimpleLinkCollection);
	}

	if (Modifier.GetAreas().Num() == 0)
	{
		return;
	}

	bHasLowAreaModifiers = bHasLowAreaModifiers || Modifier.HasLowAreaModifiers();
	
	FRecastAreaNavModifierElement ModifierElement;

	// Gather per instance transforms if any
	if (InTransformsDelegate.IsBound())
	{
		InTransformsDelegate.Execute(TileBBExpandedForAgent, ModifierElement.PerInstanceTransform);
		// skip this modifier in case there is no instances for this tile
		if (ModifierElement.PerInstanceTransform.Num() == 0)
		{
			return;
		}
	}
		
	ModifierElement.Areas = Modifier.GetAreas();
	Modifiers.Add(MoveTemp(ModifierElement));
}

void FRecastTileGenerator::ValidateAndAppendGeometry(TSharedRef<FNavigationRelevantData, ESPMode::ThreadSafe> ElementData)
{
	const FNavigationRelevantData& DataRef = ElementData.Get();
	if (DataRef.IsCollisionDataValid())
	{
		AppendGeometry(DataRef.CollisionData, DataRef.NavDataPerInstanceTransformDelegate);
	}
}

void FRecastTileGenerator::AppendGeometry(const TNavStatArray<uint8>& RawCollisionCache, const FNavDataPerInstanceTransformDelegate& InTransformsDelegate)
{	
	if (RawCollisionCache.Num() == 0)
	{
		return;
	}
	
	FRecastRawGeometryElement GeometryElement;
	FRecastGeometryCache CollisionCache(RawCollisionCache.GetData());
	
	// Gather per instance transforms
	if (InTransformsDelegate.IsBound())
	{
		InTransformsDelegate.Execute(TileBBExpandedForAgent, GeometryElement.PerInstanceTransform);
		if (GeometryElement.PerInstanceTransform.Num() == 0)
		{
			return;
		}
	}
	
	const int32 NumCoords = CollisionCache.Header.NumVerts * 3;
	const int32 NumIndices = CollisionCache.Header.NumFaces * 3;
	if (NumIndices > 0)
	{
		GeometryElement.GeomCoords.SetNumUninitialized(NumCoords);
		GeometryElement.GeomIndices.SetNumUninitialized(NumIndices);

		FMemory::Memcpy(GeometryElement.GeomCoords.GetData(), CollisionCache.Verts, sizeof(float) * NumCoords);
		FMemory::Memcpy(GeometryElement.GeomIndices.GetData(), CollisionCache.Indices, sizeof(int32) * NumIndices);

		RawGeometry.Add(MoveTemp(GeometryElement));
	}	
}

ETimeSliceWorkResult FRecastTileGenerator::GenerateTile()
{
	ETimeSliceWorkResult TimeSliceWorkResult = ETimeSliceWorkResult::Succeeded;
	FNavMeshBuildContext BuildContext;

	if (bRegenerateCompressedLayers
#if TIME_SLICE_NAV_REGEN
		&& !bDoneRegenerateCompressedLayers
#endif
		)
	{
		CompressedLayers.Reset();
		
		const bool bSuccess = GenerateCompressedLayers(BuildContext);

#if TIME_SLICE_NAV_REGEN
		bDoneRegenerateCompressedLayers = true;
#endif

		if (bSuccess)
		{
			// Mark all layers as dirty
			DirtyLayers.Init(true, CompressedLayers.Num());

#if TIME_SLICE_NAV_REGEN
			TimeSliceWorkResult = ETimeSliceWorkResult::CallAgain;
#else
			TimeSliceWorkResult = ETimeSliceWorkResult::Succeeded;
#endif
		}
		else
		{
			TimeSliceWorkResult = ETimeSliceWorkResult::Failed;
		}
	}

	if (TimeSliceWorkResult == ETimeSliceWorkResult::Succeeded)
	{
		const bool bSuccess = GenerateNavigationData(BuildContext);

		if (!bSuccess)
		{
			TimeSliceWorkResult = ETimeSliceWorkResult::Failed;
		}
	}

	// it's possible to have valid generation with empty resulting tile (no navigable geometry in tile)
	return TimeSliceWorkResult;
}

struct FTileRasterizationContext
{
	FTileRasterizationContext() : SolidHF(0), LayerSet(0), CompactHF(0)
	{
	}

	~FTileRasterizationContext()
	{
		rcFreeHeightField(SolidHF);
		rcFreeHeightfieldLayerSet(LayerSet);
		rcFreeCompactHeightfield(CompactHF);
	}

	struct rcHeightfield* SolidHF;
	struct rcHeightfieldLayerSet* LayerSet;
	struct rcCompactHeightfield* CompactHF;
	TArray<FNavMeshTileData> Layers;
};

static void RasterizeGeometry(
	FNavMeshBuildContext& BuildContext, const FRecastBuildConfig& TileConfig, 
	const TArray<float>& Coords, const TArray<int32>& Indices, FTileRasterizationContext& RasterContext)
{
	const int32 NumFaces = Indices.Num() / 3;
	const int32 NumVerts = Coords.Num() / 3;

	TNavStatArray<uint8> TriAreas;
	TriAreas.Reserve(NumFaces);
	TriAreas.AddZeroed(NumFaces);

	rcMarkWalkableTriangles(&BuildContext, TileConfig.walkableSlopeAngle,
		Coords.GetData(), NumVerts, Indices.GetData(), NumFaces,
		TriAreas.GetData());

	rcRasterizeTriangles(&BuildContext,
		Coords.GetData(), NumVerts, 
		Indices.GetData(), TriAreas.GetData(), NumFaces,
		*RasterContext.SolidHF, TileConfig.walkableClimb);
}

static void RasterizeGeometry(
	FNavMeshBuildContext& BuildContext,const FRecastBuildConfig& TileConfig, 
	const TArray<float>& Coords, const TArray<int32>& Indices, const FTransform& LocalToWorld, FTileRasterizationContext& RasterContext)
{
	TArray<float> WorldRecastCoords;
	WorldRecastCoords.SetNumUninitialized(Coords.Num());
	
	FMatrix LocalToRecastWorld = LocalToWorld.ToMatrixWithScale()*Unreal2RecastMatrix();
	// Convert geometry to recast world space
	for (int32 i = 0; i < Coords.Num(); i+=3)
	{
		// collision cache stores coordinates in recast space, convert them to unreal and transform to recast world space
		FVector WorldRecastCoord = LocalToRecastWorld.TransformPosition(Recast2UnrealPoint(&Coords[i])); 

		WorldRecastCoords[i+0] = WorldRecastCoord.X;
		WorldRecastCoords[i+1] = WorldRecastCoord.Y;
		WorldRecastCoords[i+2] = WorldRecastCoord.Z;
	}

	RasterizeGeometry(BuildContext, TileConfig, WorldRecastCoords, Indices, RasterContext);
}

bool FRecastTileGenerator::GenerateCompressedLayers(FNavMeshBuildContext& BuildContext)
{
	SCOPE_CYCLE_COUNTER(STAT_Navigation_RecastBuildCompressedLayers);
	
	TileConfig.width = TileConfig.tileSize + TileConfig.borderSize*2;
	TileConfig.height = TileConfig.tileSize + TileConfig.borderSize*2;

	const float BBoxPadding = TileConfig.borderSize * TileConfig.cs;
	TileConfig.bmin[0] -= BBoxPadding;
	TileConfig.bmin[2] -= BBoxPadding;
	TileConfig.bmax[0] += BBoxPadding;
	TileConfig.bmax[2] += BBoxPadding;

	BuildContext.log(RC_LOG_PROGRESS, "GenerateCompressedLayers:");
	BuildContext.log(RC_LOG_PROGRESS, " - %d x %d cells", TileConfig.width, TileConfig.height);

	FTileRasterizationContext RasterContext;
	const bool bHasGeometry = RawGeometry.Num() > 0;

	// Allocate voxel heightfield where we rasterize our input data to.
	if (bHasGeometry)
	{
		{
			SCOPE_CYCLE_COUNTER(STAT_Navigation_RecastCreateHeightField);

			RasterContext.SolidHF = rcAllocHeightfield();
			if (RasterContext.SolidHF == NULL)
			{
				BuildContext.log(RC_LOG_ERROR, "GenerateCompressedLayers: Out of memory 'SolidHF'.");
				return false;
			}
			if (!rcCreateHeightfield(&BuildContext, *RasterContext.SolidHF, TileConfig.width, TileConfig.height, TileConfig.bmin, TileConfig.bmax, TileConfig.cs, TileConfig.ch))
			{
				BuildContext.log(RC_LOG_ERROR, "GenerateCompressedLayers: Could not create solid heightfield.");
				return false;
			}
		}

		{
			// Rasterize geometry
			SCOPE_CYCLE_COUNTER(STAT_Navigation_RecastRasterizeTriangles)
		
			for (const FRecastRawGeometryElement& Element : RawGeometry)
			{
				for (const FTransform& InstanceTransform : Element.PerInstanceTransform)
				{
					RasterizeGeometry(BuildContext, TileConfig, Element.GeomCoords, Element.GeomIndices, InstanceTransform, RasterContext);
				}
			
				if (Element.PerInstanceTransform.Num() == 0)
				{
					RasterizeGeometry(BuildContext, TileConfig, Element.GeomCoords, Element.GeomIndices, RasterContext);
				}
			}
		}
	}
	
	if (!RasterContext.SolidHF || RasterContext.SolidHF->pools == 0)
	{
		BuildContext.log(RC_LOG_WARNING, "GenerateCompressedLayers: empty tile - aborting");
		return true;
	}


	// Reject voxels outside generation boundaries
	if (TileConfig.bPerformVoxelFiltering && !bFullyEncapsulatedByInclusionBounds)
	{
		SCOPE_CYCLE_COUNTER(STAT_Navigation_RecastVoxelFilter)

		ApplyVoxelFilter(RasterContext.SolidHF, TileConfig.walkableRadius);
	}

	// TileConfig.walkableHeight is set to 1 when marking low spans, calculate real value for filtering
	const int32 FilterWalkableHeight = FMath::CeilToInt(TileConfig.AgentHeight / TileConfig.ch);

	{
		SCOPE_CYCLE_COUNTER(STAT_Navigation_RecastFilter)

		// Once all geometry is rasterized, we do initial pass of filtering to
		// remove unwanted overhangs caused by the conservative rasterization
		// as well as filter spans where the character cannot possibly stand.
		rcFilterLowHangingWalkableObstacles(&BuildContext, TileConfig.walkableClimb, *RasterContext.SolidHF);
		rcFilterLedgeSpans(&BuildContext, TileConfig.walkableHeight, TileConfig.walkableClimb, *RasterContext.SolidHF);
		if (!TileConfig.bMarkLowHeightAreas)
		{
			rcFilterWalkableLowHeightSpans(&BuildContext, TileConfig.walkableHeight, *RasterContext.SolidHF);
		}
		else if (TileConfig.bFilterLowSpanFromTileCache)
		{
			// TODO: investigate if creating detailed 2D map from active modifiers is cheap enough
			// for now, switch on presence of those modifiers, will save memory as long as they are sparse (should be)

			if (TileConfig.bFilterLowSpanSequences && bHasLowAreaModifiers)
			{
				rcFilterWalkableLowHeightSpansSequences(&BuildContext, FilterWalkableHeight, *RasterContext.SolidHF);
			}
			else
			{
				rcFilterWalkableLowHeightSpans(&BuildContext, FilterWalkableHeight, *RasterContext.SolidHF);
			}
		}
	}

	{
		SCOPE_CYCLE_COUNTER(STAT_Navigation_RecastBuildCompactHeightField);

		// Compact the heightfield so that it is faster to handle from now on.
		// This will result more cache coherent data as well as the neighbors
		// between walkable cells will be calculated.
		RasterContext.CompactHF = rcAllocCompactHeightfield();
		if (RasterContext.CompactHF == NULL)
		{
			BuildContext.log(RC_LOG_ERROR, "GenerateCompressedLayers: Out of memory 'CompactHF'.");
			return false;
		}
		if (!rcBuildCompactHeightfield(&BuildContext, TileConfig.walkableHeight, TileConfig.walkableClimb, *RasterContext.SolidHF, *RasterContext.CompactHF))
		{
			const int SpanCount = rcGetHeightFieldSpanCount(&BuildContext, *RasterContext.SolidHF);
			if (SpanCount > 0)
			{
				BuildContext.log(RC_LOG_ERROR, "GenerateCompressedLayers: Could not build compact data.");
			}
			// else there's just no spans to walk on (no spans at all or too small/sparse)
			else
			{
				BuildContext.log(RC_LOG_WARNING, "GenerateCompressedLayers: no walkable spans - aborting");
			}
			return false;
		}
	}

	{
		SCOPE_CYCLE_COUNTER(STAT_Navigation_RecastErodeWalkable);

		if (TileConfig.walkableRadius > RECAST_VERY_SMALL_AGENT_RADIUS)
		{
			uint8 FilterFlags = 0;
			if (TileConfig.bFilterLowSpanSequences)
			{
				FilterFlags = RC_LOW_FILTER_POST_PROCESS | (TileConfig.bFilterLowSpanFromTileCache ? 0 : RC_LOW_FILTER_SEED_SPANS);
			}

			const bool bEroded = TileConfig.bMarkLowHeightAreas ?
				rcErodeWalkableAndLowAreas(&BuildContext, TileConfig.walkableRadius, FilterWalkableHeight, RECAST_LOW_AREA, FilterFlags, *RasterContext.CompactHF) :
				rcErodeWalkableArea(&BuildContext, TileConfig.walkableRadius, *RasterContext.CompactHF);

			if (!bEroded)
			{
				BuildContext.log(RC_LOG_ERROR, "GenerateCompressedLayers: Could not erode.");
				return false;
			}
		}
		else if (TileConfig.bMarkLowHeightAreas)
		{
			rcMarkLowAreas(&BuildContext, FilterWalkableHeight, RECAST_LOW_AREA, *RasterContext.CompactHF);
		}
	}

	// Build layers
	{
		SCOPE_CYCLE_COUNTER(STAT_Navigation_RecastBuildLayers);
		
		RasterContext.LayerSet = rcAllocHeightfieldLayerSet();
		if (RasterContext.LayerSet == NULL)
		{
			BuildContext.log(RC_LOG_ERROR, "GenerateCompressedLayers: Out of memory 'LayerSet'.");
			return false;
		}

		if (TileConfig.regionPartitioning == RC_REGION_MONOTONE)
		{
			if (!rcBuildHeightfieldLayersMonotone(&BuildContext, *RasterContext.CompactHF, TileConfig.borderSize, TileConfig.walkableHeight, *RasterContext.LayerSet))
			{
				BuildContext.log(RC_LOG_ERROR, "GenerateCompressedLayers: Could not build heightfield layers.");
				return 0;
			}
		}
		else if (TileConfig.regionPartitioning == RC_REGION_WATERSHED)
		{
			if (!rcBuildDistanceField(&BuildContext, *RasterContext.CompactHF))
			{
				BuildContext.log(RC_LOG_ERROR, "GenerateCompressedLayers: Could not build distance field.");
				return 0;
			}

			if (!rcBuildHeightfieldLayers(&BuildContext, *RasterContext.CompactHF, TileConfig.borderSize, TileConfig.walkableHeight, *RasterContext.LayerSet))
			{
				BuildContext.log(RC_LOG_ERROR, "GenerateCompressedLayers: Could not build heightfield layers.");
				return 0;
			}
		}
		else
		{
			if (!rcBuildHeightfieldLayersChunky(&BuildContext, *RasterContext.CompactHF, TileConfig.borderSize, TileConfig.walkableHeight, TileConfig.regionChunkSize, *RasterContext.LayerSet))
			{
				BuildContext.log(RC_LOG_ERROR, "GenerateCompressedLayers: Could not build heightfield layers.");
				return 0;
			}
		}
	}

	{
		SCOPE_CYCLE_COUNTER(STAT_Navigation_RecastBuildTileCache);

		const int32 NumLayers = RasterContext.LayerSet->nlayers;
	
		// use this to expand vertically layer's bounds
		// this is needed to allow off-mesh connections that are not quite
		// touching tile layer still connect with it.
		const float StepHeights = TileConfig.AgentMaxClimb;

		FTileCacheCompressor TileCompressor;
		for (int32 i = 0; i < NumLayers; i++)
		{
			const rcHeightfieldLayer* layer = &RasterContext.LayerSet->layers[i];

			// Store header
			dtTileCacheLayerHeader header;
			header.magic = DT_TILECACHE_MAGIC;
			header.version = DT_TILECACHE_VERSION;

			// Tile layer location in the navmesh.
			header.tx = TileX;
			header.ty = TileY;
			header.tlayer = i;
			dtVcopy(header.bmin, layer->bmin);
			dtVcopy(header.bmax, layer->bmax);

			// Tile info.
			header.width = (unsigned short)layer->width;
			header.height = (unsigned short)layer->height;
			header.minx = (unsigned short)layer->minx;
			header.maxx = (unsigned short)layer->maxx;
			header.miny = (unsigned short)layer->miny;
			header.maxy = (unsigned short)layer->maxy;
			header.hmin = (unsigned short)layer->hmin;
			header.hmax = (unsigned short)layer->hmax;

			// Layer bounds in unreal coords
			FBox LayerBBox = Recast2UnrealBox(header.bmin, header.bmax);
			LayerBBox.Min.Z -= StepHeights;
			LayerBBox.Max.Z += StepHeights;
			
			// Compress tile layer
			uint8* TileData = NULL;
			int32 TileDataSize = 0;
			const dtStatus status = dtBuildTileCacheLayer(&TileCompressor, &header, layer->heights, layer->areas, layer->cons, &TileData, &TileDataSize);
			if (dtStatusFailed(status))
			{
				dtFree(TileData);
				BuildContext.log(RC_LOG_ERROR, "GenerateCompressedLayers: failed to build layer.");
				return false;
			}
#if !UE_BUILD_SHIPPING && OUTPUT_NAV_TILE_LAYER_COMPRESSION_DATA
			else
			{
				const int gridSize = (int)header.width * (int)header.height;
				const int bufferSize = gridSize * 4;

				FPlatformMisc::CustomNamedStat("NavTileLayerUncompSize", static_cast<float>(bufferSize), "NavMesh", "Bytes");
				FPlatformMisc::CustomNamedStat("NavTileLayerCompSize", static_cast<float>(TileDataSize), "NavMesh", "Bytes");
			}
#endif

			// copy compressed data to new buffer in rasterization context
			// (TileData allocates a lots of space, but only first TileDataSize bytes hold compressed data)

			uint8* CompressedData = (uint8*)dtAlloc(TileDataSize * sizeof(uint8), DT_ALLOC_PERM);
			if (CompressedData == NULL)
			{
				dtFree(TileData);
				BuildContext.log(RC_LOG_ERROR, "GenerateCompressedLayers: Out of memory 'CompressedData'.");
				return false;
			}

			FMemory::Memcpy(CompressedData, TileData, TileDataSize);
			RasterContext.Layers.Add(FNavMeshTileData(CompressedData, TileDataSize, i, LayerBBox));

			dtFree(TileData);

			const int32 UncompressedSize = ((sizeof(dtTileCacheLayerHeader)+3) & ~3) + (3 * header.width * header.height);
			const float Inv1kB = 1.0f / 1024.0f;
			BuildContext.log(RC_LOG_PROGRESS, ">> Cache[%d,%d:%d] = %.2fkB (full:%.2fkB rate:%.2f%%)", TileX, TileY, i,
				TileDataSize * Inv1kB, UncompressedSize * Inv1kB, 1.0f * TileDataSize / UncompressedSize);
		}
	}

	// Transfer final data
	CompressedLayers = RasterContext.Layers;
	return true;
}

struct FTileGenerationContext
{
	FTileGenerationContext(dtTileCacheAlloc* MyAllocator) :
		Allocator(MyAllocator), Layer(0), DistanceField(0), ContourSet(0), ClusterSet(0), PolyMesh(0), DetailMesh(0)
	{
	}

	~FTileGenerationContext()
	{
		ResetIntermediateData();
	}

	void ResetIntermediateData()
	{
		dtFreeTileCacheLayer(Allocator, Layer);
		Layer = 0;
		dtFreeTileCacheDistanceField(Allocator, DistanceField);
		DistanceField = 0;
		dtFreeTileCacheContourSet(Allocator, ContourSet);
		ContourSet = 0;
		dtFreeTileCacheClusterSet(Allocator, ClusterSet);
		ClusterSet = 0;
		dtFreeTileCachePolyMesh(Allocator, PolyMesh);
		PolyMesh = 0;
		dtFreeTileCachePolyMeshDetail(Allocator, DetailMesh);
		DetailMesh = 0;
		// don't clear NavigationData here!
	}

	struct dtTileCacheAlloc* Allocator;
	struct dtTileCacheLayer* Layer;
	struct dtTileCacheDistanceField* DistanceField;
	struct dtTileCacheContourSet* ContourSet;
	struct dtTileCacheClusterSet* ClusterSet;
	struct dtTileCachePolyMesh* PolyMesh;
	struct dtTileCachePolyMeshDetail* DetailMesh;
	TArray<FNavMeshTileData> NavigationData;
};

bool FRecastTileGenerator::GenerateNavigationData(FNavMeshBuildContext& BuildContext)
{
	SCOPE_CYCLE_COUNTER(STAT_Navigation_RecastBuildNavigation);
		
	FTileCacheAllocator MyAllocator;
	FTileCacheCompressor TileCompressor;
	
	FTileGenerationContext GenerationContext(&MyAllocator);
	GenerationContext.NavigationData.Reserve(CompressedLayers.Num());

	dtStatus status = DT_SUCCESS;

	for (int32 iLayer = 0; iLayer < CompressedLayers.Num(); iLayer++)
	{
		if (DirtyLayers[iLayer] == false || !CompressedLayers[iLayer].IsValid())
		{
			// skip layers not marked for rebuild
			continue;
		}
				
		FNavMeshTileData& CompressedData = CompressedLayers[iLayer];
		const dtTileCacheLayerHeader* TileHeader = (const dtTileCacheLayerHeader*)CompressedData.GetData();
		GenerationContext.ResetIntermediateData();

		// Decompress tile layer data. 
		status = dtDecompressTileCacheLayer(&MyAllocator, &TileCompressor, (unsigned char*)CompressedData.GetData(), CompressedData.DataSize, &GenerationContext.Layer);
		if (dtStatusFailed(status))
		{
			BuildContext.log(RC_LOG_ERROR, "GenerateNavigationData: failed to decompress layer.");
			return false;
		}

		// Rasterize obstacles.
		MarkDynamicAreas(*GenerationContext.Layer);

		{
			SCOPE_CYCLE_COUNTER(STAT_Navigation_RecastBuildRegions)
			// Build regions
			if (TileConfig.TileCachePartitionType == RC_REGION_MONOTONE)
			{
				status = dtBuildTileCacheRegionsMonotone(&MyAllocator, TileConfig.minRegionArea, TileConfig.mergeRegionArea, *GenerationContext.Layer);
			}
			else if (TileConfig.TileCachePartitionType == RC_REGION_WATERSHED)
			{
				GenerationContext.DistanceField = dtAllocTileCacheDistanceField(&MyAllocator);
				if (GenerationContext.DistanceField == NULL)
				{
					BuildContext.log(RC_LOG_ERROR, "GenerateNavigationData: Out of memory 'DistanceField'.");
					return false;
				}

				status = dtBuildTileCacheDistanceField(&MyAllocator, *GenerationContext.Layer, *GenerationContext.DistanceField);
				if (dtStatusFailed(status))
				{
					BuildContext.log(RC_LOG_ERROR, "GenerateNavigationData: Failed to build distance field.");
					return false;
				}

				status = dtBuildTileCacheRegions(&MyAllocator, TileConfig.minRegionArea, TileConfig.mergeRegionArea, *GenerationContext.Layer, *GenerationContext.DistanceField);
			}
			else
			{
				status = dtBuildTileCacheRegionsChunky(&MyAllocator, TileConfig.minRegionArea, TileConfig.mergeRegionArea, *GenerationContext.Layer, TileConfig.TileCacheChunkSize);
			}

			if (dtStatusFailed(status))
			{
				BuildContext.log(RC_LOG_ERROR, "GenerateNavigationData: Failed to build regions.");
				return false;
			}

			// skip empty layer
			if (GenerationContext.Layer->regCount <= 0)
			{
				continue;
			}
		}
	
		{
			SCOPE_CYCLE_COUNTER(STAT_Navigation_RecastBuildContours);
			// Build contour set
			GenerationContext.ContourSet = dtAllocTileCacheContourSet(&MyAllocator);
			if (GenerationContext.ContourSet == NULL)
			{
				BuildContext.log(RC_LOG_ERROR, "GenerateNavigationData: Out of memory 'ContourSet'.");
				return false;
			}

			GenerationContext.ClusterSet = dtAllocTileCacheClusterSet(&MyAllocator);
			if (GenerationContext.ClusterSet == NULL)
			{
				BuildContext.log(RC_LOG_ERROR, "GenerateNavigationData: Out of memory 'ClusterSet'.");
				return false;
			}

			status = dtBuildTileCacheContours(&MyAllocator, *GenerationContext.Layer,
				TileConfig.walkableClimb, TileConfig.maxSimplificationError, TileConfig.cs, TileConfig.ch,
				*GenerationContext.ContourSet, *GenerationContext.ClusterSet);
			if (dtStatusFailed(status))
			{
				BuildContext.log(RC_LOG_ERROR, "GenerateNavigationData: Failed to generate contour set (0x%08X).", status);
				return false;
			}

			// skip empty layer, sometimes there are regions assigned but all flagged as empty (id=0)
			if (GenerationContext.ContourSet->nconts <= 0)
			{
				continue;
			}
		}

		{
			SCOPE_CYCLE_COUNTER(STAT_Navigation_RecastBuildPolyMesh);
			// Build poly mesh
			GenerationContext.PolyMesh = dtAllocTileCachePolyMesh(&MyAllocator);
			if (GenerationContext.PolyMesh == NULL)
			{
				BuildContext.log(RC_LOG_ERROR, "GenerateNavigationData: Out of memory 'PolyMesh'.");
				return false;
			}

			status = dtBuildTileCachePolyMesh(&MyAllocator, &BuildContext, *GenerationContext.ContourSet, *GenerationContext.PolyMesh);
			if (dtStatusFailed(status))
			{
				BuildContext.log(RC_LOG_ERROR, "GenerateNavigationData: Failed to generate poly mesh.");
				return false;
			}

			status = dtBuildTileCacheClusters(&MyAllocator, *GenerationContext.ClusterSet, *GenerationContext.PolyMesh);
			if (dtStatusFailed(status))
			{
				BuildContext.log(RC_LOG_ERROR, "GenerateNavigationData: Failed to update cluster set.");
				return false;
			}
		}

		// Build detail mesh
		if (TileConfig.bGenerateDetailedMesh)
		{
			SCOPE_CYCLE_COUNTER(STAT_Navigation_RecastBuildPolyDetail);

			// Build detail mesh.
			GenerationContext.DetailMesh = dtAllocTileCachePolyMeshDetail(&MyAllocator);
			if (GenerationContext.DetailMesh == NULL)
			{
				BuildContext.log(RC_LOG_ERROR, "GenerateNavigationData: Out of memory 'DetailMesh'.");
				return false;
			}

			status = dtBuildTileCachePolyMeshDetail(&MyAllocator, TileConfig.cs, TileConfig.ch, TileConfig.detailSampleDist, TileConfig.detailSampleMaxError,
				*GenerationContext.Layer, *GenerationContext.PolyMesh, *GenerationContext.DetailMesh);
			if (dtStatusFailed(status))
			{
				BuildContext.log(RC_LOG_ERROR, "GenerateNavigationData: Failed to generate poly detail mesh.");
				return false;
			}
		}

		unsigned char* NavData = 0;
		int32 NavDataSize = 0;

		if (TileConfig.maxVertsPerPoly <= DT_VERTS_PER_POLYGON &&
			GenerationContext.PolyMesh->npolys > 0 && GenerationContext.PolyMesh->nverts > 0)
		{
			ensure(GenerationContext.PolyMesh->npolys <= TileConfig.MaxPolysPerTile && "Polys per Tile limit exceeded!");
			if (GenerationContext.PolyMesh->nverts >= 0xffff)
			{
				// The vertex indices are ushorts, and cannot point to more than 0xffff vertices.
				BuildContext.log(RC_LOG_ERROR, "Too many vertices per tile %d (max: %d).", GenerationContext.PolyMesh->nverts, 0xffff);
				return false;
			}

			// if we didn't fail already then it's high time we created data for off-mesh links
			FOffMeshData OffMeshData;
			if (OffmeshLinks.Num() > 0)
			{
				SCOPE_CYCLE_COUNTER(STAT_Navigation_RecastGatherOffMeshData);

				OffMeshData.Reserve(OffmeshLinks.Num());
				OffMeshData.AreaClassToIdMap = &AdditionalCachedData.AreaClassToIdMap;
				OffMeshData.FlagsPerArea = AdditionalCachedData.FlagsPerOffMeshLinkArea;
				const FSimpleLinkNavModifier* LinkModifier = OffmeshLinks.GetData();
				const float DefaultSnapHeight = TileConfig.walkableClimb * TileConfig.ch;

				for (int32 LinkModifierIndex = 0; LinkModifierIndex < OffmeshLinks.Num(); ++LinkModifierIndex, ++LinkModifier)
				{
					OffMeshData.AddLinks(LinkModifier->Links, LinkModifier->LocalToWorld, TileConfig.AgentIndex, DefaultSnapHeight);
#if GENERATE_SEGMENT_LINKS
					OffMeshData.AddSegmentLinks(LinkModifier->SegmentLinks, LinkModifier->LocalToWorld, TileConfig.AgentIndex, DefaultSnapHeight);
#endif // GENERATE_SEGMENT_LINKS
				}
			}

			// fill flags, or else detour won't be able to find polygons
			// Update poly flags from areas.
			for (int32 i = 0; i < GenerationContext.PolyMesh->npolys; i++)
			{
				GenerationContext.PolyMesh->flags[i] = AdditionalCachedData.FlagsPerArea[GenerationContext.PolyMesh->areas[i]];
			}

			dtNavMeshCreateParams Params;
			memset(&Params, 0, sizeof(Params));
			Params.verts = GenerationContext.PolyMesh->verts;
			Params.vertCount = GenerationContext.PolyMesh->nverts;
			Params.polys = GenerationContext.PolyMesh->polys;
			Params.polyAreas = GenerationContext.PolyMesh->areas;
			Params.polyFlags = GenerationContext.PolyMesh->flags;
			Params.polyCount = GenerationContext.PolyMesh->npolys;
			Params.nvp = GenerationContext.PolyMesh->nvp;
			if (TileConfig.bGenerateDetailedMesh)
			{
				Params.detailMeshes = GenerationContext.DetailMesh->meshes;
				Params.detailVerts = GenerationContext.DetailMesh->verts;
				Params.detailVertsCount = GenerationContext.DetailMesh->nverts;
				Params.detailTris = GenerationContext.DetailMesh->tris;
				Params.detailTriCount = GenerationContext.DetailMesh->ntris;
			}
			Params.offMeshCons = OffMeshData.LinkParams.GetData();
			Params.offMeshConCount = OffMeshData.LinkParams.Num();
			Params.walkableHeight = TileConfig.AgentHeight;
			Params.walkableRadius = TileConfig.AgentRadius;
			Params.walkableClimb = TileConfig.AgentMaxClimb;
			Params.tileX = TileX;
			Params.tileY = TileY;
			Params.tileLayer = iLayer;
			rcVcopy(Params.bmin, GenerationContext.Layer->header->bmin);
			rcVcopy(Params.bmax, GenerationContext.Layer->header->bmax);
			Params.cs = TileConfig.cs;
			Params.ch = TileConfig.ch;
			Params.buildBvTree = TileConfig.bGenerateBVTree;
#if GENERATE_CLUSTER_LINKS
			Params.clusterCount = GenerationContext.ClusterSet->nclusters;
			Params.polyClusters = GenerationContext.ClusterSet->polyMap;
#endif

			SCOPE_CYCLE_COUNTER(STAT_Navigation_RecastCreateNavMeshData);

			if (!dtCreateNavMeshData(&Params, &NavData, &NavDataSize))
			{
				BuildContext.log(RC_LOG_ERROR, "Could not build Detour navmesh.");
				return false;
			}
		}

		GenerationContext.NavigationData.Add(FNavMeshTileData(NavData, NavDataSize, iLayer, CompressedData.LayerBBox));

		const float ModkB = 1.0f / 1024.0f;
		BuildContext.log(RC_LOG_PROGRESS, ">> Layer[%d] = Verts(%d) Polys(%d) Memory(%.2fkB) Cache(%.2fkB)",
			iLayer, GenerationContext.PolyMesh->nverts, GenerationContext.PolyMesh->npolys,
			GenerationContext.NavigationData.Last().DataSize * ModkB, CompressedLayers[iLayer].DataSize * ModkB);
	}

	// prepare navigation data of actually rebuild layers for transfer
	NavigationData = GenerationContext.NavigationData;
	return true;
}

void FRecastTileGenerator::MarkDynamicAreas(dtTileCacheLayer& Layer)
{
	SCOPE_CYCLE_COUNTER(STAT_Navigation_RecastMarkAreas);

	if (Modifiers.Num())
	{
		if (AdditionalCachedData.bUseSortFunction && AdditionalCachedData.ActorOwner && Modifiers.Num() > 1)
		{
			AdditionalCachedData.ActorOwner->SortAreasForGenerator(Modifiers);
		}

		// 1: if navmesh is using low areas, apply only low area replacements
		if (TileConfig.bMarkLowHeightAreas)
		{
			const int32 LowAreaId = RECAST_LOW_AREA;
			for (int32 ModIdx = 0; ModIdx < Modifiers.Num(); ModIdx++)
			{
				FRecastAreaNavModifierElement& Element = Modifiers[ModIdx];
				for (int32 AreaIdx = Element.Areas.Num() - 1; AreaIdx >= 0; AreaIdx--)
				{
					const FAreaNavModifier& AreaMod = Element.Areas[AreaIdx];
					if (AreaMod.GetApplyMode() == ENavigationAreaMode::ApplyInLowPass ||
						AreaMod.GetApplyMode() == ENavigationAreaMode::ReplaceInLowPass)
					{
						const int32* AreaIDPtr = AdditionalCachedData.AreaClassToIdMap.Find(AreaMod.GetAreaClass());
						// replace area will be fixed as LowAreaId during this pass, regardless settings in area modifier
						const int32* ReplaceAreaIDPtr = (AreaMod.GetApplyMode() == ENavigationAreaMode::ReplaceInLowPass) ? &LowAreaId : nullptr;

						if (AreaIDPtr != nullptr)
						{
							for (const FTransform& LocalToWorld : Element.PerInstanceTransform)
							{
								MarkDynamicArea(AreaMod, LocalToWorld, Layer, *AreaIDPtr, ReplaceAreaIDPtr);
							}

							if (Element.PerInstanceTransform.Num() == 0)
							{
								MarkDynamicArea(AreaMod, FTransform::Identity, Layer, *AreaIDPtr, ReplaceAreaIDPtr);
							}
						}
					}
				}
			}

			// 2. remove all low area marking
			dtReplaceArea(Layer, RECAST_NULL_AREA, RECAST_LOW_AREA);
		}

		// 3. apply remaining modifiers
		for (const FRecastAreaNavModifierElement& Element : Modifiers)
		{
			for (const FAreaNavModifier& Area : Element.Areas)
			{
				if (Area.GetApplyMode() == ENavigationAreaMode::ApplyInLowPass || Area.GetApplyMode() == ENavigationAreaMode::ReplaceInLowPass)
				{
					continue;
				}

				const int32* AreaIDPtr = AdditionalCachedData.AreaClassToIdMap.Find(Area.GetAreaClass());
				const int32* ReplaceIDPtr = (Area.GetApplyMode() == ENavigationAreaMode::Replace) && Area.GetAreaClassToReplace() ?
					AdditionalCachedData.AreaClassToIdMap.Find(Area.GetAreaClassToReplace()) : nullptr;
				
				if (AreaIDPtr)
				{
					for (const FTransform& LocalToWorld : Element.PerInstanceTransform)
					{
						MarkDynamicArea(Area, LocalToWorld, Layer, *AreaIDPtr, ReplaceIDPtr);
					}

					if (Element.PerInstanceTransform.Num() == 0)
					{
						MarkDynamicArea(Area, FTransform::Identity, Layer, *AreaIDPtr, ReplaceIDPtr);
					}
				}
			}
		}
	}
	else
	{
		if (TileConfig.bMarkLowHeightAreas)
		{
			dtReplaceArea(Layer, RECAST_NULL_AREA, RECAST_LOW_AREA);
		}
	}
}

void FRecastTileGenerator::MarkDynamicArea(const FAreaNavModifier& Modifier, const FTransform& LocalToWorld, dtTileCacheLayer& Layer)
{
	const int32* AreaIDPtr = AdditionalCachedData.AreaClassToIdMap.Find(Modifier.GetAreaClass());
	const int32* ReplaceIDPtr = Modifier.GetAreaClassToReplace() ? AdditionalCachedData.AreaClassToIdMap.Find(Modifier.GetAreaClassToReplace()) : nullptr;
	if (AreaIDPtr)
	{
		MarkDynamicArea(Modifier, LocalToWorld, Layer, *AreaIDPtr, ReplaceIDPtr);
	}
}

void FRecastTileGenerator::MarkDynamicArea(const FAreaNavModifier& Modifier, const FTransform& LocalToWorld, dtTileCacheLayer& Layer, const int32 AreaID, const int32* ReplaceIDPtr)
{
	const float ExpandBy = TileConfig.AgentRadius;

	// Expand by 1 cell height up and down to cover for voxel grid inaccuracy
	const float OffsetZMax = TileConfig.ch;
	const float OffsetZMin = TileConfig.ch + (Modifier.ShouldIncludeAgentHeight() ? TileConfig.AgentHeight : 0.0f);

	// Check whether modifier affects this layer
	const FBox LayerUnrealBounds = Recast2UnrealBox(Layer.header->bmin, Layer.header->bmax);
	FBox ModifierBounds = Modifier.GetBounds().TransformBy(LocalToWorld);
	ModifierBounds.Min -= FVector(ExpandBy, ExpandBy, OffsetZMin);
	ModifierBounds.Max += FVector(ExpandBy, ExpandBy, OffsetZMax);

	if (!LayerUnrealBounds.Intersect(ModifierBounds))
	{
		return;
	}

	const float* LayerRecastOrig = Layer.header->bmin;
	switch (Modifier.GetShapeType())
	{
	case ENavigationShapeType::Cylinder:
		{
			FCylinderNavAreaData CylinderData;
			Modifier.GetCylinder(CylinderData);

			// Only scaling and translation
			FVector Scale3D = LocalToWorld.GetScale3D().GetAbs();
			CylinderData.Height *= Scale3D.Z;
			CylinderData.Radius *= FMath::Max(Scale3D.X, Scale3D.Y);
			CylinderData.Origin = LocalToWorld.TransformPosition(CylinderData.Origin);
			
			const float OffsetZMid = (OffsetZMax - OffsetZMin) * 0.5f;
			CylinderData.Origin.Z += OffsetZMid;
			CylinderData.Height += FMath::Abs(OffsetZMid) * 2.f;
			CylinderData.Radius += ExpandBy;
			
			FVector RecastPos = Unreal2RecastPoint(CylinderData.Origin);

			if (ReplaceIDPtr)
			{
				dtReplaceCylinderArea(Layer, LayerRecastOrig, TileConfig.cs, TileConfig.ch,
					&(RecastPos.X), CylinderData.Radius, CylinderData.Height, AreaID, *ReplaceIDPtr);
			}
			else
			{
				dtMarkCylinderArea(Layer, LayerRecastOrig, TileConfig.cs, TileConfig.ch,
					&(RecastPos.X), CylinderData.Radius, CylinderData.Height, AreaID);
			}
		}
		break;

	case ENavigationShapeType::Box:
		{
			FBoxNavAreaData BoxData;
			Modifier.GetBox(BoxData);

			FBox WorldBox = FBox::BuildAABB(BoxData.Origin, BoxData.Extent).TransformBy(LocalToWorld);
			WorldBox = WorldBox.ExpandBy(FVector(ExpandBy, ExpandBy, 0));
			WorldBox.Min.Z -= OffsetZMin;
			WorldBox.Max.Z += OffsetZMax;

			FBox RacastBox = Unreal2RecastBox(WorldBox);
			FVector RecastPos;
			FVector RecastExtent;
			RacastBox.GetCenterAndExtents(RecastPos, RecastExtent);
				
			if (ReplaceIDPtr)
			{
				dtReplaceBoxArea(Layer, LayerRecastOrig, TileConfig.cs, TileConfig.ch,
					&(RecastPos.X), &(RecastExtent.X), AreaID, *ReplaceIDPtr);
			}
			else
			{
				dtMarkBoxArea(Layer, LayerRecastOrig, TileConfig.cs, TileConfig.ch,
					&(RecastPos.X), &(RecastExtent.X), AreaID);
			}
		}
		break;

	case ENavigationShapeType::Convex:
		{
			FConvexNavAreaData ConvexData;
			Modifier.GetConvex(ConvexData);
			// Only scaling and translation
			PartialTransformConvexHull(ConvexData, LocalToWorld);

			TArray<FVector> ConvexVerts;
			GrowConvexHull(ExpandBy, ConvexData.Points, ConvexVerts);
			ConvexData.MinZ -= OffsetZMin;
			ConvexData.MaxZ += OffsetZMax;

			if (ConvexVerts.Num())
			{
				TArray<float> ConvexCoords;
				ConvexCoords.AddZeroed(ConvexVerts.Num() * 3);
						
				float* ItCoord = ConvexCoords.GetData();
				for (int32 i = 0; i < ConvexVerts.Num(); i++)
				{
					const FVector RecastV = Unreal2RecastPoint(ConvexVerts[i]);
					*ItCoord = RecastV.X; ItCoord++;
					*ItCoord = RecastV.Y; ItCoord++;
					*ItCoord = RecastV.Z; ItCoord++;
				}

				if (ReplaceIDPtr)
				{
					dtReplaceConvexArea(Layer, LayerRecastOrig, TileConfig.cs, TileConfig.ch,
						ConvexCoords.GetData(), ConvexVerts.Num(), ConvexData.MinZ, ConvexData.MaxZ, AreaID, *ReplaceIDPtr);
				}
				else
				{
					dtMarkConvexArea(Layer, LayerRecastOrig, TileConfig.cs, TileConfig.ch,
						ConvexCoords.GetData(), ConvexVerts.Num(), ConvexData.MinZ, ConvexData.MaxZ, AreaID);
				}
			}
		}
		break;

	default: break;
	}
}

uint32 FRecastTileGenerator::GetUsedMemCount() const
{
	uint32 TotalMemory = 0;
	TotalMemory += InclusionBounds.GetAllocatedSize();
	TotalMemory += Modifiers.GetAllocatedSize();
	TotalMemory += OffmeshLinks.GetAllocatedSize();
	TotalMemory += RawGeometry.GetAllocatedSize();
	
	for (const FRecastRawGeometryElement& Element : RawGeometry)
	{
		TotalMemory += Element.GeomCoords.GetAllocatedSize();
		TotalMemory += Element.GeomIndices.GetAllocatedSize();
		TotalMemory += Element.PerInstanceTransform.GetAllocatedSize();
	}

	for (const FRecastAreaNavModifierElement& Element : Modifiers)
	{
		TotalMemory += Element.Areas.GetAllocatedSize();
		TotalMemory += Element.PerInstanceTransform.GetAllocatedSize();
	}

	const FSimpleLinkNavModifier* SimpleLink = OffmeshLinks.GetData();
	for (int32 Index = 0; Index < OffmeshLinks.Num(); ++Index, ++SimpleLink)
	{
		TotalMemory += SimpleLink->Links.GetAllocatedSize();
	}

	TotalMemory += CompressedLayers.GetAllocatedSize();
	for (int32 i = 0; i < CompressedLayers.Num(); i++)
	{
		TotalMemory += CompressedLayers[i].DataSize;
	}

	TotalMemory += NavigationData.GetAllocatedSize();
	for (int32 i = 0; i < NavigationData.Num(); i++)
	{
		TotalMemory += NavigationData[i].DataSize;
	}

	return TotalMemory;
}

void FRecastTileGenerator::AddReferencedObjects(FReferenceCollector& Collector)
{
	for (auto& RelevantData : NavigationRelevantData)
	{
		UObject* Owner = RelevantData->GetOwner();
		if (Owner)
		{
			Collector.AddReferencedObject(Owner);
		}
	}
}

FString FRecastTileGenerator::GetReferencerName() const
{
	return TEXT("FRecastTileGenerator");
}

static int32 CaclulateMaxTilesCount(const TNavStatArray<FBox>& NavigableAreas, float TileSizeinWorldUnits, float AvgLayersPerGridCell)
{
	int32 GridCellsCount = 0;
	for (FBox AreaBounds : NavigableAreas)
	{
		// TODO: need more precise calculation, currently we don't take into account that volumes can be overlapped
		FBox RCBox = Unreal2RecastBox(AreaBounds);
		int32 XSize = FMath::CeilToInt(RCBox.GetSize().X/TileSizeinWorldUnits) + 1;
		int32 YSize = FMath::CeilToInt(RCBox.GetSize().Z/TileSizeinWorldUnits) + 1;
		GridCellsCount+= (XSize*YSize);
	}
	
	return FMath::CeilToInt(GridCellsCount * AvgLayersPerGridCell);
}

// Whether navmesh is static, does not support rebuild from geometry
static bool IsGameStaticNavMesh(ARecastNavMesh* InNavMesh)
{
	return (InNavMesh->GetWorld()->IsGameWorld() && InNavMesh->GetRuntimeGenerationMode() != ERuntimeGenerationType::Dynamic);
}

//----------------------------------------------------------------------//
// FRecastNavMeshGenerator
//----------------------------------------------------------------------//

FRecastNavMeshGenerator::FRecastNavMeshGenerator(ARecastNavMesh& InDestNavMesh)
	: NumActiveTiles(0)
	, MaxTileGeneratorTasks(1)
	, AvgLayersPerTile(8.0f)
	, DestNavMesh(&InDestNavMesh)
	, bInitialized(false)
	, bRestrictBuildingToActiveTiles(false)
	, Version(0)
{
#if TIME_SLICE_NAV_REGEN
	TimeSliceDuration = 0.0025;
#endif

	INC_DWORD_STAT_BY(STAT_NavigationMemory, sizeof(*this));

	Init();

	int32 MaxTiles = 0;
	int32 MaxPolysPerTile = 0;

	// recreate navmesh if no data was loaded, or when loaded data doesn't match current grid layout
	bool bRecreateNavmesh = true;
	if (DestNavMesh->HasValidNavmesh())
	{
		const bool bGameStaticNavMesh = IsGameStaticNavMesh(DestNavMesh);
		const dtNavMeshParams* SavedNavParams = DestNavMesh->GetRecastNavMeshImpl()->DetourNavMesh->getParams();
		if (SavedNavParams)
		{
			if (bGameStaticNavMesh)
			{
				bRecreateNavmesh = false;
				MaxTiles = SavedNavParams->maxTiles;
				MaxPolysPerTile = SavedNavParams->maxPolys;
			}
			else
			{
				const float TileDim = Config.tileSize * Config.cs;
				if (SavedNavParams->tileHeight == TileDim && SavedNavParams->tileWidth == TileDim)
				{
					const FVector Orig = Recast2UnrealPoint(SavedNavParams->orig);
					const FVector OrigError(FMath::Fmod(Orig.X, TileDim), FMath::Fmod(Orig.Y, TileDim), FMath::Fmod(Orig.Z, TileDim));
					if (OrigError.IsNearlyZero())
					{
						bRecreateNavmesh = false;
					}
					else
					{
						UE_LOG(LogNavigation, Warning, TEXT("Recreating dtNavMesh instance due to saved navmesh origin (%s, usually the RecastNavMesh location) not being aligned with tile size (%d uu) ")
							, *Orig.ToString(), int(TileDim));
					}
				}

				// if new navmesh needs more tiles, force recreating
				if (!bRecreateNavmesh)
				{
					CalcNavMeshProperties(MaxTiles, MaxPolysPerTile);
					if (FMath::Log2(MaxTiles) != FMath::Log2(SavedNavParams->maxTiles))
					{
						bRecreateNavmesh = true;
						UE_LOG(LogNavigation, Warning, TEXT("Recreating dtNavMesh instance due mismatch in number of bytes required to store serialized maxTiles (%d, %d bits) vs calculated maxtiles (%d, %d bits)")
							, SavedNavParams->maxTiles, FMath::CeilToInt(FMath::Log2(SavedNavParams->maxTiles))
							, MaxTiles, FMath::CeilToInt(FMath::Log2(MaxTiles)));
					}
				}
			}
		};
	}

	if (bRecreateNavmesh)
	{
		// recreate navmesh from scratch if no data was loaded
		ConstructTiledNavMesh();

		// mark all the areas we need to update, which is the whole (known) navigable space if not restricted to active tiles
		const UNavigationSystemV1* NavSys = FNavigationSystem::GetCurrent<UNavigationSystemV1>(GetWorld());
		if (NavSys)
		{
			bRestrictBuildingToActiveTiles = NavSys->IsActiveTilesGenerationEnabled();
		}
		MarkNavBoundsDirty();
	}
	else
	{
		// otherwise just update generator params
		Config.MaxPolysPerTile = MaxPolysPerTile;
		NumActiveTiles = GetTilesCountHelper(DestNavMesh->GetRecastNavMeshImpl()->DetourNavMesh);
	}
}

FRecastNavMeshGenerator::~FRecastNavMeshGenerator()
{
	DEC_DWORD_STAT_BY( STAT_NavigationMemory, sizeof(*this) );
}

void FRecastNavMeshGenerator::ConfigureBuildProperties(FRecastBuildConfig& OutConfig)
{
	// @TODO those variables should be tweakable per navmesh actor
	const float CellSize = DestNavMesh->CellSize;
	const float CellHeight = DestNavMesh->CellHeight;
	const float AgentHeight = DestNavMesh->AgentHeight;
	const float MaxAgentHeight = DestNavMesh->AgentMaxHeight;
	const float AgentMaxSlope = DestNavMesh->AgentMaxSlope;
	const float AgentMaxClimb = DestNavMesh->AgentMaxStepHeight;
	const float AgentRadius = DestNavMesh->AgentRadius;

	OutConfig.Reset();

	OutConfig.cs = CellSize;
	OutConfig.ch = CellHeight;
	OutConfig.walkableSlopeAngle = AgentMaxSlope;
	OutConfig.walkableHeight = (int32)ceilf(AgentHeight / CellHeight);
	OutConfig.walkableClimb = (int32)ceilf(AgentMaxClimb / CellHeight);
	const float WalkableRadius = FMath::CeilToFloat(AgentRadius / CellSize);
	OutConfig.walkableRadius = WalkableRadius;

	// store original sizes
	OutConfig.AgentHeight = AgentHeight;
	OutConfig.AgentMaxClimb = AgentMaxClimb;
	OutConfig.AgentRadius = AgentRadius;

	OutConfig.borderSize = WalkableRadius + 3;
	OutConfig.maxEdgeLen = (int32)(1200.0f / CellSize);
	OutConfig.maxSimplificationError = 1.3f;
	// hardcoded, but can be overridden by RecastNavMesh params later
	OutConfig.minRegionArea = (int32)rcSqr(0);
	OutConfig.mergeRegionArea = (int32)rcSqr(20.f);

	OutConfig.maxVertsPerPoly = (int32)MAX_VERTS_PER_POLY;
	OutConfig.detailSampleDist = 600.0f;
	OutConfig.detailSampleMaxError = 1.0f;
	OutConfig.PolyMaxHeight = (int32)ceilf(MaxAgentHeight / CellHeight);

	OutConfig.minRegionArea = (int32)rcSqr(DestNavMesh->MinRegionArea / CellSize);
	OutConfig.mergeRegionArea = (int32)rcSqr(DestNavMesh->MergeRegionSize / CellSize);
	OutConfig.maxSimplificationError = DestNavMesh->MaxSimplificationError;
	OutConfig.bPerformVoxelFiltering = DestNavMesh->bPerformVoxelFiltering;
	OutConfig.bMarkLowHeightAreas = DestNavMesh->bMarkLowHeightAreas;
	OutConfig.bFilterLowSpanSequences = DestNavMesh->bFilterLowSpanSequences;
	OutConfig.bFilterLowSpanFromTileCache = DestNavMesh->bFilterLowSpanFromTileCache;
	if (DestNavMesh->bMarkLowHeightAreas)
	{
		OutConfig.walkableHeight = 1;
	}

	const UNavigationSystemV1* NavSys = FNavigationSystem::GetCurrent<UNavigationSystemV1>(GetWorld());
	OutConfig.AgentIndex = NavSys->GetSupportedAgentIndex(DestNavMesh);

	OutConfig.tileSize = FMath::TruncToInt(DestNavMesh->TileSizeUU / CellSize);

	OutConfig.regionChunkSize = OutConfig.tileSize / DestNavMesh->LayerChunkSplits;
	OutConfig.TileCacheChunkSize = OutConfig.tileSize / DestNavMesh->RegionChunkSplits;
	OutConfig.regionPartitioning = DestNavMesh->LayerPartitioning;
	OutConfig.TileCachePartitionType = DestNavMesh->RegionPartitioning;
}

void FRecastNavMeshGenerator::Init()
{
	check(DestNavMesh);

	ConfigureBuildProperties(Config);

	BBoxGrowth = FVector(2.0f * Config.borderSize * Config.cs);
	RcNavMeshOrigin = Unreal2RecastPoint(DestNavMesh->NavMeshOriginOffset);
	
	AdditionalCachedData = FRecastNavMeshCachedData::Construct(DestNavMesh);

	if (Config.MaxPolysPerTile <= 0 && DestNavMesh->HasValidNavmesh())
	{
		const dtNavMeshParams* SavedNavParams = DestNavMesh->GetRecastNavMeshImpl()->DetourNavMesh->getParams();
		if (SavedNavParams)
		{
			Config.MaxPolysPerTile = SavedNavParams->maxPolys;
		}
	}
	UpdateNavigationBounds();

	/** setup maximum number of active tile generator*/
	const int32 NumberOfWorkerThreads = FTaskGraphInterface::Get().GetNumWorkerThreads();
	MaxTileGeneratorTasks = FMath::Min(FMath::Max(NumberOfWorkerThreads * 2, 1), GetOwner() ? GetOwner()->GetMaxSimultaneousTileGenerationJobsCount() : INT_MAX);
	UE_LOG(LogNavigation, Log, TEXT("Using max of %d workers to build navigation."), MaxTileGeneratorTasks);
	NumActiveTiles = 0;

	// prepare voxel cache if needed
	if (ARecastNavMesh::IsVoxelCacheEnabled())
	{
		VoxelCacheContext.Create(Config.tileSize + Config.borderSize * 2, Config.cs, Config.ch);
	}

	bInitialized = true;
}

void FRecastNavMeshGenerator::UpdateNavigationBounds()
{
	const UNavigationSystemV1* NavSys = FNavigationSystem::GetCurrent<UNavigationSystemV1>(GetWorld());
	if (NavSys)
	{		
		if (NavSys->ShouldGenerateNavigationEverywhere() == false)
		{
			FBox BoundsSum(ForceInit);
			if (DestNavMesh)
			{
				TArray<FBox> SupportedBounds;
				NavSys->GetNavigationBoundsForNavData(*DestNavMesh, SupportedBounds);
				InclusionBounds.Reset(SupportedBounds.Num());

				for (const FBox& Box : SupportedBounds)
				{
					InclusionBounds.Add(Box);
					BoundsSum += Box;
				}
			}
			TotalNavBounds = BoundsSum;
		}
		else
		{
			InclusionBounds.Reset(1);
			TotalNavBounds = NavSys->GetWorldBounds();
			if (!TotalNavBounds.IsValid)
			{
				InclusionBounds.Add(TotalNavBounds);
			}
		}
	}
	else
	{
		TotalNavBounds = FBox(ForceInit);
	}
}

bool FRecastNavMeshGenerator::ConstructTiledNavMesh() 
{
	bool bSuccess = false;

	// There is should not be any active build tasks
	CancelBuild();

	// create new Detour navmesh instance
	dtNavMesh* DetourMesh = dtAllocNavMesh();	
	if (DetourMesh)
	{
		++Version;
		
		dtNavMeshParams TiledMeshParameters;
		FMemory::Memzero(TiledMeshParameters);	

		rcVcopy(TiledMeshParameters.orig, &RcNavMeshOrigin.X);

		TiledMeshParameters.tileWidth = Config.tileSize * Config.cs;
		TiledMeshParameters.tileHeight = Config.tileSize * Config.cs;

		CalcNavMeshProperties(TiledMeshParameters.maxTiles, TiledMeshParameters.maxPolys);
		Config.MaxPolysPerTile = TiledMeshParameters.maxPolys;

		if (TiledMeshParameters.maxTiles == 0)
		{
			UE_LOG(LogNavigation, Warning, TEXT("ConstructTiledNavMesh: Failed to create navmesh of size 0."));
			bSuccess = false;
		}
		else
		{
			const dtStatus status = DetourMesh->init(&TiledMeshParameters);

			if (dtStatusFailed(status))
			{
				UE_LOG(LogNavigation, Warning, TEXT("ConstructTiledNavMesh: Could not init navmesh."));
				bSuccess = false;
			}
			else
			{
				bSuccess = true;
				NumActiveTiles = GetTilesCountHelper(DetourMesh);
				DestNavMesh->GetRecastNavMeshImpl()->SetRecastMesh(DetourMesh);
			}
		}

		if (bSuccess == false)
		{
			dtFreeNavMesh(DetourMesh);
		}
	}
	else
	{
		UE_LOG(LogNavigation, Warning, TEXT("ConstructTiledNavMesh: Could not allocate navmesh.") );
		bSuccess = false;
	}
	
	return bSuccess;
}

void FRecastNavMeshGenerator::CalcPolyRefBits(ARecastNavMesh* NavMeshOwner, int32& MaxTileBits, int32& MaxPolyBits)
{
	static const int32 TotalBits = (sizeof(dtPolyRef) * 8);
#if USE_64BIT_ADDRESS
	MaxTileBits = NavMeshOwner ? FMath::CeilToFloat(FMath::Log2(NavMeshOwner->GetTileNumberHardLimit())) : 20;
	MaxPolyBits = FMath::Min<int32>(32, (TotalBits - DT_MIN_SALT_BITS) - MaxTileBits);
#else
	MaxTileBits = 14;
	MaxPolyBits = (TotalBits - DT_MIN_SALT_BITS) - MaxTileBits;
#endif//USE_64BIT_ADDRESS
}

void FRecastNavMeshGenerator::CalcNavMeshProperties(int32& MaxTiles, int32& MaxPolys)
{
	int32 MaxTileBits = -1;
	int32 MaxPolyBits = -1;

	// limit max amount of tiles
	CalcPolyRefBits(DestNavMesh, MaxTileBits, MaxPolyBits);
	
	const int32 MaxTilesFromMask = (1 << MaxTileBits);
	int32 MaxRequestedTiles = 0;
	if (DestNavMesh->IsResizable())
	{
		MaxRequestedTiles = CaclulateMaxTilesCount(InclusionBounds, Config.tileSize * Config.cs, AvgLayersPerTile);
	}
	else
	{
		MaxRequestedTiles = DestNavMesh->TilePoolSize;
	}

	if (MaxRequestedTiles < 0 || MaxRequestedTiles > MaxTilesFromMask)
	{
		UE_LOG(LogNavigation, Error, TEXT("Navmesh bounds are too large! Limiting requested tiles count (%d) to: (%d)"), MaxRequestedTiles, MaxTilesFromMask);
		MaxRequestedTiles = MaxTilesFromMask;
	}

	// Max tiles and max polys affect how the tile IDs are calculated.
	// There are (sizeof(dtPolyRef)*8 - DT_MIN_SALT_BITS) bits available for 
	// identifying a tile and a polygon.
#if USE_64BIT_ADDRESS
	MaxPolys = (MaxPolyBits >= 32) ? INT_MAX : (1 << MaxPolyBits);
#else
	MaxPolys = 1 << ((sizeof(dtPolyRef) * 8 - DT_MIN_SALT_BITS) - MaxTileBits);
#endif // USE_64BIT_ADDRESS
	MaxTiles = MaxRequestedTiles;
}

bool FRecastNavMeshGenerator::RebuildAll()
{
	DestNavMesh->UpdateNavVersion();
	
	// Recreate recast navmesh
	DestNavMesh->GetRecastNavMeshImpl()->ReleaseDetourNavMesh();

	RcNavMeshOrigin = Unreal2RecastPoint(DestNavMesh->NavMeshOriginOffset);

	ConstructTiledNavMesh();
	
	if (MarkNavBoundsDirty() == false)
	{
		// There are no navigation bounds to build, probably navmesh was resized and we just need to update debug draw
		DestNavMesh->RequestDrawingUpdate();
	}

	return true;
}

void FRecastNavMeshGenerator::EnsureBuildCompletion()
{
	const bool bHadTasks = GetNumRemaningBuildTasks() > 0;
	
	const bool bDoAsyncDataGathering = (GatherGeometryOnGameThread() == false);
	do 
	{
		const int32 NumTasksToProcess = (bDoAsyncDataGathering ? 1 : MaxTileGeneratorTasks) - RunningDirtyTiles.Num();
		ProcessTileTasks(NumTasksToProcess);
		
		// Block until tasks are finished
		for (FRunningTileElement& Element : RunningDirtyTiles)
		{
			Element.AsyncTask->EnsureCompletion();
		}
	}
	while (GetNumRemaningBuildTasks() > 0);

	// Update navmesh drawing only if we had something to build
	if (bHadTasks)
	{
		DestNavMesh->RequestDrawingUpdate();
	}
}

void FRecastNavMeshGenerator::CancelBuild()
{
	DiscardCurrentBuildingTasks();

#if	WITH_EDITOR	
	RecentlyBuiltTiles.Empty();
#endif//WITH_EDITOR
}

void FRecastNavMeshGenerator::TickAsyncBuild(float DeltaSeconds)
{
	bool bRequestDrawingUpdate = false;

#if	WITH_EDITOR
	// Remove expired tiles
	{
		const double Timestamp = FPlatformTime::Seconds();
		const int32 NumPreRemove = RecentlyBuiltTiles.Num();
		
		RecentlyBuiltTiles.RemoveAllSwap([&](const FTileTimestamp& Tile) { return (Timestamp - Tile.Timestamp) > 0.5; });

		const int32 NumPostRemove = RecentlyBuiltTiles.Num();
		bRequestDrawingUpdate = (NumPreRemove != NumPostRemove);
	}
#endif//WITH_EDITOR

	// Submit async tile build tasks in case we have dirty tiles and have room for them
	const UNavigationSystemV1* NavSys = FNavigationSystem::GetCurrent<UNavigationSystemV1>(GetWorld());
	check(NavSys);
	const int32 NumRunningTasks = NavSys->GetNumRunningBuildTasks();
	// this is a temp solution to enforce only one worker thread if GatherGeometryOnGameThread == false
	// due to missing safety features
	const bool bDoAsyncDataGathering = GatherGeometryOnGameThread() == false;

	const int32 NumTasksToSubmit = (bDoAsyncDataGathering ? 1 : MaxTileGeneratorTasks) - NumRunningTasks;
	TArray<uint32> UpdatedTileIndices = ProcessTileTasks(NumTasksToSubmit);
			
	if (UpdatedTileIndices.Num() > 0)
	{
		// Invalidate active paths that go through regenerated tiles
		DestNavMesh->OnNavMeshTilesUpdated(UpdatedTileIndices);
		bRequestDrawingUpdate = true;

#if	WITH_EDITOR
		// Store completed tiles with timestamps to have ability to distinguish during debug draw
		const double Timestamp = FPlatformTime::Seconds();
		RecentlyBuiltTiles.Reserve(RecentlyBuiltTiles.Num() + UpdatedTileIndices.Num());
		for (uint32 TiledIdx : UpdatedTileIndices)
		{
			FTileTimestamp TileTimestamp;
			TileTimestamp.TileIdx = TiledIdx;
			TileTimestamp.Timestamp = Timestamp;
			RecentlyBuiltTiles.Add(TileTimestamp);
		}
#endif//WITH_EDITOR
	}

	if (bRequestDrawingUpdate)
	{
		DestNavMesh->RequestDrawingUpdate();
	}
}

void FRecastNavMeshGenerator::OnNavigationBoundsChanged()
{
	UpdateNavigationBounds();
	
	dtNavMesh* DetourMesh = DestNavMesh->GetRecastNavMeshImpl()->GetRecastMesh();
	if (!IsGameStaticNavMesh(DestNavMesh) && DestNavMesh->IsResizable() && DetourMesh)
	{
		// Check whether Navmesh size needs to be changed
		int32 MaxRequestedTiles = CaclulateMaxTilesCount(InclusionBounds, Config.tileSize * Config.cs, AvgLayersPerTile);
		if (DetourMesh->getMaxTiles() != MaxRequestedTiles)
		{
			// Destroy current NavMesh
			DestNavMesh->GetRecastNavMeshImpl()->SetRecastMesh(nullptr);

			// if there are any valid bounds recreate detour navmesh instance
			// and mark all bounds as dirty
			if (InclusionBounds.Num() > 0)
			{
				TArray<FNavigationDirtyArea> AsDirtyAreas;
				AsDirtyAreas.Reserve(InclusionBounds.Num());
				for (const FBox& BBox : InclusionBounds)
				{
					AsDirtyAreas.Add(FNavigationDirtyArea(BBox, ENavigationDirtyFlag::NavigationBounds));
				}
				
				RebuildDirtyAreas(AsDirtyAreas);
			}
		}
	}
}

void FRecastNavMeshGenerator::RebuildDirtyAreas(const TArray<FNavigationDirtyArea>& InDirtyAreas)
{
	dtNavMesh* DetourMesh = DestNavMesh->GetRecastNavMeshImpl()->GetRecastMesh();
	if (DetourMesh == nullptr)
	{
		ConstructTiledNavMesh();
	}
	
	MarkDirtyTiles(InDirtyAreas);
}

void FRecastNavMeshGenerator::OnAreaAdded(const UClass* AreaClass, int32 AreaID)
{
	AdditionalCachedData.OnAreaAdded(AreaClass, AreaID);
}

int32 FRecastNavMeshGenerator::FindInclusionBoundEncapsulatingBox(const FBox& Box) const
{
	for (int32 Index = 0; Index < InclusionBounds.Num(); ++Index)
	{
		if (DoesBoxContainBox(InclusionBounds[Index], Box))
		{
			return Index;
		}
	}

	return INDEX_NONE;
}

void FRecastNavMeshGenerator::RestrictBuildingToActiveTiles(bool InRestrictBuildingToActiveTiles) 
{ 
	if (bRestrictBuildingToActiveTiles != InRestrictBuildingToActiveTiles)
	{
		bRestrictBuildingToActiveTiles = InRestrictBuildingToActiveTiles;
		if (InRestrictBuildingToActiveTiles)
		{
			// gather non-empty tiles and add them to ActiveTiles

			const dtNavMesh* DetourMesh = DestNavMesh->GetRecastNavMeshImpl()->GetRecastMesh();

			if (DetourMesh != nullptr && DetourMesh->isEmpty() == false)
			{
				ActiveTiles.Reset();
				int32 TileCount = DetourMesh->getMaxTiles();
				for (int32 TileIndex = 0; TileIndex < TileCount; ++TileIndex)
				{
					const dtMeshTile* Tile = DetourMesh->getTile(TileIndex);
					if (Tile != nullptr && Tile->header != nullptr && Tile->header->polyCount > 0)
					{
						ActiveTiles.AddUnique(FIntPoint(Tile->header->x, Tile->header->y));
					}
				}
			}
		}
	}
}

bool FRecastNavMeshGenerator::IsInActiveSet(const FIntPoint& Tile) const
{
	// @TODO checking if given tile is in active tiles needs to be faster
	return bRestrictBuildingToActiveTiles == false || ActiveTiles.Find(Tile) != INDEX_NONE;
}

//@TODO Investigate removing from RunningDirtyTiles here too (or atleast not using the results in any way)
void FRecastNavMeshGenerator::RemoveTiles(const TArray<FIntPoint>& Tiles)
{
	for (const FIntPoint& TileXY : Tiles)
	{
		RemoveTileLayers(TileXY.X, TileXY.Y);

		if (PendingDirtyTiles.Num() > 0)
		{
			FPendingTileElement DirtyTile;
			DirtyTile.Coord = TileXY;
			PendingDirtyTiles.Remove(DirtyTile);
		}

#if TIME_SLICE_NAV_REGEN
		if (TileGeneratorSync.Get())
		{
			if (TileGeneratorSync->GetTileX() == TileXY.X && TileGeneratorSync->GetTileY() == TileXY.Y)
			{
				TileGeneratorSync.Reset();
			}
		}
#endif
	}
}

void FRecastNavMeshGenerator::ReAddTiles(const TArray<FIntPoint>& Tiles)
{
	static const FVector Expansion(1, 1, BIG_NUMBER);
	// a little trick here - adding a dirty area so that navmesh building figures it out on its own
	dtNavMesh* DetourMesh = DestNavMesh->GetRecastNavMeshImpl()->GetRecastMesh();
	const dtNavMeshParams* SavedNavParams = DestNavMesh->GetRecastNavMeshImpl()->DetourNavMesh->getParams();
	const float TileDim = Config.tileSize * Config.cs;

	TSet<FPendingTileElement> DirtyTiles;

	// @note we act on assumption all items in Tiles are unique
	for (const FIntPoint& TileCoords : Tiles)
	{
		FPendingTileElement Element;
		Element.Coord = TileCoords;
		Element.bRebuildGeometry = true;
		DirtyTiles.Add(Element);
	}

	int32 NumTilesMarked = DirtyTiles.Num();

	// Merge all pending tiles into one container
	for (const FPendingTileElement& Element : PendingDirtyTiles)
	{
		FPendingTileElement* ExistingElement = DirtyTiles.Find(Element);
		if (ExistingElement)
		{
			ExistingElement->bRebuildGeometry |= Element.bRebuildGeometry;
			// Append area bounds to existing list 
			if (ExistingElement->bRebuildGeometry == false)
			{
				ExistingElement->DirtyAreas.Append(Element.DirtyAreas);
			}
			else
			{
				ExistingElement->DirtyAreas.Empty();
			}
		}
		else
		{
			DirtyTiles.Add(Element);
		}
	}

	// Dump results into array
	PendingDirtyTiles.Empty(DirtyTiles.Num());
	for (const FPendingTileElement& Element : DirtyTiles)
	{
		PendingDirtyTiles.Add(Element);
	}

	// Sort tiles by proximity to players 
	if (NumTilesMarked > 0)
	{
		SortPendingBuildTiles();
	}

	/*TArray<FNavigationDirtyArea> DirtyAreasContainer;
	DirtyAreasContainer.Reserve(Tiles.Num());

	TSet<FPendingTileElement> DirtyTiles;

	for (const FIntPoint& TileCoords : Tiles)
	{
		const FVector TileCenter = Recast2UnrealPoint(SavedNavParams->orig) + FVector(TileDim * float(TileCoords.X), TileDim * float(TileCoords.Y), 0);
		
		FNavigationDirtyArea DirtyArea(FBox(TileCenter - Expansion, TileCenter - 1), ENavigationDirtyFlag::All);
		DirtyAreasContainer.Add(DirtyArea);
	}

	MarkDirtyTiles(DirtyAreasContainer);*/
}

namespace RecastTileVersionHelper
{
	inline uint32 GetUpdatedTileId(dtPolyRef& TileRef, dtNavMesh* DetourMesh)
	{
		uint32 DecodedTileId = 0, DecodedPolyId = 0, DecodedSaltId = 0;
		DetourMesh->decodePolyId(TileRef, DecodedSaltId, DecodedTileId, DecodedPolyId);

		DecodedSaltId = (DecodedSaltId + 1) & ((1 << DetourMesh->getSaltBits()) - 1);
		if (DecodedSaltId == 0)
		{
			DecodedSaltId++;
		}

		TileRef = DetourMesh->encodePolyId(DecodedSaltId, DecodedTileId, DecodedPolyId);
		return DecodedTileId;
	}
}

TArray<uint32> FRecastNavMeshGenerator::RemoveTileLayers(const int32 TileX, const int32 TileY, TMap<int32, dtPolyRef>* OldLayerTileIdMap)
{
	dtNavMesh* DetourMesh = DestNavMesh->GetRecastNavMeshImpl()->GetRecastMesh();
	TArray<uint32> UpdatedIndices;
	
	if (DetourMesh != nullptr && DetourMesh->isEmpty() == false)
	{
		const int32 NumLayers = DetourMesh->getTileCountAt(TileX, TileY);

		if (NumLayers > 0)
		{
			TArray<dtMeshTile*> Tiles;
			Tiles.AddZeroed(NumLayers);
			DetourMesh->getTilesAt(TileX, TileY, (const dtMeshTile**)Tiles.GetData(), NumLayers);

			for (int32 i = 0; i < NumLayers; i++)
			{
				const int32 LayerIndex = Tiles[i]->header->layer;
				dtPolyRef TileRef = DetourMesh->getTileRef(Tiles[i]);

				NumActiveTiles--;
				UE_LOG(LogNavigation, Log, TEXT("%s> Tile (%d,%d:%d), removing TileRef: 0x%X (active:%d)"),
					*DestNavMesh->GetName(), TileX, TileY, LayerIndex, TileRef, NumActiveTiles);

				DetourMesh->removeTile(TileRef, nullptr, nullptr);

				uint32 TileId = RecastTileVersionHelper::GetUpdatedTileId(TileRef, DetourMesh);
				UpdatedIndices.AddUnique(TileId);

				if (OldLayerTileIdMap)
				{
					OldLayerTileIdMap->Add(LayerIndex, TileRef);
				}
			}
		}

		// Remove compressed tile cache layers
		DestNavMesh->RemoveTileCacheLayers(TileX, TileY);
	}

	return UpdatedIndices;
}

TArray<uint32> FRecastNavMeshGenerator::AddGeneratedTiles(FRecastTileGenerator& TileGenerator)
{
	SCOPE_CYCLE_COUNTER(STAT_Navigation_RecastAddGeneratedTiles);
	
	TMap<int32, dtPolyRef> OldLayerTileIdMap;
	TArray<uint32> ResultTileIndices;
	const int32 TileX = TileGenerator.GetTileX();
	const int32 TileY = TileGenerator.GetTileY();
	
	if (TileGenerator.IsFullyRegenerated())
	{
		// remove all layers
		ResultTileIndices = RemoveTileLayers(TileX, TileY, &OldLayerTileIdMap);
	}

	dtNavMesh* DetourMesh = DestNavMesh->GetRecastNavMeshImpl()->GetRecastMesh();
	const int32 FirstDirtyTileIndex = TileGenerator.GetDirtyLayersMask().Find(true);

	if (DetourMesh != nullptr 
		// no longer testing this here, we can live with a stray unwanted tile here 
		// and there. It will be removed the next time around the invokers get
		// updated 
		// && IsInActiveSet(FIntPoint(TileX, TileY))
		&& FirstDirtyTileIndex != INDEX_NONE)
	{
		TArray<FNavMeshTileData> TileLayers = TileGenerator.GetNavigationData();
		ResultTileIndices.Reserve(TileLayers.Num());

		struct FLayerIndexFinder
		{
			int32 LayerIndex;
			explicit FLayerIndexFinder(const int32 InLayerIndex) : LayerIndex(InLayerIndex) {}
			bool operator()(const FNavMeshTileData& LayerData) const
			{
				return LayerData.LayerIndex == LayerIndex;
			}
		};

		for (int32 LayerIndex = FirstDirtyTileIndex; LayerIndex < TileGenerator.GetDirtyLayersMask().Num(); ++LayerIndex)
		{
			if (TileGenerator.IsLayerChanged(LayerIndex))
			{
				dtTileRef OldTileRef = DetourMesh->getTileRefAt(TileX, TileY, LayerIndex);
				const int32 LayerDataIndex = TileLayers.IndexOfByPredicate(FLayerIndexFinder(LayerIndex));

				if (LayerDataIndex != INDEX_NONE)
				{
					FNavMeshTileData& LayerData = TileLayers[LayerDataIndex];
					if (OldTileRef)
					{
						QUICK_SCOPE_CYCLE_COUNTER(STAT_NavMesh_RemoveOldTIle);

						NumActiveTiles--;
						UE_LOG(LogNavigation, Log, TEXT("%s> Tile (%d,%d:%d), removing TileRef: 0x%X (active:%d)"),
							*DestNavMesh->GetName(), TileX, TileY, LayerIndex, OldTileRef, NumActiveTiles);

						DetourMesh->removeTile(OldTileRef, nullptr, nullptr);

						const uint32 TileId = RecastTileVersionHelper::GetUpdatedTileId(OldTileRef, DetourMesh);
						ResultTileIndices.AddUnique(TileId);
					}
					else
					{
						OldTileRef = OldLayerTileIdMap.FindRef(LayerIndex);
					}

					if (LayerData.IsValid())
					{
						bool bRejectNavmesh = false;
						dtTileRef ResultTileRef = 0;

						dtStatus status = 0;

						{
							QUICK_SCOPE_CYCLE_COUNTER(STAT_NavMesh_AddTileToDetourMesh);
							// let navmesh know it's tile generator who owns the data
							status = DetourMesh->addTile(LayerData.GetData(), LayerData.DataSize, DT_TILE_FREE_DATA, OldTileRef, &ResultTileRef);

							// if tile index was already taken by other layer try adding it on first free entry (salt was already updated by whatever took that spot)
							if (dtStatusFailed(status) && dtStatusDetail(status, DT_OUT_OF_MEMORY) && OldTileRef)
							{
								OldTileRef = 0;
								status = DetourMesh->addTile(LayerData.GetData(), LayerData.DataSize, DT_TILE_FREE_DATA, OldTileRef, &ResultTileRef);
							}
						}

						if (dtStatusFailed(status))
						{
							if (dtStatusDetail(status, DT_OUT_OF_MEMORY))
							{
								UE_LOG(LogNavigation, Error, TEXT("%s> Tile (%d,%d:%d), tile limit reached!! (%d)"),
									*DestNavMesh->GetName(), TileX, TileY, LayerIndex, DetourMesh->getMaxTiles());
							}
						}
						else
						{
							ResultTileIndices.AddUnique(DetourMesh->decodePolyIdTile(ResultTileRef));
							NumActiveTiles++;

							UE_LOG(LogNavigation, Log, TEXT("%s> Tile (%d,%d:%d), added TileRef: 0x%X (active:%d)"),
								*DestNavMesh->GetName(), TileX, TileY, LayerIndex, ResultTileRef, NumActiveTiles);

							{
								QUICK_SCOPE_CYCLE_COUNTER(STAT_NavMesh_ReleaseTileLayers);
								// NavMesh took the ownership of generated data, so we don't need to deallocate it
								uint8* ReleasedData = LayerData.Release();
							}
						}
					}
				}
				else
				{
					// remove the layer since it ended up empty
					DetourMesh->removeTile(OldTileRef, nullptr, nullptr);
					const uint32 TileId = RecastTileVersionHelper::GetUpdatedTileId(OldTileRef, DetourMesh);
					ResultTileIndices.AddUnique(TileId);
				}
			}
		}
	}

	return ResultTileIndices;
}

void FRecastNavMeshGenerator::DiscardCurrentBuildingTasks()
{
	PendingDirtyTiles.Empty();
	
	for (FRunningTileElement& Element : RunningDirtyTiles)
	{
		if (Element.AsyncTask)
		{
			Element.AsyncTask->EnsureCompletion();
			delete Element.AsyncTask;
			Element.AsyncTask = nullptr;
		}
	}

#if TIME_SLICE_NAV_REGEN
	TileGeneratorSync.Reset();
#endif
	
	RunningDirtyTiles.Empty();
}

bool FRecastNavMeshGenerator::HasDirtyTiles() const
{
	return (PendingDirtyTiles.Num() > 0 
		|| RunningDirtyTiles.Num() > 0
#if TIME_SLICE_NAV_REGEN
		|| TileGeneratorSync.Get() != nullptr
#endif
		);
}

FBox FRecastNavMeshGenerator::GrowBoundingBox(const FBox& BBox, bool bIncludeAgentHeight) const
{
	const FVector BBoxGrowOffsetMin = FVector(0, 0, bIncludeAgentHeight ? Config.AgentHeight : 0.0f);

	return FBox(BBox.Min - BBoxGrowth - BBoxGrowOffsetMin, BBox.Max + BBoxGrowth);
}

static bool IntersectBounds(const FBox& TestBox, const TNavStatArray<FBox>& Bounds)
{
	for (const FBox& Box : Bounds)
	{
		if (Box.Intersect(TestBox))
		{
			return true;
		}
	}

	return false;
}

namespace 
{
	FBox CalculateBoxIntersection(const FBox& BoxA, const FBox& BoxB)
	{
		// assumes boxes overlap
		ensure(BoxA.Intersect(BoxB));
		return FBox(FVector(FMath::Max(BoxA.Min.X, BoxB.Min.X)
							, FMath::Max(BoxA.Min.Y, BoxB.Min.Y)
							, FMath::Max(BoxA.Min.Z, BoxB.Min.Z))
					, FVector(FMath::Min(BoxA.Max.X, BoxB.Max.X)
							, FMath::Min(BoxA.Max.Y, BoxB.Max.Y)
							, FMath::Min(BoxA.Max.Z, BoxB.Max.Z))
					);
	}
}

bool FRecastNavMeshGenerator::HasDirtyTiles(const FBox& AreaBounds) const
{
	if (HasDirtyTiles() == false)
	{
		return false;
	}

	bool bRetDirty = false;
	const float TileSizeInWorldUnits = Config.tileSize * Config.cs;
	const FRcTileBox TileBox(AreaBounds, RcNavMeshOrigin, TileSizeInWorldUnits);
		
	for (int32 Index = 0; bRetDirty == false && Index < PendingDirtyTiles.Num(); ++Index)
	{
		bRetDirty = TileBox.Contains(PendingDirtyTiles[Index].Coord);
	}
	for (int32 Index = 0; bRetDirty == false && Index < RunningDirtyTiles.Num(); ++Index)
	{
		bRetDirty = TileBox.Contains(RunningDirtyTiles[Index].Coord);
	}

	return bRetDirty;
}

int32 FRecastNavMeshGenerator::GetDirtyTilesCount(const FBox& AreaBounds) const
{
	const float TileSizeInWorldUnits = Config.tileSize * Config.cs;
	const FRcTileBox TileBox(AreaBounds, RcNavMeshOrigin, TileSizeInWorldUnits);

	int32 DirtyPendingCount = 0;
	for (const FPendingTileElement& PendingElement : PendingDirtyTiles)
	{
		DirtyPendingCount += TileBox.Contains(PendingElement.Coord) ? 1 : 0;
	}

	int32 RunningCount = 0;
	for (const FRunningTileElement& RunningElement : RunningDirtyTiles)
	{
		RunningCount += TileBox.Contains(RunningElement.Coord) ? 1 : 0;
	}

	return DirtyPendingCount + RunningCount;
}

bool FRecastNavMeshGenerator::MarkNavBoundsDirty()
{
	// if rebuilding all no point in keeping "old" invalidated areas
	TArray<FNavigationDirtyArea> DirtyAreas;
	for (FBox AreaBounds : InclusionBounds)
	{
		FNavigationDirtyArea DirtyArea(AreaBounds, ENavigationDirtyFlag::All | ENavigationDirtyFlag::NavigationBounds);
		DirtyAreas.Add(DirtyArea);
	}

	if (DirtyAreas.Num())
	{
		MarkDirtyTiles(DirtyAreas);
		return true;
	}
	return false;
}

void FRecastNavMeshGenerator::MarkDirtyTiles(const TArray<FNavigationDirtyArea>& DirtyAreas)
{
	QUICK_SCOPE_CYCLE_COUNTER(STAT_RecastNavMeshGenerator_MarkDirtyTiles);
	
	check(bInitialized);
	const float TileSizeInWorldUnits = Config.tileSize * Config.cs;
	check(TileSizeInWorldUnits > 0);

	const bool bGameStaticNavMesh = IsGameStaticNavMesh(DestNavMesh);
		
	// find all tiles that need regeneration
	TSet<FPendingTileElement> DirtyTiles;
	for (const FNavigationDirtyArea& DirtyArea : DirtyAreas)
	{
		// Static navmeshes accept only area modifiers updates
		if (bGameStaticNavMesh && (!DirtyArea.HasFlag(ENavigationDirtyFlag::DynamicModifier) || DirtyArea.HasFlag(ENavigationDirtyFlag::NavigationBounds)))
		{
			continue;
		}
		
		bool bDoTileInclusionTest = false;
		FBox AdjustedAreaBounds = DirtyArea.Bounds;
		
		// if it's not expanding the navigatble area
		if (DirtyArea.HasFlag(ENavigationDirtyFlag::NavigationBounds) == false)
		{
			// and is outside of current bounds
			if (GetTotalBounds().Intersect(DirtyArea.Bounds) == false)
			{
				// skip it
				continue;
			}

			const FBox CutDownArea = CalculateBoxIntersection(GetTotalBounds(), DirtyArea.Bounds);
			AdjustedAreaBounds = GrowBoundingBox(CutDownArea, DirtyArea.HasFlag(ENavigationDirtyFlag::UseAgentHeight));

			// @TODO this and the following test share some work in common
			if (IntersectBounds(AdjustedAreaBounds, InclusionBounds) == false)
			{
				continue;
			}

			// check if any of inclusion volumes encapsulates this box
			// using CutDownArea not AdjustedAreaBounds since if the area is on the border of navigable space
			// then FindInclusionBoundEncapsulatingBox can produce false negative
			bDoTileInclusionTest = (FindInclusionBoundEncapsulatingBox(CutDownArea) == INDEX_NONE);
		}
		
		const FRcTileBox TileBox(AdjustedAreaBounds, RcNavMeshOrigin, TileSizeInWorldUnits);

		for (int32 TileY = TileBox.YMin; TileY <= TileBox.YMax; ++TileY)
		{
			for (int32 TileX = TileBox.XMin; TileX <= TileBox.XMax; ++TileX)
			{
				if (IsInActiveSet(FIntPoint(TileX, TileY)) == false)
				{
					continue;
				}

				if (bDoTileInclusionTest == true && DirtyArea.HasFlag(ENavigationDirtyFlag::NavigationBounds) == false)
				{
					const FBox TileBounds = CalculateTileBounds(TileX, TileY, RcNavMeshOrigin, TotalNavBounds, TileSizeInWorldUnits);

					// do per tile check since we can have lots of tiles inbetween navigable bounds volumes
<<<<<<< HEAD
					if (IntersectBounds(TileBox, InclusionBounds) == false)
=======
					if (IntersectBounds(TileBounds, InclusionBounds) == false)
>>>>>>> 9ba46998
					{
						// Skip this tile
						continue;
					}
				}
												
				FPendingTileElement Element;
				Element.Coord = FIntPoint(TileX, TileY);
				Element.bRebuildGeometry = DirtyArea.HasFlag(ENavigationDirtyFlag::Geometry) || DirtyArea.HasFlag(ENavigationDirtyFlag::NavigationBounds);
				if (Element.bRebuildGeometry == false)
				{
					Element.DirtyAreas.Add(AdjustedAreaBounds);
				}
				
				FPendingTileElement* ExistingElement = DirtyTiles.Find(Element);
				if (ExistingElement)
				{
					ExistingElement->bRebuildGeometry|= Element.bRebuildGeometry;
					// Append area bounds to existing list 
					if (ExistingElement->bRebuildGeometry == false)
					{
						ExistingElement->DirtyAreas.Append(Element.DirtyAreas);
					}
					else
					{
						ExistingElement->DirtyAreas.Empty();
					}
				}
				else
				{
					DirtyTiles.Add(Element);
				}
			}
		}
	}
	
	int32 NumTilesMarked = DirtyTiles.Num();

	// Merge all pending tiles into one container
	for (const FPendingTileElement& Element : PendingDirtyTiles)
	{
		FPendingTileElement* ExistingElement = DirtyTiles.Find(Element);
		if (ExistingElement)
		{
			ExistingElement->bRebuildGeometry|= Element.bRebuildGeometry;
			// Append area bounds to existing list 
			if (ExistingElement->bRebuildGeometry == false)
			{
				ExistingElement->DirtyAreas.Append(Element.DirtyAreas);
			}
			else
			{
				ExistingElement->DirtyAreas.Empty();
			}
		}
		else
		{
			DirtyTiles.Add(Element);
		}
	}
	
	// Dump results into array
	PendingDirtyTiles.Empty(DirtyTiles.Num());
	for(const FPendingTileElement& Element : DirtyTiles)
	{
		PendingDirtyTiles.Add(Element);
	}

	// Sort tiles by proximity to players 
	if (NumTilesMarked > 0)
	{
		SortPendingBuildTiles();
	}
}

void FRecastNavMeshGenerator::SortPendingBuildTiles()
{
	TArray<FVector2D> SeedLocations;
	UWorld* CurWorld = GetWorld();
	if (CurWorld == nullptr)
	{
		return;
	}

	// Collect players positions
	for (FConstPlayerControllerIterator PlayerIt = CurWorld->GetPlayerControllerIterator(); PlayerIt; ++PlayerIt)
	{
		APlayerController* PC = PlayerIt->Get();
		if (PC && PC->GetPawn() != NULL)
		{
			const FVector2D SeedLoc(PC->GetPawn()->GetActorLocation());
			SeedLocations.Add(SeedLoc);
		}
	}

	if (SeedLocations.Num() == 0)
	{
		// Use navmesh origin for sorting
		SeedLocations.Add(FVector2D::ZeroVector);
	}

	if (SeedLocations.Num() > 0)
	{
		const float TileSizeInWorldUnits = Config.tileSize * Config.cs;
		
		// Calculate shortest distances between tiles and players
		for (FPendingTileElement& Element : PendingDirtyTiles)
		{
			const FBox TileBox = CalculateTileBounds(Element.Coord.X, Element.Coord.Y, FVector::ZeroVector, TotalNavBounds, TileSizeInWorldUnits);
			FVector2D TileCenter2D = FVector2D(TileBox.GetCenter());
			for (FVector2D SeedLocation : SeedLocations)
			{
				const float DistSq = FVector2D::DistSquared(TileCenter2D, SeedLocation);
				if (DistSq < Element.SeedDistance)
				{
					Element.SeedDistance = DistSq;
				}
			}
		}

		// nearest tiles should be at the end of the list
		PendingDirtyTiles.Sort();
	}
}

TSharedRef<FRecastTileGenerator> FRecastNavMeshGenerator::CreateTileGenerator(const FIntPoint& Coord, const TArray<FBox>& DirtyAreas)
{
	TSharedRef<FRecastTileGenerator> TileGenerator = MakeShareable(new FRecastTileGenerator(*this, Coord));
	TileGenerator->Setup(*this, DirtyAreas);
	return TileGenerator;
}

void FRecastNavMeshGenerator::RemoveLayers(const FIntPoint& Tile, TArray<uint32>& UpdatedTiles)
{
	// If there is nothing to generate remove all tiles from navmesh at specified grid coordinates
	UpdatedTiles.Append(
		RemoveTileLayers(Tile.X, Tile.Y)
	);
	DestNavMesh->MarkEmptyTileCacheLayers(Tile.X, Tile.Y);
}

#if RECAST_ASYNC_REBUILDING
TArray<uint32> FRecastNavMeshGenerator::ProcessTileTasksAsync(const int32 NumTasksToProcess)
{
	QUICK_SCOPE_CYCLE_COUNTER(STAT_RecastNavMeshGenerator_ProcessTileTasksAsync);

	TArray<uint32> UpdatedTiles;
	const bool bGameStaticNavMesh = IsGameStaticNavMesh(DestNavMesh);

	int32 NumProcessedTasks = 0;
	// Submit pending tile elements
	for (int32 ElementIdx = PendingDirtyTiles.Num()-1; ElementIdx >= 0 && NumProcessedTasks < NumTasksToProcess; ElementIdx--)
	{
		QUICK_SCOPE_CYCLE_COUNTER(STAT_RecastNavMeshGenerator_ProcessTileTasks_NewTasks);

		FPendingTileElement& PendingElement = PendingDirtyTiles[ElementIdx];
		FRunningTileElement RunningElement(PendingElement.Coord);
		
		// Make sure that we are not submitting generator for grid cell that is currently being regenerated
		if (!RunningDirtyTiles.Contains(RunningElement))
		{
			// Spawn async task
			TUniquePtr<FRecastTileGeneratorTask> TileTask = MakeUnique<FRecastTileGeneratorTask>(CreateTileGenerator(PendingElement.Coord, PendingElement.DirtyAreas));

			// Start it in background in case it has something to build
			if (TileTask->GetTask().TileGenerator->HasDataToBuild())
			{
				RunningElement.AsyncTask = TileTask.Release();
				RunningElement.AsyncTask->StartBackgroundTask();
			
				RunningDirtyTiles.Add(RunningElement);
			}
			else if (!bGameStaticNavMesh)
			{
				RemoveLayers(PendingElement.Coord, UpdatedTiles);
			}

			// Remove submitted element from pending list
			PendingDirtyTiles.RemoveAt(ElementIdx, 1, /*bAllowShrinking=*/false);
			NumProcessedTasks++;
		}
	}

	// Release memory, list could be quite big after map load
	if (NumProcessedTasks > 0 && PendingDirtyTiles.Num() == 0)
	{
		PendingDirtyTiles.Empty(32);
	}
	
	// Collect completed tasks and apply generated data to navmesh
	for (int32 Idx = RunningDirtyTiles.Num() - 1; Idx >=0; --Idx)
	{
		QUICK_SCOPE_CYCLE_COUNTER(STAT_RecastNavMeshGenerator_ProcessTileTasks_FinishedTasks);

		FRunningTileElement& Element = RunningDirtyTiles[Idx];
		check(Element.AsyncTask);

		if (Element.AsyncTask->IsDone())
		{
			// Add generated tiles to navmesh
			if (!Element.bShouldDiscard)
			{
				FRecastTileGenerator& TileGenerator = *(Element.AsyncTask->GetTask().TileGenerator);
				TArray<uint32> UpdatedTileIndices = AddGeneratedTiles(TileGenerator);
				UpdatedTiles.Append(UpdatedTileIndices);
			
				// Store compressed tile cache layers so it can be reused later
				if (TileGenerator.GetCompressedLayers().Num())
				{
					QUICK_SCOPE_CYCLE_COUNTER(STAT_RecastNavMeshGenerator_StoringCompressedLayers);
					DestNavMesh->AddTileCacheLayers(Element.Coord.X, Element.Coord.Y, TileGenerator.GetCompressedLayers());
				}
				else
				{
					DestNavMesh->MarkEmptyTileCacheLayers(Element.Coord.X, Element.Coord.Y);
				}
			}

			{
				QUICK_SCOPE_CYCLE_COUNTER(STAT_RecastNavMeshGenerator_TileGeneratorRemoval);

				// Destroy tile generator task
				delete Element.AsyncTask;
				Element.AsyncTask = nullptr;
				// Remove completed tile element from a list of running tasks
				RunningDirtyTiles.RemoveAtSwap(Idx, 1, false);
			}
		}
	}

	return UpdatedTiles;
}
#endif

#if TIME_SLICE_NAV_REGEN
bool FRecastNavMeshGenerator::IsTimeSliceDurationExceeded(const double StartTime) const
{
	const double CurTime = FPlatformTime::Seconds();
	
	return CurTime - StartTime >= TimeSliceDuration;
}
#endif

#if !RECAST_ASYNC_REBUILDING
TArray<uint32> FRecastNavMeshGenerator::ProcessTileTasksSync(const int32 NumTasksToProcess)
{
	QUICK_SCOPE_CYCLE_COUNTER(STAT_RecastNavMeshGenerator_ProcessTileTasksSync);

	TArray<uint32> UpdatedTiles;
	const bool bGameStaticNavMesh = IsGameStaticNavMesh(DestNavMesh);

#if TIME_SLICE_NAV_REGEN
	const double StartTime = FPlatformTime::Seconds();

	//if we are time slice processing a tile (ie we have already done some processing on this tile last frame)
	bool bIsTimeSliceProcessingTile = TileGeneratorSync.Get() != nullptr;
#endif

	int32 NumProcessedTasks = 0;

	//if bIsTimeSliceProcessingTile is true then this will be the Idx of the next Element to process not the Idx of TileGeneratorSync
	int32 ElementIdx = PendingDirtyTiles.Num() - 1;

	if ((ElementIdx >= 0
		&& NumProcessedTasks < NumTasksToProcess)
#if TIME_SLICE_NAV_REGEN
		|| bIsTimeSliceProcessingTile
#endif
		)
	{
		// Submit pending tile elements
		while (true)
		{
			QUICK_SCOPE_CYCLE_COUNTER(STAT_RecastNavMeshGenerator_ProcessTileTasks_NewTasks);

			FIntPoint TileLocation;

			//this will only be set up when bIsTimeSliceProcessingTile == false,
			//its currently not needed at other times.
			TArray<FBox> DirtyAreas;

#if TIME_SLICE_NAV_REGEN
			if (bIsTimeSliceProcessingTile)
			{
				TileLocation.X = TileGeneratorSync->GetTileX();
				TileLocation.Y = TileGeneratorSync->GetTileY();
			}
			else
#endif //TIME_SLICE_NAV_REGEN
			{
				FPendingTileElement& PendingElement = PendingDirtyTiles[ElementIdx];

				TileLocation.X = PendingElement.Coord.X;
				TileLocation.Y = PendingElement.Coord.Y;

				DirtyAreas = MoveTemp(PendingElement.DirtyAreas);

				// Remove submitted element from pending list, this simplifies time sliced tile processing
				PendingDirtyTiles.RemoveAt(ElementIdx);

				// Release memory, list could be quite big after map load
				if (PendingDirtyTiles.Num() == 0)
				{
					PendingDirtyTiles.Empty(32);
				}

				//see definition of bIsTimeSliceProcessingTile
				ensureMsgf(TileGeneratorSync.Get() == nullptr, TEXT("TileGeneratorSync should be NULL if we aren't currently time slicing this tile"));

				TileGeneratorSync = CreateTileGenerator(TileLocation, DirtyAreas);

#if TIME_SLICE_NAV_REGEN
				if (IsTimeSliceDurationExceeded(StartTime))
				{
					break;
				}
#endif //TIME_SLICE_NAV_REGEN
			}

			FRecastTileGenerator& TileGeneratorRef = *TileGeneratorSync.Get();
			ensureMsgf(TileGeneratorRef.GetTileX() == TileLocation.X && TileGeneratorRef.GetTileY() == TileLocation.Y,
				TEXT("X Loc Mismatch between TileGeneratorRef and PendingElement"));

			if (TileGeneratorRef.HasDataToBuild())
			{
#if TIME_SLICE_NAV_REGEN
				bool bContinueTimeSliceProcessing = true;
				ETimeSliceWorkResult TimeSliceWorkResult = ETimeSliceWorkResult::CallAgain;

				if (!TileGeneratorRef.HasDoneWork())
				{
					while (TimeSliceWorkResult == ETimeSliceWorkResult::CallAgain && bContinueTimeSliceProcessing)
					{
						TimeSliceWorkResult = TileGeneratorRef.DoWork();

						bContinueTimeSliceProcessing = !IsTimeSliceDurationExceeded(StartTime);
					}

					if (!bContinueTimeSliceProcessing)
					{
						break;
					}
				}
#else //TIME_SLICE_NAV_REGEN
				TileGeneratorRef.DoWork();
#endif //TIME_SLICE_NAV_REGEN

				//@TODO Investigate preventing further processing of tiles when generation has failed
				const TArray<uint32> UpdatedTileIndices = AddGeneratedTiles(TileGeneratorRef);
				UpdatedTiles.Append(UpdatedTileIndices);

				// Store compressed tile cache layers so it can be reused later
				if (TileGeneratorRef.GetCompressedLayers().Num())
				{
					QUICK_SCOPE_CYCLE_COUNTER(STAT_RecastNavMeshGenerator_StoringCompressedLayers);
					DestNavMesh->AddTileCacheLayers(TileLocation.X, TileLocation.Y, TileGeneratorRef.GetCompressedLayers());
				}
				else
				{
					DestNavMesh->MarkEmptyTileCacheLayers(TileLocation.X, TileLocation.Y);
				}
			}
			else if (!bGameStaticNavMesh)
			{
				RemoveLayers(TileLocation, UpdatedTiles);
			}

			TileGeneratorSync = nullptr;

			NumProcessedTasks++;

#if TIME_SLICE_NAV_REGEN
			//only subtract from the ElementIdx if we aren't time slice Processing this tile (ie the tile hasn't already had some
			//processing done on it last frame)
			if (!bIsTimeSliceProcessingTile)
			{
				--ElementIdx;
			}
			bIsTimeSliceProcessingTile = false;
#else //TIME_SLICE_NAV_REGEN
			--ElementIdx;
#endif //TIME_SLICE_NAV_REGEN

			if (NumProcessedTasks >= NumTasksToProcess || ElementIdx < 0)
			{
				break;
			}
#if TIME_SLICE_NAV_REGEN
			else
			{
				//only perform the time slice check if we are going to iterate again
				if (IsTimeSliceDurationExceeded(StartTime))
				{
					break;
				}
			}
#endif //TIME_SLICE_NAV_REGEN
		}
	}

	return UpdatedTiles;
}
#endif

TArray<uint32> FRecastNavMeshGenerator::ProcessTileTasks(const int32 NumTasksToProcess)
{
	const bool bHasTasksAtStart = GetNumRemaningBuildTasks() > 0;

#if RECAST_ASYNC_REBUILDING
	TArray<uint32> UpdatedTiles = ProcessTileTasksAsync(NumTasksToProcess);
#else
	TArray<uint32> UpdatedTiles = ProcessTileTasksSync(NumTasksToProcess);
#endif

	// Notify owner in case all tasks has been completed
	const bool bHasTasksAtEnd = GetNumRemaningBuildTasks() > 0;
	if (bHasTasksAtStart && !bHasTasksAtEnd)
	{
		DestNavMesh->OnNavMeshGenerationFinished();
	}

#if !UE_BUILD_SHIPPING && OUTPUT_NAV_TILE_LAYER_COMPRESSION_DATA && FRAMEPRO_ENABLED
	//only do this if framepro is recording as its an expensive operation
	if (FFrameProProfiler::IsFrameProRecording())
	{
		int32 TileCacheSize = DestNavMesh->GetCompressedTileCacheSize();

		FPlatformMisc::CustomNamedStat("TotalTileCacheSize", static_cast<float>(TileCacheSize), "NavMesh", "Bytes");
	}
#endif
	return UpdatedTiles;
}

void FRecastNavMeshGenerator::ExportComponentGeometry(UActorComponent* Component, FNavigationRelevantData& Data)
{
	FRecastGeometryExport GeomExport(Data);
	RecastGeometryExport::ExportComponent(Component, GeomExport);
	RecastGeometryExport::CovertCoordDataToRecast(GeomExport.VertexBuffer);
	RecastGeometryExport::StoreCollisionCache(GeomExport);
}

void FRecastNavMeshGenerator::ExportVertexSoupGeometry(const TArray<FVector>& Verts, FNavigationRelevantData& Data)
{
	FRecastGeometryExport GeomExport(Data);
	RecastGeometryExport::ExportVertexSoup(Verts, GeomExport.VertexBuffer, GeomExport.IndexBuffer, GeomExport.Data->Bounds);
	RecastGeometryExport::StoreCollisionCache(GeomExport);
}

void FRecastNavMeshGenerator::ExportRigidBodyGeometry(UBodySetup& BodySetup, TNavStatArray<FVector>& OutVertexBuffer, TNavStatArray<int32>& OutIndexBuffer, const FTransform& LocalToWorld)
{
	TNavStatArray<float> VertCoords;
	FBox TempBounds;

	RecastGeometryExport::ExportRigidBodySetup(BodySetup, VertCoords, OutIndexBuffer, TempBounds, LocalToWorld);

	OutVertexBuffer.Reserve(OutVertexBuffer.Num() + (VertCoords.Num() / 3));
	for (int32 i = 0; i < VertCoords.Num(); i += 3)
	{
		OutVertexBuffer.Add(FVector(VertCoords[i + 0], VertCoords[i + 1], VertCoords[i + 2]));
	}
}

void FRecastNavMeshGenerator::ExportRigidBodyGeometry(UBodySetup& BodySetup, TNavStatArray<FVector>& OutTriMeshVertexBuffer, TNavStatArray<int32>& OutTriMeshIndexBuffer
	, TNavStatArray<FVector>& OutConvexVertexBuffer, TNavStatArray<int32>& OutConvexIndexBuffer, TNavStatArray<int32>& OutShapeBuffer
	, const FTransform& LocalToWorld)
{
	BodySetup.CreatePhysicsMeshes();

	TNavStatArray<float> VertCoords;
	FBox TempBounds;

	VertCoords.Reset();
	RecastGeometryExport::ExportRigidBodyTriMesh(BodySetup, VertCoords, OutTriMeshIndexBuffer, TempBounds, LocalToWorld);

	OutTriMeshVertexBuffer.Reserve(OutTriMeshVertexBuffer.Num() + (VertCoords.Num() / 3));
	for (int32 i = 0; i < VertCoords.Num(); i += 3)
	{
		OutTriMeshVertexBuffer.Add(FVector(VertCoords[i + 0], VertCoords[i + 1], VertCoords[i + 2]));
	}

	const int32 NumExistingVerts = OutConvexVertexBuffer.Num();
	VertCoords.Reset();
	RecastGeometryExport::ExportRigidBodyConvexElements(BodySetup, VertCoords, OutConvexIndexBuffer, OutShapeBuffer, TempBounds, LocalToWorld);
	RecastGeometryExport::ExportRigidBodyBoxElements(BodySetup.AggGeom, VertCoords, OutConvexIndexBuffer, OutShapeBuffer, TempBounds, LocalToWorld, NumExistingVerts);
	RecastGeometryExport::ExportRigidBodySphylElements(BodySetup.AggGeom, VertCoords, OutConvexIndexBuffer, OutShapeBuffer, TempBounds, LocalToWorld, NumExistingVerts);
	RecastGeometryExport::ExportRigidBodySphereElements(BodySetup.AggGeom, VertCoords, OutConvexIndexBuffer, OutShapeBuffer, TempBounds, LocalToWorld, NumExistingVerts);
	
	OutConvexVertexBuffer.Reserve(OutConvexVertexBuffer.Num() + (VertCoords.Num() / 3));
	for (int32 i = 0; i < VertCoords.Num(); i += 3)
	{
		OutConvexVertexBuffer.Add(FVector(VertCoords[i + 0], VertCoords[i + 1], VertCoords[i + 2]));
	}
}

void FRecastNavMeshGenerator::ExportAggregatedGeometry(const FKAggregateGeom& AggGeom, TNavStatArray<FVector>& OutConvexVertexBuffer, TNavStatArray<int32>& OutConvexIndexBuffer, TNavStatArray<int32>& OutShapeBuffer, const FTransform& LocalToWorld)
{
	TNavStatArray<float> VertCoords;
	FBox TempBounds;

	const int32 NumExistingVerts = OutConvexVertexBuffer.Num();

	// convex and tri mesh are NOT supported, since they require BodySetup.CreatePhysicsMeshes() call
	// only simple shapes

	RecastGeometryExport::ExportRigidBodyBoxElements(AggGeom, VertCoords, OutConvexIndexBuffer, OutShapeBuffer, TempBounds, LocalToWorld, NumExistingVerts);
	RecastGeometryExport::ExportRigidBodySphylElements(AggGeom, VertCoords, OutConvexIndexBuffer, OutShapeBuffer, TempBounds, LocalToWorld, NumExistingVerts);
	RecastGeometryExport::ExportRigidBodySphereElements(AggGeom, VertCoords, OutConvexIndexBuffer, OutShapeBuffer, TempBounds, LocalToWorld, NumExistingVerts);

	OutConvexVertexBuffer.Reserve(OutConvexVertexBuffer.Num() + (VertCoords.Num() / 3));
	for (int32 i = 0; i < VertCoords.Num(); i += 3)
	{
		OutConvexVertexBuffer.Add(FVector(VertCoords[i + 0], VertCoords[i + 1], VertCoords[i + 2]));
	}
}

bool FRecastNavMeshGenerator::IsBuildInProgress(bool bCheckDirtyToo) const
{
	return RunningDirtyTiles.Num()
		|| (bCheckDirtyToo && PendingDirtyTiles.Num())
#if TIME_SLICE_NAV_REGEN
		|| TileGeneratorSync.Get()
#endif 
		;
}

int32 FRecastNavMeshGenerator::GetNumRemaningBuildTasks() const
{
	return RunningDirtyTiles.Num() 
		+ PendingDirtyTiles.Num()
#if TIME_SLICE_NAV_REGEN
		+ (TileGeneratorSync.Get() ? 1 : 0)
#endif
		;
}

int32 FRecastNavMeshGenerator::GetNumRunningBuildTasks() const
{
	return RunningDirtyTiles.Num()
#if TIME_SLICE_NAV_REGEN
		+ (TileGeneratorSync.Get() ? 1 : 0)
#endif
		;
}

bool FRecastNavMeshGenerator::GatherGeometryOnGameThread() const 
{ 
	return DestNavMesh == nullptr || DestNavMesh->ShouldGatherDataOnGameThread() == true;
}

bool FRecastNavMeshGenerator::IsTileChanged(int32 TileIdx) const
{
#if WITH_EDITOR	
	// Check recently built tiles
	if (TileIdx > 0)
	{
		FTileTimestamp TileTimestamp;
		TileTimestamp.TileIdx = static_cast<uint32>(TileIdx);
		if (RecentlyBuiltTiles.Contains(TileTimestamp))
		{
			return true;
		}
	}
#endif//WITH_EDITOR

	return false;
}

uint32 FRecastNavMeshGenerator::LogMemUsed() const 
{
	UE_LOG(LogNavigation, Display, TEXT("    FRecastNavMeshGenerator: self %d"), sizeof(FRecastNavMeshGenerator));
	
	uint32 GeneratorsMem = 0;
	for (const FRunningTileElement& Element : RunningDirtyTiles)
	{
		GeneratorsMem += Element.AsyncTask->GetTask().TileGenerator->UsedMemoryOnStartup;
#if TIME_SLICE_NAV_REGEN
		GeneratorsMem += TileGeneratorSync->UsedMemoryOnStartup;
#endif
	}

	UE_LOG(LogNavigation, Display, TEXT("    FRecastNavMeshGenerator: Total Generator\'s size %u, count %d"), GeneratorsMem, RunningDirtyTiles.Num());

	return GeneratorsMem + sizeof(FRecastNavMeshGenerator) + PendingDirtyTiles.GetAllocatedSize() + RunningDirtyTiles.GetAllocatedSize();
}

#if !(UE_BUILD_SHIPPING || UE_BUILD_TEST) && ENABLE_VISUAL_LOG
void FRecastNavMeshGenerator::GrabDebugSnapshot(struct FVisualLogEntry* Snapshot, const FBox& BoundingBox, const FName& CategoryName, ELogVerbosity::Type LogVerbosity) const
{
	const UNavigationSystemV1* NavSys = FNavigationSystem::GetCurrent<UNavigationSystemV1>(GetWorld());
	const FNavigationOctree* NavOctree = NavSys ? NavSys->GetNavOctree() : NULL;
	if (Snapshot == nullptr)
	{
		return;
	}

	if (NavOctree == NULL)
	{
		UE_LOG(LogNavigation, Error, TEXT("Failed to vlog navigation data due to %s being NULL"), NavSys == NULL ? TEXT("NavigationSystem") : TEXT("NavOctree"));
		return;
	}

	ELogVerbosity::Type NavAreaVerbosity = FMath::Clamp(ELogVerbosity::Type(LogVerbosity + 1), ELogVerbosity::NoLogging, ELogVerbosity::VeryVerbose);

	for (int32 Index = 0; Index < NavSys->NavDataSet.Num(); ++Index)
	{
		TArray<FVector> CoordBuffer;
		TArray<int32> Indices;
		TNavStatArray<FVector> Faces;
		const ARecastNavMesh* NavData = Cast<const ARecastNavMesh>(NavSys->NavDataSet[Index]);
		if (NavData)
		{
			for (FNavigationOctree::TConstElementBoxIterator<FNavigationOctree::DefaultStackAllocator> It(*NavOctree, BoundingBox);
				It.HasPendingElements();
				It.Advance())
			{
				const FNavigationOctreeElement& Element = It.GetCurrentElement();
				const bool bExportGeometry = Element.Data->HasGeometry() && Element.ShouldUseGeometry(DestNavMesh->GetConfig());

				if (bExportGeometry && Element.Data->CollisionData.Num())
				{
					FRecastGeometryCache CachedGeometry(Element.Data->CollisionData.GetData());
					
					const uint32 NumVerts = CachedGeometry.Header.NumVerts;
					CoordBuffer.Reset(NumVerts);
					for (uint32 VertIdx = 0; VertIdx < NumVerts * 3; VertIdx += 3)
					{
						CoordBuffer.Add(Recast2UnrealPoint(&CachedGeometry.Verts[VertIdx]));
					}

					const uint32 NumIndices = CachedGeometry.Header.NumFaces * 3;
					Indices.SetNum(NumIndices, false);
					for (uint32 IndicesIdx = 0; IndicesIdx < NumIndices; ++IndicesIdx)
					{
						Indices[IndicesIdx] = CachedGeometry.Indices[IndicesIdx];
					}

					Snapshot->AddElement(CoordBuffer, Indices, CategoryName, LogVerbosity, FColorList::LightGrey.WithAlpha(255));
				}
				else
				{
					TArray<FVector> Verts;
					const TArray<FAreaNavModifier>& AreaMods = Element.Data->Modifiers.GetAreas();
					for (int32 i = 0; i < AreaMods.Num(); i++)
					{
						if (AreaMods[i].GetShapeType() == ENavigationShapeType::Unknown)
						{
							continue;
						}

						const uint8 AreaId = NavData->GetAreaID(AreaMods[i].GetAreaClass());
						const UClass* AreaClass = NavData->GetAreaClass(AreaId);
						const UNavArea* DefArea = AreaClass ? ((UClass*)AreaClass)->GetDefaultObject<UNavArea>() : NULL;
						const FColor PolygonColor = AreaClass != FNavigationSystem::GetDefaultWalkableArea() ? (DefArea ? DefArea->DrawColor : NavData->GetConfig().Color) : FColorList::Cyan;

						if (AreaMods[i].GetShapeType() == ENavigationShapeType::Box)
						{
							FBoxNavAreaData Box;
							AreaMods[i].GetBox(Box);

							Snapshot->AddElement(FBox::BuildAABB(Box.Origin, Box.Extent), FMatrix::Identity, CategoryName, NavAreaVerbosity, PolygonColor.WithAlpha(255));
						}
						else if (AreaMods[i].GetShapeType() == ENavigationShapeType::Cylinder)
						{
							FCylinderNavAreaData Cylinder;
							AreaMods[i].GetCylinder(Cylinder);

							Snapshot->AddElement(Cylinder.Origin, Cylinder.Origin + FVector(0, 0, Cylinder.Height), Cylinder.Radius, CategoryName, NavAreaVerbosity, PolygonColor.WithAlpha(255));
						}
						else
						{
							FConvexNavAreaData Convex;
							AreaMods[i].GetConvex(Convex);
							Verts.Reset();
							GrowConvexHull(NavData->AgentRadius, Convex.Points, Verts);

							Snapshot->AddElement(
								Verts,
								Convex.MinZ - NavData->CellHeight, 
								Convex.MaxZ + NavData->CellHeight, 
								CategoryName, NavAreaVerbosity, PolygonColor.WithAlpha(255));
						}
					}
				}
			}

		}

	}
}
#endif

#if !(UE_BUILD_SHIPPING || UE_BUILD_TEST) && ENABLE_VISUAL_LOG
void FRecastNavMeshGenerator::ExportNavigationData(const FString& FileName) const
{
	const UNavigationSystemV1* NavSys = FNavigationSystem::GetCurrent<UNavigationSystemV1>(GetWorld());
	const FNavigationOctree* NavOctree = NavSys ? NavSys->GetNavOctree() : NULL;
	if (NavOctree == NULL)
	{
		UE_LOG(LogNavigation, Error, TEXT("Failed to export navigation data due to %s being NULL"), NavSys == NULL ? TEXT("NavigationSystem") : TEXT("NavOctree"));
		return;
	}

	const double StartExportTime = FPlatformTime::Seconds();

	FString CurrentTimeStr = FDateTime::Now().ToString();
	for (int32 Index = 0; Index < NavSys->NavDataSet.Num(); ++Index)
	{
		// feed data from octtree and mark for rebuild				
		TNavStatArray<float> CoordBuffer;
		TNavStatArray<int32> IndexBuffer;
		const ARecastNavMesh* NavData = Cast<const ARecastNavMesh>(NavSys->NavDataSet[Index]);
		if (NavData)
		{
			struct FAreaExportData
			{
				FConvexNavAreaData Convex;
				uint8 AreaId;
			};
			TArray<FAreaExportData> AreaExport;

			for(FNavigationOctree::TConstElementBoxIterator<FNavigationOctree::DefaultStackAllocator> It(*NavOctree, TotalNavBounds);
				It.HasPendingElements();
				It.Advance())
			{
				const FNavigationOctreeElement& Element = It.GetCurrentElement();
				const bool bExportGeometry = Element.Data->HasGeometry() && Element.ShouldUseGeometry(DestNavMesh->GetConfig());

				if (bExportGeometry && Element.Data->CollisionData.Num())
				{
					FRecastGeometryCache CachedGeometry(Element.Data->CollisionData.GetData());
					IndexBuffer.Reserve( IndexBuffer.Num() + (CachedGeometry.Header.NumFaces * 3 ));
					CoordBuffer.Reserve( CoordBuffer.Num() + (CachedGeometry.Header.NumVerts * 3 ));
					for (int32 i = 0; i < CachedGeometry.Header.NumFaces * 3; i++)
					{
						IndexBuffer.Add(CachedGeometry.Indices[i] + CoordBuffer.Num() / 3);
					}
					for (int32 i = 0; i < CachedGeometry.Header.NumVerts * 3; i++)
					{
						CoordBuffer.Add(CachedGeometry.Verts[i]);
					}
				}
				else
				{
					const TArray<FAreaNavModifier>& AreaMods = Element.Data->Modifiers.GetAreas();
					for (int32 i = 0; i < AreaMods.Num(); i++)
					{
						FAreaExportData ExportInfo;
						ExportInfo.AreaId = NavData->GetAreaID(AreaMods[i].GetAreaClass());

						if (AreaMods[i].GetShapeType() == ENavigationShapeType::Convex)
						{
							AreaMods[i].GetConvex(ExportInfo.Convex);

							TArray<FVector> ConvexVerts;
							GrowConvexHull(NavData->AgentRadius, ExportInfo.Convex.Points, ConvexVerts);
							ExportInfo.Convex.MinZ -= NavData->CellHeight;
							ExportInfo.Convex.MaxZ += NavData->CellHeight;
							ExportInfo.Convex.Points = ConvexVerts;

							AreaExport.Add(ExportInfo);
						}
					}
				}
			}
			
			UWorld* NavigationWorld = GetWorld();
			for (int32 LevelIndex = 0; LevelIndex < NavigationWorld->GetNumLevels(); ++LevelIndex) 
			{
				const ULevel* const Level =  NavigationWorld->GetLevel(LevelIndex);
				if (Level == NULL)
				{
					continue;
				}

				const TArray<FVector>* LevelGeom = Level->GetStaticNavigableGeometry();
				if (LevelGeom != NULL && LevelGeom->Num() > 0)
				{
					TNavStatArray<FVector> Verts;
					TNavStatArray<int32> Faces;
					// For every ULevel in World take its pre-generated static geometry vertex soup
					RecastGeometryExport::TransformVertexSoupToRecast(*LevelGeom, Verts, Faces);

					IndexBuffer.Reserve( IndexBuffer.Num() + Faces.Num() );
					CoordBuffer.Reserve( CoordBuffer.Num() + Verts.Num() * 3);
					for (int32 i = 0; i < Faces.Num(); i++)
					{
						IndexBuffer.Add(Faces[i] + CoordBuffer.Num() / 3);
					}
					for (int32 i = 0; i < Verts.Num(); i++)
					{
						CoordBuffer.Add(Verts[i].X);
						CoordBuffer.Add(Verts[i].Y);
						CoordBuffer.Add(Verts[i].Z);
					}
				}
			}
			
			
			FString AreaExportStr;
			for (int32 i = 0; i < AreaExport.Num(); i++)
			{
				const FAreaExportData& ExportInfo = AreaExport[i];
				AreaExportStr += FString::Printf(TEXT("\nAE %d %d %f %f\n"),
					ExportInfo.AreaId, ExportInfo.Convex.Points.Num(), ExportInfo.Convex.MinZ, ExportInfo.Convex.MaxZ);

				for (int32 iv = 0; iv < ExportInfo.Convex.Points.Num(); iv++)
				{
					FVector Pt = Unreal2RecastPoint(ExportInfo.Convex.Points[iv]);
					AreaExportStr += FString::Printf(TEXT("Av %f %f %f\n"), Pt.X, Pt.Y, Pt.Z);
				}
			}
			
			FString AdditionalData;
			
			if (AreaExport.Num())
			{
				AdditionalData += "# Area export\n";
				AdditionalData += AreaExportStr;
				AdditionalData += "\n";
			}

			AdditionalData += "# RecastDemo specific data\n";
	#if 0
			// use this bounds to have accurate navigation data bounds
			const FVector Center = Unreal2RecastPoint(NavData->GetBounds().GetCenter());
			FVector Extent = FVector(NavData->GetBounds().GetExtent());
			Extent = FVector(Extent.X, Extent.Z, Extent.Y);
	#else
			// this bounds match navigation bounds from level
			FBox RCNavBounds = Unreal2RecastBox(TotalNavBounds);
			const FVector Center = RCNavBounds.GetCenter();
			const FVector Extent = RCNavBounds.GetExtent();
	#endif
			const FBox Box = FBox::BuildAABB(Center, Extent);
			AdditionalData += FString::Printf(
				TEXT("rd_bbox %7.7f %7.7f %7.7f %7.7f %7.7f %7.7f\n"), 
				Box.Min.X, Box.Min.Y, Box.Min.Z, 
				Box.Max.X, Box.Max.Y, Box.Max.Z
			);
			
			const FRecastNavMeshGenerator* CurrentGen = static_cast<const FRecastNavMeshGenerator*>(NavData->GetGenerator());
			check(CurrentGen);
			AdditionalData += FString::Printf(TEXT("# AgentHeight\n"));
			AdditionalData += FString::Printf(TEXT("rd_agh %5.5f\n"), CurrentGen->Config.AgentHeight);
			AdditionalData += FString::Printf(TEXT("# AgentRadius\n"));
			AdditionalData += FString::Printf(TEXT("rd_agr %5.5f\n"), CurrentGen->Config.AgentRadius);

			AdditionalData += FString::Printf(TEXT("# Cell Size\n"));
			AdditionalData += FString::Printf(TEXT("rd_cs %5.5f\n"), CurrentGen->Config.cs);
			AdditionalData += FString::Printf(TEXT("# Cell Height\n"));
			AdditionalData += FString::Printf(TEXT("rd_ch %5.5f\n"), CurrentGen->Config.ch);

			AdditionalData += FString::Printf(TEXT("# Agent max climb\n"));
			AdditionalData += FString::Printf(TEXT("rd_amc %d\n"), (int)CurrentGen->Config.AgentMaxClimb);
			AdditionalData += FString::Printf(TEXT("# Agent max slope\n"));
			AdditionalData += FString::Printf(TEXT("rd_ams %5.5f\n"), CurrentGen->Config.walkableSlopeAngle);

			AdditionalData += FString::Printf(TEXT("# Region min size\n"));
			AdditionalData += FString::Printf(TEXT("rd_rmis %d\n"), (uint32)FMath::Sqrt(CurrentGen->Config.minRegionArea));
			AdditionalData += FString::Printf(TEXT("# Region merge size\n"));
			AdditionalData += FString::Printf(TEXT("rd_rmas %d\n"), (uint32)FMath::Sqrt(CurrentGen->Config.mergeRegionArea));

			AdditionalData += FString::Printf(TEXT("# Max edge len\n"));
			AdditionalData += FString::Printf(TEXT("rd_mel %d\n"), CurrentGen->Config.maxEdgeLen);

			AdditionalData += FString::Printf(TEXT("# Perform Voxel Filtering\n"));
			AdditionalData += FString::Printf(TEXT("rd_pvf %d\n"), CurrentGen->Config.bPerformVoxelFiltering);
			AdditionalData += FString::Printf(TEXT("# Generate Detailed Mesh\n"));
			AdditionalData += FString::Printf(TEXT("rd_gdm %d\n"), CurrentGen->Config.bGenerateDetailedMesh);
			AdditionalData += FString::Printf(TEXT("# MaxPolysPerTile\n"));
			AdditionalData += FString::Printf(TEXT("rd_mppt %d\n"), CurrentGen->Config.MaxPolysPerTile);
			AdditionalData += FString::Printf(TEXT("# maxVertsPerPoly\n"));
			AdditionalData += FString::Printf(TEXT("rd_mvpp %d\n"), CurrentGen->Config.maxVertsPerPoly);
			AdditionalData += FString::Printf(TEXT("# Tile size\n"));
			AdditionalData += FString::Printf(TEXT("rd_ts %d\n"), CurrentGen->Config.tileSize);

			AdditionalData += FString::Printf(TEXT("\n"));
			
			const FString FilePathName = FileName + FString::Printf(TEXT("_NavDataSet%d_%s.obj"), Index, *CurrentTimeStr) ;
			ExportGeomToOBJFile(FilePathName, CoordBuffer, IndexBuffer, AdditionalData);
		}
	}
	UE_LOG(LogNavigation, Log, TEXT("ExportNavigation time: %.3f sec ."), FPlatformTime::Seconds() - StartExportTime);
}
#endif

static class FNavigationGeomExec : private FSelfRegisteringExec
{
public:
	/** Console commands, see embeded usage statement **/
	virtual bool Exec( UWorld* InWorld, const TCHAR* Cmd, FOutputDevice& Ar ) override
	{
#if ALLOW_DEBUG_FILES && !(UE_BUILD_SHIPPING || UE_BUILD_TEST)
		bool bCorrectCmd = FParse::Command(&Cmd, TEXT("ExportNavigation"));
		if (bCorrectCmd && !InWorld)
		{
			UE_LOG(LogNavigation, Error, TEXT("Failed to export navigation data due to missing UWorld"));
		}
		else if (InWorld && bCorrectCmd)
		{
			UNavigationSystemV1* NavSys = FNavigationSystem::GetCurrent<UNavigationSystemV1>(InWorld);
			if (NavSys)
			{
				const ANavigationData* NavData = NavSys->GetDefaultNavDataInstance();
				if (NavData)
				{
					if (const FNavDataGenerator* Generator = NavData->GetGenerator())
					{
						const FString Name = NavData->GetName();
						Generator->ExportNavigationData( FString::Printf( TEXT("%s/%s"), *FPaths::ProjectSavedDir(), *Name ));
						return true;
					}
					else
					{
						UE_LOG(LogNavigation, Error, TEXT("Failed to export navigation data due to missing generator"));
					}
				}
				else
				{
					UE_LOG(LogNavigation, Error, TEXT("Failed to export navigation data due to navigation data"));
				}
			}
			else
			{
				UE_LOG(LogNavigation, Error, TEXT("Failed to export navigation data due to missing navigation system"));
			}
		}
#endif // ALLOW_DEBUG_FILES && WITH_EDITOR
		return false;
	}
} NavigationGeomExec;

#endif // WITH_RECAST<|MERGE_RESOLUTION|>--- conflicted
+++ resolved
@@ -4232,11 +4232,7 @@
 					const FBox TileBounds = CalculateTileBounds(TileX, TileY, RcNavMeshOrigin, TotalNavBounds, TileSizeInWorldUnits);
 
 					// do per tile check since we can have lots of tiles inbetween navigable bounds volumes
-<<<<<<< HEAD
-					if (IntersectBounds(TileBox, InclusionBounds) == false)
-=======
 					if (IntersectBounds(TileBounds, InclusionBounds) == false)
->>>>>>> 9ba46998
 					{
 						// Skip this tile
 						continue;
