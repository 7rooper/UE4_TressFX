--- conflicted
+++ resolved
@@ -7,10 +7,7 @@
 #include "HAL/RunnableThread.h"
 #include "Interfaces/ITargetPlatformManagerModule.h"
 #include "Interfaces/ITargetPlatform.h"
-<<<<<<< HEAD
-=======
 #include "Interfaces/IProjectManager.h"
->>>>>>> 9ba46998
 
 struct FDeviceNotificationCallbackInformation
 {
@@ -110,31 +107,11 @@
 				{
 					if (NeedSDKCheck)
 					{
-<<<<<<< HEAD
-						if (GetTargetPlatformManager())
-						{
-							bool CanQuery = false;
-							FString OutTutorialPath;
-							const ITargetPlatform* Platform = GetTargetPlatformManager()->FindTargetPlatform(TEXT("IOS"));
-							if (Platform)
-							{
-								if (Platform->IsSdkInstalled(false, OutTutorialPath))
-								{
-									CanQuery = true;
-								}
-							}
-							NeedSDKCheck = false;
-							if (!CanQuery)
-							{
-								Enable(false);
-							}
-=======
 						NeedSDKCheck = false;
 						FProjectStatus ProjectStatus;
 						if (!IProjectManager::Get().QueryStatusForCurrentProject(ProjectStatus) || (!ProjectStatus.IsTargetPlatformSupported(TEXT("IOS")) && !ProjectStatus.IsTargetPlatformSupported(TEXT("TVOS"))))
 						{
 							Enable(false);
->>>>>>> 9ba46998
 						}
 					}
 					else
@@ -189,11 +166,7 @@
 			RetryQuery--;
 			if (RetryQuery < 0 || Response < 0)
 			{
-<<<<<<< HEAD
-				UE_LOG(LogTemp, Log, TEXT("IOS device listing is disabled (to many failed attempts)!"));
-=======
 				//UE_LOG(LogTemp, Log, TEXT("IOS device listing is disabled (to many failed attempts)!"));
->>>>>>> 9ba46998
 				Enable(false);
 			}
 			return;
