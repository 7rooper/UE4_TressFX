--- conflicted
+++ resolved
@@ -2,10 +2,6 @@
 
 #pragma once
 
-<<<<<<< HEAD
-#include "MovieScene.h"
-=======
->>>>>>> 73f66985
 #include "MovieScene3DConstraintTrack.h"
 #include "MovieScene3DPathTrack.generated.h"
 
@@ -13,14 +9,9 @@
 /**
  * Handles manipulation of path tracks in a movie scene
  */
-<<<<<<< HEAD
-UCLASS( MinimalAPI )
-class UMovieScene3DPathTrack : public UMovieScene3DConstraintTrack
-=======
 UCLASS(MinimalAPI)
 class UMovieScene3DPathTrack
 	: public UMovieScene3DConstraintTrack
->>>>>>> 73f66985
 {
 	GENERATED_UCLASS_BODY()
 
@@ -36,18 +27,7 @@
 
 	virtual TSharedPtr<IMovieSceneTrackInstance> CreateInstance() override;
 
-<<<<<<< HEAD
-	/**
-	 * Adds a constraint
-	 *
-	 * @param Time				    The time relative to the owning movie scene where the section should be
-	 * @param ConstraintEndTime     Set the constraint to end at this time
-	 * @param ConstraintId			The id to the constraint
-	 */
-	virtual void AddConstraint( float Time, float ConstraintEndTime, const FGuid& ConstraintId ) override;
-=======
 #if WITH_EDITORONLY_DATA
 	virtual FText GetDisplayName() const override;
 #endif
->>>>>>> 73f66985
 };