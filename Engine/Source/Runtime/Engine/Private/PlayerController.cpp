// Copyright 1998-2016 Epic Games, Inc. All Rights Reserved.

#include "EnginePrivate.h"
#include "Engine/Console.h"
#include "Net/UnrealNetwork.h"
#include "Engine/WorldComposition.h"
#include "Engine/LevelScriptActor.h"
#include "GameFramework/GameNetworkManager.h"
#include "Interfaces/NetworkPredictionInterface.h"
#include "ConfigCacheIni.h"
#include "SoundDefinitions.h"
#include "OnlineSubsystemUtils.h"
#include "GameFramework/OnlineSession.h"
#include "IHeadMountedDisplay.h"
#include "IMotionController.h"
#include "IInputInterface.h"
#include "SlateBasics.h"
#include "GameFramework/TouchInterface.h"
#include "DisplayDebugHelpers.h"
#include "Matinee/InterpTrackInstDirector.h"
#include "Matinee/MatineeActor.h"
#include "Engine/ActorChannel.h"
#include "GameFramework/SpectatorPawn.h"
#include "GameFramework/HUD.h"
#include "ContentStreaming.h"
#include "GameFramework/PawnMovementComponent.h"
#include "Camera/CameraActor.h"
#include "Engine/InputDelegateBinding.h"
#include "SVirtualJoystick.h"
#include "GameFramework/LocalMessage.h"
#include "GameFramework/PlayerStart.h"
#include "GameFramework/CheatManager.h"
#include "GameFramework/InputSettings.h"
#include "GameFramework/HapticFeedbackEffect.h"
#include "GameFramework/PlayerState.h"
#include "GameFramework/GameState.h"
#include "GameFramework/GameMode.h"
#include "Engine/ChildConnection.h"
#include "Engine/GameEngine.h"
#include "Engine/GameInstance.h"
#include "VisualLogger/VisualLogger.h"
#include "MessageLog.h"

DEFINE_LOG_CATEGORY(LogPlayerController);

#define LOCTEXT_NAMESPACE "PlayerController"

DECLARE_STATS_GROUP(TEXT("PlayerController"), STATGROUP_PlayerController, STATCAT_Advanced);
DECLARE_CYCLE_STAT(TEXT("PC Tick Actor"), STAT_PC_TickActor, STATGROUP_PlayerController);
DECLARE_CYCLE_STAT(TEXT("  PC Tick Input"), STAT_PC_TickInput, STATGROUP_PlayerController);
DECLARE_CYCLE_STAT(TEXT("    PC Build Input Stack"), STAT_PC_BuildInputStack, STATGROUP_PlayerController);
DECLARE_CYCLE_STAT(TEXT("    PC Process Input Stack"), STAT_PC_ProcessInputStack, STATGROUP_PlayerController);


const float RetryClientRestartThrottleTime = 0.5f;
const float RetryServerAcknowledgeThrottleTime = 0.25f;
const float RetryServerCheckSpectatorThrottleTime = 0.25f;

//////////////////////////////////////////////////////////////////////////
// APlayerController

APlayerController::APlayerController(const FObjectInitializer& ObjectInitializer)
	: Super(ObjectInitializer)
{
	NetPriority = 3.0f;
	CheatClass = UCheatManager::StaticClass();
	ClientCap = 0;
	LocalPlayerCachedLODDistanceFactor = 1.0f;
	bIsUsingStreamingVolumes = true;
	PrimaryActorTick.TickGroup = TG_PrePhysics;
	PrimaryActorTick.bTickEvenWhenPaused = true;
	bAllowTickBeforeBeginPlay = true;
	bShouldPerformFullTickWhenPaused = false;
	LastRetryPlayerTime = 0.f;
	DefaultMouseCursor = EMouseCursor::Default;
	DefaultClickTraceChannel = ECollisionChannel::ECC_Visibility;
	HitResultTraceDistance = 100000.f;

	bCinemaDisableInputMove = false;
	bCinemaDisableInputLook = false;

	bInputEnabled = true;
	bEnableTouchEvents = true;
	bForceFeedbackEnabled = true;

	bAutoManageActiveCameraTarget = true;
	bHidePawnInCinematicMode = false;

	bIsLocalPlayerController = false;

	if (RootComponent)
	{
		// We want to drive rotation with ControlRotation regardless of attachment state.
		RootComponent->bAbsoluteRotation = true;
	}
}

float APlayerController::GetNetPriority(const FVector& ViewPos, const FVector& ViewDir, AActor* Viewer, AActor* ViewTarget, UActorChannel* InChannel, float Time, bool bLowBandwidth)
{
	if ( Viewer == this )
	{
		Time *= 4.f;
	}
	return NetPriority * Time;
}

const AActor* APlayerController::GetNetOwner() const
{
	return this;
}

UPlayer* APlayerController::GetNetOwningPlayer() 
{
	return Player;
}

bool APlayerController::HasNetOwner() const
{
	// Player controllers are their own net owners
	return true;
}

UNetConnection* APlayerController::GetNetConnection() const
{
	// A controller without a player has no "owner"
	return (Player != NULL) ? NetConnection : NULL;
}

bool APlayerController::DestroyNetworkActorHandled()
{
	UNetConnection* C = Cast<UNetConnection>(Player);
	if (C)
	{
		if (C->Channels[0] && C->State != USOCK_Closed)
		{
			C->bPendingDestroy = true;
			C->Channels[0]->Close();
		}
		return true;
	}

	return false;
}

bool APlayerController::IsLocalController() const
{
	ENetMode NetMode = GetNetMode();
	if (NetMode == NM_DedicatedServer)
	{
		check(!bIsLocalPlayerController);
		return false;
	}

	if (NetMode == NM_Client)
	{
		// Clients only receive their own PC. We are not ROLE_AutonomousProxy until after PostInitializeComponents so we can't check that.
		return true;
	}

	return bIsLocalPlayerController;
}

bool APlayerController::IsLocalPlayerController() const
{
	// We automatically pass the "IsPlayer" part because we are a PlayerController...
	return IsLocalController();
}

void APlayerController::FailedToSpawnPawn()
{
	Super::FailedToSpawnPawn();
	ChangeState(NAME_Inactive);
	ClientGotoState(NAME_Inactive);
}


void APlayerController::ClientUpdateLevelStreamingStatus_Implementation(FName PackageName, bool bNewShouldBeLoaded, bool bNewShouldBeVisible, bool bNewShouldBlockOnLoad, int32 LODIndex )
{
	// For PIE Networking: remap the packagename to our local PIE packagename
	FString PackageNameStr = PackageName.ToString();
	if (GEngine->NetworkRemapPath(GetWorld(), PackageNameStr, true))
	{
		PackageName = FName(*PackageNameStr);
	}

	// Distance dependent streaming levels should be controlled by client only
	if (GetWorld() && GetWorld()->WorldComposition)
	{
		if (GetWorld()->WorldComposition->IsDistanceDependentLevel(PackageName))
		{
			return;
		}
	}

	//GEngine->NetworkRemapPath(GetWorld(), RealName, false);

	// if we're about to commit a map change, we assume that the streaming update is based on the to be loaded map and so defer it until that is complete
	if (GEngine->ShouldCommitPendingMapChange(GetWorld()))
	{
		GEngine->AddNewPendingStreamingLevel(GetWorld(), PackageName, bNewShouldBeLoaded, bNewShouldBeVisible, LODIndex);		
	}
	else
	{
		// search for the level object by name
		ULevelStreaming* LevelStreamingObject = NULL;
		if (PackageName != NAME_None)
		{
			for (int32 LevelIndex=0; LevelIndex < GetWorld()->StreamingLevels.Num(); LevelIndex++)
			{
				ULevelStreaming* CurrentLevelStreamingObject = GetWorld()->StreamingLevels[LevelIndex];
				if (CurrentLevelStreamingObject != NULL && CurrentLevelStreamingObject->GetWorldAssetPackageFName() == PackageName)
				{
					LevelStreamingObject = CurrentLevelStreamingObject;
					if (LevelStreamingObject != NULL)
					{
						// If we're unloading any levels, we need to request a one frame delay of garbage collection to make sure it happens after the level is actually unloaded
						if (LevelStreamingObject->bShouldBeLoaded && !bNewShouldBeLoaded)
						{
							GetWorld()->DelayGarbageCollection();
						}

						LevelStreamingObject->bShouldBeLoaded		= bNewShouldBeLoaded;
						LevelStreamingObject->bShouldBeVisible		= bNewShouldBeVisible;
						LevelStreamingObject->bShouldBlockOnLoad	= bNewShouldBlockOnLoad;
						LevelStreamingObject->LevelLODIndex			= LODIndex;
					}
					else
					{
						UE_LOG(LogStreaming, Log, TEXT("Unable to handle streaming object %s"),*LevelStreamingObject->GetName() );
					}

					// break out of object iterator if we found a match
					break;
				}
			}
		}

		if (LevelStreamingObject == NULL)
		{
			UE_LOG(LogStreaming, Log, TEXT("Unable to find streaming object %s"), *PackageName.ToString() );
		}
	}
}

void APlayerController::ClientFlushLevelStreaming_Implementation()
{
	// if we're already doing a map change, requesting another blocking load is just wasting time	
	if (GEngine->ShouldCommitPendingMapChange(GetWorld()))
	{
		// request level streaming be flushed next frame
		GetWorld()->UpdateLevelStreaming();
		GetWorld()->bRequestedBlockOnAsyncLoading = true;
		// request GC as soon as possible to remove any unloaded levels from memory
		GetWorld()->ForceGarbageCollection();
	}
}


void APlayerController::ServerUpdateLevelVisibility_Implementation(FName PackageName, bool bIsVisible)
{
	UNetConnection* Connection = Cast<UNetConnection>(Player);
	if (Connection != NULL)
	{
		// add or remove the level package name from the list, as requested
		if (bIsVisible)
		{
			// verify that we were passed a valid level name
			FString Filename;
			UPackage* TempPkg = FindPackage(NULL, *PackageName.ToString());
			FLinkerLoad* Linker = FLinkerLoad::FindExistingLinkerForPackage(TempPkg);

			// If we have a linker we know it has been loaded off disk successfully
			// If we have a file it is fine too
			// If its in our own streaming level list, its good

			struct Local
			{
				static bool IsInLevelList(UWorld *World, FName InPackageName)
				{
					for (int32 i=0; i < World->StreamingLevels.Num(); ++i)
					{
						if ( World->StreamingLevels[i] && (World->StreamingLevels[i]->GetWorldAssetPackageFName() == InPackageName ))
						{
							return true;
						}
					}
					return false;
				}
			};

			if ( Linker || FPackageName::DoesPackageExist(PackageName.ToString(), NULL, &Filename ) || Local::IsInLevelList(GetWorld(), PackageName ) )
			{
				Connection->ClientVisibleLevelNames.AddUnique(PackageName);
				UE_LOG( LogPlayerController, Verbose, TEXT("ServerUpdateLevelVisibility() Added '%s'"), *PackageName.ToString() );
			}
			else
			{
				UE_LOG( LogPlayerController, Warning, TEXT("ServerUpdateLevelVisibility() ignored non-existant package '%s'"), *PackageName.ToString() );
				Connection->Close();
			}
		}
		else
		{
			Connection->ClientVisibleLevelNames.Remove(PackageName);
			UE_LOG( LogPlayerController, Verbose, TEXT("ServerUpdateLevelVisibility() Removed '%s'"), *PackageName.ToString() );
			
			// Close any channels now that have actors that were apart of the level the client just unloaded
			for ( auto It = Connection->ActorChannels.CreateIterator(); It; ++It )
			{
				UActorChannel * Channel	= It.Value();					

				check( Channel->OpenedLocally );

				if ( Channel->Actor != NULL && Channel->Actor->GetLevel()->GetOutermost()->GetFName() == PackageName )
				{
					Channel->Close();
				}
			}
		}
	}
}

bool APlayerController::ServerUpdateLevelVisibility_Validate(FName PackageName, bool bIsVisible)
{
	RPC_VALIDATE( PackageName.IsValid() );

	FText Reason;

	if ( !FPackageName::IsValidLongPackageName( PackageName.ToString(), true, &Reason ) )
	{
		UE_LOG( LogPlayerController, Warning, TEXT( "ServerUpdateLevelVisibility() Invalid package name: %s (%s)" ), *PackageName.ToString(), *Reason.ToString() );
		return false;
	}

	return true;
}

void APlayerController::ClientAddTextureStreamingLoc_Implementation(FVector InLoc, float Duration, bool bOverrideLocation )
{
	if (!IStreamingManager::HasShutdown())
	{
		IStreamingManager::Get().AddViewSlaveLocation(InLoc, 1.0f, bOverrideLocation, Duration);
	}
}

void APlayerController::SetNetSpeed(int32 NewSpeed)
{
	UNetDriver* Driver = GetWorld()->GetNetDriver();
	if (Player != NULL && Driver != NULL)
	{
		Player->CurrentNetSpeed = FMath::Clamp(NewSpeed, 1800, Driver->MaxClientRate);
		if (Driver->ServerConnection != NULL)
		{
			Driver->ServerConnection->CurrentNetSpeed = Player->CurrentNetSpeed;
		}
	}
}

FString APlayerController::ConsoleCommand(const FString& Cmd, bool bWriteToLog)
{
	if (Player != nullptr)
	{
		return Player->ConsoleCommand(Cmd, bWriteToLog);
	}

	return TEXT("");
}

void APlayerController::CleanUpAudioComponents()
{
	TInlineComponentArray<UAudioComponent*> Components;
	GetComponents(Components);

	for(int32 CompIndex = 0; CompIndex < Components.Num(); CompIndex++)
	{
		UAudioComponent* AComp = Components[CompIndex];
		if (AComp->Sound == NULL)
		{
			AComp->DestroyComponent();
		}
	}
}

AActor* APlayerController::GetViewTarget() const
{
	return PlayerCameraManager ? PlayerCameraManager->GetViewTarget() : NULL;
}

void APlayerController::SetViewTarget(class AActor* NewViewTarget, struct FViewTargetTransitionParams TransitionParams)
{
	// if we're being controlled by a director track, update it with the new viewtarget 
	// so it returns to the proper viewtarget when it finishes.
	UInterpTrackInstDirector* const Director = GetControllingDirector();
	if (Director)
	{
		Director->OldViewTarget = NewViewTarget;
	}

	if (PlayerCameraManager)
	{
		PlayerCameraManager->SetViewTarget(NewViewTarget, TransitionParams);
	}
}


void APlayerController::AutoManageActiveCameraTarget(AActor* SuggestedTarget)
{
	if (bAutoManageActiveCameraTarget)
	{
		// See if there is a CameraActor with an auto-activate index that matches us.
		if (GetNetMode() == NM_Client)
		{
			// Clients don't know their own index on the server, so they have to trust that if they use a camera with an auto-activate index, that's their own index.
			ACameraActor* CurrentCameraActor = Cast<ACameraActor>(GetViewTarget());
			if (CurrentCameraActor)
			{
				const int32 CameraAutoIndex = CurrentCameraActor->GetAutoActivatePlayerIndex();
				if (CameraAutoIndex != INDEX_NONE)
				{					
					return;
				}
			}
		}
		else
		{
			// See if there is a CameraActor in the level that auto-activates for this PC.
			ACameraActor* AutoCameraTarget = GetAutoActivateCameraForPlayer();
			if (AutoCameraTarget)
			{
				SetViewTarget(AutoCameraTarget);
				return;
			}
		}

		// No auto-activate CameraActor, so use the suggested target.
		SetViewTarget(SuggestedTarget);
	}
}



ACameraActor* APlayerController::GetAutoActivateCameraForPlayer() const
{
	if (GetNetMode() == NM_Client)
	{
		// Clients get their view target replicated, they don't use placed cameras because they don't know their own index.
		return NULL;
	}

	UWorld* CurWorld = GetWorld();
	if (!CurWorld)
	{
		return NULL;
	}

	// Only bother if there are any registered cameras.
	FConstCameraActorIterator CameraIterator = CurWorld->GetAutoActivateCameraIterator();
	if (!CameraIterator)
	{
		return NULL;
	}

	// Find our player index
	int32 IterIndex = 0;
	int32 PlayerIndex = INDEX_NONE;
	for( FConstPlayerControllerIterator Iterator = CurWorld->GetPlayerControllerIterator(); Iterator; ++Iterator, ++IterIndex )
	{
		const APlayerController* PlayerController = *Iterator;
		if (PlayerController == this)
		{
			PlayerIndex = IterIndex;
			break;
		}
	}

	if (PlayerIndex != INDEX_NONE)
	{
		// Find the matching camera
		for( /*CameraIterater initialized above*/; CameraIterator; ++CameraIterator)
		{
			ACameraActor* CameraActor = *CameraIterator;
			if (CameraActor && CameraActor->GetAutoActivatePlayerIndex() == PlayerIndex)
			{
				return CameraActor;
			}
		}
	}

	return NULL;
}



void APlayerController::SetControllingDirector(UInterpTrackInstDirector* NewControllingDirector, bool bClientSimulatingViewTarget)
{
	ControllingDirTrackInst = NewControllingDirector;

	if (PlayerCameraManager != NULL)
	{
		PlayerCameraManager->bClientSimulatingViewTarget = (NewControllingDirector != NULL) ? bClientSimulatingViewTarget : false;
	}
}


UInterpTrackInstDirector* APlayerController::GetControllingDirector()
{
	return ControllingDirTrackInst;
}

bool APlayerController::ServerNotifyLoadedWorld_Validate(FName WorldPackageName)
{
	RPC_VALIDATE( WorldPackageName.IsValid() );
	return true;
}

void APlayerController::ServerNotifyLoadedWorld_Implementation(FName WorldPackageName)
{
	UE_LOG(LogPlayerController, Verbose, TEXT("APlayerController::ServerNotifyLoadedWorld_Implementation: Client loaded %s"), *WorldPackageName.ToString());

	UWorld* CurWorld = GetWorld();

	// Only valid for calling, for PC's in the process of seamless traveling
	// NOTE: SeamlessTravelCount tracks client seamless travel, through the serverside gameplay code; this should not be replaced.
	if (CurWorld != NULL && CurWorld->IsServer() && SeamlessTravelCount > 0 && LastCompletedSeamlessTravelCount < SeamlessTravelCount)
	{
		// Update our info on what world the client is in
		UNetConnection* const Connection = Cast<UNetConnection>(Player);

		if (Connection != NULL)
		{
			Connection->ClientWorldPackageName = WorldPackageName;
		}

		// if both the server and this client have completed the transition, handle it
		FSeamlessTravelHandler& SeamlessTravelHandler = GEngine->SeamlessTravelHandlerForWorld(CurWorld);
		AGameMode* CurGameMode = CurWorld->GetAuthGameMode();

		if (!SeamlessTravelHandler.IsInTransition() && WorldPackageName == CurWorld->GetOutermost()->GetFName() && CurGameMode != NULL)
		{
			AController* TravelPlayer = this;
			CurGameMode->HandleSeamlessTravelPlayer(TravelPlayer);
		}
	}
}

bool APlayerController::HasClientLoadedCurrentWorld()
{
	UNetConnection* Connection = Cast<UNetConnection>(Player);
	if (Connection == NULL && UNetConnection::GNetConnectionBeingCleanedUp != NULL && UNetConnection::GNetConnectionBeingCleanedUp->PlayerController == this)
	{
		Connection = UNetConnection::GNetConnectionBeingCleanedUp;
	}
	if (Connection != NULL)
	{
		// NOTE: To prevent exploits, child connections must not use the parent connections ClientWorldPackageName value at all.

		return (Connection->ClientWorldPackageName == GetWorld()->GetOutermost()->GetFName());
	}
	else
	{
		// if we have no client connection, we're local, so we always have the current world
		return true;
	}
}

void APlayerController::ForceSingleNetUpdateFor(AActor* Target)
{
	if (Target == NULL)
	{
		UE_LOG(LogPlayerController, Warning, TEXT("PlayerController::ForceSingleNetUpdateFor(): No Target specified"));
	}
	else if (GetNetMode() == NM_Client)
	{
		UE_LOG(LogPlayerController, Warning, TEXT("PlayerController::ForceSingleNetUpdateFor(): Only valid on server"));
	}
	else
	{
		UNetConnection* Conn = Cast<UNetConnection>(Player);
		if (Conn != NULL)
		{
			if (Conn->GetUChildConnection() != NULL)
			{
				Conn = ((UChildConnection*)Conn)->Parent;
				checkSlow(Conn != NULL);
			}
			UActorChannel* Channel = Conn->ActorChannels.FindRef(Target);
			if (Channel != NULL)
			{
				Target->bPendingNetUpdate = true; // will cause some other clients to do lesser checks too, but that's unavoidable with the current functionality
			}
		}
	}
}

void APlayerController::SmoothTargetViewRotation(APawn* TargetPawn, float DeltaSeconds)
{
	struct FBlendHelper
	{
		/** worker function for APlayerController::SmoothTargetViewRotation() */
		static float BlendRotation(float DeltaTime, float BlendC, float NewC)
		{
			if (FMath::Abs(BlendC - NewC) > 180.f)
			{
				if (BlendC > NewC)
				{
					NewC += 360.f;
				}
				else
				{
					BlendC += 360.f;
				}
			}

			if (FMath::Abs(BlendC - NewC) > 22.57f)
			{
				BlendC = NewC;
			}
			else
			{
				BlendC = BlendC + (NewC - BlendC) * FMath::Min(1.f, 24.f * DeltaTime);
			}

			return FRotator::ClampAxis(BlendC);
		}
	};

	BlendedTargetViewRotation.Pitch = FBlendHelper::BlendRotation(DeltaSeconds, BlendedTargetViewRotation.Pitch, FRotator::ClampAxis(TargetViewRotation.Pitch));
	BlendedTargetViewRotation.Yaw = FBlendHelper::BlendRotation(DeltaSeconds, BlendedTargetViewRotation.Yaw, FRotator::ClampAxis(TargetViewRotation.Yaw));
	BlendedTargetViewRotation.Roll = FBlendHelper::BlendRotation(DeltaSeconds, BlendedTargetViewRotation.Roll, FRotator::ClampAxis(TargetViewRotation.Roll));
}


void APlayerController::InitInputSystem()
{
	if (PlayerInput == NULL)
	{
		PlayerInput = NewObject<UPlayerInput>(this);
	}

	SetupInputComponent();

	CurrentMouseCursor = DefaultMouseCursor;
	CurrentClickTraceChannel = DefaultClickTraceChannel;

	UWorld* World = GetWorld();
	check(World);
	World->PersistentLevel->PushPendingAutoReceiveInput(this);

	// add the player to any matinees running so that it gets in on any cinematics already running, etc
	// (already done on server in PostLogin())
	if (Role < ROLE_Authority)
	{
		TArray<AMatineeActor*> AllMatineeActors;
		World->GetMatineeActors(AllMatineeActors);

		// tell them all to add this PC to any running Director tracks
		for (int32 i = 0; i < AllMatineeActors.Num(); i++)
		{
			AllMatineeActors[i]->AddPlayerToDirectorTracks(this);
		}
	}

	// setup optional touchscreen interface
	CreateTouchInterface();
}

void APlayerController::SafeRetryClientRestart()
{
	if (AcknowledgedPawn != GetPawn())
	{
		UWorld* World = GetWorld();
		check(World);

		if (World->TimeSince(LastRetryPlayerTime) > RetryClientRestartThrottleTime)
		{
			ClientRetryClientRestart(GetPawn());
			LastRetryPlayerTime = World->TimeSeconds;
		}
	}
}


/** Avoid calling ClientRestart if we have already accepted this pawn */
void APlayerController::ClientRetryClientRestart_Implementation(APawn* NewPawn)
{
	if (NewPawn == NULL)
	{
		return;
	}

	UE_LOG(LogPlayerController, Verbose, TEXT("ClientRetryClientRestart_Implementation %s, AcknowledgedPawn: %s"), *GetNameSafe(NewPawn), *GetNameSafe(AcknowledgedPawn));

	// Avoid calling ClientRestart if we have already accepted this pawn
	if( (GetPawn() != NewPawn) || (NewPawn->Controller != this) || (NewPawn != AcknowledgedPawn) )
	{
		SetPawn(NewPawn);
		NewPawn->Controller = this;
		ClientRestart(GetPawn());
	}
}

void APlayerController::ClientRestart_Implementation(APawn* NewPawn)
{
	UE_LOG(LogPlayerController, Verbose, TEXT("ClientRestart_Implementation %s"), *GetNameSafe(NewPawn));

	ResetIgnoreInputFlags();
	AcknowledgedPawn = NULL;

	SetPawn(NewPawn);
	if ( (GetPawn() != NULL) && GetPawn()->bTearOff )
	{
		UnPossess();
		SetPawn(NULL);
		AcknowledgePossession(GetPawn());
		return;
	}

	if ( GetPawn() == NULL )
	{
		// We failed to possess, ask server to verify and potentially resend the pawn
		ServerCheckClientPossessionReliable();
		return;
	}

	// Only acknowledge non-null Pawns here. ClientRestart is only ever called by the Server for valid pawns,
	// but we may receive the function call before Pawn is replicated over, so it will resolve to NULL.
	AcknowledgePossession(GetPawn());

	GetPawn()->Controller = this;
	GetPawn()->PawnClientRestart();
	
	if (Role < ROLE_Authority)
	{
		ChangeState( NAME_Playing );
		if (bAutoManageActiveCameraTarget)
		{
			AutoManageActiveCameraTarget(GetPawn());
			ResetCameraMode();
		}
	}
}

void APlayerController::Possess(APawn* PawnToPossess)
{
	if (!HasAuthority())
	{
		FMessageLog("PIE").Warning(FText::Format(
			LOCTEXT("PlayerControllerPossessAuthorityOnly", "Possess function should only be used by the network authority for {0}"),
			FText::FromName(GetFName())
			));
		return;
	}

	if ( PawnToPossess != NULL && 
		(PlayerState == NULL || !PlayerState->bOnlySpectator) )
	{
		if (GetPawn() && GetPawn() != PawnToPossess)
		{
			UnPossess();
		}

		if (PawnToPossess->Controller != NULL)
		{
			PawnToPossess->Controller->UnPossess();
		}

		PawnToPossess->PossessedBy(this);

		// update rotation to match possessed pawn's rotation
		SetControlRotation( PawnToPossess->GetActorRotation() );

		SetPawn(PawnToPossess);
		check(GetPawn() != NULL);

		if (GetPawn() && GetPawn()->PrimaryActorTick.bStartWithTickEnabled)
		{
			GetPawn()->SetActorTickEnabled(true);
		}

		INetworkPredictionInterface* NetworkPredictionInterface = GetPawn() ? Cast<INetworkPredictionInterface>(GetPawn()->GetMovementComponent()) : NULL;
		if (NetworkPredictionInterface)
		{
			NetworkPredictionInterface->ResetPredictionData_Server();
		}

		AcknowledgedPawn = NULL;
		
		// Local PCs will have the Restart() triggered right away in ClientRestart (via PawnClientRestart()), but the server should call Restart() locally for remote PCs.
		// We're really just trying to avoid calling Restart() multiple times.
		if (!IsLocalPlayerController())
		{
			GetPawn()->Restart();
		}

		ClientRestart(GetPawn());
		
		ChangeState( NAME_Playing );
		if (bAutoManageActiveCameraTarget)
		{
			AutoManageActiveCameraTarget(GetPawn());
			ResetCameraMode();
		}
		UpdateNavigationComponents();
	}
}

void APlayerController::AcknowledgePossession(APawn* P)
{
	if (Cast<ULocalPlayer>(Player) != NULL)
	{
		AcknowledgedPawn = P;
		if (P != NULL)
		{
			P->RecalculateBaseEyeHeight();
		}
		ServerAcknowledgePossession(P);
	}
}

void APlayerController::ReceivedPlayer()
{
	if (IsInState(NAME_Spectating))
	{
		if (GetSpectatorPawn() == NULL)
		{
			BeginSpectatingState();
		}
	}
}

FVector APlayerController::GetFocalLocation() const
{
	if (GetPawnOrSpectator())
	{
		return GetPawnOrSpectator()->GetActorLocation();
	}
	else
	{
		return GetSpawnLocation();
	}
}

void APlayerController::PostLoad()
{
	Super::PostLoad();

	if (GetLinkerUE4Version() < VER_UE4_SPLIT_TOUCH_AND_CLICK_ENABLES)
	{
		bEnableTouchEvents = bEnableClickEvents;
	}
}

void APlayerController::GetActorEyesViewPoint( FVector& out_Location, FRotator& out_Rotation ) const
{
	// If we have a Pawn, this is our view point.
	if (GetPawnOrSpectator() != NULL)
	{
		GetPawnOrSpectator()->GetActorEyesViewPoint(out_Location, out_Rotation);
	}
	else
	{
		out_Location = PlayerCameraManager ? PlayerCameraManager->GetCameraLocation() : GetSpawnLocation();
		out_Rotation = GetControlRotation();
	}
}

void APlayerController::CalcCamera(float DeltaTime, FMinimalViewInfo& OutResult)
{
	OutResult.Location = GetFocalLocation();
	OutResult.Rotation = GetControlRotation();
}


void APlayerController::GetPlayerViewPoint( FVector& out_Location, FRotator& out_Rotation ) const
{
	if (IsInState(NAME_Spectating) && HasAuthority() && !IsLocalController())
	{
		// Server uses the synced location from clients. Important for view relevancy checks.
		out_Location = LastSpectatorSyncLocation;
		out_Rotation = LastSpectatorSyncRotation;
	}
	else if (PlayerCameraManager != NULL && 
		PlayerCameraManager->CameraCache.TimeStamp > 0.f) // Whether camera was updated at least once)
	{
		PlayerCameraManager->GetCameraViewPoint(out_Location, out_Rotation);
	}
	else
	{
		AActor* TheViewTarget = GetViewTarget();

		if( TheViewTarget != NULL )
		{
			out_Location = TheViewTarget->GetActorLocation();
			out_Rotation = TheViewTarget->GetActorRotation();
		}
		else
		{
			Super::GetPlayerViewPoint(out_Location,out_Rotation);
		}
	}
}

void APlayerController::UpdateRotation( float DeltaTime )
{
	// Calculate Delta to be applied on ViewRotation
	FRotator DeltaRot(RotationInput);

	FRotator ViewRotation = GetControlRotation();

	if (PlayerCameraManager)
	{
		PlayerCameraManager->ProcessViewRotation(DeltaTime, ViewRotation, DeltaRot);
	}

	AActor* ViewTarget = GetViewTarget();
	if (!ViewTarget || !ViewTarget->HasActiveCameraComponent())
	{
		if (IsLocalPlayerController() && GEngine->HMDDevice.IsValid() && GEngine->HMDDevice->IsHeadTrackingAllowed())
		{
			GEngine->HMDDevice->ApplyHmdRotation(this, ViewRotation);
		}
	}

	SetControlRotation(ViewRotation);

	APawn* const P = GetPawnOrSpectator();
	if (P)
	{
		P->FaceRotation(ViewRotation, DeltaTime);
	}
}

void APlayerController::FellOutOfWorld(const UDamageType& dmgType) {}

void APlayerController::PostInitializeComponents()
{
	Super::PostInitializeComponents();

	if ( !IsPendingKill() && (GetNetMode() != NM_Client) )
	{
		// create a new player replication info
		InitPlayerState();
	}

	SpawnPlayerCameraManager();
	ResetCameraMode(); 

	if ( GetNetMode() == NM_Client )
	{
		SpawnDefaultHUD();
	}

	AddCheats();

	bPlayerIsWaiting = true;
	StateName = NAME_Spectating; // Don't use ChangeState, because we want to defer spawning the SpectatorPawn until the Player is received
}

bool APlayerController::ServerShortTimeout_Validate()
{
	return true;
}

void APlayerController::ServerShortTimeout_Implementation()
{
	if (!bShortConnectTimeOut)
	{
		UWorld* World = GetWorld();
		check(World);

		bShortConnectTimeOut = true;

		// quick update of pickups and gameobjectives since this player is now relevant
		if (GetWorldSettings()->Pauser != NULL)
		{
			// update everything immediately, as TimeSeconds won't get advanced while paused
			// so otherwise it won't happen at all until the game is unpaused
			// this floods the network, but we're paused, so no gameplay is going on that would care much
			for (FActorIterator It(World); It; ++It)
			{
				AActor* A = *It;
				if (A && !A->IsPendingKill())
				{
					if (!A->bOnlyRelevantToOwner)
					{
						A->ForceNetUpdate();
					}
				}
			}
		}
		else 
		{
			float NetUpdateTimeOffset = (World->GetAuthGameMode()->NumPlayers < 8) ? 0.2f : 0.5f;
			for (FActorIterator It(World); It; ++It)
			{
				AActor* A = *It;
				if (A && !A->IsPendingKill())
				{
					if ( (A->NetUpdateFrequency < 1) && !A->bOnlyRelevantToOwner )
					{
						A->SetNetUpdateTime(FMath::Min(A->NetUpdateTime, World->TimeSeconds + NetUpdateTimeOffset * FMath::FRand()));
					}
				}
			}
		}
	}
}

void APlayerController::AddCheats(bool bForce)
{
	UWorld* World = GetWorld();
	check(World);

	// Assuming that this never gets called for NM_Client without bForce=true
	if ( ((CheatManager == NULL) && (World->GetAuthGameMode() != NULL) && World->GetAuthGameMode()->AllowCheats(this)) || bForce)
	{
		CheatManager = NewObject<UCheatManager>(this, CheatClass);
		CheatManager->InitCheatManager();
	}
}

void APlayerController::EnableCheats()
{
#if !(UE_BUILD_SHIPPING || UE_BUILD_TEST)
	AddCheats(true);
#else
	AddCheats();
#endif
}


void APlayerController::SpawnDefaultHUD()
{
	if ( Cast<ULocalPlayer>(Player) == NULL )
	{
		return;
	}

	UE_LOG(LogPlayerController, Verbose, TEXT("SpawnDefaultHUD"));
	FActorSpawnParameters SpawnInfo;
	SpawnInfo.Owner = this;
	SpawnInfo.Instigator = Instigator;
	SpawnInfo.ObjectFlags |= RF_Transient;	// We never want to save HUDs into a map
	MyHUD = GetWorld()->SpawnActor<AHUD>( SpawnInfo );
}

void APlayerController::CreateTouchInterface()
{
	ULocalPlayer* LocalPlayer = Cast<ULocalPlayer>(Player);

	// do we want to show virtual joysticks?
	if (LocalPlayer && LocalPlayer->ViewportClient && SVirtualJoystick::ShouldDisplayTouchInterface())
	{
		// in case we already had one, remove it
		if (VirtualJoystick.IsValid())
		{
			Cast<ULocalPlayer>(Player)->ViewportClient->RemoveViewportWidgetContent(VirtualJoystick.ToSharedRef());
		}

		if (CurrentTouchInterface == nullptr)
		{
			// load what the game wants to show at startup
			FStringAssetReference DefaultTouchInterfaceName = GetDefault<UInputSettings>()->DefaultTouchInterface;

			if (DefaultTouchInterfaceName.IsValid())
			{
				// activate this interface if we have it
				CurrentTouchInterface = LoadObject<UTouchInterface>(NULL, *DefaultTouchInterfaceName.ToString());
			}
		}

		if (CurrentTouchInterface)
		{
			// create the joystick 
			VirtualJoystick = SNew(SVirtualJoystick);

			// add it to the player's viewport
			LocalPlayer->ViewportClient->AddViewportWidgetContent(VirtualJoystick.ToSharedRef());

			ActivateTouchInterface(CurrentTouchInterface);
		}
	}
}

void APlayerController::CleanupGameViewport()
{
	ULocalPlayer* LocalPlayer = Cast<ULocalPlayer>(Player);

	if (VirtualJoystick.IsValid())
	{
		ActivateTouchInterface(nullptr);
	}
}

AHUD* APlayerController::GetHUD() const
{
	return MyHUD;
}

void APlayerController::GetViewportSize(int32& SizeX, int32& SizeY) const
{
	SizeX = 0;
	SizeY = 0;

	ULocalPlayer* LocPlayer = Cast<ULocalPlayer>(Player);
	if( LocPlayer && LocPlayer->ViewportClient )
	{
		FVector2D ViewportSize;
		LocPlayer->ViewportClient->GetViewportSize(ViewportSize);

		SizeX = ViewportSize.X;
		SizeY = ViewportSize.Y;
	}
}

void APlayerController::Reset()
{
	if ( GetPawn() != NULL )
	{
		PawnPendingDestroy( GetPawn() );
		UnPossess();
	}

	Super::Reset();

	SetViewTarget(this);
	ResetCameraMode();

	bPlayerIsWaiting = !PlayerState->bOnlySpectator;
	ChangeState(NAME_Spectating);
}

void APlayerController::ClientReset_Implementation()
{
	ResetCameraMode();
	SetViewTarget(this);

	bPlayerIsWaiting = !PlayerState->bOnlySpectator;
	ChangeState(NAME_Spectating);
}

void APlayerController::ClientGotoState_Implementation(FName NewState)
{
	ChangeState(NewState);
}

void APlayerController::UnFreeze() {}

bool APlayerController::IsFrozen()
{
	return GetWorldTimerManager().IsTimerActive(TimerHandle_UnFreeze);
}

void APlayerController::ServerAcknowledgePossession_Implementation(APawn* P)
{
	UE_LOG(LogPlayerController, Verbose, TEXT("ServerAcknowledgePossession_Implementation %s"), *GetNameSafe(P));
	AcknowledgedPawn = P;
}

bool APlayerController::ServerAcknowledgePossession_Validate(APawn* P)
{
	if (P)
	{
		// Valid to acknowledge no possessed pawn
		RPC_VALIDATE( !P->HasAnyFlags(RF_ClassDefaultObject) );
	}
	return true;
}

void APlayerController::UnPossess()
{
	if (GetPawn() != NULL)
	{
		if (Role == ROLE_Authority)
		{
			GetPawn()->SetReplicates(true);
		}
		GetPawn()->UnPossessed();

		if (GetViewTarget() == GetPawn())
		{
			SetViewTarget(this);
		}
	}
	SetPawn(NULL);
}

void APlayerController::ClientSetHUD_Implementation(TSubclassOf<AHUD> NewHUDClass)
{
	if ( MyHUD != NULL )
	{

		MyHUD->Destroy();
		MyHUD = NULL;
	}

	FActorSpawnParameters SpawnInfo;
	SpawnInfo.Owner = this;
	SpawnInfo.Instigator = Instigator;
	SpawnInfo.ObjectFlags |= RF_Transient;	// We never want to save HUDs into a map

	MyHUD = GetWorld()->SpawnActor<AHUD>(NewHUDClass, SpawnInfo );
}

void APlayerController::CleanupPlayerState()
{
	AGameMode* const GameMode = GetWorld()->GetAuthGameMode();
	if (GameMode)
	{
		GameMode->AddInactivePlayer(PlayerState, this);
	}

	PlayerState = NULL;
}

void APlayerController::OnActorChannelOpen(FInBunch& InBunch, UNetConnection* Connection)
{
	SetAsLocalPlayerController();

	// Attempt to match the player controller to a local viewport (client side)
	InBunch << NetPlayerIndex;
	if (Connection->Driver != NULL && Connection == Connection->Driver->ServerConnection)
	{
		if (NetPlayerIndex == 0)
		{
			// main connection PlayerController
			Connection->HandleClientPlayer(this, Connection); 
		}
		else
		{
			int32 ChildIndex = int32(NetPlayerIndex) - 1;
			if (Connection->Children.IsValidIndex(ChildIndex))
			{
				// received a new PlayerController for an already existing child
				Connection->Children[ChildIndex]->HandleClientPlayer(this, Connection);
			}
			else
			{
				// create a split connection on the client
				UChildConnection* Child = Connection->Driver->CreateChild(Connection); 
				Child->HandleClientPlayer(this, Connection);
				UE_LOG(LogNet, Verbose, TEXT("Client received PlayerController=%s. Num child connections=%i."), *GetName(), Connection->Children.Num());
			}
		}
	}
}

bool APlayerController::UseShortConnectTimeout() const
{
	return bShortConnectTimeOut;
}

void APlayerController::OnSerializeNewActor(FOutBunch& OutBunch)
{
	// serialize PlayerIndex as part of the initial bunch for PlayerControllers so they can be matched to the correct client-side viewport
	OutBunch << NetPlayerIndex;
}

void APlayerController::OnNetCleanup(UNetConnection* Connection)
{
	UWorld* World = GetWorld();
	// destroy the PC that was waiting for a swap, if it exists
	if (World != NULL)
	{
		World->DestroySwappedPC(Connection);
	}

	check(UNetConnection::GNetConnectionBeingCleanedUp == NULL);
	UNetConnection::GNetConnectionBeingCleanedUp = Connection;
	//@note: if we ever implement support for splitscreen players leaving a match without the primary player leaving, we'll need to insert
	// a call to ClearOnlineDelegates() here so that PlayerController.ClearOnlineDelegates can use the correct ControllerId (which lives
	// in ULocalPlayer)
	Player = NULL;
	NetConnection = NULL;
	Destroy( true );		
	UNetConnection::GNetConnectionBeingCleanedUp = NULL;
}

void APlayerController::ClientReceiveLocalizedMessage_Implementation( TSubclassOf<ULocalMessage> Message, int32 Switch, APlayerState* RelatedPlayerState_1, APlayerState* RelatedPlayerState_2, UObject* OptionalObject )
{
	// Wait for player to be up to date with replication when joining a server, before stacking up messages
	if (GetNetMode() == NM_DedicatedServer || GetWorld()->GameState == NULL || Message == NULL)
	{
		return;
	}

	FClientReceiveData ClientData;
	ClientData.LocalPC = this;
	ClientData.MessageIndex = Switch;
	ClientData.RelatedPlayerState_1 = RelatedPlayerState_1;
	ClientData.RelatedPlayerState_2 = RelatedPlayerState_2;
	ClientData.OptionalObject = OptionalObject;

	Message->GetDefaultObject<ULocalMessage>()->ClientReceive( ClientData );
}

void APlayerController::ClientPlaySound_Implementation(USoundBase* Sound, float VolumeMultiplier /* = 1.f */, float PitchMultiplier /* = 1.f */)
{
	FVector AudioPosition = GetFocalLocation();
	UGameplayStatics::PlaySoundAtLocation( this, Sound, AudioPosition, VolumeMultiplier, PitchMultiplier );
}

void APlayerController::ClientPlaySoundAtLocation_Implementation(USoundBase* Sound, FVector Location, float VolumeMultiplier /* = 1.f */, float PitchMultiplier /* = 1.f */)
{
	UGameplayStatics::PlaySoundAtLocation( this, Sound, Location, VolumeMultiplier, PitchMultiplier );
}

void APlayerController::ClientMessage_Implementation( const FString& S, FName Type, float MsgLifeTime )
{
	if ( GetNetMode() == NM_DedicatedServer || GetWorld()->GameState == NULL )
	{
		return;
	}

	if (Type == NAME_None)
	{
		Type = FName(TEXT("Event"));
	}

	ClientTeamMessage(PlayerState, S, Type, MsgLifeTime);
}

void APlayerController::ClientTeamMessage_Implementation( APlayerState* SenderPlayerState, const FString& S, FName Type, float MsgLifeTime  )
{
	FString SMod = S;
	static FName NAME_Say = FName(TEXT("Say"));
	if( (Type == NAME_Say) && ( SenderPlayerState != NULL ) )
	{
		SMod = FString::Printf(TEXT("%s: %s"), *SenderPlayerState->PlayerName, *SMod);
	}

	// since this is on the client, we can assume that if Player exists, it is a LocalPlayer
	if (Player != NULL)
	{
		UGameViewportClient *ViewportClient = CastChecked<ULocalPlayer>(Player)->ViewportClient;
		if ( ViewportClient && ViewportClient->ViewportConsole )
		{
			CastChecked<ULocalPlayer>(Player)->ViewportClient->ViewportConsole->OutputText(SMod);
		}
	}
}

bool APlayerController::ServerToggleAILogging_Validate()
{
	return true;
}

void APlayerController::ServerToggleAILogging_Implementation()
{
	if (CheatManager)
	{
		CheatManager->ServerToggleAILogging();
	}
}

void APlayerController::PawnLeavingGame()
{
	if (GetPawn() != NULL)
	{
		GetPawn()->Destroy();
		SetPawn(NULL);
	}
}

void APlayerController::EndPlay(const EEndPlayReason::Type EndPlayReason)
{
	ULocalPlayer* LocalPlayer = Cast<ULocalPlayer>(Player);
	if (LocalPlayer)
	{
		if (VirtualJoystick.IsValid())
		{
			ActivateTouchInterface(nullptr);
		}

		if (FSlateApplication::IsInitialized())
		{
			IInputInterface* InputInterface = FSlateApplication::Get().GetInputInterface();
			if (InputInterface)
			{
				// Stop any force feedback effects that may be active
				InputInterface->SetForceFeedbackChannelValues(LocalPlayer->GetControllerId(), FForceFeedbackValues());
			}
		}
	}

	Super::EndPlay(EndPlayReason);
}

void APlayerController::Destroyed()
{
	if (GetPawn() != NULL)
	{
		// Handle players leaving the game
		if (Player == NULL && Role == ROLE_Authority)
		{
			PawnLeavingGame();
		}
		else
		{
			UnPossess();
		}
	}

	if (GetSpectatorPawn() != NULL)
	{
		DestroySpectatorPawn();
	}
	if ( MyHUD != NULL )
	{
		MyHUD->Destroy();
		MyHUD = NULL;
	}

	if (PlayerCameraManager != NULL)
	{
		PlayerCameraManager->Destroy();
		PlayerCameraManager = NULL;
	}

	// Tells the game info to forcibly remove this player's CanUnpause delegates from its list of Pausers.
	// Prevents the game from being stuck in a paused state when a PC that paused the game is destroyed before the game is unpaused.
	AGameMode* const GameMode = GetWorld()->GetAuthGameMode();
	if (GameMode)
	{
		GameMode->ForceClearUnpauseDelegates(this);
	}

	PlayerInput = NULL;
	CheatManager = NULL;

	Super::Destroyed();
}

void APlayerController::FOV(float F)
{
	if (PlayerCameraManager != NULL)
	{
		PlayerCameraManager->SetFOV(F);
	}
}

void APlayerController::PreClientTravel( const FString& PendingURL, ETravelType TravelType, bool bIsSeamlessTravel )
{
}

void APlayerController::Camera( FName NewMode )
{
	ServerCamera(NewMode);
}

void APlayerController::ServerCamera_Implementation( FName NewMode )
{
	SetCameraMode(NewMode);
}

bool APlayerController::ServerCamera_Validate( FName NewMode )
{
	RPC_VALIDATE( NewMode.IsValid() );
	return true;
}

void APlayerController::ClientSetCameraMode_Implementation( FName NewCamMode )
{
	if (PlayerCameraManager)
	{
		PlayerCameraManager->CameraStyle = NewCamMode;
	}
}


void APlayerController::SetCameraMode( FName NewCamMode )
{
	if (PlayerCameraManager)
	{
		PlayerCameraManager->CameraStyle = NewCamMode;
	}
	
	if ( GetNetMode() == NM_DedicatedServer )
	{
		ClientSetCameraMode( NewCamMode );
	}
}

void APlayerController::ResetCameraMode()
{
	FName DefaultMode = NAME_Default;
	if (PlayerCameraManager)
	{
		DefaultMode = PlayerCameraManager->CameraStyle;
	}

	SetCameraMode(DefaultMode);
}

void APlayerController::ClientSetCameraFade_Implementation(bool bEnableFading, FColor FadeColor, FVector2D FadeAlpha, float FadeTime, bool bFadeAudio)
{
	if (PlayerCameraManager != nullptr)
	{
		if (bEnableFading)
		{
			PlayerCameraManager->StartCameraFade(FadeAlpha.X, FadeAlpha.Y, FadeTime, FadeColor.ReinterpretAsLinear(), bFadeAudio);
		}
		else
		{
			PlayerCameraManager->StopCameraFade();
		}
	}
}

void APlayerController::SendClientAdjustment()
{
	if (AcknowledgedPawn != GetPawn() && !GetSpectatorPawn())
	{
		return;
	}

	// Server sends updates.
	// Note: we do this for both the pawn and spectator in case an implementation has a networked spectator.
	APawn* RemotePawn = GetPawnOrSpectator();
	if (RemotePawn && (GetNetMode() < NM_Client) && (RemotePawn->GetRemoteRole() == ROLE_AutonomousProxy))
	{
		INetworkPredictionInterface* NetworkPredictionInterface = Cast<INetworkPredictionInterface>(RemotePawn->GetMovementComponent());
		if (NetworkPredictionInterface)
		{
			NetworkPredictionInterface->SendClientAdjustment();
		}
	}
}


void APlayerController::ClientCapBandwidth_Implementation(int32 Cap)
{
	ClientCap = Cap;
	if( (Player != NULL) && (Player->CurrentNetSpeed > Cap) )
	{
		SetNetSpeed(Cap);
	}
}


void APlayerController::UpdatePing(float InPing)
{
	if (PlayerState != NULL)
	{
		PlayerState->UpdatePing(InPing);
	}
}


void APlayerController::SetSpawnLocation(const FVector& NewLocation)
{
	SpawnLocation = NewLocation;
	LastSpectatorSyncLocation = NewLocation;
}


void APlayerController::SetInitialLocationAndRotation(const FVector& NewLocation, const FRotator& NewRotation)
{
	Super::SetInitialLocationAndRotation(NewLocation, NewRotation);
	SetSpawnLocation(NewLocation);
	if (GetSpectatorPawn())
	{
		GetSpectatorPawn()->TeleportTo(NewLocation, NewRotation, false, true);
	}
}


bool APlayerController::ServerUpdateCamera_Validate(FVector_NetQuantize CamLoc, int32 CamPitchAndYaw)
{
	return true;
}

void APlayerController::ServerUpdateCamera_Implementation(FVector_NetQuantize CamLoc, int32 CamPitchAndYaw)
{
	FPOV NewPOV;
	NewPOV.Location = CamLoc;
	
	NewPOV.Rotation.Yaw = FRotator::DecompressAxisFromShort( (CamPitchAndYaw >> 16) & 65535 );
	NewPOV.Rotation.Pitch = FRotator::DecompressAxisFromShort(CamPitchAndYaw & 65535);

	if (PlayerCameraManager)
	{
		if ( PlayerCameraManager->bDebugClientSideCamera )
		{
			// show differences (on server) between local and replicated camera
			const FVector PlayerCameraLoc = PlayerCameraManager->GetCameraLocation();

			DrawDebugSphere(GetWorld(), PlayerCameraLoc, 10, 10, FColor::Green );
			DrawDebugSphere(GetWorld(), NewPOV.Location, 10, 10, FColor::Yellow );
			DrawDebugLine(GetWorld(), PlayerCameraLoc, PlayerCameraLoc + 100*PlayerCameraManager->GetCameraRotation().Vector(), FColor::Green);
			DrawDebugLine(GetWorld(), NewPOV.Location, NewPOV.Location + 100*NewPOV.Rotation.Vector(), FColor::Yellow);
		}
		else
		{
			//@TODO: CAMERA: Fat pipe
			FMinimalViewInfo NewInfo = PlayerCameraManager->CameraCache.POV;
			NewInfo.Location = NewPOV.Location;
			NewInfo.Rotation = NewPOV.Rotation;
			PlayerCameraManager->FillCameraCache(NewInfo);
		}
	}
}

void APlayerController::RestartLevel()
{
	if( GetNetMode()==NM_Standalone )
	{
		ClientTravel( TEXT("?restart"), TRAVEL_Relative );
	}
}

void APlayerController::LocalTravel( const FString& FURL )
{
	if( GetNetMode()==NM_Standalone )
	{
		ClientTravel( FURL, TRAVEL_Relative );
	}
}

void APlayerController::ClientReturnToMainMenu_Implementation(const FString& ReturnReason)
{
	UWorld* World = GetWorld();
	if (GetGameInstance() && GetGameInstance()->GetOnlineSession())
	{
		GetGameInstance()->GetOnlineSession()->HandleDisconnect(World, World->GetNetDriver());
	}
	else
	{
		GEngine->HandleDisconnect(World, World->GetNetDriver());
	}
}


bool APlayerController::SetPause( bool bPause, FCanUnpause CanUnpauseDelegate)
{
	bool bResult = false;
	if (GetNetMode() != NM_Client)
	{
		AGameMode* const GameMode = GetWorld()->GetAuthGameMode();
		if (GameMode != nullptr)
		{
			if (bPause)
			{
				// Pause gamepad rumbling too if needed
				bResult = GameMode->SetPause(this, CanUnpauseDelegate);
			}
			else
			{
				GameMode->ClearPause();
			}
		}
	}
	return bResult;
}

bool APlayerController::IsPaused()
{
	return GetWorldSettings()->Pauser != NULL;
}

void APlayerController::Pause()
{
	ServerPause();
}

bool APlayerController::ServerPause_Validate()
{
#if UE_BUILD_SHIPPING
	// Don't let clients remotely pause the game in shipping builds.
	return IsLocalController();
#else
	return true;
#endif
}

void APlayerController::ServerPause_Implementation()
{
	SetPause(!IsPaused());
}

void APlayerController::SetName(const FString& S)
{
	if (!S.IsEmpty())
	{
		// Games can override this to persist name on the client if desired
		ServerChangeName(S);
	}
}

void APlayerController::ServerChangeName_Implementation( const FString& S )
{
	if (!S.IsEmpty())
	{
		GetWorld()->GetAuthGameMode()->ChangeName( this, S, true );
	}
}

bool APlayerController::ServerChangeName_Validate( const FString& S )
{
	RPC_VALIDATE( !S.IsEmpty() );
	return true;
}

void APlayerController::SwitchLevel(const FString& FURL)
{
	const ENetMode NetMode = GetNetMode();
	if (NetMode == NM_Standalone || NetMode == NM_ListenServer)
	{
		GetWorld()->ServerTravel(FURL);
	}
}

void APlayerController::NotifyLoadedWorld(FName WorldPackageName, bool bFinalDest)
{
	// place the camera at the first playerstart we can find
	SetViewTarget(this);
	
	for( TActorIterator<APlayerStart> It(GetWorld()); It; ++It )
	{
		APlayerStart* P = *It;

		FRotator SpawnRotation(ForceInit);
		SpawnRotation.Yaw = P->GetActorRotation().Yaw;
		SetInitialLocationAndRotation(P->GetActorLocation(), SpawnRotation);
		break;
	}
}

void APlayerController::GameHasEnded(AActor* EndGameFocus, bool bIsWinner)
{
	// and transition to the game ended state
	SetViewTarget(EndGameFocus);
	ClientGameEnded(EndGameFocus, bIsWinner);
}


void APlayerController::ClientGameEnded_Implementation(AActor* EndGameFocus, bool bIsWinner)
{
	SetViewTarget(EndGameFocus);
}

bool APlayerController::GetHitResultUnderCursor(ECollisionChannel TraceChannel, bool bTraceComplex, FHitResult& HitResult) const
{
	ULocalPlayer* LocalPlayer = Cast<ULocalPlayer>(Player);
	bool bHit = false;
	if (LocalPlayer && LocalPlayer->ViewportClient)
	{
		FVector2D MousePosition;
		if (LocalPlayer->ViewportClient->GetMousePosition(MousePosition))
		{
			bHit = GetHitResultAtScreenPosition(MousePosition, TraceChannel, bTraceComplex, HitResult);
		}
	}

	if(!bHit)	//If there was no hit we reset the results. This is redundant but helps Blueprint users
	{
		HitResult = FHitResult();
	}

	return bHit;
}

bool APlayerController::GetHitResultUnderCursorByChannel(ETraceTypeQuery TraceChannel, bool bTraceComplex, FHitResult& HitResult) const
{
	ULocalPlayer* LocalPlayer = Cast<ULocalPlayer>(Player);
	bool bHit = false;
	if (LocalPlayer && LocalPlayer->ViewportClient)
	{
		FVector2D MousePosition;
		if (LocalPlayer->ViewportClient->GetMousePosition(MousePosition))
		{
			bHit = GetHitResultAtScreenPosition(MousePosition, TraceChannel, bTraceComplex, HitResult);
		}
	}

	if(!bHit)	//If there was no hit we reset the results. This is redundant but helps Blueprint users
	{
		HitResult = FHitResult();
	}

	return bHit;
}

bool APlayerController::GetHitResultUnderCursorForObjects(const TArray<TEnumAsByte<EObjectTypeQuery> > & ObjectTypes, bool bTraceComplex, FHitResult& HitResult) const
{
	ULocalPlayer* LocalPlayer = Cast<ULocalPlayer>(Player);
	bool bHit = false;
	if (LocalPlayer && LocalPlayer->ViewportClient)
	{
		FVector2D MousePosition;
		if (LocalPlayer->ViewportClient->GetMousePosition(MousePosition))
		{
			bHit = GetHitResultAtScreenPosition(MousePosition, ObjectTypes, bTraceComplex, HitResult);
		}
	}

	if(!bHit)	//If there was no hit we reset the results. This is redundent but helps Blueprint users
	{
		HitResult = FHitResult();
	}

	return bHit;
}

bool APlayerController::GetHitResultUnderFinger(ETouchIndex::Type FingerIndex, ECollisionChannel TraceChannel, bool bTraceComplex, FHitResult& HitResult) const
{
	bool bHit = false;
	if (PlayerInput)
	{
		FVector2D TouchPosition;
		bool bIsPressed = false;
		GetInputTouchState(FingerIndex, TouchPosition.X, TouchPosition.Y, bIsPressed);
		if (bIsPressed)
		{
			bHit = GetHitResultAtScreenPosition(TouchPosition, TraceChannel, bTraceComplex, HitResult);
		}
	}

	if(!bHit)	//If there was no hit we reset the results. This is redundent but helps Blueprint users
	{
		HitResult = FHitResult();
	}

	return bHit;
}

bool APlayerController::GetHitResultUnderFingerByChannel(ETouchIndex::Type FingerIndex, ETraceTypeQuery TraceChannel, bool bTraceComplex, FHitResult& HitResult) const
{
	bool bHit = false;
	if (PlayerInput)
	{
		FVector2D TouchPosition;
		bool bIsPressed = false;
		GetInputTouchState(FingerIndex, TouchPosition.X, TouchPosition.Y, bIsPressed);
		if (bIsPressed)
		{
			bHit = GetHitResultAtScreenPosition(TouchPosition, TraceChannel, bTraceComplex, HitResult);
		}
	}

	if(!bHit)	//If there was no hit we reset the results. This is redundent but helps Blueprint users
	{
		HitResult = FHitResult();
	}

	return bHit;
}

bool APlayerController::GetHitResultUnderFingerForObjects(ETouchIndex::Type FingerIndex, const TArray<TEnumAsByte<EObjectTypeQuery> > & ObjectTypes, bool bTraceComplex, FHitResult& HitResult) const
{
	bool bHit = false;
	if (PlayerInput)
	{
		FVector2D TouchPosition;
		bool bIsPressed = false;
		GetInputTouchState(FingerIndex, TouchPosition.X, TouchPosition.Y, bIsPressed);
		if (bIsPressed)
		{
			bHit = GetHitResultAtScreenPosition(TouchPosition, ObjectTypes, bTraceComplex, HitResult);
		}
	}

	if(!bHit)	//If there was no hit we reset the results. This is redundent but helps Blueprint users
	{
		HitResult = FHitResult();
	}

	return bHit;
}

bool APlayerController::DeprojectMousePositionToWorld(FVector& WorldLocation, FVector& WorldDirection) const
{
	ULocalPlayer* const LocalPlayer = GetLocalPlayer();
	if (LocalPlayer && LocalPlayer->ViewportClient)
	{
		FVector2D ScreenPosition;
		if (LocalPlayer->ViewportClient->GetMousePosition(ScreenPosition))
		{
			return UGameplayStatics::DeprojectScreenToWorld(this, ScreenPosition, WorldLocation, WorldDirection);
		}
	}

	return false;
}

bool APlayerController::DeprojectScreenPositionToWorld(float ScreenX, float ScreenY, FVector& WorldLocation, FVector& WorldDirection) const
{
	return UGameplayStatics::DeprojectScreenToWorld(this, FVector2D(ScreenX, ScreenY), WorldLocation, WorldDirection);
}


bool APlayerController::ProjectWorldLocationToScreen(FVector WorldLocation, FVector2D& ScreenLocation) const
{
	return UGameplayStatics::ProjectWorldToScreen(this, WorldLocation, ScreenLocation);
}

bool APlayerController::ProjectWorldLocationToScreenWithDistance(FVector WorldLocation, FVector& ScreenLocation) const
{
	FVector2D ScreenLoc2D;
	if (UGameplayStatics::ProjectWorldToScreen(this, WorldLocation, ScreenLoc2D))
	{
		// find distance
		ULocalPlayer const* const LP = GetLocalPlayer();
		if (LP && LP->ViewportClient)
		{
			// get the projection data
			FSceneViewProjectionData ProjectionData;
			if (LP->GetProjectionData(LP->ViewportClient->Viewport, eSSP_FULL, /*out*/ ProjectionData))
			{
				ScreenLocation = FVector(ScreenLoc2D.X, ScreenLoc2D.Y, FVector::Dist(ProjectionData.ViewOrigin, WorldLocation));

				return true;
			}
		}
	}

	return false;
}

bool APlayerController::GetHitResultAtScreenPosition(const FVector2D ScreenPosition, const ECollisionChannel TraceChannel, const FCollisionQueryParams& CollisionQueryParams, FHitResult& HitResult) const
{
	// Early out if we clicked on a HUD hitbox
	if (GetHUD() != NULL && GetHUD()->GetHitBoxAtCoordinates(ScreenPosition, true))
	{
		return false;
	}

	FVector WorldOrigin;
	FVector WorldDirection;
	if (UGameplayStatics::DeprojectScreenToWorld(this, ScreenPosition, WorldOrigin, WorldDirection) == true)
	{
		return GetWorld()->LineTraceSingleByChannel(HitResult, WorldOrigin, WorldOrigin + WorldDirection * HitResultTraceDistance, TraceChannel, CollisionQueryParams);
	}

	return false;
}


bool APlayerController::GetHitResultAtScreenPosition(const FVector2D ScreenPosition, const ECollisionChannel TraceChannel, bool bTraceComplex, FHitResult& HitResult) const
{
	FCollisionQueryParams CollisionQueryParams( "ClickableTrace", bTraceComplex );
	return GetHitResultAtScreenPosition( ScreenPosition, TraceChannel, CollisionQueryParams, HitResult );
}

bool APlayerController::GetHitResultAtScreenPosition(const FVector2D ScreenPosition, const ETraceTypeQuery TraceChannel, bool bTraceComplex, FHitResult& HitResult) const
{
	return GetHitResultAtScreenPosition( ScreenPosition, UEngineTypes::ConvertToCollisionChannel( TraceChannel ), bTraceComplex, HitResult );
}

bool APlayerController::GetHitResultAtScreenPosition(const FVector2D ScreenPosition, const TArray<TEnumAsByte<EObjectTypeQuery> > & ObjectTypes, bool bTraceComplex, FHitResult& HitResult) const
{
	// Early out if we clicked on a HUD hitbox
	if (GetHUD() != NULL && GetHUD()->GetHitBoxAtCoordinates(ScreenPosition, true))
	{
		return false;
	}

	FVector WorldOrigin;
	FVector WorldDirection;
	if (UGameplayStatics::DeprojectScreenToWorld(this, ScreenPosition, WorldOrigin, WorldDirection) == true)
	{
		FCollisionObjectQueryParams const ObjParam(ObjectTypes);
		return GetWorld()->LineTraceSingleByObjectType(HitResult, WorldOrigin, WorldOrigin + WorldDirection * HitResultTraceDistance, ObjParam, FCollisionQueryParams("ClickableTrace", bTraceComplex));
	}

	return false;
}

/* PlayerTick is only called if the PlayerController has a PlayerInput object.  Therefore, it will not be called on servers for non-locally controlled playercontrollers. */
void APlayerController::PlayerTick( float DeltaTime )
{
	if (!bShortConnectTimeOut)
	{
		bShortConnectTimeOut = true;
		ServerShortTimeout();
	}

	TickPlayerInput(DeltaTime, DeltaTime == 0.f);

	if ((Player != NULL) && (Player->PlayerController == this))
	{
		// Validate current state
		bool bUpdateRotation = false;
		if (IsInState(NAME_Playing))
		{
			if( GetPawn() == NULL )
			{
				ChangeState(NAME_Inactive);
			}
			else if (Player && GetPawn() && GetPawn() == AcknowledgedPawn)
			{
				bUpdateRotation = true;
			}
		}
		
		if ( IsInState(NAME_Inactive) )
		{
			if (Role < ROLE_Authority)
			{
				SafeServerCheckClientPossession();
			}

			bUpdateRotation = !IsFrozen();
		}
		else if ( IsInState(NAME_Spectating) )
		{
			if (Role < ROLE_Authority)
			{
				SafeServerUpdateSpectatorState();
			}

			bUpdateRotation = true;
		}

		// Update rotation
		if (bUpdateRotation)
		{
			UpdateRotation(DeltaTime);
		}
	}
}

void APlayerController::FlushPressedKeys()
{
	if (PlayerInput)
	{
		PlayerInput->FlushPressedKeys();
	}
}

bool APlayerController::InputKey(FKey Key, EInputEvent EventType, float AmountDepressed, bool bGamepad)
{
	bool bResult = false;
	
	if (GEngine->HMDDevice.IsValid())
	{
		bResult = GEngine->HMDDevice->HandleInputKey(PlayerInput, Key, EventType, AmountDepressed, bGamepad);
		if (bResult)
		{
			return bResult;
		}
	}

	if (PlayerInput)
	{
		bResult = PlayerInput->InputKey(Key, EventType, AmountDepressed, bGamepad);

		// TODO: Allow click key(s?) to be defined
		if (bEnableClickEvents && Key == EKeys::LeftMouseButton)
		{
			FVector2D MousePosition;
			UGameViewportClient* ViewportClient = CastChecked<ULocalPlayer>(Player)->ViewportClient;
			if (ViewportClient && ViewportClient->GetMousePosition(MousePosition))
			{
				UPrimitiveComponent* ClickedPrimitive = NULL;
				if (bEnableMouseOverEvents)
				{
					ClickedPrimitive = CurrentClickablePrimitive.Get();
				}
				else
				{
					FHitResult HitResult;
					const bool bHit = GetHitResultAtScreenPosition(MousePosition, CurrentClickTraceChannel, true, HitResult);
					if (bHit)
					{
						ClickedPrimitive = HitResult.Component.Get();
					}
				}
				if( GetHUD() )
				{
					if (GetHUD()->UpdateAndDispatchHitBoxClickEvents(MousePosition, EventType))
					{
						ClickedPrimitive = NULL;
					}
				}

				if (ClickedPrimitive)
				{
					switch(EventType)
					{
					case IE_Pressed:
					case IE_DoubleClick:
						ClickedPrimitive->DispatchOnClicked();
						break;

					case IE_Released:
						ClickedPrimitive->DispatchOnReleased();
						break;

					case IE_Axis:
					case IE_Repeat:
						break;
					}
				}

				bResult = true;
			}
		}
	}

	return bResult;
}

bool APlayerController::InputAxis(FKey Key, float Delta, float DeltaTime, int32 NumSamples, bool bGamepad)
{
	bool bResult = false;
	
	if (PlayerInput)
	{
		bResult = PlayerInput->InputAxis(Key, Delta, DeltaTime, NumSamples, bGamepad);
	}

	return bResult;
}

bool APlayerController::InputTouch(uint32 Handle, ETouchType::Type Type, const FVector2D& TouchLocation, FDateTime DeviceTimestamp, uint32 TouchpadIndex)
{
	bool bResult = false;

	if (PlayerInput)
	{
		bResult = PlayerInput->InputTouch(Handle, Type, TouchLocation, DeviceTimestamp, TouchpadIndex);

		if (bEnableTouchEvents || bEnableTouchOverEvents)
		{
			const ETouchIndex::Type FingerIndex = ETouchIndex::Type(Handle);

			FHitResult HitResult;
			const bool bHit = GetHitResultAtScreenPosition(TouchLocation, CurrentClickTraceChannel, true, HitResult);

			UPrimitiveComponent* PreviousComponent = CurrentTouchablePrimitives[Handle].Get();
			UPrimitiveComponent* CurrentComponent = (bHit ? HitResult.Component.Get() : NULL);

			if (GetHUD())
			{
				if (Type == ETouchType::Began || Type == ETouchType::Ended)
				{
					if (GetHUD()->UpdateAndDispatchHitBoxClickEvents(TouchLocation, (Type == ETouchType::Began ? EInputEvent::IE_Pressed : EInputEvent::IE_Released)))
					{
						CurrentComponent = NULL;
					}
				}
			}

			switch(Type)
			{
			case ETouchType::Began:
				// Give it a begin touch
				if (bEnableTouchEvents && (CurrentComponent != NULL))
				{
					CurrentComponent->DispatchOnInputTouchBegin(FingerIndex);
				}

				// Give a touch enter event
				if (bEnableTouchOverEvents)
				{
					UPrimitiveComponent::DispatchTouchOverEvents(FingerIndex, PreviousComponent, CurrentComponent);
					CurrentTouchablePrimitives[Handle] = CurrentComponent;
				}
				break;
			case ETouchType::Ended:
				// Give it a touch exit
				if (bEnableTouchEvents && (CurrentComponent != NULL))
				{
					CurrentComponent->DispatchOnInputTouchEnd(FingerIndex);
				}

				// Give it a end touch
				if (bEnableTouchOverEvents)
				{
					// Handle the case where the finger moved faster than tick, and is being released over a different component than it was last dragged over
					if ((PreviousComponent != CurrentComponent) && (PreviousComponent != NULL))
					{
						// First notify the old component that the touch left it to go to the current component
						UPrimitiveComponent::DispatchTouchOverEvents(FingerIndex, PreviousComponent, CurrentComponent);
					}

					// Now notify that the current component is being released and thus the touch is leaving it
					PreviousComponent = CurrentComponent;
					CurrentComponent = NULL;
					UPrimitiveComponent::DispatchTouchOverEvents(FingerIndex, PreviousComponent, CurrentComponent);
					CurrentTouchablePrimitives[Handle] = CurrentComponent;
				}
				break;
			default:
				break;
			};
		}
	}

	return bResult;
}

bool APlayerController::InputMotion(const FVector& Tilt, const FVector& RotationRate, const FVector& Gravity, const FVector& Acceleration)
{
	bool bResult = false;

	if (PlayerInput)
	{
		bResult = PlayerInput->InputMotion(Tilt, RotationRate, Gravity, Acceleration);
	}

	return bResult;
}

bool APlayerController::ShouldShowMouseCursor() const
{
	return bShowMouseCursor;
}

EMouseCursor::Type APlayerController::GetMouseCursor() const
{
	if (ShouldShowMouseCursor())
	{
		return CurrentMouseCursor;
	}

	return EMouseCursor::None;
}

void APlayerController::SetupInputComponent()
{
	// A subclass could create a different InputComponent class but still want the default bindings
	if (InputComponent == NULL)
	{
		InputComponent = NewObject<UInputComponent>(this, TEXT("PC_InputComponent0"));
		InputComponent->RegisterComponent();
	}

	if (UInputDelegateBinding::SupportsInputDelegate(GetClass()))
	{
		InputComponent->bBlockInput = bBlockInput;
		UInputDelegateBinding::BindInputDelegates(GetClass(), InputComponent);
	}
}


void APlayerController::BuildInputStack(TArray<UInputComponent*>& InputStack)
{
	// Controlled pawn gets last dibs on the input stack
	APawn* ControlledPawn = GetPawnOrSpectator();
	if (ControlledPawn)
	{
		if (ControlledPawn->InputEnabled())
		{
			// Get the explicit input component that is created upon Pawn possession. This one gets last dibs.
			if (ControlledPawn->InputComponent)
			{
				InputStack.Push(ControlledPawn->InputComponent);
			}

			// See if there is another InputComponent that was added to the Pawn's components array (possibly by script).
			for (UActorComponent* ActorComponent : ControlledPawn->GetComponents())
			{
				UInputComponent* PawnInputComponent = Cast<UInputComponent>(ActorComponent);
				if (PawnInputComponent && PawnInputComponent != ControlledPawn->InputComponent)
				{
					InputStack.Push(PawnInputComponent);
				}
			}
		}
	}

	// LevelScriptActors are put on the stack next
	for (ULevel* Level : GetWorld()->GetLevels())
	{
		ALevelScriptActor* ScriptActor = Level->GetLevelScriptActor();
		if (ScriptActor)
		{
			if (ScriptActor->InputEnabled() && ScriptActor->InputComponent)
			{
				InputStack.Push(ScriptActor->InputComponent);
			}
		}
	}

	if (InputEnabled())
	{
		InputStack.Push(InputComponent);
	}

	// Components pushed on to the stack get priority
	for (int32 Idx=0; Idx<CurrentInputStack.Num(); ++Idx)
	{
		UInputComponent* IC = CurrentInputStack[Idx].Get();
		if (IC)
		{
			InputStack.Push(IC);
		}
		else
		{
			CurrentInputStack.RemoveAt(Idx--);
		}
	}
}

void APlayerController::ProcessPlayerInput(const float DeltaTime, const bool bGamePaused)
{
	TArray<UInputComponent*> InputStack;

	// process all input components in the stack, top down
	{
		SCOPE_CYCLE_COUNTER(STAT_PC_BuildInputStack);
		BuildInputStack(InputStack);
	}

	// process the desired components
	{
		SCOPE_CYCLE_COUNTER(STAT_PC_ProcessInputStack);
		PlayerInput->ProcessInputStack(InputStack, DeltaTime, bGamePaused);
	}
}

void APlayerController::PreProcessInput(const float DeltaTime, const bool bGamePaused)
{
}

void APlayerController::PostProcessInput(const float DeltaTime, const bool bGamePaused)
{
	if( IsLookInputIgnored() )
	{
		// zero look inputs
		RotationInput = FRotator::ZeroRotator;
	}
}

void APlayerController::ResetIgnoreInputFlags()
{
	// The movement locks can be set in cinematic mode, but if a restart occurs, we don't want them to be reset.
	if (!bCinemaDisableInputMove)
	{
		IgnoreMoveInput = GetDefault<APlayerController>()->IgnoreMoveInput;
	}

	if (!bCinemaDisableInputLook)
	{
		IgnoreLookInput = GetDefault<APlayerController>()->IgnoreLookInput;
	}
}

void APlayerController::SetCinematicMode( bool bInCinematicMode, bool bAffectsMovement, bool bAffectsTurning)
{
	if ( bAffectsMovement && (bInCinematicMode != bCinemaDisableInputMove) )
	{
		SetIgnoreMoveInput(bInCinematicMode);
		bCinemaDisableInputMove = bInCinematicMode;
	}
	if ( bAffectsTurning && (bInCinematicMode != bCinemaDisableInputLook) )
	{
		SetIgnoreLookInput(bInCinematicMode);
		bCinemaDisableInputLook = bInCinematicMode;
	}
}


void APlayerController::SetIgnoreMoveInput( bool bNewMoveInput )
{
	IgnoreMoveInput = FMath::Max( IgnoreMoveInput + (bNewMoveInput ? +1 : -1), 0 );
}

void APlayerController::ResetIgnoreMoveInput()
{
	IgnoreMoveInput = 0;
}

bool APlayerController::IsMoveInputIgnored() const
{
	return (IgnoreMoveInput > 0);
}

void APlayerController::SetIgnoreLookInput( bool bNewLookInput )
{
	IgnoreLookInput = FMath::Max( IgnoreLookInput + (bNewLookInput ? +1 : -1), 0 );
}

void APlayerController::ResetIgnoreLookInput()
{
	IgnoreLookInput = 0;
}

bool APlayerController::IsLookInputIgnored() const
{
	return (IgnoreLookInput > 0);
}

void APlayerController::SetViewTargetWithBlend(AActor* NewViewTarget, float BlendTime, EViewTargetBlendFunction BlendFunc, float BlendExp, bool bLockOutgoing)
{
	FViewTargetTransitionParams TransitionParams;
	TransitionParams.BlendTime = BlendTime;
	TransitionParams.BlendFunction = BlendFunc;
	TransitionParams.BlendExp = BlendExp;
	TransitionParams.bLockOutgoing = bLockOutgoing;

	SetViewTarget(NewViewTarget, TransitionParams);
}

void APlayerController::ClientSetViewTarget_Implementation( AActor* A, FViewTargetTransitionParams TransitionParams )
{
	if (PlayerCameraManager && !PlayerCameraManager->bClientSimulatingViewTarget)
	{
		if( A == NULL )
		{
			ServerVerifyViewTarget();
			return;
		}
		// don't force view to self while unpossessed (since server may be doing it having destroyed the pawn)
		if ( IsInState(NAME_Inactive) && A == this )
		{
			return;
		}
		SetViewTarget(A, TransitionParams);
	}
}

bool APlayerController::ServerVerifyViewTarget_Validate()
{
	return true;
}

void APlayerController::ServerVerifyViewTarget_Implementation()
{
	AActor* TheViewTarget = GetViewTarget();
	if( TheViewTarget == this )
	{
		return;
	}
	ClientSetViewTarget( TheViewTarget );
}

void APlayerController::SpawnPlayerCameraManager()
{
	// servers and owning clients get cameras
	// If no archetype specified, spawn an Engine.PlayerCameraManager.  NOTE all games should specify an archetype.
	FActorSpawnParameters SpawnInfo;
	SpawnInfo.Owner = this;
	SpawnInfo.Instigator = Instigator;
	SpawnInfo.ObjectFlags |= RF_Transient;	// We never want to save camera managers into a map
	if (PlayerCameraManagerClass != NULL)
	{
		PlayerCameraManager = GetWorld()->SpawnActor<APlayerCameraManager>(PlayerCameraManagerClass, SpawnInfo);
	}
	else
	{
		PlayerCameraManager = GetWorld()->SpawnActor<APlayerCameraManager>(SpawnInfo);
	}

	if (PlayerCameraManager != NULL)
	{
		PlayerCameraManager->InitializeFor(this);
	}
	else
	{
		UE_LOG(LogPlayerController, Log,  TEXT("Couldn't Spawn PlayerCameraManager for Player!!") );
	}
}

void APlayerController::GetAudioListenerPosition(FVector& OutLocation, FVector& OutFrontDir, FVector& OutRightDir)
{
	FVector ViewLocation;
	FRotator ViewRotation;

	if (bOverrideAudioListener)
	{
		USceneComponent* ListenerComponent = AudioListenerComponent.Get();
		if (ListenerComponent != nullptr)
		{
			ViewRotation = ListenerComponent->GetComponentRotation() + AudioListenerRotationOverride;
			ViewLocation = ListenerComponent->GetComponentLocation() + ViewRotation.RotateVector(AudioListenerLocationOverride);
		}
		else
		{
			ViewLocation = AudioListenerLocationOverride;
			ViewRotation = AudioListenerRotationOverride;
		}
	}
	else
	{
		GetPlayerViewPoint(ViewLocation, ViewRotation);
	}

	const FRotationTranslationMatrix ViewRotationMatrix(ViewRotation, ViewLocation);

	OutLocation = ViewLocation;
	OutFrontDir = ViewRotationMatrix.GetUnitAxis( EAxis::X );
	OutRightDir = ViewRotationMatrix.GetUnitAxis( EAxis::Y );
}

void APlayerController::SetAudioListenerOverride(USceneComponent* AttachedComponent, FVector Location, FRotator Rotation)
{
	bOverrideAudioListener = true;
	AudioListenerComponent = AttachedComponent;
	AudioListenerLocationOverride = Location;
	AudioListenerRotationOverride = Rotation;
}

void APlayerController::ClearAudioListenerOverride()
{
	bOverrideAudioListener = false;
	AudioListenerComponent = nullptr;
}

bool APlayerController::ServerCheckClientPossession_Validate()
{
	return true;
}

void APlayerController::ServerCheckClientPossession_Implementation()
{
	if (AcknowledgedPawn != GetPawn())
	{
		// Client already throttles their call to this function, so respond immediately by resetting LastRetryClientTime
		LastRetryPlayerTime = 0.f;
		SafeRetryClientRestart();			
	}
}

bool APlayerController::ServerCheckClientPossessionReliable_Validate()
{
	return true;
}

void APlayerController::ServerCheckClientPossessionReliable_Implementation()
{
	ServerCheckClientPossession_Implementation();
}


void APlayerController::SafeServerCheckClientPossession()
{
	if (GetPawn() && AcknowledgedPawn != GetPawn())
	{
		if (GetWorld()->TimeSince(LastRetryPlayerTime) > RetryServerAcknowledgeThrottleTime)
		{
			ServerCheckClientPossession();
			LastRetryPlayerTime = GetWorld()->TimeSeconds;
		}
	}
}

void APlayerController::SafeServerUpdateSpectatorState()
{
	if (IsInState(NAME_Spectating))
	{
		if (GetWorld()->TimeSince(LastSpectatorStateSynchTime) > RetryServerCheckSpectatorThrottleTime)
		{
			ServerSetSpectatorLocation(GetFocalLocation(), GetControlRotation());
			LastSpectatorStateSynchTime = GetWorld()->TimeSeconds;
		}
	}
}

bool APlayerController::ServerSetSpectatorLocation_Validate(FVector NewLoc, FRotator NewRot)
{
	return true;
}

void APlayerController::ServerSetSpectatorLocation_Implementation(FVector NewLoc, FRotator NewRot)
{
	if ( IsInState(NAME_Spectating) )
	{
		LastSpectatorSyncLocation = NewLoc;
		LastSpectatorSyncRotation = NewRot;
		if ( GetWorld()->TimeSeconds - LastSpectatorStateSynchTime > 2.f )
		{
			ClientGotoState(GetStateName());
			LastSpectatorStateSynchTime = GetWorld()->TimeSeconds;
		}
	}
	// if we receive this with !bIsSpectating, the client is in the wrong state; tell it what state it should be in
	else if (GetWorld()->TimeSeconds != LastSpectatorStateSynchTime)
	{
		if (AcknowledgedPawn != GetPawn())
		{
			SafeRetryClientRestart();			
		}
		else
		{
			ClientGotoState(GetStateName());
			ClientSetViewTarget(GetViewTarget());
		}
		
		LastSpectatorStateSynchTime = GetWorld()->TimeSeconds;
	}
}


bool APlayerController::ServerSetSpectatorWaiting_Validate(bool bWaiting)
{
	return true;
}

void APlayerController::ServerSetSpectatorWaiting_Implementation(bool bWaiting)
{
	if (IsInState(NAME_Spectating))
	{
		bPlayerIsWaiting = true;
	}
}

void APlayerController::ClientSetSpectatorWaiting_Implementation(bool bWaiting)
{
	if (IsInState(NAME_Spectating))
	{
		bPlayerIsWaiting = true;
	}
}


bool APlayerController::ServerViewNextPlayer_Validate()
{
	return true;
}

void APlayerController::ServerViewNextPlayer_Implementation()
{
	if (IsInState(NAME_Spectating))
	{
		ViewAPlayer(+1);
	}
}

bool APlayerController::ServerViewPrevPlayer_Validate()
{
	return true;
}

void APlayerController::ServerViewPrevPlayer_Implementation()
{
	if (IsInState(NAME_Spectating))
	{
		ViewAPlayer(-1);
	}
}


APlayerState* APlayerController::GetNextViewablePlayer(int32 dir)
{
	int32 CurrentIndex = -1;
	if (PlayerCameraManager->ViewTarget.PlayerState )
	{
		// Find index of current viewtarget's PlayerState
		for ( int32 i=0; i<GetWorld()->GameState->PlayerArray.Num(); i++ )
		{
			if (PlayerCameraManager->ViewTarget.PlayerState == GetWorld()->GameState->PlayerArray[i])
			{
				CurrentIndex = i;
				break;
			}
		}
	}

	// Find next valid viewtarget in appropriate direction
	int32 NewIndex;
	for ( NewIndex=CurrentIndex+dir; (NewIndex>=0)&&(NewIndex<GetWorld()->GameState->PlayerArray.Num()); NewIndex=NewIndex+dir )
	{
		APlayerState* const PlayerState = GetWorld()->GameState->PlayerArray[NewIndex];
		if ( (PlayerState != NULL) && (Cast<AController>(PlayerState->GetOwner()) != NULL) && (Cast<AController>(PlayerState->GetOwner())->GetPawn() != NULL)
			&& GetWorld()->GetAuthGameMode()->CanSpectate(this, PlayerState) )
		{
			return PlayerState;
		}
	}

	// wrap around
	CurrentIndex = (NewIndex < 0) ? GetWorld()->GameState->PlayerArray.Num() : -1;
	for ( NewIndex=CurrentIndex+dir; (NewIndex>=0)&&(NewIndex<GetWorld()->GameState->PlayerArray.Num()); NewIndex=NewIndex+dir )
	{
		APlayerState* const PlayerState = GetWorld()->GameState->PlayerArray[NewIndex];
		if ( (PlayerState != NULL) && (Cast<AController>(PlayerState->GetOwner()) != NULL) && (Cast<AController>(PlayerState->GetOwner())->GetPawn() != NULL) &&
			GetWorld()->GetAuthGameMode()->CanSpectate(this, PlayerState) )
		{
			return PlayerState;
		}
	}

	return NULL;
}


void APlayerController::ViewAPlayer(int32 dir)
{
	APlayerState* const PlayerState = GetNextViewablePlayer(dir);

	if ( PlayerState != NULL )
	{
		SetViewTarget(PlayerState);
	}
}

bool APlayerController::ServerViewSelf_Validate(FViewTargetTransitionParams TransitionParams)
{
	return true;
}

void APlayerController::ServerViewSelf_Implementation(FViewTargetTransitionParams TransitionParams)
{
	if (IsInState(NAME_Spectating))
	{
		ResetCameraMode();
		SetViewTarget( this, TransitionParams );
		ClientSetViewTarget( this, TransitionParams );
	}
}

void APlayerController::StartFire( uint8 FireModeNum ) 
{
	if ( ((IsInState(NAME_Spectating) && bPlayerIsWaiting) || IsInState(NAME_Inactive)) && !IsFrozen() )
	{
		ServerRestartPlayer();
	}
	else if ( IsInState(NAME_Spectating) )
	{
		ServerViewNextPlayer();
	}
	else if ( GetPawn() && !bCinematicMode && !GetWorld()->bPlayersOnly )
	{
		GetPawn()->PawnStartFire( FireModeNum );
	}
}


bool APlayerController::NotifyServerReceivedClientData(APawn* InPawn, float TimeStamp)
{
	if (GetPawn() != InPawn || (GetNetMode() == NM_Client))
	{
		return false;
	}

	if (AcknowledgedPawn != GetPawn())
	{
		SafeRetryClientRestart();
		return false;
	}

	return true;
}

bool APlayerController::ServerRestartPlayer_Validate()
{
	return true;
}

void APlayerController::ServerRestartPlayer_Implementation()
{
	UE_LOG(LogPlayerController, Verbose, TEXT("SERVER RESTART PLAYER"));
	if ( GetNetMode() == NM_Client )
	{
		return;
	}

	if ( IsInState(NAME_Inactive) || (IsInState(NAME_Spectating) && bPlayerIsWaiting) )
	{
		AGameMode* const GameMode = GetWorld()->GetAuthGameMode();
		if ( !GetWorld()->GetAuthGameMode()->PlayerCanRestart(this) )
		{
			return;
		}

		// If we're still attached to a Pawn, leave it
		if ( GetPawn() != NULL )
		{
			UnPossess();
		}

		GameMode->RestartPlayer( this );
	}
	else if ( GetPawn() != NULL )
	{
		ClientRetryClientRestart(GetPawn());
	}
}

bool APlayerController::CanRestartPlayer()
{
	return PlayerState && !PlayerState->bOnlySpectator && HasClientLoadedCurrentWorld() && PendingSwapConnection == NULL;
}

void APlayerController::ClientIgnoreMoveInput_Implementation(bool bIgnore)
{
	SetIgnoreMoveInput(bIgnore);
}

void APlayerController::ClientIgnoreLookInput_Implementation(bool bIgnore)
{
	SetIgnoreLookInput(bIgnore);
}


void APlayerController::DisplayDebug(class UCanvas* Canvas, const FDebugDisplayInfo& DebugDisplay, float& YL, float& YPos)
{
	Super::DisplayDebug(Canvas, DebugDisplay, YL, YPos);

	FDisplayDebugManager DisplayDebugManager = Canvas->DisplayDebugManager;
	DisplayDebugManager.SetDrawColor(FColor(255, 255, 0));
	DisplayDebugManager.DrawString(FString::Printf(TEXT("STATE %s"), *GetStateName().ToString()));

	if (DebugDisplay.IsDisplayOn(NAME_Camera))
	{
		if (PlayerCameraManager != NULL)
		{
			DisplayDebugManager.DrawString(FString(TEXT("<<<< CAMERA >>>>")));
			PlayerCameraManager->DisplayDebug(Canvas, DebugDisplay, YL, YPos);
		}
		else
		{
			DisplayDebugManager.SetDrawColor(FColor::Red);
			DisplayDebugManager.DrawString(FString(TEXT("<<<< NO CAMERA >>>>")));
		}
	}
	if ( DebugDisplay.IsDisplayOn(NAME_Input) )
	{
		TArray<UInputComponent*> InputStack;
		BuildInputStack(InputStack);

		DisplayDebugManager.SetDrawColor(FColor::White);
		DisplayDebugManager.DrawString(FString(TEXT("<<<< INPUT STACK >>>")));

		for(int32 i=InputStack.Num() - 1; i >= 0; --i)
		{
			AActor* Owner = InputStack[i]->GetOwner();
			DisplayDebugManager.SetDrawColor(FColor::White);
			if (Owner)
			{
				DisplayDebugManager.DrawString(FString::Printf(TEXT(" %s.%s"), *Owner->GetName(), *InputStack[i]->GetName()));
			}
			else
			{
				DisplayDebugManager.DrawString(FString::Printf(TEXT(" %s"), *InputStack[i]->GetName()));
			}
		}

		if (PlayerInput)
		{
			PlayerInput->DisplayDebug(Canvas, DebugDisplay, YL, YPos);
		}
		else
		{
			DisplayDebugManager.SetDrawColor(FColor::Red);
			DisplayDebugManager.DrawString(FString(TEXT("NO INPUT")));
		}
	}
	if ( DebugDisplay.IsDisplayOn("ForceFeedback"))
	{
		DisplayDebugManager.SetDrawColor(FColor::White);
		DisplayDebugManager.DrawString(FString::Printf(TEXT("Force Feedback - Enabled: %s LL: %.2f LS: %.2f RL: %.2f RS: %.2f"), (bForceFeedbackEnabled ? TEXT("true") : TEXT("false")), ForceFeedbackValues.LeftLarge, ForceFeedbackValues.LeftSmall, ForceFeedbackValues.RightLarge, ForceFeedbackValues.RightSmall));
	}
}

void APlayerController::SetCinematicMode(bool bInCinematicMode, bool bHidePlayer, bool bAffectsHUD, bool bAffectsMovement, bool bAffectsTurning)
{
	bCinematicMode = bInCinematicMode;
	bHidePawnInCinematicMode = bCinematicMode && bHidePlayer;

	// If we have a pawn we need to determine if we should show/hide the player
	if (GetPawn() != NULL)
	{
		// Only hide the pawn if in cinematic mode and we want to
		if (bCinematicMode && bHidePawnInCinematicMode)
		{
			GetPawn()->SetActorHiddenInGame(true);
		}
		// Always safe to show the pawn when not in cinematic mode
		else if (!bCinematicMode)
		{
			GetPawn()->SetActorHiddenInGame(false);
		}
	}

	// Let the input system know about cinematic mode
	SetCinematicMode(bCinematicMode, bAffectsMovement, bAffectsTurning);

	// Replicate to the client
	ClientSetCinematicMode(bCinematicMode, bAffectsMovement, bAffectsTurning, bAffectsHUD);
}

void APlayerController::ClientSetCinematicMode_Implementation(bool bInCinematicMode, bool bAffectsMovement, bool bAffectsTurning, bool bAffectsHUD)
{
	bCinematicMode = bInCinematicMode;

	// If there's a HUD, set whether it should be shown or not
	if (MyHUD && bAffectsHUD)
	{
		MyHUD->bShowHUD = !bCinematicMode;
		ULocalPlayer* LocPlayer = Cast<ULocalPlayer>(Player);
		if (VirtualJoystick.IsValid())
		{
			VirtualJoystick->SetJoystickVisibility(MyHUD->bShowHUD, true);
		}
	}

	// Let the input system know about cinematic mode
	SetCinematicMode(bCinematicMode, bAffectsMovement, bAffectsTurning);
}

void APlayerController::ClientForceGarbageCollection_Implementation()
{
	GetWorld()->ForceGarbageCollection();
}

void APlayerController::LevelStreamingStatusChanged(ULevelStreaming* LevelObject, bool bNewShouldBeLoaded, bool bNewShouldBeVisible, bool bNewShouldBlockOnLoad, int32 LODIndex )
{
	ClientUpdateLevelStreamingStatus(LevelObject->GetWorldAssetPackageFName(),bNewShouldBeLoaded,bNewShouldBeVisible,bNewShouldBlockOnLoad,LODIndex);
}

void APlayerController::ClientPrepareMapChange_Implementation(FName LevelName, bool bFirst, bool bLast)
{
	// Only call on the first local player controller to handle it being called on multiple PCs for splitscreen.
	if (GetWorld()->GetGameInstance() == nullptr)
	{
		return;
	}

	APlayerController* PlayerController = GetWorld()->GetGameInstance()->GetFirstLocalPlayerController();
	if( PlayerController != this )
	{
		return;
	}

	if (bFirst)
	{
		PendingMapChangeLevelNames.Empty();
		GetWorldTimerManager().ClearTimer(TimerHandle_DelayedPrepareMapChange);
	}
	PendingMapChangeLevelNames.Add(LevelName);
	if (bLast)
	{
		DelayedPrepareMapChange();
	}
}

void APlayerController::DelayedPrepareMapChange()
{
	if (GetWorld()->IsPreparingMapChange())
	{
		// we must wait for the previous one to complete
		GetWorldTimerManager().SetTimer(TimerHandle_DelayedPrepareMapChange, this, &APlayerController::DelayedPrepareMapChange, 0.01f );
	}
	else
	{
		GetWorld()->PrepareMapChange(PendingMapChangeLevelNames);
	}
}


void APlayerController::ClientCommitMapChange_Implementation()
{
	if (GetWorldTimerManager().IsTimerActive(TimerHandle_DelayedPrepareMapChange))
	{
		GetWorldTimerManager().SetTimer(TimerHandle_ClientCommitMapChange, this, &APlayerController::ClientCommitMapChange, 0.01f);
	}
	else
	{
		if (bAutoManageActiveCameraTarget)
		{
			if (GetPawnOrSpectator() != NULL)
			{
				AutoManageActiveCameraTarget(GetPawnOrSpectator());
			}
			else
			{
				AutoManageActiveCameraTarget(this);
			}
		}
		GetWorld()->CommitMapChange();
	}
}

void APlayerController::ClientCancelPendingMapChange_Implementation()
{
	GetWorld()->CancelPendingMapChange();
}


void APlayerController::ClientSetBlockOnAsyncLoading_Implementation()
{
	GetWorld()->bRequestedBlockOnAsyncLoading = true;
}


void APlayerController::GetSeamlessTravelActorList(bool bToEntry, TArray<AActor*>& ActorList)
{
	if (MyHUD != NULL)
	{
		ActorList.Add(MyHUD);
	}

	// Should player camera persist or just be recreated?  (clients have to recreate on host)
	ActorList.Add(PlayerCameraManager);
}


void APlayerController::SeamlessTravelTo(APlayerController* NewPC)
{

}


void APlayerController::SeamlessTravelFrom(APlayerController* OldPC)
{
	// copy PlayerState data
	if (OldPC->PlayerState)
	{
		OldPC->PlayerState->Reset();
		OldPC->PlayerState->SeamlessTravelTo(PlayerState);

		//@fixme: need a way to replace PlayerStates that doesn't cause incorrect "player left the game"/"player entered the game" messages
		OldPC->PlayerState->Destroy();
		OldPC->PlayerState = NULL;
	}
}

void APlayerController::ClientEnableNetworkVoice_Implementation(bool bEnable)
{
	ToggleSpeaking(bEnable);
}

void APlayerController::StartTalking()
{
	ToggleSpeaking(true);
}

void APlayerController::StopTalking()
{
	ToggleSpeaking(false);
}

void APlayerController::ToggleSpeaking(bool bSpeaking)
{
	ULocalPlayer* LP = Cast<ULocalPlayer>(Player);
	if (LP != NULL)
	{
		UWorld* World = GetWorld();
		IOnlineVoicePtr VoiceInt = Online::GetVoiceInterface(World);
		if (VoiceInt.IsValid())
		{
			if (bSpeaking)
			{
				VoiceInt->StartNetworkedVoice(LP->GetControllerId());
			}
			else
			{
				VoiceInt->StopNetworkedVoice(LP->GetControllerId());
			}
		}
	}
}

void APlayerController::ClientVoiceHandshakeComplete_Implementation()
{
	MuteList.bHasVoiceHandshakeCompleted = true;
}

void APlayerController::GameplayMutePlayer(const FUniqueNetIdRepl& PlayerNetId)
{
	if (PlayerNetId.IsValid())
	{
		MuteList.GameplayMutePlayer(this, PlayerNetId);
	}
}

void APlayerController::GameplayUnmutePlayer(const FUniqueNetIdRepl& PlayerNetId)
{
	if (PlayerNetId.IsValid())
	{
		MuteList.GameplayUnmutePlayer(this, PlayerNetId);
	}
}

void APlayerController::ServerMutePlayer_Implementation(FUniqueNetIdRepl PlayerId)
{
	MuteList.ServerMutePlayer(this, PlayerId);
}

bool APlayerController::ServerMutePlayer_Validate(FUniqueNetIdRepl PlayerId)
{
	if (!PlayerId.IsValid())
	{
		return false;
	}

	return true;
}

void APlayerController::ServerUnmutePlayer_Implementation(FUniqueNetIdRepl PlayerId)
{
	MuteList.ServerUnmutePlayer(this, PlayerId);
}

bool APlayerController::ServerUnmutePlayer_Validate(FUniqueNetIdRepl PlayerId)
{
	if (!PlayerId.IsValid())
	{
		return false;
	}

	return true;
}

void APlayerController::ClientMutePlayer_Implementation(FUniqueNetIdRepl PlayerId)
{
	MuteList.ClientMutePlayer(this, PlayerId);
}

void APlayerController::ClientUnmutePlayer_Implementation(FUniqueNetIdRepl PlayerId)
{
	MuteList.ClientUnmutePlayer(this, PlayerId);
}

bool APlayerController::IsPlayerMuted(const FUniqueNetId& PlayerId)
{
	return MuteList.IsPlayerMuted(PlayerId);
}

void APlayerController::NotifyDirectorControl(bool bNowControlling, AMatineeActor* CurrentMatinee)
{
	// matinee is done, make sure client syncs up viewtargets, since we were ignoring
	// ClientSetViewTarget during the matinee.
	if (!bNowControlling && (GetNetMode() == NM_Client) && PlayerCameraManager && PlayerCameraManager->bClientSimulatingViewTarget)
	{
		ServerVerifyViewTarget();
	}
}

void APlayerController::ClientWasKicked_Implementation(const FText& KickReason)
{
}

void APlayerController::ClientStartOnlineSession_Implementation()
{
	if (IsPrimaryPlayer() && PlayerState && GetGameInstance() && GetGameInstance()->GetOnlineSession())
	{
		GetGameInstance()->GetOnlineSession()->StartOnlineSession(PlayerState->SessionName);
	}
}

void APlayerController::ClientEndOnlineSession_Implementation()
{
	if (IsPrimaryPlayer() && PlayerState && GetGameInstance() && GetGameInstance()->GetOnlineSession())
	{
		GetGameInstance()->GetOnlineSession()->EndOnlineSession(PlayerState->SessionName);
	}
}

void APlayerController::ConsoleKey(FKey Key)
{
#if !UE_BUILD_SHIPPING
	if (ULocalPlayer* LocalPlayer = Cast<ULocalPlayer>(Player))
	{
		if (LocalPlayer->ViewportClient && LocalPlayer->ViewportClient->ViewportConsole)
		{
			LocalPlayer->ViewportClient->ViewportConsole->InputKey(0, Key, IE_Pressed);
		}
	}
#endif // !UE_BUILD_SHIPPING
}
void APlayerController::SendToConsole(const FString& Command)
{
#if !UE_BUILD_SHIPPING
	if (ULocalPlayer* LocalPlayer = Cast<ULocalPlayer>(Player))
	{
		if (LocalPlayer->ViewportClient && LocalPlayer->ViewportClient->ViewportConsole)
		{
			LocalPlayer->ViewportClient->ViewportConsole->ConsoleCommand(Command);
		}
	}
#endif // !UE_BUILD_SHIPPING
}


bool APlayerController::IsPrimaryPlayer() const
{
	int32 SSIndex;
	return !IsSplitscreenPlayer(&SSIndex) || SSIndex == 0;
}

bool APlayerController::IsSplitscreenPlayer(int32* OutSplitscreenPlayerIndex) const
{
	bool bResult = false;

	if (OutSplitscreenPlayerIndex)
	{
		*OutSplitscreenPlayerIndex = NetPlayerIndex;
	}

	if (Player != NULL)
	{
		ULocalPlayer* const LP = Cast<ULocalPlayer>(Player);
		if (LP != NULL)
		{
			const TArray<ULocalPlayer*>& GamePlayers = LP->GetOuterUEngine()->GetGamePlayers(GetWorld());
			if (GamePlayers.Num() > 1)
			{
				if (OutSplitscreenPlayerIndex)
				{
					*OutSplitscreenPlayerIndex = GamePlayers.Find(LP);
				}
				bResult = true;
			}
		}
		else
		{
			UNetConnection* RemoteConnection = Cast<UNetConnection>(Player);
			if (RemoteConnection->Children.Num() > 0)
			{
				if (OutSplitscreenPlayerIndex)
				{
					*OutSplitscreenPlayerIndex = 0;
				}
				bResult = true;
			}
			else
			{
				UChildConnection* const ChildRemoteConnection = Cast<UChildConnection>(RemoteConnection);
				if (ChildRemoteConnection)
				{
					if (OutSplitscreenPlayerIndex && ChildRemoteConnection->Parent)
					{
						*OutSplitscreenPlayerIndex = ChildRemoteConnection->Parent->Children.Find(ChildRemoteConnection) + 1;
					}
					bResult = true;
				}
			}
		}
	}

	return bResult;
}


APlayerState* APlayerController::GetSplitscreenPlayerByIndex(int32 PlayerIndex) const
{
	APlayerState* Result = NULL;
	if ( Player != NULL )
	{
		if ( IsSplitscreenPlayer() )
		{
			ULocalPlayer* LP = Cast<ULocalPlayer>(Player);
			UNetConnection* RemoteConnection = Cast<UNetConnection>(Player);
			if ( LP != NULL )
			{
				const TArray<ULocalPlayer*>& GamePlayers = LP->GetOuterUEngine()->GetGamePlayers(GetWorld());
				// this PC is a local player
				if ( PlayerIndex >= 0 && PlayerIndex < GamePlayers.Num() )
				{
					ULocalPlayer* SplitPlayer = GamePlayers[PlayerIndex];
					Result = SplitPlayer->PlayerController->PlayerState;
				}
				else
				{
					UE_LOG(LogPlayerController, Warning, TEXT("(%s) APlayerController::%s:GetSplitscreenPlayerByIndex: requested player at invalid index! PlayerIndex:%i NumLocalPlayers:%i"),
						*GetFName().ToString(), *GetStateName().ToString(), PlayerIndex, GamePlayers.Num());
				}
			}
			else if ( RemoteConnection != NULL )
			{
				if ( GetNetMode() == NM_Client )
				{
					//THIS SHOULD NEVER HAPPEN - IF HAVE A REMOTECONNECTION, WE SHOULDN'T BE A CLIENT
					// this player is a client
					UE_LOG(LogPlayerController, Warning, TEXT("(%s) APlayerController::%s:GetSplitscreenPlayerByIndex: CALLED ON CLIENT WITH VALID REMOTE NETCONNECTION!"),
						*GetFName().ToString(), *GetStateName().ToString());
				}
				else
				{
					UChildConnection* ChildRemoteConnection = Cast<UChildConnection>(RemoteConnection);
					if ( ChildRemoteConnection != NULL )
					{
						// this player controller is not the primary player in the splitscreen layout
						UNetConnection* MasterConnection = ChildRemoteConnection->Parent;
						if ( PlayerIndex == 0 )
						{
							Result = MasterConnection->PlayerController->PlayerState;
						}
						else
						{
							PlayerIndex--;
							if ( PlayerIndex >= 0 && PlayerIndex < MasterConnection->Children.Num() )
							{
								ChildRemoteConnection = MasterConnection->Children[PlayerIndex];
								Result = ChildRemoteConnection->PlayerController->PlayerState;
							}
						}
					}
					else if ( RemoteConnection->Children.Num() > 0 )
					{
						// this PC is the primary splitscreen player
						if ( PlayerIndex == 0 )
						{
							// they want this player controller's PlayerState
							Result = PlayerState;
						}
						else
						{
							// our split-screen's PlayerState is being requested.
							PlayerIndex--;
							if ( PlayerIndex >= 0 && PlayerIndex < RemoteConnection->Children.Num() )
							{
								ChildRemoteConnection = RemoteConnection->Children[PlayerIndex];
								Result = ChildRemoteConnection->PlayerController->PlayerState;
							}
						}
					}
					else
					{
						UE_LOG(LogPlayerController, Log, TEXT("(%s) APlayerController::%s:%s: %s IS NOT THE PRIMARY CONNECTION AND HAS NO CHILD CONNECTIONS!"), *GetFName().ToString(), *GetStateName().ToString(), Player);
					}
				}
			}
			else
			{
				UE_LOG(LogPlayerController, Log, TEXT("(%s) APlayerController::%s:%s: %s IS NOT A ULocalPlayer* AND NOT A RemoteConnection! (No valid UPlayer* reference)"), *GetFName().ToString(), *GetStateName().ToString(), Player);
			}
		}
	}
	else
	{
		UE_LOG(LogPlayerController, Log, TEXT("(%s) APlayerController::%s:%s: %s"), *GetFName().ToString(), *GetStateName().ToString(),  "NULL value for Player!");
	}

	return Result;
}


int32 APlayerController::GetSplitscreenPlayerCount() const
{
	int32 Result = 0;

	if ( IsSplitscreenPlayer() )
	{
		if ( Player != NULL )
		{
			ULocalPlayer* const LP = Cast<ULocalPlayer>(Player);
			UNetConnection* RemoteConnection = Cast<UNetConnection>(Player);
			if ( LP != NULL )
			{
				Result = LP->GetOuterUEngine()->GetNumGamePlayers(GetWorld());
			}
			else if ( RemoteConnection != NULL )
			{
				if ( Cast<UChildConnection>(RemoteConnection) != NULL )
				{
					// we're the secondary (or otherwise) player in the split - we need to move up to the primary connection
					RemoteConnection = Cast<UChildConnection>(RemoteConnection)->Parent;
				}

				// add one for the primary player
				Result = RemoteConnection->Children.Num() + 1;
			}
			else
			{
				UE_LOG(LogPlayerController, Log, TEXT("(%s) APlayerController::%s:%s NOT A ULocalPlayer* AND NOT A RemoteConnection!"), *GetFName().ToString(), *GetStateName().ToString());
			}
		}
		else
		{
			UE_LOG(LogPlayerController, Log, TEXT("(%s) APlayerController::%s:%s called without a valid UPlayer* value!"), *GetFName().ToString(), *GetStateName().ToString());
		}
	}

	return Result;
}


void APlayerController::ClientSetForceMipLevelsToBeResident_Implementation( UMaterialInterface* Material, float ForceDuration, int32 CinematicTextureGroups )
{
	if ( Material != NULL && IsPrimaryPlayer() )
	{
		Material->SetForceMipLevelsToBeResident( false, false, ForceDuration, CinematicTextureGroups );
	}
}


void APlayerController::ClientPrestreamTextures_Implementation( AActor* ForcedActor, float ForceDuration, bool bEnableStreaming, int32 CinematicTextureGroups)
{
	if ( ForcedActor != NULL && IsPrimaryPlayer() )
	{
		ForcedActor->PrestreamTextures( ForceDuration, bEnableStreaming, CinematicTextureGroups );
	}
}

void APlayerController::ClientPlayForceFeedback_Implementation( UForceFeedbackEffect* ForceFeedbackEffect, bool bLooping, FName Tag)
{
	if (ForceFeedbackEffect)
	{
		if (Tag != NAME_None)
		{
			for (int32 Index = ActiveForceFeedbackEffects.Num() - 1; Index >= 0; --Index)
			{
				if (ActiveForceFeedbackEffects[Index].Tag == Tag)
				{
					ActiveForceFeedbackEffects.RemoveAtSwap(Index);
				}
			}
		}

		FActiveForceFeedbackEffect ActiveEffect(ForceFeedbackEffect, bLooping, Tag);
		ActiveForceFeedbackEffects.Add(ActiveEffect);
	}
}

void APlayerController::ClientStopForceFeedback_Implementation( UForceFeedbackEffect* ForceFeedbackEffect, FName Tag)
{
	if (ForceFeedbackEffect == NULL && Tag == NAME_None)
	{
		ActiveForceFeedbackEffects.Empty();
	}
	else
	{
		for (int32 Index = ActiveForceFeedbackEffects.Num() - 1; Index >= 0; --Index)
		{
			if (    (ForceFeedbackEffect == NULL || ActiveForceFeedbackEffects[Index].ForceFeedbackEffect == ForceFeedbackEffect)
				 && (Tag == NAME_None || ActiveForceFeedbackEffects[Index].Tag == Tag) )
			{
				ActiveForceFeedbackEffects.RemoveAtSwap(Index);
			}
		}
	}
}

/** Action that interpolates a component over time to a desired position */
class FDynamicForceFeedbackAction : public FPendingLatentAction
{
public:
	/** Time over which interpolation should happen */
	float TotalTime;
	/** Time so far elapsed for the interpolation */
	float TimeElapsed;
	/** If we are currently running. If false, update will complete */
	uint32 bRunning:1;
	
	TWeakObjectPtr<APlayerController> PlayerController;

	FDynamicForceFeedbackDetails ForceFeedbackDetails;

	/** Function to execute on completion */
	FName ExecutionFunction;
	/** Link to fire on completion */
	int32 OutputLink;
	/** Latent action ID */
	int32 LatentUUID;
	/** Object to call callback on upon completion */
	FWeakObjectPtr CallbackTarget;

	FDynamicForceFeedbackAction(APlayerController* InPlayerController, const float InDuration, const FLatentActionInfo& LatentInfo)
		: TotalTime(InDuration)
		, TimeElapsed(0.f)
		, bRunning(true)
		, PlayerController(InPlayerController)
		, ExecutionFunction(LatentInfo.ExecutionFunction)
		, OutputLink(LatentInfo.Linkage)
		, LatentUUID(LatentInfo.UUID)
		, CallbackTarget(LatentInfo.CallbackTarget)
	{
	}

	virtual void UpdateOperation(FLatentResponse& Response)
	{
		// Update elapsed time
		TimeElapsed += Response.ElapsedTime();

		const bool bComplete = (!bRunning || (TotalTime >= 0.f && TimeElapsed >= TotalTime) || !PlayerController.IsValid());

		APlayerController* PC = PlayerController.Get();
		if (PC)
		{
			if (bComplete)
			{
				PC->DynamicForceFeedbacks.Remove(LatentUUID);
			}
			else
			{
				PC->DynamicForceFeedbacks.Add(LatentUUID, ForceFeedbackDetails);
			}
		}


		Response.FinishAndTriggerIf(bComplete, ExecutionFunction, OutputLink, CallbackTarget);
	}
};

void APlayerController::PlayDynamicForceFeedback(float Intensity, float Duration, bool bAffectsLeftLarge, bool bAffectsLeftSmall, bool bAffectsRightLarge, bool bAffectsRightSmall, TEnumAsByte<EDynamicForceFeedbackAction::Type> Action, FLatentActionInfo LatentInfo)
{
	FLatentActionManager& LatentActionManager = GetWorld()->GetLatentActionManager();
	FDynamicForceFeedbackAction* LatentAction = LatentActionManager.FindExistingAction<FDynamicForceFeedbackAction>(LatentInfo.CallbackTarget, LatentInfo.UUID);

	if (LatentAction)
	{
		if (Action == EDynamicForceFeedbackAction::Stop)
		{
			LatentAction->bRunning = false;
		}
		else
		{
			if (Action == EDynamicForceFeedbackAction::Start)
			{
				LatentAction->TotalTime = Duration;
				LatentAction->TimeElapsed = 0.f;
				LatentAction->bRunning = true;
			}

			LatentAction->ForceFeedbackDetails.Intensity = Intensity;
			LatentAction->ForceFeedbackDetails.bAffectsLeftLarge = bAffectsLeftLarge;
			LatentAction->ForceFeedbackDetails.bAffectsLeftSmall = bAffectsLeftSmall;
			LatentAction->ForceFeedbackDetails.bAffectsRightLarge = bAffectsRightLarge;
			LatentAction->ForceFeedbackDetails.bAffectsRightSmall = bAffectsRightSmall;
		}
	}
	else if (Action == EDynamicForceFeedbackAction::Start)
	{
		LatentAction = new FDynamicForceFeedbackAction(this, Duration, LatentInfo);

		LatentAction->ForceFeedbackDetails.Intensity = Intensity;
		LatentAction->ForceFeedbackDetails.bAffectsLeftLarge = bAffectsLeftLarge;
		LatentAction->ForceFeedbackDetails.bAffectsLeftSmall = bAffectsLeftSmall;
		LatentAction->ForceFeedbackDetails.bAffectsRightLarge = bAffectsRightLarge;
		LatentAction->ForceFeedbackDetails.bAffectsRightSmall = bAffectsRightSmall;

		LatentActionManager.AddNewAction(LatentInfo.CallbackTarget, LatentInfo.UUID, LatentAction);
	}
}

void APlayerController::PlayHapticEffect(UHapticFeedbackEffect* HapticEffect, TEnumAsByte<EControllerHand> Hand, float Scale)
{
	if (HapticEffect)
	{
		switch (Hand)
		{
		case EControllerHand::Left:
			ActiveHapticEffect_Left.Reset();
			ActiveHapticEffect_Left = MakeShareable(new FActiveHapticFeedbackEffect(HapticEffect, Scale));
			break;
		case EControllerHand::Right:
			ActiveHapticEffect_Right.Reset();
			ActiveHapticEffect_Right = MakeShareable(new FActiveHapticFeedbackEffect(HapticEffect, Scale));
			break;
		default:
			UE_LOG(LogPlayerController, Warning, TEXT("Invalid hand specified (%d) for haptic feedback effect %s"), (int32)Hand.GetValue(), *HapticEffect->GetName());
			break;
		}
	}
}

void APlayerController::StopHapticEffect(TEnumAsByte<EControllerHand> Hand)
{
	SetHapticsByValue(0.f, 0.f, Hand);
}

void APlayerController::SetHapticsByValue(const float Frequency, const float Amplitude, TEnumAsByte<EControllerHand> Hand)
{
	if (Hand == EControllerHand::Left)
	{
		ActiveHapticEffect_Left.Reset();
	}
	else if (Hand == EControllerHand::Right)
	{
		ActiveHapticEffect_Right.Reset();
	}
	else
	{
		UE_LOG(LogPlayerController, Warning, TEXT("Invalid hand specified (%d) for setting haptic feedback values (F: %f A: %f)"), (int32)Hand.GetValue(), Frequency, Amplitude);
		return;
	}

	IInputInterface* InputInterface = FSlateApplication::Get().GetInputInterface();
	if (InputInterface)
	{
		const int32 ControllerId = CastChecked<ULocalPlayer>(Player)->GetControllerId();

		FHapticFeedbackValues Values(Frequency, Amplitude);
		InputInterface->SetHapticFeedbackValues(ControllerId, (int32)Hand.GetValue(), Values);
	}
}

void APlayerController::ProcessForceFeedbackAndHaptics(const float DeltaTime, const bool bGamePaused)
{
	if (Player == NULL)
	{
		return;
	}

	ForceFeedbackValues.LeftLarge = ForceFeedbackValues.LeftSmall = ForceFeedbackValues.RightLarge = ForceFeedbackValues.RightSmall = 0.f;

	FHapticFeedbackValues LeftHaptics, RightHaptics;
	bool bLeftHapticsNeedUpdate = false;
	bool bRightHapticsNeedUpdate = false;

	if (!bGamePaused)
	{
		// --- Force Feedback --------------------------
		for (int32 Index = ActiveForceFeedbackEffects.Num() - 1; Index >= 0; --Index)
		{
			if (!ActiveForceFeedbackEffects[Index].Update(DeltaTime, ForceFeedbackValues))
			{
				ActiveForceFeedbackEffects.RemoveAtSwap(Index);
			}
		}

		for (const auto& DynamicEntry : DynamicForceFeedbacks)
		{
			DynamicEntry.Value.Update(ForceFeedbackValues);
		}

		// --- Haptic Feedback -------------------------
		if (ActiveHapticEffect_Left.IsValid())
		{
			const bool bPlaying = ActiveHapticEffect_Left->Update(DeltaTime, LeftHaptics);
			if (!bPlaying)
			{
				ActiveHapticEffect_Left.Reset();
			}

			bLeftHapticsNeedUpdate = true;
		}

		if (ActiveHapticEffect_Right.IsValid())
		{
			const bool bPlaying = ActiveHapticEffect_Right->Update(DeltaTime, RightHaptics);
			if (!bPlaying)
			{
				ActiveHapticEffect_Right.Reset();
			}

			bRightHapticsNeedUpdate = true;
		}
	}

	if (FSlateApplication::IsInitialized())
	{
<<<<<<< HEAD
		IInputInterface* InputInterface = FSlateApplication::Get().GetInputInterface();
		if (InputInterface)
		{
			const int32 ControllerId = CastChecked<ULocalPlayer>(Player)->GetControllerId();

			// Force Feedback Update
			InputInterface->SetForceFeedbackChannelValues(ControllerId, (bForceFeedbackEnabled ? ForceFeedbackValues : FForceFeedbackValues()));

=======
		const int32 ControllerId = CastChecked<ULocalPlayer>(Player)->GetControllerId();

		IInputInterface* InputInterface = FSlateApplication::Get().GetInputInterface();
		if (InputInterface)
		{
			InputInterface->SetForceFeedbackChannelValues(ControllerId, (bForceFeedbackEnabled ? ForceFeedbackValues : FForceFeedbackValues()));
			
>>>>>>> 73f66985
			// Haptic Updates
			if (bLeftHapticsNeedUpdate)
			{
				InputInterface->SetHapticFeedbackValues(ControllerId, (int32)EControllerHand::Left, LeftHaptics);
			}

			if (bRightHapticsNeedUpdate)
			{
				InputInterface->SetHapticFeedbackValues(ControllerId, (int32)EControllerHand::Right, RightHaptics);
			}
		}
	}
}

void APlayerController::ClientPlayCameraShake_Implementation( TSubclassOf<class UCameraShake> Shake, float Scale, ECameraAnimPlaySpace::Type PlaySpace, FRotator UserPlaySpaceRot )
{
	if (PlayerCameraManager != NULL)
	{
		PlayerCameraManager->PlayCameraShake(Shake, Scale, PlaySpace, UserPlaySpaceRot);
	}
}

void APlayerController::ClientStopCameraShake_Implementation( TSubclassOf<class UCameraShake> Shake )
{
	if (PlayerCameraManager != NULL)
	{
		PlayerCameraManager->StopAllInstancesOfCameraShake(Shake);
	}
}

void APlayerController::ClientPlayCameraAnim_Implementation( UCameraAnim* AnimToPlay, float Scale, float Rate,
						float BlendInTime, float BlendOutTime, bool bLoop,
						bool bRandomStartTime, ECameraAnimPlaySpace::Type Space, FRotator CustomPlaySpace )
{
	if (PlayerCameraManager != NULL)
	{
		PlayerCameraManager->PlayCameraAnim(AnimToPlay, Rate, Scale, BlendInTime, BlendOutTime, bLoop, bRandomStartTime, 0.f, Space, CustomPlaySpace);
	}
}

void APlayerController::ClientStopCameraAnim_Implementation(UCameraAnim* AnimToStop)
{
	if (PlayerCameraManager != NULL)
	{
		PlayerCameraManager->StopAllInstancesOfCameraAnim(AnimToStop);
	}
}


void APlayerController::ClientSpawnCameraLensEffect_Implementation( TSubclassOf<AEmitterCameraLensEffectBase> LensEffectEmitterClass )
{
	if (PlayerCameraManager != NULL)
	{
		PlayerCameraManager->AddCameraLensEffect(LensEffectEmitterClass);
	}
}

void APlayerController::ClientClearCameraLensEffects_Implementation()
{
	if (PlayerCameraManager != NULL)
	{
		PlayerCameraManager->ClearCameraLensEffects();
	}
}

void APlayerController::ReceivedGameModeClass(TSubclassOf<AGameMode> GameModeClass)
{
}

void APlayerController::ReceivedSpectatorClass(TSubclassOf<ASpectatorPawn> SpectatorClass)
{
	if (IsInState(NAME_Spectating))
	{
		if (GetSpectatorPawn() == NULL)
		{
			BeginSpectatingState();
		}
	}
}

void APlayerController::GetLifetimeReplicatedProps( TArray< FLifetimeProperty > & OutLifetimeProps ) const
{
	Super::GetLifetimeReplicatedProps( OutLifetimeProps );

	// These used to only replicate if PlayerCameraManager->GetViewTargetPawn() != GetPawn()
	// But, since they also don't update unless that condition is true, these values won't change, thus won't send
	// This is a little less efficient, but fits into the new condition system well, and shouldn't really add much overhead
	DOREPLIFETIME_CONDITION( APlayerController, TargetViewRotation,		COND_OwnerOnly );

	// Replicate SpawnLocation for remote spectators
	DOREPLIFETIME_CONDITION( APlayerController, SpawnLocation, COND_OwnerOnly );
}

void APlayerController::SetPawn(APawn* InPawn)
{
	if (InPawn == NULL)
	{
		// Attempt to move the PC to the current camera location if no pawn was specified
		const FVector NewLocation = (PlayerCameraManager != NULL) ? PlayerCameraManager->GetCameraLocation() : GetSpawnLocation();
		SetSpawnLocation(NewLocation);

		if (bAutoManageActiveCameraTarget)
		{
			AutoManageActiveCameraTarget(this);
		}
	}

	Super::SetPawn(InPawn);

	// If we have a pawn we need to determine if we should show/hide the player for cinematic mode
	if (GetPawn() && bCinematicMode && bHidePawnInCinematicMode)
	{
		GetPawn()->SetActorHiddenInGame(true);
	}
}


void APlayerController::SetPlayer( UPlayer* InPlayer )
{
	check(InPlayer!=NULL);

	const bool bIsSameWorld = InPlayer->PlayerController && (InPlayer->PlayerController->GetWorld() == GetWorld());
	// Detach old player if same world.
	if (bIsSameWorld)
	{
		InPlayer->PlayerController->Player = NULL;
	}

	// Set the viewport.
	Player = InPlayer;
	InPlayer->PlayerController = this;

	// cap outgoing rate to max set by server
	UNetDriver* Driver = GetWorld()->GetNetDriver();
	if( (ClientCap>=2600) && Driver && Driver->ServerConnection )
	{
		Player->CurrentNetSpeed = Driver->ServerConnection->CurrentNetSpeed = FMath::Clamp( ClientCap, 1800, Driver->MaxClientRate );
	}

	// initializations only for local players
	ULocalPlayer *LP = Cast<ULocalPlayer>(InPlayer);
	if (LP != NULL)
	{
		// Clients need this marked as local (server already knew at construction time)
		SetAsLocalPlayerController();
		LP->InitOnlineSession();
		InitInputSystem();
	}
	else
	{
		NetConnection = Cast<UNetConnection>(InPlayer);
		if (NetConnection)
		{
			NetConnection->OwningActor = this;
		}
	}

	UpdateStateInputComponents();

	// notify script that we've been assigned a valid player
	ReceivedPlayer();
}

ULocalPlayer* APlayerController::GetLocalPlayer() const
{
	return Cast<ULocalPlayer>(Player);
}

void APlayerController::TickPlayerInput(const float DeltaSeconds, const bool bGamePaused)
{
	SCOPE_CYCLE_COUNTER(STAT_PC_TickInput);

	check(PlayerInput);
	PlayerInput->Tick(DeltaSeconds);

	if (ULocalPlayer* LocalPlayer = Cast<ULocalPlayer>(Player))
	{
		if (bEnableMouseOverEvents)
		{
			FVector2D MousePosition;
			FHitResult HitResult;
			bool bHit = false;
			
			UGameViewportClient* ViewportClient = LocalPlayer->ViewportClient;

			// Only send mouse hit events if we're directly over the viewport.
			if ( ViewportClient && ViewportClient->GetGameViewportWidget().IsValid() && ViewportClient->GetGameViewportWidget()->IsDirectlyHovered() )
			{
				if ( LocalPlayer->ViewportClient->GetMousePosition(MousePosition) )
				{
					bHit = GetHitResultAtScreenPosition(MousePosition, CurrentClickTraceChannel, true, /*out*/ HitResult);
				}
			}

			UPrimitiveComponent* PreviousComponent = CurrentClickablePrimitive.Get();
			UPrimitiveComponent* CurrentComponent = (bHit ? HitResult.Component.Get() : NULL);

			UPrimitiveComponent::DispatchMouseOverEvents(PreviousComponent, CurrentComponent);

			CurrentClickablePrimitive = CurrentComponent;
		}

		if (bEnableTouchOverEvents)
		{
			for (int32 TouchIndexInt = 0; TouchIndexInt < EKeys::NUM_TOUCH_KEYS; ++TouchIndexInt)
			{
				const ETouchIndex::Type FingerIndex = ETouchIndex::Type(TouchIndexInt);

				FHitResult HitResult;
				const bool bHit = GetHitResultUnderFinger(FingerIndex, CurrentClickTraceChannel, true, /*out*/ HitResult);

				UPrimitiveComponent* PreviousComponent = CurrentTouchablePrimitives[TouchIndexInt].Get();
				UPrimitiveComponent* CurrentComponent = (bHit ? HitResult.Component.Get() : NULL);

				UPrimitiveComponent::DispatchTouchOverEvents(FingerIndex, PreviousComponent, CurrentComponent);

				CurrentTouchablePrimitives[TouchIndexInt] = CurrentComponent;
			}
		}
	}

	ProcessPlayerInput(DeltaSeconds, bGamePaused);
	ProcessForceFeedbackAndHaptics(DeltaSeconds, bGamePaused);
}

void APlayerController::TickActor( float DeltaSeconds, ELevelTick TickType, FActorTickFunction& ThisTickFunction )
{
	SCOPE_CYCLE_COUNTER(STAT_PlayerControllerTick);
	SCOPE_CYCLE_COUNTER(STAT_PC_TickActor);

	if (TickType == LEVELTICK_PauseTick && !ShouldPerformFullTickWhenPaused())
	{
		if (PlayerInput)
		{
			TickPlayerInput(DeltaSeconds, true);
		}

		// Clear axis inputs from previous frame.
		RotationInput = FRotator::ZeroRotator;

		if (!IsPendingKill())
		{
			Tick(DeltaSeconds);	// perform any tick functions unique to an actor subclass
		}

		return; //root of tick hierarchy
	}

	//root of tick hierarchy

	if ((GetNetMode() < NM_Client) && (GetRemoteRole() == ROLE_AutonomousProxy) && !IsLocalPlayerController())
	{
		// force physics update for clients that aren't sending movement updates in a timely manner 
		// this prevents cheats associated with artificially induced ping spikes
		// skip updates if pawn lost autonomous proxy role (e.g. TurnOff() call)
		if (GetPawn() && !GetPawn()->IsPendingKill() && GetPawn()->GetRemoteRole() == ROLE_AutonomousProxy && GetPawn()->bReplicateMovement)
		{
			INetworkPredictionInterface* NetworkPredictionInterface = Cast<INetworkPredictionInterface>(GetPawn()->GetMovementComponent());
			if (NetworkPredictionInterface)
			{
				FNetworkPredictionData_Server* ServerData = NetworkPredictionInterface->GetPredictionData_Server();
				const float TimeSinceUpdate = ServerData ? GetWorld()->GetTimeSeconds() - ServerData->ServerTimeStamp : 0.f;
				if (TimeSinceUpdate > FMath::Max<float>(DeltaSeconds+0.06f,AGameNetworkManager::StaticClass()->GetDefaultObject<AGameNetworkManager>()->MAXCLIENTUPDATEINTERVAL))
				{
					const USkeletalMeshComponent* PawnMesh = GetPawn()->FindComponentByClass<USkeletalMeshComponent>();
					if (!PawnMesh || !PawnMesh->IsSimulatingPhysics())
					{
						NetworkPredictionInterface->ForcePositionUpdate(TimeSinceUpdate);
						ServerData->ServerTimeStamp = GetWorld()->TimeSeconds;
					}					
				}
			}
		}

		// update viewtarget replicated info
		if (PlayerCameraManager != NULL)
		{
			APawn* TargetPawn = PlayerCameraManager->GetViewTargetPawn();
			
			if ((TargetPawn != GetPawn()) && (TargetPawn != NULL))
			{
				TargetViewRotation = TargetPawn->GetViewRotation();
			}
		}
	}
	else if (Role > ROLE_SimulatedProxy)
	{
		// Process PlayerTick with input.
		if (!PlayerInput && (Player == NULL || Cast<ULocalPlayer>( Player ) != NULL))
		{
			InitInputSystem();
		}

		if (PlayerInput)
		{
			PlayerTick(DeltaSeconds);
		}

		if (IsPendingKill())
		{
			return;
		}

		// update viewtarget replicated info
		if (PlayerCameraManager != NULL)
		{
			APawn* TargetPawn = PlayerCameraManager->GetViewTargetPawn();
			if ((TargetPawn != GetPawn()) && (TargetPawn != NULL))
			{
				SmoothTargetViewRotation(TargetPawn, DeltaSeconds);
			}
		}
	}

	if (!IsPendingKill())
	{
		Tick(DeltaSeconds);	// perform any tick functions unique to an actor subclass
	}

	// Clear old axis inputs since we are done with them. 
	RotationInput = FRotator::ZeroRotator;

#if !(UE_BUILD_SHIPPING || UE_BUILD_TEST)
	if (CheatManager != NULL)
	{
		CheatManager->TickCollisionDebug();
	}
#endif // !(UE_BUILD_SHIPPING || UE_BUILD_TEST)
}

bool APlayerController::IsNetRelevantFor(const AActor* RealViewer, const AActor* ViewTarget, const FVector& SrcLocation) const
{
	return ( this==RealViewer );
}

void APlayerController::ClientTravel(const FString& URL, ETravelType TravelType, bool bSeamless, FGuid MapPackageGuid)
{
	// Keep track of seamless travel serverside
	if (bSeamless && TravelType == TRAVEL_Relative)
	{
		SeamlessTravelCount++;
	}

	// Now pass on to the RPC
	ClientTravelInternal(URL, TravelType, bSeamless, MapPackageGuid);
}

void APlayerController::ClientTravelInternal_Implementation(const FString& URL, ETravelType TravelType, bool bSeamless, FGuid MapPackageGuid)
{
	UWorld* World = GetWorld();

	// Warn the client.
	PreClientTravel(URL, TravelType, bSeamless);

	if (bSeamless && TravelType == TRAVEL_Relative)
	{
		World->SeamlessTravel(URL);
	}
	else
	{
		if (bSeamless)
		{
			UE_LOG(LogPlayerController, Warning, TEXT("Unable to perform seamless travel because TravelType was %i, not TRAVEL_Relative"), int32(TravelType));
		}
		// Do the travel.
		GEngine->SetClientTravel(World, *URL, (ETravelType)TravelType);
	}
}

FString APlayerController::GetPlayerNetworkAddress()
{
	if( Player && Player->IsA(UNetConnection::StaticClass()) )
		return Cast<UNetConnection>(Player)->LowLevelGetRemoteAddress();
	else
		return TEXT("");
}

FString APlayerController::GetServerNetworkAddress()
{
	UNetDriver* NetDriver = NULL;
	if (GetWorld())
	{
		NetDriver = GetWorld()->GetNetDriver();
	}

	if( NetDriver && NetDriver->ServerConnection )
	{
		return NetDriver->ServerConnection->LowLevelGetRemoteAddress();
	}

	return TEXT("");
}

bool APlayerController::DefaultCanUnpause()
{
	return GetWorldSettings() != NULL && GetWorldSettings()->Pauser == PlayerState;
}

void APlayerController::StartSpectatingOnly()
{
	ChangeState(NAME_Spectating);
	PlayerState->bIsSpectator = true;
	PlayerState->bOnlySpectator = true;
	bPlayerIsWaiting = false; // Can't spawn, we are only allowed to be a spectator.
}

void APlayerController::EndPlayingState()
{
	if ( GetPawn() != NULL )
	{
		GetPawn()->SetRemoteViewPitch( 0.f );
	}
}


void APlayerController::BeginSpectatingState()
{
	if ( GetPawn() != NULL )
	{
		UnPossess();
	}

	DestroySpectatorPawn();
	SetSpectatorPawn(SpawnSpectatorPawn());
}

void APlayerController::SetSpectatorPawn(class ASpectatorPawn* NewSpectatorPawn)
{
	if (IsInState(NAME_Spectating))
	{
		RemovePawnTickDependency(SpectatorPawn);
		SpectatorPawn = NewSpectatorPawn;
		
		if (NewSpectatorPawn)
		{
			// setting to a new valid spectator pawn
			AttachToPawn(NewSpectatorPawn);
			AddPawnTickDependency(NewSpectatorPawn);
			AutoManageActiveCameraTarget(NewSpectatorPawn);
		}
		else
		{
			// clearing the spectator pawn, try to attach to the regular pawn
			APawn* const Pawn = GetPawn();
			AttachToPawn(Pawn);
			AddPawnTickDependency(Pawn);
			if (Pawn)
			{
				AutoManageActiveCameraTarget(Pawn);
			}
			else
			{
				AutoManageActiveCameraTarget(this);
			}
		}
	}
}

ASpectatorPawn* APlayerController::SpawnSpectatorPawn()
{
	ASpectatorPawn* SpawnedSpectator = NULL;

	// Only spawned for the local player
	if (GetSpectatorPawn() == NULL && IsLocalController())
	{
		AGameState const* const GameState = GetWorld()->GameState;
		if (GameState)
		{
			FActorSpawnParameters SpawnParams;
			SpawnParams.Owner = this;
			SpawnParams.SpawnCollisionHandlingOverride = ESpawnActorCollisionHandlingMethod::AlwaysSpawn;

			SpawnParams.ObjectFlags |= RF_Transient;	// We never want to save spectator pawns into a map
			SpawnedSpectator = GetWorld()->SpawnActor<ASpectatorPawn>(GameState->SpectatorClass, GetSpawnLocation(), GetControlRotation(), SpawnParams);
			if (SpawnedSpectator)
			{
				SpawnedSpectator->SetReplicates(false); // Client-side only
				SpawnedSpectator->PossessedBy(this);
				SpawnedSpectator->PawnClientRestart();
				if (SpawnedSpectator->PrimaryActorTick.bStartWithTickEnabled)
				{
					SpawnedSpectator->SetActorTickEnabled(true);
				}

				UE_LOG(LogPlayerController, Verbose, TEXT("Spawned spectator %s [server:%d]"), *GetNameSafe(SpawnedSpectator), GetNetMode() < NM_Client);
			}
			else
			{
				UE_LOG(LogPlayerController, Warning, TEXT("Failed to spawn spectator with class %s"), GameState->SpectatorClass ? *GameState->SpectatorClass->GetName() : TEXT("NULL"));
			}
		}
		else
		{
			// This normally happens on clients if the Player is replicated but the GameState has not yet.
			UE_LOG(LogPlayerController, Verbose, TEXT("NULL GameState when trying to spawn spectator!"));
		}
	}

	return SpawnedSpectator;
}


void APlayerController::DestroySpectatorPawn()
{
	if (GetSpectatorPawn())
	{
		if (GetViewTarget() == GetSpectatorPawn())
		{
			SetViewTarget(this);
		}

		GetSpectatorPawn()->UnPossessed();
		GetWorld()->DestroyActor(GetSpectatorPawn());
		SetSpectatorPawn(NULL);
	}
}


APawn* APlayerController::GetPawnOrSpectator() const
{
	return GetPawn() ? GetPawn() : GetSpectatorPawn();
}


void APlayerController::UpdateStateInputComponents()
{
	// update Inactive state component
	if (StateName == NAME_Inactive && IsLocalController())
	{
		if (InactiveStateInputComponent == NULL)
		{
			static const FName InactiveStateInputComponentName(TEXT("PC_InactiveStateInputComponent0"));
			InactiveStateInputComponent = NewObject<UInputComponent>(this, InactiveStateInputComponentName);
			SetupInactiveStateInputComponent(InactiveStateInputComponent);
			InactiveStateInputComponent->RegisterComponent();
			PushInputComponent(InactiveStateInputComponent);
		}
	}
	else if (InactiveStateInputComponent)
	{
		PopInputComponent(InactiveStateInputComponent);
		InactiveStateInputComponent->DestroyComponent();
		InactiveStateInputComponent = NULL;
	}
}

void APlayerController::ChangeState(FName NewState)
{
	if(NewState != StateName)
	{
		// end current state
		if(StateName == NAME_Spectating)
		{
			EndSpectatingState();
		}
		else if(StateName == NAME_Playing)
		{
			EndPlayingState();
		}

		Super::ChangeState(NewState); // Will set StateName, also handles EndInactiveState/BeginInactiveState

		// start new state
		if(StateName == NAME_Playing)
		{
			BeginPlayingState();
		}
		else if (StateName == NAME_Spectating)
		{
			BeginSpectatingState();
		}

		UpdateStateInputComponents();
	}
}

void APlayerController::BeginPlayingState()
{
}

void APlayerController::EndSpectatingState()
{
	if ( PlayerState != NULL )
	{
		if ( PlayerState->bOnlySpectator )
		{
			UE_LOG(LogPlayerController, Warning, TEXT("Spectator only UPlayer* leaving spectating state"));
		}
		PlayerState->bIsSpectator = false;
	}

	bPlayerIsWaiting = false;

	DestroySpectatorPawn();
}

void APlayerController::BeginInactiveState()
{
	if ( (GetPawn() != NULL) && (GetPawn()->Controller == this) )
	{
		GetPawn()->Controller = NULL;
	}
	SetPawn(NULL);

	AGameState const* const GameState = GetWorld()->GameState;

	float const MinRespawnDelay = ((GameState != NULL) && (GameState->GameModeClass != NULL)) ? GetDefault<AGameMode>(GameState->GameModeClass)->MinRespawnDelay : 1.0f;
	GetWorldTimerManager().SetTimer(TimerHandle_UnFreeze, this, &APlayerController::UnFreeze, MinRespawnDelay);
}

void APlayerController::EndInactiveState()
{
}

void APlayerController::SetupInactiveStateInputComponent(UInputComponent* InComponent)
{
	check(InComponent);

	InComponent->BindAxis("Spectator_Turn", this, &APlayerController::AddYawInput);
	InComponent->BindAxis("Spectator_LookUp", this, &APlayerController::AddPitchInput);
}


void APlayerController::PushInputComponent(UInputComponent* InputComponent)
{
	if (InputComponent)
	{
		bool bPushed = false;
		CurrentInputStack.RemoveSingle(InputComponent);
		for (int32 Index = CurrentInputStack.Num() - 1; Index >= 0; --Index)
		{
			UInputComponent* IC = CurrentInputStack[Index].Get();
			if (IC == nullptr)
			{
				CurrentInputStack.RemoveAt(Index);
			}
			else if (IC->Priority <= InputComponent->Priority)
			{
				CurrentInputStack.Insert(InputComponent, Index + 1);
				bPushed = true;
				break;
			}
		}
		if (!bPushed)
		{
			CurrentInputStack.Insert(InputComponent, 0);
		}
	}
}

bool APlayerController::PopInputComponent(UInputComponent* InputComponent)
{
	if (InputComponent)
	{
		if (CurrentInputStack.RemoveSingle(InputComponent) > 0)
		{
			InputComponent->ClearBindingValues();
			return true;
		}
	}
	return false;
}

void APlayerController::AddPitchInput(float Val)
{
	RotationInput.Pitch += !IsLookInputIgnored() ? Val * InputPitchScale : 0.f;
}

void APlayerController::AddYawInput(float Val)
{
	RotationInput.Yaw += !IsLookInputIgnored() ? Val * InputYawScale : 0.f;
}

void APlayerController::AddRollInput(float Val)
{
	RotationInput.Roll += !IsLookInputIgnored() ? Val * InputRollScale : 0.f;
}

bool APlayerController::IsInputKeyDown(const FKey Key) const
{
	return (PlayerInput ? PlayerInput->IsPressed(Key) : false);
}

bool APlayerController::WasInputKeyJustPressed(const FKey Key) const
{
	return (PlayerInput ? PlayerInput->WasJustPressed(Key) : false);
}

bool APlayerController::WasInputKeyJustReleased(const FKey Key) const
{
	return (PlayerInput ? PlayerInput->WasJustReleased(Key) : false);
}

float APlayerController::GetInputAnalogKeyState(const FKey Key) const
{
	return (PlayerInput ? PlayerInput->GetKeyValue(Key) : 0.f);
}

FVector APlayerController::GetInputVectorKeyState(const FKey Key) const
{
	return (PlayerInput ? PlayerInput->GetVectorKeyValue(Key) : FVector());
}

void APlayerController::GetInputTouchState(ETouchIndex::Type FingerIndex, float& LocationX, float& LocationY, bool& bIsCurrentlyPressed) const
{
	if (PlayerInput)
	{
		if (FingerIndex < EKeys::NUM_TOUCH_KEYS)
		{
			LocationX = PlayerInput->Touches[FingerIndex].X;
			LocationY = PlayerInput->Touches[FingerIndex].Y;
			bIsCurrentlyPressed = PlayerInput->Touches[FingerIndex].Z != 0 ? true : false;
		}
		else
		{
			bIsCurrentlyPressed = false;
			UE_LOG(LogPlayerController, Warning, TEXT("Requesting information for invalid finger index."));
		}
	}
	else
	{
		LocationX = LocationY = 0.f;
		bIsCurrentlyPressed = false;
	}
}

void APlayerController::GetInputMotionState(FVector& Tilt, FVector& RotationRate, FVector& Gravity, FVector& Acceleration) const
{
	Tilt = GetInputVectorKeyState(EKeys::Tilt);
	RotationRate = GetInputVectorKeyState(EKeys::RotationRate);
	Gravity = GetInputVectorKeyState(EKeys::Gravity);
	Acceleration = GetInputVectorKeyState(EKeys::Acceleration);
}

float APlayerController::GetInputKeyTimeDown(const FKey Key) const
{
	return (PlayerInput ? PlayerInput->GetTimeDown(Key) : 0.f);
}

bool APlayerController::GetMousePosition(float& LocationX, float& LocationY) const
{
	bool bGotMousePosition = false;
	ULocalPlayer* LocalPlayer = Cast<ULocalPlayer>(Player);

	if (LocalPlayer && LocalPlayer->ViewportClient)
	{
		FVector2D MousePosition;
		
		bGotMousePosition = LocalPlayer->ViewportClient->GetMousePosition(MousePosition);

		if (bGotMousePosition)
		{
			LocationX = MousePosition.X;
			LocationY = MousePosition.Y;
		}
	}

	return bGotMousePosition;
}

void APlayerController::GetInputMouseDelta(float& DeltaX, float& DeltaY) const
{
	if (PlayerInput)
	{
		DeltaX = PlayerInput->GetKeyValue(EKeys::MouseX);
		DeltaY = PlayerInput->GetKeyValue(EKeys::MouseY);
	}
	else
	{
		DeltaX = DeltaY = 0.f;
	}
}

void APlayerController::GetInputAnalogStickState(EControllerAnalogStick::Type WhichStick, float& StickX, float& StickY) const
{
	if (PlayerInput)
	{
		switch (WhichStick)
		{
		case EControllerAnalogStick::CAS_LeftStick:
			StickX = PlayerInput->GetKeyValue(EKeys::Gamepad_LeftX);
			StickY = PlayerInput->GetKeyValue(EKeys::Gamepad_LeftY);
			break;

		case EControllerAnalogStick::CAS_RightStick:
			StickX = PlayerInput->GetKeyValue(EKeys::Gamepad_RightX);
			StickY = PlayerInput->GetKeyValue(EKeys::Gamepad_RightY);
			break;

		default:
			StickX = 0.f;
			StickY = 0.f;
		}
	}
	else
	{
		StickX = StickY = 0.f;
	}
}

void APlayerController::EnableInput(class APlayerController* PlayerController)
{
	if (PlayerController == this || PlayerController == NULL)
	{
		bInputEnabled = true;
	}
	else
	{
		UE_LOG(LogPlayerController, Error, TEXT("EnableInput can only be specified on a PlayerController for itself"));
	}
}

void APlayerController::DisableInput(class APlayerController* PlayerController)
{
	if (PlayerController == this || PlayerController == NULL)
	{
		bInputEnabled = false;
	}
	else
	{
		UE_LOG(LogPlayerController, Error, TEXT("DisableInput can only be specified on a PlayerController for itself"));
	}
}


void APlayerController::ActivateTouchInterface(UTouchInterface* NewTouchInterface)
{
	CurrentTouchInterface = NewTouchInterface;
	if(NewTouchInterface)
	{
		if (!VirtualJoystick.IsValid())
		{
			CreateTouchInterface();
		}
		else
		{
			NewTouchInterface->Activate(VirtualJoystick);
		}
	}
	else if (VirtualJoystick.IsValid())
	{
		ULocalPlayer* LocalPlayer = Cast<ULocalPlayer>(Player);
		if (LocalPlayer && LocalPlayer->ViewportClient)
		{
			LocalPlayer->ViewportClient->RemoveViewportWidgetContent(VirtualJoystick.ToSharedRef());
		}
		VirtualJoystick = NULL;
	}
}

void APlayerController::SetVirtualJoystickVisibility(bool bVisible)
{
	if (VirtualJoystick.IsValid())
	{
		VirtualJoystick->SetJoystickVisibility(bVisible, false);
	}
}

void FInputModeDataBase::SetFocusAndLocking(FReply& SlateOperations, TSharedPtr<SWidget> InWidgetToFocus, bool bLockMouseToViewport, TSharedRef<SViewport> InViewportWidget) const
{
	if (InWidgetToFocus.IsValid())
	{
		SlateOperations.SetUserFocus(InWidgetToFocus.ToSharedRef());
	}

	if (bLockMouseToViewport)
	{
		SlateOperations.LockMouseToWidget(InViewportWidget);
	}
	else
	{
		SlateOperations.ReleaseMouseLock();
	}
}

void FInputModeUIOnly::ApplyInputMode(FReply& SlateOperations, class UGameViewportClient& GameViewportClient) const
{
	TSharedPtr<SViewport> ViewportWidget = GameViewportClient.GetGameViewportWidget();
	if (ViewportWidget.IsValid())
	{
		SetFocusAndLocking(SlateOperations, WidgetToFocus, bLockMouseToViewport, ViewportWidget.ToSharedRef());

		SlateOperations.ReleaseMouseCapture();

		GameViewportClient.SetIgnoreInput(true);
		GameViewportClient.SetCaptureMouseOnClick(EMouseCaptureMode::NoCapture);
	}
}

void FInputModeGameAndUI::ApplyInputMode(FReply& SlateOperations, class UGameViewportClient& GameViewportClient) const
{
	TSharedPtr<SViewport> ViewportWidget = GameViewportClient.GetGameViewportWidget();
	if (ViewportWidget.IsValid())
	{
		SetFocusAndLocking(SlateOperations, WidgetToFocus, bLockMouseToViewport, ViewportWidget.ToSharedRef());

		SlateOperations.ReleaseMouseCapture();

		GameViewportClient.SetIgnoreInput(false);
		GameViewportClient.SetHideCursorDuringCapture(bHideCursorDuringCapture);
		GameViewportClient.SetCaptureMouseOnClick(EMouseCaptureMode::CaptureDuringMouseDown);
	}
}

void FInputModeGameOnly::ApplyInputMode(FReply& SlateOperations, class UGameViewportClient& GameViewportClient) const
{
	TSharedPtr<SViewport> ViewportWidget = GameViewportClient.GetGameViewportWidget();
	if (ViewportWidget.IsValid())
	{
		TSharedRef<SViewport> ViewportWidgetRef = ViewportWidget.ToSharedRef();
		SlateOperations.UseHighPrecisionMouseMovement(ViewportWidgetRef);
		SlateOperations.SetUserFocus(ViewportWidgetRef);
		SlateOperations.LockMouseToWidget(ViewportWidgetRef);
		GameViewportClient.SetIgnoreInput(false);
		GameViewportClient.SetCaptureMouseOnClick(EMouseCaptureMode::CapturePermanently);
	}
}

void APlayerController::SetInputMode(const FInputModeDataBase& InData)
{
	UGameViewportClient* GameViewportClient = GetWorld()->GetGameViewport();
	ULocalPlayer* LocalPlayer = Cast< ULocalPlayer >( Player );
	if ( GameViewportClient && LocalPlayer )
	{
		InData.ApplyInputMode( LocalPlayer->GetSlateOperations(), *GameViewportClient );
	}
}

void APlayerController::UpdateCameraManager(float DeltaSeconds)
{
	if (PlayerCameraManager != NULL)
	{
		PlayerCameraManager->UpdateCamera(DeltaSeconds);
	}
}

void APlayerController::BuildHiddenComponentList(const FVector& ViewLocation, TSet<FPrimitiveComponentId>& HiddenComponents)
{
	// Translate the hidden actors list to a hidden primitive list.
	UpdateHiddenActors(ViewLocation);

	for (int32 ActorIndex = 0; ActorIndex < HiddenActors.Num(); ++ActorIndex)
	{
		AActor* HiddenActor = HiddenActors[ActorIndex];
		if (HiddenActor != NULL)
		{
			TInlineComponentArray<UPrimitiveComponent*> Components;
			HiddenActor->GetComponents(Components);

			for (int32 ComponentIndex = 0; ComponentIndex < Components.Num(); ComponentIndex++)
			{
				UPrimitiveComponent* PrimitiveComponent = Components[ComponentIndex];
				if (PrimitiveComponent->IsRegistered())
				{
					HiddenComponents.Add(PrimitiveComponent->ComponentId);

					for (int32 AttachChildrenIndex = 0; AttachChildrenIndex < PrimitiveComponent->AttachChildren.Num(); AttachChildrenIndex++)
					{						
						UPrimitiveComponent* AttachChildPC = Cast<UPrimitiveComponent>(PrimitiveComponent->AttachChildren[AttachChildrenIndex]);
						if (AttachChildPC && AttachChildPC->IsRegistered())
						{
							HiddenComponents.Add(AttachChildPC->ComponentId);
						}
					}
				}
			}
		}
		else
		{
			HiddenActors.RemoveAt(ActorIndex);
			ActorIndex--;
		}
	}

	// Allow a chance to operate on a per primitive basis
	UpdateHiddenComponents(ViewLocation, HiddenComponents);
}

void APlayerController::ClientRepObjRef_Implementation(UObject *Object)
{
	UE_LOG(LogPlayerController, Warning, TEXT("APlayerController::ClientRepObjRef repped: %s"), Object ? *Object->GetName() : TEXT("NULL") );
}

void FDynamicForceFeedbackDetails::Update(FForceFeedbackValues& Values) const
{
	if (bAffectsLeftLarge)
	{
		Values.LeftLarge = FMath::Clamp(Intensity, Values.LeftLarge, 1.f);
	}
	if (bAffectsLeftSmall)
	{
		Values.LeftSmall = FMath::Clamp(Intensity, Values.LeftSmall, 1.f);
	}
	if (bAffectsRightLarge)
	{
		Values.RightLarge = FMath::Clamp(Intensity, Values.RightLarge, 1.f);
	}
	if (bAffectsRightSmall)
	{
		Values.RightSmall = FMath::Clamp(Intensity, Values.RightSmall, 1.f);
	}
}

void APlayerController::OnServerStartedVisualLogger_Implementation(bool bIsLogging)
{
#if ENABLE_VISUAL_LOG
	FVisualLogger::Get().SetIsRecordingOnServer(bIsLogging);
	ClientMessage(FString::Printf(TEXT("Visual Loggger is %s."), FVisualLogger::Get().IsRecordingOnServer() ? TEXT("now recording") : TEXT("disabled")));
#endif
}

bool APlayerController::ShouldPerformFullTickWhenPaused() const
{
	bool bIsInVR = (GEngine->HMDDevice.IsValid() && GEngine->HMDDevice->IsStereoEnabled() && GEngine->HMDDevice->IsHMDConnected());
	return bIsInVR || bShouldPerformFullTickWhenPaused;
}

#undef LOCTEXT_NAMESPACE<|MERGE_RESOLUTION|>--- conflicted
+++ resolved
@@ -3626,24 +3626,13 @@
 
 	if (FSlateApplication::IsInitialized())
 	{
-<<<<<<< HEAD
+		const int32 ControllerId = CastChecked<ULocalPlayer>(Player)->GetControllerId();
+
 		IInputInterface* InputInterface = FSlateApplication::Get().GetInputInterface();
 		if (InputInterface)
 		{
-			const int32 ControllerId = CastChecked<ULocalPlayer>(Player)->GetControllerId();
-
-			// Force Feedback Update
-			InputInterface->SetForceFeedbackChannelValues(ControllerId, (bForceFeedbackEnabled ? ForceFeedbackValues : FForceFeedbackValues()));
-
-=======
-		const int32 ControllerId = CastChecked<ULocalPlayer>(Player)->GetControllerId();
-
-		IInputInterface* InputInterface = FSlateApplication::Get().GetInputInterface();
-		if (InputInterface)
-		{
 			InputInterface->SetForceFeedbackChannelValues(ControllerId, (bForceFeedbackEnabled ? ForceFeedbackValues : FForceFeedbackValues()));
 			
->>>>>>> 73f66985
 			// Haptic Updates
 			if (bLeftHapticsNeedUpdate)
 			{
