--- conflicted
+++ resolved
@@ -654,11 +654,7 @@
 				// If an object is "unreplaceable" store it separately to warn the user about later
 				else
 				{
-<<<<<<< HEAD
-					OutInfo.UnreplaceableObjects.AddUnique( CurObjToReplace );
-=======
 					OutInfo.UnreplaceableObjects.AddUnique(CurObjToReplace);
->>>>>>> 73f66985
 				}
 			}
 		}
@@ -823,8 +819,9 @@
 			{
 				// Replacing references inside already loaded objects could cause rendering issues, so globally detach all components from their scenes for now
 				FGlobalComponentReregisterContext ReregisterContext;
-				ForceReplaceReferences( ObjectToConsolidateTo, ObjectsToConsolidate, ReplaceInfo );				
 				
+				ForceReplaceReferences(ObjectToConsolidateTo, ObjectsToConsolidate, ReplaceInfo);
+
 				if (UBlueprint* ObjectToConsolidateTo_BP = Cast<UBlueprint>(ObjectToConsolidateTo))
 				{
 					// Replace all UClass/TSubClassOf properties of generated class.
@@ -838,26 +835,7 @@
 						ObjectsToConsolidate_BP.Add(OldGeneratedClass);
 						OldGeneratedClasses.Add(OldGeneratedClass);
 					}
-				
-<<<<<<< HEAD
-=======
-				ForceReplaceReferences(ObjectToConsolidateTo, ObjectsToConsolidate, ReplaceInfo);
-
-				if (UBlueprint* ObjectToConsolidateTo_BP = Cast<UBlueprint>(ObjectToConsolidateTo))
-				{
-					// Replace all UClass/TSubClassOf properties of generated class.
-					TArray<UObject*> ObjectsToConsolidate_BP;
-					TArray<UClass*> OldGeneratedClasses;
-					ObjectsToConsolidate_BP.Reserve(ObjectsToConsolidate.Num());
-					OldGeneratedClasses.Reserve(ObjectsToConsolidate.Num());
-					for (UObject* ObjectToConsolidate : ObjectsToConsolidate)
-					{
-						UClass* OldGeneratedClass = Cast<UBlueprint>(ObjectToConsolidate)->GeneratedClass;
-						ObjectsToConsolidate_BP.Add(OldGeneratedClass);
-						OldGeneratedClasses.Add(OldGeneratedClass);
-					}
-
->>>>>>> 73f66985
+
 					ForceReplaceReferences(ObjectToConsolidateTo_BP->GeneratedClass, ObjectsToConsolidate_BP, GeneratedClassReplaceInfo);
 
 					// Repair the references of GeneratedClass on the object being consolidated so they can be properly disposed of upon deletion.
@@ -868,10 +846,6 @@
 
 					ReplaceInfo.AppendUnique(GeneratedClassReplaceInfo);
 				}
-<<<<<<< HEAD
-
-=======
->>>>>>> 73f66985
 				DirtiedPackages.Append( ReplaceInfo.DirtiedPackages );
 				UnconsolidatableObjects.Append( ReplaceInfo.UnreplaceableObjects );
 			}
