--- conflicted
+++ resolved
@@ -24,16 +24,8 @@
 
 #if STEAMVR_SUPPORTED_PLATFORMS
 	IXRTrackingSystem* ActiveXRSystem = GEngine->XRSystem.Get();
-<<<<<<< HEAD
-	// @TODO: hardcoded to match FSteamVRHMD::GetSystemName(), which we should turn into 
-	//        a static method so we don't have to litter code with hardcoded values like this
-	static FName SteamVRSystemName(TEXT("SteamVR")); 
-
-	if (ActiveXRSystem && ActiveXRSystem->GetSystemName() == SteamVRSystemName)
-=======
 
 	if (ActiveXRSystem && ActiveXRSystem->GetSystemName() == FSteamVRHMD::SteamSystemName)
->>>>>>> e3a25b20
 	{
 		FSteamVRHMD* SteamVRHMD = (FSteamVRHMD*)(ActiveXRSystem);
 		if (SteamVRHMD->IsStereoEnabled())
