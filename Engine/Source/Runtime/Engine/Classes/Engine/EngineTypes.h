// Copyright 1998-2017 Epic Games, Inc. All Rights Reserved.

#pragma once

/**
 *	This will hold all of our enums and types and such that we need to
 *	use in multiple files where the enum can't be mapped to a specific file.
 */

#include "CoreMinimal.h"
#include "UObject/ObjectMacros.h"
#include "UObject/Object.h"
#include "UObject/Class.h"
#include "Templates/SubclassOf.h"
#include "Engine/NetSerialization.h"
#include "EngineTypes.generated.h"

class AActor;
class UDecalComponent;
class UPhysicalMaterial;
class UPrimitiveComponent;
class USceneComponent;

/**
 * Default number of components to expect in TInlineAllocators used with AActor component arrays.
 * Used by engine code to try to avoid allocations in AActor::GetComponents(), among others.
 */
enum { NumInlinedActorComponents = 24 };

UENUM()
enum EAspectRatioAxisConstraint
{
	AspectRatio_MaintainYFOV UMETA(DisplayName="Maintain Y-Axis FOV"),
	AspectRatio_MaintainXFOV UMETA(DisplayName="Maintain X-Axis FOV"),
	AspectRatio_MajorAxisFOV UMETA(DisplayName="Maintain Major Axis FOV"),
	AspectRatio_MAX,
};


/** The type of metric we want about the actor **/
UENUM()
enum EActorMetricsType
{
	METRICS_VERTS,
	METRICS_TRIS,
	METRICS_SECTIONS,
	METRICS_MAX,
};


/** Return values for UEngine::Browse. */
namespace EBrowseReturnVal
{
	enum Type
	{
		/** Successfully browsed to a new map. */
		Success,
		/** Immediately failed to browse. */
		Failure,
		/** A connection is pending. */
		Pending,
	};
}

/** Rules for attaching components - needs to be kept synced to EDetachmentRule */
UENUM()
enum class EAttachmentRule : uint8
{
	/** Keeps current relative transform as the relative transform to the new parent. */
	KeepRelative,

	/** Automatically calculates the relative transform such that the attached component maintains the same world transform. */
	KeepWorld,

	/** Snaps transform to the attach point */
	SnapToTarget,
};

/** Rules for attaching components */
struct ENGINE_API FAttachmentTransformRules
{
	/** Various preset attachment rules. Note that these default rules do NOT by default weld simulated bodies */
	static FAttachmentTransformRules KeepRelativeTransform;
	static FAttachmentTransformRules KeepWorldTransform;
	static FAttachmentTransformRules SnapToTargetNotIncludingScale;
	static FAttachmentTransformRules SnapToTargetIncludingScale;

	FAttachmentTransformRules(EAttachmentRule InRule, bool bInWeldSimulatedBodies)
		: LocationRule(InRule)
		, RotationRule(InRule)
		, ScaleRule(InRule)
		, bWeldSimulatedBodies(bInWeldSimulatedBodies)
	{}

	FAttachmentTransformRules(EAttachmentRule InLocationRule, EAttachmentRule InRotationRule, EAttachmentRule InScaleRule, bool bInWeldSimulatedBodies)
		: LocationRule(InLocationRule)
		, RotationRule(InRotationRule)
		, ScaleRule(InScaleRule)
		, bWeldSimulatedBodies(bInWeldSimulatedBodies)
	{}

	/** The rule to apply to location when attaching */
	EAttachmentRule LocationRule;

	/** The rule to apply to rotation when attaching */
	EAttachmentRule RotationRule;

	/** The rule to apply to scale when attaching */
	EAttachmentRule ScaleRule;

	/** Whether to weld simulated bodies together when attaching */
	bool bWeldSimulatedBodies;
};

/** Rules for detaching components - needs to be kept synced to EAttachmentRule */
UENUM()
enum class EDetachmentRule : uint8
{
	/** Keeps current relative transform. */
	KeepRelative,

	/** Automatically calculates the relative transform such that the detached component maintains the same world transform. */
	KeepWorld,
};

/** Rules for detaching components */
struct ENGINE_API FDetachmentTransformRules
{
	/** Various preset detachment rules */
	static FDetachmentTransformRules KeepRelativeTransform;
	static FDetachmentTransformRules KeepWorldTransform;

	FDetachmentTransformRules(EDetachmentRule InRule, bool bInCallModify)
		: LocationRule(InRule)
		, RotationRule(InRule)
		, ScaleRule(InRule)
		, bCallModify(bInCallModify)
	{}

	FDetachmentTransformRules(EDetachmentRule InLocationRule, EDetachmentRule InRotationRule, EDetachmentRule InScaleRule, bool bInCallModify)
		: LocationRule(InLocationRule)
		, RotationRule(InRotationRule)
		, ScaleRule(InScaleRule)
		, bCallModify(bInCallModify)
	{}

	FDetachmentTransformRules(const FAttachmentTransformRules& AttachmentRules, bool bInCallModify)
		: LocationRule(AttachmentRules.LocationRule == EAttachmentRule::KeepRelative ? EDetachmentRule::KeepRelative : EDetachmentRule::KeepWorld)
		, RotationRule(AttachmentRules.RotationRule == EAttachmentRule::KeepRelative ? EDetachmentRule::KeepRelative : EDetachmentRule::KeepWorld)
		, ScaleRule(AttachmentRules.ScaleRule == EAttachmentRule::KeepRelative ? EDetachmentRule::KeepRelative : EDetachmentRule::KeepWorld)
		, bCallModify(bInCallModify)
	{}

	/** The rule to apply to location when detaching */
	EDetachmentRule LocationRule;

	/** The rule to apply to rotation when detaching */
	EDetachmentRule RotationRule;

	/** The rule to apply to scale when detaching */
	EDetachmentRule ScaleRule;

	/** Whether to call Modify() on the components concerned when detaching */
	bool bCallModify;
};

UENUM()
namespace EAttachLocation
{
	enum Type
	{
		/** Keeps current relative transform as the relative transform to the new parent. */
		KeepRelativeOffset,
		
		/** Automatically calculates the relative transform such that the attached component maintains the same world transform. */
		KeepWorldPosition,

		/** Snaps location and rotation to the attach point. Calculates the relative scale so that the final world scale of the component remains the same. */
		SnapToTarget					UMETA(DisplayName = "Snap to Target, Keep World Scale"),
		
		/** Snaps entire transform to target, including scale. */
		SnapToTargetIncludingScale		UMETA(DisplayName = "Snap to Target, Including Scale"),
	};
}


/**
 * A priority for sorting scene elements by depth.
 * Elements with higher priority occlude elements with lower priority, disregarding distance.
 */
UENUM()
enum ESceneDepthPriorityGroup
{
	/** World scene DPG. */
	SDPG_World,
	/** Foreground scene DPG. */
	SDPG_Foreground,
	SDPG_MAX,
};


UENUM()
enum EIndirectLightingCacheQuality
{
	/** The indirect lighting cache will be disabled for this object, so no GI from stationary lights on movable objects. */
	ILCQ_Off,
	/** A single indirect lighting sample computed at the bounds origin will be interpolated which fades over time to newer results. */
	ILCQ_Point,
	/** The object will get a 5x5x5 stable volume of interpolated indirect lighting, which allows gradients of lighting intensity across the receiving object. */
	ILCQ_Volume
};

UENUM()
enum EOcclusionCombineMode
{
	/** Take the minimum occlusion value.  This is effective for avoiding over-occlusion from multiple methods, but can result in indoors looking too flat. */
	OCM_Minimum,
	/** 
	 * Multiply together occlusion values from Distance Field Ambient Occlusion and Screen Space Ambient Occlusion.  
	 * This gives a good sense of depth everywhere, but can cause over-occlusion. 
	 * SSAO should be tweaked to be less strong compard to Minimum.
	 */
	OCM_Multiply,
	OCM_MAX,
};

/** Note: This is mirrored in Lightmass, be sure to update the blend mode structure and logic there if this changes. */
// Note: Check UMaterialInstance::Serialize if changed!!
UENUM(BlueprintType)
enum EBlendMode
{
	BLEND_Opaque UMETA(DisplayName="Opaque"),
	BLEND_Masked UMETA(DisplayName="Masked"),
	BLEND_Translucent UMETA(DisplayName="Translucent"),
	BLEND_Additive UMETA(DisplayName="Additive"),
	BLEND_Modulate UMETA(DisplayName="Modulate"),
	BLEND_AlphaComposite UMETA(DisplayName ="AlphaComposite (Premultiplied Alpha)"),
	BLEND_MAX,
};


UENUM()
enum ESamplerSourceMode
{
	/** Get the sampler from the texture.  Every unique texture will consume a sampler slot, which are limited in number. */
	SSM_FromTextureAsset UMETA(DisplayName="From texture asset"),
	/** Shared sampler source that does not consume a sampler slot.  Uses wrap addressing and gets filter mode from the world texture group. */
	SSM_Wrap_WorldGroupSettings UMETA(DisplayName="Shared: Wrap"),
	/** Shared sampler source that does not consume a sampler slot.  Uses clamp addressing and gets filter mode from the world texture group. */
	SSM_Clamp_WorldGroupSettings UMETA(DisplayName="Shared: Clamp")
};


UENUM()
enum ETranslucencyLightingMode
{
	/** 
	 * Lighting will be calculated for a volume, without directionality.  Use this on particle effects like smoke and dust.
	 * This is the cheapest per-pixel lighting method, however the material normal is not taken into account.
	 */
	TLM_VolumetricNonDirectional UMETA(DisplayName="Volumetric NonDirectional"),

	 /** 
	 * Lighting will be calculated for a volume, with directionality so that the normal of the material is taken into account. 
	 * Note that the default particle tangent space is facing the camera, so enable bGenerateSphericalParticleNormals to get a more useful tangent space.
	 */
	TLM_VolumetricDirectional UMETA(DisplayName="Volumetric Directional"),

	/** 
	 * Same as Volumetric Non Directional, but lighting is only evaluated at vertices so the pixel shader cost is significantly less.
	 * Note that lighting still comes from a volume texture, so it is limited in range.  Directional lights become unshadowed in the distance.
	 */
	TLM_VolumetricPerVertexNonDirectional UMETA(DisplayName="Volumetric PerVertex NonDirectional"),

	 /** 
	 * Same as Volumetric Directional, but lighting is only evaluated at vertices so the pixel shader cost is significantly less.
	 * Note that lighting still comes from a volume texture, so it is limited in range.  Directional lights become unshadowed in the distance.
	 */
	TLM_VolumetricPerVertexDirectional UMETA(DisplayName="Volumetric PerVertex Directional"),

	/** 
	 * Lighting will be calculated for a surface. The light in accumulated in a volume so the result is blurry, 
	 * limited distance but the per pixel cost is very low. Use this on translucent surfaces like glass and water.
	 * Only diffuse lighting is supported.
	 */
	TLM_Surface UMETA(DisplayName="Surface TranslucencyVolume"),

	/** 
	 * Lighting will be calculated for a surface. Use this on translucent surfaces like glass and water.
	 * This is implemented with forward shading so specular highlights from local lights are supported, however many deferred-only features are not.
	 * This is the most expensive translucency lighting method as each light's contribution is computed per-pixel.
	 */
	TLM_SurfacePerPixelLighting UMETA(DisplayName="Surface ForwardShading"),

	TLM_MAX,
};

/** Determines how the refraction offset should be computed for the material. */
UENUM()
enum ERefractionMode
{
	/** 
	 * Refraction is computed based on the camera vector entering a medium whose index of refraction is defined by the Refraction material input.  
	 * The new medium's surface is defined by the material's normal.  With this mode, a flat plane seen from the side will have a constant refraction offset.
	 * This is a physical model of refraction but causes reading outside the scene color texture so is a poor fit for large refractive surfaces like water.
	 */
	RM_IndexOfRefraction UMETA(DisplayName="Index Of Refraction"),

	/** 
	 * The refraction offset into Scene Color is computed based on the difference between the per-pixel normal and the per-vertex normal.  
	 * With this mode, a material whose normal is the default (0, 0, 1) will never cause any refraction.  This mode is only valid with tangent space normals.
	 * The refraction material input scales the offset, although a value of 1.0 maps to no refraction, and a value of 2 maps to a scale of 1.0 on the offset.
	 * This is a non-physical model of refraction but is useful on large refractive surfaces like water, since offsets have to stay small to avoid reading outside scene color.
	 */
	RM_PixelNormalOffset UMETA(DisplayName="Pixel Normal Offset")
};

/**
 * Enumerates available options for the translucency sort policy.
 */
UENUM()
namespace ETranslucentSortPolicy
{
	enum Type
	{
		/** Sort based on distance from camera centerpoint to bounding sphere centerpoint. (Default, best for 3D games.) */
		SortByDistance = 0,

		/** Sort based on the post-projection Z distance to the camera. */
		SortByProjectedZ = 1,

		/** Sort based on the projection onto a fixed axis. (Best for 2D games.) */
		SortAlongAxis = 2,
	};
}

UENUM()
enum ESceneCaptureSource 
{ 
	SCS_SceneColorHDR UMETA(DisplayName="SceneColor (HDR) in RGB, Inv Opacity in A"),
	SCS_SceneColorHDRNoAlpha UMETA(DisplayName="SceneColor (HDR) in RGB, 0 in A"),
	SCS_FinalColorLDR UMETA(DisplayName="Final Color (LDR) in RGB"),
	SCS_SceneColorSceneDepth UMETA(DisplayName="SceneColor (HDR) in RGB, SceneDepth in A"),
	SCS_SceneDepth UMETA(DisplayName="SceneDepth in R"),
<<<<<<< HEAD
=======
	SCS_DeviceDepth UMETA(DisplayName = "DeviceDepth in RGB"),
>>>>>>> 50b84fc1
	SCS_Normal UMETA(DisplayName="Normal in RGB (Deferred Renderer only)"),
	SCS_BaseColor UMETA(DisplayName="BaseColor in RGB (Deferred Renderer only)")
};

UENUM()
enum ESceneCaptureCompositeMode
{ 
	SCCM_Overwrite UMETA(DisplayName="Overwrite"),
	SCCM_Additive UMETA(DisplayName="Additive"),
	SCCM_Composite UMETA(DisplayName="Composite")
};

#define NUM_LIGHTING_CHANNELS 3

USTRUCT()
struct FLightingChannels
{
	GENERATED_USTRUCT_BODY()

	FLightingChannels() :
		bChannel0(true),
		bChannel1(false),
		bChannel2(false)
	{}

	/** Default channel for all primitives and lights. */
	UPROPERTY(EditAnywhere, BlueprintReadOnly, Category=Channels)
	bool bChannel0;

	UPROPERTY(EditAnywhere, BlueprintReadOnly, Category=Channels)
	bool bChannel1;

	UPROPERTY(EditAnywhere, BlueprintReadOnly, Category=Channels)
	bool bChannel2;
};

inline uint8 GetLightingChannelMaskForStruct(FLightingChannels Value)
{
	// Note: this is packed into 3 bits of a stencil channel
	return (uint8)((Value.bChannel0 ? 1 : 0) | (Value.bChannel1 << 1) | (Value.bChannel2 << 2));
}

inline uint8 GetDefaultLightingChannelMask()
{
	return 1;
}

// Returns the index of the first lighting channel set, or -1 if no channels are set.
inline int32 GetFirstLightingChannelFromMask(uint8 Mask)
{
	return Mask ? FPlatformMath::CountTrailingZeros(Mask) : -1;
}

/*
* Enumerates available GBufferFormats.
*/
UENUM()
namespace EGBufferFormat
{
	// When this enum is updated please update CVarGBufferFormat comments 
	enum Type
	{
		Force8BitsPerChannel = 0 UMETA(DisplayName = "Force 8 Bits Per Channel", ToolTip = "Forces all GBuffers to 8 bits per channel. Intended as profiling for best performance."),
		Default = 1 UMETA(ToolTip = "See GBuffer allocation function for layout details."),
		HighPrecisionNormals = 3 UMETA(ToolTip = "Same as Default except normals are encoded at 16 bits per channel."),
		Force16BitsPerChannel = 5 UMETA(DisplayName = "Force 16 Bits Per Channel", ToolTip = "Forces all GBuffers to 16 bits per channel. Intended as profiling for best quality."),
	};
}

/** Controls the way that the width scale property affects animation trails. */
UENUM()
enum ETrailWidthMode
{
	ETrailWidthMode_FromCentre UMETA(DisplayName = "From Centre"),
	ETrailWidthMode_FromFirst UMETA(DisplayName = "From First Socket"),
	ETrailWidthMode_FromSecond UMETA(DisplayName = "From Second Socket"),
};

UENUM()
namespace EParticleCollisionMode
{
	enum Type
	{
		SceneDepth UMETA(DisplayName="Scene Depth"),
		DistanceField UMETA(DisplayName="Distance Field")
	};
}


// Note: Check UMaterialInstance::Serialize if changed!

UENUM()
enum EMaterialShadingModel
{
	MSM_Unlit				UMETA(DisplayName="Unlit"),
	MSM_DefaultLit			UMETA(DisplayName="Default Lit"),
	MSM_Subsurface			UMETA(DisplayName="Subsurface"),
	MSM_PreintegratedSkin	UMETA(DisplayName="Preintegrated Skin"),
	MSM_ClearCoat			UMETA(DisplayName="Clear Coat"),
	MSM_SubsurfaceProfile	UMETA(DisplayName="Subsurface Profile"),
	MSM_TwoSidedFoliage		UMETA(DisplayName="Two Sided Foliage"),
	MSM_Hair				UMETA(DisplayName="Hair"),
	MSM_Cloth				UMETA(DisplayName="Cloth"),
	MSM_Eye					UMETA(DisplayName="Eye"),
	MSM_MAX,
};


/** This is used by the drawing passes to determine tessellation policy, so changes here need to be supported in native code. */
UENUM()
enum EMaterialTessellationMode
{
	/** Tessellation disabled. */
	MTM_NoTessellation UMETA(DisplayName="No Tessellation"),
	/** Simple tessellation. */
	MTM_FlatTessellation UMETA(DisplayName="Flat Tessellation"),
	/** Simple spline based tessellation. */
	MTM_PNTriangles UMETA(DisplayName="PN Triangles"),
	MTM_MAX,
};


UENUM()
enum EMaterialSamplerType
{
	SAMPLERTYPE_Color UMETA(DisplayName="Color"),
	SAMPLERTYPE_Grayscale UMETA(DisplayName="Grayscale"),
	SAMPLERTYPE_Alpha UMETA(DisplayName="Alpha"),
	SAMPLERTYPE_Normal UMETA(DisplayName="Normal"),
	SAMPLERTYPE_Masks UMETA(DisplayName="Masks"),
	SAMPLERTYPE_DistanceFieldFont UMETA(DisplayName="Distance Field Font"),
	SAMPLERTYPE_LinearColor UMETA(DisplayName = "Linear Color"),
	SAMPLERTYPE_LinearGrayscale UMETA(DisplayName = "Linear Grayscale"),
	SAMPLERTYPE_MAX,
};


/**	Lighting build quality enumeration */
UENUM()
enum ELightingBuildQuality
{
	Quality_Preview,
	Quality_Medium,
	Quality_High,
	Quality_Production,
	Quality_MAX,
};


UENUM()
enum ETriangleSortOption
{
	TRISORT_None,
	TRISORT_CenterRadialDistance,
	TRISORT_Random,
	TRISORT_MergeContiguous,
	TRISORT_Custom,
	TRISORT_CustomLeftRight,
	TRISORT_MAX,
};


/** Enum to specify which axis to use for the forward vector when using TRISORT_CustomLeftRight sort mode. */
UENUM()
enum ETriangleSortAxis
{
	TSA_X_Axis,
	TSA_Y_Axis,
	TSA_Z_Axis,
	TSA_MAX,
};


/** Movement modes for Characters. */
UENUM(BlueprintType)
enum EMovementMode
{
	/** None (movement is disabled). */
	MOVE_None		UMETA(DisplayName="None"),

	/** Walking on a surface. */
	MOVE_Walking	UMETA(DisplayName="Walking"),

	/** 
	 * Simplified walking on navigation data (e.g. navmesh). 
	 * If bGenerateOverlapEvents is true, then we will perform sweeps with each navmesh move.
	 * If bGenerateOverlapEvents is false then movement is cheaper but characters can overlap other objects without some extra process to repel/resolve their collisions.
	 */
	MOVE_NavWalking	UMETA(DisplayName="Navmesh Walking"),

	/** Falling under the effects of gravity, such as after jumping or walking off the edge of a surface. */
	MOVE_Falling	UMETA(DisplayName="Falling"),

	/** Swimming through a fluid volume, under the effects of gravity and buoyancy. */
	MOVE_Swimming	UMETA(DisplayName="Swimming"),

	/** Flying, ignoring the effects of gravity. Affected by the current physics volume's fluid friction. */
	MOVE_Flying		UMETA(DisplayName="Flying"),

	/** User-defined custom movement mode, including many possible sub-modes. */
	MOVE_Custom		UMETA(DisplayName="Custom"),

	MOVE_MAX		UMETA(Hidden),
};


/** Smoothing approach used by network interpolation for Characters. */
UENUM(BlueprintType)
enum class ENetworkSmoothingMode : uint8
{
	/** No smoothing, only change position as network position updates are received. */
	Disabled		UMETA(DisplayName="Disabled"),

	/** Linear interpolation from source to target. */
	Linear			UMETA(DisplayName="Linear"),

	/** Exponential. Faster as you are further from target. */
	Exponential		UMETA(DisplayName="Exponential"),

	/** Special linear interpolation designed specifically for replays. Not intended as a selectable mode in-editor. */
	Replay			UMETA(Hidden, DisplayName="Replay"),
};

/** This filter allows us to refine queries (channel, object) with an additional level of ignore by tagging entire classes of objects (e.g. "Red team", "Blue team")
    If(QueryIgnoreMask & ShapeFilter != 0) filter out */
typedef uint8 FMaskFilter;

// NOTE!!Some of these values are used to index into FCollisionResponseContainers and must be kept in sync.
// @see FCollisionResponseContainer::SetResponse().

// @NOTE!!!! This DisplayName [DISPLAYNAME] SHOULD MATCH suffix of ECC_DISPLAYNAME
// Otherwise it will mess up collision profile loading
// If you change this, please also change FCollisionResponseContainers
//
// If you add any more TraceQuery="1", you also should change UCollsionProfile::LoadProfileConfig
// Metadata doesn't work outside of editor, so you'll need to add manually

// @NOTE : when you add more here for predefined engine channel
// please change the max in the CollisionProfile
// search ECC_Destructible

// in order to use this custom channels
// we recommend to define in your local file
// - i.e. #define COLLISION_WEAPON		ECC_GameTraceChannel1
// and make sure you customize these it in INI file by
// 
// in DefaultEngine.ini
//
// [/Script/Engine.CollisionProfile]
// GameTraceChannel1="Weapon"
// 
// also in the INI file, you can override collision profiles that are defined by simply redefining
// note that Weapon isn't defined in the BaseEngine.ini file, but "Trigger" is defined in Engine
// +Profiles=(Name="Trigger",CollisionEnabled=QueryOnly,ObjectTypeName=WorldDynamic, DefaultResponse=ECR_Overlap, CustomResponses=((Channel=Visibility, Response=ECR_Ignore), (Channel=Weapon, Response=ECR_Ignore)))


/** 
 * Enum indicating different type of objects for rigid-body collision purposes. 
 */
UENUM(BlueprintType)
enum ECollisionChannel
{

	ECC_WorldStatic UMETA(DisplayName="WorldStatic"),
	ECC_WorldDynamic UMETA(DisplayName="WorldDynamic"),
	ECC_Pawn UMETA(DisplayName="Pawn"),
	ECC_Visibility UMETA(DisplayName="Visibility" , TraceQuery="1"),
	ECC_Camera UMETA(DisplayName="Camera" , TraceQuery="1"),
	ECC_PhysicsBody UMETA(DisplayName="PhysicsBody"),
	ECC_Vehicle UMETA(DisplayName="Vehicle"),
	ECC_Destructible UMETA(DisplayName="Destructible"),

	/** Reserved for gizmo collision */
	ECC_EngineTraceChannel1 UMETA(Hidden),

	ECC_EngineTraceChannel2 UMETA(Hidden),
	ECC_EngineTraceChannel3 UMETA(Hidden),
	ECC_EngineTraceChannel4 UMETA(Hidden), 
	ECC_EngineTraceChannel5 UMETA(Hidden),
	ECC_EngineTraceChannel6 UMETA(Hidden),

	ECC_GameTraceChannel1 UMETA(Hidden),
	ECC_GameTraceChannel2 UMETA(Hidden),
	ECC_GameTraceChannel3 UMETA(Hidden),
	ECC_GameTraceChannel4 UMETA(Hidden),
	ECC_GameTraceChannel5 UMETA(Hidden),
	ECC_GameTraceChannel6 UMETA(Hidden),
	ECC_GameTraceChannel7 UMETA(Hidden),
	ECC_GameTraceChannel8 UMETA(Hidden),
	ECC_GameTraceChannel9 UMETA(Hidden),
	ECC_GameTraceChannel10 UMETA(Hidden),
	ECC_GameTraceChannel11 UMETA(Hidden),
	ECC_GameTraceChannel12 UMETA(Hidden),
	ECC_GameTraceChannel13 UMETA(Hidden),
	ECC_GameTraceChannel14 UMETA(Hidden),
	ECC_GameTraceChannel15 UMETA(Hidden),
	ECC_GameTraceChannel16 UMETA(Hidden),
	ECC_GameTraceChannel17 UMETA(Hidden),
	ECC_GameTraceChannel18 UMETA(Hidden),
	
	/** Add new serializeable channels above here (i.e. entries that exist in FCollisionResponseContainer) */
	/** Add only nonserialized/transient flags below */

	// NOTE!!!! THESE ARE BEING DEPRECATED BUT STILL THERE FOR BLUEPRINT. PLEASE DO NOT USE THEM IN CODE

	ECC_OverlapAll_Deprecated UMETA(Hidden),
	ECC_MAX,
};

DECLARE_DELEGATE_OneParam(FOnConstraintBroken, int32 /*ConstraintIndex*/);


#define COLLISION_GIZMO ECC_EngineTraceChannel1


/** @note, if you change this, change GetCollisionChannelFromOverlapFilter() to match */
UENUM(BlueprintType)
enum EOverlapFilterOption
{
	// returns both overlaps with both dynamic and static components
	OverlapFilter_All UMETA(DisplayName="AllObjects"),
	// returns only overlaps with dynamic actors (far fewer results in practice, much more efficient)
	OverlapFilter_DynamicOnly UMETA(DisplayName="AllDynamicObjects"),
	// returns only overlaps with static actors (fewer results, more efficient)
	OverlapFilter_StaticOnly UMETA(DisplayName="AllStaticObjects"),
};


UENUM(BlueprintType)
enum EObjectTypeQuery
{
	ObjectTypeQuery1 UMETA(Hidden), 
	ObjectTypeQuery2 UMETA(Hidden), 
	ObjectTypeQuery3 UMETA(Hidden), 
	ObjectTypeQuery4 UMETA(Hidden), 
	ObjectTypeQuery5 UMETA(Hidden), 
	ObjectTypeQuery6 UMETA(Hidden), 
	ObjectTypeQuery7 UMETA(Hidden), 
	ObjectTypeQuery8 UMETA(Hidden), 
	ObjectTypeQuery9 UMETA(Hidden), 
	ObjectTypeQuery10 UMETA(Hidden), 
	ObjectTypeQuery11 UMETA(Hidden), 
	ObjectTypeQuery12 UMETA(Hidden), 
	ObjectTypeQuery13 UMETA(Hidden), 
	ObjectTypeQuery14 UMETA(Hidden), 
	ObjectTypeQuery15 UMETA(Hidden), 
	ObjectTypeQuery16 UMETA(Hidden), 
	ObjectTypeQuery17 UMETA(Hidden), 
	ObjectTypeQuery18 UMETA(Hidden), 
	ObjectTypeQuery19 UMETA(Hidden), 
	ObjectTypeQuery20 UMETA(Hidden), 
	ObjectTypeQuery21 UMETA(Hidden), 
	ObjectTypeQuery22 UMETA(Hidden), 
	ObjectTypeQuery23 UMETA(Hidden), 
	ObjectTypeQuery24 UMETA(Hidden), 
	ObjectTypeQuery25 UMETA(Hidden), 
	ObjectTypeQuery26 UMETA(Hidden), 
	ObjectTypeQuery27 UMETA(Hidden), 
	ObjectTypeQuery28 UMETA(Hidden), 
	ObjectTypeQuery29 UMETA(Hidden), 
	ObjectTypeQuery30 UMETA(Hidden), 
	ObjectTypeQuery31 UMETA(Hidden), 
	ObjectTypeQuery32 UMETA(Hidden),

	ObjectTypeQuery_MAX	UMETA(Hidden)
};


UENUM(BlueprintType)
enum ETraceTypeQuery
{
	TraceTypeQuery1 UMETA(Hidden), 
	TraceTypeQuery2 UMETA(Hidden), 
	TraceTypeQuery3 UMETA(Hidden), 
	TraceTypeQuery4 UMETA(Hidden), 
	TraceTypeQuery5 UMETA(Hidden), 
	TraceTypeQuery6 UMETA(Hidden), 
	TraceTypeQuery7 UMETA(Hidden), 
	TraceTypeQuery8 UMETA(Hidden), 
	TraceTypeQuery9 UMETA(Hidden), 
	TraceTypeQuery10 UMETA(Hidden), 
	TraceTypeQuery11 UMETA(Hidden), 
	TraceTypeQuery12 UMETA(Hidden), 
	TraceTypeQuery13 UMETA(Hidden), 
	TraceTypeQuery14 UMETA(Hidden), 
	TraceTypeQuery15 UMETA(Hidden), 
	TraceTypeQuery16 UMETA(Hidden), 
	TraceTypeQuery17 UMETA(Hidden), 
	TraceTypeQuery18 UMETA(Hidden), 
	TraceTypeQuery19 UMETA(Hidden), 
	TraceTypeQuery20 UMETA(Hidden), 
	TraceTypeQuery21 UMETA(Hidden), 
	TraceTypeQuery22 UMETA(Hidden), 
	TraceTypeQuery23 UMETA(Hidden), 
	TraceTypeQuery24 UMETA(Hidden), 
	TraceTypeQuery25 UMETA(Hidden), 
	TraceTypeQuery26 UMETA(Hidden), 
	TraceTypeQuery27 UMETA(Hidden), 
	TraceTypeQuery28 UMETA(Hidden), 
	TraceTypeQuery29 UMETA(Hidden), 
	TraceTypeQuery30 UMETA(Hidden), 
	TraceTypeQuery31 UMETA(Hidden), 
	TraceTypeQuery32 UMETA(Hidden),

	TraceTypeQuery_MAX	UMETA(Hidden)
};


/** Enum indicating which physics scene to use. */
UENUM()
enum EPhysicsSceneType
{
	/** The synchronous scene, which must finish before Unreal simulation code is run. */
	PST_Sync,
	/** The cloth scene, which may run while Unreal simulation code runs. */
	PST_Cloth,
	/** The asynchronous scene, which may run while Unreal simulation code runs. */
	PST_Async,
	PST_MAX,
};


/** Enum indicating how each type should respond */
UENUM(BlueprintType)
enum ECollisionResponse
{
	ECR_Ignore UMETA(DisplayName="Ignore"),
	ECR_Overlap UMETA(DisplayName="Overlap"),
	ECR_Block UMETA(DisplayName="Block"),
	ECR_MAX,
};


UENUM()
enum EFilterInterpolationType
{
	BSIT_Average UMETA(DisplayName = "Averaged Interpolation"),
	BSIT_Linear UMETA(DisplayName = "Linear Interpolation"),
	BSIT_Cubic UMETA(DisplayName = "Cubic Interpolation"),
	BSIT_MAX
};


UENUM()
enum EInputConsumeOptions
{
	/** This component consumes all input and no components lower in the stack are processed. */
	ICO_ConsumeAll=0,
	/** This component consumes all events for a keys it has bound (whether or not they are handled successfully).  Components lower in the stack will not receive events from these keys. */
	ICO_ConsumeBoundKeys,
	/** All input events will be available to components lower in the stack. */
	ICO_ConsumeNone,
	ICO_MAX
};


namespace EWorldType
{
	enum Type
	{
		/** An untyped world, in most cases this will be the vestigial worlds of streamed in sub-levels */
		None,

		/** The game world */
		Game,

		/** A world being edited in the editor */
		Editor,

		/** A Play In Editor world */
		PIE,

		/** A preview world for an editor tool */
		EditorPreview,

		/** A preview world for a game */
		GamePreview,

		/** An editor world that was loaded but not currently being edited in the level editor */
		Inactive
	};

	DEPRECATED(4.14, "EWorldType::Preview is deprecated. Please use either EWorldType::EditorPreview or EWorldType::GamePreview")
	const EWorldType::Type Preview = EWorldType::EditorPreview;
}


enum class EFlushLevelStreamingType
{
	None,			
	Full,			// Allow multiple load requests
	Visibility,		// Flush visibility only, do not allow load requests, flushes async loading as well
};


USTRUCT()
struct FResponseChannel
{
	GENERATED_USTRUCT_BODY()

	/** This should match DisplayName of ECollisionChannel 
	 *	Meta data of custom channels can be used as well
	 */
	 UPROPERTY(EditAnywhere, Category = FResponseChannel)
	FName Channel;

	UPROPERTY(EditAnywhere, Category = FResponseChannel)
	TEnumAsByte<enum ECollisionResponse> Response;

	FResponseChannel()
		: Response(ECR_Block) {}

	FResponseChannel( FName InChannel, ECollisionResponse InResponse )
		: Channel(InChannel)
		, Response(InResponse) {}

	bool operator==(const FResponseChannel& Other) const
	{
		return Channel == Other.Channel && Response == Other.Response;
	}
};


/**
 *	Container for indicating a set of collision channels that this object will collide with.
 */
USTRUCT()
struct ENGINE_API FCollisionResponseContainer
{
	GENERATED_USTRUCT_BODY()

#if !CPP      //noexport property

	///////////////////////////////////////
	// Reserved Engine Trace Channels
	// 
	// Note - 	If you change this (add/remove/modify) 
	// 			you should make sure it matches with ECollisionChannel (including DisplayName)
	// 			They has to be mirrored if serialized
	///////////////////////////////////////
	UPROPERTY(EditAnywhere, BlueprintReadOnly, Category=CollisionResponseContainer, meta=(DisplayName="WorldStatic"))
	TEnumAsByte<enum ECollisionResponse> WorldStatic;    // 0

	UPROPERTY(EditAnywhere, BlueprintReadOnly, Category=CollisionResponseContainer, meta=(DisplayName="WorldDynamic"))
	TEnumAsByte<enum ECollisionResponse> WorldDynamic;    // 1.

	UPROPERTY(EditAnywhere, BlueprintReadOnly, Category=CollisionResponseContainer, meta=(DisplayName="Pawn"))
	TEnumAsByte<enum ECollisionResponse> Pawn;    		// 2

	UPROPERTY(EditAnywhere, BlueprintReadOnly, Category=CollisionResponseContainer, meta=(DisplayName="Visibility"))
	TEnumAsByte<enum ECollisionResponse> Visibility;    // 3

	UPROPERTY(EditAnywhere, BlueprintReadOnly, Category=CollisionResponseContainer, meta=(DisplayName="Camera"))
	TEnumAsByte<enum ECollisionResponse> Camera;    // 4

	UPROPERTY(EditAnywhere, BlueprintReadOnly, Category=CollisionResponseContainer, meta=(DisplayName="PhysicsBody"))
	TEnumAsByte<enum ECollisionResponse> PhysicsBody;    // 5

	UPROPERTY(EditAnywhere, BlueprintReadOnly, Category=CollisionResponseContainer, meta=(DisplayName="Vehicle"))
	TEnumAsByte<enum ECollisionResponse> Vehicle;    // 6

	UPROPERTY(EditAnywhere, BlueprintReadOnly, Category=CollisionResponseContainer, meta=(DisplayName="Destructible"))
	TEnumAsByte<enum ECollisionResponse> Destructible;    // 7


	///////////////////////////////////////
	// Unspecified Engine Trace Channels
	///////////////////////////////////////
	UPROPERTY(EditAnywhere, BlueprintReadOnly, Category=CollisionResponseContainer)
	TEnumAsByte<enum ECollisionResponse> EngineTraceChannel1;    // 8

	UPROPERTY(EditAnywhere, BlueprintReadOnly, Category=CollisionResponseContainer)
	TEnumAsByte<enum ECollisionResponse> EngineTraceChannel2;    // 9

	UPROPERTY(EditAnywhere, BlueprintReadOnly, Category=CollisionResponseContainer)
	TEnumAsByte<enum ECollisionResponse> EngineTraceChannel3;    // 10

	UPROPERTY(EditAnywhere, BlueprintReadOnly, Category=CollisionResponseContainer)
	TEnumAsByte<enum ECollisionResponse> EngineTraceChannel4;    // 11

	UPROPERTY(EditAnywhere, BlueprintReadOnly, Category=CollisionResponseContainer)
	TEnumAsByte<enum ECollisionResponse> EngineTraceChannel5;    // 12

	UPROPERTY(EditAnywhere, BlueprintReadOnly, Category=CollisionResponseContainer)
	TEnumAsByte<enum ECollisionResponse> EngineTraceChannel6;    // 13

	///////////////////////////////////////
	// in order to use this custom channels
	// we recommend to define in your local file
	// - i.e. #define COLLISION_WEAPON		ECC_GameTraceChannel1
	// and make sure you customize these it in INI file by
	// 
	// in DefaultEngine.ini
	//	
	// [/Script/Engine.CollisionProfile]
	// GameTraceChannel1="Weapon"
	// 
	// also in the INI file, you can override collision profiles that are defined by simply redefining
	// note that Weapon isn't defined in the BaseEngine.ini file, but "Trigger" is defined in Engine
	// +Profiles=(Name="Trigger",CollisionEnabled=QueryOnly,ObjectTypeName=WorldDynamic, DefaultResponse=ECR_Overlap, CustomResponses=((Channel=Visibility, Response=ECR_Ignore), (Channel=Weapon, Response=ECR_Ignore)))
	///////////////////////////////////////
	UPROPERTY(EditAnywhere, BlueprintReadOnly, Category=CollisionResponseContainer)
	TEnumAsByte<enum ECollisionResponse> GameTraceChannel1;    // 14

	UPROPERTY(EditAnywhere, BlueprintReadOnly, Category=CollisionResponseContainer)
	TEnumAsByte<enum ECollisionResponse> GameTraceChannel2;    // 15

	UPROPERTY(EditAnywhere, BlueprintReadOnly, Category=CollisionResponseContainer)
	TEnumAsByte<enum ECollisionResponse> GameTraceChannel3;    // 16

	UPROPERTY(EditAnywhere, BlueprintReadOnly, Category=CollisionResponseContainer)
	TEnumAsByte<enum ECollisionResponse> GameTraceChannel4;    // 17

	UPROPERTY(EditAnywhere, BlueprintReadOnly, Category=CollisionResponseContainer)
	TEnumAsByte<enum ECollisionResponse> GameTraceChannel5;    // 18

	UPROPERTY(EditAnywhere, BlueprintReadOnly, Category=CollisionResponseContainer)
	TEnumAsByte<enum ECollisionResponse> GameTraceChannel6;    // 19

	UPROPERTY(EditAnywhere, BlueprintReadOnly, Category=CollisionResponseContainer)
	TEnumAsByte<enum ECollisionResponse> GameTraceChannel7;    // 20

	UPROPERTY(EditAnywhere, BlueprintReadOnly, Category=CollisionResponseContainer)
	TEnumAsByte<enum ECollisionResponse> GameTraceChannel8;    // 21

	UPROPERTY(EditAnywhere, BlueprintReadOnly, Category=CollisionResponseContainer)
	TEnumAsByte<enum ECollisionResponse> GameTraceChannel9;    // 22

	UPROPERTY(EditAnywhere, BlueprintReadOnly, Category=CollisionResponseContainer)
	TEnumAsByte<enum ECollisionResponse> GameTraceChannel10;    // 23

	UPROPERTY(EditAnywhere, BlueprintReadOnly, Category=CollisionResponseContainer)
	TEnumAsByte<enum ECollisionResponse> GameTraceChannel11;    // 24

	UPROPERTY(EditAnywhere, BlueprintReadOnly, Category=CollisionResponseContainer)
	TEnumAsByte<enum ECollisionResponse> GameTraceChannel12;    // 25

	UPROPERTY(EditAnywhere, BlueprintReadOnly, Category=CollisionResponseContainer)
	TEnumAsByte<enum ECollisionResponse> GameTraceChannel13;    // 26

	UPROPERTY(EditAnywhere, BlueprintReadOnly, Category=CollisionResponseContainer)
	TEnumAsByte<enum ECollisionResponse> GameTraceChannel14;    // 27

	UPROPERTY(EditAnywhere, BlueprintReadOnly, Category=CollisionResponseContainer)
	TEnumAsByte<enum ECollisionResponse> GameTraceChannel15;    // 28

	UPROPERTY(EditAnywhere, BlueprintReadOnly, Category=CollisionResponseContainer)
	TEnumAsByte<enum ECollisionResponse> GameTraceChannel16;    // 28

	UPROPERTY(EditAnywhere, BlueprintReadOnly, Category=CollisionResponseContainer)
	TEnumAsByte<enum ECollisionResponse> GameTraceChannel17;    // 30

	UPROPERTY(EditAnywhere, BlueprintReadOnly, Category=CollisionResponseContainer)
	TEnumAsByte<enum ECollisionResponse> GameTraceChannel18;    // 31

#endif

	union
	{
		struct
		{
			//Reserved Engine Trace Channels
			uint8 WorldStatic;			// 0
			uint8 WorldDynamic;			// 1
			uint8 Pawn;					// 2
			uint8 Visibility;			// 3
			uint8 Camera;				// 4
			uint8 PhysicsBody;			// 5
			uint8 Vehicle;				// 6
			uint8 Destructible;			// 7

			// Unspecified Engine Trace Channels
			uint8 EngineTraceChannel1;   // 8
			uint8 EngineTraceChannel2;   // 9
			uint8 EngineTraceChannel3;   // 10
			uint8 EngineTraceChannel4;   // 11
			uint8 EngineTraceChannel5;   // 12
			uint8 EngineTraceChannel6;   // 13

			// Unspecified Game Trace Channels
			uint8 GameTraceChannel1;     // 14
			uint8 GameTraceChannel2;     // 15
			uint8 GameTraceChannel3;     // 16
			uint8 GameTraceChannel4;     // 17
			uint8 GameTraceChannel5;     // 18
			uint8 GameTraceChannel6;     // 19
			uint8 GameTraceChannel7;     // 20
			uint8 GameTraceChannel8;     // 21
			uint8 GameTraceChannel9;     // 22
			uint8 GameTraceChannel10;    // 23
			uint8 GameTraceChannel11;    // 24 
			uint8 GameTraceChannel12;    // 25
			uint8 GameTraceChannel13;    // 26
			uint8 GameTraceChannel14;    // 27
			uint8 GameTraceChannel15;    // 28
			uint8 GameTraceChannel16;    // 29 
			uint8 GameTraceChannel17;    // 30
			uint8 GameTraceChannel18;    // 31
		};
		uint8 EnumArray[32];
	};

	/** This constructor will set all channels to ECR_Block */
	FCollisionResponseContainer();
	FCollisionResponseContainer(ECollisionResponse DefaultResponse);

	/** Set the response of a particular channel in the structure. */
	void SetResponse(ECollisionChannel Channel, ECollisionResponse NewResponse);

	/** Set all channels to the specified response */
	void SetAllChannels(ECollisionResponse NewResponse);

	/** Replace the channels matching the old response with the new response */
	void ReplaceChannels(ECollisionResponse OldResponse, ECollisionResponse NewResponse);

	/** Returns the response set on the specified channel */
	FORCEINLINE_DEBUGGABLE ECollisionResponse GetResponse(ECollisionChannel Channel) const { return (ECollisionResponse)EnumArray[Channel]; }

	/** Set all channels from ChannelResponse Array **/
	void UpdateResponsesFromArray(TArray<FResponseChannel> & ChannelResponses);
	int32 FillArrayFromResponses(TArray<FResponseChannel> & ChannelResponses);

	/** Take two response containers and create a new container where each element is the 'min' of the two inputs (ie Ignore and Block results in Ignore) */
	static FCollisionResponseContainer CreateMinContainer(const FCollisionResponseContainer& A, const FCollisionResponseContainer& B);

	static const struct FCollisionResponseContainer & GetDefaultResponseContainer() { return DefaultResponseContainer; }

private:

	/** static variable for default data to be used without reconstructing everytime **/
	static FCollisionResponseContainer DefaultResponseContainer;

	friend class UCollisionProfile;
};


/** Enum for controlling the falloff of strength of a radial impulse as a function of distance from Origin. */
UENUM()
enum ERadialImpulseFalloff
{
	/** Impulse is a constant strength, up to the limit of its range. */
	RIF_Constant,
	/** Impulse should get linearly weaker the further from origin. */
	RIF_Linear,
	RIF_MAX,
};


/** Presets of values used in considering when put this body to sleep. */
UENUM()
enum class ESleepFamily : uint8
{
	/** Engine defaults. */
	Normal,
	/** A family of values with a lower sleep threshold; good for slower pendulum-like physics. */
	Sensitive,
	/** Specify your own sleep threshold multiplier */
	Custom,
};


/** Enum used to indicate what type of timeline signature a function matches. */
UENUM()
enum ETimelineSigType
{
	ETS_EventSignature,
	ETS_FloatSignature,
	ETS_VectorSignature,
	ETS_LinearColorSignature,
	ETS_InvalidSignature,
	ETS_MAX,
};


/** Enum used to describe what type of collision is enabled on a body. */
UENUM(BlueprintType)
namespace ECollisionEnabled 
{ 
	enum Type 
	{ 
		/** Will not create any representation in the physics engine. Cannot be used for spatial queries (raycasts, sweeps, overlaps) or simulation (rigid body, constraints). Best performance possible (especially for moving objects) */
		NoCollision UMETA(DisplayName="No Collision"), 
		/** Only used for spatial queries (raycasts, sweeps, and overlaps). Cannot be used for simulation (rigid body, constraints). Useful for character movement and things that do not need physical simulation. Performance gains by keeping data out of simulation tree. */
		QueryOnly UMETA(DisplayName="Query Only (No Physics Collision)"),
		/** Only used only for physics simulation (rigid body, constraints). Cannot be used for spatial queries (raycasts, sweeps, overlaps). Useful for jiggly bits on characters that do not need per bone detection. Performance gains by keeping data out of query tree */
		PhysicsOnly UMETA(DisplayName="Physics Only (No Query Collision)"),
		/** Can be used for both spatial queries (raycasts, sweeps, overlaps) and simulation (rigid body, constraints). */
		QueryAndPhysics UMETA(DisplayName="Collision Enabled (Query and Physics)") 
	}; 
} 

FORCEINLINE bool CollisionEnabledHasPhysics(ECollisionEnabled::Type CollisionEnabled)
{
	return (CollisionEnabled == ECollisionEnabled::PhysicsOnly) ||
			(CollisionEnabled == ECollisionEnabled::QueryAndPhysics);
}

FORCEINLINE bool CollisionEnabledHasQuery(ECollisionEnabled::Type CollisionEnabled)
{
	return (CollisionEnabled == ECollisionEnabled::QueryOnly) ||
			(CollisionEnabled == ECollisionEnabled::QueryAndPhysics);
}

/** Describes the physical state of a rigid body. */
USTRUCT()
struct FRigidBodyState
{
	GENERATED_USTRUCT_BODY()

	UPROPERTY()
	FVector_NetQuantize100 Position;

	UPROPERTY()
	FQuat Quaternion;

	UPROPERTY()
	FVector_NetQuantize100 LinVel;

	UPROPERTY()
	FVector_NetQuantize100 AngVel;

	UPROPERTY()
	uint8 Flags;

	FRigidBodyState()
		: Position(ForceInit)
		, Quaternion(ForceInit)
		, LinVel(ForceInit)
		, AngVel(ForceInit)
		, Flags(0)
	{ }
};


namespace ERigidBodyFlags
{
	enum Type
	{
		None				= 0x00,
		Sleeping			= 0x01,
		NeedsUpdate			= 0x02,
	};
}


/** Rigid body error correction data */
USTRUCT()
struct FRigidBodyErrorCorrection
{
	GENERATED_USTRUCT_BODY()

	/** max squared position difference to perform velocity adjustment */
	UPROPERTY()
	float LinearDeltaThresholdSq;

	/** strength of snapping to desired linear velocity */
	UPROPERTY()
	float LinearInterpAlpha;

	/** inverted duration after which linear velocity adjustment will fix error */
	UPROPERTY()
	float LinearRecipFixTime;

	/** max squared angle difference (in radians) to perform velocity adjustment */
	UPROPERTY()
	float AngularDeltaThreshold;

	/** strength of snapping to desired angular velocity */
	UPROPERTY()
	float AngularInterpAlpha;

	/** inverted duration after which angular velocity adjustment will fix error */
	UPROPERTY()
	float AngularRecipFixTime;

	/** min squared body speed to perform velocity adjustment */
	UPROPERTY()
	float BodySpeedThresholdSq;

	FRigidBodyErrorCorrection()
		: LinearDeltaThresholdSq(5.0f)
		, LinearInterpAlpha(0.2f)
		, LinearRecipFixTime(1.0f)
		, AngularDeltaThreshold(0.2f * PI)
		, AngularInterpAlpha(0.1f)
		, AngularRecipFixTime(1.0f)
		, BodySpeedThresholdSq(0.2f)
	{ }
};


/**
 * Information about one contact between a pair of rigid bodies.
 */
USTRUCT()
struct FRigidBodyContactInfo
{
	GENERATED_USTRUCT_BODY()

	UPROPERTY()
	FVector ContactPosition;

	UPROPERTY()
	FVector ContactNormal;

	UPROPERTY()
	float ContactPenetration;

	UPROPERTY()
	class UPhysicalMaterial* PhysMaterial[2];


	FRigidBodyContactInfo()
		: ContactPosition(ForceInit)
		, ContactNormal(ForceInit)
		, ContactPenetration(0)
	{
		for (int32 ElementIndex = 0; ElementIndex < 2; ElementIndex++)
		{
			PhysMaterial[ElementIndex] = nullptr;
		}
	}

	FRigidBodyContactInfo(	const FVector& InContactPosition, 
							const FVector& InContactNormal, 
							float InPenetration, 
							UPhysicalMaterial* InPhysMat0, 
							UPhysicalMaterial* InPhysMat1 )
		: ContactPosition(InContactPosition)
		, ContactNormal(InContactNormal)
		, ContactPenetration(InPenetration)
	{
		PhysMaterial[0] = InPhysMat0;
		PhysMaterial[1] = InPhysMat1;
	}

	/** Swap the order of info in this info  */
	void SwapOrder();
};


/**
 * Information about an overall collision, including contacts.
 */
USTRUCT()
struct FCollisionImpactData
{
	GENERATED_USTRUCT_BODY()

	/** all the contact points in the collision*/
	UPROPERTY()
	TArray<struct FRigidBodyContactInfo> ContactInfos;

	/** the total impulse applied as the two objects push against each other*/
	UPROPERTY()
	FVector TotalNormalImpulse;

	/** the total counterimpulse applied of the two objects sliding against each other*/
	UPROPERTY()
	FVector TotalFrictionImpulse;

	FCollisionImpactData()
	: TotalNormalImpulse(ForceInit)
	, TotalFrictionImpulse(ForceInit)
	{}

	/** Iterate over ContactInfos array and swap order of information */
	void SwapContactOrders();
};


/** Struct used to hold effects for destructible damage events */
USTRUCT()
struct FFractureEffect
{
	GENERATED_USTRUCT_BODY()

	/** Particle system effect to play at fracture location. */
	UPROPERTY(EditAnywhere, BlueprintReadWrite, Category=FractureEffect)
	class UParticleSystem* ParticleSystem;

	/** Sound cue to play at fracture location. */
	UPROPERTY(EditAnywhere, BlueprintReadWrite, Category=FractureEffect)
	class USoundBase* Sound;

	FFractureEffect()
		: ParticleSystem(nullptr)
		, Sound(nullptr)
	{ }
};


/**	Struct for handling positions relative to a base actor, which is potentially moving */
USTRUCT()
struct ENGINE_API FBasedPosition
{
	GENERATED_USTRUCT_BODY()

	UPROPERTY(EditAnywhere, BlueprintReadWrite, Category=BasedPosition)
	class AActor* Base;

	UPROPERTY(EditAnywhere, BlueprintReadWrite, Category=BasedPosition)
	FVector Position;

	UPROPERTY()
	mutable FVector CachedBaseLocation;

	UPROPERTY()
	mutable FRotator CachedBaseRotation;

	UPROPERTY()
	mutable FVector CachedTransPosition;

	FBasedPosition();
	explicit FBasedPosition( class AActor *InBase, const FVector& InPosition );
	// Retrieve world location of this position
	FVector operator*() const;
	void Set( class AActor* InBase, const FVector& InPosition );
	void Clear();

	friend FArchive& operator<<( FArchive& Ar, FBasedPosition& T );
};


/** Struct for caching Quat<->Rotator conversions. */
struct ENGINE_API FRotationConversionCache
{
	FRotationConversionCache()
		: CachedQuat(FQuat::Identity)
		, CachedRotator(FRotator::ZeroRotator)
	{
	}

	/** Convert a FRotator to FQuat. Uses the cached conversion if possible, and updates it if there was no match. */
	FORCEINLINE_DEBUGGABLE FQuat RotatorToQuat(const FRotator& InRotator) const
	{
		if (CachedRotator != InRotator)
		{
			CachedRotator = InRotator.GetNormalized();
			CachedQuat = CachedRotator.Quaternion();
		}
		return CachedQuat;
	}

	/** Convert a FRotator to FQuat. Uses the cached conversion if possible, but does *NOT* update the cache if there was no match. */
	FORCEINLINE_DEBUGGABLE FQuat RotatorToQuat_ReadOnly(const FRotator& InRotator) const
	{
		if (CachedRotator == InRotator)
		{
			return CachedQuat;
		}
		return InRotator.Quaternion();
	}

	/** Convert a FQuat to FRotator. Uses the cached conversion if possible, and updates it if there was no match. */
	FORCEINLINE_DEBUGGABLE FRotator QuatToRotator(const FQuat& InQuat) const
	{
		if (CachedQuat != InQuat)
		{
			CachedQuat = InQuat.GetNormalized();
			CachedRotator = CachedQuat.Rotator();
		}
		return CachedRotator;
	}

	/** Convert a FQuat to FRotator. Uses the cached conversion if possible, but does *NOT* update the cache if there was no match. */
	FORCEINLINE_DEBUGGABLE FRotator QuatToRotator_ReadOnly(const FQuat& InQuat) const
	{
		if (CachedQuat == InQuat)
		{
			return CachedRotator;
		}
		return InQuat.Rotator();
	}

	/** Version of QuatToRotator when the Quat is known to already be normalized. */
	FORCEINLINE_DEBUGGABLE FRotator NormalizedQuatToRotator(const FQuat& InNormalizedQuat) const
	{
		if (CachedQuat != InNormalizedQuat)
		{
			CachedQuat = InNormalizedQuat;
			CachedRotator = InNormalizedQuat.Rotator();
		}
		return CachedRotator;
	}

	/** Version of QuatToRotator when the Quat is known to already be normalized. Does *NOT* update the cache if there was no match. */
	FORCEINLINE_DEBUGGABLE FRotator NormalizedQuatToRotator_ReadOnly(const FQuat& InNormalizedQuat) const
	{
		if (CachedQuat == InNormalizedQuat)
		{
			return CachedRotator;
		}
		return InNormalizedQuat.Rotator();
	}

	/** Return the cached Quat. */
	FORCEINLINE_DEBUGGABLE FQuat GetCachedQuat() const
	{
		return CachedQuat;
	}

	/** Return the cached Rotator. */
	FORCEINLINE_DEBUGGABLE FRotator GetCachedRotator() const
	{
		return CachedRotator;
	}

private:
	mutable FQuat		CachedQuat;		// FQuat matching CachedRotator such that CachedQuat.Rotator() == CachedRotator.
	mutable FRotator	CachedRotator;	// FRotator matching CachedQuat such that CachedRotator.Quaternion() == CachedQuat.
};



/** A line of subtitle text and the time at which it should be displayed. */
USTRUCT()
struct FSubtitleCue
{
	GENERATED_USTRUCT_BODY()

	/** The text to appear in the subtitle. */
	UPROPERTY(EditAnywhere, BlueprintReadWrite, Category=SubtitleCue)
	FText Text;

	/** The time at which the subtitle is to be displayed, in seconds relative to the beginning of the line. */
	UPROPERTY(EditAnywhere, BlueprintReadWrite, Category=SubtitleCue)
	float Time;

	FSubtitleCue()
		: Time(0)
	{ }
};


/**	A subtitle localized to a specific language. */
USTRUCT()
struct FLocalizedSubtitle
{
	GENERATED_USTRUCT_BODY()

	/** The 3-letter language for this subtitle */
	UPROPERTY()
	FString LanguageExt;

	/**
	 * Subtitle cues.  If empty, use SoundNodeWave's SpokenText as the subtitle.  Will often be empty,
	 * as the contents of the subtitle is commonly identical to what is spoken.
	 */
	UPROPERTY()
	TArray<FSubtitleCue> Subtitles;

	/** true if this sound is considered to contain mature content. */
	UPROPERTY()
	uint32 bMature:1;

	/** true if the subtitles have been split manually. */
	UPROPERTY()
	uint32 bManualWordWrap:1;

	/** true if the subtitles should be displayed one line at a time. */
	UPROPERTY()
	uint32 bSingleLine:1;

	FLocalizedSubtitle()
		: bMature(false)
		, bManualWordWrap(false)
		, bSingleLine(false)
	{ }
};


/**	Per-light settings for Lightmass */
USTRUCT()
struct FLightmassLightSettings
{
	GENERATED_USTRUCT_BODY()

	/** 0 will be completely desaturated, 1 will be unchanged */
	UPROPERTY(EditAnywhere, BlueprintReadWrite, Category=Lightmass, meta=(UIMin = "0.0", UIMax = "4.0"))
	float IndirectLightingSaturation;

	/** Controls the falloff of shadow penumbras */
	UPROPERTY(EditAnywhere, BlueprintReadWrite, Category=Lightmass, meta=(UIMin = "0.1", UIMax = "4.0"))
	float ShadowExponent;

	/** 
	 * Whether to use area shadows for stationary light precomputed shadowmaps.  
	 * Area shadows get softer the further they are from shadow casters, but require higher lightmap resolution to get the same quality where the shadow is sharp.
	 */
	UPROPERTY(EditAnywhere, BlueprintReadWrite, Category=Lightmass)
	bool bUseAreaShadowsForStationaryLight;

	FLightmassLightSettings()
		: IndirectLightingSaturation(1.0f)
		, ShadowExponent(2.0f)
		, bUseAreaShadowsForStationaryLight(false)
	{ }
};


/**	Point/spot settings for Lightmass */
USTRUCT()
struct FLightmassPointLightSettings : public FLightmassLightSettings
{
	GENERATED_USTRUCT_BODY()
};


/**	Directional light settings for Lightmass */
USTRUCT()
struct FLightmassDirectionalLightSettings : public FLightmassLightSettings
{
	GENERATED_USTRUCT_BODY()

	/** Angle that the directional light's emissive surface extends relative to a receiver, affects penumbra sizes. */
	UPROPERTY(EditAnywhere, BlueprintReadWrite, Category=Lightmass, meta=(UIMin = ".0001", UIMax = "5"))
	float LightSourceAngle;

	FLightmassDirectionalLightSettings()
		: LightSourceAngle(1.0f)
	{
	}
};


/**	Per-object settings for Lightmass */
USTRUCT()
struct FLightmassPrimitiveSettings
{
	GENERATED_USTRUCT_BODY()

	/** If true, this object will be lit as if it receives light from both sides of its polygons. */
	UPROPERTY(EditAnywhere, BlueprintReadOnly, Category=Lightmass)
	uint32 bUseTwoSidedLighting:1;

	/** If true, this object will only shadow indirect lighting.  					*/
	UPROPERTY(EditAnywhere, BlueprintReadOnly, Category=Lightmass)
	uint32 bShadowIndirectOnly:1;

	/** If true, allow using the emissive for static lighting.						*/
	UPROPERTY(EditAnywhere, BlueprintReadOnly, Category=Lightmass)
	uint32 bUseEmissiveForStaticLighting:1;

	/** 
	 * Typically the triangle normal is used for hemisphere gathering which prevents incorrect self-shadowing from artist-tweaked vertex normals. 
	 * However in the case of foliage whose vertex normal has been setup to match the underlying terrain, gathering in the direction of the vertex normal is desired.
	 */
	UPROPERTY(EditAnywhere, BlueprintReadOnly, Category=Lightmass)
	uint32 bUseVertexNormalForHemisphereGather:1;

	/** Direct lighting falloff exponent for mesh area lights created from emissive areas on this primitive. */
	UPROPERTY()
	float EmissiveLightFalloffExponent;

	/**
	 * Direct lighting influence radius.
	 * The default is 0, which means the influence radius should be automatically generated based on the emissive light brightness.
	 * Values greater than 0 override the automatic method.
	 */
	UPROPERTY()
	float EmissiveLightExplicitInfluenceRadius;

	/** Scales the emissive contribution of all materials applied to this object.	*/
	UPROPERTY()
	float EmissiveBoost;

	/** Scales the diffuse contribution of all materials applied to this object.	*/
	UPROPERTY(EditAnywhere, BlueprintReadWrite, Category=Lightmass)
	float DiffuseBoost;

	/** Fraction of samples taken that must be occluded in order to reach full occlusion. */
	UPROPERTY(EditAnywhere, BlueprintReadWrite, Category=Lightmass)
	float FullyOccludedSamplesFraction;

	FLightmassPrimitiveSettings()
	{
		bUseTwoSidedLighting = false;
		bShadowIndirectOnly = false;
		bUseEmissiveForStaticLighting = false;
		bUseVertexNormalForHemisphereGather = false;
		EmissiveLightFalloffExponent = 8.0f;
		EmissiveLightExplicitInfluenceRadius = 0.0f;
		EmissiveBoost = 1.0f;
		DiffuseBoost = 1.0f;
		FullyOccludedSamplesFraction = 1.0f;
	}

	friend bool operator==(const FLightmassPrimitiveSettings& A, const FLightmassPrimitiveSettings& B)
	{
		//@todo UE4. Do we want a little 'leeway' in joining 
		if ((A.bUseTwoSidedLighting != B.bUseTwoSidedLighting) ||
			(A.bShadowIndirectOnly != B.bShadowIndirectOnly) || 
			(A.bUseEmissiveForStaticLighting != B.bUseEmissiveForStaticLighting) || 
			(A.bUseVertexNormalForHemisphereGather != B.bUseVertexNormalForHemisphereGather) || 
			(fabsf(A.EmissiveLightFalloffExponent - B.EmissiveLightFalloffExponent) > SMALL_NUMBER) ||
			(fabsf(A.EmissiveLightExplicitInfluenceRadius - B.EmissiveLightExplicitInfluenceRadius) > SMALL_NUMBER) ||
			(fabsf(A.EmissiveBoost - B.EmissiveBoost) > SMALL_NUMBER) ||
			(fabsf(A.DiffuseBoost - B.DiffuseBoost) > SMALL_NUMBER) ||
			(fabsf(A.FullyOccludedSamplesFraction - B.FullyOccludedSamplesFraction) > SMALL_NUMBER))
		{
			return false;
		}
		return true;
	}

	// Functions.
	friend FArchive& operator<<(FArchive& Ar, FLightmassPrimitiveSettings& Settings);
};


/**	Debug options for Lightmass */
USTRUCT()
struct FLightmassDebugOptions
{
	GENERATED_USTRUCT_BODY()

	/**
	 *	If false, UnrealLightmass.exe is launched automatically (default)
	 *	If true, it must be launched manually (e.g. through a debugger) with the -debug command line parameter.
	 */
	UPROPERTY(EditAnywhere, BlueprintReadWrite, Category=LightmassDebugOptions)
	uint32 bDebugMode:1;

	/**	If true, all participating Lightmass agents will report back detailed stats to the log.	 */
	UPROPERTY(EditAnywhere, BlueprintReadWrite, Category=LightmassDebugOptions)
	uint32 bStatsEnabled:1;

	/**	If true, BSP surfaces split across model components are joined into 1 mapping	 */
	UPROPERTY(EditAnywhere, BlueprintReadWrite, Category=LightmassDebugOptions)
	uint32 bGatherBSPSurfacesAcrossComponents:1;

	/**	The tolerance level used when gathering BSP surfaces.	 */
	UPROPERTY(EditAnywhere, BlueprintReadWrite, Category=LightmassDebugOptions)
	float CoplanarTolerance;

	/**
	 *	If true, Lightmass will import mappings immediately as they complete.
	 *	It will not process them, however.
	 */
	UPROPERTY(EditAnywhere, BlueprintReadWrite, Category=LightmassDebugOptions)
	uint32 bUseImmediateImport:1;

	/**
	 *	If true, Lightmass will process appropriate mappings as they are imported.
	 *	NOTE: Requires ImmediateMode be enabled to actually work.
	 */
	UPROPERTY(EditAnywhere, BlueprintReadWrite, Category=LightmassDebugOptions)
	uint32 bImmediateProcessMappings:1;

	/**	If true, Lightmass will sort mappings by texel cost. */
	UPROPERTY(EditAnywhere, BlueprintReadWrite, Category=LightmassDebugOptions)
	uint32 bSortMappings:1;

	/**	If true, the generate coefficients will be dumped to binary files. */
	UPROPERTY(EditAnywhere, BlueprintReadWrite, Category=LightmassDebugOptions)
	uint32 bDumpBinaryFiles:1;

	/**
	 *	If true, Lightmass will write out BMPs for each generated material property
	 *	sample to <GAME>\ScreenShots\Materials.
	 */
	UPROPERTY(EditAnywhere, BlueprintReadWrite, Category=LightmassDebugOptions)
	uint32 bDebugMaterials:1;

	/**	If true, Lightmass will pad the calculated mappings to reduce/eliminate seams. */
	UPROPERTY(EditAnywhere, BlueprintReadWrite, Category=LightmassDebugOptions)
	uint32 bPadMappings:1;

	/**
	 *	If true, will fill padding of mappings with a color rather than the sampled edges.
	 *	Means nothing if bPadMappings is not enabled...
	 */
	UPROPERTY(EditAnywhere, BlueprintReadWrite, Category=LightmassDebugOptions)
	uint32 bDebugPaddings:1;

	/**
	 * If true, only the mapping containing a debug texel will be calculated, all others
	 * will be set to white
	 */
	UPROPERTY(EditAnywhere, BlueprintReadWrite, Category=LightmassDebugOptions)
	uint32 bOnlyCalcDebugTexelMappings:1;

	/** If true, color lightmaps a random color */
	UPROPERTY(EditAnywhere, BlueprintReadWrite, Category=LightmassDebugOptions)
	uint32 bUseRandomColors:1;

	/** If true, a green border will be placed around the edges of mappings */
	UPROPERTY(EditAnywhere, BlueprintReadWrite, Category=LightmassDebugOptions)
	uint32 bColorBordersGreen:1;

	/**
	 * If true, Lightmass will overwrite lightmap data with a shade of red relating to
	 * how long it took to calculate the mapping (Red = Time / ExecutionTimeDivisor)
	 */
	UPROPERTY(EditAnywhere, BlueprintReadWrite, Category=LightmassDebugOptions)
	uint32 bColorByExecutionTime:1;

	/** The amount of time that will be count as full red when bColorByExecutionTime is enabled */
	UPROPERTY(EditAnywhere, BlueprintReadWrite, Category=LightmassDebugOptions)
	float ExecutionTimeDivisor;

	ENGINE_API FLightmassDebugOptions();
};


/**
 *	Debug options for Swarm
 */
USTRUCT()
struct FSwarmDebugOptions
{
	GENERATED_USTRUCT_BODY()

	/**
	 *	If true, Swarm will distribute jobs.
	 *	If false, only the local machine will execute the jobs.
	 */
	UPROPERTY(EditAnywhere, BlueprintReadWrite, Category=SwarmDebugOptions)
	uint32 bDistributionEnabled:1;

	/**
	 *	If true, Swarm will force content to re-export rather than using the cached version.
	 *	If false, Swarm will attempt to use the cached version.
	 */
	UPROPERTY(EditAnywhere, BlueprintReadWrite, Category=SwarmDebugOptions)
	uint32 bForceContentExport:1;

	UPROPERTY()
	uint32 bInitialized:1;

	FSwarmDebugOptions()
		: bDistributionEnabled(true)
		, bForceContentExport(false)
	{
	}

	//@todo UE4. For some reason, the global instance is not initializing to the default settings...
	// Be sure to update this function to properly set the desired initial values!!!!
	void Touch();
};


UENUM()
enum ELightMapPaddingType
{
	LMPT_NormalPadding,
	LMPT_PrePadding,
	LMPT_NoPadding
};


/** Bit-field flags that affects storage (e.g. packing, streaming) and other info about a shadowmap. */
UENUM()
enum EShadowMapFlags
{
	/** No flags. */
	SMF_None			= 0,
	/** Shadowmap should be placed in a streaming texture. */
	SMF_Streamed		= 0x00000001
};


/** Reference to a specific material in a PrimitiveComponent. */
USTRUCT()
struct FPrimitiveMaterialRef
{
	GENERATED_USTRUCT_BODY()

	UPROPERTY()
	class UPrimitiveComponent* Primitive;

	UPROPERTY()
	class UDecalComponent* Decal;

	UPROPERTY()
	int32 ElementIndex;

	FPrimitiveMaterialRef()
		: Primitive(nullptr)
		, Decal(nullptr)
		, ElementIndex(0)
	{ }

	FPrimitiveMaterialRef(UPrimitiveComponent* InPrimitive, int32 InElementIndex)
		: Primitive(InPrimitive)
		, Decal(nullptr)
		, ElementIndex(InElementIndex)
	{ 	}

	FPrimitiveMaterialRef(UDecalComponent* InDecal, int32 InElementIndex)
		: Primitive(nullptr)
		, Decal(InDecal)
		, ElementIndex(InElementIndex)
	{ 	}
};


/**
 * Structure containing information about one hit of a trace, such as point of impact and surface normal at that point.
 */
USTRUCT(BlueprintType, meta = (HasNativeBreak = "Engine.GameplayStatics.BreakHitResult", HasNativeMake = "Engine.GameplayStatics.MakeHitResult"))
struct ENGINE_API FHitResult
{
	GENERATED_USTRUCT_BODY()

	/** Indicates if this hit was a result of blocking collision. If false, there was no hit or it was an overlap/touch instead. */
	UPROPERTY()
	uint32 bBlockingHit:1;

	/**
	 * Whether the trace started in penetration, i.e. with an initial blocking overlap.
	 * In the case of penetration, if PenetrationDepth > 0.f, then it will represent the distance along the Normal vector that will result in
	 * minimal contact between the swept shape and the object that was hit. In this case, ImpactNormal will be the normal opposed to movement at that location
	 * (ie, Normal may not equal ImpactNormal). ImpactPoint will be the same as Location, since there is no single impact point to report.
	 */
	UPROPERTY()
	uint32 bStartPenetrating:1;

	/**
	 * 'Time' of impact along trace direction (ranging from 0.0 to 1.0) if there is a hit, indicating time between TraceStart and TraceEnd.
	 * For swept movement (but not queries) this may be pulled back slightly from the actual time of impact, to prevent precision problems with adjacent geometry.
	 */
	UPROPERTY()
	float Time;
	 
	/** The distance from the TraceStart to the ImpactPoint in world space. This value is 0 if there was an initial overlap (trace started inside another colliding object). */
	UPROPERTY()
	float Distance; 
	
	/**
	 * The location in world space where the moving shape would end up against the impacted object, if there is a hit. Equal to the point of impact for line tests.
	 * Example: for a sphere trace test, this is the point where the center of the sphere would be located when it touched the other object.
	 * For swept movement (but not queries) this may not equal the final location of the shape since hits are pulled back slightly to prevent precision issues from overlapping another surface.
	 */
	UPROPERTY()
	FVector_NetQuantize Location;

	/**
	 * Location in world space of the actual contact of the trace shape (box, sphere, ray, etc) with the impacted object.
	 * Example: for a sphere trace test, this is the point where the surface of the sphere touches the other object.
	 * @note: In the case of initial overlap (bStartPenetrating=true), ImpactPoint will be the same as Location because there is no meaningful single impact point to report.
	 */
	UPROPERTY()
	FVector_NetQuantize ImpactPoint;

	/**
	 * Normal of the hit in world space, for the object that was swept. Equal to ImpactNormal for line tests.
	 * This is computed for capsules and spheres, otherwise it will be the same as ImpactNormal.
	 * Example: for a sphere trace test, this is a normalized vector pointing in towards the center of the sphere at the point of impact.
	 */
	UPROPERTY()
	FVector_NetQuantizeNormal Normal;

	/**
	 * Normal of the hit in world space, for the object that was hit by the sweep, if any.
	 * For example if a box hits a flat plane, this is a normalized vector pointing out from the plane.
	 * In the case of impact with a corner or edge of a surface, usually the "most opposing" normal (opposed to the query direction) is chosen.
	 */
	UPROPERTY()
	FVector_NetQuantizeNormal ImpactNormal;

	/**
	 * Start location of the trace.
	 * For example if a sphere is swept against the world, this is the starting location of the center of the sphere.
	 */
	UPROPERTY()
	FVector_NetQuantize TraceStart;

	/**
	 * End location of the trace; this is NOT where the impact occurred (if any), but the furthest point in the attempted sweep.
	 * For example if a sphere is swept against the world, this would be the center of the sphere if there was no blocking hit.
	 */
	UPROPERTY()
	FVector_NetQuantize TraceEnd;

	/**
	  * If this test started in penetration (bStartPenetrating is true) and a depenetration vector can be computed,
	  * this value is the distance along Normal that will result in moving out of penetration.
	  * If the distance cannot be computed, this distance will be zero.
	  */
	UPROPERTY()
	float PenetrationDepth;

	/** Extra data about item that was hit (hit primitive specific). */
	UPROPERTY()
	int32 Item;

	/**
	 * Physical material that was hit.
	 * @note Must set bReturnPhysicalMaterial on the swept PrimitiveComponent or in the query params for this to be returned.
	 */
	UPROPERTY()
	TWeakObjectPtr<class UPhysicalMaterial> PhysMaterial;

	/** Actor hit by the trace. */
	UPROPERTY()
	TWeakObjectPtr<class AActor> Actor;

	/** PrimitiveComponent hit by the trace. */
	UPROPERTY()
	TWeakObjectPtr<class UPrimitiveComponent> Component;

	/** Name of bone we hit (for skeletal meshes). */
	UPROPERTY()
	FName BoneName;

	/** Face index we hit (for complex hits with triangle meshes). */
	UPROPERTY()
	int32 FaceIndex;


	FHitResult()
	{
		Init();
	}
	
	explicit FHitResult(float InTime)
	{
		Init();
		Time = InTime;
	}

	explicit FHitResult(EForceInit InInit)
	{
		Init();
	}

	explicit FHitResult(ENoInit NoInit)
	{
	}

	explicit FHitResult(FVector Start, FVector End)
	{
		Init(Start, End);
	}

	/** Initialize empty hit result with given time. */
	FORCEINLINE void Init()
	{
		FMemory::Memzero(this, sizeof(FHitResult));
		Time = 1.f;
	}

	/** Initialize empty hit result with given time, TraceStart, and TraceEnd */
	FORCEINLINE void Init(FVector Start, FVector End)
	{
		FMemory::Memzero(this, sizeof(FHitResult));
		Time = 1.f;
		TraceStart = Start;
		TraceEnd = End;
	}

	/** Ctor for easily creating "fake" hits from limited data. */
	FHitResult(class AActor* InActor, class UPrimitiveComponent* InComponent, FVector const& HitLoc, FVector const& HitNorm);
 
	/** Reset hit result while optionally saving TraceStart and TraceEnd. */
	FORCEINLINE void Reset(float InTime = 1.f, bool bPreserveTraceData = true)
	{
		const FVector SavedTraceStart = TraceStart;
		const FVector SavedTraceEnd = TraceEnd;
		Init();
		Time = InTime;
		if (bPreserveTraceData)
		{
			TraceStart = SavedTraceStart;
			TraceEnd = SavedTraceEnd;
		}
	}

	/** Utility to return the Actor that owns the Component that was hit. */
	FORCEINLINE AActor* GetActor() const
	{
		return Actor.Get();
	}

	/** Utility to return the Component that was hit. */
	FORCEINLINE UPrimitiveComponent* GetComponent() const
	{
		return Component.Get();
	}

	/** Optimized serialize function */
	bool NetSerialize(FArchive& Ar, class UPackageMap* Map, bool& bOutSuccess);

	/** Return true if there was a blocking hit that was not caused by starting in penetration. */
	FORCEINLINE bool IsValidBlockingHit() const
	{
		return bBlockingHit && !bStartPenetrating;
	}

	/** Static utility function that returns the first 'blocking' hit in an array of results. */
	static FHitResult* GetFirstBlockingHit(TArray<FHitResult>& InHits)
	{
		for(int32 HitIdx=0; HitIdx<InHits.Num(); HitIdx++)
		{
			if(InHits[HitIdx].bBlockingHit)
			{
				return &InHits[HitIdx];
			}
		}
		return nullptr;
	}

	/** Static utility function that returns the number of blocking hits in array. */
	static int32 GetNumBlockingHits(const TArray<FHitResult>& InHits)
	{
		int32 NumBlocks = 0;
		for(int32 HitIdx=0; HitIdx<InHits.Num(); HitIdx++)
		{
			if(InHits[HitIdx].bBlockingHit)
			{
				NumBlocks++;
			}
		}
		return NumBlocks;
	}

	/** Static utility function that returns the number of overlapping hits in array. */
	static int32 GetNumOverlapHits(const TArray<FHitResult>& InHits)
	{
		return (InHits.Num() - GetNumBlockingHits(InHits));
	}

	/**
	 * Get a copy of the HitResult with relevant information reversed.
	 * For example when receiving a hit from another object, we reverse the normals.
	 */
	static FHitResult GetReversedHit(const FHitResult& Hit)
	{
		FHitResult Result(Hit);
		Result.Normal = -Result.Normal;
		Result.ImpactNormal = -Result.ImpactNormal;
		return Result;
	}

	FString ToString() const;
};

// All members of FHitResult are PODs.
template<> struct TIsPODType<FHitResult> { enum { Value = true }; };

template<>
struct TStructOpsTypeTraits<FHitResult> : public TStructOpsTypeTraitsBase2<FHitResult>
{
	enum
	{
		WithNetSerializer = true,
	};
};


/** Whether to teleport physics body or not */
enum class ETeleportType
{
	/** Do not teleport physics body. This means velocity will reflect the movement between initial and final position, and collisions along the way will occur */
	None,
	/** Teleport physics body so that velocity remains the same and no collision occurs */
	TeleportPhysics
};

FORCEINLINE ETeleportType TeleportFlagToEnum(bool bTeleport) { return bTeleport ? ETeleportType::TeleportPhysics : ETeleportType::None; }
FORCEINLINE bool TeleportEnumToFlag(ETeleportType Teleport) { return ETeleportType::TeleportPhysics == Teleport; }


/** Structure containing information about one hit of an overlap test */
USTRUCT()
struct ENGINE_API FOverlapResult
{
	GENERATED_USTRUCT_BODY()

	/** Actor that the check hit. */
	UPROPERTY()
	TWeakObjectPtr<class AActor> Actor;

	/** PrimitiveComponent that the check hit. */
	UPROPERTY()
	TWeakObjectPtr<class UPrimitiveComponent> Component;

	/** This is the index of the overlapping item. 
		For DestructibleComponents, this is the ChunkInfo index. 
		For SkeletalMeshComponents this is the Body index or INDEX_NONE for single body */
	int32 ItemIndex;

	/** Utility to return the Actor that owns the Component that was hit */
	AActor* GetActor() const;

	/** Utility to return the Component that was hit */
	UPrimitiveComponent* GetComponent() const;

	/** Indicates if this hit was requesting a block - if false, was requesting a touch instead */
	UPROPERTY()
	uint32 bBlockingHit:1;

	FOverlapResult()
	{
		FMemory::Memzero(this, sizeof(FOverlapResult));
	}
};

// All members of FOverlapResult are PODs.
template<> struct TIsPODType<FOverlapResult> { enum { Value = true }; };

/** Structure containing information about minimum translation direction (MTD) */
USTRUCT()
struct ENGINE_API FMTDResult
{
	GENERATED_USTRUCT_BODY()

	/** Normalized direction of the minimum translation required to fix penetration. */
	UPROPERTY()
	FVector Direction;

	/** Distance required to move along the MTD vector (Direction). */
	UPROPERTY()
	float Distance;

	FMTDResult()
	{
		FMemory::Memzero(this, sizeof(FMTDResult));
	}
};


/** Struct used for passing information from Matinee to an Actor for blending animations during a sequence. */
USTRUCT()
struct FAnimSlotInfo
{
	GENERATED_USTRUCT_BODY()

	/** Name of slot that we want to play the animtion in. */
	UPROPERTY()
	FName SlotName;

	/** Strength of each Channel within this Slot. Channel indexs are determined by track order in Matinee. */
	UPROPERTY()
	TArray<float> ChannelWeights;
};


/** Used to indicate each slot name and how many channels they have. */
USTRUCT()
struct FAnimSlotDesc
{
	GENERATED_USTRUCT_BODY()

	/** Name of the slot. */
	UPROPERTY()
	FName SlotName;

	/** Number of channels that are available in this slot. */
	UPROPERTY()
	int32 NumChannels;


	FAnimSlotDesc()
		: NumChannels(0)
	{ }

};

/** Enum for controlling buckets for update rate optimizations if we need to stagger
 *  Multiple actor populations separately.
 */
UENUM()
enum class EUpdateRateShiftBucket : uint8
{
	ShiftBucket0 = 0,
	ShiftBucket1,
	ShiftBucket2,
	ShiftBucket3,
	ShiftBucket4,
	ShiftBucket5,
	ShiftBucketMax
};

/** Container for Animation Update Rate parameters.
 * They are shared for all components of an Actor, so they can be updated in sync. */
USTRUCT()
struct FAnimUpdateRateParameters
{
	GENERATED_USTRUCT_BODY()

public:
	enum EOptimizeMode
	{
		TrailMode,
		LookAheadMode,
	};

	/** Cache which Update Rate Optimization mode we are using */
	EOptimizeMode OptimizeMode;

	/** How often animation will be updated/ticked. 1 = every frame, 2 = every 2 frames, etc. */
	UPROPERTY()
	int32 UpdateRate;

	/** How often animation will be evaluated. 1 = every frame, 2 = every 2 frames, etc.
	 *  has to be a multiple of UpdateRate. */
	UPROPERTY()
	int32 EvaluationRate;

	/** When skipping a frame, should it be interpolated or frozen? */
	UPROPERTY()
	bool bInterpolateSkippedFrames;

	/** Whether or not to use the defined LOD/Frameskip map instead of separate distance factor thresholds */
	UPROPERTY()
	bool bShouldUseLodMap;

	/** (This frame) animation update should be skipped. */
	UPROPERTY()
	bool bSkipUpdate;

	/** (This frame) animation evaluation should be skipped. */
	UPROPERTY()
	bool bSkipEvaluation;

	UPROPERTY(Transient)
	/** Track time we have lost via skipping */
	float TickedPoseOffestTime;

	UPROPERTY(Transient)
	/** Total time of the last series of skipped updates */
	float AdditionalTime;

	/** The delta time of the last tick */
	float ThisTickDelta;

	/** Rate of animation evaluation when non rendered (off screen and dedicated servers).
	 * a value of 4 means evaluated 1 frame, then 3 frames skipped */
	UPROPERTY()
	int32 BaseNonRenderedUpdateRate;

	/** Array of MaxDistanceFactor to use for AnimUpdateRate when mesh is visible (rendered).
	 * MaxDistanceFactor is size on screen, as used by LODs
	 * Example:
	 *		BaseVisibleDistanceFactorThesholds.Add(0.4f)
	 *		BaseVisibleDistanceFactorThesholds.Add(0.2f)
	 * means:
	 *		0 frame skip, MaxDistanceFactor > 0.4f
	 *		1 frame skip, MaxDistanceFactor > 0.2f
	 *		2 frame skip, MaxDistanceFactor > 0.0f
	 */
	UPROPERTY()
	TArray<float> BaseVisibleDistanceFactorThesholds;

	/** Map of LOD levels to frame skip amounts. if bShouldUseLodMap is set these values will be used for
	 * the frameskip amounts and the distance factor thresholds will be ignored. The flag and these values
	 * should be configured using the customization callback when parameters are created for a component.
	 *
	 * Note that this is # of frames to skip, so if you have 20, that means every 21th frame, it will update, and evaluate. 
	 */
	UPROPERTY()
	TMap<int32, int32> LODToFrameSkipMap;

	/** Max Evaluation Rate allowed for interpolation to be enabled. Beyond, interpolation will be turned off. */
	UPROPERTY()
	int32 MaxEvalRateForInterpolation;

	/** The bucket to use when deciding which counter to use to calculate shift values */
	UPROPERTY()
	EUpdateRateShiftBucket ShiftBucket;

public:

	/** Default constructor. */
	FAnimUpdateRateParameters()
		: OptimizeMode(TrailMode)
		, UpdateRate(1)
		, EvaluationRate(1)
		, bInterpolateSkippedFrames(false)
		, bShouldUseLodMap(false)
		, bSkipUpdate(false)
		, bSkipEvaluation(false)
		, TickedPoseOffestTime(0.f)
		, AdditionalTime(0.f)
		, ThisTickDelta(0.f)
		, BaseNonRenderedUpdateRate(4)
		, MaxEvalRateForInterpolation(4)
		, ShiftBucket(EUpdateRateShiftBucket::ShiftBucket0)
	{ 
		BaseVisibleDistanceFactorThesholds.Add(0.12f);
		BaseVisibleDistanceFactorThesholds.Add(0.24f);
	}

	/** Set parameters and verify inputs for Trail Mode (original behaviour - skip frames, track skipped time and then catch up afterwards).
	 * @param : UpdateShiftRate. Shift our update frames so that updates across all skinned components are staggered
	 * @param : NewUpdateRate. How often animation will be updated/ticked. 1 = every frame, 2 = every 2 frames, etc.
	 * @param : NewEvaluationRate. How often animation will be evaluated. 1 = every frame, 2 = every 2 frames, etc.
	 * @param : bNewInterpSkippedFrames. When skipping a frame, should it be interpolated or frozen?
	 */
	void SetTrailMode(float DeltaTime, uint8 UpdateRateShift, int32 NewUpdateRate, int32 NewEvaluationRate, bool bNewInterpSkippedFrames);

	void SetLookAheadMode(float DeltaTime, uint8 UpdateRateShift, float LookAheadAmount);

	float GetInterpolationAlpha() const;

	float GetRootMotionInterp() const;

	bool DoEvaluationRateOptimizations() const
	{
		return OptimizeMode == LookAheadMode || EvaluationRate > 1;
	}

	/* Getter for bSkipUpdate */
	bool ShouldSkipUpdate() const
	{
		return bSkipUpdate;
	}

	/* Getter for bSkipEvaluation */
	bool ShouldSkipEvaluation() const
	{
		return bSkipEvaluation;
	}

	/* Getter for bInterpolateSkippedFrames */
	bool ShouldInterpolateSkippedFrames() const
	{
		return bInterpolateSkippedFrames;
	}

	/** Called when we are ticking a pose to make sure we accumulate all needed time */
	float GetTimeAdjustment()
	{
		return AdditionalTime;
	}

	FColor GetUpdateRateDebugColor() const
	{
		if (OptimizeMode == TrailMode)
		{
			switch (UpdateRate)
			{
			case 1: return FColor::Red;
			case 2: return FColor::Green;
			case 3: return FColor::Blue;
			}
			return FColor::Black;
		}
		else
		{
			if (bSkipUpdate)
			{
				return FColor::Yellow;
			}
			return FColor::Green;
		}
	}
};


/**
 * Point Of View type.
 */
USTRUCT()
struct FPOV
{
	GENERATED_USTRUCT_BODY()

	/** Location */
	UPROPERTY(EditAnywhere, BlueprintReadWrite, Category=POV)
	FVector Location;

	/** Rotation */
	UPROPERTY(EditAnywhere, BlueprintReadWrite, Category=POV)
	FRotator Rotation;

	/** FOV angle */
	UPROPERTY(EditAnywhere, BlueprintReadWrite, Category=POV)
	float FOV;

	FPOV() 
	: Location(ForceInit),Rotation(ForceInit), FOV(90.0f)
	{}

	FPOV(FVector InLocation, FRotator InRotation, float InFOV)
	: Location(InLocation), Rotation(InRotation), FOV(InFOV) 
	{}

	// Serializer.
	friend FArchive& operator<<(FArchive& Ar, FPOV& POV)
	{
		return Ar << POV.Location << POV.Rotation << POV.FOV;
	}
};



/**
 * Settings applied when building a mesh.
 */
USTRUCT()
struct FMeshBuildSettings
{
	GENERATED_USTRUCT_BODY()

	/** If true, degenerate triangles will be removed. */
	UPROPERTY(EditAnywhere, Category=BuildSettings)
	bool bUseMikkTSpace;

	/** If true, normals in the raw mesh are ignored and recomputed. */
	UPROPERTY(EditAnywhere, Category=BuildSettings)
	bool bRecomputeNormals;

	/** If true, tangents in the raw mesh are ignored and recomputed. */
	UPROPERTY(EditAnywhere, Category=BuildSettings)
	bool bRecomputeTangents;

	/** If true, degenerate triangles will be removed. */
	UPROPERTY(EditAnywhere, Category=BuildSettings)
	bool bRemoveDegenerates;
	
	/** Required for PNT tessellation but can be slow. Recommend disabling for larger meshes. */
	UPROPERTY(EditAnywhere, Category=BuildSettings)
	bool bBuildAdjacencyBuffer;

	/** Required to optimize mesh in mirrored transform. Double index buffer size. */
	UPROPERTY(EditAnywhere, Category=BuildSettings)
	bool bBuildReversedIndexBuffer;

	/** If true, Tangents will be stored at 16 bit vs 8 bit precision. */
	UPROPERTY(EditAnywhere, Category = BuildSettings)
	bool bUseHighPrecisionTangentBasis;

	/** If true, UVs will be stored at full floating point precision. */
	UPROPERTY(EditAnywhere, Category=BuildSettings)
	bool bUseFullPrecisionUVs;

	UPROPERTY(EditAnywhere, Category=BuildSettings)
	bool bGenerateLightmapUVs;

	UPROPERTY(EditAnywhere, Category=BuildSettings)
	int32 MinLightmapResolution;

	UPROPERTY(EditAnywhere, Category=BuildSettings, meta=(DisplayName="Source Lightmap Index"))
	int32 SrcLightmapIndex;

	UPROPERTY(EditAnywhere, Category=BuildSettings, meta=(DisplayName="Destination Lightmap Index"))
	int32 DstLightmapIndex;

	UPROPERTY()
	float BuildScale_DEPRECATED;

	/** The local scale applied when building the mesh */
	UPROPERTY(EditAnywhere, Category=BuildSettings, meta=(DisplayName="Build Scale"))
	FVector BuildScale3D;

	/** 
	 * Scale to apply to the mesh when allocating the distance field volume texture.
	 * The default scale is 1, which is assuming that the mesh will be placed unscaled in the world.
	 */
	UPROPERTY(EditAnywhere, Category=BuildSettings)
	float DistanceFieldResolutionScale;

	/** 
	 * Whether to generate the distance field treating every triangle hit as a front face.  
	 * When enabled prevents the distance field from being discarded due to the mesh being open, but also lowers Distance Field AO quality.
	 */
	UPROPERTY(EditAnywhere, Category=BuildSettings, meta=(DisplayName="Two-Sided Distance Field Generation"))
	bool bGenerateDistanceFieldAsIfTwoSided;

	UPROPERTY()
	float DistanceFieldBias_DEPRECATED;

	UPROPERTY(EditAnywhere, Category=BuildSettings)
	class UStaticMesh* DistanceFieldReplacementMesh;

	/** Default settings. */
	FMeshBuildSettings()
		: bUseMikkTSpace(true)
		, bRecomputeNormals(true)
		, bRecomputeTangents(true)
		, bRemoveDegenerates(true)
		, bBuildAdjacencyBuffer(true)
		, bBuildReversedIndexBuffer(true)
		, bUseHighPrecisionTangentBasis(false)
		, bUseFullPrecisionUVs(false)
		, bGenerateLightmapUVs(true)
		, MinLightmapResolution(64)
		, SrcLightmapIndex(0)
		, DstLightmapIndex(1)
		, BuildScale_DEPRECATED(1.0f)
		, BuildScale3D(1.0f, 1.0f, 1.0f)
		, DistanceFieldResolutionScale(1.0f)
		, bGenerateDistanceFieldAsIfTwoSided(false)
		, DistanceFieldBias_DEPRECATED(0.0f)
		, DistanceFieldReplacementMesh(NULL)
	{ }

	/** Equality operator. */
	bool operator==(const FMeshBuildSettings& Other) const
	{
		return bRecomputeNormals == Other.bRecomputeNormals
			&& bRecomputeTangents == Other.bRecomputeTangents
			&& bUseMikkTSpace == Other.bUseMikkTSpace
			&& bRemoveDegenerates == Other.bRemoveDegenerates
			&& bBuildAdjacencyBuffer == Other.bBuildAdjacencyBuffer
			&& bBuildReversedIndexBuffer == Other.bBuildReversedIndexBuffer
			&& bUseHighPrecisionTangentBasis == Other.bUseHighPrecisionTangentBasis
			&& bUseFullPrecisionUVs == Other.bUseFullPrecisionUVs
			&& bGenerateLightmapUVs == Other.bGenerateLightmapUVs
			&& MinLightmapResolution == Other.MinLightmapResolution
			&& SrcLightmapIndex == Other.SrcLightmapIndex
			&& DstLightmapIndex == Other.DstLightmapIndex
			&& BuildScale3D == Other.BuildScale3D
			&& DistanceFieldResolutionScale == Other.DistanceFieldResolutionScale
			&& bGenerateDistanceFieldAsIfTwoSided == Other.bGenerateDistanceFieldAsIfTwoSided
			&& DistanceFieldReplacementMesh == Other.DistanceFieldReplacementMesh;
	}

	/** Inequality. */
	bool operator!=(const FMeshBuildSettings& Other) const
	{
		return !(*this == Other);
	}
};



USTRUCT()
struct ENGINE_API FDamageEvent
{
	GENERATED_USTRUCT_BODY()

public:

	/** Default constructor (no initialization). */
	FDamageEvent() { }

	FDamageEvent(FDamageEvent const& InDamageEvent)
		: DamageTypeClass(InDamageEvent.DamageTypeClass)
	{ }
	
	virtual ~FDamageEvent() { }

	explicit FDamageEvent(TSubclassOf<class UDamageType> InDamageTypeClass)
		: DamageTypeClass(InDamageTypeClass)
	{ }

	/** Optional DamageType for this event.  If nullptr, UDamageType will be assumed. */
	UPROPERTY()
	TSubclassOf<class UDamageType> DamageTypeClass;

	/** ID for this class. NOTE this must be unique for all damage events. */
	static const int32 ClassID = 0;

	virtual int32 GetTypeID() const { return FDamageEvent::ClassID; }
	virtual bool IsOfType(int32 InID) const { return FDamageEvent::ClassID == InID; };

	/** This is for compatibility with old-style functions which want a unified set of hit data regardless of type of hit.  Ideally this will go away over time. */
	virtual void GetBestHitInfo(AActor const* HitActor, AActor const* HitInstigator, struct FHitResult& OutHitInfo, FVector& OutImpulseDir) const;
};


USTRUCT()
struct ENGINE_API FPointDamageEvent : public FDamageEvent
{
	GENERATED_USTRUCT_BODY()

	// skipping ImpulseMag for now
	UPROPERTY()
	float Damage;
	
	/** Direction the shot came from. Should be normalized. */
	UPROPERTY()
	FVector_NetQuantizeNormal ShotDirection;
	
	UPROPERTY()
	struct FHitResult HitInfo;

	FPointDamageEvent() : HitInfo() {}
	FPointDamageEvent(float InDamage, struct FHitResult const& InHitInfo, FVector const& InShotDirection, TSubclassOf<class UDamageType> InDamageTypeClass)
		: FDamageEvent(InDamageTypeClass), Damage(InDamage), ShotDirection(InShotDirection), HitInfo(InHitInfo)
	{}
	
	/** ID for this class. NOTE this must be unique for all damage events. */
	static const int32 ClassID = 1;
	
	virtual int32 GetTypeID() const override { return FPointDamageEvent::ClassID; };
	virtual bool IsOfType(int32 InID) const override { return (FPointDamageEvent::ClassID == InID) || FDamageEvent::IsOfType(InID); };

	/** Simple API for common cases where we are happy to assume a single hit is expected, even though damage event may have multiple hits. */
	virtual void GetBestHitInfo(AActor const* HitActor, AActor const* HitInstigator, struct FHitResult& OutHitInfo, FVector& OutImpulseDir) const override;
};


USTRUCT()
struct ENGINE_API FRadialDamageParams
{
	GENERATED_USTRUCT_BODY()

	UPROPERTY(EditAnywhere, Category=RadialDamageParams)
	float BaseDamage;

	UPROPERTY(EditAnywhere, Category=RadialDamageParams)
	float MinimumDamage;
	
	UPROPERTY(EditAnywhere, Category=RadialDamageParams)
	float InnerRadius;
		
	UPROPERTY(EditAnywhere, Category=RadialDamageParams)
	float OuterRadius;
		
	UPROPERTY(EditAnywhere, Category=RadialDamageParams)
	float DamageFalloff;

// 	UPROPERTY(EditAnywhere, Category=RadiusDamageParams)
// 	float BaseImpulseMag;

	FRadialDamageParams()
		: BaseDamage(0.f), MinimumDamage(0.f), InnerRadius(0.f), OuterRadius(0.f), DamageFalloff(1.f)
	{}
	FRadialDamageParams(float InBaseDamage, float InInnerRadius, float InOuterRadius, float InDamageFalloff)
		: BaseDamage(InBaseDamage), MinimumDamage(0.f), InnerRadius(InInnerRadius), OuterRadius(InOuterRadius), DamageFalloff(InDamageFalloff)
	{}
	FRadialDamageParams(float InBaseDamage, float InMinimumDamage, float InInnerRadius, float InOuterRadius, float InDamageFalloff)
		: BaseDamage(InBaseDamage), MinimumDamage(InMinimumDamage), InnerRadius(InInnerRadius), OuterRadius(InOuterRadius), DamageFalloff(InDamageFalloff)
	{}
	FRadialDamageParams(float InBaseDamage, float InRadius)
		: BaseDamage(InBaseDamage), MinimumDamage(0.f), InnerRadius(0.f), OuterRadius(InRadius), DamageFalloff(1.f)
	{}

	float GetDamageScale(float DistanceFromEpicenter) const;

	/** Return outermost radius of the damage area. Protects against malformed data. */
	float GetMaxRadius() const { return FMath::Max( FMath::Max(InnerRadius, OuterRadius), 0.f ); }
};


USTRUCT()
struct ENGINE_API FRadialDamageEvent : public FDamageEvent
{
	GENERATED_USTRUCT_BODY()

	UPROPERTY()
	FRadialDamageParams Params;
	
	UPROPERTY()
	FVector Origin;

	// @fixme, will not replicate properly?  component pointer
	UPROPERTY()
	TArray<struct FHitResult> ComponentHits;

	/** ID for this class. NOTE this must be unique for all damage events. */
	static const int32 ClassID = 2;

	virtual int32 GetTypeID() const override { return FRadialDamageEvent::ClassID; };
	virtual bool IsOfType(int32 InID) const override { return (FRadialDamageEvent::ClassID == InID) || FDamageEvent::IsOfType(InID); };

	/** Simple API for common cases where we are happy to assume a single hit is expected, even though damage event may have multiple hits. */
	virtual void GetBestHitInfo(AActor const* HitActor, AActor const* HitInstigator, struct FHitResult& OutHitInfo, FVector& OutImpulseDir) const override;
};


UENUM()
enum ENetRole
{
	/** No role at all. */
	ROLE_None,
	/** Locally simulated proxy of this actor. */
	ROLE_SimulatedProxy,
	/** Locally autonomous proxy of this actor. */
	ROLE_AutonomousProxy,
	/** Authoritative control over the actor. */
	ROLE_Authority,
	ROLE_MAX,
};


UENUM()
enum ENetDormancy
{
	/** This actor can never go network dormant. */
	DORM_Never,
	/** This actor can go dormant, but is not currently dormant. Game code will tell it when it go dormant. */
	DORM_Awake,
	/** This actor wants to go fully dormant for all connections. */
	DORM_DormantAll,
	/** This actor may want to go dormant for some connections, GetNetDormancy() will be called to find out which. */
	DORM_DormantPartial,
	/** This actor is initially dormant for all connection if it was placed in map. */
	DORM_Initial,
	DORN_MAX,
};


UENUM()
namespace EAutoReceiveInput
{
	enum Type
	{
		Disabled,
		Player0,
		Player1,
		Player2,
		Player3,
		Player4,
		Player5,
		Player6,
		Player7,
	};
}


UENUM()
enum class EAutoPossessAI : uint8
{
	/** Feature is disabled (do not automatically possess AI). */
	Disabled,
	/** Only possess by an AI Controller if Pawn is placed in the world. */
	PlacedInWorld,
	/** Only possess by an AI Controller if Pawn is spawned after the world has loaded. */
	Spawned,
	/** Pawn is automatically possessed by an AI Controller whenever it is created. */
	PlacedInWorldOrSpawned,
};


UENUM(BlueprintType)
namespace EEndPlayReason
{
	enum Type
	{
		/** When the Actor or Component is explicitly destroyed. */
		Destroyed,
		/** When the world is being unloaded for a level transition. */
		LevelTransition,
		/** When the world is being unloaded because PIE is ending. */
		EndPlayInEditor,
		/** When the level it is a member of is streamed out. */
		RemovedFromWorld,
		/** When the application is being exited. */
		Quit,
	};

}

DECLARE_DYNAMIC_DELEGATE(FTimerDynamicDelegate);

// Unique handle that can be used to distinguish timers that have identical delegates.
USTRUCT(BlueprintType)
struct FTimerHandle
{
	GENERATED_BODY()

	friend class FTimerManager;

	FTimerHandle()
	: Handle(0)
	{
	}

	bool IsValid() const
	{
		return Handle != 0;
	}

	void Invalidate()
	{
		Handle = 0;
	}

	DEPRECATED(4.12, "This function is deprecated to avoid problems with timer wraparound. Please call FTimerManager::ValidateHandle.")
	void MakeValid();

	bool operator==(const FTimerHandle& Other) const
	{
		return Handle == Other.Handle;
	}

	bool operator!=(const FTimerHandle& Other) const
	{
		return Handle != Other.Handle;
	}

	FString ToString() const
	{
		return FString::Printf(TEXT("%ull"), Handle);
	}

private:
	UPROPERTY(Transient)
	uint64 Handle;
};

UENUM()
enum class EVectorQuantization : uint8
{
	/** Each vector component will be rounded to the nearest whole number. */
	RoundWholeNumber,
	/** Each vector component will be rounded, preserving one decimal place. */
	RoundOneDecimal,
	/** Each vector component will be rounded, preserving two decimal places. */
	RoundTwoDecimals
};

UENUM()
enum class ERotatorQuantization : uint8
{
	/** The rotator will be compressed to 8 bits per component. */
	ByteComponents,
	/** The rotator will be compressed to 16 bits per component. */
	ShortComponents
};

/** Replicated movement data of our RootComponent.
  * Struct used for efficient replication as velocity and location are generally replicated together (this saves a repindex) 
  * and velocity.Z is commonly zero (most position replications are for walking pawns). 
  */
USTRUCT()
struct ENGINE_API FRepMovement
{
	GENERATED_USTRUCT_BODY()

	UPROPERTY(Transient)
	FVector LinearVelocity;

	UPROPERTY(Transient)
	FVector AngularVelocity;
	
	UPROPERTY(Transient)
	FVector Location;

	UPROPERTY(Transient)
	FRotator Rotation;

	/** If set, RootComponent should be sleeping. */
	UPROPERTY(Transient)
	uint8 bSimulatedPhysicSleep : 1;

	/** If set, additional physic data (angular velocity) will be replicated. */
	UPROPERTY(Transient)
	uint8 bRepPhysics : 1;

	/** Allows tuning the compression level for the replicated location vector. You should only need to change this from the default if you see visual artifacts. */
	UPROPERTY(EditDefaultsOnly, Category=Replication, AdvancedDisplay)
	EVectorQuantization LocationQuantizationLevel;

	/** Allows tuning the compression level for the replicated velocity vectors. You should only need to change this from the default if you see visual artifacts. */
	UPROPERTY(EditDefaultsOnly, Category=Replication, AdvancedDisplay)
	EVectorQuantization VelocityQuantizationLevel;

	/** Allows tuning the compression level for replicated rotation. You should only need to change this from the default if you see visual artifacts. */
	UPROPERTY(EditDefaultsOnly, Category=Replication, AdvancedDisplay)
	ERotatorQuantization RotationQuantizationLevel;

	FRepMovement();

	bool SerializeQuantizedVector(FArchive& Ar, FVector& Vector, EVectorQuantization QuantizationLevel)
	{
		// Since FRepMovement used to use FVector_NetQuantize100, we're allowing enough bits per component
		// regardless of the quantization level so that we can still support at least the same maximum magnitude
		// (2^30 / 100, or ~10 million).
		// This uses no inherent extra bandwidth since we're still using the same number of bits to store the
		// bits-per-component value. Of course, larger magnitudes will still use more bandwidth,
		// as has always been the case.
		switch(QuantizationLevel)
		{
			case EVectorQuantization::RoundTwoDecimals:
			{
				return SerializePackedVector<100, 30>(Vector, Ar);
			}

			case EVectorQuantization::RoundOneDecimal:
			{
				return SerializePackedVector<10, 27>(Vector, Ar);
			}

			default:
			{
				return SerializePackedVector<1, 24>(Vector, Ar);
			}
		}
	}

	bool NetSerialize(FArchive& Ar, class UPackageMap* Map, bool& bOutSuccess)
	{
		// pack bitfield with flags
		uint8 Flags = (bSimulatedPhysicSleep << 0) | (bRepPhysics << 1);
		Ar.SerializeBits(&Flags, 2);
		bSimulatedPhysicSleep = ( Flags & ( 1 << 0 ) ) ? 1 : 0;
		bRepPhysics = ( Flags & ( 1 << 1 ) ) ? 1 : 0;

		bOutSuccess = true;

		// update location, rotation, linear velocity
		bOutSuccess &= SerializeQuantizedVector( Ar, Location, LocationQuantizationLevel );
		
		switch(RotationQuantizationLevel)
		{
			case ERotatorQuantization::ByteComponents:
			{
				Rotation.SerializeCompressed( Ar );
				break;
			}

			case ERotatorQuantization::ShortComponents:
			{
				Rotation.SerializeCompressedShort( Ar );
				break;
			}
		}
		
		bOutSuccess &= SerializeQuantizedVector( Ar, LinearVelocity, VelocityQuantizationLevel );

		// update angular velocity if required
		if ( bRepPhysics )
		{
			bOutSuccess &= SerializeQuantizedVector( Ar, AngularVelocity, VelocityQuantizationLevel );
		}

		return true;
	}

	void FillFrom(const struct FRigidBodyState& RBState, const AActor* const Actor = nullptr)
	{
		Location = RebaseOntoZeroOrigin(RBState.Position, Actor);
		Rotation = RBState.Quaternion.Rotator();
		LinearVelocity = RBState.LinVel;
		AngularVelocity = RBState.AngVel;
		bSimulatedPhysicSleep = (RBState.Flags & ERigidBodyFlags::Sleeping) != 0;
		bRepPhysics = true;
	}

	void CopyTo(struct FRigidBodyState& RBState, const AActor* const Actor = nullptr)
	{
		RBState.Position = RebaseOntoLocalOrigin(Location, Actor);
		RBState.Quaternion = Rotation.Quaternion();
		RBState.LinVel = LinearVelocity;
		RBState.AngVel = AngularVelocity;
		RBState.Flags = (bSimulatedPhysicSleep ? ERigidBodyFlags::Sleeping : ERigidBodyFlags::None) | ERigidBodyFlags::NeedsUpdate;
	}

	bool operator==(const FRepMovement& Other) const
	{
		if ( LinearVelocity != Other.LinearVelocity )
		{
			return false;
		}

		if ( AngularVelocity != Other.AngularVelocity )
		{
			return false;
		}

		if ( Location != Other.Location )
		{
			return false;
		}

		if ( Rotation != Other.Rotation )
		{
			return false;
		}

		if ( bSimulatedPhysicSleep != Other.bSimulatedPhysicSleep )
		{
			return false;
		}

		if ( bRepPhysics != Other.bRepPhysics )
		{
			return false;
		}

		return true;
	}

	bool operator!=(const FRepMovement& Other) const
	{
		return !(*this == Other);
	}

	static int32 EnableMultiplayerWorldOriginRebasing;

	/** Rebase zero-origin position onto local world origin value. */
	static FVector RebaseOntoLocalOrigin(const struct FVector& Location, const struct FIntVector& LocalOrigin);

	/** Rebase local-origin position onto zero world origin value. */
	static FVector RebaseOntoZeroOrigin(const struct FVector& Location, const struct FIntVector& LocalOrigin);

	/** Rebase zero-origin position onto an Actor's local world origin. */
	static FVector RebaseOntoLocalOrigin(const struct FVector& Location, const AActor* const WorldContextActor);

	/** Rebase an Actor's local-origin position onto zero world origin value. */
	static FVector RebaseOntoZeroOrigin(const struct FVector& Location, const AActor* const WorldContextActor);

	/** Rebase zero-origin position onto local world origin value based on an actor component's world. */
	static FVector RebaseOntoLocalOrigin(const struct FVector& Location, const class UActorComponent* const WorldContextActorComponent);

	/** Rebase local-origin position onto zero world origin value based on an actor component's world.*/
	static FVector RebaseOntoZeroOrigin(const struct FVector& Location, const class UActorComponent* const WorldContextActorComponent);
};


/** Handles attachment replication to clients. Movement replication will not happen while AttachParent is non-nullptr */
USTRUCT()
struct FRepAttachment
{
	GENERATED_USTRUCT_BODY()

	UPROPERTY()
	class AActor* AttachParent;

	UPROPERTY()
	FVector_NetQuantize100 LocationOffset;

	UPROPERTY()
	FVector_NetQuantize100 RelativeScale3D;

	UPROPERTY()
	FRotator RotationOffset;

	UPROPERTY()
	FName AttachSocket;

	UPROPERTY()
	class USceneComponent* AttachComponent;

	FRepAttachment()
		: AttachParent(nullptr)
		, LocationOffset(ForceInit)
		, RelativeScale3D(ForceInit)
		, RotationOffset(ForceInit)
		, AttachSocket(NAME_None)
		, AttachComponent(nullptr)
	{ }
};


/**
 * Controls behavior of WalkableSlopeOverride, determining how to affect walkability of surfaces for Characters.
 * @see FWalkableSlopeOverride
 * @see UCharacterMovementComponent::GetWalkableFloorAngle(), UCharacterMovementComponent::SetWalkableFloorAngle()
 */
UENUM(BlueprintType)
enum EWalkableSlopeBehavior
{
	/** Don't affect the walkable slope. Walkable slope angle will be ignored. */
	WalkableSlope_Default		UMETA(DisplayName="Unchanged"),

	/**
	 * Increase walkable slope.
	 * Makes it easier to walk up a surface, by allowing traversal over higher-than-usual angles.
	 * @see FWalkableSlopeOverride::WalkableSlopeAngle
	 */
	WalkableSlope_Increase		UMETA(DisplayName="Increase Walkable Slope"),

	/**
	 * Decrease walkable slope.
	 * Makes it harder to walk up a surface, by restricting traversal to lower-than-usual angles.
	 * @see FWalkableSlopeOverride::WalkableSlopeAngle
	 */
	WalkableSlope_Decrease		UMETA(DisplayName="Decrease Walkable Slope"),

	/**
	 * Make surface unwalkable.
	 * Note: WalkableSlopeAngle will be ignored.
	 */
	WalkableSlope_Unwalkable	UMETA(DisplayName="Unwalkable"),
	
	WalkableSlope_Max		UMETA(Hidden),
};


/** Struct allowing control over "walkable" normals, by allowing a restriction or relaxation of what steepness is normally walkable. */
USTRUCT(BlueprintType)
struct FWalkableSlopeOverride
{
	GENERATED_USTRUCT_BODY()

	/**
	 * Behavior of this surface (whether we affect the walkable slope).
	 * @see GetWalkableSlopeBehavior(), SetWalkableSlopeBehavior()
	 */
	UPROPERTY(EditAnywhere, BlueprintReadWrite, Category=WalkableSlopeOverride)
	TEnumAsByte<EWalkableSlopeBehavior> WalkableSlopeBehavior;

	/**
	 * Override walkable slope angle (in degrees), applying the rules of the Walkable Slope Behavior.
	 * @see GetWalkableSlopeAngle(), SetWalkableSlopeAngle()
	 */
	UPROPERTY(EditAnywhere, BlueprintReadWrite, Category=WalkableSlopeOverride, meta=(ClampMin="0", ClampMax="90", UIMin="0", UIMax="90"))
	float WalkableSlopeAngle;

private:

	// Cached angle for which we computed a cosine.
	mutable float CachedSlopeAngle;
	// Cached cosine of angle.
	mutable float CachedSlopeCos;

public:

	FWalkableSlopeOverride()
		: WalkableSlopeBehavior(WalkableSlope_Default)
		, WalkableSlopeAngle(0.f)
		, CachedSlopeAngle(0.f)
		, CachedSlopeCos(1.f)
	{ }

	FWalkableSlopeOverride(EWalkableSlopeBehavior NewSlopeBehavior, float NewSlopeAngle)
		: WalkableSlopeBehavior(NewSlopeBehavior)
		, WalkableSlopeAngle(NewSlopeAngle)
		, CachedSlopeAngle(0.f)
		, CachedSlopeCos(1.f)
	{
	}

	// Gets the slope override behavior.
	FORCEINLINE EWalkableSlopeBehavior GetWalkableSlopeBehavior() const
	{
		return WalkableSlopeBehavior;
	}

	// Gets the slope angle used for the override behavior.
	FORCEINLINE float GetWalkableSlopeAngle() const
	{
		return WalkableSlopeAngle;
	}

	// Set the slope override behavior.
	FORCEINLINE void SetWalkableSlopeBehavior(EWalkableSlopeBehavior NewSlopeBehavior)
	{
		WalkableSlopeBehavior = NewSlopeBehavior;
	}

	// Set the slope angle used for the override behavior.
	FORCEINLINE void SetWalkableSlopeAngle(float NewSlopeAngle)
	{
		WalkableSlopeAngle = FMath::Clamp(NewSlopeAngle, 0.f, 90.f);
	}

	// Given a walkable floor normal Z value, either relax or restrict the value if we override such behavior.
	float ModifyWalkableFloorZ(float InWalkableFloorZ) const
	{
		switch(WalkableSlopeBehavior)
		{
			case WalkableSlope_Default:
			{
				return InWalkableFloorZ;
			}

			case WalkableSlope_Increase:
			{
				CheckCachedData();
				return FMath::Min(InWalkableFloorZ, CachedSlopeCos);
			}

			case WalkableSlope_Decrease:
			{
				CheckCachedData();
				return FMath::Max(InWalkableFloorZ, CachedSlopeCos);
			}

			case WalkableSlope_Unwalkable:
			{
				// Z component of a normal will always be less than this, so this will be unwalkable.
				return 2.0f;
			}

			default:
			{
				return InWalkableFloorZ;
			}
		}
	}

private:

	void CheckCachedData() const
	{
		if (CachedSlopeAngle != WalkableSlopeAngle)
		{
			const float AngleRads = FMath::DegreesToRadians(WalkableSlopeAngle);
			CachedSlopeCos = FMath::Clamp(FMath::Cos(AngleRads), 0.f, 1.f);
			CachedSlopeAngle = WalkableSlopeAngle;
		}
	}
};

template<> struct TIsPODType<FWalkableSlopeOverride> { enum { Value = true }; };

template<>
struct TStructOpsTypeTraits<FRepMovement> : public TStructOpsTypeTraitsBase2<FRepMovement>
{
	enum 
	{
		WithNetSerializer = true,
	};
};


/** Structure to hold and pass around transient flags used during replication. */
struct FReplicationFlags
{
	union
	{
		struct
		{
			/** True if replicating actor is owned by the player controller on the target machine. */
			uint32 bNetOwner:1;
			/** True if this is the initial network update for the replicating actor. */
			uint32 bNetInitial:1;
			/** True if this is actor is RemoteRole simulated. */
			uint32 bNetSimulated:1;
			/** True if this is actor's ReplicatedMovement.bRepPhysics flag is true. */
			uint32 bRepPhysics:1;
			/** True if this actor is replicating on a replay connection. */
			uint32 bReplay:1;
		};

		uint32	Value;
	};
	FReplicationFlags()
	{
		Value = 0;
	}
};


static_assert(sizeof(FReplicationFlags) == 4, "FReplicationFlags has invalid size.");

/** Struct used to specify the property name of the component to constrain */
USTRUCT()
struct FConstrainComponentPropName
{
	GENERATED_USTRUCT_BODY()

	/** Name of property */
	UPROPERTY(EditAnywhere, Category=Constraint)
	FName	ComponentName;
};


/** 
 *	Struct that allows for different ways to reference a component. 
 *	If just an Actor is specified, will return RootComponent of that Actor.
 */
USTRUCT()
struct ENGINE_API FComponentReference
{
	GENERATED_USTRUCT_BODY()

	/** Pointer to a different Actor that owns the Component.  */
	UPROPERTY(EditInstanceOnly, Category=Component)
	AActor* OtherActor;

	/** Name of component property to use */
	UPROPERTY(EditAnywhere, Category=Component)
	FName	ComponentProperty;

	/** Allows direct setting of first component to constraint. */
	TWeakObjectPtr<class USceneComponent> OverrideComponent;

	/** Get the actual component pointer from this reference */
	class USceneComponent* GetComponent(AActor* OwningActor) const;
};


/** Types of surfaces in the game. */
UENUM(BlueprintType)
enum EPhysicalSurface
{
	SurfaceType_Default UMETA(DisplayName="Default"),
	SurfaceType1 UMETA(Hidden),
	SurfaceType2 UMETA(Hidden),
	SurfaceType3 UMETA(Hidden),
	SurfaceType4 UMETA(Hidden),
	SurfaceType5 UMETA(Hidden),
	SurfaceType6 UMETA(Hidden),
	SurfaceType7 UMETA(Hidden),
	SurfaceType8 UMETA(Hidden),
	SurfaceType9 UMETA(Hidden),
	SurfaceType10 UMETA(Hidden),
	SurfaceType11 UMETA(Hidden),
	SurfaceType12 UMETA(Hidden),
	SurfaceType13 UMETA(Hidden),
	SurfaceType14 UMETA(Hidden),
	SurfaceType15 UMETA(Hidden),
	SurfaceType16 UMETA(Hidden),
	SurfaceType17 UMETA(Hidden),
	SurfaceType18 UMETA(Hidden),
	SurfaceType19 UMETA(Hidden),
	SurfaceType20 UMETA(Hidden),
	SurfaceType21 UMETA(Hidden),
	SurfaceType22 UMETA(Hidden),
	SurfaceType23 UMETA(Hidden),
	SurfaceType24 UMETA(Hidden),
	SurfaceType25 UMETA(Hidden),
	SurfaceType26 UMETA(Hidden),
	SurfaceType27 UMETA(Hidden),
	SurfaceType28 UMETA(Hidden),
	SurfaceType29 UMETA(Hidden),
	SurfaceType30 UMETA(Hidden),
	SurfaceType31 UMETA(Hidden),
	SurfaceType32 UMETA(Hidden),
	SurfaceType33 UMETA(Hidden),
	SurfaceType34 UMETA(Hidden),
	SurfaceType35 UMETA(Hidden),
	SurfaceType36 UMETA(Hidden),
	SurfaceType37 UMETA(Hidden),
	SurfaceType38 UMETA(Hidden),
	SurfaceType39 UMETA(Hidden),
	SurfaceType40 UMETA(Hidden),
	SurfaceType41 UMETA(Hidden),
	SurfaceType42 UMETA(Hidden),
	SurfaceType43 UMETA(Hidden),
	SurfaceType44 UMETA(Hidden),
	SurfaceType45 UMETA(Hidden),
	SurfaceType46 UMETA(Hidden),
	SurfaceType47 UMETA(Hidden),
	SurfaceType48 UMETA(Hidden),
	SurfaceType49 UMETA(Hidden),
	SurfaceType50 UMETA(Hidden),
	SurfaceType51 UMETA(Hidden),
	SurfaceType52 UMETA(Hidden),
	SurfaceType53 UMETA(Hidden),
	SurfaceType54 UMETA(Hidden),
	SurfaceType55 UMETA(Hidden),
	SurfaceType56 UMETA(Hidden),
	SurfaceType57 UMETA(Hidden),
	SurfaceType58 UMETA(Hidden),
	SurfaceType59 UMETA(Hidden),
	SurfaceType60 UMETA(Hidden),
	SurfaceType61 UMETA(Hidden),
	SurfaceType62 UMETA(Hidden),
	SurfaceType_Max UMETA(Hidden)
};


/** Describes how often this component is allowed to move. */
UENUM()
namespace EComponentMobility
{
	enum Type
	{
		/**
		 * Static objects cannot be moved or changed in game.
		 * - Allows baked lighting
		 * - Fastest rendering
		 */
		Static,

		/**
		 * A stationary light will only have its shadowing and bounced lighting from static geometry baked by Lightmass, all other lighting will be dynamic.
		 * - It can change color and intensity in game.
		 * - Can't move
		 * - Allows partial baked lighting
		 * - Dynamic shadows
		 */
		Stationary,

		/**
		 * Movable objects can be moved and changed in game.
		 * - Totally dynamic
		 * - Can cast dynamic shadows
		 * - Slowest rendering
		 */
		Movable
	};
}


UCLASS(abstract, config=Engine)
class ENGINE_API UEngineTypes : public UObject
{
	GENERATED_UCLASS_BODY()

public:
	/** Convert a trace type to a collision channel. */
	static ECollisionChannel ConvertToCollisionChannel(ETraceTypeQuery TraceType);

	/** Convert an object type to a collision channel. */
	static ECollisionChannel ConvertToCollisionChannel(EObjectTypeQuery ObjectType);

	/** Convert a collision channel to an object type. Note: performs a search of object types. */
	static EObjectTypeQuery ConvertToObjectType(ECollisionChannel CollisionChannel);

	/** Convert a collision channel to a trace type. Note: performs a search of trace types. */
	static ETraceTypeQuery ConvertToTraceType(ECollisionChannel CollisionChannel);
};


/** Type of a socket on a scene component. */
UENUM()
namespace EComponentSocketType
{
	enum Type
	{
		/** Not a valid socket or bone name. */
		Invalid,

		/** Skeletal bone. */
		Bone,

		/** Socket. */
		Socket,
	};
}


/** Info about a socket on a scene component */
struct FComponentSocketDescription
{
	/** Name of the socket */
	FName Name;

	/** Type of the socket */
	TEnumAsByte<EComponentSocketType::Type> Type;

	FComponentSocketDescription()
		: Name(NAME_None)
		, Type(EComponentSocketType::Invalid)
	{
	}

	FComponentSocketDescription(FName SocketName, EComponentSocketType::Type SocketType)
		: Name(SocketName)
		, Type(SocketType)
	{
	}
};

/** Dynamic delegate to use by components that want to route the broken-event into blueprints */
DECLARE_DYNAMIC_MULTICAST_DELEGATE_OneParam(FConstraintBrokenSignature, int32, ConstraintIndex);

// ANGULAR DOF
UENUM()
enum EAngularConstraintMotion
{
	/** No constraint against this axis. */ 
	ACM_Free		UMETA(DisplayName="Free"),
	/** Limited freedom along this axis. */ 
	ACM_Limited		UMETA(DisplayName="Limited"),
	/** Fully constraint against this axis. */
	ACM_Locked		UMETA(DisplayName="Locked"),

	ACM_MAX,
};

/** Enum to indicate which frame we want. */
UENUM()
namespace EConstraintFrame
{
	enum Type
	{
		Frame1,
		Frame2
	};
}


/**
 * Structure for file paths that are displayed in the UI.
 */
USTRUCT(BlueprintType)
struct FFilePath
{
	GENERATED_USTRUCT_BODY()

	/**
	 * The path to the file.
	 */
	UPROPERTY(EditAnywhere, BlueprintReadWrite, Category=FilePath)
	FString FilePath;
};


/**
 * Structure for directory paths that are displayed in the UI.
 */
USTRUCT(BlueprintType)
struct FDirectoryPath
{
	GENERATED_USTRUCT_BODY()

	/**
	 * The path to the directory.
	 */
	UPROPERTY(EditAnywhere, BlueprintReadWrite, Category=Path)
	FString Path;
};


/**
* This is used for redirecting old name to new name
* We use manually parsing array, but that makes harder to modify from property setting
* So adding this USTRUCT to support it properly
*/
USTRUCT()
struct ENGINE_API FRedirector
{
	GENERATED_USTRUCT_BODY()

	UPROPERTY()
	FName OldName;

	/** Types of objects that this physics objects will collide with. */
	UPROPERTY()
	FName NewName;

	FRedirector()
		: OldName(NAME_None)
		, NewName(NAME_None)
	{ }

	FRedirector(FName InOldName, FName InNewName)
		: OldName(InOldName)
		, NewName(InNewName)
	{ }
};


/** 
 * Structure for recording float values and displaying them as an Histogram through DrawDebugFloatHistory.
 */
USTRUCT(BlueprintType)
struct FDebugFloatHistory
{
	GENERATED_USTRUCT_BODY()

private:
	/** Samples */
	UPROPERTY(Transient)
	TArray<float> Samples;

public:
	/** Max Samples to record. */
	UPROPERTY(EditAnywhere, BlueprintReadWrite, Category="DebugFloatHistory")
	float MaxSamples;

	/** Min value to record. */
	UPROPERTY(EditAnywhere, BlueprintReadWrite, Category = "DebugFloatHistory")
	float MinValue;

	/** Max value to record. */
	UPROPERTY(EditAnywhere, BlueprintReadWrite, Category = "DebugFloatHistory")
	float MaxValue;

	/** Auto adjust Min/Max as new values are recorded? */
	UPROPERTY(EditAnywhere, BlueprintReadWrite, Category = "DebugFloatHistory")
	bool bAutoAdjustMinMax;

	FDebugFloatHistory()
		: MaxSamples(100)
		, MinValue(0.f)
		, MaxValue(0.f)
		, bAutoAdjustMinMax(true)
	{ }

	FDebugFloatHistory(float const & InMaxSamples, float const & InMinValue, float const & InMaxValue, bool const & InbAutoAdjustMinMax)
		: MaxSamples(InMaxSamples)
		, MinValue(InMinValue)
		, MaxValue(InMaxValue)
		, bAutoAdjustMinMax(InbAutoAdjustMinMax)
	{ }

	/**
	 * Record a new Sample.
	 * if bAutoAdjustMinMax is true, this new value will potentially adjust those bounds.
	 * Otherwise value will be clamped before being recorded.
	 * If MaxSamples is exceeded, old values will be deleted.
	 * @param FloatValue new sample to record.
	 */
	void AddSample(float const & FloatValue)
	{
		if (bAutoAdjustMinMax)
		{
			// Adjust bounds and record value.
			MinValue = FMath::Min(MinValue, FloatValue);
			MaxValue = FMath::Max(MaxValue, FloatValue);
			Samples.Insert(FloatValue, 0);
		}
		else
		{
			// Record clamped value.
			Samples.Insert(FMath::Clamp(FloatValue, MinValue, MaxValue), 0);
		}

		// Do not exceed MaxSamples recorded.
		if( Samples.Num() > MaxSamples )
		{
			Samples.RemoveAt(MaxSamples, Samples.Num() - MaxSamples);
		}
	}

	/** Range between Min and Max values */
	float GetMinMaxRange() const
	{
		return (MaxValue - MinValue);
	}

	/** Min value. This could either be the min value recorded or min value allowed depending on 'bAutoAdjustMinMax'. */
	float GetMinValue() const
	{
		return MinValue;
	}

	/** Max value. This could be either the max value recorded or max value allowed depending on 'bAutoAdjustMinMax'. */
	float GetMaxValue() const
	{
		return MaxValue;
	}

	/** Number of Samples currently recorded */
	int GetNumSamples() const
	{
		return Samples.Num();
	}

	/** Read access to Samples array */
	TArray<float> const & GetSamples() const
	{
		return Samples;
	}
};


/** info for glow when using depth field rendering */
USTRUCT(BlueprintType)
struct FDepthFieldGlowInfo
{
	GENERATED_USTRUCT_BODY()

	/** whether to turn on the outline glow (depth field fonts only) */
	UPROPERTY(BlueprintReadWrite, Category="Glow")
	uint32 bEnableGlow:1;

	/** base color to use for the glow */
	UPROPERTY(BlueprintReadWrite, Category="Glow")
	FLinearColor GlowColor;

	/** if bEnableGlow, outline glow outer radius (0 to 1, 0.5 is edge of character silhouette)
	 * glow influence will be 0 at GlowOuterRadius.X and 1 at GlowOuterRadius.Y
	*/
	UPROPERTY(BlueprintReadWrite, Category="Glow")
	FVector2D GlowOuterRadius;

	/** if bEnableGlow, outline glow inner radius (0 to 1, 0.5 is edge of character silhouette)
	 * glow influence will be 1 at GlowInnerRadius.X and 0 at GlowInnerRadius.Y
	 */
	UPROPERTY(BlueprintReadWrite, Category="Glow")
	FVector2D GlowInnerRadius;


	FDepthFieldGlowInfo()
		: bEnableGlow(false)
		, GlowColor(ForceInit)
		, GlowOuterRadius(ForceInit)
		, GlowInnerRadius(ForceInit)
	{ }

	bool operator==(const FDepthFieldGlowInfo& Other) const
	{
		if (Other.bEnableGlow != bEnableGlow)
		{
			return false;
		}
		else if (!bEnableGlow)
		{
			// if the glow is disabled on both, the other values don't matter
			return true;
		}
		else
		{
			return (Other.GlowColor == GlowColor && Other.GlowOuterRadius == GlowOuterRadius && Other.GlowInnerRadius == GlowInnerRadius);
		}
	}

	bool operator!=(const FDepthFieldGlowInfo& Other) const
	{
		return !(*this == Other);
	}	
};


/** information used in font rendering */
USTRUCT(BlueprintType)
struct FFontRenderInfo
{
	GENERATED_USTRUCT_BODY()

	/** whether to clip text */
	UPROPERTY(BlueprintReadWrite, Category="FontInfo")
	uint32 bClipText:1;

	/** whether to turn on shadowing */
	UPROPERTY(BlueprintReadWrite, Category="FontInfo")
	uint32 bEnableShadow:1;

	/** depth field glow parameters (only usable if font was imported with a depth field) */
	UPROPERTY(BlueprintReadWrite, Category="FontInfo")
	struct FDepthFieldGlowInfo GlowInfo;

	FFontRenderInfo()
		: bClipText(false), bEnableShadow(false)
	{}
};


/** Simple 2d triangle with UVs */
USTRUCT()
struct FCanvasUVTri
{
	GENERATED_USTRUCT_BODY()

	/** Position of first vertex */
	UPROPERTY(EditAnywhere, BlueprintReadWrite, Category = CanvasUVTri)
	FVector2D V0_Pos;

	/** UV of first vertex */
	UPROPERTY(EditAnywhere, BlueprintReadWrite, Category = CanvasUVTri)
		FVector2D V0_UV;

	/** Color of first vertex */
	UPROPERTY(EditAnywhere, BlueprintReadWrite, Category = CanvasUVTri)
		FLinearColor V0_Color;

	/** Position of second vertex */
	UPROPERTY(EditAnywhere, BlueprintReadWrite, Category = CanvasUVTri)
		FVector2D V1_Pos;

	/** UV of second vertex */
	UPROPERTY(EditAnywhere, BlueprintReadWrite, Category = CanvasUVTri)
		FVector2D V1_UV;

	/** Color of second vertex */
	UPROPERTY(EditAnywhere, BlueprintReadWrite, Category = CanvasUVTri)
		FLinearColor V1_Color;

	/** Position of third vertex */
	UPROPERTY(EditAnywhere, BlueprintReadWrite, Category = CanvasUVTri)
		FVector2D V2_Pos;

	/** UV of third vertex */
	UPROPERTY(EditAnywhere, BlueprintReadWrite, Category = CanvasUVTri)
		FVector2D V2_UV;

	/** Color of third vertex */
	UPROPERTY(EditAnywhere, BlueprintReadWrite, Category = CanvasUVTri)
		FLinearColor V2_Color;

	FCanvasUVTri()
		: V0_Pos(ForceInit)
		, V0_UV(ForceInit)
		, V0_Color(ForceInit)
		, V1_Pos(ForceInit)
		, V1_UV(ForceInit)
		, V1_Color(ForceInit)
		, V2_Pos(ForceInit)
		, V2_UV(ForceInit)
		, V2_Color(ForceInit)
	{ }
};


template <> struct TIsZeroConstructType<FCanvasUVTri> { enum { Value = true }; };

/** Defines available strategies for handling the case where an actor is spawned in such a way that it penetrates blocking collision. */
UENUM(BlueprintType)
enum class ESpawnActorCollisionHandlingMethod : uint8
{
	/** Fall back to default settings. */
	Undefined								UMETA(DisplayName = "Default"),
	/** Actor will spawn in desired location, regardless of collisions. */
	AlwaysSpawn								UMETA(DisplayName = "Always Spawn, Ignore Collisions"),
	/** Actor will try to find a nearby non-colliding location (based on shape components), but will always spawn even if one cannot be found. */
	AdjustIfPossibleButAlwaysSpawn			UMETA(DisplayName = "Try To Adjust Location, But Always Spawn"),
	/** Actor will try to find a nearby non-colliding location (based on shape components), but will NOT spawn unless one is found. */
	AdjustIfPossibleButDontSpawnIfColliding	UMETA(DisplayName = "Try To Adjust Location, Don't Spawn If Still Colliding"),
	/** Actor will fail to spawn. */
	DontSpawnIfColliding					UMETA(DisplayName = "Do Not Spawn"),
};

/** Defines the context of a user activity. Activities triggered in Blueprints will by type Game. Those created in code might choose to set another type. */
enum class EUserActivityContext : uint8
{
	Game,
	Editor,
	Other
};

/**
 * The description of a user activity
 */
USTRUCT(BlueprintType)
struct FUserActivity
{
	GENERATED_USTRUCT_BODY()

	/** Describes the user's activity */
	UPROPERTY(BlueprintReadWrite, Category = "Activity")
	FString ActionName;

	/** A game or editor activity? */
	EUserActivityContext Context;

	/** Default constructor. */
	FUserActivity()
		: Context(EUserActivityContext::Game)
	{ }

	/** Creates and initializes a new instance. */
	FUserActivity(const FString& InActionName)
		: ActionName(InActionName)
		, Context(EUserActivityContext::Game)
	{ }

	/** Creates and initializes a new instance with a context other than the default "Game". */
	FUserActivity(const FString& InActionName, EUserActivityContext InContext)
		: ActionName(InActionName)
		, Context(InContext)
	{ }
};

/** Which processors will have access to Mesh Vertex Buffers. */
UENUM()
enum class EMeshBufferAccess: uint8
{
    /** Access will be determined based on the assets used in the mesh and hardware / software capability. */
    Default,

    /** Force access on both CPU and GPU. */
    ForceCPUAndGPU
};

/** Indicates the type of a level collection, used in FLevelCollection. */
enum class ELevelCollectionType
{
	/**
	 * The dynamic levels that are used for normal gameplay and the source for any duplicated collections.
	 * Will contain a world's persistent level and any streaming levels that contain dynamic or replicated gameplay actors.
	 */
	DynamicSourceLevels,
	/** Gameplay relevant levels that have been duplicated from DynamicSourceLevels if requested by the game. */
	DynamicDuplicatedLevels,
	/**
	 * These levels are shared between the source levels and the duplicated levels, and should contain
	 * only static geometry and other visuals that are not replicated or affected by gameplay.
	 * These will not be duplicated in order to save memory.
	 */
	StaticLevels
};<|MERGE_RESOLUTION|>--- conflicted
+++ resolved
@@ -342,10 +342,7 @@
 	SCS_FinalColorLDR UMETA(DisplayName="Final Color (LDR) in RGB"),
 	SCS_SceneColorSceneDepth UMETA(DisplayName="SceneColor (HDR) in RGB, SceneDepth in A"),
 	SCS_SceneDepth UMETA(DisplayName="SceneDepth in R"),
-<<<<<<< HEAD
-=======
 	SCS_DeviceDepth UMETA(DisplayName = "DeviceDepth in RGB"),
->>>>>>> 50b84fc1
 	SCS_Normal UMETA(DisplayName="Normal in RGB (Deferred Renderer only)"),
 	SCS_BaseColor UMETA(DisplayName="BaseColor in RGB (Deferred Renderer only)")
 };
