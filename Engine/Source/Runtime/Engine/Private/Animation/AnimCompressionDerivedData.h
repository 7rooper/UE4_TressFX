--- conflicted
+++ resolved
@@ -47,11 +47,7 @@
 		// This is a version string that mimics the old versioning scheme. If you
 		// want to bump this version, generate a new guid using VS->Tools->Create GUID and
 		// return it here. Ex.
-<<<<<<< HEAD
-		return TEXT("EFCFC622A8794B758D53CDE253471CBD");
-=======
 		return TEXT("D58C7C3E48274C04BFC4D7823AF46F5E");
->>>>>>> f473c3d6
 	}
 
 	virtual FString GetPluginSpecificCacheKeySuffix() const override;
