--- conflicted
+++ resolved
@@ -4419,13 +4419,8 @@
 		else
 		{
 			//TangentX and Y are invalid, use the triangle data, can cause a hard edge
-<<<<<<< HEAD
-			TangentX = TriangleTangentX;
-			TangentY = TriangleTangentY;
-=======
 			TangentX = TriangleTangentX.GetSafeNormal();
 			TangentY = TriangleTangentY.GetSafeNormal();
->>>>>>> 5edfa17c
 		}
 	}
 	else if (!bTangentXZero)
@@ -4438,55 +4433,19 @@
 		else
 		{
 			//TangentY and Z are invalid, use the triangle data, can cause a hard edge
-<<<<<<< HEAD
-			TangentZ = TriangleTangentZ;
-			TangentY = TriangleTangentY;
-=======
 			TangentZ = TriangleTangentZ.GetSafeNormal();
 			TangentY = TriangleTangentY.GetSafeNormal();
->>>>>>> 5edfa17c
 		}
 	}
 	else if (!bTangentYZero)
 	{
 		//TangentX and Z are invalid, use the triangle data, can cause a hard edge
-<<<<<<< HEAD
-		TangentX = TriangleTangentX;
-		TangentZ = TriangleTangentZ;
-=======
 		TangentX = TriangleTangentX.GetSafeNormal();
 		TangentZ = TriangleTangentZ.GetSafeNormal();
->>>>>>> 5edfa17c
 	}
 	else
 	{
 		//Everything is zero, use all triangle data, can cause a hard edge
-<<<<<<< HEAD
-		TangentX = TriangleTangentX;
-		TangentY = TriangleTangentY;
-		TangentZ = TriangleTangentZ;
-	}
-
-	//Ortho normalize the result
-	TangentY -= TangentX * (TangentX | TangentY);
-	TangentY.Normalize();
-
-	TangentX -= TangentZ * (TangentZ | TangentX);
-	TangentY -= TangentZ * (TangentZ | TangentY);
-
-	TangentX.Normalize();
-	TangentY.Normalize();
-
-	//If we still have some zero data (i.e. triangle data is degenerated)
-	if (TangentZ.IsNearlyZero() || TangentZ.ContainsNaN()
-		|| TangentX.IsNearlyZero() || TangentX.ContainsNaN()
-		|| TangentY.IsNearlyZero() || TangentY.ContainsNaN())
-	{
-		//Since the triangle is degenerate this case can cause a hardedge, but will probably have no other impact since the triangle is degenerate (no visible surface)
-		TangentX = FVector(1.0f, 0.0f, 0.0f);
-		TangentY = FVector(0.0f, 1.0f, 0.0f);
-		TangentZ = FVector(0.0f, 0.0f, 1.0f);
-=======
 		TangentX = TriangleTangentX.GetSafeNormal();
 		TangentY = TriangleTangentY.GetSafeNormal();
 		TangentZ = TriangleTangentZ.GetSafeNormal();
@@ -4536,7 +4495,6 @@
 			TangentY = FVector(0.0f, 1.0f, 0.0f);
 			TangentZ = FVector(0.0f, 0.0f, 1.0f);
 		}
->>>>>>> 5edfa17c
 	}
 }
 
