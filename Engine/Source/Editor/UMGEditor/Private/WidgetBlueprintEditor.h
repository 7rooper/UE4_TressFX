--- conflicted
+++ resolved
@@ -225,12 +225,9 @@
 
 	/** Add an animation track for the supplied material property path to the current animation. */
 	void AddMaterialTrack( UWidget* Widget, TArray<UProperty*> MaterialPropertyPath, FText MaterialPropertyDisplayName );
-<<<<<<< HEAD
-=======
 
 	/** Handler which is called whenever sequencer movie scene data changes. */
 	void OnMovieSceneDataChanged();
->>>>>>> aaefee4c
 
 private:
 	/** The preview scene that owns the preview GUI */
