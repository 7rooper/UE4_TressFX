--- conflicted
+++ resolved
@@ -1162,17 +1162,6 @@
 					MacInfoPlistPath = UE4Dir + "/Engine/Intermediate/Mac/" + MacExecutableFileName + "-Info.plist";
 					IOSEntitlementPath = "";
 					TVOSEntitlementPath = "";
-<<<<<<< HEAD
-					if (IOSRunTimeVersion != null)
-					{
-						Content.Append("\t\t\t\t\"CONFIGURATION_BUILD_DIR[sdk=iphoneos*]\" = \"" + UE4Dir + "/Engine/Binaries/IOS/Payload\";" + ProjectFileGenerator.NewLine);
-					}
-					if (TVOSRunTimeVersion != null)
-					{
-						Content.Append("\t\t\t\t\"CONFIGURATION_BUILD_DIR[sdk=appletvos*]\" = \"" + UE4Dir + "/Engine/Binaries/TVOS/Payload\";" + ProjectFileGenerator.NewLine);
-					}
-=======
->>>>>>> 9ba46998
 				}
 				else if (bIsUE4Client)
 				{
@@ -1181,16 +1170,6 @@
 					MacInfoPlistPath = UE4Dir + "/Engine/Intermediate/Mac/" + MacExecutableFileName + "-Info.plist";
 					IOSEntitlementPath = "";
 					TVOSEntitlementPath = "";
-<<<<<<< HEAD
-					if (IOSRunTimeVersion != null)
-					{
-						Content.Append("\t\t\t\t\"CONFIGURATION_BUILD_DIR[sdk=iphoneos*]\" = \"" + UE4Dir + "/Engine/Binaries/IOS/Payload\";" + ProjectFileGenerator.NewLine);
-					}
-					if (TVOSRunTimeVersion != null)
-					{
-						Content.Append("\t\t\t\t\"CONFIGURATION_BUILD_DIR[sdk=appletvos*]\" = \"" + UE4Dir + "/Engine/Binaries/TVOS/Payload\";" + ProjectFileGenerator.NewLine);
-=======
->>>>>>> 9ba46998
 					}
 				else if (ProjectFile != null)
 				{
@@ -1199,17 +1178,6 @@
 					MacInfoPlistPath = GamePath + "/Intermediate/Mac/" + MacExecutableFileName + "-Info.plist";
 					IOSEntitlementPath = GamePath + "/Intermediate/IOS/" + Config.BuildTarget + ".entitlements";
 					TVOSEntitlementPath = GamePath + "/Intermediate/TVOS/" + Config.BuildTarget + ".entitlements";
-<<<<<<< HEAD
-					if (IOSRunTimeVersion != null)
-					{
-						Content.Append("\t\t\t\t\"CONFIGURATION_BUILD_DIR[sdk=iphoneos*]\" = \"" + GamePath + "/Binaries/IOS/Payload\";" + ProjectFileGenerator.NewLine);
-					}
-					if (TVOSRunTimeVersion != null)
-					{
-						Content.Append("\t\t\t\t\"CONFIGURATION_BUILD_DIR[sdk=appletvos*]\" = \"" + GamePath + "/Binaries/TVOS/Payload\";" + ProjectFileGenerator.NewLine);
-					}
-=======
->>>>>>> 9ba46998
 				}
 				else
 				{
