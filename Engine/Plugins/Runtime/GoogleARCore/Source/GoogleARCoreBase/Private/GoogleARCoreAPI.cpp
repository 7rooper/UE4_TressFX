// Copyright 2017 Google Inc.

#include "GoogleARCoreAPI.h"
#include "GoogleARCoreCameraImage.h"
#include "Misc/EngineVersion.h"
#include "DrawDebugHelpers.h"
#include "Math/NumericLimits.h"
#include "Templates/Casts.h"

#if PLATFORM_ANDROID
#include "Android/AndroidApplication.h"
#include "Android/AndroidJNI.h"
<<<<<<< HEAD
#if PLATFORM_USED_NDK_VERSION_INTEGER >= NDK_IMAGE_VERSION_INTEGER
#include "media/NdkImage.h"
#include "arcore_c_api.h"
#endif

=======
#include "arcore_c_api.h"
>>>>>>> cf6d231e
#endif

namespace
{
#if PLATFORM_ANDROID
	static const FMatrix ARCoreToUnrealTransform = FMatrix(
		FPlane(0.0f, 0.0f, -1.0f, 0.0f),
		FPlane(1.0f, 0.0f, 0.0f, 0.0f),
		FPlane(0.0f, 1.0f, 0.0f, 0.0f),
		FPlane(0.0f, 0.0f, 0.0f, 1.0f));

	static const FMatrix ARCoreToUnrealTransformInverse = ARCoreToUnrealTransform.InverseFast();

	EGoogleARCoreAPIStatus ToARCoreAPIStatus(ArStatus Status)
	{
		return static_cast<EGoogleARCoreAPIStatus>(Status);
	}

	EARTrackingState ToARTrackingState(ArTrackingState State)
	{
		switch (State)
		{
		case AR_TRACKING_STATE_PAUSED:
			return EARTrackingState::NotTracking;
		case AR_TRACKING_STATE_STOPPED:
			return EARTrackingState::StoppedTracking;
		case AR_TRACKING_STATE_TRACKING:
			return EARTrackingState::Tracking;
		}
	}

	FGoogleARCoreCameraConfig ToARCoreCameraConfig(const ArSession* SessionHandle, const ArCameraConfig* CameraConfigHandle)
	{
		FGoogleARCoreCameraConfig OutConfig;
        ArCameraConfig_getImageDimensions(SessionHandle, CameraConfigHandle, &OutConfig.CameraImageResolution.X, &OutConfig.CameraImageResolution.Y);
        ArCameraConfig_getTextureDimensions(SessionHandle, CameraConfigHandle, &OutConfig.CameraTextureResolution.X, &OutConfig.CameraTextureResolution.Y);
		return OutConfig;
	}

	FTransform ARCorePoseToUnrealTransform(ArPose* ArPoseHandle, const ArSession* SessionHandle, float WorldToMeterScale)
	{
		FMatrix ARCorePoseMatrix;
		ArPose_getMatrix(SessionHandle, ArPoseHandle, ARCorePoseMatrix.M[0]);
		FTransform Result = FTransform(ARCoreToUnrealTransform * ARCorePoseMatrix * ARCoreToUnrealTransformInverse);
		Result.SetLocation(Result.GetLocation() * WorldToMeterScale);

		return Result;
	}

	void UnrealTransformToARCorePose(const FTransform& UnrealTransform, const ArSession* SessionHandle, ArPose** OutARPose, float WorldToMeterScale)
	{
		check(OutARPose);

		FMatrix UnrealPoseMatrix = UnrealTransform.ToMatrixNoScale();
		UnrealPoseMatrix.SetOrigin(UnrealPoseMatrix.GetOrigin() / WorldToMeterScale);
		FMatrix ARCorePoseMatrix = ARCoreToUnrealTransformInverse * UnrealPoseMatrix * ARCoreToUnrealTransform;

		FVector ArPosePosition = ARCorePoseMatrix.GetOrigin();
		FQuat ArPoseRotation = ARCorePoseMatrix.ToQuat();
		float ArPoseData[7] = { ArPoseRotation.X, ArPoseRotation.Y, ArPoseRotation.Z, ArPoseRotation.W, ArPosePosition.X, ArPosePosition.Y, ArPosePosition.Z };
		ArPose_create(SessionHandle, ArPoseData, OutARPose);
	}

	FVector UnrealPositionToARCorePosition(const FVector& UnrealPosition, float WorldToMeterScale)
	{
		FVector Result = ARCoreToUnrealTransform.TransformPosition(UnrealPosition / WorldToMeterScale);
		return Result;
	}
#endif

	inline bool CheckIsSessionValid(FString TypeName, const TWeakPtr<FGoogleARCoreSession>& SessionPtr)
	{
		if (!SessionPtr.IsValid())
		{
			return false;
		}
#if PLATFORM_ANDROID
		if (SessionPtr.Pin()->GetHandle() == nullptr)
		{
			return false;
		}
#endif
		return true;
	}
}

extern "C"
{
#if PLATFORM_ANDROID
void ArSession_reportEngineType(ArSession* session, const char* engine_type, const char* engine_version);
#endif
}

/****************************************/
/*       FGoogleARCoreAPKManager        */
/****************************************/
EGoogleARCoreAvailability FGoogleARCoreAPKManager::CheckARCoreAPKAvailability()
{
#if PLATFORM_ANDROID
	static JNIEnv* Env = FAndroidApplication::GetJavaEnv();
	static jmethodID Method = FJavaWrapper::FindMethod(Env, FJavaWrapper::GameActivityClassID, "getApplicationContext", "()Landroid/content/Context;", false);
	static jobject ApplicationContext = FJavaWrapper::CallObjectMethod(Env, FAndroidApplication::GetGameActivityThis(), Method);

	ArAvailability OutAvailability = AR_AVAILABILITY_UNKNOWN_ERROR;
	ArCoreApk_checkAvailability(Env, ApplicationContext, &OutAvailability);

	// Use static_cast here since we already make sure the enum has the same value.
	return static_cast<EGoogleARCoreAvailability>(OutAvailability);
#endif
	return EGoogleARCoreAvailability::UnsupportedDeviceNotCapable;
}

EGoogleARCoreAPIStatus FGoogleARCoreAPKManager::RequestInstall(bool bUserRequestedInstall, EGoogleARCoreInstallStatus& OutInstallStatus)
{
	EGoogleARCoreAPIStatus Status = EGoogleARCoreAPIStatus::AR_ERROR_FATAL;
#if PLATFORM_ANDROID
	static JNIEnv* Env = FAndroidApplication::GetJavaEnv();
	static jobject ApplicationActivity = FAndroidApplication::GetGameActivityThis();

	ArInstallStatus OutAvailability = AR_INSTALL_STATUS_INSTALLED;
	Status = ToARCoreAPIStatus(ArCoreApk_requestInstall(Env, ApplicationActivity, bUserRequestedInstall, &OutAvailability));
	OutInstallStatus = static_cast<EGoogleARCoreInstallStatus>(OutAvailability);
#endif
	return Status;
}

/****************************************/
/*         FGoogleARCoreSession         */
/****************************************/
FGoogleARCoreSession::FGoogleARCoreSession()
	: SessionCreateStatus(EGoogleARCoreAPIStatus::AR_UNAVAILABLE_DEVICE_NOT_COMPATIBLE)
	, SessionConfig(nullptr)
	, LatestFrame(nullptr)
	, UObjectManager(nullptr)
	, CameraTextureId(0)
	, CachedWorldToMeterScale(100.0f)
	, FrameNumber(0)

{
	// Create Android ARSession handle.
	LatestFrame = new FGoogleARCoreFrame(this);
#if PLATFORM_ANDROID
	JNIEnv* Env = FAndroidApplication::GetJavaEnv();
	jmethodID Method = FJavaWrapper::FindMethod(Env, FJavaWrapper::GameActivityClassID, "getApplicationContext", "()Landroid/content/Context;", false);
	jobject ApplicationContext = FJavaWrapper::CallObjectMethod(Env, FAndroidApplication::GetGameActivityThis(), Method);
	check(Env);
	check(ApplicationContext);

	SessionCreateStatus = ToARCoreAPIStatus(ArSession_create(Env, ApplicationContext, &SessionHandle));

	if (SessionCreateStatus != EGoogleARCoreAPIStatus::AR_SUCCESS)
	{
		UE_LOG(LogGoogleARCoreAPI, Error, TEXT("ArSession_create returns with error: %d"), static_cast<int>(SessionCreateStatus));
		return;
	}

	ArConfig_create(SessionHandle, &ConfigHandle);
	LatestFrame->Init();

	static bool ARCoreAnalyticsReported = false;
	if (!ARCoreAnalyticsReported)
	{
		ArSession_reportEngineType(SessionHandle, "Unreal Engine", TCHAR_TO_ANSI(*FEngineVersion::Current().ToString()));
		ARCoreAnalyticsReported = true;
	}
#endif
}

FGoogleARCoreSession::~FGoogleARCoreSession()
{
	for (UARPin* Anchor : UObjectManager->AllAnchors)
	{
		Anchor->OnTrackingStateChanged(EARTrackingState::StoppedTracking);
	}

	delete LatestFrame;

#if PLATFORM_ANDROID
	if (SessionHandle != nullptr)
	{
		ArSession_destroy(SessionHandle);
		ArConfig_destroy(ConfigHandle);
	}
#endif
}

// Properties
EGoogleARCoreAPIStatus FGoogleARCoreSession::GetSessionCreateStatus()
{
	return SessionCreateStatus;
}

UGoogleARCoreUObjectManager* FGoogleARCoreSession::GetUObjectManager()
{
	return UObjectManager;
}

float FGoogleARCoreSession::GetWorldToMeterScale()
{
	return CachedWorldToMeterScale;
}
#if PLATFORM_ANDROID
ArSession* FGoogleARCoreSession::GetHandle()
{
	return SessionHandle;
}
#endif

// Session lifecycle
bool FGoogleARCoreSession::IsConfigSupported(const UARSessionConfig& Config)
{
#if PLATFORM_ANDROID
	// Always return true for now since all configuration is supported on all ARCore supported phones.
	return true;

<<<<<<< HEAD
	ArConfig_destroy(NewConfigHandle);

	return true;
=======
>>>>>>> cf6d231e
#endif
	return false;
}

EGoogleARCoreAPIStatus FGoogleARCoreSession::ConfigSession(const UARSessionConfig& Config)
{
	SessionConfig = &Config;
	EGoogleARCoreAPIStatus ConfigStatus = EGoogleARCoreAPIStatus::AR_SUCCESS;
	const UGoogleARCoreSessionConfig *GoogleConfig = Cast<UGoogleARCoreSessionConfig>(&Config);

#if PLATFORM_ANDROID
	if (SessionHandle == nullptr)
	{
		return EGoogleARCoreAPIStatus::AR_ERROR_FATAL;
	}
	ArConfig_setLightEstimationMode(SessionHandle, ConfigHandle, static_cast<ArLightEstimationMode>(Config.GetLightEstimationMode()));
	ArPlaneFindingMode PlaneFindingMode = AR_PLANE_FINDING_MODE_DISABLED;
	EARPlaneDetectionMode PlaneMode = Config.GetPlaneDetectionMode();
	bool bHorizontalPlaneDetection = !!(PlaneMode & EARPlaneDetectionMode::HorizontalPlaneDetection);
	bool bVerticalPlaneDetection = !!(PlaneMode & EARPlaneDetectionMode::VerticalPlaneDetection);
	if (bHorizontalPlaneDetection && bVerticalPlaneDetection)
	{
		PlaneFindingMode = AR_PLANE_FINDING_MODE_HORIZONTAL_AND_VERTICAL;
	}
	else if (bHorizontalPlaneDetection)
	{
		PlaneFindingMode = AR_PLANE_FINDING_MODE_HORIZONTAL;
	}
	else if (bVerticalPlaneDetection)
	{
		PlaneFindingMode = AR_PLANE_FINDING_MODE_VERTICAL;
	}

	ArFocusMode FocusMode = Config.ShouldEnableAutoFocus() ? AR_FOCUS_MODE_AUTO : AR_FOCUS_MODE_FIXED;
	ArConfig_setPlaneFindingMode(SessionHandle, ConfigHandle, PlaneFindingMode);
	ArConfig_setUpdateMode(SessionHandle, ConfigHandle, static_cast<ArUpdateMode>(Config.GetFrameSyncMode()));
	ArConfig_setFocusMode(SessionHandle, ConfigHandle, FocusMode);

	if (GoogleConfig && GoogleConfig->AugmentedImageDatabase)
	{
		if (GoogleConfig->AugmentedImageDatabase->Entries.Num())
		{
			ArAugmentedImageDatabase *AugmentedImageDb = nullptr;
			UGoogleARCoreAugmentedImageDatabase *Database = GoogleConfig->AugmentedImageDatabase;

			if (Database->SerializedDatabase.Num() == 0)
			{
				UE_LOG(LogGoogleARCoreAPI, Error, TEXT("AugmentedImageDatabase contains no cooked data! The cooking process for AugmentedImageDatabase may have failed. Check the Unreal Editor build log for details."));
				return EGoogleARCoreAPIStatus::AR_ERROR_DATA_INVALID_FORMAT;
			}

			ConfigStatus = ToARCoreAPIStatus(
				ArAugmentedImageDatabase_deserialize(
					SessionHandle, &Database->SerializedDatabase[0],
					Database->SerializedDatabase.Num(),
					&AugmentedImageDb));

			if (ConfigStatus != EGoogleARCoreAPIStatus::AR_SUCCESS)
			{
				UE_LOG(LogGoogleARCoreAPI, Error, TEXT("ArAugmentedImageDatabase_deserialize failed!"));
				return ConfigStatus;
			}

			ArConfig_setAugmentedImageDatabase(
				SessionHandle,
				ConfigHandle,
				AugmentedImageDb);

			ArAugmentedImageDatabase_destroy(AugmentedImageDb);
		}
		else
		{
			ArConfig_setAugmentedImageDatabase(SessionHandle, ConfigHandle, nullptr);
		}
	}
	else
	{
		ArConfig_setAugmentedImageDatabase(SessionHandle, ConfigHandle, nullptr);
	}

	if (GoogleConfig && GoogleConfig->AugmentedImageDatabase)
	{
		if (GoogleConfig->AugmentedImageDatabase->Entries.Num()) {

			ArAugmentedImageDatabase *AugmentedImageDb = nullptr;
			UGoogleARCoreAugmentedImageDatabase *Database = GoogleConfig->AugmentedImageDatabase;

			ConfigStatus = ToARCoreAPIStatus(
				ArAugmentedImageDatabase_deserialize(
					SessionHandle, &Database->SerializedDatabase[0],
					Database->SerializedDatabase.Num(),
					&AugmentedImageDb));

			if (ConfigStatus != EGoogleARCoreAPIStatus::AR_SUCCESS)
			{
				UE_LOG(LogGoogleARCoreAPI, Error, TEXT("ArAugmentedImageDatabase_deserialize failed!"));
				return ConfigStatus;
			}

			ArConfig_setAugmentedImageDatabase(
				SessionHandle,
				ConfigHandle,
				AugmentedImageDb);

			ArAugmentedImageDatabase_destroy(AugmentedImageDb);
		}
		else
		{
			ArConfig_setAugmentedImageDatabase(SessionHandle, ConfigHandle, nullptr);
		}
	}
	else
	{
		ArConfig_setAugmentedImageDatabase(SessionHandle, ConfigHandle, nullptr);
	}

	ConfigStatus = ToARCoreAPIStatus(ArSession_configure(SessionHandle, ConfigHandle));
#endif
	return ConfigStatus;
}

TArray<FGoogleARCoreCameraConfig> FGoogleARCoreSession::GetSupportedCameraConfig()
{
	TArray<FGoogleARCoreCameraConfig> SupportedConfigs;
#if PLATFORM_ANDROID
	ArCameraConfigList* CameraConfigList = nullptr;
	ArCameraConfigList_create(SessionHandle, &CameraConfigList);

	ArSession_getSupportedCameraConfigs(SessionHandle, CameraConfigList);

	ArCameraConfig* CameraConfigHandle = nullptr;
	ArCameraConfig_create(SessionHandle, &CameraConfigHandle);

	int ListSize = 0;
	ArCameraConfigList_getSize(SessionHandle, CameraConfigList, &ListSize);

	UE_LOG(LogGoogleARCoreAPI, Verbose, TEXT("ARCore supported camera configs:"));
	for (int i = 0; i < ListSize; i++)
	{
		ArCameraConfigList_getItem(SessionHandle, CameraConfigList, i, CameraConfigHandle);
		FGoogleARCoreCameraConfig CameraConfig = ToARCoreCameraConfig(SessionHandle, CameraConfigHandle);
		SupportedConfigs.Add(CameraConfig);
		UE_LOG(LogGoogleARCoreAPI, Verbose, TEXT("Camera Config %d: Camera Image - %d x %d, Camera Texture - %d x %d"),
			i, CameraConfig.CameraImageResolution.X, CameraConfig.CameraImageResolution.Y,
			CameraConfig.CameraTextureResolution.X, CameraConfig.CameraTextureResolution.Y);
	}

	ArCameraConfig_destroy(CameraConfigHandle);
	ArCameraConfigList_destroy(CameraConfigList);
#endif

	return SupportedConfigs;
}

EGoogleARCoreAPIStatus FGoogleARCoreSession::SetCameraConfig(FGoogleARCoreCameraConfig SelectedCameraConfig)
{
#if PLATFORM_ANDROID
	ArCameraConfigList* CameraConfigList = nullptr;
	ArCameraConfigList_create(SessionHandle, &CameraConfigList);
	ArSession_getSupportedCameraConfigs(SessionHandle, CameraConfigList);

	int ListSize = 0;
	ArCameraConfigList_getSize(SessionHandle, CameraConfigList, &ListSize);

	ArCameraConfig* CameraConfigHandle = nullptr;
	ArCameraConfig_create(SessionHandle, &CameraConfigHandle);

	ArStatus Status = AR_ERROR_INVALID_ARGUMENT;
	bool bFoundSelectedConfig = false;
	for (int i = 0; i < ListSize; i++)
	{
		ArCameraConfigList_getItem(SessionHandle, CameraConfigList, i, CameraConfigHandle);
		FGoogleARCoreCameraConfig CameraConfig = ToARCoreCameraConfig(SessionHandle, CameraConfigHandle);
		if (CameraConfig == SelectedCameraConfig)
		{
			Status = ArSession_setCameraConfig(SessionHandle, CameraConfigHandle);
			UE_LOG(LogGoogleARCoreAPI, Log, TEXT("Configure ARCore session with camera config(Camera Image - %d x %d, Camera Texture - %d x %d) returns %d"), 
				CameraConfig.CameraImageResolution.X, CameraConfig.CameraImageResolution.Y, 
				CameraConfig.CameraTextureResolution.X, CameraConfig.CameraTextureResolution.Y,
				(int)Status);
			bFoundSelectedConfig = true;
			break;
		}
	}

	ArCameraConfig_destroy(CameraConfigHandle);
	ArCameraConfigList_destroy(CameraConfigList);
	if (!bFoundSelectedConfig)
	{
		UE_LOG(LogGoogleARCoreAPI, Error, TEXT("The provided CameraConfig isn't supported on this device!"));
	}

	return ToARCoreAPIStatus(Status);
#endif
	return EGoogleARCoreAPIStatus::AR_SUCCESS;
}

void FGoogleARCoreSession::GetARCameraConfig(FGoogleARCoreCameraConfig& OutCurrentCameraConfig)
{
#if PLATFORM_ANDROID
	ArCameraConfig* CameraConfigHandle = nullptr;
	ArCameraConfig_create(SessionHandle, &CameraConfigHandle);

	ArSession_getCameraConfig(SessionHandle, CameraConfigHandle);
	OutCurrentCameraConfig = ToARCoreCameraConfig(SessionHandle, CameraConfigHandle);

	ArCameraConfig_destroy(CameraConfigHandle);
#endif
}

EGoogleARCoreAPIStatus FGoogleARCoreSession::Resume()
{
	EGoogleARCoreAPIStatus ResumeStatus = EGoogleARCoreAPIStatus::AR_SUCCESS;
#if PLATFORM_ANDROID
	if (SessionHandle == nullptr)
	{
		return EGoogleARCoreAPIStatus::AR_ERROR_FATAL;
	}

	ResumeStatus = ToARCoreAPIStatus(ArSession_resume(SessionHandle));
#endif
	return ResumeStatus;
}

EGoogleARCoreAPIStatus FGoogleARCoreSession::Pause()
{
	EGoogleARCoreAPIStatus PauseStatue = EGoogleARCoreAPIStatus::AR_SUCCESS;
#if PLATFORM_ANDROID
	if (SessionHandle == nullptr)
	{
		return EGoogleARCoreAPIStatus::AR_ERROR_FATAL;
	}

	PauseStatue = ToARCoreAPIStatus(ArSession_pause(SessionHandle));

	// Update all tracked geometry tracking state.
	TArray<UARTrackedGeometry*> AllTrackedGeometries;
	GetAllTrackables<UARTrackedGeometry>(AllTrackedGeometries);
	for (UARTrackedGeometry* Trackable : AllTrackedGeometries)
	{
		if (Trackable->GetTrackingState() == EARTrackingState::Tracking)
		{
			Trackable->UpdateTrackingState(EARTrackingState::NotTracking);
		}
	}
#endif

	for (UARPin* Anchor : UObjectManager->AllAnchors)
	{
		if (Anchor->GetTrackingState() == EARTrackingState::Tracking)
		{
			Anchor->OnTrackingStateChanged(EARTrackingState::NotTracking);
		}
	}

	return PauseStatue;
}

EGoogleARCoreAPIStatus FGoogleARCoreSession::Update(float WorldToMeterScale)
{
	EGoogleARCoreAPIStatus UpdateStatus = EGoogleARCoreAPIStatus::AR_SUCCESS;
#if PLATFORM_ANDROID
	if (SessionHandle == nullptr)
	{
		return EGoogleARCoreAPIStatus::AR_ERROR_FATAL;
	}
	UpdateStatus = ToARCoreAPIStatus(ArSession_update(SessionHandle, LatestFrame->FrameHandle));
#endif

	CachedWorldToMeterScale = WorldToMeterScale;
	int64 LastFrameTimestamp = LatestFrame->GetCameraTimestamp();
	LatestFrame->Update(WorldToMeterScale);
	if (LastFrameTimestamp != LatestFrame->GetCameraTimestamp())
	{
		FrameNumber++;
	}

	return UpdateStatus;
}

const FGoogleARCoreFrame* FGoogleARCoreSession::GetLatestFrame()
{
	return LatestFrame;
}

uint32 FGoogleARCoreSession::GetFrameNum()
{
	return FrameNumber;
}

void FGoogleARCoreSession::SetCameraTextureId(uint32_t TextureId)
{
	CameraTextureId = TextureId;
#if PLATFORM_ANDROID
	if (SessionHandle == nullptr)
	{
		return;
	}
	ArSession_setCameraTextureName(SessionHandle, TextureId);
#endif
}

void FGoogleARCoreSession::SetDisplayGeometry(int Rotation, int Width, int Height)
{
#if PLATFORM_ANDROID
	if (SessionHandle == nullptr)
	{
		return;
	}
	ArSession_setDisplayGeometry(SessionHandle, Rotation, Width, Height);
#endif
}

// Anchors and Planes
EGoogleARCoreAPIStatus FGoogleARCoreSession::CreateARAnchor(const FTransform& TransfromInTrackingSpace, UARTrackedGeometry* TrackedGeometry, USceneComponent* ComponentToPin, FName InDebugName, UARPin*& OutAnchor)
{
	EGoogleARCoreAPIStatus AnchorCreateStatus = EGoogleARCoreAPIStatus::AR_SUCCESS;
	OutAnchor = nullptr;

#if PLATFORM_ANDROID
	if (SessionHandle == nullptr)
	{
		return EGoogleARCoreAPIStatus::AR_ERROR_SESSION_PAUSED;
	}

	ArAnchor* NewAnchorHandle = nullptr;
	ArPose *PoseHandle = nullptr;
	ArPose_create(SessionHandle, nullptr, &PoseHandle);
	UnrealTransformToARCorePose(TransfromInTrackingSpace, SessionHandle, &PoseHandle, CachedWorldToMeterScale);
	if (TrackedGeometry == nullptr)
	{
		AnchorCreateStatus = ToARCoreAPIStatus(ArSession_acquireNewAnchor(SessionHandle, PoseHandle, &NewAnchorHandle));
	}
	else
	{
		ensure(TrackedGeometry->GetNativeResource() != nullptr);
		ArTrackable* TrackableHandle = reinterpret_cast<FGoogleARCoreTrackableResource*>(TrackedGeometry->GetNativeResource())->GetNativeHandle();

		ensure(TrackableHandle != nullptr);
		AnchorCreateStatus = ToARCoreAPIStatus(ArTrackable_acquireNewAnchor(SessionHandle, TrackableHandle, PoseHandle, &NewAnchorHandle));
	}
	ArPose_destroy(PoseHandle);

	if (AnchorCreateStatus == EGoogleARCoreAPIStatus::AR_SUCCESS)
	{
		OutAnchor = NewObject<UARPin>();
		OutAnchor->InitARPin(GetARSystem(), ComponentToPin, TransfromInTrackingSpace, TrackedGeometry, InDebugName);
		OutAnchor->SetNativeResource(reinterpret_cast<void*>(NewAnchorHandle));

		UObjectManager->AllAnchors.Add(OutAnchor);
		UObjectManager->HandleToAnchorMap.Add(NewAnchorHandle, OutAnchor);
	}
#endif
	return AnchorCreateStatus;
}

void FGoogleARCoreSession::DetachAnchor(UARPin* Anchor)
{
	if (!UObjectManager->AllAnchors.Contains(Anchor))
	{
		return;
	}

#if PLATFORM_ANDROID
	if (SessionHandle == nullptr)
	{
		return;
	}

	ArAnchor* AnchorHandle = *UObjectManager->HandleToAnchorMap.FindKey(Anchor);

	ArAnchor_detach(SessionHandle, AnchorHandle);
	ArAnchor_release(AnchorHandle);

	Anchor->OnTrackingStateChanged(EARTrackingState::StoppedTracking);

	UObjectManager->HandleToAnchorMap.Remove(AnchorHandle);
#endif
	UObjectManager->AllAnchors.Remove(Anchor);
}

void FGoogleARCoreSession::GetAllAnchors(TArray<UARPin*>& OutAnchors) const
{
	OutAnchors = UObjectManager->AllAnchors;
}

void FGoogleARCoreSession::AddReferencedObjects(FReferenceCollector& Collector)
{
	if (SessionConfig)
	{
		Collector.AddReferencedObject(SessionConfig);
	}

	if (UObjectManager)
	{
		Collector.AddReferencedObject(UObjectManager);
	}
}

/****************************************/
/*         FGoogleARCoreFrame           */
/****************************************/
FGoogleARCoreFrame::FGoogleARCoreFrame(FGoogleARCoreSession* InSession)
	: Session(InSession)
	, LatestCameraPose(FTransform::Identity)
	, LatestCameraTimestamp(0)
	, LatestCameraTrackingState(EGoogleARCoreTrackingState::StoppedTracking)
	, LatestPointCloudStatus(EGoogleARCoreAPIStatus::AR_ERROR_SESSION_PAUSED)
	, LatestImageMetadataStatus(EGoogleARCoreAPIStatus::AR_ERROR_SESSION_PAUSED)
{
}

FGoogleARCoreFrame::~FGoogleARCoreFrame()
{
#if PLATFORM_ANDROID
	if (SessionHandle != nullptr)
	{
		ArFrame_destroy(FrameHandle);
		ArPose_destroy(SketchPoseHandle);
	}
#endif
}

void FGoogleARCoreFrame::Init()
{
#if PLATFORM_ANDROID
	if (Session->GetHandle())
	{
		SessionHandle = Session->GetHandle();
		ArFrame_create(SessionHandle, &FrameHandle);
		ArPose_create(SessionHandle, nullptr, &SketchPoseHandle);
	}
#endif
}



void FGoogleARCoreFrame::Update(float WorldToMeterScale)
{
#if PLATFORM_ANDROID
	if (SessionHandle == nullptr)
	{
		return;
	}

	ArCamera_release(CameraHandle);
	ArFrame_acquireCamera(SessionHandle, FrameHandle, &CameraHandle);

	ArCamera_getDisplayOrientedPose(SessionHandle, CameraHandle, SketchPoseHandle);

	ArTrackingState ARCoreTrackingState;
	ArCamera_getTrackingState(SessionHandle, CameraHandle, &ARCoreTrackingState);
	LatestCameraTrackingState = static_cast<EGoogleARCoreTrackingState>(ARCoreTrackingState);

	if (LatestCameraTrackingState == EGoogleARCoreTrackingState::Tracking)
	{
		int64_t FrameTimestamp = 0;
		ArFrame_getTimestamp(SessionHandle, FrameHandle, &FrameTimestamp);
		LatestCameraPose = ARCorePoseToUnrealTransform(SketchPoseHandle, SessionHandle, WorldToMeterScale);
		LatestCameraTimestamp = FrameTimestamp;
		// Update Point Cloud
		UGoogleARCorePointCloud* LatestPointCloud = Session->GetUObjectManager()->LatestPointCloud;
		LatestPointCloud->bIsUpdated = false;
		int64 PreviousTimeStamp = LatestPointCloud->GetUpdateTimestamp();
		ArPointCloud_release(LatestPointCloud->PointCloudHandle);
		LatestPointCloud->PointCloudHandle = nullptr;
		LatestPointCloudStatus = ToARCoreAPIStatus(ArFrame_acquirePointCloud(SessionHandle, FrameHandle, &LatestPointCloud->PointCloudHandle));

		if (PreviousTimeStamp != LatestPointCloud->GetUpdateTimestamp())
		{
			LatestPointCloud->bIsUpdated = true;
		}
	}

	// Update trackable that is cached in Unreal
	ArTrackableList* TrackableListHandle = nullptr;
	ArTrackableList_create(Session->GetHandle(), &TrackableListHandle);
	ArFrame_getUpdatedTrackables(Session->GetHandle(), FrameHandle, ArTrackableType::AR_TRACKABLE_BASE_TRACKABLE, TrackableListHandle);

	int TrackableListSize = 0;
	ArTrackableList_getSize(Session->GetHandle(), TrackableListHandle, &TrackableListSize);
	for (int i = 0; i < TrackableListSize; i++)
	{
		ArTrackable* TrackableHandle = nullptr;
		ArTrackableList_acquireItem(Session->GetHandle(), TrackableListHandle, i, &TrackableHandle);
		// Note that we only update trackables that is converted to Unreal type, this makes sure we only updated
		// the trackable that user has reference to, which avoid holding reference for all trackable so that ARCore may
		// have a chance to free it.
		if (Session->GetUObjectManager()->TrackableHandleMap.Contains(TrackableHandle))
		{
			TWeakObjectPtr<UARTrackedGeometry> UETrackableObject = Session->GetUObjectManager()->TrackableHandleMap[TrackableHandle];
			if (UETrackableObject.IsValid())
			{
				// Updated the cached tracked geometry when it is valid.
				FGoogleARCoreTrackableResource* TrackableResource = reinterpret_cast<FGoogleARCoreTrackableResource*>(UETrackableObject->GetNativeResource());
				TrackableResource->UpdateGeometryData();
			}
		}

		ArTrackable_release(TrackableHandle);
	}
	ArTrackableList_destroy(TrackableListHandle);

	// Update Image Metadata
	ArImageMetadata_release(LatestImageMetadata);
	LatestImageMetadata = nullptr;
	LatestImageMetadataStatus = ToARCoreAPIStatus(ArFrame_acquireImageMetadata(SessionHandle, FrameHandle, &LatestImageMetadata));

	// Update Anchors
	ArAnchorList* UpdatedAnchorListHandle = nullptr;
	ArAnchorList_create(SessionHandle, &UpdatedAnchorListHandle);
	ArFrame_getUpdatedAnchors(SessionHandle, FrameHandle, UpdatedAnchorListHandle);
	int AnchorListSize = 0;
	ArAnchorList_getSize(SessionHandle, UpdatedAnchorListHandle, &AnchorListSize);

	UpdatedAnchors.Empty();
	for (int i = 0; i < AnchorListSize; i++)
	{
		ArAnchor* AnchorHandle = nullptr;
		ArAnchorList_acquireItem(SessionHandle, UpdatedAnchorListHandle, i, &AnchorHandle);

		ArTrackingState AnchorTrackingState;
		ArAnchor_getTrackingState(SessionHandle, AnchorHandle, &AnchorTrackingState);
		if (!Session->GetUObjectManager()->HandleToAnchorMap.Contains(AnchorHandle))
		{
			continue;
		}
		UARPin* AnchorObject = Session->GetUObjectManager()->HandleToAnchorMap[AnchorHandle];
		if (AnchorObject->GetTrackingState() != EARTrackingState::StoppedTracking)
		{
			AnchorObject->OnTrackingStateChanged(ToARTrackingState(AnchorTrackingState));
		}

		if (AnchorObject->GetTrackingState() == EARTrackingState::Tracking)
		{
			ArAnchor_getPose(SessionHandle, AnchorHandle, SketchPoseHandle);
			FTransform AnchorPose = ARCorePoseToUnrealTransform(SketchPoseHandle, SessionHandle, WorldToMeterScale);
			AnchorObject->OnTransformUpdated(AnchorPose);
		}
		UpdatedAnchors.Add(AnchorObject);

		ArAnchor_release(AnchorHandle);
	}
	ArAnchorList_destroy(UpdatedAnchorListHandle);
#endif
}

FTransform FGoogleARCoreFrame::GetCameraPose() const
{
	return LatestCameraPose;
}

int64 FGoogleARCoreFrame::GetCameraTimestamp() const
{
	return LatestCameraTimestamp;
}

EGoogleARCoreTrackingState FGoogleARCoreFrame::GetCameraTrackingState() const
{
	return LatestCameraTrackingState;
}

EGoogleARCoreAPIStatus FGoogleARCoreFrame::GetCameraImageIntrinsics(
	UGoogleARCoreCameraIntrinsics *&OutCameraIntrinsics) const
{
	EGoogleARCoreAPIStatus ApiStatus = EGoogleARCoreAPIStatus::AR_SUCCESS;

#if PLATFORM_ANDROID

	OutCameraIntrinsics = NewObject<UGoogleARCoreCameraIntrinsics>();

	ArCameraIntrinsics_create(
		SessionHandle,
		&OutCameraIntrinsics->NativeCameraIntrinsics);

	ArCamera_getImageIntrinsics(
		SessionHandle,
		CameraHandle,
		OutCameraIntrinsics->NativeCameraIntrinsics);

	OutCameraIntrinsics->Session = Session->AsShared();

#endif

	return ApiStatus;
}

EGoogleARCoreAPIStatus FGoogleARCoreFrame::GetCameraTextureIntrinsics(
	UGoogleARCoreCameraIntrinsics *&OutCameraIntrinsics) const
{
	EGoogleARCoreAPIStatus ApiStatus = EGoogleARCoreAPIStatus::AR_SUCCESS;

#if PLATFORM_ANDROID

	OutCameraIntrinsics = NewObject<UGoogleARCoreCameraIntrinsics>();

	ArCameraIntrinsics_create(
		SessionHandle,
		&OutCameraIntrinsics->NativeCameraIntrinsics);

	ArCamera_getTextureIntrinsics(
		SessionHandle,
		CameraHandle,
		OutCameraIntrinsics->NativeCameraIntrinsics);

	OutCameraIntrinsics->Session = Session->AsShared();

#endif

	return ApiStatus;
}

void FGoogleARCoreFrame::GetUpdatedAnchors(TArray<UARPin*>& OutUpdatedAnchors) const
{
	OutUpdatedAnchors = UpdatedAnchors;
}

void FGoogleARCoreFrame::ARLineTrace(const FVector2D& ScreenPosition, EGoogleARCoreLineTraceChannel RequestedTraceChannels, TArray<FARTraceResult>& OutHitResults) const
{
#if PLATFORM_ANDROID
	if (SessionHandle == nullptr)
	{
		return;
	}

	ArHitResultList *HitResultList = nullptr;
	ArHitResultList_create(SessionHandle, &HitResultList);
	ArFrame_hitTest(SessionHandle, FrameHandle, ScreenPosition.X, ScreenPosition.Y, HitResultList);

	FilterLineTraceResults(HitResultList, RequestedTraceChannels, OutHitResults);

	ArHitResultList_destroy(HitResultList);
#endif
}

void FGoogleARCoreFrame::ARLineTrace(const FVector& Start, const FVector& End, EGoogleARCoreLineTraceChannel RequestedTraceChannels, TArray<FARTraceResult>& OutHitResults) const
{
#if PLATFORM_ANDROID
	if (SessionHandle == nullptr)
	{
		return;
	}

	float WorldToMeterScale = Session->GetWorldToMeterScale();
	FVector StartInARCore = UnrealPositionToARCorePosition(Start, WorldToMeterScale);
	FVector EndInARCore = UnrealPositionToARCorePosition(End, WorldToMeterScale);
	FVector DirectionInARCore = (EndInARCore - StartInARCore).GetSafeNormal();
	float RayOrigin[3] = { StartInARCore.X, StartInARCore.Y, StartInARCore.Z };
	float RayDirection[3] = { DirectionInARCore.X, DirectionInARCore.Y, DirectionInARCore.Z };

	ArHitResultList *HitResultList = nullptr;
	ArHitResultList_create(SessionHandle, &HitResultList);

	ArFrame_hitTestRay(SessionHandle, FrameHandle, RayOrigin, RayDirection, HitResultList);

	float MaxDistance = FVector::Dist(Start, End);

<<<<<<< HEAD
		// Filter the HitResult based on the requested trace channel.
		if (TrackableType == AR_TRACKABLE_POINT)
		{
			ArPoint* ARPointHandle = reinterpret_cast<ArPoint*>(TrackableHandle);
			ArPointOrientationMode OrientationMode = AR_POINT_ORIENTATION_INITIALIZED_TO_IDENTITY;
			ArPoint_getOrientationMode(SessionHandle, ARPointHandle, &OrientationMode);
			if(OrientationMode == AR_POINT_ORIENTATION_ESTIMATED_SURFACE_NORMAL && !!(RequestedTraceChannels & EGoogleARCoreLineTraceChannel::FeaturePointWithSurfaceNormal))
			{
				UARTrackedGeometry* TrackedGeometry = Session->GetUObjectManager()->GetTrackableFromHandle<UARTrackedGeometry>(TrackableHandle, Session);
				FARTraceResult UEHitResult(Session->GetARSystem(), Distance, EARLineTraceChannels::FeaturePoint, HitTransform, TrackedGeometry);
				OutHitResults.Add(UEHitResult);
				continue;
			}
			if(!!(RequestedTraceChannels & EGoogleARCoreLineTraceChannel::FeaturePoint))
			{
				UARTrackedGeometry* TrackedGeometry = Session->GetUObjectManager()->GetTrackableFromHandle<UARTrackedGeometry>(TrackableHandle, Session);
				FARTraceResult UEHitResult(Session->GetARSystem(), Distance, EARLineTraceChannels::FeaturePoint, HitTransform, TrackedGeometry);
				OutHitResults.Add(UEHitResult);
				continue;
			}
		}
		if (TrackableType == AR_TRACKABLE_PLANE)
		{
			ArPlane* PlaneHandle = reinterpret_cast<ArPlane*>(TrackableHandle);
			if (!!(RequestedTraceChannels & EGoogleARCoreLineTraceChannel::PlaneUsingBoundaryPolygon))
			{
				int32 PointInsidePolygon = 0;
				ArPlane_isPoseInPolygon(SessionHandle, PlaneHandle, HitResultPoseHandle, &PointInsidePolygon);
				if (PointInsidePolygon)
				{
					UARTrackedGeometry* TrackedGeometry = Session->GetUObjectManager()->GetTrackableFromHandle<UARTrackedGeometry>(TrackableHandle, Session);
					FARTraceResult UEHitResult(Session->GetARSystem(), Distance, EARLineTraceChannels::PlaneUsingBoundaryPolygon, HitTransform, TrackedGeometry);
					OutHitResults.Add(UEHitResult);
					continue;
				}
			}
			if (!!(RequestedTraceChannels & EGoogleARCoreLineTraceChannel::PlaneUsingExtent))
			{
				int32 PointInsideExtents = 0;
				ArPlane_isPoseInExtents(SessionHandle, PlaneHandle, HitResultPoseHandle, &PointInsideExtents);
				if (PointInsideExtents)
				{
					UARTrackedGeometry* TrackedGeometry = Session->GetUObjectManager()->GetTrackableFromHandle<UARTrackedGeometry>(TrackableHandle, Session);
					FARTraceResult UEHitResult(Session->GetARSystem(), Distance, EARLineTraceChannels::PlaneUsingExtent, HitTransform, TrackedGeometry);
					OutHitResults.Add(UEHitResult);
					continue;
				}
			}
			if (!!(RequestedTraceChannels & EGoogleARCoreLineTraceChannel::InfinitePlane))
			{
				UARTrackedGeometry* TrackedGeometry = Session->GetUObjectManager()->GetTrackableFromHandle<UARTrackedGeometry>(TrackableHandle, Session);
				FARTraceResult UEHitResult(Session->GetARSystem(), Distance, EARLineTraceChannels::GroundPlane, HitTransform, TrackedGeometry);
				OutHitResults.Add(UEHitResult);
				continue;
			}
		}
		if (TrackableType == AR_TRACKABLE_AUGMENTED_IMAGE)
		{
			if (!!(RequestedTraceChannels & EGoogleARCoreLineTraceChannel::AugmentedImage))
			{
				UARTrackedGeometry* TrackedGeometry = Session->GetUObjectManager()->GetTrackableFromHandle<UARTrackedGeometry>(TrackableHandle, Session);
				FARTraceResult UEHitResult(Session->GetARSystem(), Distance, EARLineTraceChannels::PlaneUsingExtent, HitTransform, TrackedGeometry);
				OutHitResults.Add(UEHitResult);
				continue;
			}
		}
	}
=======
	FilterLineTraceResults(HitResultList, RequestedTraceChannels, OutHitResults, MaxDistance);
>>>>>>> cf6d231e

	ArHitResultList_destroy(HitResultList);
#endif
}

bool FGoogleARCoreFrame::IsDisplayRotationChanged() const
{
#if PLATFORM_ANDROID
	if (SessionHandle == nullptr)
	{
		return false;
	}

	int Result = 0;
	ArFrame_getDisplayGeometryChanged(SessionHandle, FrameHandle, &Result);
	return Result == 0 ? false : true;
#endif
	return false;
}

FMatrix FGoogleARCoreFrame::GetProjectionMatrix() const
{
	FMatrix ProjectionMatrix;

#if PLATFORM_ANDROID
	if (SessionHandle == nullptr)
	{
		return ProjectionMatrix;
	}

	ArCamera_getProjectionMatrix(SessionHandle, CameraHandle, GNearClippingPlane, 100.0f, ProjectionMatrix.M[0]);

	// Unreal uses the infinite far plane project matrix.
	ProjectionMatrix.M[2][2] = 0.0f;
	ProjectionMatrix.M[2][3] = 1.0f;
	ProjectionMatrix.M[3][2] = GNearClippingPlane;
#endif
	return ProjectionMatrix;
}

void FGoogleARCoreFrame::TransformDisplayUvCoords(const TArray<float>& UvCoords, TArray<float>& OutUvCoords) const
{
#if PLATFORM_ANDROID
	if (SessionHandle == nullptr)
	{
		return;
	}

	OutUvCoords.SetNumZeroed(8);
	ArFrame_transformDisplayUvCoords(SessionHandle, FrameHandle, 8, UvCoords.GetData(), OutUvCoords.GetData());
#endif
}

FGoogleARCoreLightEstimate FGoogleARCoreFrame::GetLightEstimate() const
{
#if PLATFORM_ANDROID
	if (SessionHandle == nullptr)
	{
		return FGoogleARCoreLightEstimate();
	}

	ArLightEstimate *LightEstimateHandle = nullptr;
	ArLightEstimate_create(SessionHandle, &LightEstimateHandle);
	ArFrame_getLightEstimate(SessionHandle, FrameHandle, LightEstimateHandle);

	ArLightEstimateState LightEstimateState;
	ArLightEstimate_getState(SessionHandle, LightEstimateHandle, &LightEstimateState);

	FGoogleARCoreLightEstimate LightEstimate;
	LightEstimate.bIsValid = (LightEstimateState == AR_LIGHT_ESTIMATE_STATE_VALID) ? true : false;

	if(LightEstimate.bIsValid)
	{
		ArLightEstimate_getPixelIntensity(SessionHandle, LightEstimateHandle, &LightEstimate.PixelIntensity);
		
		float ColorCorrectionVector[4] ;
		ArLightEstimate_getColorCorrection(SessionHandle, LightEstimateHandle, ColorCorrectionVector);
		
		LightEstimate.RGBScaleFactor = FVector(ColorCorrectionVector[0], ColorCorrectionVector[1], ColorCorrectionVector[2]);
		LightEstimate.PixelIntensity = ColorCorrectionVector[3];
	}
	else
	{
		LightEstimate.RGBScaleFactor = FVector(0.0f, 0.0f, 0.0f);
		LightEstimate.PixelIntensity = 0.0f;
	}

	ArLightEstimate_destroy(LightEstimateHandle);

	return LightEstimate;
#else
	return FGoogleARCoreLightEstimate();
#endif
}

EGoogleARCoreAPIStatus FGoogleARCoreFrame::GetPointCloud(UGoogleARCorePointCloud*& OutLatestPointCloud) const
{
	OutLatestPointCloud = Session->GetUObjectManager()->LatestPointCloud;
	return LatestPointCloudStatus;
}

EGoogleARCoreAPIStatus FGoogleARCoreFrame::AcquirePointCloud(UGoogleARCorePointCloud*& OutLatestPointCloud) const
{
	OutLatestPointCloud = nullptr;
	EGoogleARCoreAPIStatus AcquirePointCloudStatus = EGoogleARCoreAPIStatus::AR_SUCCESS;
#if PLATFORM_ANDROID
	if (SessionHandle == nullptr)
	{
		return EGoogleARCoreAPIStatus::AR_ERROR_SESSION_PAUSED;
	}

	ArPointCloud* PointCloudHandle = nullptr;
	AcquirePointCloudStatus = ToARCoreAPIStatus(ArFrame_acquirePointCloud(SessionHandle, FrameHandle, &PointCloudHandle));

	if (AcquirePointCloudStatus == EGoogleARCoreAPIStatus::AR_SUCCESS)
	{
		OutLatestPointCloud = NewObject<UGoogleARCorePointCloud>();
		OutLatestPointCloud->Session = Session->AsShared();
		OutLatestPointCloud->PointCloudHandle = PointCloudHandle;
		OutLatestPointCloud->bIsUpdated = true;
	}
	else
	{
		UE_LOG(LogGoogleARCoreAPI, Error, TEXT("AcquirePointCloud failed due to resource exhausted!"));
	}
#endif
	return AcquirePointCloudStatus;
}

EGoogleARCoreAPIStatus FGoogleARCoreFrame::AcquireCameraImage(UGoogleARCoreCameraImage *&OutCameraImage) const
{
	EGoogleARCoreAPIStatus ApiStatus = EGoogleARCoreAPIStatus::AR_SUCCESS;
#if PLATFORM_ANDROID
	if (SessionHandle == nullptr)
	{
		return EGoogleARCoreAPIStatus::AR_ERROR_SESSION_PAUSED;
	}

	ArImage *OutImage = nullptr;
	ApiStatus = ToARCoreAPIStatus(
		ArFrame_acquireCameraImage(
			const_cast<ArSession*>(SessionHandle), FrameHandle, &OutImage));

	if (ApiStatus == EGoogleARCoreAPIStatus::AR_SUCCESS)
	{
		OutCameraImage = NewObject<UGoogleARCoreCameraImage>();
		OutCameraImage->ArImage = OutImage;
		ArImage_getNdkImage(OutImage, &OutCameraImage->NdkImage);
	}
	else
	{
		UE_LOG(LogGoogleARCoreAPI, Error, TEXT("AcquireCameraImage failed!"));
	}
#endif

	return ApiStatus;
}

#if PLATFORM_ANDROID
EGoogleARCoreAPIStatus FGoogleARCoreFrame::GetCameraMetadata(const ACameraMetadata*& OutCameraMetadata) const
{
	if (SessionHandle == nullptr)
	{
		return EGoogleARCoreAPIStatus::AR_ERROR_SESSION_PAUSED;
	}

	ArImageMetadata_getNdkCameraMetadata(SessionHandle, LatestImageMetadata, &OutCameraMetadata);

	return LatestImageMetadataStatus;
}
#endif

TSharedPtr<FGoogleARCoreSession> FGoogleARCoreSession::CreateARCoreSession()
{
	TSharedPtr<FGoogleARCoreSession> NewSession = MakeShared<FGoogleARCoreSession>();

	UGoogleARCoreUObjectManager* UObjectManager = NewObject<UGoogleARCoreUObjectManager>();
	UObjectManager->LatestPointCloud = NewObject<UGoogleARCorePointCloud>();
	UObjectManager->LatestPointCloud->Session = NewSession;
	UObjectManager->AddToRoot();

	NewSession->UObjectManager = UObjectManager;
	return NewSession;
}

#if PLATFORM_ANDROID
void FGoogleARCoreFrame::FilterLineTraceResults(ArHitResultList* HitResultList, EGoogleARCoreLineTraceChannel RequestedTraceChannels, TArray<FARTraceResult>& OutHitResults, float MaxDistance) const
{
	ArHitResult* HitResultHandle = nullptr;
	ArPose* HitResultPoseHandle = nullptr;
	int32_t HitResultCount = 0;

	ArPose_create(SessionHandle, nullptr, &HitResultPoseHandle);
	ArHitResultList_getSize(SessionHandle, HitResultList, &HitResultCount);
	ArHitResult_create(SessionHandle, &HitResultHandle);
	for (int32_t i = 0; i < HitResultCount; i++)
	{
		ArHitResultList_getItem(SessionHandle, HitResultList, i, HitResultHandle);

		float Distance = 0;
		ArHitResult_getDistance(SessionHandle, HitResultHandle, &Distance);
		Distance *= Session->GetWorldToMeterScale();

		ArHitResult_getHitPose(SessionHandle, HitResultHandle, HitResultPoseHandle);
		FTransform HitTransform = ARCorePoseToUnrealTransform(HitResultPoseHandle, SessionHandle, Session->GetWorldToMeterScale());
		// Apply the alignment transform to the hit test result.
		HitTransform *= Session->GetARSystem()->GetAlignmentTransform();

		ArTrackable* TrackableHandle = nullptr;
		ArHitResult_acquireTrackable(SessionHandle, HitResultHandle, &TrackableHandle);

		ensure(TrackableHandle != nullptr);

		ArTrackableType TrackableType = ArTrackableType::AR_TRACKABLE_NOT_VALID;
		ArTrackable_getType(SessionHandle, TrackableHandle, &TrackableType);

		// Filter the HitResult based on the requested trace channel.
		if (TrackableType == AR_TRACKABLE_POINT)
		{
			ArPoint* ARPointHandle = reinterpret_cast<ArPoint*>(TrackableHandle);
			ArPointOrientationMode OrientationMode = AR_POINT_ORIENTATION_INITIALIZED_TO_IDENTITY;
			ArPoint_getOrientationMode(SessionHandle, ARPointHandle, &OrientationMode);
			if (OrientationMode == AR_POINT_ORIENTATION_ESTIMATED_SURFACE_NORMAL && !!(RequestedTraceChannels & EGoogleARCoreLineTraceChannel::FeaturePointWithSurfaceNormal))
			{
				UARTrackedGeometry* TrackedGeometry = Session->GetUObjectManager()->GetTrackableFromHandle<UARTrackedGeometry>(TrackableHandle, Session);
				FARTraceResult UEHitResult(Session->GetARSystem(), Distance, EARLineTraceChannels::FeaturePoint, HitTransform, TrackedGeometry);
				OutHitResults.Add(UEHitResult);
				continue;
			}
			if (!!(RequestedTraceChannels & EGoogleARCoreLineTraceChannel::FeaturePoint))
			{
				UARTrackedGeometry* TrackedGeometry = Session->GetUObjectManager()->GetTrackableFromHandle<UARTrackedGeometry>(TrackableHandle, Session);
				FARTraceResult UEHitResult(Session->GetARSystem(), Distance, EARLineTraceChannels::FeaturePoint, HitTransform, TrackedGeometry);
				OutHitResults.Add(UEHitResult);
				continue;
			}
		}
		if (TrackableType == AR_TRACKABLE_PLANE)
		{
			ArPlane* PlaneHandle = reinterpret_cast<ArPlane*>(TrackableHandle);
			if (!!(RequestedTraceChannels & EGoogleARCoreLineTraceChannel::PlaneUsingBoundaryPolygon))
			{
				int32 PointInsidePolygon = 0;
				ArPlane_isPoseInPolygon(SessionHandle, PlaneHandle, HitResultPoseHandle, &PointInsidePolygon);
				if (PointInsidePolygon)
				{
					UARTrackedGeometry* TrackedGeometry = Session->GetUObjectManager()->GetTrackableFromHandle<UARTrackedGeometry>(TrackableHandle, Session);
					FARTraceResult UEHitResult(Session->GetARSystem(), Distance, EARLineTraceChannels::PlaneUsingBoundaryPolygon, HitTransform, TrackedGeometry);
					OutHitResults.Add(UEHitResult);
					continue;
				}
			}
			if (!!(RequestedTraceChannels & EGoogleARCoreLineTraceChannel::PlaneUsingExtent))
			{
				int32 PointInsideExtents = 0;
				ArPlane_isPoseInExtents(SessionHandle, PlaneHandle, HitResultPoseHandle, &PointInsideExtents);
				if (PointInsideExtents)
				{
					UARTrackedGeometry* TrackedGeometry = Session->GetUObjectManager()->GetTrackableFromHandle<UARTrackedGeometry>(TrackableHandle, Session);
					FARTraceResult UEHitResult(Session->GetARSystem(), Distance, EARLineTraceChannels::PlaneUsingExtent, HitTransform, TrackedGeometry);
					OutHitResults.Add(UEHitResult);
					continue;
				}
			}
			if (!!(RequestedTraceChannels & EGoogleARCoreLineTraceChannel::InfinitePlane))
			{
				UARTrackedGeometry* TrackedGeometry = Session->GetUObjectManager()->GetTrackableFromHandle<UARTrackedGeometry>(TrackableHandle, Session);
				FARTraceResult UEHitResult(Session->GetARSystem(), Distance, EARLineTraceChannels::GroundPlane, HitTransform, TrackedGeometry);
				OutHitResults.Add(UEHitResult);
				continue;
			}
		}
		if (TrackableType == AR_TRACKABLE_AUGMENTED_IMAGE)
		{
			if (!!(RequestedTraceChannels & EGoogleARCoreLineTraceChannel::AugmentedImage))
			{
				UARTrackedGeometry* TrackedGeometry = Session->GetUObjectManager()->GetTrackableFromHandle<UARTrackedGeometry>(TrackableHandle, Session);
				FARTraceResult UEHitResult(Session->GetARSystem(), Distance, EARLineTraceChannels::PlaneUsingExtent, HitTransform, TrackedGeometry);
				OutHitResults.Add(UEHitResult);
				continue;
			}
		}
	}

	ArHitResult_destroy(HitResultHandle);
	ArPose_destroy(HitResultPoseHandle);
}
#endif

/************************************************/
/*       UGoogleARCoreTrackableResource         */
/************************************************/
#if PLATFORM_ANDROID

EARTrackingState FGoogleARCoreTrackableResource::GetTrackingState()
{
	EARTrackingState TrackingState = EARTrackingState::StoppedTracking;
	if (CheckIsSessionValid("ARCoreTrackable", Session))
	{
		ArTrackingState ARTrackingState = ArTrackingState::AR_TRACKING_STATE_STOPPED;
		ArTrackable_getTrackingState(Session.Pin()->GetHandle(), TrackableHandle, &ARTrackingState);
		TrackingState = ToARTrackingState(ARTrackingState);
	}
	return TrackingState;
}

void FGoogleARCoreTrackableResource::UpdateGeometryData()
{
	TrackedGeometry->UpdateTrackingState(GetTrackingState());
}

void FGoogleARCoreTrackableResource::ResetNativeHandle(ArTrackable* InTrackableHandle)
{
	if (TrackableHandle != nullptr)
	{
		ArTrackable_release(TrackableHandle);
	}
	TrackableHandle = InTrackableHandle;

	UpdateGeometryData();
}

void FGoogleARCoreTrackedPlaneResource::UpdateGeometryData()
{
	FGoogleARCoreTrackableResource::UpdateGeometryData();

	UARPlaneGeometry* PlaneGeometry = CastChecked<UARPlaneGeometry>(TrackedGeometry);

	if (!CheckIsSessionValid("ARCorePlane", Session) || TrackedGeometry->GetTrackingState() == EARTrackingState::StoppedTracking)
	{
		return;
	}

	TSharedPtr<FGoogleARCoreSession> SessionPtr = Session.Pin();

	FTransform LocalToTrackingTransform;
	FVector Extent = FVector::ZeroVector;

	// Get Center Transform
	ArPose* ARPoseHandle = nullptr;
	ArPose_create(SessionPtr->GetHandle(), nullptr, &ARPoseHandle);
	ArPlane_getCenterPose(SessionPtr->GetHandle(), GetPlaneHandle(), ARPoseHandle);
	LocalToTrackingTransform = ARCorePoseToUnrealTransform(ARPoseHandle, SessionPtr->GetHandle(), SessionPtr->GetWorldToMeterScale());
	ArPose_destroy(ARPoseHandle);

	// Get Plane Extents
	float ARCorePlaneExtentX = 0; // X is right vector
	float ARCorePlaneExtentZ = 0; // Z is backward vector
	ArPlane_getExtentX(SessionPtr->GetHandle(), GetPlaneHandle(), &ARCorePlaneExtentX);
	ArPlane_getExtentZ(SessionPtr->GetHandle(), GetPlaneHandle(), &ARCorePlaneExtentZ);

	// Convert OpenGL axis to Unreal axis.
	// Unreal TrackedPlaneGeometry extent is the length from  the plane center to edge.
	Extent = FVector(-ARCorePlaneExtentZ / 2.0f, ARCorePlaneExtentX / 2.0f, 0) * SessionPtr->GetWorldToMeterScale();

	// Update Boundary Polygon
	int PolygonSize = 0;
	ArPlane_getPolygonSize(SessionPtr->GetHandle(), GetPlaneHandle(), &PolygonSize);

	TArray<FVector> BoundaryPolygon;
	BoundaryPolygon.Empty(PolygonSize / 2);

	if (PolygonSize != 0)
	{
		TArray<float> PolygonPointsXZ;
		PolygonPointsXZ.SetNumUninitialized(PolygonSize);
		ArPlane_getPolygon(SessionPtr->GetHandle(), GetPlaneHandle(), PolygonPointsXZ.GetData());

		for (int i = 0; i < PolygonSize / 2; i++)
		{
			const FVector PointInLocalSpace(-PolygonPointsXZ[2 * i + 1] * SessionPtr->GetWorldToMeterScale(), PolygonPointsXZ[2 * i] * SessionPtr->GetWorldToMeterScale(), 0.0f);
			BoundaryPolygon.Add(PointInLocalSpace);
		}
	}

	ArPlane* SubsumedByPlaneHandle = nullptr;
	ArPlane_acquireSubsumedBy(SessionPtr->GetHandle(), GetPlaneHandle(), &SubsumedByPlaneHandle);
	ArTrackable* TrackableHandle = reinterpret_cast<ArTrackable*>(SubsumedByPlaneHandle);

	UARPlaneGeometry* SubsumedByPlane = SubsumedByPlaneHandle  == nullptr? nullptr : SessionPtr->GetUObjectManager()->GetTrackableFromHandle<UARPlaneGeometry>(TrackableHandle, SessionPtr.Get());

	uint32 FrameNum = SessionPtr->GetFrameNum();
	int64 TimeStamp = SessionPtr->GetLatestFrame()->GetCameraTimestamp();

	PlaneGeometry->UpdateTrackedGeometry(SessionPtr->GetARSystem(), FrameNum, static_cast<double>(TimeStamp), LocalToTrackingTransform, SessionPtr->GetARSystem()->GetAlignmentTransform(), FVector::ZeroVector, Extent, BoundaryPolygon, SubsumedByPlane);
	PlaneGeometry->SetDebugName(FName(TEXT("ARCorePlane")));
}

void FGoogleARCoreTrackedPointResource::UpdateGeometryData()
{
	FGoogleARCoreTrackableResource::UpdateGeometryData();

	UARTrackedPoint* TrackedPoint = CastChecked<UARTrackedPoint>(TrackedGeometry);

	if (!CheckIsSessionValid("ARCoreTrackablePoint", Session) || TrackedGeometry->GetTrackingState() == EARTrackingState::StoppedTracking)
	{
		return;
	}

	TSharedPtr<FGoogleARCoreSession> SessionPtr = Session.Pin();

	ArPose* ARPoseHandle = nullptr;
	ArPose_create(SessionPtr->GetHandle(), nullptr, &ARPoseHandle);
	ArPoint_getPose(SessionPtr->GetHandle(), GetPointHandle(), ARPoseHandle);
	FTransform PointPose = ARCorePoseToUnrealTransform(ARPoseHandle, SessionPtr->GetHandle(), SessionPtr->GetWorldToMeterScale());
	// TODO: hook up Orientation valid.
	bool bIsPoseOrientationValid = false;
	ArPose_destroy(ARPoseHandle);

	uint32 FrameNum = SessionPtr->GetFrameNum();
	int64 TimeStamp = SessionPtr->GetLatestFrame()->GetCameraTimestamp();
	TrackedPoint->UpdateTrackedGeometry(SessionPtr->GetARSystem(), FrameNum, static_cast<double>(TimeStamp), PointPose, SessionPtr->GetARSystem()->GetAlignmentTransform());
	TrackedPoint->SetDebugName(FName(TEXT("ARCoreTrackedPoint")));
}

void FGoogleARCoreAugmentedImageResource::UpdateGeometryData()
{
	FGoogleARCoreTrackableResource::UpdateGeometryData();

	UGoogleARCoreAugmentedImage* AugmentedImage = CastChecked<UGoogleARCoreAugmentedImage>(TrackedGeometry);

	if (!CheckIsSessionValid("ARCoreTrackableImage", Session) || TrackedGeometry->GetTrackingState() == EARTrackingState::StoppedTracking)
	{
		return;
	}

	TSharedPtr<FGoogleARCoreSession> SessionPtr = Session.Pin();

	FTransform LocalToTrackingTransform;
	FVector Extent = FVector::ZeroVector;

	// Get Center Transform
	ArPose* ARPoseHandle = nullptr;
	ArPose_create(SessionPtr->GetHandle(), nullptr, &ARPoseHandle);
	ArAugmentedImage_getCenterPose(SessionPtr->GetHandle(), GetImageHandle(), ARPoseHandle);
	LocalToTrackingTransform = ARCorePoseToUnrealTransform(ARPoseHandle, SessionPtr->GetHandle(), SessionPtr->GetWorldToMeterScale());
	ArPose_destroy(ARPoseHandle);

	// Get AugmentedImage Extents
	float ARCoreAugmentedImageExtentX = 0; // X is right vector
	float ARCoreAugmentedImageExtentZ = 0; // Z is backward vector
	ArAugmentedImage_getExtentX(
		SessionPtr->GetHandle(), GetImageHandle(),
		&ARCoreAugmentedImageExtentX);
	ArAugmentedImage_getExtentZ(
		SessionPtr->GetHandle(), GetImageHandle(),
		&ARCoreAugmentedImageExtentZ);

	int32 ImageIndex = 0;
	ArAugmentedImage_getIndex(
		SessionPtr->GetHandle(),
		GetImageHandle(),
		&ImageIndex);

	// Convert OpenGL axis to Unreal axis.
	Extent = FVector(-ARCoreAugmentedImageExtentZ, ARCoreAugmentedImageExtentX, 0) * SessionPtr->GetWorldToMeterScale();

	uint32 FrameNum = SessionPtr->GetFrameNum();
	int64 TimeStamp = SessionPtr->GetLatestFrame()->GetCameraTimestamp();

	char *ImageName = nullptr;
	ArAugmentedImage_acquireName(
		SessionPtr->GetHandle(),
		GetImageHandle(),
		&ImageName);

	AugmentedImage->UpdateTrackedGeometry(
		SessionPtr->GetARSystem(), FrameNum,
		static_cast<double>(TimeStamp), LocalToTrackingTransform,
		SessionPtr->GetARSystem()->GetAlignmentTransform(),
		FVector::ZeroVector, Extent, ImageIndex, ImageName);

	ArString_release(ImageName);

	AugmentedImage->SetDebugName(FName(TEXT("ARCoreAugmentedImage")));
}
#endif

/****************************************/
/*       UGoogleARCorePointCloud        */
/****************************************/
UGoogleARCorePointCloud::~UGoogleARCorePointCloud()
{
	ReleasePointCloud();
}

int64 UGoogleARCorePointCloud::GetUpdateTimestamp()
{
	if (CheckIsSessionValid("ARCorePointCloud", Session))
	{
#if PLATFORM_ANDROID
		int64_t TimeStamp = 0;
		ArPointCloud_getTimestamp(Session.Pin()->GetHandle(), PointCloudHandle, &TimeStamp);
		return TimeStamp;
#endif
	}
	return 0;
}

bool UGoogleARCorePointCloud::IsUpdated()
{
	return bIsUpdated;
}

int UGoogleARCorePointCloud::GetPointNum()
{
	int PointNum = 0;
	if (CheckIsSessionValid("ARCorePointCloud", Session))
	{
#if PLATFORM_ANDROID
		ArPointCloud_getNumberOfPoints(Session.Pin()->GetHandle(), PointCloudHandle, &PointNum);
#endif
	}
	return PointNum;
}

void UGoogleARCorePointCloud::GetPoint(int Index, FVector& OutWorldPosition, float& OutConfidence)
{
	FVector Point = FVector::ZeroVector;
	float Confidence = 0.0;
	if (CheckIsSessionValid("ARCorePointCloud", Session))
	{
#if PLATFORM_ANDROID
		const float* PointData = nullptr;
		ArPointCloud_getData(Session.Pin()->GetHandle(), PointCloudHandle, &PointData);

		Point.Y = PointData[Index * 4];
		Point.Z = PointData[Index * 4 + 1];
		Point.X = -PointData[Index * 4 + 2];

		Point = Point * Session.Pin()->GetWorldToMeterScale();
		FTransform PointLocalTransform(Point);
		TSharedRef<FARSystemBase, ESPMode::ThreadSafe> ARSystem = Session.Pin()->GetARSystem();
		FTransform PointWorldTransform = PointLocalTransform * ARSystem->GetAlignmentTransform() * ARSystem->GetTrackingToWorldTransform();
		Point = PointWorldTransform.GetTranslation();
		Confidence = PointData[Index * 4 + 3];
#endif
	}
	OutWorldPosition = Point;
	OutConfidence = Confidence;
}
void UGoogleARCorePointCloud::GetPointInTrackingSpace(int Index, FVector& OutTrackingSpaceLocation, float& OutConfidence)
{
	FVector Point = FVector::ZeroVector;
	float Confidence = 0.0;
	if (CheckIsSessionValid("ARCorePointCloud", Session))
	{
#if PLATFORM_ANDROID
		const float* PointData = nullptr;
		ArPointCloud_getData(Session.Pin()->GetHandle(), PointCloudHandle, &PointData);

		Point.Y = PointData[Index * 4];
		Point.Z = PointData[Index * 4 + 1];
		Point.X = -PointData[Index * 4 + 2];
		Confidence = PointData[Index * 4 + 3];

		Point = Point * Session.Pin()->GetWorldToMeterScale();
#endif
	}
	OutTrackingSpaceLocation = Point;
	OutConfidence = Confidence;
}

void UGoogleARCorePointCloud::ReleasePointCloud()
{
#if PLATFORM_ANDROID
	ArPointCloud_release(PointCloudHandle);
	PointCloudHandle = nullptr;
#endif
}

#if PLATFORM_ANDROID
void UGoogleARCoreUObjectManager::DumpTrackableHandleMap(const ArSession* SessionHandle)
{
	for (auto KeyValuePair : TrackableHandleMap)
	{
		ArTrackable* TrackableHandle = KeyValuePair.Key;
		TWeakObjectPtr<UARTrackedGeometry> TrackedGeometry = KeyValuePair.Value;

		ArTrackableType TrackableType = ArTrackableType::AR_TRACKABLE_NOT_VALID;
		ArTrackable_getType(SessionHandle, TrackableHandle, &TrackableType);
		ArTrackingState ARTrackingState = ArTrackingState::AR_TRACKING_STATE_STOPPED;
		ArTrackable_getTrackingState(SessionHandle, TrackableHandle, &ARTrackingState);

		UE_LOG(LogGoogleARCoreAPI, Log, TEXT("TrackableHandle - address: %p, type: 0x%x, tracking state: %d"),
			TrackableHandle, (int)TrackableType, (int)ARTrackingState);
		if (TrackedGeometry.IsValid())
		{
			UARTrackedGeometry* TrackedGeometryObj = TrackedGeometry.Get();
			FGoogleARCoreTrackableResource* NativeResource = reinterpret_cast<FGoogleARCoreTrackableResource*>(TrackedGeometryObj->GetNativeResource());
			UE_LOG(LogGoogleARCoreAPI, Log, TEXT("TrackedGeometry - NativeResource:%p, type: %s, tracking state: %d"),
				NativeResource->GetNativeHandle(), *TrackedGeometryObj->GetClass()->GetFName().ToString(), (int)TrackedGeometryObj->GetTrackingState());
		}
		else
		{
			UE_LOG(LogGoogleARCoreAPI, Log, TEXT("TrackedGeometry - InValid or Pending Kill."))
		}
	}
}
#endif

void* FGoogleARCoreSession::GetLatestFrameRawPointer()
{
#if PLATFORM_ANDROID
	return reinterpret_cast<void*>(LatestFrame->GetHandle());
#endif
	return nullptr;
}<|MERGE_RESOLUTION|>--- conflicted
+++ resolved
@@ -10,15 +10,7 @@
 #if PLATFORM_ANDROID
 #include "Android/AndroidApplication.h"
 #include "Android/AndroidJNI.h"
-<<<<<<< HEAD
-#if PLATFORM_USED_NDK_VERSION_INTEGER >= NDK_IMAGE_VERSION_INTEGER
-#include "media/NdkImage.h"
 #include "arcore_c_api.h"
-#endif
-
-=======
-#include "arcore_c_api.h"
->>>>>>> cf6d231e
 #endif
 
 namespace
@@ -234,12 +226,6 @@
 	// Always return true for now since all configuration is supported on all ARCore supported phones.
 	return true;
 
-<<<<<<< HEAD
-	ArConfig_destroy(NewConfigHandle);
-
-	return true;
-=======
->>>>>>> cf6d231e
 #endif
 	return false;
 }
@@ -290,42 +276,6 @@
 				UE_LOG(LogGoogleARCoreAPI, Error, TEXT("AugmentedImageDatabase contains no cooked data! The cooking process for AugmentedImageDatabase may have failed. Check the Unreal Editor build log for details."));
 				return EGoogleARCoreAPIStatus::AR_ERROR_DATA_INVALID_FORMAT;
 			}
-
-			ConfigStatus = ToARCoreAPIStatus(
-				ArAugmentedImageDatabase_deserialize(
-					SessionHandle, &Database->SerializedDatabase[0],
-					Database->SerializedDatabase.Num(),
-					&AugmentedImageDb));
-
-			if (ConfigStatus != EGoogleARCoreAPIStatus::AR_SUCCESS)
-			{
-				UE_LOG(LogGoogleARCoreAPI, Error, TEXT("ArAugmentedImageDatabase_deserialize failed!"));
-				return ConfigStatus;
-			}
-
-			ArConfig_setAugmentedImageDatabase(
-				SessionHandle,
-				ConfigHandle,
-				AugmentedImageDb);
-
-			ArAugmentedImageDatabase_destroy(AugmentedImageDb);
-		}
-		else
-		{
-			ArConfig_setAugmentedImageDatabase(SessionHandle, ConfigHandle, nullptr);
-		}
-	}
-	else
-	{
-		ArConfig_setAugmentedImageDatabase(SessionHandle, ConfigHandle, nullptr);
-	}
-
-	if (GoogleConfig && GoogleConfig->AugmentedImageDatabase)
-	{
-		if (GoogleConfig->AugmentedImageDatabase->Entries.Num()) {
-
-			ArAugmentedImageDatabase *AugmentedImageDb = nullptr;
-			UGoogleARCoreAugmentedImageDatabase *Database = GoogleConfig->AugmentedImageDatabase;
 
 			ConfigStatus = ToARCoreAPIStatus(
 				ArAugmentedImageDatabase_deserialize(
@@ -897,21 +847,237 @@
 
 	float MaxDistance = FVector::Dist(Start, End);
 
-<<<<<<< HEAD
+	FilterLineTraceResults(HitResultList, RequestedTraceChannels, OutHitResults, MaxDistance);
+
+	ArHitResultList_destroy(HitResultList);
+#endif
+}
+
+bool FGoogleARCoreFrame::IsDisplayRotationChanged() const
+{
+#if PLATFORM_ANDROID
+	if (SessionHandle == nullptr)
+	{
+		return false;
+	}
+
+	int Result = 0;
+	ArFrame_getDisplayGeometryChanged(SessionHandle, FrameHandle, &Result);
+	return Result == 0 ? false : true;
+#endif
+	return false;
+}
+
+FMatrix FGoogleARCoreFrame::GetProjectionMatrix() const
+{
+	FMatrix ProjectionMatrix;
+
+#if PLATFORM_ANDROID
+	if (SessionHandle == nullptr)
+	{
+		return ProjectionMatrix;
+	}
+
+	ArCamera_getProjectionMatrix(SessionHandle, CameraHandle, GNearClippingPlane, 100.0f, ProjectionMatrix.M[0]);
+
+	// Unreal uses the infinite far plane project matrix.
+	ProjectionMatrix.M[2][2] = 0.0f;
+	ProjectionMatrix.M[2][3] = 1.0f;
+	ProjectionMatrix.M[3][2] = GNearClippingPlane;
+#endif
+	return ProjectionMatrix;
+}
+
+void FGoogleARCoreFrame::TransformDisplayUvCoords(const TArray<float>& UvCoords, TArray<float>& OutUvCoords) const
+{
+#if PLATFORM_ANDROID
+	if (SessionHandle == nullptr)
+	{
+		return;
+	}
+
+	OutUvCoords.SetNumZeroed(8);
+	ArFrame_transformDisplayUvCoords(SessionHandle, FrameHandle, 8, UvCoords.GetData(), OutUvCoords.GetData());
+#endif
+}
+
+FGoogleARCoreLightEstimate FGoogleARCoreFrame::GetLightEstimate() const
+{
+#if PLATFORM_ANDROID
+	if (SessionHandle == nullptr)
+	{
+		return FGoogleARCoreLightEstimate();
+	}
+
+	ArLightEstimate *LightEstimateHandle = nullptr;
+	ArLightEstimate_create(SessionHandle, &LightEstimateHandle);
+	ArFrame_getLightEstimate(SessionHandle, FrameHandle, LightEstimateHandle);
+
+	ArLightEstimateState LightEstimateState;
+	ArLightEstimate_getState(SessionHandle, LightEstimateHandle, &LightEstimateState);
+
+	FGoogleARCoreLightEstimate LightEstimate;
+	LightEstimate.bIsValid = (LightEstimateState == AR_LIGHT_ESTIMATE_STATE_VALID) ? true : false;
+
+	if(LightEstimate.bIsValid)
+	{
+		ArLightEstimate_getPixelIntensity(SessionHandle, LightEstimateHandle, &LightEstimate.PixelIntensity);
+		
+		float ColorCorrectionVector[4] ;
+		ArLightEstimate_getColorCorrection(SessionHandle, LightEstimateHandle, ColorCorrectionVector);
+		
+		LightEstimate.RGBScaleFactor = FVector(ColorCorrectionVector[0], ColorCorrectionVector[1], ColorCorrectionVector[2]);
+		LightEstimate.PixelIntensity = ColorCorrectionVector[3];
+	}
+	else
+	{
+		LightEstimate.RGBScaleFactor = FVector(0.0f, 0.0f, 0.0f);
+		LightEstimate.PixelIntensity = 0.0f;
+	}
+
+	ArLightEstimate_destroy(LightEstimateHandle);
+
+	return LightEstimate;
+#else
+	return FGoogleARCoreLightEstimate();
+#endif
+}
+
+EGoogleARCoreAPIStatus FGoogleARCoreFrame::GetPointCloud(UGoogleARCorePointCloud*& OutLatestPointCloud) const
+{
+	OutLatestPointCloud = Session->GetUObjectManager()->LatestPointCloud;
+	return LatestPointCloudStatus;
+}
+
+EGoogleARCoreAPIStatus FGoogleARCoreFrame::AcquirePointCloud(UGoogleARCorePointCloud*& OutLatestPointCloud) const
+{
+	OutLatestPointCloud = nullptr;
+	EGoogleARCoreAPIStatus AcquirePointCloudStatus = EGoogleARCoreAPIStatus::AR_SUCCESS;
+#if PLATFORM_ANDROID
+	if (SessionHandle == nullptr)
+	{
+		return EGoogleARCoreAPIStatus::AR_ERROR_SESSION_PAUSED;
+	}
+
+	ArPointCloud* PointCloudHandle = nullptr;
+	AcquirePointCloudStatus = ToARCoreAPIStatus(ArFrame_acquirePointCloud(SessionHandle, FrameHandle, &PointCloudHandle));
+
+	if (AcquirePointCloudStatus == EGoogleARCoreAPIStatus::AR_SUCCESS)
+	{
+		OutLatestPointCloud = NewObject<UGoogleARCorePointCloud>();
+		OutLatestPointCloud->Session = Session->AsShared();
+		OutLatestPointCloud->PointCloudHandle = PointCloudHandle;
+		OutLatestPointCloud->bIsUpdated = true;
+	}
+	else
+	{
+		UE_LOG(LogGoogleARCoreAPI, Error, TEXT("AcquirePointCloud failed due to resource exhausted!"));
+	}
+#endif
+	return AcquirePointCloudStatus;
+}
+
+EGoogleARCoreAPIStatus FGoogleARCoreFrame::AcquireCameraImage(UGoogleARCoreCameraImage *&OutCameraImage) const
+{
+	EGoogleARCoreAPIStatus ApiStatus = EGoogleARCoreAPIStatus::AR_SUCCESS;
+#if PLATFORM_ANDROID
+	if (SessionHandle == nullptr)
+	{
+		return EGoogleARCoreAPIStatus::AR_ERROR_SESSION_PAUSED;
+	}
+
+	ArImage *OutImage = nullptr;
+	ApiStatus = ToARCoreAPIStatus(
+		ArFrame_acquireCameraImage(
+			const_cast<ArSession*>(SessionHandle), FrameHandle, &OutImage));
+
+	if (ApiStatus == EGoogleARCoreAPIStatus::AR_SUCCESS)
+	{
+		OutCameraImage = NewObject<UGoogleARCoreCameraImage>();
+		OutCameraImage->ArImage = OutImage;
+		ArImage_getNdkImage(OutImage, &OutCameraImage->NdkImage);
+	}
+	else
+	{
+		UE_LOG(LogGoogleARCoreAPI, Error, TEXT("AcquireCameraImage failed!"));
+	}
+#endif
+
+	return ApiStatus;
+}
+
+#if PLATFORM_ANDROID
+EGoogleARCoreAPIStatus FGoogleARCoreFrame::GetCameraMetadata(const ACameraMetadata*& OutCameraMetadata) const
+{
+	if (SessionHandle == nullptr)
+	{
+		return EGoogleARCoreAPIStatus::AR_ERROR_SESSION_PAUSED;
+	}
+
+	ArImageMetadata_getNdkCameraMetadata(SessionHandle, LatestImageMetadata, &OutCameraMetadata);
+
+	return LatestImageMetadataStatus;
+}
+#endif
+
+TSharedPtr<FGoogleARCoreSession> FGoogleARCoreSession::CreateARCoreSession()
+{
+	TSharedPtr<FGoogleARCoreSession> NewSession = MakeShared<FGoogleARCoreSession>();
+
+	UGoogleARCoreUObjectManager* UObjectManager = NewObject<UGoogleARCoreUObjectManager>();
+	UObjectManager->LatestPointCloud = NewObject<UGoogleARCorePointCloud>();
+	UObjectManager->LatestPointCloud->Session = NewSession;
+	UObjectManager->AddToRoot();
+
+	NewSession->UObjectManager = UObjectManager;
+	return NewSession;
+}
+
+#if PLATFORM_ANDROID
+void FGoogleARCoreFrame::FilterLineTraceResults(ArHitResultList* HitResultList, EGoogleARCoreLineTraceChannel RequestedTraceChannels, TArray<FARTraceResult>& OutHitResults, float MaxDistance) const
+{
+	ArHitResult* HitResultHandle = nullptr;
+	ArPose* HitResultPoseHandle = nullptr;
+	int32_t HitResultCount = 0;
+
+	ArPose_create(SessionHandle, nullptr, &HitResultPoseHandle);
+	ArHitResultList_getSize(SessionHandle, HitResultList, &HitResultCount);
+	ArHitResult_create(SessionHandle, &HitResultHandle);
+	for (int32_t i = 0; i < HitResultCount; i++)
+	{
+		ArHitResultList_getItem(SessionHandle, HitResultList, i, HitResultHandle);
+
+		float Distance = 0;
+		ArHitResult_getDistance(SessionHandle, HitResultHandle, &Distance);
+		Distance *= Session->GetWorldToMeterScale();
+
+		ArHitResult_getHitPose(SessionHandle, HitResultHandle, HitResultPoseHandle);
+		FTransform HitTransform = ARCorePoseToUnrealTransform(HitResultPoseHandle, SessionHandle, Session->GetWorldToMeterScale());
+		// Apply the alignment transform to the hit test result.
+		HitTransform *= Session->GetARSystem()->GetAlignmentTransform();
+
+		ArTrackable* TrackableHandle = nullptr;
+		ArHitResult_acquireTrackable(SessionHandle, HitResultHandle, &TrackableHandle);
+
+		ensure(TrackableHandle != nullptr);
+
+		ArTrackableType TrackableType = ArTrackableType::AR_TRACKABLE_NOT_VALID;
+		ArTrackable_getType(SessionHandle, TrackableHandle, &TrackableType);
+
 		// Filter the HitResult based on the requested trace channel.
 		if (TrackableType == AR_TRACKABLE_POINT)
 		{
 			ArPoint* ARPointHandle = reinterpret_cast<ArPoint*>(TrackableHandle);
 			ArPointOrientationMode OrientationMode = AR_POINT_ORIENTATION_INITIALIZED_TO_IDENTITY;
 			ArPoint_getOrientationMode(SessionHandle, ARPointHandle, &OrientationMode);
-			if(OrientationMode == AR_POINT_ORIENTATION_ESTIMATED_SURFACE_NORMAL && !!(RequestedTraceChannels & EGoogleARCoreLineTraceChannel::FeaturePointWithSurfaceNormal))
+			if (OrientationMode == AR_POINT_ORIENTATION_ESTIMATED_SURFACE_NORMAL && !!(RequestedTraceChannels & EGoogleARCoreLineTraceChannel::FeaturePointWithSurfaceNormal))
 			{
 				UARTrackedGeometry* TrackedGeometry = Session->GetUObjectManager()->GetTrackableFromHandle<UARTrackedGeometry>(TrackableHandle, Session);
 				FARTraceResult UEHitResult(Session->GetARSystem(), Distance, EARLineTraceChannels::FeaturePoint, HitTransform, TrackedGeometry);
 				OutHitResults.Add(UEHitResult);
 				continue;
 			}
-			if(!!(RequestedTraceChannels & EGoogleARCoreLineTraceChannel::FeaturePoint))
+			if (!!(RequestedTraceChannels & EGoogleARCoreLineTraceChannel::FeaturePoint))
 			{
 				UARTrackedGeometry* TrackedGeometry = Session->GetUObjectManager()->GetTrackableFromHandle<UARTrackedGeometry>(TrackableHandle, Session);
 				FARTraceResult UEHitResult(Session->GetARSystem(), Distance, EARLineTraceChannels::FeaturePoint, HitTransform, TrackedGeometry);
@@ -965,292 +1131,6 @@
 			}
 		}
 	}
-=======
-	FilterLineTraceResults(HitResultList, RequestedTraceChannels, OutHitResults, MaxDistance);
->>>>>>> cf6d231e
-
-	ArHitResultList_destroy(HitResultList);
-#endif
-}
-
-bool FGoogleARCoreFrame::IsDisplayRotationChanged() const
-{
-#if PLATFORM_ANDROID
-	if (SessionHandle == nullptr)
-	{
-		return false;
-	}
-
-	int Result = 0;
-	ArFrame_getDisplayGeometryChanged(SessionHandle, FrameHandle, &Result);
-	return Result == 0 ? false : true;
-#endif
-	return false;
-}
-
-FMatrix FGoogleARCoreFrame::GetProjectionMatrix() const
-{
-	FMatrix ProjectionMatrix;
-
-#if PLATFORM_ANDROID
-	if (SessionHandle == nullptr)
-	{
-		return ProjectionMatrix;
-	}
-
-	ArCamera_getProjectionMatrix(SessionHandle, CameraHandle, GNearClippingPlane, 100.0f, ProjectionMatrix.M[0]);
-
-	// Unreal uses the infinite far plane project matrix.
-	ProjectionMatrix.M[2][2] = 0.0f;
-	ProjectionMatrix.M[2][3] = 1.0f;
-	ProjectionMatrix.M[3][2] = GNearClippingPlane;
-#endif
-	return ProjectionMatrix;
-}
-
-void FGoogleARCoreFrame::TransformDisplayUvCoords(const TArray<float>& UvCoords, TArray<float>& OutUvCoords) const
-{
-#if PLATFORM_ANDROID
-	if (SessionHandle == nullptr)
-	{
-		return;
-	}
-
-	OutUvCoords.SetNumZeroed(8);
-	ArFrame_transformDisplayUvCoords(SessionHandle, FrameHandle, 8, UvCoords.GetData(), OutUvCoords.GetData());
-#endif
-}
-
-FGoogleARCoreLightEstimate FGoogleARCoreFrame::GetLightEstimate() const
-{
-#if PLATFORM_ANDROID
-	if (SessionHandle == nullptr)
-	{
-		return FGoogleARCoreLightEstimate();
-	}
-
-	ArLightEstimate *LightEstimateHandle = nullptr;
-	ArLightEstimate_create(SessionHandle, &LightEstimateHandle);
-	ArFrame_getLightEstimate(SessionHandle, FrameHandle, LightEstimateHandle);
-
-	ArLightEstimateState LightEstimateState;
-	ArLightEstimate_getState(SessionHandle, LightEstimateHandle, &LightEstimateState);
-
-	FGoogleARCoreLightEstimate LightEstimate;
-	LightEstimate.bIsValid = (LightEstimateState == AR_LIGHT_ESTIMATE_STATE_VALID) ? true : false;
-
-	if(LightEstimate.bIsValid)
-	{
-		ArLightEstimate_getPixelIntensity(SessionHandle, LightEstimateHandle, &LightEstimate.PixelIntensity);
-		
-		float ColorCorrectionVector[4] ;
-		ArLightEstimate_getColorCorrection(SessionHandle, LightEstimateHandle, ColorCorrectionVector);
-		
-		LightEstimate.RGBScaleFactor = FVector(ColorCorrectionVector[0], ColorCorrectionVector[1], ColorCorrectionVector[2]);
-		LightEstimate.PixelIntensity = ColorCorrectionVector[3];
-	}
-	else
-	{
-		LightEstimate.RGBScaleFactor = FVector(0.0f, 0.0f, 0.0f);
-		LightEstimate.PixelIntensity = 0.0f;
-	}
-
-	ArLightEstimate_destroy(LightEstimateHandle);
-
-	return LightEstimate;
-#else
-	return FGoogleARCoreLightEstimate();
-#endif
-}
-
-EGoogleARCoreAPIStatus FGoogleARCoreFrame::GetPointCloud(UGoogleARCorePointCloud*& OutLatestPointCloud) const
-{
-	OutLatestPointCloud = Session->GetUObjectManager()->LatestPointCloud;
-	return LatestPointCloudStatus;
-}
-
-EGoogleARCoreAPIStatus FGoogleARCoreFrame::AcquirePointCloud(UGoogleARCorePointCloud*& OutLatestPointCloud) const
-{
-	OutLatestPointCloud = nullptr;
-	EGoogleARCoreAPIStatus AcquirePointCloudStatus = EGoogleARCoreAPIStatus::AR_SUCCESS;
-#if PLATFORM_ANDROID
-	if (SessionHandle == nullptr)
-	{
-		return EGoogleARCoreAPIStatus::AR_ERROR_SESSION_PAUSED;
-	}
-
-	ArPointCloud* PointCloudHandle = nullptr;
-	AcquirePointCloudStatus = ToARCoreAPIStatus(ArFrame_acquirePointCloud(SessionHandle, FrameHandle, &PointCloudHandle));
-
-	if (AcquirePointCloudStatus == EGoogleARCoreAPIStatus::AR_SUCCESS)
-	{
-		OutLatestPointCloud = NewObject<UGoogleARCorePointCloud>();
-		OutLatestPointCloud->Session = Session->AsShared();
-		OutLatestPointCloud->PointCloudHandle = PointCloudHandle;
-		OutLatestPointCloud->bIsUpdated = true;
-	}
-	else
-	{
-		UE_LOG(LogGoogleARCoreAPI, Error, TEXT("AcquirePointCloud failed due to resource exhausted!"));
-	}
-#endif
-	return AcquirePointCloudStatus;
-}
-
-EGoogleARCoreAPIStatus FGoogleARCoreFrame::AcquireCameraImage(UGoogleARCoreCameraImage *&OutCameraImage) const
-{
-	EGoogleARCoreAPIStatus ApiStatus = EGoogleARCoreAPIStatus::AR_SUCCESS;
-#if PLATFORM_ANDROID
-	if (SessionHandle == nullptr)
-	{
-		return EGoogleARCoreAPIStatus::AR_ERROR_SESSION_PAUSED;
-	}
-
-	ArImage *OutImage = nullptr;
-	ApiStatus = ToARCoreAPIStatus(
-		ArFrame_acquireCameraImage(
-			const_cast<ArSession*>(SessionHandle), FrameHandle, &OutImage));
-
-	if (ApiStatus == EGoogleARCoreAPIStatus::AR_SUCCESS)
-	{
-		OutCameraImage = NewObject<UGoogleARCoreCameraImage>();
-		OutCameraImage->ArImage = OutImage;
-		ArImage_getNdkImage(OutImage, &OutCameraImage->NdkImage);
-	}
-	else
-	{
-		UE_LOG(LogGoogleARCoreAPI, Error, TEXT("AcquireCameraImage failed!"));
-	}
-#endif
-
-	return ApiStatus;
-}
-
-#if PLATFORM_ANDROID
-EGoogleARCoreAPIStatus FGoogleARCoreFrame::GetCameraMetadata(const ACameraMetadata*& OutCameraMetadata) const
-{
-	if (SessionHandle == nullptr)
-	{
-		return EGoogleARCoreAPIStatus::AR_ERROR_SESSION_PAUSED;
-	}
-
-	ArImageMetadata_getNdkCameraMetadata(SessionHandle, LatestImageMetadata, &OutCameraMetadata);
-
-	return LatestImageMetadataStatus;
-}
-#endif
-
-TSharedPtr<FGoogleARCoreSession> FGoogleARCoreSession::CreateARCoreSession()
-{
-	TSharedPtr<FGoogleARCoreSession> NewSession = MakeShared<FGoogleARCoreSession>();
-
-	UGoogleARCoreUObjectManager* UObjectManager = NewObject<UGoogleARCoreUObjectManager>();
-	UObjectManager->LatestPointCloud = NewObject<UGoogleARCorePointCloud>();
-	UObjectManager->LatestPointCloud->Session = NewSession;
-	UObjectManager->AddToRoot();
-
-	NewSession->UObjectManager = UObjectManager;
-	return NewSession;
-}
-
-#if PLATFORM_ANDROID
-void FGoogleARCoreFrame::FilterLineTraceResults(ArHitResultList* HitResultList, EGoogleARCoreLineTraceChannel RequestedTraceChannels, TArray<FARTraceResult>& OutHitResults, float MaxDistance) const
-{
-	ArHitResult* HitResultHandle = nullptr;
-	ArPose* HitResultPoseHandle = nullptr;
-	int32_t HitResultCount = 0;
-
-	ArPose_create(SessionHandle, nullptr, &HitResultPoseHandle);
-	ArHitResultList_getSize(SessionHandle, HitResultList, &HitResultCount);
-	ArHitResult_create(SessionHandle, &HitResultHandle);
-	for (int32_t i = 0; i < HitResultCount; i++)
-	{
-		ArHitResultList_getItem(SessionHandle, HitResultList, i, HitResultHandle);
-
-		float Distance = 0;
-		ArHitResult_getDistance(SessionHandle, HitResultHandle, &Distance);
-		Distance *= Session->GetWorldToMeterScale();
-
-		ArHitResult_getHitPose(SessionHandle, HitResultHandle, HitResultPoseHandle);
-		FTransform HitTransform = ARCorePoseToUnrealTransform(HitResultPoseHandle, SessionHandle, Session->GetWorldToMeterScale());
-		// Apply the alignment transform to the hit test result.
-		HitTransform *= Session->GetARSystem()->GetAlignmentTransform();
-
-		ArTrackable* TrackableHandle = nullptr;
-		ArHitResult_acquireTrackable(SessionHandle, HitResultHandle, &TrackableHandle);
-
-		ensure(TrackableHandle != nullptr);
-
-		ArTrackableType TrackableType = ArTrackableType::AR_TRACKABLE_NOT_VALID;
-		ArTrackable_getType(SessionHandle, TrackableHandle, &TrackableType);
-
-		// Filter the HitResult based on the requested trace channel.
-		if (TrackableType == AR_TRACKABLE_POINT)
-		{
-			ArPoint* ARPointHandle = reinterpret_cast<ArPoint*>(TrackableHandle);
-			ArPointOrientationMode OrientationMode = AR_POINT_ORIENTATION_INITIALIZED_TO_IDENTITY;
-			ArPoint_getOrientationMode(SessionHandle, ARPointHandle, &OrientationMode);
-			if (OrientationMode == AR_POINT_ORIENTATION_ESTIMATED_SURFACE_NORMAL && !!(RequestedTraceChannels & EGoogleARCoreLineTraceChannel::FeaturePointWithSurfaceNormal))
-			{
-				UARTrackedGeometry* TrackedGeometry = Session->GetUObjectManager()->GetTrackableFromHandle<UARTrackedGeometry>(TrackableHandle, Session);
-				FARTraceResult UEHitResult(Session->GetARSystem(), Distance, EARLineTraceChannels::FeaturePoint, HitTransform, TrackedGeometry);
-				OutHitResults.Add(UEHitResult);
-				continue;
-			}
-			if (!!(RequestedTraceChannels & EGoogleARCoreLineTraceChannel::FeaturePoint))
-			{
-				UARTrackedGeometry* TrackedGeometry = Session->GetUObjectManager()->GetTrackableFromHandle<UARTrackedGeometry>(TrackableHandle, Session);
-				FARTraceResult UEHitResult(Session->GetARSystem(), Distance, EARLineTraceChannels::FeaturePoint, HitTransform, TrackedGeometry);
-				OutHitResults.Add(UEHitResult);
-				continue;
-			}
-		}
-		if (TrackableType == AR_TRACKABLE_PLANE)
-		{
-			ArPlane* PlaneHandle = reinterpret_cast<ArPlane*>(TrackableHandle);
-			if (!!(RequestedTraceChannels & EGoogleARCoreLineTraceChannel::PlaneUsingBoundaryPolygon))
-			{
-				int32 PointInsidePolygon = 0;
-				ArPlane_isPoseInPolygon(SessionHandle, PlaneHandle, HitResultPoseHandle, &PointInsidePolygon);
-				if (PointInsidePolygon)
-				{
-					UARTrackedGeometry* TrackedGeometry = Session->GetUObjectManager()->GetTrackableFromHandle<UARTrackedGeometry>(TrackableHandle, Session);
-					FARTraceResult UEHitResult(Session->GetARSystem(), Distance, EARLineTraceChannels::PlaneUsingBoundaryPolygon, HitTransform, TrackedGeometry);
-					OutHitResults.Add(UEHitResult);
-					continue;
-				}
-			}
-			if (!!(RequestedTraceChannels & EGoogleARCoreLineTraceChannel::PlaneUsingExtent))
-			{
-				int32 PointInsideExtents = 0;
-				ArPlane_isPoseInExtents(SessionHandle, PlaneHandle, HitResultPoseHandle, &PointInsideExtents);
-				if (PointInsideExtents)
-				{
-					UARTrackedGeometry* TrackedGeometry = Session->GetUObjectManager()->GetTrackableFromHandle<UARTrackedGeometry>(TrackableHandle, Session);
-					FARTraceResult UEHitResult(Session->GetARSystem(), Distance, EARLineTraceChannels::PlaneUsingExtent, HitTransform, TrackedGeometry);
-					OutHitResults.Add(UEHitResult);
-					continue;
-				}
-			}
-			if (!!(RequestedTraceChannels & EGoogleARCoreLineTraceChannel::InfinitePlane))
-			{
-				UARTrackedGeometry* TrackedGeometry = Session->GetUObjectManager()->GetTrackableFromHandle<UARTrackedGeometry>(TrackableHandle, Session);
-				FARTraceResult UEHitResult(Session->GetARSystem(), Distance, EARLineTraceChannels::GroundPlane, HitTransform, TrackedGeometry);
-				OutHitResults.Add(UEHitResult);
-				continue;
-			}
-		}
-		if (TrackableType == AR_TRACKABLE_AUGMENTED_IMAGE)
-		{
-			if (!!(RequestedTraceChannels & EGoogleARCoreLineTraceChannel::AugmentedImage))
-			{
-				UARTrackedGeometry* TrackedGeometry = Session->GetUObjectManager()->GetTrackableFromHandle<UARTrackedGeometry>(TrackableHandle, Session);
-				FARTraceResult UEHitResult(Session->GetARSystem(), Distance, EARLineTraceChannels::PlaneUsingExtent, HitTransform, TrackedGeometry);
-				OutHitResults.Add(UEHitResult);
-				continue;
-			}
-		}
-	}
 
 	ArHitResult_destroy(HitResultHandle);
 	ArPose_destroy(HitResultPoseHandle);
