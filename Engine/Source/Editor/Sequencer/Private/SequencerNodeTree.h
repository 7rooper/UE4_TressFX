--- conflicted
+++ resolved
@@ -22,12 +22,9 @@
 class UMovieScene;
 struct FMovieSceneBinding;
 struct FCurveEditorTreeItemID;
-<<<<<<< HEAD
-=======
 class FSequencerTrackFilter;
 class FSequencerTrackFilterCollection;
 class FSequencerTrackFilter_LevelFilter;
->>>>>>> 7ac87c93
 
 /**
  * Represents a tree of sequencer display nodes, used to populate the Sequencer UI with MovieScene data
@@ -40,11 +37,8 @@
 public:
 
 	FSequencerNodeTree(FSequencer& InSequencer);
-<<<<<<< HEAD
-=======
 	
 	~FSequencerNodeTree();
->>>>>>> 7ac87c93
 
 	/**
 	 * Updates the tree with sections from a MovieScene
@@ -147,28 +141,6 @@
 
 public:
 
-<<<<<<< HEAD
-	/**
-	 * Finds the section handle relating to the specified section object, or Null if one was not found (perhaps, if it's filtered away)
-	 */
-	TOptional<FSectionHandle> GetSectionHandle(const UMovieSceneSection* Section) const;
-
-private:
-
-	/** Population algorithm utilities */
-	void RefreshNodes(UMovieScene* MovieScene);
-
-	enum class ETrackType { Master, Object };
-
-	TSharedPtr<FSequencerTrackNode> CreateOrUpdateTrack(UMovieSceneTrack* Track, ETrackType TrackType);
-	TSharedRef<FSequencerFolderNode> CreateOrUpdateFolder(UMovieSceneFolder* Folder, const TSortedMap<FGuid, const FMovieSceneBinding*>& AllBindings, const TSortedMap<FGuid, FGuid>& ChildToParentBinding, const UMovieScene* InMovieScene);
-	TSharedPtr<FSequencerObjectBindingNode> CreateOrUpdateObjectBinding(const FGuid& BindingID, const TSortedMap<FGuid, const FMovieSceneBinding*>& AllBindings, const TSortedMap<FGuid, FGuid>& ChildToParentBinding, const UMovieScene* InMovieScene);
-
-	/**
-	 * Creates section handles for all the sections contained in the specified track
-	 */
-	void UpdateSectionHandles(TSharedRef<FSequencerTrackNode> TrackNode);
-=======
 	/**
 	 * Finds the section handle relating to the specified section object, or Null if one was not found (perhaps, if it's filtered away)
 	 */
@@ -206,9 +178,7 @@
 	 * This is called by Update();
 	 */
 	void UpdateFilters();
->>>>>>> 7ac87c93
-
-private:
+
 	/**
 	 * Finds or adds a type editor for the track
 	 *
