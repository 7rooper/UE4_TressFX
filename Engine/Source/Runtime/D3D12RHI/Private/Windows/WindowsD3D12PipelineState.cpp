--- conflicted
+++ resolved
@@ -274,113 +274,8 @@
 
 		if (!DiskCaches[PSO_CACHE_COMPUTE].IsInErrorState())
 		{
-<<<<<<< HEAD
-			Desc->CombinedHash = FD3D12PipelineStateCache::HashPSODesc(*Desc);
-
-			FD3D12PipelineState* const NewPipelineState = new FD3D12PipelineState(Adapter);
-			ComputePipelineStateCache.Add(*Desc, NewPipelineState);
-			NewPipelineState->CreateAsync(ComputePipelineCreationArgs(Desc, PipelineLibrary));
-		}
-		else
-		{
-			UE_LOG(LogD3D12RHI, Warning, TEXT("PSO Cache read error!"));
-			break;
-		}
-	}
-}
-
-FD3D12PipelineState* FD3D12PipelineStateCache::FindGraphics(FD3D12HighLevelGraphicsPipelineStateDesc* Desc)
-{
-	//SCOPE_CYCLE_COUNTER(STAT_D3D12ApplyStateFindPSOTime);
-
-#if UE_BUILD_DEBUG
-	++GraphicsCacheRequestCount;
-#endif
-
-	Desc->CombinedHash = FD3D12PipelineStateCache::HashPSODesc(*Desc);
-
-	FD3D12PipelineState* PSO = FindGraphicsInternal(Desc, SLT_ReadOnly);
-	if (!PSO)
-	{
-		PSO = FindGraphicsInternal(Desc, SLT_Write);
-	}
-	return PSO;
-}
-
-
-FD3D12PipelineState* FD3D12PipelineStateCache::FindGraphicsInternal(FD3D12HighLevelGraphicsPipelineStateDesc* Desc, FRWScopeLockType LockType )
-{
-	FRWScopeLock Lock(CS, LockType);
-
-	const uint64 BSSUniqueID = Desc->BoundShaderState ? Desc->BoundShaderState->UniqueID : 0;
-	TPair<FD3D12PipelineState*, uint64>* HighLevelCacheEntry = HighLevelGraphicsPipelineStateCache.Find(*Desc);
-	if (HighLevelCacheEntry && HighLevelCacheEntry->Value == BSSUniqueID)
-	{
-#if UE_BUILD_DEBUG
-		++HighLevelCacheFulfillCount; // No low-level cache hit
-#endif
-		return HighLevelCacheEntry->Key;
-	}
-
-	if (LockType == SLT_ReadOnly)
-	{
-		// We only have read-only access, so we need to re-call the function to get write access
-		// Simply raising the lock to a write is not safe because previously read values might not be safe to read
-		return nullptr;
-	}
-
-	FD3D12LowLevelGraphicsPipelineStateDesc LowLevelDesc;
-	Desc->GetLowLevelDesc(LowLevelDesc);
-
-	//TODO: for now PSOs will be created on every node of the LDA chain
-	LowLevelDesc.Desc.NodeMask = GetParentAdapter()->ActiveGPUMask();
-
-
-	FD3D12PipelineState* const PSO = FindGraphicsLowLevel(&LowLevelDesc);
-	if (HighLevelCacheEntry)
-	{
-#if UE_BUILD_DEBUG
-		++HighLevelCacheStaleCount; // High-level cache hit, but was stale due to BSS memory re-use
-#endif
-		HighLevelCacheEntry->Key = PSO;
-		HighLevelCacheEntry->Value = BSSUniqueID;
-	}
-	else
-	{
-#if UE_BUILD_DEBUG
-		++HighLevelCacheMissCount; // No high-level cache hit
-#endif
-		HighLevelCacheEntry = &HighLevelGraphicsPipelineStateCache.Add(
-			*Desc,
-			TPair<FD3D12PipelineState*, uint64>(PSO, BSSUniqueID)
-			);
-	}
-
-	return HighLevelCacheEntry->Key;
-}
-
-FD3D12PipelineState* FD3D12PipelineStateCache::FindGraphicsLowLevel(FD3D12LowLevelGraphicsPipelineStateDesc* Desc)
-{
-	// Lock already taken by high level find
-	Desc->CombinedHash = FD3D12PipelineStateCache::HashPSODesc(*Desc);
-
-	FD3D12PipelineState** const PSO = LowLevelGraphicsPipelineStateCache.Find(*Desc); 
-	if (PSO)
-	{
-		ID3D12PipelineState* APIPso = (*PSO)->GetPipelineState();
-		if (APIPso)
-		{
-			return *PSO;
-		}
-		else
-		{
-			check(false);
-			UE_LOG(LogD3D12RHI, Warning, TEXT("PSO re-creation failed. Most likely on disk descriptor corruption."));
-			for (uint32 i = 0; i < NUM_PSO_CACHE_TYPES; i++)
-=======
 			// Only reload PSOs that match the LDA mask, or else it will fail.
 			if ((uint32)FRHIGPUMask::All() == Desc->Desc.NodeMask)
->>>>>>> a23640a2
 			{
 				Desc->CombinedHash = FD3D12PipelineStateCache::HashPSODesc(*Desc);
 
@@ -397,53 +292,12 @@
 				});
 			}
 		}
-<<<<<<< HEAD
-	}
-
-	return Add_NoLock(GraphicsPipelineCreationArgs(Desc, PipelineLibrary));
-}
-
-FD3D12PipelineState* FD3D12PipelineStateCache::FindCompute(FD3D12ComputePipelineStateDesc* Desc)
-{
-	//SCOPE_CYCLE_COUNTER(STAT_D3D12ApplyStateFindPSOTime);
-
-	FRWScopeLock Lock(CS, SLT_ReadOnly);
-
-	//TODO: for now PSOs will be created on every node of the LDA chain
-	Desc->Desc.NodeMask = GetParentAdapter()->ActiveGPUMask();
-
-	Desc->CombinedHash = FD3D12PipelineStateCache::HashPSODesc(*Desc);
-
-	FD3D12PipelineState** const PSO = ComputePipelineStateCache.Find(*Desc);
-	if (PSO)
-	{
-		ID3D12PipelineState* APIPso = (*PSO)->GetPipelineState();
-		if (APIPso)
-		{
-			return *PSO;
-		}
-		else
-		{
-			Lock.ReleaseReadOnlyLockAndAcquireWriteLock_USE_WITH_CAUTION();
-			check(false);
-			UE_LOG(LogD3D12RHI, Warning, TEXT("PSO re-creation failed. Most likely on disk descriptor corruption."));
-			for (uint32 i = 0; i < NUM_PSO_CACHE_TYPES; i++)
-			{
-				DiskCaches[i].ClearDiskCache();
-			}
-		}
-	}
-
-	Lock.ReleaseReadOnlyLockAndAcquireWriteLock_USE_WITH_CAUTION();
-	return Add_NoLock(ComputePipelineCreationArgs(Desc, PipelineLibrary));
-=======
 		else
 		{
 			UE_LOG(LogD3D12RHI, Warning, TEXT("PSO Cache read error!"));
 			break;
 		}
 	}
->>>>>>> a23640a2
 }
 
 void FD3D12PipelineStateCache::AddToDiskCache(const FD3D12LowLevelGraphicsPipelineStateDesc& Desc, FD3D12PipelineState* PipelineState)
