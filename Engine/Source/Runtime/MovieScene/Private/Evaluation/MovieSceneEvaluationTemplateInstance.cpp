// Copyright 1998-2018 Epic Games, Inc. All Rights Reserved.

#include "Evaluation/MovieSceneEvaluationTemplateInstance.h"
#include "IMovieScenePlayer.h"
#include "MovieSceneSequence.h"
#include "MovieSceneSequence.h"
#include "Compilation/MovieSceneCompiler.h"
#include "Sections/MovieSceneSubSection.h"
#include "Compilation/MovieSceneEvaluationTemplateGenerator.h"

#include "IMovieSceneModule.h"
#include "Algo/Sort.h"

DECLARE_CYCLE_STAT(TEXT("Entire Evaluation Cost"), MovieSceneEval_EntireEvaluationCost, STATGROUP_MovieSceneEval);
DECLARE_CYCLE_STAT(TEXT("Gather Entries For Frame"), MovieSceneEval_GatherEntries, STATGROUP_MovieSceneEval);
DECLARE_CYCLE_STAT(TEXT("Call Setup() and TearDown()"), MovieSceneEval_CallSetupTearDown, STATGROUP_MovieSceneEval);
DECLARE_CYCLE_STAT(TEXT("Evaluate Group"), MovieSceneEval_EvaluateGroup, STATGROUP_MovieSceneEval);

/** Scoped helper class that facilitates the delayed restoration of preanimated state for specific evaluation keys */
struct FDelayedPreAnimatedStateRestore
{
	FDelayedPreAnimatedStateRestore(IMovieScenePlayer& InPlayer)
		: Player(InPlayer)
	{}

	~FDelayedPreAnimatedStateRestore()
	{
		RestoreNow();
	}

	void Add(FMovieSceneEvaluationKey Key)
	{
		KeysToRestore.Add(Key);
	}

	void RestoreNow()
	{
		for (FMovieSceneEvaluationKey Key : KeysToRestore)
		{
			Player.PreAnimatedState.RestorePreAnimatedState(Player, Key);
		}
		KeysToRestore.Reset();
	}

private:
	/** The movie scene player to restore with */
	IMovieScenePlayer& Player;
	/** The array of keys to restore */
	TArray<FMovieSceneEvaluationKey> KeysToRestore;
};

FMovieSceneEvaluationTemplateInstance::FMovieSceneEvaluationTemplateInstance()
	: Sequence(nullptr), Template(nullptr), SubData(nullptr)
{}

FMovieSceneEvaluationTemplateInstance::FMovieSceneEvaluationTemplateInstance(UMovieSceneSequence& InSequence, FMovieSceneEvaluationTemplate* InTemplate)
	: Sequence(&InSequence), Template(InTemplate), SubData(nullptr)
{}

FMovieSceneEvaluationTemplateInstance::FMovieSceneEvaluationTemplateInstance(const FMovieSceneSubSequenceData* InSubData, IMovieSceneSequenceTemplateStore& TemplateStore)
	: Sequence(nullptr), Template(nullptr), SubData(InSubData)
{
	Sequence = InSubData ? InSubData->GetSequence() : nullptr;
	if (Sequence)
	{
		Template = &TemplateStore.AccessTemplate(*Sequence);
	}
}

FMovieSceneRootEvaluationTemplateInstance::FMovieSceneRootEvaluationTemplateInstance()
	: RootSequence(nullptr)
	, TemplateStore(MakeShared<FMovieSceneSequencePrecompiledTemplateStore>())
{
}

FMovieSceneRootEvaluationTemplateInstance::~FMovieSceneRootEvaluationTemplateInstance()
{
}

void FMovieSceneRootEvaluationTemplateInstance::Initialize(UMovieSceneSequence& InRootSequence, IMovieScenePlayer& Player, TSharedRef<IMovieSceneSequenceTemplateStore> InTemplateStore)
{
	if (RootSequence != &InRootSequence)
	{
		Finish(Player);
	}

	TemplateStore = MoveTemp(InTemplateStore);

	Initialize(InRootSequence, Player);
}

void FMovieSceneRootEvaluationTemplateInstance::Initialize(UMovieSceneSequence& InRootSequence, IMovieScenePlayer& Player)
{
	if (RootSequence.Get() != &InRootSequence)
	{
		// Always ensure that there is no persistent data when initializing a new sequence
		// to ensure we don't collide with the previous sequence's entity keys
		Player.State.PersistentEntityData.Reset();
		Player.State.PersistentSharedData.Reset();

		LastFrameMetaData.Reset();
		ThisFrameMetaData.Reset();
		ExecutionTokens = FMovieSceneExecutionTokens();

		TransientInstances.ResetSubInstances();
	}

	RootSequence = &InRootSequence;
	RootTemplate = &TemplateStore->AccessTemplate(InRootSequence);
	TransientInstances.RootInstance = FMovieSceneEvaluationTemplateInstance(InRootSequence, RootTemplate);
}

void FMovieSceneRootEvaluationTemplateInstance::Finish(IMovieScenePlayer& Player)
{
	Swap(ThisFrameMetaData, LastFrameMetaData);
	ThisFrameMetaData.Reset();

	CallSetupTearDown(Player);

	TransientInstances.Reset();
}

void FMovieSceneRootEvaluationTemplateInstance::Evaluate(FMovieSceneContext Context, IMovieScenePlayer& Player, FMovieSceneSequenceID InOverrideRootID)
{
	SCOPE_CYCLE_COUNTER(MovieSceneEval_EntireEvaluationCost);

	Swap(ThisFrameMetaData, LastFrameMetaData);
	ThisFrameMetaData.Reset();

	if (TransientInstances.RootID != InOverrideRootID)
	{
		// Tear everything down if we're evaluating a different root sequence
		CallSetupTearDown(Player);
		LastFrameMetaData.Reset();
	}

	RootOverridePath.Set(InOverrideRootID, GetHierarchy());

	const FMovieSceneEvaluationGroup* GroupToEvaluate = SetupFrame(Player, InOverrideRootID, Context);
	if (!GroupToEvaluate)
	{
		CallSetupTearDown(Player);
		return;
	}

	// Cause stale tracks to not restore until after evaluation. This fixes issues when tracks that are set to 'Restore State' are regenerated, causing the state to be restored then re-animated by the new track
	FDelayedPreAnimatedStateRestore DelayedRestore(Player);

	// Run the post root evaluate steps which invoke tear downs for anything no longer evaluated.
	// Do this now to ensure they don't undo any of the current frame's execution tokens 
	CallSetupTearDown(Player, &DelayedRestore);

	// Ensure any null objects are not cached
	Player.State.InvalidateExpiredObjects();

	// Accumulate execution tokens into this structure
	EvaluateGroup(*GroupToEvaluate, Context, Player);

	// Process execution tokens
	ExecutionTokens.Apply(Context, Player);
}

const FMovieSceneEvaluationGroup* FMovieSceneRootEvaluationTemplateInstance::SetupFrame(IMovieScenePlayer& Player, FMovieSceneSequenceID InOverrideRootID, FMovieSceneContext Context)
{
	UMovieSceneSequence* RootSequencePtr = RootSequence.Get();
	if (!RootSequencePtr)
	{
		return nullptr;
	}

	// Create the instance for the current root override
	FMovieSceneEvaluationTemplateInstance RootOverrideInstance;

	if (InOverrideRootID != MovieSceneSequenceID::Root)
	{
		if (const FMovieSceneSubSequenceData* OverrideSubData = GetHierarchy().FindSubData(InOverrideRootID))
		{
			RootOverrideInstance = FMovieSceneEvaluationTemplateInstance(OverrideSubData, *TemplateStore);
		}
	}
	else
	{
		RootOverrideInstance = FMovieSceneEvaluationTemplateInstance(*RootSequencePtr, RootTemplate);
	}

	if (!ensureMsgf(RootOverrideInstance.IsValid(), TEXT("Could not find valid sequence or template for supplied sequence ID.")))
	{
		return nullptr;
	}

	// Ensure the root is up to date
	if (RootOverrideInstance.Template->SequenceSignature != RootOverrideInstance.Sequence->GetSignature())
	{
		FMovieSceneEvaluationTemplateGenerator(*RootOverrideInstance.Sequence, *RootOverrideInstance.Template).Generate();
	}

	FMovieSceneSequenceTransform MasterToRootOverrideTransform;
	if (RootOverrideInstance.SubData)
	{
		MasterToRootOverrideTransform = RootOverrideInstance.SubData->RootToSequenceTransform;
	}

	FFrameNumber RootOverrideTime = (Context.GetTime() * MasterToRootOverrideTransform).FloorToFrame();

	// First off, attempt to find the evaluation group in the existing evaluation field data from the template
	int32 TemplateFieldIndex = RootOverrideInstance.Template->EvaluationField.GetSegmentFromTime(RootOverrideTime);

	if (TemplateFieldIndex != INDEX_NONE)
	{
		const FMovieSceneEvaluationMetaData& FieldMetaData = RootOverrideInstance.Template->EvaluationField.GetMetaData(TemplateFieldIndex);

		// Verify that this field entry is still valid (all its cached signatures are still the same)
<<<<<<< HEAD
		TRange<float> InvalidatedSubSequenceRange = TRange<float>::Empty();
		if (FieldMetaData.IsDirty(*RootOverrideInstance.Sequence, RootOverrideInstance.Template->Hierarchy, *TemplateStore, &InvalidatedSubSequenceRange))
=======
		TRange<FFrameNumber> InvalidatedSubSequenceRange = TRange<FFrameNumber>::Empty();
		if (FieldMetaData.IsDirty(RootOverrideInstance.Template->Hierarchy, *TemplateStore, &InvalidatedSubSequenceRange))
>>>>>>> a23640a2
		{
			TemplateFieldIndex = INDEX_NONE;

			if (!InvalidatedSubSequenceRange.IsEmpty())
			{
				// Invalidate the evaluation field for the root template (it may not exist until we compile below)
				RootOverrideInstance.Template->EvaluationField.Invalidate(InvalidatedSubSequenceRange);
			}
		}
	}

	if (TemplateFieldIndex == INDEX_NONE)
	{
		// We need to compile an entry in the evaluation field
		static bool bFullCompile = false;
		if (bFullCompile)
		{
			FMovieSceneCompiler::Compile(*RootOverrideInstance.Sequence, *TemplateStore);
			TemplateFieldIndex = RootOverrideInstance.Template->EvaluationField.GetSegmentFromTime(RootOverrideTime);
		}
		else
		{
<<<<<<< HEAD
			float CurrentTime = Context.GetTime();
			TOptional<FCompiledGroupResult> CompileResult = FMovieSceneCompiler::CompileTime(CurrentTime, *RootOverrideInstance.Sequence, *TemplateStore);
=======
			TOptional<FCompiledGroupResult> CompileResult = FMovieSceneCompiler::CompileTime(RootOverrideTime, *RootOverrideInstance.Sequence, *TemplateStore);
>>>>>>> a23640a2

			if (CompileResult.IsSet())
			{
				TRange<FFrameNumber> FieldRange = CompileResult->Range;
				TemplateFieldIndex = RootOverrideInstance.Template->EvaluationField.Insert(
<<<<<<< HEAD
					CurrentTime,
=======
					RootOverrideTime,
>>>>>>> a23640a2
					FieldRange,
					MoveTemp(CompileResult->Group),
					MoveTemp(CompileResult->MetaData)
					);
			}
		}
	}

	if (TemplateFieldIndex != INDEX_NONE)
	{
		// Set meta-data
		ThisFrameMetaData = RootOverrideInstance.Template->EvaluationField.GetMetaData(TemplateFieldIndex);

		RecreateInstances(RootOverrideInstance, InOverrideRootID, Player);

		return &RootOverrideInstance.Template->EvaluationField.GetGroup(TemplateFieldIndex);
	}

	return nullptr;
}

void FMovieSceneRootEvaluationTemplateInstance::EvaluateGroup(const FMovieSceneEvaluationGroup& Group, const FMovieSceneContext& RootContext, IMovieScenePlayer& Player)
{
	MOVIESCENE_DETAILED_SCOPE_CYCLE_COUNTER(MovieSceneEval_EvaluateGroup);

	FPersistentEvaluationData PersistentDataProxy(Player);

	FMovieSceneEvaluationOperand Operand;

	FMovieSceneContext Context = RootContext;
	FMovieSceneContext SubContext = Context;

	for (const FMovieSceneEvaluationGroupLUTIndex& Index : Group.LUTIndices)
	{
		int32 TrackIndex = Index.LUTOffset;
		
		// Initialize anything that wants to be initialized first
		for ( ; TrackIndex < Index.LUTOffset + Index.NumInitPtrs; ++TrackIndex)
		{
			FMovieSceneEvaluationFieldSegmentPtr SegmentPtr = Group.SegmentPtrLUT[TrackIndex];

			// Ensure we're able to find the sequence instance in our root if we've overridden
			SegmentPtr.SequenceID = RootOverridePath.Remap(SegmentPtr.SequenceID);

			const FMovieSceneEvaluationTemplateInstance& Instance = TransientInstances.GetChecked(SegmentPtr.SequenceID);
			const FMovieSceneEvaluationTrack* Track = Instance.Template->FindTrack(SegmentPtr.TrackIdentifier);

			if (Track)
			{
				Operand.ObjectBindingID = Track->GetObjectBindingID();
				Operand.SequenceID = SegmentPtr.SequenceID;
				
				FMovieSceneEvaluationKey TrackKey(SegmentPtr.SequenceID, SegmentPtr.TrackIdentifier);

				PersistentDataProxy.SetTrackKey(TrackKey);
				Player.PreAnimatedState.SetCaptureEntity(TrackKey, EMovieSceneCompletionMode::KeepState);

				SubContext = Context;
				if (Instance.SubData)
				{
					SubContext = Context.Transform(Instance.SubData->RootToSequenceTransform, Instance.SubData->TickResolution);

					// Hittest against the sequence's pre and postroll ranges
					SubContext.ReportOuterSectionRanges(Instance.SubData->PreRollRange.Value, Instance.SubData->PostRollRange.Value);
					SubContext.SetHierarchicalBias(Instance.SubData->HierarchicalBias);
				}

				Track->Initialize(SegmentPtr.SegmentID, Operand, SubContext, PersistentDataProxy, Player);
			}
		}

		// Then evaluate

		// *Threading candidate*
		// @todo: if we want to make this threaded, we need to:
		//  - Make the execution tokens threadsafe, and sortable (one container per thread + append?)
		//  - Do the above in a lockless manner
		for (; TrackIndex < Index.LUTOffset + Index.NumInitPtrs + Index.NumEvalPtrs; ++TrackIndex)
		{
			FMovieSceneEvaluationFieldSegmentPtr SegmentPtr = Group.SegmentPtrLUT[TrackIndex];

			// Ensure we're able to find the sequence instance in our root if we've overridden
			SegmentPtr.SequenceID = RootOverridePath.Remap(SegmentPtr.SequenceID);

			const FMovieSceneEvaluationTemplateInstance& Instance = TransientInstances.GetChecked(SegmentPtr.SequenceID);
			const FMovieSceneEvaluationTrack* Track = Instance.Template->FindTrack(SegmentPtr.TrackIdentifier);

			if (Track)
			{
				Operand.ObjectBindingID = Track->GetObjectBindingID();
				Operand.SequenceID = SegmentPtr.SequenceID;

				FMovieSceneEvaluationKey TrackKey(SegmentPtr.SequenceID, SegmentPtr.TrackIdentifier);

				PersistentDataProxy.SetTrackKey(TrackKey);

				ExecutionTokens.SetOperand(Operand);
				ExecutionTokens.SetCurrentScope(FMovieSceneEvaluationScope(TrackKey, EMovieSceneCompletionMode::KeepState));

				SubContext = Context;
				if (Instance.SubData)
				{
					SubContext = Context.Transform(Instance.SubData->RootToSequenceTransform, Instance.SubData->TickResolution);

					// Hittest against the sequence's pre and postroll ranges
					SubContext.ReportOuterSectionRanges(Instance.SubData->PreRollRange.Value, Instance.SubData->PostRollRange.Value);
					SubContext.SetHierarchicalBias(Instance.SubData->HierarchicalBias);
				}

				Track->Evaluate(
					SegmentPtr.SegmentID,
					Operand,
					SubContext,
					PersistentDataProxy,
					ExecutionTokens);
			}
		}

		ExecutionTokens.Apply(Context, Player);
	}
}

void FMovieSceneRootEvaluationTemplateInstance::CallSetupTearDown(IMovieScenePlayer& Player, FDelayedPreAnimatedStateRestore* DelayedRestore)
{
	MOVIESCENE_DETAILED_SCOPE_CYCLE_COUNTER(MovieSceneEval_CallSetupTearDown);

	FPersistentEvaluationData PersistentDataProxy(Player);

	TArray<FMovieSceneOrderedEvaluationKey> ExpiredEntities;
	TArray<FMovieSceneOrderedEvaluationKey> NewEntities;
	ThisFrameMetaData.DiffEntities(LastFrameMetaData, &NewEntities, &ExpiredEntities);
	
	for (const FMovieSceneOrderedEvaluationKey& OrderedKey : ExpiredEntities)
	{
		FMovieSceneEvaluationKey Key = OrderedKey.Key;

		// Ensure we're able to find the sequence instance in our root if we've overridden
		Key.SequenceID = RootOverridePath.Remap(Key.SequenceID);

		const FMovieSceneEvaluationTemplateInstance* Instance = TransientInstances.Find(Key.SequenceID);
		if (Instance && Instance->IsValid())
		{
			const FMovieSceneEvaluationTrack* Track = Instance->Template->FindTrack(Key.TrackIdentifier);
			const bool bStaleTrack = Instance->Template->IsTrackStale(Key.TrackIdentifier);

			// Track data key may be required by both tracks and sections
			PersistentDataProxy.SetTrackKey(Key.AsTrack());

			if (Key.SectionIndex == uint32(-1))
			{
				if (Track)
				{
					Track->OnEndEvaluation(PersistentDataProxy, Player);
				}
				
				PersistentDataProxy.ResetTrackData();
			}
			else
			{
				PersistentDataProxy.SetSectionKey(Key);
				if (Track && Track->HasChildTemplate(Key.SectionIndex))
				{
					Track->GetChildTemplate(Key.SectionIndex).OnEndEvaluation(PersistentDataProxy, Player);
				}

				PersistentDataProxy.ResetSectionData();
			}

			if (bStaleTrack && DelayedRestore)
			{
				DelayedRestore->Add(Key);
			}
			else
			{
				Player.PreAnimatedState.RestorePreAnimatedState(Player, Key);
			}
		}
	}

	for (const FMovieSceneOrderedEvaluationKey& OrderedKey : NewEntities)
	{
		FMovieSceneEvaluationKey Key = OrderedKey.Key;

		// Ensure we're able to find the sequence instance in our root if we've overridden
		Key.SequenceID = RootOverridePath.Remap(Key.SequenceID);

		const FMovieSceneEvaluationTemplateInstance& Instance = TransientInstances.GetChecked(Key.SequenceID);
		check(Instance.IsValid());

		if (const FMovieSceneEvaluationTrack* Track = Instance.Template->FindTrack(Key.TrackIdentifier))
		{
			PersistentDataProxy.SetTrackKey(Key.AsTrack());

			if (Key.SectionIndex == uint32(-1))
			{
				Track->OnBeginEvaluation(PersistentDataProxy, Player);
			}
			else
			{
				PersistentDataProxy.SetSectionKey(Key);
				Track->GetChildTemplate(Key.SectionIndex).OnBeginEvaluation(PersistentDataProxy, Player);
			}
		}
	}

	// Tear down spawned objects
	FMovieSceneSpawnRegister& Register = Player.GetSpawnRegister();

	TArray<FMovieSceneSequenceID> ExpiredSequenceIDs;
	ThisFrameMetaData.DiffSequences(LastFrameMetaData, nullptr, &ExpiredSequenceIDs);
	for (FMovieSceneSequenceID ExpiredID : ExpiredSequenceIDs)
	{
		Register.OnSequenceExpired(RootOverridePath.Remap(ExpiredID), Player);
	}
}

bool FMovieSceneRootEvaluationTemplateInstance::IsDirty(TSet<UMovieSceneSequence*>* OutDirtySequences) const
{
	if (TransientInstances.RootInstance.IsValid())
	{
<<<<<<< HEAD
		return LastFrameMetaData.IsDirty(*TransientInstances.RootInstance.Sequence, TransientInstances.RootInstance.Template->Hierarchy, *TemplateStore);
=======
		bool bIsDirty = false;
		if (TransientInstances.RootInstance.Template->SequenceSignature != TransientInstances.RootInstance.Sequence->GetSignature())
		{
			if (OutDirtySequences)
			{
				OutDirtySequences->Add(TransientInstances.RootInstance.Sequence);
			}

			bIsDirty = true;
		}

		if (LastFrameMetaData.IsDirty(TransientInstances.RootInstance.Template->Hierarchy, *TemplateStore, nullptr, OutDirtySequences))
		{
			bIsDirty = true;
		}

		return bIsDirty;
>>>>>>> a23640a2
	}

	return true;
}

void FMovieSceneRootEvaluationTemplateInstance::CopyActuators(FMovieSceneBlendingAccumulator& Accumulator) const
{
	Accumulator.Actuators = ExecutionTokens.GetBlendingAccumulator().Actuators;
}

UMovieSceneSequence* FMovieSceneRootEvaluationTemplateInstance::GetSequence(FMovieSceneSequenceIDRef SequenceID) const
{
	if (SequenceID == MovieSceneSequenceID::Root)
	{
		return RootSequence.Get();
	}
	
	const FMovieSceneSubSequenceData* SubData = GetHierarchy().FindSubData(SequenceID);
	return SubData ? SubData->GetSequence() : nullptr;
}

FMovieSceneEvaluationTemplate* FMovieSceneRootEvaluationTemplateInstance::FindTemplate(FMovieSceneSequenceIDRef SequenceID)
{
	if (SequenceID == MovieSceneSequenceID::Root)
	{
		return RootTemplate;
	}

	const FMovieSceneSubSequenceData* SubData = GetHierarchy().FindSubData(SequenceID);
	UMovieSceneSequence* Sequence = SubData ? SubData->GetSequence() : nullptr;

	return Sequence ? &TemplateStore->AccessTemplate(*Sequence) : nullptr;
}

void FMovieSceneRootEvaluationTemplateInstance::RecreateInstances(const FMovieSceneEvaluationTemplateInstance& RootOverrideInstance, FMovieSceneSequenceID InOverrideRootID, IMovieScenePlayer& Player)
{
	check(RootOverrideInstance.IsValid());

	TransientInstances.RootID = InOverrideRootID;
	TransientInstances.RootInstance = RootOverrideInstance;
	
	Player.State.AssignSequence(TransientInstances.RootID, *RootOverrideInstance.Sequence, Player);

	TransientInstances.ResetSubInstances();

	// We recreate all necessary sequence instances for the current and previous frames by diffing the sequences active last frame, with this frame
	TArray<FMovieSceneSequenceID> PreviousAndCurrentFrameSequenceIDs = LastFrameMetaData.ActiveSequences;
	ThisFrameMetaData.DiffSequences(LastFrameMetaData, &PreviousAndCurrentFrameSequenceIDs, nullptr);

	for (FMovieSceneSequenceID SequenceID : PreviousAndCurrentFrameSequenceIDs)
	{
		const FMovieSceneSubSequenceData* SubData = RootOverrideInstance.Template->Hierarchy.FindSubData(SequenceID);
		if (SubData)
		{
			FMovieSceneEvaluationTemplateInstance NewInstance(SubData, *TemplateStore);
			
			// Always add sequence IDs as the root
			SequenceID = RootOverridePath.Remap(SequenceID);
			TransientInstances.Add(SequenceID, NewInstance);

			if (NewInstance.Sequence)
			{
				Player.State.AssignSequence(SequenceID, *NewInstance.Sequence, Player);
			}
		}
	}
}<|MERGE_RESOLUTION|>--- conflicted
+++ resolved
@@ -210,13 +210,8 @@
 		const FMovieSceneEvaluationMetaData& FieldMetaData = RootOverrideInstance.Template->EvaluationField.GetMetaData(TemplateFieldIndex);
 
 		// Verify that this field entry is still valid (all its cached signatures are still the same)
-<<<<<<< HEAD
-		TRange<float> InvalidatedSubSequenceRange = TRange<float>::Empty();
-		if (FieldMetaData.IsDirty(*RootOverrideInstance.Sequence, RootOverrideInstance.Template->Hierarchy, *TemplateStore, &InvalidatedSubSequenceRange))
-=======
 		TRange<FFrameNumber> InvalidatedSubSequenceRange = TRange<FFrameNumber>::Empty();
 		if (FieldMetaData.IsDirty(RootOverrideInstance.Template->Hierarchy, *TemplateStore, &InvalidatedSubSequenceRange))
->>>>>>> a23640a2
 		{
 			TemplateFieldIndex = INDEX_NONE;
 
@@ -239,22 +234,13 @@
 		}
 		else
 		{
-<<<<<<< HEAD
-			float CurrentTime = Context.GetTime();
-			TOptional<FCompiledGroupResult> CompileResult = FMovieSceneCompiler::CompileTime(CurrentTime, *RootOverrideInstance.Sequence, *TemplateStore);
-=======
 			TOptional<FCompiledGroupResult> CompileResult = FMovieSceneCompiler::CompileTime(RootOverrideTime, *RootOverrideInstance.Sequence, *TemplateStore);
->>>>>>> a23640a2
 
 			if (CompileResult.IsSet())
 			{
 				TRange<FFrameNumber> FieldRange = CompileResult->Range;
 				TemplateFieldIndex = RootOverrideInstance.Template->EvaluationField.Insert(
-<<<<<<< HEAD
-					CurrentTime,
-=======
 					RootOverrideTime,
->>>>>>> a23640a2
 					FieldRange,
 					MoveTemp(CompileResult->Group),
 					MoveTemp(CompileResult->MetaData)
@@ -475,9 +461,6 @@
 {
 	if (TransientInstances.RootInstance.IsValid())
 	{
-<<<<<<< HEAD
-		return LastFrameMetaData.IsDirty(*TransientInstances.RootInstance.Sequence, TransientInstances.RootInstance.Template->Hierarchy, *TemplateStore);
-=======
 		bool bIsDirty = false;
 		if (TransientInstances.RootInstance.Template->SequenceSignature != TransientInstances.RootInstance.Sequence->GetSignature())
 		{
@@ -495,7 +478,6 @@
 		}
 
 		return bIsDirty;
->>>>>>> a23640a2
 	}
 
 	return true;
