--- conflicted
+++ resolved
@@ -18,13 +18,8 @@
 #include "RHIStaticStates.h"
 #include "SceneUtils.h"
 #include "Slate/SceneViewport.h"
-<<<<<<< HEAD
-#include "Traits/IntType.h"
-#include "UObject/WeakObjectPtrTemplates.h"
-=======
 #include "UObject/WeakObjectPtrTemplates.h"
 #include "RenderTargetPool.h"
->>>>>>> 9ba46998
 
 #if WITH_EDITOR
 #include "Editor.h"
@@ -44,9 +39,6 @@
 DECLARE_CYCLE_STAT(TEXT("MediaCapture RenderThread CopyToResolve"), STAT_MediaCapture_RenderThread_CopyToResolve, STATGROUP_Media);
 DECLARE_CYCLE_STAT(TEXT("MediaCapture RenderThread MapStaging"), STAT_MediaCapture_RenderThread_MapStaging, STATGROUP_Media);
 DECLARE_CYCLE_STAT(TEXT("MediaCapture RenderThread Callback"), STAT_MediaCapture_RenderThread_Callback, STATGROUP_Media);
-
-
-using FBooleanUnderlyingIntegerType = TSignedIntType_T<sizeof(bool)>;
 
 namespace MediaCaptureDetails
 {
@@ -105,15 +97,9 @@
 	, ConversionOperation(EMediaCaptureConversionOperation::NONE)
 	, MediaOutputName(TEXT("[undefined]"))
 	, bUseRequestedTargetSize(false)
-<<<<<<< HEAD
-	, bResolvedTargetInitialized(false)
-	, bShouldCaptureRHITexture(false)
-	, bViewportHasFixedViewportSize(false)
-=======
 	, bViewportHasFixedViewportSize(false)
 	, bResolvedTargetInitialized(false)
 	, bShouldCaptureRHITexture(false)
->>>>>>> 9ba46998
 	, WaitingForResolveCommandExecutionCounter(0)
 {
 }
@@ -272,13 +258,7 @@
 	DesiredOutputSize = GetOutputSize(DesiredSize, ConversionOperation);
 	DesiredOutputPixelFormat = GetOutputPixelFormat(DesiredPixelFormat, ConversionOperation);
 	MediaOutputName = *MediaOutput->GetName();
-<<<<<<< HEAD
-
-	bool bTmpShouldCaptureRHITexture = ShouldCaptureRHITexture();
-	FPlatformAtomics::InterlockedExchange((volatile FBooleanUnderlyingIntegerType*)&bShouldCaptureRHITexture, (FBooleanUnderlyingIntegerType)bTmpShouldCaptureRHITexture);
-=======
 	bShouldCaptureRHITexture = ShouldCaptureRHITexture();
->>>>>>> 9ba46998
 }
 
 FIntPoint UMediaCapture::GetOutputSize(const FIntPoint & InSize, const EMediaCaptureConversionOperation & InConversionOperation) const
@@ -434,12 +414,7 @@
 
 			FCoreDelegates::OnEndFrame.RemoveAll(this);
 
-<<<<<<< HEAD
-			
-			while (WaitingForResolveCommandExecutionCounter.Load() > 0 || !FPlatformAtomics::AtomicRead((volatile FBooleanUnderlyingIntegerType*)&bResolvedTargetInitialized))
-=======
 			while (WaitingForResolveCommandExecutionCounter.Load() > 0 || !bResolvedTargetInitialized)
->>>>>>> 9ba46998
 			{
 				FlushRenderingCommands();
 			}
@@ -531,14 +506,6 @@
 		// No buffer is needed if the callback is with the RHI Texture
 		InNumberOfBuffers = 1;
 	}
-<<<<<<< HEAD
-	else if (InNumberOfBuffers < 2)
-	{
-		UE_LOG(LogMediaIOCore, Warning, TEXT("The number of texture buffers is invalid. 2 is the minimum."), *GetName());
-		InNumberOfBuffers = 2;
-	}
-=======
->>>>>>> 9ba46998
 
 	NumberOfCaptureFrame = InNumberOfBuffers;
 	check(CaptureFrames.Num() == 0);
@@ -546,28 +513,6 @@
 
 	// Only create CPU readback texture when we are using the CPU callback
 	if (!bShouldCaptureRHITexture)
-<<<<<<< HEAD
-	{
-		UMediaCapture* This = this;
-		ENQUEUE_RENDER_COMMAND(MediaOutputCaptureFrameCreateTexture)(
-			[This](FRHICommandListImmediate& RHICmdList)
-			{
-				FRHIResourceCreateInfo CreateInfo;
-				for (int32 Index = 0; Index < This->NumberOfCaptureFrame; ++Index)
-				{
-					This->CaptureFrames[Index].ReadbackTexture = RHICreateTexture2D(
-						This->DesiredOutputSize.X,
-						This->DesiredOutputSize.Y,
-						This->DesiredOutputPixelFormat,
-						1,
-						1,
-						TexCreate_CPUReadback,
-						CreateInfo
-					);
-				}
-				FPlatformAtomics::InterlockedExchange((volatile FBooleanUnderlyingIntegerType*)&This->bResolvedTargetInitialized, (FBooleanUnderlyingIntegerType)true);
-			});
-=======
 	{
 		UMediaCapture* This = this;
 		ENQUEUE_RENDER_COMMAND(MediaOutputCaptureFrameCreateTexture)(
@@ -592,7 +537,6 @@
 	else
 	{
 		bResolvedTargetInitialized = true;
->>>>>>> 9ba46998
 	}
 }
 
@@ -616,7 +560,7 @@
 
 void UMediaCapture::OnEndFrame_GameThread()
 {
-	if (!FPlatformAtomics::AtomicRead((volatile FBooleanUnderlyingIntegerType*)&bResolvedTargetInitialized))
+	if (!bResolvedTargetInitialized)
 	{
 		FlushRenderingCommands();
 	}
@@ -639,16 +583,9 @@
 	CurrentResolvedTargetIndex = (CurrentResolvedTargetIndex + 1) % NumberOfCaptureFrame;
 	int32 ReadyFrameIndex = (CurrentResolvedTargetIndex + 1) % NumberOfCaptureFrame; // Next one in the buffer queue
 
-<<<<<<< HEAD
-	// When using ShouldCaptureRHITexture, ReadyFrame will always be nullptr.
-	//ReadyFrame is the buffer ready on the system memory
-	FCaptureFrame* ReadyFrame = (CaptureFrames[ReadyFrameIndex].bResolvedTargetRequested) ? &CaptureFrames[ReadyFrameIndex] : nullptr;
-	//CapturingFrame is the buffer we will use to copy from GPU to system memory
-=======
 	// Frame that should be on the system ram and we want to send to the user
 	FCaptureFrame* ReadyFrame = (CaptureFrames[ReadyFrameIndex].bResolvedTargetRequested) ? &CaptureFrames[ReadyFrameIndex] : nullptr;
 	// Frame that we want to transfer to system ram
->>>>>>> 9ba46998
 	FCaptureFrame* CapturingFrame = (GetState() != EMediaCaptureState::StopRequested) ? &CaptureFrames[CurrentResolvedTargetIndex] : nullptr;
 
 	UE_LOG(LogMediaIOCore, VeryVerbose, TEXT("MediaOutput: '%s'. ReadyFrameIndex: '%d' '%s'. CurrentResolvedTargetIndex: '%d'.")
@@ -679,271 +616,6 @@
 	//The Lock only synchronize while we are copying the value to the enqueue. The viewport and the rendertarget may change while we are in the enqueue command.
 	{
 		FScopeLock Lock(&AccessingCapturingSource);
-<<<<<<< HEAD
-
-		++WaitingForResolveCommandExecutionCounter;
-
-		TSharedPtr<FSceneViewport> CapturingSceneViewportPin = CapturingSceneViewport.Pin();
-		FSceneViewport* InCapturingSceneViewport = CapturingSceneViewportPin.Get();
-		FTextureRenderTargetResource* InTextureRenderTargetResource = CapturingRenderTarget ? CapturingRenderTarget->GameThread_GetRenderTargetResource() : nullptr;
-		FIntPoint InDesiredSize = DesiredSize;
-		FMediaCaptureStateChangedSignature InOnStateChanged = OnStateChanged;
-		UMediaCapture* InMediaCapture = this;
-
-		if (InCapturingSceneViewport != nullptr || InTextureRenderTargetResource != nullptr)
-		{
-			if (CapturingFrame)
-			{
-				CapturingFrame->bResolvedTargetRequested = !bShouldCaptureRHITexture;
-			}
-
-			// RenderCommand to be executed on the RenderThread
-			ENQUEUE_RENDER_COMMAND(FMediaOutputCaptureFrameCreateTexture)(
-				[CapturingFrame, ReadyFrame, InCapturingSceneViewport, InTextureRenderTargetResource, InDesiredSize, InOnStateChanged, InMediaCapture](FRHICommandListImmediate& RHICmdList)
-			{
-				FTexture2DRHIRef SourceTexture;
-				{
-					if (InCapturingSceneViewport)
-					{
-#if WITH_EDITOR
-						if (!IsRunningGame())
-						{
-							// PIE, PIE in windows, editor viewport
-							SourceTexture = InCapturingSceneViewport->GetRenderTargetTexture();
-							if (!SourceTexture.IsValid() && InCapturingSceneViewport->GetViewportRHI())
-							{
-								SourceTexture = RHICmdList.GetViewportBackBuffer(InCapturingSceneViewport->GetViewportRHI());
-							}
-						}
-						else
-#endif
-						if (InCapturingSceneViewport->GetViewportRHI())
-						{
-							// Standalone and packaged
-							SourceTexture = RHICmdList.GetViewportBackBuffer(InCapturingSceneViewport->GetViewportRHI());
-						}
-					}
-					else if (InTextureRenderTargetResource && InTextureRenderTargetResource->GetTextureRenderTarget2DResource())
-					{
-						SourceTexture = InTextureRenderTargetResource->GetTextureRenderTarget2DResource()->GetTextureRHI();
-					}
-				}
-
-				if (!SourceTexture.IsValid())
-				{
-					InMediaCapture->SetState(EMediaCaptureState::Error);
-					UE_LOG(LogMediaIOCore, Error, TEXT("Can't grab the Texture to capture for '%s'."), *InMediaCapture->MediaOutputName);
-				}
-				else if (CapturingFrame)
-				{
-					if (InMediaCapture->DesiredPixelFormat != SourceTexture->GetFormat())
-					{
-						InMediaCapture->SetState(EMediaCaptureState::Error);
-						UE_LOG(LogMediaIOCore, Error, TEXT("The capture will stop for '%s'. The Source pixel format doesn't match with the user requested pixel format. Requested: %s Source: %s")
-							, *InMediaCapture->MediaOutputName
-							, GetPixelFormatString(InMediaCapture->DesiredPixelFormat)
-							, GetPixelFormatString(SourceTexture->GetFormat()));
-					}
-					else if (InMediaCapture->DesiredCaptureOptions.Crop == EMediaCaptureCroppingType::None)
-					{
-						if (InDesiredSize.X != SourceTexture->GetSizeX() || InDesiredSize.Y != SourceTexture->GetSizeY())
-						{
-							InMediaCapture->SetState(EMediaCaptureState::Error);
-							UE_LOG(LogMediaIOCore, Error, TEXT("The capture will stop for '%s'. The Source size doesn't match with the user requested size. Requested: %d,%d  Source: %d,%d")
-								, *InMediaCapture->MediaOutputName
-								, InDesiredSize.X, InDesiredSize.Y
-								, SourceTexture->GetSizeX(), SourceTexture->GetSizeY());
-						}
-					}
-					else
-					{
-						FIntPoint StartCapturePoint = FIntPoint::ZeroValue;
-						if (InMediaCapture->DesiredCaptureOptions.Crop == EMediaCaptureCroppingType::Custom)
-						{
-							StartCapturePoint = InMediaCapture->DesiredCaptureOptions.CustomCapturePoint;
-						}
-
-						if ((uint32)(InDesiredSize.X + StartCapturePoint.X) > SourceTexture->GetSizeX() || (uint32)(InDesiredSize.Y + StartCapturePoint.Y) > SourceTexture->GetSizeY())
-						{
-							InMediaCapture->SetState(EMediaCaptureState::Error);
-							UE_LOG(LogMediaIOCore, Error, TEXT("The capture will stop for '%s'. The Source size doesn't match with the user requested size. Requested: %d,%d  Source: %d,%d")
-								, *InMediaCapture->MediaOutputName
-								, InDesiredSize.X, InDesiredSize.Y
-								, SourceTexture->GetSizeX(), SourceTexture->GetSizeY());
-						}
-					}
-				}
-
-				if (CapturingFrame && InMediaCapture->GetState() != EMediaCaptureState::Error)
-				{
-					SCOPE_CYCLE_COUNTER(STAT_MediaCapture_RenderThread_CopyToResolve);
-
-					FPooledRenderTargetDesc OutputDesc = FPooledRenderTargetDesc::Create2DDesc(
-						InMediaCapture->DesiredOutputSize,
-						InMediaCapture->DesiredOutputPixelFormat,
-						FClearValueBinding::None,
-						TexCreate_None,
-						TexCreate_RenderTargetable,
-						false);
-					TRefCountPtr<IPooledRenderTarget> ResampleTexturePooledRenderTarget;
-					GetRendererModule().RenderTargetPoolFindFreeElement(RHICmdList, OutputDesc, ResampleTexturePooledRenderTarget, TEXT("MediaCapture"));
-					const FSceneRenderTargetItem& DestRenderTarget = ResampleTexturePooledRenderTarget->GetRenderTargetItem();
-
-					// Do we need to crop
-					float ULeft = 0.0f;
-					float URight = 1.0f;
-					float VTop = 0.0f;
-					float VBottom = 1.0f;
-					FResolveParams ResolveParams;
-					if (InMediaCapture->DesiredCaptureOptions.Crop != EMediaCaptureCroppingType::None)
-					{
-						switch (InMediaCapture->DesiredCaptureOptions.Crop)
-						{
-						case EMediaCaptureCroppingType::Center:
-							ResolveParams.Rect = FResolveRect((SourceTexture->GetSizeX() - InDesiredSize.X) / 2, (SourceTexture->GetSizeY() - InDesiredSize.Y) / 2, 0, 0);
-							ResolveParams.Rect.X2 = ResolveParams.Rect.X1 + InDesiredSize.X;
-							ResolveParams.Rect.Y2 = ResolveParams.Rect.Y1 + InDesiredSize.Y;
-							break;
-						case EMediaCaptureCroppingType::TopLeft:
-							ResolveParams.Rect = FResolveRect(0, 0, InDesiredSize.X, InDesiredSize.Y);
-							break;
-						case EMediaCaptureCroppingType::Custom:
-							ResolveParams.Rect = FResolveRect(InMediaCapture->DesiredCaptureOptions.CustomCapturePoint.X, InMediaCapture->DesiredCaptureOptions.CustomCapturePoint.Y, 0, 0);
-							ResolveParams.Rect.X2 = ResolveParams.Rect.X1 + InDesiredSize.X;
-							ResolveParams.Rect.Y2 = ResolveParams.Rect.Y1 + InDesiredSize.Y;
-							break;
-						}
-
-						ResolveParams.DestRect.X1 = 0;
-						ResolveParams.DestRect.X2 = InDesiredSize.X;
-						ResolveParams.DestRect.Y1 = 0;
-						ResolveParams.DestRect.Y2 = InDesiredSize.Y;
-
-						ULeft = (float)ResolveParams.Rect.X1 / (float)SourceTexture->GetSizeX();
-						URight = (float)ResolveParams.Rect.X2 / (float)SourceTexture->GetSizeX();
-						VTop = (float)ResolveParams.Rect.Y1 / (float)SourceTexture->GetSizeY();
-						VBottom = (float)ResolveParams.Rect.Y2 / (float)SourceTexture->GetSizeY();
-					}
-
-					{
-						SCOPED_DRAW_EVENTF(RHICmdList, MediaCapture, TEXT("MediaCapture"));
-
-						if (InMediaCapture->ConversionOperation == EMediaCaptureConversionOperation::NONE)
-						{
-							// Asynchronously copy target from GPU to GPU
-							RHICmdList.CopyToResolveTarget(SourceTexture, DestRenderTarget.TargetableTexture, ResolveParams);
-						}
-						else
-						{
-							// convert the source with a draw call
-							FGraphicsPipelineStateInitializer GraphicsPSOInit;
-							FRHITexture* RenderTarget = DestRenderTarget.TargetableTexture.GetReference();
-							PRAGMA_DISABLE_DEPRECATION_WARNINGS
-							SetRenderTargets(RHICmdList, 1, &RenderTarget, nullptr, ESimpleRenderTargetMode::EExistingColorAndDepth, FExclusiveDepthStencil::DepthNop_StencilNop);
-							PRAGMA_ENABLE_DEPRECATION_WARNINGS
-
-							RHICmdList.ApplyCachedRenderTargets(GraphicsPSOInit);
-
-							GraphicsPSOInit.DepthStencilState = TStaticDepthStencilState<false, CF_Always>::GetRHI();
-							GraphicsPSOInit.RasterizerState = TStaticRasterizerState<>::GetRHI();
-							GraphicsPSOInit.BlendState = TStaticBlendStateWriteMask<CW_RGBA, CW_NONE, CW_NONE, CW_NONE, CW_NONE, CW_NONE, CW_NONE, CW_NONE>::GetRHI();
-							GraphicsPSOInit.PrimitiveType = PT_TriangleStrip;
-
-							// configure media shaders
-							auto ShaderMap = GetGlobalShaderMap(GMaxRHIFeatureLevel);
-							TShaderMapRef<FMediaShadersVS> VertexShader(ShaderMap);
-
-							GraphicsPSOInit.BoundShaderState.VertexDeclarationRHI = GMediaVertexDeclaration.VertexDeclarationRHI;
-							GraphicsPSOInit.BoundShaderState.VertexShaderRHI = GETSAFERHISHADER_VERTEX(*VertexShader);
-
-							const bool bDoLinearToSRGB = false;
-
-							switch (InMediaCapture->ConversionOperation)
-							{
-							case EMediaCaptureConversionOperation::RGBA8_TO_YUV_8BIT:
-								{
-									TShaderMapRef<FRGB8toUYVY8ConvertPS> ConvertShader(ShaderMap);
-									GraphicsPSOInit.BoundShaderState.PixelShaderRHI = GETSAFERHISHADER_PIXEL(*ConvertShader);
-									SetGraphicsPipelineState(RHICmdList, GraphicsPSOInit);
-									ConvertShader->SetParameters(RHICmdList, SourceTexture, MediaShaders::RgbToYuvRec709Full, MediaShaders::YUVOffset8bits, bDoLinearToSRGB);
-								}
-								break;
-							case EMediaCaptureConversionOperation::RGB10_TO_YUVv210_10BIT:
-								{
-									TShaderMapRef<FRGB10toYUVv210ConvertPS> ConvertShader(ShaderMap);
-									GraphicsPSOInit.BoundShaderState.PixelShaderRHI = GETSAFERHISHADER_PIXEL(*ConvertShader);
-									SetGraphicsPipelineState(RHICmdList, GraphicsPSOInit);
-									ConvertShader->SetParameters(RHICmdList, SourceTexture, MediaShaders::RgbToYuvRec709Full, MediaShaders::YUVOffset10bits, bDoLinearToSRGB);
-								}
-								break;
-							case EMediaCaptureConversionOperation::INVERT_ALPHA:
-								{
-									TShaderMapRef<FInvertAlphaPS> ConvertShader(ShaderMap);
-									GraphicsPSOInit.BoundShaderState.PixelShaderRHI = GETSAFERHISHADER_PIXEL(*ConvertShader);
-									SetGraphicsPipelineState(RHICmdList, GraphicsPSOInit);
-									ConvertShader->SetParameters(RHICmdList, SourceTexture);
-								}
-								break;
-							case EMediaCaptureConversionOperation::SET_ALPHA_ONE:
-								{
-									TShaderMapRef<FSetAlphaOnePS> ConvertShader(ShaderMap);
-									GraphicsPSOInit.BoundShaderState.PixelShaderRHI = GETSAFERHISHADER_PIXEL(*ConvertShader);
-									SetGraphicsPipelineState(RHICmdList, GraphicsPSOInit);
-									ConvertShader->SetParameters(RHICmdList, SourceTexture);
-								}
-								break;
-							}
-
-							// draw full size quad into render target
-							FVertexBufferRHIRef VertexBuffer = CreateTempMediaVertexBuffer(ULeft, URight, VTop, VBottom);
-							RHICmdList.SetStreamSource(0, VertexBuffer, 0);
-
-							// set viewport to RT size
-							RHICmdList.SetViewport(0, 0, 0.0f, InMediaCapture->DesiredOutputSize.X, InMediaCapture->DesiredOutputSize.Y, 1.0f);
-							RHICmdList.DrawPrimitive(0, 2, 1);
-							RHICmdList.TransitionResource(EResourceTransitionAccess::EReadable, DestRenderTarget.TargetableTexture);
-						}
-					}
-
-					if (FPlatformAtomics::AtomicRead((volatile FBooleanUnderlyingIntegerType*)&InMediaCapture->bShouldCaptureRHITexture))
-					{
-						SCOPE_CYCLE_COUNTER(STAT_MediaCapture_RenderThread_Callback);
-						InMediaCapture->OnRHITextureCaptured_RenderingThread(CapturingFrame->CaptureBaseData, CapturingFrame->UserData, DestRenderTarget.TargetableTexture);
-						CapturingFrame->bResolvedTargetRequested = false;
-					}
-					else
-					{
-						// Asynchronously copy duplicate target from GPU to System Memory
-						RHICmdList.CopyToResolveTarget(DestRenderTarget.TargetableTexture, CapturingFrame->ReadbackTexture, FResolveParams());
-					}
-				}
-
-				if (!FPlatformAtomics::AtomicRead((volatile FBooleanUnderlyingIntegerType*)&InMediaCapture->bShouldCaptureRHITexture) && ReadyFrame && InMediaCapture->GetState() != EMediaCaptureState::Error)
-				{
-					check(ReadyFrame->ReadbackTexture.IsValid());
-
-					// Lock & read
-					void* ColorDataBuffer = nullptr;
-					int32 Width = 0, Height = 0;
-					{
-						SCOPE_CYCLE_COUNTER(STAT_MediaCapture_RenderThread_MapStaging);
-						RHICmdList.MapStagingSurface(ReadyFrame->ReadbackTexture, ColorDataBuffer, Width, Height);
-					}
-
-					{
-						SCOPE_CYCLE_COUNTER(STAT_MediaCapture_RenderThread_Callback);
-						InMediaCapture->OnFrameCaptured_RenderingThread(ReadyFrame->CaptureBaseData, ReadyFrame->UserData, ColorDataBuffer, Width, Height);
-					}
-					ReadyFrame->bResolvedTargetRequested = false;
-
-					RHICmdList.UnmapStagingSurface(ReadyFrame->ReadbackTexture);
-				}
-
-				--InMediaCapture->WaitingForResolveCommandExecutionCounter;
-			});
-		}
-	}
-=======
 
 		TSharedPtr<FSceneViewport> CapturingSceneViewportPin = CapturingSceneViewport.Pin();
 		FSceneViewport* InCapturingSceneViewport = CapturingSceneViewportPin.Get();
@@ -1222,7 +894,6 @@
 	}
 
 	--InMediaCapture->WaitingForResolveCommandExecutionCounter;
->>>>>>> 9ba46998
 }
 
 /* namespace MediaCaptureDetails implementation
