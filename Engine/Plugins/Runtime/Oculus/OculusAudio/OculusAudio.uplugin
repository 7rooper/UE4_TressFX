{
	"FileVersion": 3,
	"Version": 1,
	"VersionName": "1.34.0",
	"FriendlyName": "Oculus Audio",
	"Description": "Oculus audio spatialization",
	"Category": "Audio",
	"CreatedBy": "Oculus",
	"CreatedByURL": "https://www.oculus.com/",
	"DocsURL": "https://developer.oculus.com/documentation/unreal/latest/concepts/unreal-audio/",
	"MarketplaceURL": "",
	"SupportURL": "https://forums.oculusvr.com/developer/categories/audio-development",
	"EnabledByDefault": false,
	"CanContainContent": false,
	"IsBetaVersion": false,
	"Installed": false,
	"Modules": [
		{
			"Name": "OculusAudio",
			"Type": "Runtime",
			"LoadingPhase": "PostConfigInit",
			"WhitelistPlatforms": [
<<<<<<< HEAD
				"Win64",
=======
				"Win64"
>>>>>>> 9ba46998
			]
		},
		{
			"Name": "OculusAudioEditor",
			"Type": "Editor",
			"LoadingPhase": "PostEngineInit",
			"WhitelistPlatforms": [
				"Win64"
			]
		}
	]
}<|MERGE_RESOLUTION|>--- conflicted
+++ resolved
@@ -20,11 +20,7 @@
 			"Type": "Runtime",
 			"LoadingPhase": "PostConfigInit",
 			"WhitelistPlatforms": [
-<<<<<<< HEAD
-				"Win64",
-=======
 				"Win64"
->>>>>>> 9ba46998
 			]
 		},
 		{
