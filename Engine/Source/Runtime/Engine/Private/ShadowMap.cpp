--- conflicted
+++ resolved
@@ -109,19 +109,12 @@
 				// TODO: We currently only support one LOD of static lighting in foliage
 				// Need to create per-LOD instance data to fix that
 				MeshBuildData->PerInstanceLightmapData[InstanceIndex].ShadowmapUVBias = ShadowMap->GetCoordinateBias();
-<<<<<<< HEAD
-				int32 RenderIndex = (Component->InstanceReorderTable.IsValidIndex(InstanceIndex) && Component->InstanceReorderTable[InstanceIndex] != INDEX_NONE) ? Component->InstanceReorderTable[InstanceIndex] : InstanceIndex;
-
-				Component->InstanceUpdateCmdBuffer.SetShadowMapData(RenderIndex, MeshBuildData->PerInstanceLightmapData[InstanceIndex].ShadowmapUVBias);
-				Component->MarkRenderStateDirty();
-=======
 				int32 RenderIndex = Component->InstanceReorderTable.IsValidIndex(InstanceIndex) ? Component->InstanceReorderTable[InstanceIndex] : InstanceIndex;
 				if (RenderIndex != INDEX_NONE)
 				{
 					Component->InstanceUpdateCmdBuffer.SetShadowMapData(RenderIndex, MeshBuildData->PerInstanceLightmapData[InstanceIndex].ShadowmapUVBias);
 					Component->MarkRenderStateDirty();
 				}
->>>>>>> 9ba46998
 			}
 		}
 	}
