--- conflicted
+++ resolved
@@ -302,11 +302,8 @@
 	}
 	else if (Ar.IsLoading())
 	{
-<<<<<<< HEAD
-=======
 		DefaultValue.Empty();
 
->>>>>>> 9ba46998
 		if (PropertySetterName == TEXT("SetRelativeLocation") || PropertySetterName == TEXT("SetRelativeRotation"))
 		{
 			PropertySetterName = FName(*(TEXT("K2_") + PropertySetterName.ToString()));
@@ -1447,21 +1444,12 @@
 						{
 							void* ObjPtrContainer = ArrayHelper.GetRawPtr(ComponentIndex);
 							UObject* CurrentObject = InnerObjectProperty->GetObjectPropertyValue(ObjPtrContainer);
-<<<<<<< HEAD
 
 							if (CurrentObject && CurrentObject->IsA(UActorComponent::StaticClass()) && CurrentObject->GetName() == NextSeg.ComponentName)
 							{
 								ParentContainerClass = CurrentObject->GetClass();
 								ParentContainerAddress =  CurrentObject;
 
-=======
-
-							if (CurrentObject && CurrentObject->IsA(UActorComponent::StaticClass()) && CurrentObject->GetName() == NextSeg.ComponentName)
-							{
-								ParentContainerClass = CurrentObject->GetClass();
-								ParentContainerAddress =  CurrentObject;
-
->>>>>>> 9ba46998
 								// The next link in the chain is just this array's inner. Let's just skip it instead
 								return ResolvePropertiesRecursive(CurrentObject->GetClass(), CurrentObject, SegmentIndex + 2);
 							}
