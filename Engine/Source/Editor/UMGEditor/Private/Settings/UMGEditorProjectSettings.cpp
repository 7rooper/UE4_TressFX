// Copyright 1998-2019 Epic Games, Inc. All Rights Reserved.

#include "UMGEditorProjectSettings.h"
#include "WidgetBlueprint.h"
#include "WidgetCompilerRule.h"
#include "UObject/Package.h"
#include "UObject/UObjectIterator.h"
#include "Components/CanvasPanel.h"

UUMGEditorProjectSettings::UUMGEditorProjectSettings()
{
	Version = 0;
	CurrentVersion = 1;
	bShowWidgetsFromEngineContent = false;
	bShowWidgetsFromDeveloperContent = true;

	DefaultRootWidget = UCanvasPanel::StaticClass();

	// Deprecated
	bCookSlowConstructionWidgetTree_DEPRECATED = true;
	bWidgetSupportsDynamicCreation_DEPRECATED = true;
}

#if WITH_EDITOR

FText UUMGEditorProjectSettings::GetSectionText() const
{
	return NSLOCTEXT("UMG", "WidgetDesignerTeamSettingsName", "Widget Designer (Team)");
}

FText UUMGEditorProjectSettings::GetSectionDescription() const
{
	return NSLOCTEXT("UMG", "WidgetDesignerTeamSettingsDescription", "Configure options for the Widget Designer that affect the whole team.");
}

#endif

bool UUMGEditorProjectSettings::CompilerOption_SupportsDynamicCreation(const class UWidgetBlueprint* WidgetBlueprint) const
{
	return GetFirstCompilerOption(WidgetBlueprint, &FWidgetCompilerOptions::bWidgetSupportsDynamicCreation, true);
}

bool UUMGEditorProjectSettings::CompilerOption_CookSlowConstructionWidgetTree(const class UWidgetBlueprint* WidgetBlueprint) const
{
	return GetFirstCompilerOption(WidgetBlueprint, &FWidgetCompilerOptions::bCookSlowConstructionWidgetTree, true);
}

bool UUMGEditorProjectSettings::CompilerOption_AllowBlueprintTick(const class UWidgetBlueprint* WidgetBlueprint) const
{
	return GetFirstCompilerOption(WidgetBlueprint, &FWidgetCompilerOptions::bAllowBlueprintTick, true);
}

bool UUMGEditorProjectSettings::CompilerOption_AllowBlueprintPaint(const class UWidgetBlueprint* WidgetBlueprint) const
{
	return GetFirstCompilerOption(WidgetBlueprint, &FWidgetCompilerOptions::bAllowBlueprintPaint, true);
}

EPropertyBindingPermissionLevel UUMGEditorProjectSettings::CompilerOption_PropertyBindingRule(const class UWidgetBlueprint* WidgetBlueprint) const
{
	return GetFirstCompilerOption(WidgetBlueprint, &FWidgetCompilerOptions::PropertyBindingRule, EPropertyBindingPermissionLevel::Allow);
}

TArray<UWidgetCompilerRule*> UUMGEditorProjectSettings::CompilerOption_Rules(const class UWidgetBlueprint* WidgetBlueprint) const
{
	TArray<UWidgetCompilerRule*> Rules;
	GetCompilerOptionsForWidget(WidgetBlueprint, [&Rules](const FWidgetCompilerOptions& Options) {
		for (const TSoftClassPtr<UWidgetCompilerRule>& RuleClassPtr : Options.Rules)
		{
			// The compiling rule may not be loaded yet in early loading phases, we'll
			// just have to skip the rules in those cases.
			RuleClassPtr.LoadSynchronous();
			if (RuleClassPtr)
			{
				if (UWidgetCompilerRule* Rule = RuleClassPtr->GetDefaultObject<UWidgetCompilerRule>())
				{
					Rules.Add(Rule);
				}
			}
		}
		return false;
	});
	return Rules;
}

void UUMGEditorProjectSettings::GetCompilerOptionsForWidget(const UWidgetBlueprint* WidgetBlueprint, TFunctionRef<bool(const FWidgetCompilerOptions&)> Operator) const
{
	FString AssetPath = WidgetBlueprint->GetOutermost()->GetName();
	FSoftObjectPath SoftObjectPath = WidgetBlueprint->GetPathName();
	
<<<<<<< HEAD
=======
	// Don't apply the rules to the engine widgets.
	if (AssetPath.StartsWith(TEXT("/Engine")))
	{
		return;
	}

>>>>>>> 5edfa17c
	for (int32 DirectoryIndex = DirectoryCompilerOptions.Num() - 1; DirectoryIndex >= 0; DirectoryIndex--)
	{
		const FDirectoryWidgetCompilerOptions& CompilerOptions = DirectoryCompilerOptions[DirectoryIndex];

		const FString& DirectoryPath = CompilerOptions.Directory.Path;
		if (!DirectoryPath.IsEmpty())
		{
			if (AssetPath.StartsWith(DirectoryPath))
			{
				const bool bIgnoreWidget = CompilerOptions.IgnoredWidgets.ContainsByPredicate([&SoftObjectPath](const TSoftObjectPtr<UWidgetBlueprint>& IgnoredWidget) {
					return IgnoredWidget.ToSoftObjectPath() == SoftObjectPath;
				});

				if (bIgnoreWidget)
				{
					continue;
				}

				if (Operator(CompilerOptions.Options))
				{
					return;
				}
			}
		}
	}

	Operator(DefaultCompilerOptions);
}

#if WITH_EDITOR
void UUMGEditorProjectSettings::PostEditChangeChainProperty(FPropertyChangedChainEvent& PropertyChangedEvent)
{
	Super::PostEditChangeChainProperty(PropertyChangedEvent);

	DirectoryCompilerOptions.StableSort([](const FDirectoryWidgetCompilerOptions& A, const FDirectoryWidgetCompilerOptions& B) {
		return A.Directory.Path < B.Directory.Path;
	});

	// If there's a change, we should scan for widgets currently in the error or warning state and mark them as dirty
	// so they get recompiled next time we PIE.  Don't mark all widgets dirty, or we're in for a very large recompile.
	if (PropertyChangedEvent.ChangeType != EPropertyChangeType::Interactive)
	{
		for (TObjectIterator<UWidgetBlueprint> BlueprintIt; BlueprintIt; ++BlueprintIt)
		{
			UWidgetBlueprint* Blueprint = *BlueprintIt;
			if (Blueprint->Status == BS_Error || Blueprint->Status == BS_UpToDateWithWarnings)
			{
				Blueprint->Status = BS_Dirty;
			}
		}
	}
}
#endif

void UUMGEditorProjectSettings::PostInitProperties()
{
	Super::PostInitProperties();

	if (Version < CurrentVersion)
	{
		for (int32 FromVersion = Version + 1; FromVersion <= CurrentVersion; FromVersion++)
		{
			PerformUpgradeStepForVersion(FromVersion);
		}

		Version = CurrentVersion;
	}
}

void UUMGEditorProjectSettings::PerformUpgradeStepForVersion(int32 ForVersion)
{
	if (ForVersion == 1)
	{
		DefaultCompilerOptions.bCookSlowConstructionWidgetTree = bCookSlowConstructionWidgetTree_DEPRECATED;
		DefaultCompilerOptions.bWidgetSupportsDynamicCreation = bWidgetSupportsDynamicCreation_DEPRECATED;
	}
}<|MERGE_RESOLUTION|>--- conflicted
+++ resolved
@@ -87,15 +87,12 @@
 	FString AssetPath = WidgetBlueprint->GetOutermost()->GetName();
 	FSoftObjectPath SoftObjectPath = WidgetBlueprint->GetPathName();
 	
-<<<<<<< HEAD
-=======
 	// Don't apply the rules to the engine widgets.
 	if (AssetPath.StartsWith(TEXT("/Engine")))
 	{
 		return;
 	}
 
->>>>>>> 5edfa17c
 	for (int32 DirectoryIndex = DirectoryCompilerOptions.Num() - 1; DirectoryIndex >= 0; DirectoryIndex--)
 	{
 		const FDirectoryWidgetCompilerOptions& CompilerOptions = DirectoryCompilerOptions[DirectoryIndex];
