// Copyright 1998-2017 Epic Games, Inc. All Rights Reserved.

#include "EditorModeManager.h"
#include "Engine/Selection.h"
#include "Misc/MessageDialog.h"
#include "EditorStyleSettings.h"
#include "Editor/EditorPerProjectUserSettings.h"
#include "Misc/ConfigCacheIni.h"
#include "GameFramework/WorldSettings.h"
#include "LevelEditorViewport.h"
#include "EditorModeRegistry.h"
#include "EditorModes.h"
#include "Engine/BookMark.h"
#include "EditorSupportDelegates.h"
#include "EdMode.h"
#include "Toolkits/IToolkitHost.h"

#include "Framework/Notifications/NotificationManager.h"
#include "Widgets/Notifications/SNotificationList.h"
#include "Engine/LevelStreaming.h"
<<<<<<< HEAD
#include "ViewportWorldInteraction.h"
#include "Public/EditorWorldExtension.h"
#include "Editor/EditorEngine.h"
=======
#include "EditorWorldExtension.h"
#include "ViewportWorldInteraction.h"
#include "Editor/EditorEngine.h"
#include "UnrealEdGlobals.h"
#include "Editor/UnrealEdEngine.h"
>>>>>>> c08c13e0

/*------------------------------------------------------------------------------
	FEditorModeTools.

	The master class that handles tracking of the current mode.
------------------------------------------------------------------------------*/

FEditorModeTools::FEditorModeTools()
	: PivotShown(false)
	, Snapping(false)
	, SnappedActor(false)
	, CachedLocation(ForceInitToZero)
	, PivotLocation(ForceInitToZero)
	, SnappedLocation(ForceInitToZero)
	, GridBase(ForceInitToZero)
	, TranslateRotateXAxisAngle(0.0f)
	, TranslateRotate2DAngle(0.0f)
	, DefaultModeIDs()
	, WidgetMode(FWidget::WM_None)
	, OverrideWidgetMode(FWidget::WM_None)
	, bShowWidget(true)
	, bHideViewportUI(false)
	, bSelectionHasSceneComponent(false)
	, CoordSystem(COORD_World)
	, bIsTracking(false)
{
	DefaultModeIDs.Add( FBuiltinEditorModes::EM_Default );

	// Load the last used settings
	LoadConfig();

	// Register our callback for actor selection changes
	USelection::SelectNoneEvent.AddRaw(this, &FEditorModeTools::OnEditorSelectNone);
	USelection::SelectionChangedEvent.AddRaw(this, &FEditorModeTools::OnEditorSelectionChanged);
	USelection::SelectObjectEvent.AddRaw(this, &FEditorModeTools::OnEditorSelectionChanged);

	if( GEditor )
	{
		// Register our callback for undo/redo
		GEditor->RegisterForUndo(this);
	}
}

FEditorModeTools::~FEditorModeTools()
{
	// Should we call Exit on any modes that are still active, or is it too late?
	USelection::SelectionChangedEvent.RemoveAll(this);
	USelection::SelectNoneEvent.RemoveAll(this);
	USelection::SelectObjectEvent.RemoveAll(this);

	GEditor->UnregisterForUndo(this);
}

void FEditorModeTools::LoadConfig(void)
{
	GConfig->GetBool(TEXT("FEditorModeTools"),TEXT("ShowWidget"),bShowWidget,
		GEditorPerProjectIni);

	const bool bGetRawValue = true;
	int32 Bogus = (int32)GetCoordSystem(bGetRawValue);
	GConfig->GetInt(TEXT("FEditorModeTools"),TEXT("CoordSystem"),Bogus,
		GEditorPerProjectIni);
	SetCoordSystem((ECoordSystem)Bogus);


	LoadWidgetSettings();
}

void FEditorModeTools::SaveConfig(void)
{
	GConfig->SetBool(TEXT("FEditorModeTools"), TEXT("ShowWidget"), bShowWidget, GEditorPerProjectIni);

	const bool bGetRawValue = true;
	GConfig->SetInt(TEXT("FEditorModeTools"), TEXT("CoordSystem"), (int32)GetCoordSystem(bGetRawValue), GEditorPerProjectIni);

	SaveWidgetSettings();
}

TSharedPtr<class IToolkitHost> FEditorModeTools::GetToolkitHost() const
{
	TSharedPtr<class IToolkitHost> Result = ToolkitHost.Pin();
	check(ToolkitHost.IsValid());
	return Result;
}

bool FEditorModeTools::HasToolkitHost() const
{
	return ToolkitHost.Pin().IsValid();
}

void FEditorModeTools::SetToolkitHost(TSharedRef<class IToolkitHost> InHost)
{
	checkf(!ToolkitHost.IsValid(), TEXT("SetToolkitHost can only be called once"));
	ToolkitHost = InHost;
}

USelection* FEditorModeTools::GetSelectedActors() const
{
	return GEditor->GetSelectedActors();
}

USelection* FEditorModeTools::GetSelectedObjects() const
{
	return GEditor->GetSelectedObjects();
}

USelection* FEditorModeTools::GetSelectedComponents() const
{
	return GEditor->GetSelectedComponents();
}

UWorld* FEditorModeTools::GetWorld() const
{
	// When in 'Simulate' mode, the editor mode tools will actually interact with the PIE world
	if( GEditor->bIsSimulatingInEditor )
	{
		return GEditor->GetPIEWorldContext()->World();
	}
	else
	{
		return GEditor->GetEditorWorldContext().World();
	}
}

bool FEditorModeTools::SelectionHasSceneComponent() const
{
	return bSelectionHasSceneComponent;
}

void FEditorModeTools::OnEditorSelectionChanged(UObject* NewSelection)
{
	if(NewSelection == GetSelectedActors())
	{
		// when actors are selected check if there is at least one component selected and cache that off
		// Editor modes use this primarily to determine of transform gizmos should be drawn.  
		// Performing this check each frame with lots of actors is expensive so only do this when selection changes
		bSelectionHasSceneComponent = false;
		for(FSelectionIterator It(*GetSelectedActors()); It; ++It)
		{
			AActor* Actor = Cast<AActor>(*It);
			if(Actor != nullptr && Actor->FindComponentByClass<USceneComponent>() != nullptr)
			{
				bSelectionHasSceneComponent = true;
				break;
			}
		}

	}
	else
	{
		// If selecting an actor, move the pivot location.
		AActor* Actor = Cast<AActor>(NewSelection);
		if(Actor != nullptr)
		{
			if(Actor->IsSelected())
			{
				SetPivotLocation(Actor->GetActorLocation(), false);

				// If this actor wasn't part of the original selection set during pie/sie, clear it now
				if(GEditor->ActorsThatWereSelected.Num() > 0)
				{
					AActor* EditorActor = EditorUtilities::GetEditorWorldCounterpartActor(Actor);
					if(!EditorActor || !GEditor->ActorsThatWereSelected.Contains(EditorActor))
					{
						GEditor->ActorsThatWereSelected.Empty();
					}
				}
			}
			else if(GEditor->ActorsThatWereSelected.Num() > 0)
			{
				// Clear the selection set
				GEditor->ActorsThatWereSelected.Empty();
			}
		}
	}

	for(const auto& Pair : FEditorModeRegistry::Get().GetFactoryMap())
	{
		Pair.Value->OnSelectionChanged(*this, NewSelection);
	}
}

void FEditorModeTools::OnEditorSelectNone()
{
	GEditor->SelectNone( false, true );
	GEditor->ActorsThatWereSelected.Empty();
}

void FEditorModeTools::SetPivotLocation( const FVector& Location, const bool bIncGridBase )
{
	CachedLocation = PivotLocation = SnappedLocation = Location;
	if ( bIncGridBase )
	{
		GridBase = Location;
	}
}

ECoordSystem FEditorModeTools::GetCoordSystem(bool bGetRawValue)
{
	bool bAligningToActors = false;
<<<<<<< HEAD
	if (GEditor->GetEditorWorldExtensionsManager() != nullptr)
	{

		UViewportWorldInteraction* ViewportWorldInteraction = Cast<UViewportWorldInteraction>(GEditor->GetEditorWorldExtensionsManager()->GetEditorWorldExtensions(GetWorld())->FindExtension(UViewportWorldInteraction::StaticClass()));
		if (ViewportWorldInteraction != nullptr && ViewportWorldInteraction->AreAligningToActors() == true)
		{
			bAligningToActors = true;
=======
	if (GEditor->GetEditorWorldExtensionsManager() != nullptr
		&& GetWorld() != nullptr)
	{
		UEditorWorldExtensionCollection* WorldExtensionCollection = GEditor->GetEditorWorldExtensionsManager()->GetEditorWorldExtensions(GetWorld(), false);
		if (WorldExtensionCollection != nullptr)
		{
			UViewportWorldInteraction* ViewportWorldInteraction = Cast<UViewportWorldInteraction>(WorldExtensionCollection->FindExtension(UViewportWorldInteraction::StaticClass()));
			if (ViewportWorldInteraction != nullptr && ViewportWorldInteraction->AreAligningToActors() == true)
			{
				bAligningToActors = true;
			}
>>>>>>> c08c13e0
		}
	}
	if (!bGetRawValue && 
		((GetWidgetMode() == FWidget::WM_Scale) || bAligningToActors))
	{
		return COORD_Local;
	}
	else
	{
		return CoordSystem;
	}
}

void FEditorModeTools::SetCoordSystem(ECoordSystem NewCoordSystem)
{
	// If we are trying to enter world space but are aligning to actors, turn off aligning to actors
<<<<<<< HEAD
	if (GEditor->GetEditorWorldExtensionsManager() != nullptr &&
		NewCoordSystem == COORD_World)
	{
		UViewportWorldInteraction* ViewportWorldInteraction = Cast<UViewportWorldInteraction>(GEditor->GetEditorWorldExtensionsManager()->GetEditorWorldExtensions(GetWorld())->FindExtension(UViewportWorldInteraction::StaticClass()));
		if (ViewportWorldInteraction != nullptr && ViewportWorldInteraction->AreAligningToActors() == true)
		{
			if (ViewportWorldInteraction->HasCandidatesSelected())
			{
				ViewportWorldInteraction->SetSelectionAsCandidates();
			}
			GUnrealEd->Exec(GetWorld(), TEXT("VI.EnableGuides 0"));
=======
	if (GEditor->GetEditorWorldExtensionsManager() != nullptr
		&& GetWorld() != nullptr
		&& NewCoordSystem == COORD_World)
	{
		UEditorWorldExtensionCollection* WorldExtensionCollection = GEditor->GetEditorWorldExtensionsManager()->GetEditorWorldExtensions(GetWorld(), false);
		if (WorldExtensionCollection != nullptr)
		{
			UViewportWorldInteraction* ViewportWorldInteraction = Cast<UViewportWorldInteraction>(WorldExtensionCollection->FindExtension(UViewportWorldInteraction::StaticClass()));
			if (ViewportWorldInteraction != nullptr && ViewportWorldInteraction->AreAligningToActors() == true)
			{
				if (ViewportWorldInteraction->HasCandidatesSelected())
				{
					ViewportWorldInteraction->SetSelectionAsCandidates();
				}
				GUnrealEd->Exec(GetWorld(), TEXT("VI.EnableGuides 0"));
			}
>>>>>>> c08c13e0
		}
	}
	CoordSystem = NewCoordSystem;
}

void FEditorModeTools::SetDefaultMode( const FEditorModeID DefaultModeID )
{
	DefaultModeIDs.Reset();
	DefaultModeIDs.Add( DefaultModeID );
}

void FEditorModeTools::AddDefaultMode( const FEditorModeID DefaultModeID )
{
	DefaultModeIDs.AddUnique( DefaultModeID );
}

void FEditorModeTools::RemoveDefaultMode( const FEditorModeID DefaultModeID )
{
	DefaultModeIDs.RemoveSingle( DefaultModeID );
}

void FEditorModeTools::ActivateDefaultMode()
{
	// NOTE: Activating EM_Default will cause ALL default editor modes to be activated (handled specially in ActivateMode())
	ActivateMode( FBuiltinEditorModes::EM_Default );
}

void FEditorModeTools::DeactivateModeAtIndex(int32 InIndex)
{
	check( InIndex >= 0 && InIndex < Modes.Num() );

	auto& Mode = Modes[InIndex];

	Mode->Exit();
	RecycledModes.Add( Mode->GetID(), Mode );
	Modes.RemoveAt( InIndex );
}

void FEditorModeTools::DeactivateMode( FEditorModeID InID )
{
	// Find the mode from the ID and exit it.
	for( int32 Index = Modes.Num() - 1; Index >= 0; --Index )
	{
		auto& Mode = Modes[Index];
		if( Mode->GetID() == InID )
		{
			DeactivateModeAtIndex(Index);
			break;
		}
	}

	if( Modes.Num() == 0 )
	{
		// Ensure the default mode is active if there are no active modes.
		ActivateDefaultMode();
	}
}

void FEditorModeTools::DeactivateAllModes()
{
	for( int32 Index = Modes.Num() - 1; Index >= 0; --Index )
	{
		DeactivateModeAtIndex(Index);
	}
}

void FEditorModeTools::DestroyMode( FEditorModeID InID )
{
	// Find the mode from the ID and exit it.
	for( int32 Index = Modes.Num() - 1; Index >= 0; --Index )
	{
		auto& Mode = Modes[Index];
		if ( Mode->GetID() == InID )
		{
			// Deactivate and destroy
			DeactivateModeAtIndex(Index);
			break;
		}
	}

	RecycledModes.Remove(InID);
}

void FEditorModeTools::ActivateMode(FEditorModeID InID, bool bToggle)
{
	static bool bReentrant = false;
	if( !bReentrant )
	{
		if (InID == FBuiltinEditorModes::EM_Default)
		{
			bReentrant = true;

			for( const FEditorModeID ModeID : DefaultModeIDs )
			{
				ActivateMode( ModeID );
			}

			for( const FEditorModeID ModeID : DefaultModeIDs )
			{
				check( IsModeActive( ModeID ) );
			}

			bReentrant = false;
			return;
		}
	}

	// Check to see if the mode is already active
	if (IsModeActive(InID))
	{
		// The mode is already active toggle it off if we should toggle off already active modes.
		if (bToggle)
		{
			DeactivateMode(InID);
		}
		// Nothing more to do
		return;
	}

	// Recycle a mode or factory a new one
	TSharedPtr<FEdMode> Mode = RecycledModes.FindRef(InID);

	if (Mode.IsValid())
	{
		RecycledModes.Remove(InID);
	}
	else
	{
		Mode = FEditorModeRegistry::Get().CreateMode(InID, *this);
	}

	if (!Mode.IsValid())
	{
		UE_LOG(LogEditorModes, Log, TEXT("FEditorModeTools::ActivateMode : Couldn't find mode '%s'."), *InID.ToString());
		// Just return and leave the mode list unmodified
		return;
	}

	// Remove anything that isn't compatible with this mode
	for (int32 ModeIndex = Modes.Num() - 1; ModeIndex >= 0; --ModeIndex)
	{
		const bool bModesAreCompatible = Mode->IsCompatibleWith(Modes[ModeIndex]->GetID()) || Modes[ModeIndex]->IsCompatibleWith(Mode->GetID());
		if (!bModesAreCompatible)
		{
			DeactivateModeAtIndex(ModeIndex);
		}
	}

	Modes.Add(Mode);

	// Enter the new mode
	Mode->Enter();

	// Update the editor UI
	FEditorSupportDelegates::UpdateUI.Broadcast();
}

bool FEditorModeTools::EnsureNotInMode(FEditorModeID ModeID, const FText& ErrorMsg, bool bNotifyUser) const
{
	// We're in a 'safe' mode if we're not in the specified mode.
	const bool bInASafeMode = !IsModeActive(ModeID);
	if( !bInASafeMode && !ErrorMsg.IsEmpty() )
	{
		// Do we want to display this as a notification or a dialog to the user
		if ( bNotifyUser )
		{
			FNotificationInfo Info( ErrorMsg );
			FSlateNotificationManager::Get().AddNotification( Info );
		}
		else
		{
			FMessageDialog::Open( EAppMsgType::Ok, ErrorMsg );
		}		
	}
	return bInASafeMode;
}

FEdMode* FEditorModeTools::FindMode( FEditorModeID InID )
{
	for( auto& Mode : Modes )
	{
		if( Mode->GetID() == InID )
		{
			return Mode.Get();
		}
	}

	return nullptr;
}

/**
 * Returns a coordinate system that should be applied on top of the worldspace system.
 */

FMatrix FEditorModeTools::GetCustomDrawingCoordinateSystem()
{
	FMatrix Matrix = FMatrix::Identity;

	switch (GetCoordSystem())
	{
		case COORD_Local:
		{
			// Let the current mode have a shot at setting the local coordinate system.
			// If it doesn't want to, create it by looking at the currently selected actors list.

			bool CustomCoordinateSystemProvided = false;
			for (const auto& Mode : Modes)
			{
				if (Mode->GetCustomDrawingCoordinateSystem(Matrix, nullptr))
				{
					CustomCoordinateSystemProvided = true;
					break;
				}
			}

			if (!CustomCoordinateSystemProvided)
			{
				const int32 Num = GetSelectedActors()->CountSelections<AActor>();

				// Coordinate system needs to come from the last actor selected
				if (Num > 0)
				{
					Matrix = FQuatRotationMatrix(GetSelectedActors()->GetBottom<AActor>()->GetActorQuat());
				}
			}

			if (!Matrix.Equals(FMatrix::Identity))
			{
				Matrix.RemoveScaling();
			}
		}
		break;

		case COORD_World:
			break;

		default:
			break;
	}

	return Matrix;
}

FMatrix FEditorModeTools::GetCustomInputCoordinateSystem()
{
	return GetCustomDrawingCoordinateSystem();
}

/** Gets the widget axis to be drawn */
EAxisList::Type FEditorModeTools::GetWidgetAxisToDraw( FWidget::EWidgetMode InWidgetMode ) const
{
	EAxisList::Type OutAxis = EAxisList::All;
	for( int Index = Modes.Num() - 1; Index >= 0 ; Index-- )
	{
		if ( Modes[Index]->ShouldDrawWidget() )
		{
			OutAxis = Modes[Index]->GetWidgetAxisToDraw( InWidgetMode );
			break;
		}
	}

	return OutAxis;
}

/** Mouse tracking interface.  Passes tracking messages to all active modes */
bool FEditorModeTools::StartTracking(FEditorViewportClient* InViewportClient, FViewport* InViewport)
{
	bIsTracking = true;
	bool bTransactionHandled = false;

	CachedLocation = PivotLocation;	// Cache the pivot location

	for( int32 ModeIndex = 0; ModeIndex < Modes.Num(); ++ModeIndex )
	{
		const TSharedPtr<FEdMode>& Mode = Modes[ ModeIndex ];
		bTransactionHandled |= Mode->StartTracking(InViewportClient, InViewport);
	}

	return bTransactionHandled;
}

/** Mouse tracking interface.  Passes tracking messages to all active modes */
bool FEditorModeTools::EndTracking(FEditorViewportClient* InViewportClient, FViewport* InViewport)
{
	bIsTracking = false;
	bool bTransactionHandled = false;

	for( int32 ModeIndex = 0; ModeIndex < Modes.Num(); ++ModeIndex )
	{
		const TSharedPtr<FEdMode>& Mode = Modes[ ModeIndex ];
		bTransactionHandled |= Mode->EndTracking(InViewportClient, InViewportClient->Viewport);
	}

	CachedLocation = PivotLocation;	// Clear the pivot location
	
	return bTransactionHandled;
}

bool FEditorModeTools::AllowsViewportDragTool() const
{
	bool bCanUseDragTool = false;
	for (const TSharedPtr<FEdMode>& Mode : Modes)
	{
		bCanUseDragTool |= Mode->AllowsViewportDragTool();
	}
	return bCanUseDragTool;
}

/** Notifies all active modes that a map change has occured */
void FEditorModeTools::MapChangeNotify()
{
	for( int32 ModeIndex = 0; ModeIndex < Modes.Num(); ++ModeIndex )
	{
		const TSharedPtr<FEdMode>& Mode = Modes[ ModeIndex ];
		Mode->MapChangeNotify();
	}
}


/** Notifies all active modes to empty their selections */
void FEditorModeTools::SelectNone()
{
	for( int32 ModeIndex = 0; ModeIndex < Modes.Num(); ++ModeIndex )
	{
		const TSharedPtr<FEdMode>& Mode = Modes[ ModeIndex ];
		Mode->SelectNone();
	}
}

/** Notifies all active modes of box selection attempts */
bool FEditorModeTools::BoxSelect( FBox& InBox, bool InSelect )
{
	bool bHandled = false;
	for( int32 ModeIndex = 0; ModeIndex < Modes.Num(); ++ModeIndex )
	{
		const TSharedPtr<FEdMode>& Mode = Modes[ ModeIndex ];
		bHandled |= Mode->BoxSelect( InBox, InSelect );
	}
	return bHandled;
}

/** Notifies all active modes of frustum selection attempts */
bool FEditorModeTools::FrustumSelect( const FConvexVolume& InFrustum, FEditorViewportClient* InViewportClient, bool InSelect )
{
	bool bHandled = false;
	for( int32 ModeIndex = 0; ModeIndex < Modes.Num(); ++ModeIndex )
	{
		const TSharedPtr<FEdMode>& Mode = Modes[ ModeIndex ];
		bHandled |= Mode->FrustumSelect( InFrustum, InViewportClient, InSelect );
	}
	return bHandled;
}


/** true if any active mode uses a transform widget */
bool FEditorModeTools::UsesTransformWidget() const
{
	bool bUsesTransformWidget = false;
	for( const auto& Mode : Modes)
	{
		bUsesTransformWidget |= Mode->UsesTransformWidget();
	}

	return bUsesTransformWidget;
}

/** true if any active mode uses the passed in transform widget */
bool FEditorModeTools::UsesTransformWidget( FWidget::EWidgetMode CheckMode ) const
{
	bool bUsesTransformWidget = false;
	for( const auto& Mode : Modes)
	{
		bUsesTransformWidget |= Mode->UsesTransformWidget(CheckMode);
	}

	return bUsesTransformWidget;
}

/** Sets the current widget axis */
void FEditorModeTools::SetCurrentWidgetAxis( EAxisList::Type NewAxis )
{
	for( int32 ModeIndex = 0; ModeIndex < Modes.Num(); ++ModeIndex )
	{
		const TSharedPtr<FEdMode>& Mode = Modes[ ModeIndex ];
		Mode->SetCurrentWidgetAxis( NewAxis );
	}
}

/** Notifies all active modes of mouse click messages. */
bool FEditorModeTools::HandleClick(FEditorViewportClient* InViewportClient,  HHitProxy *HitProxy, const FViewportClick& Click )
{
	bool bHandled = false;
	for( int32 ModeIndex = 0; ModeIndex < Modes.Num(); ++ModeIndex )
	{
		const TSharedPtr<FEdMode>& Mode = Modes[ ModeIndex ];
		bHandled |= Mode->HandleClick(InViewportClient, HitProxy, Click);
	}

	return bHandled;
}

/** true if the passed in brush actor should be drawn in wireframe */	
bool FEditorModeTools::ShouldDrawBrushWireframe( AActor* InActor ) const
{
	bool bShouldDraw = false;
	for( const auto& Mode : Modes)
	{
		bShouldDraw |= Mode->ShouldDrawBrushWireframe( InActor );
	}

	if( Modes.Num() == 0 )
	{
		// We can get into a state where there are no active modes at editor startup if the builder brush is created before the default mode is activated.
		// Ensure we can see the builder brush when no modes are active.
		bShouldDraw = true;
	}
	return bShouldDraw;
}

/** true if brush vertices should be drawn */
bool FEditorModeTools::ShouldDrawBrushVertices() const
{
	// Currently only geometry mode being active prevents vertices from being drawn.
	return !IsModeActive( FBuiltinEditorModes::EM_Geometry );
}

/** Ticks all active modes */
void FEditorModeTools::Tick( FEditorViewportClient* ViewportClient, float DeltaTime )
{
	// Remove anything pending destruction
	for( int32 Index = Modes.Num() - 1; Index >= 0; --Index)
	{
		if (Modes[Index]->IsPendingDeletion())
		{
			DeactivateModeAtIndex(Index);
		}
	}
	
	if (Modes.Num() == 0)
	{
		// Ensure the default mode is active if there are no active modes.
		ActivateDefaultMode();
	}

	for( int32 ModeIndex = 0; ModeIndex < Modes.Num(); ++ModeIndex )
	{
		const TSharedPtr<FEdMode>& Mode = Modes[ ModeIndex ];
		Mode->Tick( ViewportClient, DeltaTime );
	}
}

/** Notifies all active modes of any change in mouse movement */
bool FEditorModeTools::InputDelta( FEditorViewportClient* InViewportClient,FViewport* InViewport,FVector& InDrag,FRotator& InRot,FVector& InScale )
{
	bool bHandled = false;
	for( int32 ModeIndex = 0; ModeIndex < Modes.Num(); ++ModeIndex )
	{
		const TSharedPtr<FEdMode>& Mode = Modes[ ModeIndex ];
		bHandled |= Mode->InputDelta( InViewportClient, InViewport, InDrag, InRot, InScale );
	}
	return bHandled;
}

/** Notifies all active modes of captured mouse movement */	
bool FEditorModeTools::CapturedMouseMove( FEditorViewportClient* InViewportClient, FViewport* InViewport, int32 InMouseX, int32 InMouseY )
{
	bool bHandled = false;
	for( int32 ModeIndex = 0; ModeIndex < Modes.Num(); ++ModeIndex )
	{
		const TSharedPtr<FEdMode>& Mode = Modes[ ModeIndex ];
		bHandled |= Mode->CapturedMouseMove( InViewportClient, InViewport, InMouseX, InMouseY );
	}
	return bHandled;
}

/** Notifies all active modes of keyboard input */
bool FEditorModeTools::InputKey(FEditorViewportClient* InViewportClient, FViewport* Viewport, FKey Key, EInputEvent Event)
{
	bool bHandled = false;
	for( int32 ModeIndex = 0; ModeIndex < Modes.Num(); ++ModeIndex )
	{
		const TSharedPtr<FEdMode>& Mode = Modes[ ModeIndex ];
		bHandled |= Mode->InputKey( InViewportClient, Viewport, Key, Event );
	}
	return bHandled;
}

/** Notifies all active modes of axis movement */
bool FEditorModeTools::InputAxis(FEditorViewportClient* InViewportClient, FViewport* Viewport, int32 ControllerId, FKey Key, float Delta, float DeltaTime)
{
	bool bHandled = false;
	for( int32 ModeIndex = 0; ModeIndex < Modes.Num(); ++ModeIndex )
	{
		const TSharedPtr<FEdMode>& Mode = Modes[ ModeIndex ];
		bHandled |= Mode->InputAxis( InViewportClient, Viewport, ControllerId, Key, Delta, DeltaTime );
	}
	return bHandled;
}

bool FEditorModeTools::MouseEnter( FEditorViewportClient* InViewportClient, FViewport* Viewport, int32 X, int32 Y )
{
	bool bHandled = false;
	for( int32 ModeIndex = 0; ModeIndex < Modes.Num(); ++ModeIndex )
	{
		const TSharedPtr<FEdMode>& Mode = Modes[ ModeIndex ];
		bHandled |= Mode->MouseEnter( InViewportClient, Viewport, X, Y );
	}
	return bHandled;
}

bool FEditorModeTools::MouseLeave( FEditorViewportClient* InViewportClient, FViewport* Viewport )
{
	bool bHandled = false;
	for( int32 ModeIndex = 0; ModeIndex < Modes.Num(); ++ModeIndex )
	{
		const TSharedPtr<FEdMode>& Mode = Modes[ ModeIndex ];
		bHandled |= Mode->MouseLeave( InViewportClient, Viewport );
	}
	return bHandled;
}

/** Notifies all active modes that the mouse has moved */
bool FEditorModeTools::MouseMove( FEditorViewportClient* InViewportClient, FViewport* Viewport, int32 X, int32 Y )
{
	bool bHandled = false;
	for( int32 ModeIndex = 0; ModeIndex < Modes.Num(); ++ModeIndex )
	{
		const TSharedPtr<FEdMode>& Mode = Modes[ ModeIndex ];
		bHandled |= Mode->MouseMove( InViewportClient, Viewport, X, Y );
	}
	return bHandled;
}

bool FEditorModeTools::ReceivedFocus( FEditorViewportClient* InViewportClient, FViewport* Viewport )
{
	bool bHandled = false;
	for( int32 ModeIndex = 0; ModeIndex < Modes.Num(); ++ModeIndex )
	{
		const TSharedPtr<FEdMode>& Mode = Modes[ ModeIndex ];
		bHandled |= Mode->ReceivedFocus( InViewportClient, Viewport );
	}
	return bHandled;
}

bool FEditorModeTools::LostFocus( FEditorViewportClient* InViewportClient, FViewport* Viewport )
{
	bool bHandled = false;
	for( int32 ModeIndex = 0; ModeIndex < Modes.Num(); ++ModeIndex )
	{
		const TSharedPtr<FEdMode>& Mode = Modes[ ModeIndex ];
		bHandled |= Mode->LostFocus( InViewportClient, Viewport );
	}
	return bHandled;
}

/** Draws all active mode components */	
void FEditorModeTools::DrawActiveModes( const FSceneView* InView, FPrimitiveDrawInterface* PDI )
{
	for( const auto& Mode : Modes)
	{
		Mode->Draw( InView, PDI );
	}
}

/** Renders all active modes */
void FEditorModeTools::Render( const FSceneView* InView, FViewport* Viewport, FPrimitiveDrawInterface* PDI )
{
	for( const auto& Mode : Modes)
	{
		Mode->Render( InView, Viewport, PDI );
	}
}

/** Draws the HUD for all active modes */
void FEditorModeTools::DrawHUD( FEditorViewportClient* InViewportClient,FViewport* Viewport, const FSceneView* View, FCanvas* Canvas )
{
	for( const auto& Mode : Modes)
	{
		Mode->DrawHUD( InViewportClient, Viewport, View, Canvas );
	}
}

/** Calls PostUndo on all active modes */
void FEditorModeTools::PostUndo(bool bSuccess)
{
	if (bSuccess)
	{
		for( int32 ModeIndex = 0; ModeIndex < Modes.Num(); ++ModeIndex )
		{
			const TSharedPtr<FEdMode>& Mode = Modes[ ModeIndex ];
			Mode->PostUndo();
		}
	}
}
void FEditorModeTools::PostRedo(bool bSuccess)
{
	PostUndo(bSuccess);
}

/** true if we should allow widget move */
bool FEditorModeTools::AllowWidgetMove() const
{
	bool bAllow = false;
	for( const auto& Mode : Modes)
	{
		bAllow |= Mode->AllowWidgetMove();
	}
	return bAllow;
}

bool FEditorModeTools::DisallowMouseDeltaTracking() const
{
	bool bDisallow = false;
	for( const auto& Mode : Modes)
	{
		bDisallow |= Mode->DisallowMouseDeltaTracking();
	}
	return bDisallow;
}

bool FEditorModeTools::GetCursor(EMouseCursor::Type& OutCursor) const
{
	bool bHandled = false;
	for( const auto& Mode : Modes)
	{
		bHandled |= Mode->GetCursor(OutCursor);
	}
	return bHandled;
}

/**
 * Used to cycle widget modes
 */
void FEditorModeTools::CycleWidgetMode (void)
{
	//make sure we're not currently tracking mouse movement.  If we are, changing modes could cause a crash due to referencing an axis/plane that is incompatible with the widget
	for(int32 ViewportIndex = 0;ViewportIndex < GEditor->LevelViewportClients.Num();ViewportIndex++)
	{
		FEditorViewportClient* ViewportClient = GEditor->LevelViewportClients[ ViewportIndex ];
		if (ViewportClient->IsTracking())
		{
			return;
		}
	}

	//only cycle when the mode is requesting the drawing of a widget
	if( GetShowWidget() )
	{
		const int32 CurrentWk = GetWidgetMode();
		int32 Wk = CurrentWk;
		do
		{
			Wk++;
			if ((Wk == FWidget::WM_TranslateRotateZ) && (!GetDefault<ULevelEditorViewportSettings>()->bAllowTranslateRotateZWidget))
			{
				Wk++;
			}
			// Roll back to the start if we go past FWidget::WM_Scale
			if( Wk >= FWidget::WM_Max)
			{
				Wk -= FWidget::WM_Max;
			}
		}
		while (!UsesTransformWidget((FWidget::EWidgetMode)Wk) && Wk != CurrentWk);
		SetWidgetMode( (FWidget::EWidgetMode)Wk );
		FEditorSupportDelegates::RedrawAllViewports.Broadcast();
	}
}

/**Save Widget Settings to Ini file*/
void FEditorModeTools::SaveWidgetSettings(void)
{
	GetMutableDefault<UEditorPerProjectUserSettings>()->SaveConfig();
}

/**Load Widget Settings from Ini file*/
void FEditorModeTools::LoadWidgetSettings(void)
{
}

/**
 * Returns a good location to draw the widget at.
 */

FVector FEditorModeTools::GetWidgetLocation() const
{
	for (int Index = Modes.Num() - 1; Index >= 0 ; Index--)
	{
		if ( Modes[Index]->UsesTransformWidget() )
		{
			 return Modes[Index]->GetWidgetLocation();
		}
	}
	
	return FVector(EForceInit::ForceInitToZero);
}

/**
 * Changes the current widget mode.
 */

void FEditorModeTools::SetWidgetMode( FWidget::EWidgetMode InWidgetMode )
{
	WidgetMode = InWidgetMode;
}

/**
 * Allows you to temporarily override the widget mode.  Call this function again
 * with FWidget::WM_None to turn off the override.
 */

void FEditorModeTools::SetWidgetModeOverride( FWidget::EWidgetMode InWidgetMode )
{
	OverrideWidgetMode = InWidgetMode;
}

/**
 * Retrieves the current widget mode, taking overrides into account.
 */

FWidget::EWidgetMode FEditorModeTools::GetWidgetMode() const
{
	if( OverrideWidgetMode != FWidget::WM_None )
	{
		return OverrideWidgetMode;
	}

	return WidgetMode;
}

bool FEditorModeTools::GetShowFriendlyVariableNames() const
{
	return GetDefault<UEditorStyleSettings>()->bShowFriendlyNames;
}

/**
 * Sets a bookmark in the levelinfo file, allocating it if necessary.
 */

void FEditorModeTools::SetBookmark( uint32 InIndex, FEditorViewportClient* InViewportClient )
{
	UWorld* World = InViewportClient->GetWorld();
	if ( World )
	{
		AWorldSettings* WorldSettings = World->GetWorldSettings();

		// Verify the index is valid for the bookmark
		if ( WorldSettings && InIndex < AWorldSettings::MAX_BOOKMARK_NUMBER )
		{
			// If the index doesn't already have a bookmark in place, create a new one
			if ( !WorldSettings->BookMarks[ InIndex ] )
			{
				WorldSettings->BookMarks[InIndex] = NewObject<UBookMark>(WorldSettings);
			}

			UBookMark* CurBookMark = WorldSettings->BookMarks[ InIndex ];
			check(CurBookMark);
			check(InViewportClient);

			// Use the rotation from the first perspective viewport can find.
			FRotator Rotation(0,0,0);
			if( !InViewportClient->IsOrtho() )
			{
				Rotation = InViewportClient->GetViewRotation();
			}

			CurBookMark->Location = InViewportClient->GetViewLocation();
			CurBookMark->Rotation = Rotation;

			// Keep a record of which levels were hidden so that we can restore these with the bookmark
			CurBookMark->HiddenLevels.Empty();
			for ( int32 LevelIndex = 0 ; LevelIndex < World->StreamingLevels.Num() ; ++LevelIndex )
			{
				ULevelStreaming* StreamingLevel = World->StreamingLevels[LevelIndex];
				if ( StreamingLevel )
				{
					if( !StreamingLevel->bShouldBeVisibleInEditor )
					{
						CurBookMark->HiddenLevels.Add( StreamingLevel->GetFullName() );
					}
				}
			}
		}
	}
}

/**
 * Checks to see if a bookmark exists at a given index
 */

bool FEditorModeTools::CheckBookmark( uint32 InIndex, FEditorViewportClient* InViewportClient )
{
	UWorld* World = InViewportClient->GetWorld();
	if ( World )
	{
		AWorldSettings* WorldSettings = World->GetWorldSettings();
		if ( WorldSettings && InIndex < AWorldSettings::MAX_BOOKMARK_NUMBER && WorldSettings->BookMarks[ InIndex ] )
		{
			return ( WorldSettings->BookMarks[ InIndex ] ? true : false );
		}
	}

	return false;
}

/**
 * Retrieves a bookmark from the list.
 */

void FEditorModeTools::JumpToBookmark( uint32 InIndex, bool bShouldRestoreLevelVisibility, FEditorViewportClient* InViewportClient )
{
	UWorld* World = InViewportClient->GetWorld();
	if ( World )
	{
		AWorldSettings* WorldSettings = World->GetWorldSettings();

		// Can only jump to a pre-existing bookmark
		if ( WorldSettings && InIndex < AWorldSettings::MAX_BOOKMARK_NUMBER && WorldSettings->BookMarks[ InIndex ] )
		{
			const UBookMark* CurBookMark = WorldSettings->BookMarks[ InIndex ];
			check(CurBookMark);

			// Set all level editing cameras to this bookmark
			for( int32 v = 0 ; v < GEditor->LevelViewportClients.Num() ; v++ )
			{
				GEditor->LevelViewportClients[v]->SetViewLocation( CurBookMark->Location );
				if( !GEditor->LevelViewportClients[v]->IsOrtho() )
				{
					GEditor->LevelViewportClients[v]->SetViewRotation( CurBookMark->Rotation );
				}
				GEditor->LevelViewportClients[v]->Invalidate();
			}
		}
	}
}


/**
 * Clears a bookmark
 */
void FEditorModeTools::ClearBookmark( uint32 InIndex, FEditorViewportClient* InViewportClient )
{
	UWorld* World = InViewportClient->GetWorld();
	if( World )
	{
		AWorldSettings* pWorldSettings = World->GetWorldSettings();

		// Verify the index is valid for the bookmark
		if ( pWorldSettings && InIndex < AWorldSettings::MAX_BOOKMARK_NUMBER )
		{
			pWorldSettings->BookMarks[ InIndex ] = nullptr;
		}
	}
}

/**
* Clears all book marks
*/
void FEditorModeTools::ClearAllBookmarks( FEditorViewportClient* InViewportClient )
{
	for( int i = 0; i <  AWorldSettings::MAX_BOOKMARK_NUMBER; ++i )
	{
		ClearBookmark( i , InViewportClient );
	}
}

void FEditorModeTools::AddReferencedObjects( FReferenceCollector& Collector )
{
	for( int32 x = 0 ; x < Modes.Num() ; ++x )
	{
		Modes[x]->AddReferencedObjects( Collector );
	}
}

FEdMode* FEditorModeTools::GetActiveMode( FEditorModeID InID )
{
	for( auto& Mode : Modes )
	{
		if( Mode->GetID() == InID )
		{
			return Mode.Get();
		}
	}
	return nullptr;
}

const FEdMode* FEditorModeTools::GetActiveMode( FEditorModeID InID ) const
{
	for (const auto& Mode : Modes)
	{
		if (Mode->GetID() == InID)
		{
			return Mode.Get();
		}
	}

	return nullptr;
}

const FModeTool* FEditorModeTools::GetActiveTool( FEditorModeID InID ) const
{
	const FEdMode* ActiveMode = GetActiveMode( InID );
	const FModeTool* Tool = nullptr;
	if( ActiveMode )
	{
		Tool = ActiveMode->GetCurrentTool();
	}
	return Tool;
}

bool FEditorModeTools::IsModeActive( FEditorModeID InID ) const
{
	return GetActiveMode( InID ) != nullptr;
}

bool FEditorModeTools::IsDefaultModeActive() const
{
	bool bAllDefaultModesActive = true;
	for( const FEditorModeID ModeID : DefaultModeIDs )
	{
		if( !IsModeActive( ModeID ) )
		{
			bAllDefaultModesActive = false;
			break;
		}
	}
	return bAllDefaultModesActive;
}

void FEditorModeTools::GetActiveModes( TArray<FEdMode*>& OutActiveModes )
{
	OutActiveModes.Empty();
	// Copy into an array.  Do not let users modify the active list directly.
	for( auto& Mode : Modes)
	{
		OutActiveModes.Add(Mode.Get());
	}
}
bool FEditorModeTools::CanCycleWidgetMode() const
{
	for (auto& Mode : Modes)
	{
		if (Mode->CanCycleWidgetMode())
		{
			return true;
		}
	}

	return false;
}<|MERGE_RESOLUTION|>--- conflicted
+++ resolved
@@ -18,17 +18,11 @@
 #include "Framework/Notifications/NotificationManager.h"
 #include "Widgets/Notifications/SNotificationList.h"
 #include "Engine/LevelStreaming.h"
-<<<<<<< HEAD
-#include "ViewportWorldInteraction.h"
-#include "Public/EditorWorldExtension.h"
-#include "Editor/EditorEngine.h"
-=======
 #include "EditorWorldExtension.h"
 #include "ViewportWorldInteraction.h"
 #include "Editor/EditorEngine.h"
 #include "UnrealEdGlobals.h"
 #include "Editor/UnrealEdEngine.h"
->>>>>>> c08c13e0
 
 /*------------------------------------------------------------------------------
 	FEditorModeTools.
@@ -229,15 +223,6 @@
 ECoordSystem FEditorModeTools::GetCoordSystem(bool bGetRawValue)
 {
 	bool bAligningToActors = false;
-<<<<<<< HEAD
-	if (GEditor->GetEditorWorldExtensionsManager() != nullptr)
-	{
-
-		UViewportWorldInteraction* ViewportWorldInteraction = Cast<UViewportWorldInteraction>(GEditor->GetEditorWorldExtensionsManager()->GetEditorWorldExtensions(GetWorld())->FindExtension(UViewportWorldInteraction::StaticClass()));
-		if (ViewportWorldInteraction != nullptr && ViewportWorldInteraction->AreAligningToActors() == true)
-		{
-			bAligningToActors = true;
-=======
 	if (GEditor->GetEditorWorldExtensionsManager() != nullptr
 		&& GetWorld() != nullptr)
 	{
@@ -249,7 +234,6 @@
 			{
 				bAligningToActors = true;
 			}
->>>>>>> c08c13e0
 		}
 	}
 	if (!bGetRawValue && 
@@ -266,19 +250,6 @@
 void FEditorModeTools::SetCoordSystem(ECoordSystem NewCoordSystem)
 {
 	// If we are trying to enter world space but are aligning to actors, turn off aligning to actors
-<<<<<<< HEAD
-	if (GEditor->GetEditorWorldExtensionsManager() != nullptr &&
-		NewCoordSystem == COORD_World)
-	{
-		UViewportWorldInteraction* ViewportWorldInteraction = Cast<UViewportWorldInteraction>(GEditor->GetEditorWorldExtensionsManager()->GetEditorWorldExtensions(GetWorld())->FindExtension(UViewportWorldInteraction::StaticClass()));
-		if (ViewportWorldInteraction != nullptr && ViewportWorldInteraction->AreAligningToActors() == true)
-		{
-			if (ViewportWorldInteraction->HasCandidatesSelected())
-			{
-				ViewportWorldInteraction->SetSelectionAsCandidates();
-			}
-			GUnrealEd->Exec(GetWorld(), TEXT("VI.EnableGuides 0"));
-=======
 	if (GEditor->GetEditorWorldExtensionsManager() != nullptr
 		&& GetWorld() != nullptr
 		&& NewCoordSystem == COORD_World)
@@ -295,7 +266,6 @@
 				}
 				GUnrealEd->Exec(GetWorld(), TEXT("VI.EnableGuides 0"));
 			}
->>>>>>> c08c13e0
 		}
 	}
 	CoordSystem = NewCoordSystem;
