--- conflicted
+++ resolved
@@ -614,21 +614,12 @@
 		if (bSameVertexCount)
 		{
 			Section.SectionLocalBox = FBox(Vertices);
-<<<<<<< HEAD
 
 			// Iterate through vertex data, copying in new info
 			for (int32 VertIdx = 0; VertIdx < NumVerts; VertIdx++)
 			{
 				FProcMeshVertex& ModifyVert = Section.ProcVertexBuffer[VertIdx];
 
-=======
-
-			// Iterate through vertex data, copying in new info
-			for (int32 VertIdx = 0; VertIdx < NumVerts; VertIdx++)
-			{
-				FProcMeshVertex& ModifyVert = Section.ProcVertexBuffer[VertIdx];
-
->>>>>>> 9ba46998
 				// Position data
 				if (Vertices.Num() == NumVerts)
 				{
