// Copyright 1998-2016 Epic Games, Inc. All Rights Reserved.

#include "MatineeToLevelSequencePCH.h"
#include "ModuleInterface.h"
#include "NotificationManager.h"
#include "SNotificationList.h"
#include "Matinee/InterpTrack.h"
#include "MatineeToLevelSequenceModule.h"

#define LOCTEXT_NAMESPACE "MatineeToLevelSequence"

DEFINE_LOG_CATEGORY(LogMatineeToLevelSequence);

/**
 * Implements the MatineeToLevelSequence module.
 */
class FMatineeToLevelSequenceModule
	: public IMatineeToLevelSequenceModule
{
public:
	// IModuleInterface interface

	virtual void StartupModule() override
	{
		if (GEditor)
		{
			GEditor->OnShouldOpenMatinee().BindRaw(this, &FMatineeToLevelSequenceModule::ShouldOpenMatinee);
		}
		
		RegisterMenuExtensions();
	}
	
	virtual void ShutdownModule() override
	{
		UnregisterMenuExtensions();
	}

 	FDelegateHandle RegisterTrackConverterForMatineeClass(TSubclassOf<UInterpTrack> InterpTrackClass, FOnConvertMatineeTrack OnConvertMatineeTrack)
	{
		if (ExtendedInterpConverters.Contains(InterpTrackClass))
		{
			UE_LOG(LogMatineeToLevelSequence, Warning, TEXT("Track converter already registered for: %s"), InterpTrackClass->GetClass());
			return FDelegateHandle();
		}

		return ExtendedInterpConverters.Add(InterpTrackClass, OnConvertMatineeTrack).GetHandle();
	}
 	
	void UnregisterTrackConverterForMatineeClass(FDelegateHandle RemoveDelegate)
	{
		for (auto InterpConverter : ExtendedInterpConverters)
		{
			if (InterpConverter.Value.GetHandle() == RemoveDelegate)
			{
				ExtendedInterpConverters.Remove(*InterpConverter.Key);
				return;
			}
		}

		UE_LOG(LogMatineeToLevelSequence, Warning, TEXT("Attempted to remove track convert that could not be found"));
	}

protected:

	/** Register menu extensions for the level editor toolbar. */
	void RegisterMenuExtensions()
	{
		// Register level editor menu extender
		LevelEditorMenuExtenderDelegate = FLevelEditorModule::FLevelViewportMenuExtender_SelectedActors::CreateRaw(this, &FMatineeToLevelSequenceModule::ExtendLevelViewportContextMenu);
		FLevelEditorModule& LevelEditorModule = FModuleManager::LoadModuleChecked<FLevelEditorModule>(TEXT("LevelEditor"));
		auto& MenuExtenders = LevelEditorModule.GetAllLevelViewportContextMenuExtenders();
		MenuExtenders.Add(LevelEditorMenuExtenderDelegate);
		LevelEditorExtenderDelegateHandle = MenuExtenders.Last().GetHandle();
	}

protected:

	/** Unregisters menu extensions for the level editor toolbar. */
	void UnregisterMenuExtensions()
	{
		// Unregister level editor menu extender
		if (FModuleManager::Get().IsModuleLoaded(TEXT("LevelEditor")))
		{
			FLevelEditorModule& LevelEditorModule = FModuleManager::GetModuleChecked<FLevelEditorModule>(TEXT("LevelEditor"));
			LevelEditorModule.GetAllLevelViewportContextMenuExtenders().RemoveAll([&](const FLevelEditorModule::FLevelViewportMenuExtender_SelectedActors& Delegate) {
				return Delegate.GetHandle() == LevelEditorExtenderDelegateHandle;
			});
		}
	}

	TSharedRef<FExtender> ExtendLevelViewportContextMenu(const TSharedRef<FUICommandList> CommandList, const TArray<AActor*> SelectedActors)
	{
		TSharedRef<FExtender> Extender(new FExtender());

		TArray<TWeakObjectPtr<AActor> > ActorsToConvert;
		for (AActor* Actor : SelectedActors)
		{
			if (Actor->IsA(AMatineeActor::StaticClass()))
			{
				ActorsToConvert.Add(Actor);
			}
		}

		if (ActorsToConvert.Num())
		{
			// Add the convert to level sequence asset sub-menu extender
			Extender->AddMenuExtension(
				"ActorSelectVisibilityLevels",
				EExtensionHook::After,
				nullptr,
				FMenuExtensionDelegate::CreateRaw(this, &FMatineeToLevelSequenceModule::CreateLevelViewportContextMenuEntries, ActorsToConvert));
		}

		return Extender;
	}

	void CreateLevelViewportContextMenuEntries(FMenuBuilder& MenuBuilder, TArray<TWeakObjectPtr<AActor> > ActorsToConvert)
	{
		MenuBuilder.BeginSection("LevelSequence", LOCTEXT("LevelSequenceLevelEditorHeading", "Level Sequence"));

		MenuBuilder.AddMenuEntry(
			LOCTEXT("MenuExtensionConvertMatineeToLevelSequence", "Convert to Level Sequence"),
			LOCTEXT("MenuExtensionConvertMatineeToLevelSequence_Tooltip", "Convert to Level Sequence"),
			FSlateIcon(),
			FExecuteAction::CreateRaw(this, &FMatineeToLevelSequenceModule::OnConvertMatineeToLevelSequence, ActorsToConvert),
			NAME_None,
			EUserInterfaceActionType::Button);

		MenuBuilder.EndSection();
	}

	/** Callback when opening a matinee. Prompts the user whether to convert this matinee to a level sequence actor */
	bool ShouldOpenMatinee(AMatineeActor* MatineeActor)
	{
		//@todo Camera anims aren't supported as level sequence assets yet
		if (MatineeActor->IsA(AMatineeActorCameraAnim::StaticClass()))
		{
			return true;
		}

		// Pop open a dialog asking whether the user to convert and launcher sequencer or no
		FSuppressableWarningDialog::FSetupInfo Info( 
			LOCTEXT("MatineeToLevelSequencePrompt", "Matinee is now a legacy tool. Would you like to continue opening Matinee or convert your Matinee to a Level Sequence Asset?"), 
			LOCTEXT("MatineeToLevelSequenceTitle", "Convert Matinee to Level Sequence Asset"), 
			TEXT("MatineeToLevelSequence") );
		Info.ConfirmText = LOCTEXT("MatineeToLevelSequence_ConfirmText", "Open Matinee");
		Info.CancelText = LOCTEXT("MatineeToLevelSequence_CancelText", "Convert");
		Info.CheckBoxText = LOCTEXT("MatineeToLevelSequence_CheckBoxText", "Don't Ask Again");

		FSuppressableWarningDialog ShouldOpenMatineeDialog( Info );

		if (ShouldOpenMatineeDialog.ShowModal() == FSuppressableWarningDialog::EResult::Cancel)
		{
			TArray<TWeakObjectPtr<AActor>> ActorsToConvert;
			ActorsToConvert.Add(MatineeActor);
			OnConvertMatineeToLevelSequence(ActorsToConvert);

			// Return false so that the editor doesn't open matinee
			return false;
		}
	
		return true;
	}

	/** Callback for converting a matinee to a level sequence asset. */
	void OnConvertMatineeToLevelSequence(TArray<TWeakObjectPtr<AActor> > ActorsToConvert)
	{
		TArray<TWeakObjectPtr<ALevelSequenceActor> > NewActors;

		int32 NumWarnings = 0;
		for (TWeakObjectPtr<AActor> Actor : ActorsToConvert)
		{
			TWeakObjectPtr<ALevelSequenceActor> NewActor = ConvertSingleMatineeToLevelSequence(Actor, NumWarnings);
			if (NewActor.IsValid())
			{
				NewActors.Add(NewActor);
			}
		}

		// Select the newly created level sequence actors
		const bool bNotifySelectionChanged = true;
		const bool bDeselectBSP = true;
		const bool bWarnAboutTooManyActors = false;
		const bool bSelectEvenIfHidden = false;

		GEditor->GetSelectedActors()->Modify();
		GEditor->GetSelectedActors()->BeginBatchSelectOperation();

		GEditor->SelectNone( bNotifySelectionChanged, bDeselectBSP, bWarnAboutTooManyActors );

		for (TWeakObjectPtr<AActor> NewActor : NewActors )
		{
			GEditor->SelectActor(NewActor.Get(), true, bNotifySelectionChanged, bSelectEvenIfHidden );
		}

		GEditor->GetSelectedActors()->EndBatchSelectOperation();
		GEditor->NoteSelectionChange();

		// Edit the first asset
		if (NewActors.Num())
		{
			UObject* NewAsset = NewActors[0]->LevelSequence.TryLoad();
			if (NewAsset)
			{
				FAssetEditorManager::Get().OpenEditorForAsset(NewAsset);
			}

			FText NotificationText;
			if (NewActors.Num() == 1)
			{
				NotificationText = FText::Format(LOCTEXT("MatineeToLevelSequence_Result", "Conversion to {0} complete with {1} warnings"), FText::FromString(NewActors[0]->GetActorLabel()), FText::AsNumber(NumWarnings));
			}
			else
			{
				NotificationText = FText::Format(LOCTEXT("MatineeToLevelSequence_Result", "Converted {0} with {1} warnings"), FText::AsNumber(NewActors.Num()), FText::AsNumber(NumWarnings));
			}

			FNotificationInfo NotificationInfo(NotificationText);
			NotificationInfo.ExpireDuration = 5.f;
			NotificationInfo.Hyperlink = FSimpleDelegate::CreateStatic([](){ FGlobalTabmanager::Get()->InvokeTab(FName("OutputLog")); });
			NotificationInfo.HyperlinkText = LOCTEXT("ShowMessageLogHyperlink", "Show Output Log");
			FSlateNotificationManager::Get().AddNotification(NotificationInfo);
		}
	}

	/** Find or add a folder for the given actor **/
	static UMovieSceneFolder* FindOrAddFolder(UMovieScene* MovieScene, FName FolderName)
	{
		// look for a folder to put us in
		UMovieSceneFolder* FolderToUse = nullptr;
		for (UMovieSceneFolder* Folder : MovieScene->GetRootFolders())
		{
			if (Folder->GetFolderName() == FolderName)
			{
				FolderToUse = Folder;
				break;
			}
		}

		if (FolderToUse == nullptr)
		{
			FolderToUse = NewObject<UMovieSceneFolder>(MovieScene, NAME_None, RF_Transactional);
			FolderToUse->SetFolderName(FolderName);
			MovieScene->GetRootFolders().Add(FolderToUse);
		}

		return FolderToUse;
	}

	/** Find or add a folder for the given actor **/
	static void FindOrAddFolder(UMovieScene* MovieScene, TWeakObjectPtr<AActor> Actor, FGuid Guid)
	{
		FName FolderName(NAME_None);
		if(Actor.Get()->IsA<ACharacter>() || Actor.Get()->IsA<ASkeletalMeshActor>())
		{
			FolderName = TEXT("Characters");
		}
		else if(Actor.Get()->GetClass()->IsChildOf(ACameraActor::StaticClass()))
		{
			FolderName = TEXT("Cameras");
		}
		else if(Actor.Get()->GetClass()->IsChildOf(ALight::StaticClass()))
		{
			FolderName = TEXT("Lights");
		}
		else if (Actor.Get()->GetComponentsByClass(UParticleSystemComponent::StaticClass()).Num())
		{
			FolderName = TEXT("Particles");
		}
		else
		{
			FolderName = TEXT("Misc");
		}

		UMovieSceneFolder* FolderToUse = FindOrAddFolder(MovieScene, FolderName);
		FolderToUse->AddChildObjectBinding(Guid);
	}

	/** Add master track to a folder **/
	static void AddMasterTrackToFolder(UMovieScene* MovieScene, UMovieSceneTrack* MovieSceneTrack, FName FolderName)
	{
		UMovieSceneFolder* FolderToUse = FindOrAddFolder(MovieScene, FolderName);
		FolderToUse->AddChildMasterTrack(MovieSceneTrack);
	}

	/** Add property to possessable node **/
	template <typename T>
	static T* AddPropertyTrack(FName InPropertyName, AActor* InActor, const FGuid& PossessableGuid, UMovieSceneSequence* NewSequence, UMovieScene* NewMovieScene, int32& NumWarnings)
	{
		T* PropertyTrack = nullptr;

		// Find the property that matinee uses
		void* PropContainer = NULL;
		UProperty* Property = NULL;
		UObject* PropObject = FMatineeUtils::FindObjectAndPropOffset(PropContainer, Property, InActor, InPropertyName );

		FGuid ObjectGuid = PossessableGuid;
		if (PropObject && Property)
		{
			// If the property object that owns this property isn't already bound, add a binding to the property object
			ObjectGuid = NewSequence->FindPossessableObjectId(*PropObject);
			if (!ObjectGuid.IsValid())
			{
				UObject* BindingContext = InActor->GetWorld();
				ObjectGuid = NewMovieScene->AddPossessable(PropObject->GetName(), PropObject->GetClass());
				NewSequence->BindPossessableObject(ObjectGuid, *PropObject, BindingContext);
			}

			// cbb: String manipulations to get the property path in the right form for sequencer
			FString PropertyName = Property->GetFName().ToString();

			// Special case for Light components which have some deprecated names
			if (PropObject->GetClass()->IsChildOf(ULightComponentBase::StaticClass()))
			{
				TMap<FName, FName> PropertyNameRemappings;
				PropertyNameRemappings.Add(TEXT("Brightness"), TEXT("Intensity"));
				PropertyNameRemappings.Add(TEXT("Radius"), TEXT("AttenuationRadius"));

				FName* RemappedName = PropertyNameRemappings.Find(*PropertyName);
				if (RemappedName != nullptr)
				{
					PropertyName = RemappedName->ToString();
				}
			}

			TArray<UObject*> PropertyArray;
			UObject* Outer = Property->GetOuter();
			while (Outer->IsA(UProperty::StaticClass()) || Outer->IsA(UScriptStruct::StaticClass()))
			{
				PropertyArray.Insert(Outer, 0);
				Outer = Outer->GetOuter();
			}
<<<<<<< HEAD
			
=======

>>>>>>> 92a3597a
			FString PropertyPath;
			for (auto PropertyIt : PropertyArray)
			{
				if (PropertyPath.Len())
				{
					PropertyPath = PropertyPath + TEXT(".");
				}
				PropertyPath = PropertyPath + PropertyIt->GetName();
			}
			if (PropertyPath.Len())
			{
				PropertyPath = PropertyPath + TEXT(".");
			}
			PropertyPath = PropertyPath + PropertyName;

			PropertyTrack = NewMovieScene->AddTrack<T>(ObjectGuid);	
			PropertyTrack->SetPropertyNameAndPath(*PropertyName, PropertyPath);
		}
		else
		{
			UE_LOG(LogMatineeToLevelSequence, Warning, TEXT("Can't find property '%s' for '%s'."), *InPropertyName.ToString(), *InActor->GetActorLabel());
			++NumWarnings;
		}

		return PropertyTrack;
	}

	/** Convert an interp group */
	void ConvertInterpGroup(UInterpGroup* Group, AActor* GroupActor, UMovieScene* NewMovieScene, UMovieSceneSequence* NewSequence, int32& NumWarnings)
	{
		FGuid PossessableGuid;

		// Bind the group actor as a possessable						
		if (GroupActor)
		{
			UObject* BindingContext = GroupActor->GetWorld();
			PossessableGuid = NewMovieScene->AddPossessable(GroupActor->GetActorLabel(), GroupActor->GetClass());
			NewSequence->BindPossessableObject(PossessableGuid, *GroupActor, BindingContext);
	
			FindOrAddFolder(NewMovieScene, GroupActor, PossessableGuid);
		}

		for (int32 j=0; j<Group->InterpTracks.Num(); ++j)
		{
			UInterpTrack* Track = Group->InterpTracks[j];
			if (Track->IsDisabled())
			{
				continue;
			}

			// Handle each track class
			if (ExtendedInterpConverters.Find(Track->GetClass()))
			{
				ExtendedInterpConverters.Find(Track->GetClass())->Execute(Track, PossessableGuid, NewMovieScene);
			}
			else if (Track->IsA(UInterpTrackMove::StaticClass()))
			{
				UInterpTrackMove* MatineeMoveTrack = StaticCast<UInterpTrackMove*>(Track);

				bool bHasKeyframes = MatineeMoveTrack->GetNumKeyframes() != 0;

				for (auto SubTrack : MatineeMoveTrack->SubTracks)
				{
					if (SubTrack->IsA(UInterpTrackMoveAxis::StaticClass()))
					{
						UInterpTrackMoveAxis* MoveSubTrack = Cast<UInterpTrackMoveAxis>(SubTrack);
						if (MoveSubTrack)
						{
							if (MoveSubTrack->FloatTrack.Points.Num() > 0)
							{
								bHasKeyframes = true;
								break;
							}
						}
					}
				}

				if ( bHasKeyframes && PossessableGuid.IsValid())
				{
					UMovieScene3DTransformTrack* TransformTrack = NewMovieScene->AddTrack<UMovieScene3DTransformTrack>(PossessableGuid);								
					FMatineeImportTools::CopyInterpMoveTrack(MatineeMoveTrack, TransformTrack);
				}
			}
			else if (Track->IsA(UInterpTrackAnimControl::StaticClass()))
			{
				UInterpTrackAnimControl* MatineeAnimControlTrack = StaticCast<UInterpTrackAnimControl*>(Track);
				if (MatineeAnimControlTrack->GetNumKeyframes() != 0 && PossessableGuid.IsValid())
				{
					UMovieSceneSkeletalAnimationTrack* SkeletalAnimationTrack = NewMovieScene->AddTrack<UMovieSceneSkeletalAnimationTrack>(PossessableGuid);	
					float EndPlaybackRange = NewMovieScene->GetPlaybackRange().GetUpperBoundValue();
					FMatineeImportTools::CopyInterpAnimControlTrack(MatineeAnimControlTrack, SkeletalAnimationTrack, EndPlaybackRange);
				}
			}
			else if (Track->IsA(UInterpTrackToggle::StaticClass()))
			{
				UInterpTrackToggle* MatineeParticleTrack = StaticCast<UInterpTrackToggle*>(Track);
				if (MatineeParticleTrack->GetNumKeyframes() != 0 && PossessableGuid.IsValid())
				{
					UMovieSceneParticleTrack* ParticleTrack = NewMovieScene->AddTrack<UMovieSceneParticleTrack>(PossessableGuid);	
					FMatineeImportTools::CopyInterpParticleTrack(MatineeParticleTrack, ParticleTrack);
				}
			}
			else if (Track->IsA(UInterpTrackEvent::StaticClass()))
			{
				UInterpTrackEvent* MatineeEventTrack = StaticCast<UInterpTrackEvent*>(Track);
				if (MatineeEventTrack->GetNumKeyframes() != 0)
				{
					UMovieSceneEventTrack* EventTrack = Cast<UMovieSceneEventTrack>(NewMovieScene->AddMasterTrack<UMovieSceneEventTrack>());
					FString EventTrackName = Group->GroupName.ToString() + TEXT("Events");
					EventTrack->SetDisplayName(FText::FromString(EventTrackName));
					FMatineeImportTools::CopyInterpEventTrack(MatineeEventTrack, EventTrack);

					static FName EventsFolder("Events");
					AddMasterTrackToFolder(NewMovieScene, EventTrack, EventsFolder);
				}
			}
			else if (Track->IsA(UInterpTrackSound::StaticClass()))
			{
				UInterpTrackSound* MatineeSoundTrack = StaticCast<UInterpTrackSound*>(Track);
				if (MatineeSoundTrack->GetNumKeyframes() != 0)
				{
					UMovieSceneAudioTrack* AudioTrack = Cast<UMovieSceneAudioTrack>(NewMovieScene->AddMasterTrack<UMovieSceneAudioTrack>());
					FString AudioTrackName = Group->GroupName.ToString() + TEXT("Audio");
					AudioTrack->SetDisplayName(FText::FromString(AudioTrackName));					
					FMatineeImportTools::CopyInterpSoundTrack(MatineeSoundTrack, AudioTrack);

					static FName AudioFolder("Audio");
					AddMasterTrackToFolder(NewMovieScene, AudioTrack, AudioFolder);
				}
			}
			else if (Track->IsA(UInterpTrackBoolProp::StaticClass()))
			{
				UInterpTrackBoolProp* MatineeBoolTrack = StaticCast<UInterpTrackBoolProp*>(Track);
				if (MatineeBoolTrack->GetNumKeyframes() != 0 && GroupActor && PossessableGuid.IsValid())
				{
					UMovieSceneBoolTrack* BoolTrack = AddPropertyTrack<UMovieSceneBoolTrack>(MatineeBoolTrack->PropertyName, GroupActor, PossessableGuid, NewSequence, NewMovieScene, NumWarnings);
					if (BoolTrack)
					{
						FMatineeImportTools::CopyInterpBoolTrack(MatineeBoolTrack, BoolTrack);
					}
				}
			}
			else if (Track->IsA(UInterpTrackFloatProp::StaticClass()))
			{
				UInterpTrackFloatProp* MatineeFloatTrack = StaticCast<UInterpTrackFloatProp*>(Track);
				if (MatineeFloatTrack->GetNumKeyframes() != 0 && GroupActor && PossessableGuid.IsValid())
				{
					UMovieSceneFloatTrack* FloatTrack = AddPropertyTrack<UMovieSceneFloatTrack>(MatineeFloatTrack->PropertyName, GroupActor, PossessableGuid, NewSequence, NewMovieScene, NumWarnings);
					if (FloatTrack)
					{
						FMatineeImportTools::CopyInterpFloatTrack(MatineeFloatTrack, FloatTrack);
					}
				}
			}
			else if (Track->IsA(UInterpTrackColorProp::StaticClass()))
			{
				UInterpTrackColorProp* MatineeColorTrack = StaticCast<UInterpTrackColorProp*>(Track);
				if (MatineeColorTrack->GetNumKeyframes() != 0 && GroupActor && PossessableGuid.IsValid())
				{
					UMovieSceneColorTrack* ColorTrack = AddPropertyTrack<UMovieSceneColorTrack>(MatineeColorTrack->PropertyName, GroupActor, PossessableGuid, NewSequence, NewMovieScene, NumWarnings);
					if (ColorTrack)
					{
						FMatineeImportTools::CopyInterpColorTrack(MatineeColorTrack, ColorTrack);
					}
				}
			}
			else if (Track->IsA(UInterpTrackLinearColorProp::StaticClass()))
			{
				UInterpTrackLinearColorProp* MatineeLinearColorTrack = StaticCast<UInterpTrackLinearColorProp*>(Track);
				if (MatineeLinearColorTrack->GetNumKeyframes() != 0 && GroupActor && PossessableGuid.IsValid())
				{
					UMovieSceneColorTrack* ColorTrack = AddPropertyTrack<UMovieSceneColorTrack>(MatineeLinearColorTrack->PropertyName, GroupActor, PossessableGuid, NewSequence, NewMovieScene, NumWarnings);
					if (ColorTrack)
					{
						FMatineeImportTools::CopyInterpLinearColorTrack(MatineeLinearColorTrack, ColorTrack);
					}
				}
			}
			else if (Track->IsA(UInterpTrackVisibility::StaticClass()))
			{
				UInterpTrackVisibility* MatineeVisibilityTrack = StaticCast<UInterpTrackVisibility*>(Track);
				if (MatineeVisibilityTrack->GetNumKeyframes() != 0 && GroupActor && PossessableGuid.IsValid())
				{
					UMovieSceneVisibilityTrack* VisibilityTrack = NewMovieScene->AddTrack<UMovieSceneVisibilityTrack>(PossessableGuid);	
					if (VisibilityTrack)
					{
						VisibilityTrack->SetPropertyNameAndPath(TEXT("bHidden"), GroupActor->GetPathName() + TEXT(".bHidden"));

						FMatineeImportTools::CopyInterpVisibilityTrack(MatineeVisibilityTrack, VisibilityTrack);
					}
				}
			}
			else if (Track->IsA(UInterpTrackDirector::StaticClass()))
			{
				// Intentionally left blank - The director track is converted in a separate pass below.
			}
			else
			{
				if (GroupActor)
				{
					UE_LOG(LogMatineeToLevelSequence, Warning, TEXT("Unsupported track '%s' for '%s'."), *Track->TrackTitle, *GroupActor->GetActorLabel());
				}
				else
				{
					UE_LOG(LogMatineeToLevelSequence, Warning, TEXT("Unsupported track '%s'."), *Track->TrackTitle);
				}

				++NumWarnings;
			}
		}
	}

	/** Convert a single matinee to a level sequence asset */
	TWeakObjectPtr<ALevelSequenceActor> ConvertSingleMatineeToLevelSequence(TWeakObjectPtr<AActor> ActorToConvert, int32& NumWarnings)
	{
		UObject* AssetOuter = ActorToConvert->GetOuter();
		UPackage* AssetPackage = AssetOuter->GetOutermost();

		FString NewLevelSequenceAssetName = ActorToConvert->GetActorLabel() + FString("LevelSequence");
		FString NewLevelSequenceAssetPath = AssetPackage->GetName();
		int LastSlashPos = NewLevelSequenceAssetPath.Find(TEXT("/"), ESearchCase::IgnoreCase, ESearchDir::FromEnd);
		NewLevelSequenceAssetPath = NewLevelSequenceAssetPath.Left(LastSlashPos);

		// Create a new level sequence asset with the appropriate name
		IAssetTools& AssetTools = FModuleManager::GetModuleChecked<FAssetToolsModule>("AssetTools").Get();

		UObject* NewAsset = nullptr;
		for (TObjectIterator<UClass> It ; It ; ++It)
		{
			UClass* CurrentClass = *It;
			if (CurrentClass->IsChildOf(UFactory::StaticClass()) && !(CurrentClass->HasAnyClassFlags(CLASS_Abstract)))
			{
				UFactory* Factory = Cast<UFactory>(CurrentClass->GetDefaultObject());
				if (Factory->CanCreateNew() && Factory->ImportPriority >= 0 && Factory->SupportedClass == ULevelSequence::StaticClass())
				{
					NewAsset = AssetTools.CreateAssetWithDialog(NewLevelSequenceAssetName, NewLevelSequenceAssetPath, ULevelSequence::StaticClass(), Factory);
					break;
				}
			}
		}

		if (!NewAsset)
		{
			return nullptr;
		}

		UMovieSceneSequence* NewSequence = Cast<UMovieSceneSequence>(NewAsset);
		UMovieScene* NewMovieScene = NewSequence->GetMovieScene();

		// Add a level sequence actor for this new sequence
		UActorFactory* ActorFactory = GEditor->FindActorFactoryForActorClass(ALevelSequenceActor::StaticClass());
		if (!ensure(ActorFactory))
		{
			return nullptr;
		}

		ALevelSequenceActor* NewActor = CastChecked<ALevelSequenceActor>(GEditor->UseActorFactory(ActorFactory, FAssetData(NewAsset), &FTransform::Identity));

		// Walk through all the interp group data and create corresponding tracks on the new level sequence asset
		if (ActorToConvert->IsA(AMatineeActor::StaticClass()))
		{
			AMatineeActor* MatineeActor = StaticCast<AMatineeActor*>(ActorToConvert.Get());
			MatineeActor->InitInterp();

			// Set the length
			NewMovieScene->SetPlaybackRange(0.0f, MatineeActor->MatineeData->InterpLength);

			// Convert the groups
			for (int32 i=0; i<MatineeActor->GroupInst.Num(); ++i)
			{
				UInterpGroupInst* GrInst = MatineeActor->GroupInst[i];
				UInterpGroup* Group = GrInst->Group;
				AActor* GroupActor = GrInst->GetGroupActor();
				ConvertInterpGroup(Group, GroupActor, NewMovieScene, NewSequence, NumWarnings);
			}

			// Director group - convert this after the regular groups to ensure that the camera cut bindings are there
			UInterpGroupDirector* DirGroup = MatineeActor->MatineeData->FindDirectorGroup();
			if (DirGroup)
			{
				UInterpTrackDirector* MatineeDirectorTrack = DirGroup->GetDirectorTrack();
				if (MatineeDirectorTrack && MatineeDirectorTrack->GetNumKeyframes() != 0)
				{
					UMovieSceneCameraCutTrack* CameraCutTrack = Cast<UMovieSceneCameraCutTrack>(NewMovieScene->AddMasterTrack<UMovieSceneCameraCutTrack>());
					FMatineeImportTools::CopyInterpDirectorTrack(MatineeDirectorTrack, CameraCutTrack, MatineeActor, NewSequence);
				}

				UInterpTrackFade* MatineeFadeTrack = DirGroup->GetFadeTrack();
				if (MatineeFadeTrack && MatineeFadeTrack->GetNumKeyframes() != 0)
				{						
					UMovieSceneFadeTrack* FadeTrack = Cast<UMovieSceneFadeTrack>(NewMovieScene->AddMasterTrack<UMovieSceneFadeTrack>());
					FMatineeImportTools::CopyInterpFadeTrack(MatineeFadeTrack, FadeTrack);
				}

				UInterpTrackSlomo* MatineeSlomoTrack = DirGroup->GetSlomoTrack();
				if (MatineeSlomoTrack && MatineeSlomoTrack->GetNumKeyframes() != 0)
				{
					UMovieSceneSlomoTrack* SlomoTrack = Cast<UMovieSceneSlomoTrack>(NewMovieScene->AddMasterTrack<UMovieSceneSlomoTrack>());
					FMatineeImportTools::CopyInterpFloatTrack(MatineeSlomoTrack, SlomoTrack);
				}
				
				UInterpTrackColorScale* MatineeColorScaleTrack = DirGroup->GetColorScaleTrack();
				if (MatineeColorScaleTrack && MatineeColorScaleTrack->GetNumKeyframes() != 0)
				{
					UE_LOG(LogMatineeToLevelSequence, Warning, TEXT("Unsupported track '%s'."), *MatineeColorScaleTrack->TrackTitle);
					++NumWarnings;
				}

				UInterpTrackAudioMaster* MatineeAudioMasterTrack = DirGroup->GetAudioMasterTrack();
				if (MatineeAudioMasterTrack && MatineeAudioMasterTrack->GetNumKeyframes() != 0)
				{
					UE_LOG(LogMatineeToLevelSequence, Warning, TEXT("Unsupported track '%s'."), *MatineeAudioMasterTrack->TrackTitle);
					++NumWarnings;
				}
			}

			MatineeActor->TermInterp();
		}
		return NewActor;
	}

private:

	FLevelEditorModule::FLevelViewportMenuExtender_SelectedActors LevelEditorMenuExtenderDelegate;

	FDelegateHandle LevelEditorExtenderDelegateHandle;

	// IMatineeToLevelSequenceModule interface
	TMap<TSubclassOf<UInterpTrack>, FOnConvertMatineeTrack > ExtendedInterpConverters;
};

IMPLEMENT_MODULE(FMatineeToLevelSequenceModule, MatineeToLevelSequence);

#undef LOCTEXT_NAMESPACE<|MERGE_RESOLUTION|>--- conflicted
+++ resolved
@@ -330,11 +330,7 @@
 				PropertyArray.Insert(Outer, 0);
 				Outer = Outer->GetOuter();
 			}
-<<<<<<< HEAD
-			
-=======
-
->>>>>>> 92a3597a
+
 			FString PropertyPath;
 			for (auto PropertyIt : PropertyArray)
 			{
