// Copyright 1998-2016 Epic Games, Inc. All Rights Reserved.

#pragma once

// Forward declaration
namespace PlatformInfo
{
	enum class EPlatformType : uint8;
}

enum class EProjectType : uint8
{
	Unknown,
	Any,
	Code,
	Content,
};

EProjectType EProjectTypeFromString(const FString& ProjectTypeName);

/**
 * Information about a single installed platform configuration
 */
struct FInstalledPlatformConfiguration
{
	/** Build Configuration of this combination */
	EBuildConfigurations::Type Configuration;

	/** Name of the Platform for this combination */
	FString PlatformName;

	/** Type of Platform for this combination */
	PlatformInfo::EPlatformType PlatformType;

	/** Name of the Architecture for this combination */
	FString Architecture;

	/** Location of a file that must exist for this combination to be valid (optional) */
	FString RequiredFile;

	/** Type of project this configuration can be used for */
	EProjectType ProjectType;

	/** Whether to display this platform as an option even if it is not valid */
	bool bCanBeDisplayed;
};

/**
 * Singleton class for accessing information about installed platform configurations
 */
class TARGETPLATFORM_API FInstalledPlatformInfo
{
public:
	/**
	 * Accessor for singleton
	 */
	static FInstalledPlatformInfo& Get()
	{
		static FInstalledPlatformInfo InfoSingleton;
		return InfoSingleton;
	}

	/**
	 * Queries whether a configuration is valid for any available platform
	 */
	bool IsValidConfiguration(const EBuildConfigurations::Type Configuration, EProjectType ProjectType = EProjectType::Any) const;

	/**
	 * Queries whether a platform has any valid configurations
	 */
	bool IsValidPlatform(const FString& PlatformName, EProjectType ProjectType = EProjectType::Any) const;

	/**
	 * Queries whether a platform and configuration combination is valid
	 */
	bool IsValidPlatformAndConfiguration(const EBuildConfigurations::Type Configuration, const FString& PlatformName, EProjectType ProjectType = EProjectType::Any) const;

<<<<<<< HEAD
	bool CanDisplayPlatform(const FString& PlatformName, EProjectType ProjectType) const;
=======
	/**
	 * Queries whether a platform can be displayed as an option, even if it's not supported for the specified project type
	 */
	bool CanDisplayPlatform(const FString& PlatformName, EProjectType ProjectType) const;

	/**
	 * Queries whether a platform type is valid for any configuration
	 */
	bool IsValidPlatformType(PlatformInfo::EPlatformType PlatformType) const;

	/**
	 * Queries whether a platform architecture is valid for any configuration
	 * @param PlatformName Name of the platform's binary folder (eg. Win64, Android)
	 * @param Architecture Either a full architecture name or a partial substring for CPU/GPU combinations (eg. "-armv7", "-es2")
	 */
	bool IsValidPlatformArchitecture(const FString& PlatformName, const FString& Architecture) const;

	/**
	 * Queries whether a platform has any missing required files
	 */
	bool IsPlatformMissingRequiredFile(const FString& PlatformName) const;

	/**
	 * Attempts to open the Launcher to the Installer options so that additional platforms can be downloaded
	 *
	 * @return false if the engine is not a stock release, user cancels action or launcher fails to load
	 */
	static bool OpenInstallerOptions();
>>>>>>> e58dcb1b

private:
	/**
	 * Constructor
	 */
	FInstalledPlatformInfo();

	/**
	 * Parse platform configuration info from a config file entry
	 */
	void ParsePlatformConfiguration(FString PlatformConfiguration);

	/**
	 * Given a filter function, checks whether any configuration passes that filter and has required file
	 */
	bool ContainsValidConfiguration(TFunctionRef<bool(const FInstalledPlatformConfiguration)> ConfigFilter) const;

	/**
	 * Given a filter function, checks whether any configuration passes that filter
	 * Doesn't check whether required file exists, so that we can find platforms that can be optionally installed
	 */
	bool ContainsMatchingConfiguration(TFunctionRef<bool(const FInstalledPlatformConfiguration)> ConfigFilter) const;

	/** List of installed platform configuration combinations */
	TArray<FInstalledPlatformConfiguration> InstalledPlatformConfigurations;
};<|MERGE_RESOLUTION|>--- conflicted
+++ resolved
@@ -75,9 +75,6 @@
 	 */
 	bool IsValidPlatformAndConfiguration(const EBuildConfigurations::Type Configuration, const FString& PlatformName, EProjectType ProjectType = EProjectType::Any) const;
 
-<<<<<<< HEAD
-	bool CanDisplayPlatform(const FString& PlatformName, EProjectType ProjectType) const;
-=======
 	/**
 	 * Queries whether a platform can be displayed as an option, even if it's not supported for the specified project type
 	 */
@@ -106,7 +103,6 @@
 	 * @return false if the engine is not a stock release, user cancels action or launcher fails to load
 	 */
 	static bool OpenInstallerOptions();
->>>>>>> e58dcb1b
 
 private:
 	/**
