--- conflicted
+++ resolved
@@ -94,11 +94,6 @@
 		{
 			UInstancedStaticMeshComponent* Component = CastChecked<UInstancedStaticMeshComponent>(Primitive);
 
-<<<<<<< HEAD
-			// Instances may have been removed since LM allocation.
-			// Instances may have also been shuffled from removes. We do not handle this case.
-=======
->>>>>>> aaefee4c
 			if( InstanceIndex < Component->PerInstanceSMData.Num() )
 			{
 				// TODO: We currently only support one LOD of static lighting in foliage
