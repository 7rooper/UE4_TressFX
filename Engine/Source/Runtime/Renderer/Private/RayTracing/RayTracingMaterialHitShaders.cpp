--- conflicted
+++ resolved
@@ -157,10 +157,6 @@
 
 IMPLEMENT_GLOBAL_SHADER(FHiddenMaterialHitGroup, "/Engine/Private/RayTracing/RayTracingMaterialDefaultHitShaders.usf", "closesthit=HiddenMaterialCHS anyhit=HiddenMaterialAHS", SF_RayHitGroup);
 IMPLEMENT_GLOBAL_SHADER(FOpaqueShadowHitGroup, "/Engine/Private/RayTracing/RayTracingMaterialDefaultHitShaders.usf", "closesthit=OpaqueShadowCHS", SF_RayHitGroup);
-<<<<<<< HEAD
-IMPLEMENT_GLOBAL_SHADER(FDefaultMaterialMS, "/Engine/Private/RayTracing/RayTracingMaterialDefaultHitShaders.usf", "DefaultMaterialMS", SF_RayMiss);
-=======
->>>>>>> 9ba46998
 
 template<typename LightMapPolicyType>
 static FMaterialCHS* GetMaterialHitShader(const FMaterial& RESTRICT MaterialResource, const FVertexFactory* VertexFactory, bool UseTextureLod)
@@ -208,20 +204,12 @@
 
 	SharedCommand.SetShaders(PassShaders.GetUntypedShaders());
 	SharedCommand.InstanceMask = ComputeBlendModeMask(MaterialResource.GetBlendMode());
-<<<<<<< HEAD
-	SharedCommand.bCastRayTracedShadows = MeshBatch.CastRayTracedShadow;
-	SharedCommand.bOpaque = MaterialResource.GetBlendMode() == EBlendMode::BLEND_Opaque;
-
-	FVertexInputStreamArray VertexStreams;
-	VertexFactory->GetStreams(ERHIFeatureLevel::SM5, VertexStreams);
-=======
 	SharedCommand.bCastRayTracedShadows = MeshBatch.CastRayTracedShadow && MaterialResource.CastsRayTracedShadows();
 	SharedCommand.bOpaque = MaterialResource.GetBlendMode() == EBlendMode::BLEND_Opaque;
 	SharedCommand.bDecal = MaterialResource.GetMaterialDomain() == EMaterialDomain::MD_DeferredDecal;
 
 	FVertexInputStreamArray VertexStreams;
 	VertexFactory->GetStreams(ERHIFeatureLevel::SM5, EVertexInputStreamType::Default, VertexStreams);
->>>>>>> 9ba46998
 
 	if (PassShaders.RayHitGroupShader)
 	{
@@ -241,11 +229,7 @@
 			if (PassShaders.RayHitGroupShader)
 			{
 				FMeshDrawSingleShaderBindings RayHitGroupShaderBindings = RayTracingMeshCommand.ShaderBindings.GetSingleShaderBindings(SF_RayHitGroup);
-<<<<<<< HEAD
-				PassShaders.RayHitGroupShader->GetElementShaderBindings(Scene, ViewIfDynamicMeshCommand, VertexFactory, false, FeatureLevel, PrimitiveSceneProxy, MeshBatch, BatchElement, ShaderElementData, RayHitGroupShaderBindings, VertexStreams);
-=======
 				PassShaders.RayHitGroupShader->GetElementShaderBindings(Scene, ViewIfDynamicMeshCommand, VertexFactory, EVertexInputStreamType::Default, FeatureLevel, PrimitiveSceneProxy, MeshBatch, BatchElement, ShaderElementData, RayHitGroupShaderBindings, VertexStreams);
->>>>>>> 9ba46998
 			}
 
 			int32 GeometrySegmentIndex = MeshBatch.SegmentIndex + BatchElementIndex;
@@ -262,11 +246,7 @@
 	const FPrimitiveSceneProxy* RESTRICT PrimitiveSceneProxy,
 	const FMaterialRenderProxy& RESTRICT MaterialRenderProxy,
 	const FMaterial& RESTRICT MaterialResource,
-<<<<<<< HEAD
-	EMaterialShadingModel ShadingModel,
-=======
 	FMaterialShadingModelField ShadingModels,
->>>>>>> 9ba46998
 	const FUniformLightMapPolicy& RESTRICT LightMapPolicy,
 	const typename FUniformLightMapPolicy::ElementDataType& RESTRICT LightMapElementData)
 {
@@ -376,11 +356,7 @@
 								PrimitiveSceneProxy,
 								MaterialRenderProxy,
 								Material,
-<<<<<<< HEAD
-								ShadingModel,
-=======
 								ShadingModels,
->>>>>>> 9ba46998
 								FUniformLightMapPolicy(LMP_DISTANCE_FIELD_SHADOWS_AND_HQ_LIGHTMAP),
 								MeshBatch.LCI);
 						}
@@ -392,11 +368,7 @@
 								PrimitiveSceneProxy,
 								MaterialRenderProxy,
 								Material,
-<<<<<<< HEAD
-								ShadingModel,
-=======
 								ShadingModels,
->>>>>>> 9ba46998
 								FUniformLightMapPolicy(LMP_HQ_LIGHTMAP),
 								MeshBatch.LCI);
 						}
@@ -409,11 +381,7 @@
 							PrimitiveSceneProxy,
 							MaterialRenderProxy,
 							Material,
-<<<<<<< HEAD
-							ShadingModel,
-=======
 							ShadingModels,
->>>>>>> 9ba46998
 							FUniformLightMapPolicy(LMP_LQ_LIGHTMAP),
 							MeshBatch.LCI);
 					}
@@ -425,11 +393,7 @@
 							PrimitiveSceneProxy,
 							MaterialRenderProxy,
 							Material,
-<<<<<<< HEAD
-							ShadingModel,
-=======
 							ShadingModels,
->>>>>>> 9ba46998
 							FUniformLightMapPolicy(LMP_NO_LIGHTMAP),
 							MeshBatch.LCI);
 					}
@@ -450,11 +414,7 @@
 							PrimitiveSceneProxy,
 							MaterialRenderProxy,
 							Material,
-<<<<<<< HEAD
-							ShadingModel,
-=======
 							ShadingModels,
->>>>>>> 9ba46998
 							FUniformLightMapPolicy(LMP_PRECOMPUTED_IRRADIANCE_VOLUME_INDIRECT_LIGHTING),
 							MeshBatch.LCI);
 					}
@@ -466,11 +426,7 @@
 							PrimitiveSceneProxy,
 							MaterialRenderProxy,
 							Material,
-<<<<<<< HEAD
-							ShadingModel,
-=======
 							ShadingModels,
->>>>>>> 9ba46998
 							FUniformLightMapPolicy(LMP_NO_LIGHTMAP),
 							MeshBatch.LCI);
 					}
@@ -481,29 +437,16 @@
 	}
 }
 
-<<<<<<< HEAD
-FRHIRayTracingPipelineState* FDeferredShadingSceneRenderer::BindRayTracingMaterialPipeline(
-	FRHICommandList& RHICmdList,
-	const FViewInfo& View,
-	const TArrayView<const FRayTracingShaderRHIParamRef>& RayGenShaderTable,
-	FRayTracingShaderRHIParamRef MissShader,
-	FRayTracingShaderRHIParamRef DefaultClosestHitShader
-=======
 FRayTracingPipelineState* FDeferredShadingSceneRenderer::BindRayTracingMaterialPipeline(
 	FRHICommandList& RHICmdList,
 	const FViewInfo& View,
 	const TArrayView<FRHIRayTracingShader*>& RayGenShaderTable,
 	FRHIRayTracingShader* DefaultClosestHitShader
->>>>>>> 9ba46998
 )
 {
 	SCOPE_CYCLE_COUNTER(STAT_BindRayTracingPipeline);
 
-<<<<<<< HEAD
-	FRHIRayTracingPipelineState* PipelineState = nullptr;
-=======
 	FRayTracingPipelineState* PipelineState = nullptr;
->>>>>>> 9ba46998
 
 	FRayTracingPipelineStateInitializer Initializer;
 
@@ -512,18 +455,9 @@
 
 	Initializer.SetRayGenShaderTable(RayGenShaderTable);
 
-<<<<<<< HEAD
-	FRayTracingShaderRHIParamRef MissShaderTable[] = { MissShader };
-	Initializer.SetMissShaderTable(MissShaderTable);
-
 	const bool bEnableMaterials = GEnableRayTracingMaterials != 0;
 
-	TArray<FRayTracingShaderRHIParamRef> RayTracingMaterialLibrary;
-=======
-	const bool bEnableMaterials = GEnableRayTracingMaterials != 0;
-
 	TArray<FRHIRayTracingShader*> RayTracingMaterialLibrary;
->>>>>>> 9ba46998
 
 	if (bEnableMaterials)
 	{
@@ -539,11 +473,7 @@
 
 	Initializer.SetHitGroupTable(RayTracingMaterialLibrary);
 
-<<<<<<< HEAD
-	PipelineState = PipelineStateCache::GetAndOrCreateRayTracingPipelineState(Initializer);
-=======
 	PipelineState = PipelineStateCache::GetAndOrCreateRayTracingPipelineState(RHICmdList, Initializer);
->>>>>>> 9ba46998
 
 	const FViewInfo& ReferenceView = Views[0];
 
@@ -580,22 +510,14 @@
 					MeshCommand.GeometrySegmentIndex,
 					RAY_TRACING_SHADER_SLOT_SHADOW,
 					PipelineState, OpaqueShadowMaterialIndex,
-<<<<<<< HEAD
-					0, nullptr, 0);
-=======
 					0, nullptr, // uniform buffers
 					0, nullptr, // loose data
 					0);
->>>>>>> 9ba46998
 			}
 			else
 			{
 				// Masked materials require full material evaluation with any-hit shader.
-<<<<<<< HEAD
-				// #dxr_todo: we need to generate a shadow-specific closest hit shader for this!
-=======
 				// Full CHS is bound, however material evaluation is skipped for shadow rays using a dynamic branch on a ray payload flag.
->>>>>>> 9ba46998
 				MeshCommand.ShaderBindings.SetRayTracingShaderBindingsForHitGroup(RHICmdList,
 					View.RayTracingScene.RayTracingSceneRHI,
 					VisibleMeshCommand.InstanceIndex,
@@ -612,13 +534,9 @@
 				MeshCommand.GeometrySegmentIndex,
 				RAY_TRACING_SHADER_SLOT_SHADOW,
 				PipelineState, HiddenMaterialIndex,
-<<<<<<< HEAD
-				0, nullptr, 0);
-=======
 				0, nullptr, // uniform buffers
 				0, nullptr, // loose data
 				0);
->>>>>>> 9ba46998
 		}
 	}
 
