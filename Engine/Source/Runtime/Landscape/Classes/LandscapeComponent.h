--- conflicted
+++ resolved
@@ -425,19 +425,13 @@
 	UPROPERTY(NonPIEDuplicateTransient)
 	UMaterialInterface* MobileMaterialInterface_DEPRECATED;
 
-<<<<<<< HEAD
+	/** Material interfaces used for mobile */
+	UPROPERTY(NonPIEDuplicateTransient)
+	TArray<UMaterialInterface*> MobileMaterialInterfaces;
+
 	/** Generated weightmap textures used for ES2. The first entry is also used for the normal map. 
 	  * Serialized only when cooking or loading cooked builds. */
 	UPROPERTY(NonPIEDuplicateTransient)
-=======
-	/** Material interfaces used for mobile */
-	UPROPERTY(NonPIEDuplicateTransient)
-	TArray<UMaterialInterface*> MobileMaterialInterfaces;
-
-	/** Generated weightmap textures used for ES2. The first entry is also used for the normal map. 
-	  * Serialized only when cooking or loading cooked builds. */
-	UPROPERTY(NonPIEDuplicateTransient)
->>>>>>> cf6d231e
 	TArray<UTexture2D*> MobileWeightmapTextures;
 
 #if WITH_EDITORONLY_DATA
