// Copyright 1998-2014 Epic Games, Inc. All Rights Reserved.

using System;
using System.Collections.Generic;
using System.Text.RegularExpressions;
using System.Diagnostics;
using System.IO;
using System.Linq;

namespace UnrealBuildTool
{
	class HTML5ToolChain : VCToolChain
	{
		// cache the location of SDK tools
		static string EMCCPath;
		static string PythonPath;
        static string EmscriptenSettingsPath = Path.Combine(Environment.GetFolderPath(Environment.SpecialFolder.UserProfile), "/.emscripten");

        Dictionary<string, string> ReadEmscriptenSettings()
        {
            // Check HTML5ToolChain.cs for duplicate
            if (!System.IO.File.Exists(EmscriptenSettingsPath))
            {
                return new Dictionary<string, string>();
            }

            Dictionary<string, string> Settings = new Dictionary<string, string>();
            System.IO.StreamReader SettingFile = new System.IO.StreamReader(EmscriptenSettingsPath);
            string EMLine = null;
            while ((EMLine = SettingFile.ReadLine()) != null)
            {
                EMLine = EMLine.Split('#')[0];
                string Pattern1 = @"(\w*)\s*=\s*['\[]?([^'\]\r\n]*)['\]]?";
                Regex Rgx = new Regex(Pattern1, RegexOptions.IgnoreCase);
                MatchCollection Matches = Rgx.Matches(EMLine);
                foreach (Match Matched in Matches)
                {
                    if (Matched.Groups.Count == 3 && Matched.Groups[2].ToString() != "")
                    {
                        Settings[Matched.Groups[1].ToString()] = Matched.Groups[2].ToString();
                    }
                }
            }

            return Settings;
        }

		public override void RegisterToolChain()
		{
			// Make sure the SDK is installed
            // look up installed SDK. 
			string BaseSDKPath = Environment.GetEnvironmentVariable("EMSCRIPTEN");
			if (!String.IsNullOrEmpty(BaseSDKPath))
			{
				BaseSDKPath = BaseSDKPath.Replace("\"", "");
				if (!String.IsNullOrEmpty(BaseSDKPath))
                {
                    var EmscriptenSettings = ReadEmscriptenSettings();
					EMCCPath = Path.Combine(BaseSDKPath, "emcc");
					// also figure out where python lives (if no envvar, assume it's in the path)
<<<<<<< HEAD
					PythonPath = Environment.GetEnvironmentVariable("PYTHON");
=======
                    if (EmscriptenSettings.ContainsKey("PYTHON"))
                    {
                        PythonPath = EmscriptenSettings["PYTHON"];
                    }
                    else
                    {
                        PythonPath = Environment.GetEnvironmentVariable("PYTHON");
                    }
>>>>>>> 1d429763

                    string PythonExeName = Utils.IsRunningOnMono ? "python" : "python.exe";

					if (PythonPath == null)
					{
                        PythonPath = PythonExeName;
					}
                    else
                    {
                        if (!PythonPath.EndsWith(PythonExeName))
                        {
                            PythonPath += "/" + PythonExeName;
                        }
                    }
                    EMCCPath = "\"" + EMCCPath + "\"";
					// set some environment variable we'll need
					//Environment.SetEnvironmentVariable("EMCC_DEBUG", "cache");
					Environment.SetEnvironmentVariable("EMCC_CORES", "8");
					Environment.SetEnvironmentVariable("EMCC_FORCE_STDLIBS", "1");
					Environment.SetEnvironmentVariable("EMCC_OPTIMIZE_NORMALLY", "1");
					// finally register the toolchain that is now ready to go
                    Log.TraceVerbose("        Registered for {0}", CPPTargetPlatform.HTML5.ToString());
					UEToolChain.RegisterPlatformToolChain(CPPTargetPlatform.HTML5, this);
				}
			}
		}

		static string GetSharedArguments_Global(CPPTargetConfiguration TargetConfiguration, string Architecture)
		{
            string Result = " ";

            if (Architecture == "-win32")
            {
                return Result;
            }

            // 			Result += " -funsigned-char";
            // 			Result += " -fno-strict-aliasing";
            Result += " -fno-exceptions";
            // 			Result += " -fno-short-enums";

            Result += " -Wno-unused-value"; // appErrorf triggers this
            Result += " -Wno-switch"; // many unhandled cases
            Result += " -Wno-tautological-constant-out-of-range-compare"; // disables some warnings about comparisons from TCHAR being a char
            // this hides the "warning : comparison of unsigned expression < 0 is always false" type warnings due to constant comparisons, which are possible with template arguments
            Result += " -Wno-tautological-compare";

            // okay, in UE4, we'd fix the code for these, but in UE3, not worth it
            Result += " -Wno-logical-op-parentheses"; // appErrorf triggers this
            Result += " -Wno-array-bounds"; // some VectorLoads go past the end of the array, but it's okay in that case
            Result += " -Wno-invalid-offsetof"; // too many warnings kills windows clang. 
            

            // JavsScript option overrides (see src/settings.js)

            // we have to specify the full amount of memory with Asm.JS (1.5 G)
            // I wonder if there's a per game way to change this. 
			int TotalMemory = 256 * 1024 * 1024;
            Result += " -s TOTAL_MEMORY=" + TotalMemory.ToString();

            // no need for exceptions
            Result += " -s DISABLE_EXCEPTION_CATCHING=1";
            // enable checking for missing functions at link time as opposed to runtime
            Result += " -s WARN_ON_UNDEFINED_SYMBOLS=1";
            // we want full ES2
            Result += " -s FULL_ES2=1 ";
            // export console command handler. Export main func too because default exports ( e.g Main ) are overridden if we use custom exported functions. 
            Result += " -s EXPORTED_FUNCTIONS=\"['_main', '_resize_game']\" ";

            // NOTE: This may slow down the compiler's startup time!
            { 
                Result += " -s NO_EXIT_RUNTIME=1 --memory-init-file 1";
            }

            return Result;
		}
		
		static string GetCLArguments_Global(CPPEnvironment CompileEnvironment)
		{
			string Result = GetSharedArguments_Global(CompileEnvironment.Config.Target.Configuration, CompileEnvironment.Config.Target.Architecture);

			if (CompileEnvironment.Config.Target.Architecture != "-win32")
			{
				// do we want debug info?
				/*			if (CompileEnvironment.Config.bCreateDebugInfo)
							{
								 Result += " -g";
							}*/

				Result += " -Wno-warn-absolute-paths ";

				if (CompileEnvironment.Config.Target.Configuration == CPPTargetConfiguration.Debug)
				{
					Result += " -O0";
				}
				if (CompileEnvironment.Config.Target.Configuration == CPPTargetConfiguration.Debug || CompileEnvironment.Config.Target.Configuration == CPPTargetConfiguration.Development)
				{
					Result += " -s GL_ASSERTIONS=1 ";
				}
				if (CompileEnvironment.Config.Target.Configuration == CPPTargetConfiguration.Development)
				{
					if (UEBuildConfiguration.bCompileForSize)
					{
						Result += " -Oz -s ASM_JS=1 -s OUTLINING_LIMIT=40000";
					}
					else
					{
						Result += " -O2 -s ASM_JS=1 -s OUTLINING_LIMIT=110000";
					}
				}
				if (CompileEnvironment.Config.Target.Configuration == CPPTargetConfiguration.Shipping)
				{
					if (UEBuildConfiguration.bCompileForSize)
					{
						Result += " -Oz -s ASM_JS=1 -s OUTLINING_LIMIT=40000";
					}
					else
					{
						Result += " -O3 -s ASM_JS=1 -s OUTLINING_LIMIT=110000";
					}
				}

			}

			return Result;
		}

		static string GetCLArguments_CPP(CPPEnvironment CompileEnvironment)
		{
			string Result = "";

			if (CompileEnvironment.Config.Target.Architecture != "-win32")
			{
				Result = " -std=c++11";
			}

			return Result;
		}

		static string GetCLArguments_C(string Architecture)
		{
			string Result = "";
			return Result;
		}

		static string GetLinkArguments(LinkEnvironment LinkEnvironment)
		{
			string Result = GetSharedArguments_Global(LinkEnvironment.Config.Target.Configuration, LinkEnvironment.Config.Target.Architecture);

			if (LinkEnvironment.Config.Target.Architecture != "-win32")
			{

				// enable verbose mode
				Result += " -v";

				if (LinkEnvironment.Config.Target.Configuration == CPPTargetConfiguration.Debug)
				{
					// check for alignment/etc checking
					//Result += " -s SAFE_HEAP=1";
					//Result += " -s CHECK_HEAP_ALIGN=1";
					//Result += " -s SAFE_DYNCALLS=1";

					// enable assertions in non-Shipping/Release builds
					Result += " -s ASSERTIONS=1";
				}

				if (LinkEnvironment.Config.Target.Configuration == CPPTargetConfiguration.Debug)
				{
					Result += " -O0";
				}
				if (LinkEnvironment.Config.Target.Configuration == CPPTargetConfiguration.Debug || LinkEnvironment.Config.Target.Configuration == CPPTargetConfiguration.Development)
				{
					Result += " -s GL_ASSERTIONS=1 ";
				}
				if (LinkEnvironment.Config.Target.Configuration == CPPTargetConfiguration.Development)
				{
					Result += " -O2 -s ASM_JS=1 -s OUTLINING_LIMIT=110000   -g2 ";
				}
				if (LinkEnvironment.Config.Target.Configuration == CPPTargetConfiguration.Shipping)
				{
					Result += " -O3 -s ASM_JS=1 -s OUTLINING_LIMIT=40000";
				}

				Result += " -s CASE_INSENSITIVE_FS=1 ";


				string BaseSDKPath = Environment.GetEnvironmentVariable("EMSCRIPTEN");
				Result += " --js-library \"" + BaseSDKPath + "/Src/library_openal.js\" ";
			}

			return Result;
		}

		static string GetLibArguments(LinkEnvironment LinkEnvironment)
		{
			string Result = "";

			if (LinkEnvironment.Config.Target.Architecture == "-win32")
			{
				// Prevents the linker from displaying its logo for each invocation.
				Result += " /NOLOGO";

				// Prompt the user before reporting internal errors to Microsoft.
				Result += " /errorReport:prompt";

				// Win32 build
                Result += " /MACHINE:x86";

                // Always CONSOLE because of main()
                Result += " /SUBSYSTEM:CONSOLE";

				//
				//	Shipping & LTCG
				//
				if (LinkEnvironment.Config.Target.Configuration == CPPTargetConfiguration.Shipping)
				{
					// Use link-time code generation.
					Result += " /ltcg";
				}

				return Result;
			}

			return Result;
		}

		public static void CompileOutputReceivedDataEventHandler(Object Sender, DataReceivedEventArgs Line)
		{
			var Output = Line.Data;
			if (Output == null)
			{
				return;
			}

			Output = Output.Replace("\\", "/");
			// Need to match following for clickable links
			string RegexFilePath = @"^([\/A-Za-z0-9_\-\.]*)+\.(cpp|c|mm|m|hpp|h)";
			string RegexFilePath2 = @"^([A-Z]:[\/A-Za-z0-9_\-\.]*)+\.(cpp|c|mm|m|hpp|h)";
			string RegexLineNumber = @"\:\d+\:\d+\:";
			string RegexDescription = @"(\serror:\s|\swarning:\s).*";

			// Get Matches
			string MatchFilePath = Regex.Match(Output, RegexFilePath).Value;
			if (MatchFilePath.Length == 0)
			{
				MatchFilePath = Regex.Match(Output, RegexFilePath2).Value;
			}
			string MatchLineNumber = Regex.Match(Output, RegexLineNumber).Value;
			string MatchDescription = Regex.Match(Output, RegexDescription).Value;

			// If any of the above matches failed, do nothing
			if (MatchFilePath.Length == 0 ||
				MatchLineNumber.Length == 0 ||
				MatchDescription.Length == 0)
			{
				Log.TraceWarning(Output);
				return;
			}

			// Convert Path
			string RegexStrippedPath = @"(Engine\/|[A-Za-z0-9_\-\.]*\/).*";
			string ConvertedFilePath = Regex.Match(MatchFilePath, RegexStrippedPath).Value;
			ConvertedFilePath = Path.GetFullPath(/*"..\\..\\" +*/ ConvertedFilePath);

			// Extract Line + Column Number
			string ConvertedLineNumber = Regex.Match(MatchLineNumber, @"\d+").Value;
			string ConvertedColumnNumber = Regex.Match(MatchLineNumber, @"(?<=:\d+:)\d+").Value;

			// Write output
			string ConvertedExpression = "  " + ConvertedFilePath + "(" + ConvertedLineNumber + "," + ConvertedColumnNumber + "):" + MatchDescription;
			Log.TraceInformation(ConvertedExpression); // To create clickable vs link
			Log.TraceInformation(Output);				// To preserve readable output log
		}

		public override CPPOutput CompileCPPFiles(UEBuildTarget Target, CPPEnvironment CompileEnvironment, List<FileItem> SourceFiles, string ModuleName)
		{
			if (CompileEnvironment.Config.Target.Architecture == "-win32")
			{
				return base.CompileCPPFiles(Target, CompileEnvironment, SourceFiles, ModuleName);
			}

			string Arguments = GetCLArguments_Global(CompileEnvironment);

			CPPOutput Result = new CPPOutput();

			// Add include paths to the argument list.
			foreach (string IncludePath in CompileEnvironment.Config.CPPIncludeInfo.IncludePaths)
			{
				Arguments += string.Format(" -I\"{0}\"", IncludePath);
			}
			foreach (string IncludePath in CompileEnvironment.Config.CPPIncludeInfo.SystemIncludePaths)
			{
				Arguments += string.Format(" -I\"{0}\"", IncludePath);
			}

      
			// Add preprocessor definitions to the argument list.
			foreach (string Definition in CompileEnvironment.Config.Definitions)
			{
				Arguments += string.Format(" -D{0}", Definition);
			}

        
			var BuildPlatform = UEBuildPlatform.GetBuildPlatformForCPPTargetPlatform(CompileEnvironment.Config.Target.Platform);

			foreach (FileItem SourceFile in SourceFiles)
			{
				Action CompileAction = new Action(ActionType.Compile);
				bool bIsPlainCFile = Path.GetExtension(SourceFile.AbsolutePath).ToUpperInvariant() == ".C";
                
				// Add the C++ source file and its included files to the prerequisite item list.
				AddPrerequisiteSourceFile( Target, BuildPlatform, CompileEnvironment, SourceFile, CompileAction.PrerequisiteItems );

				// Add the source file path to the command-line.
                string FileArguments = string.Format(" \"{0}\"", SourceFile.AbsolutePath);
				var ObjectFileExtension = UEBuildPlatform.BuildPlatformDictionary[UnrealTargetPlatform.HTML5].GetBinaryExtension(UEBuildBinaryType.Object);
            	// Add the object file to the produced item list.
				FileItem ObjectFile = FileItem.GetItemByPath(
					Path.Combine(
						CompileEnvironment.Config.OutputDirectory,
					Path.GetFileName(SourceFile.AbsolutePath) + ObjectFileExtension
						)
					);
				CompileAction.ProducedItems.Add(ObjectFile);
				FileArguments += string.Format(" -o \"{0}\"", ObjectFile.AbsolutePath);

				// Add C or C++ specific compiler arguments.
				if (bIsPlainCFile)
				{
					FileArguments += GetCLArguments_C(CompileEnvironment.Config.Target.Architecture);
				}
				else
				{
					FileArguments += GetCLArguments_CPP(CompileEnvironment);
				}

				CompileAction.WorkingDirectory = Path.GetFullPath(".");
				CompileAction.CommandPath = PythonPath;

				CompileAction.CommandArguments = EMCCPath + Arguments + FileArguments + CompileEnvironment.Config.AdditionalArguments;

                System.Console.WriteLine(CompileAction.CommandArguments); 
				CompileAction.StatusDescription = Path.GetFileName(SourceFile.AbsolutePath);
				CompileAction.OutputEventHandler = new DataReceivedEventHandler(CompileOutputReceivedDataEventHandler);

				// Don't farm out creation of precomputed headers as it is the critical path task.
				CompileAction.bCanExecuteRemotely = CompileEnvironment.Config.PrecompiledHeaderAction != PrecompiledHeaderAction.Create;

				// this is the final output of the compile step (a .abc file)
				Result.ObjectFiles.Add(ObjectFile);

				// VC++ always outputs the source file name being compiled, so we don't need to emit this ourselves
				CompileAction.bShouldOutputStatusDescription = true;

				// Don't farm out creation of precompiled headers as it is the critical path task.
				CompileAction.bCanExecuteRemotely =
					CompileEnvironment.Config.PrecompiledHeaderAction != PrecompiledHeaderAction.Create ||
					BuildConfiguration.bAllowRemotelyCompiledPCHs;
			}
        
			return Result;
		}

		public override CPPOutput CompileRCFiles(UEBuildTarget Target, CPPEnvironment Environment, List<FileItem> RCFiles)
		{
			CPPOutput Result = new CPPOutput();

			if (Environment.Config.Target.Architecture == "-win32")
			{
				return base.CompileRCFiles(Target, Environment, RCFiles);
			}

			return Result;
		}

		/**
		 * Translates clang output warning/error messages into vs-clickable messages
		 * 
		 * @param	sender		Sending object
		 * @param	e			Event arguments (In this case, the line of string output)
		 */
		protected void RemoteOutputReceivedEventHandler(object sender, DataReceivedEventArgs e)
		{
			var Output = e.Data;
			if (Output == null)
			{
				return;
			}

			if (Utils.IsRunningOnMono)
			{
				Log.TraceInformation(Output);
			}
			else
			{
				// Need to match following for clickable links
				string RegexFilePath = @"^(\/[A-Za-z0-9_\-\.]*)+\.(cpp|c|mm|m|hpp|h)";
				string RegexLineNumber = @"\:\d+\:\d+\:";
				string RegexDescription = @"(\serror:\s|\swarning:\s).*";

				// Get Matches
				string MatchFilePath = Regex.Match(Output, RegexFilePath).Value.Replace("Engine/Source/../../", "");
				string MatchLineNumber = Regex.Match(Output, RegexLineNumber).Value;
				string MatchDescription = Regex.Match(Output, RegexDescription).Value;

				// If any of the above matches failed, do nothing
				if (MatchFilePath.Length == 0 ||
					MatchLineNumber.Length == 0 ||
					MatchDescription.Length == 0)
				{
					Log.TraceInformation(Output);
					return;
				}

				// Convert Path
				string RegexStrippedPath = @"\/Engine\/.*"; //@"(Engine\/|[A-Za-z0-9_\-\.]*\/).*";
				string ConvertedFilePath = Regex.Match(MatchFilePath, RegexStrippedPath).Value;
				ConvertedFilePath = Path.GetFullPath("..\\.." + ConvertedFilePath);

				// Extract Line + Column Number
				string ConvertedLineNumber = Regex.Match(MatchLineNumber, @"\d+").Value;
				string ConvertedColumnNumber = Regex.Match(MatchLineNumber, @"(?<=:\d+:)\d+").Value;

				// Write output
				string ConvertedExpression = "  " + ConvertedFilePath + "(" + ConvertedLineNumber + "," + ConvertedColumnNumber + "):" + MatchDescription;
				Log.TraceInformation(ConvertedExpression); // To create clickable vs link
				//			Log.TraceInformation(Output);				// To preserve readable output log
			}
		}

		public override FileItem LinkFiles(LinkEnvironment LinkEnvironment, bool bBuildImportLibraryOnly)
		{
			if (LinkEnvironment.Config.Target.Architecture == "-win32")
            {
                return base.LinkFiles(LinkEnvironment, bBuildImportLibraryOnly);
            }

			FileItem OutputFile;

			// Make the final javascript file
			Action LinkAction = new Action(ActionType.Link);

			LinkAction.bCanExecuteRemotely = false;
			LinkAction.WorkingDirectory = Path.GetFullPath(".");
			LinkAction.CommandPath = PythonPath;
			LinkAction.CommandArguments = EMCCPath;
		    LinkAction.CommandArguments += GetLinkArguments(LinkEnvironment);

			// Add the input files to a response file, and pass the response file on the command-line.
			foreach (FileItem InputFile in LinkEnvironment.InputFiles)
			{
                System.Console.WriteLine("File  {0} ", InputFile.AbsolutePath);
                LinkAction.CommandArguments += string.Format(" \"{0}\"", InputFile.AbsolutePath);
				LinkAction.PrerequisiteItems.Add(InputFile);
			}
            foreach (string InputFile in LinkEnvironment.Config.AdditionalLibraries)
            {
                FileItem Item = FileItem.GetItemByPath(InputFile);

                if (Item.AbsolutePath.Contains(".lib"))
                    continue; 

                if (Item != null)
                {
                    if (Item.ToString().Contains(".js"))
                        LinkAction.CommandArguments += string.Format(" --js-library \"{0}\"", Item.AbsolutePath);
                    else
                        LinkAction.CommandArguments += string.Format(" \"{0}\"", Item.AbsolutePath);
                    LinkAction.PrerequisiteItems.Add(Item);
                }
            }
			// make the file we will create
			OutputFile = FileItem.GetItemByPath(LinkEnvironment.Config.OutputFilePath);
			LinkAction.ProducedItems.Add(OutputFile);
			LinkAction.CommandArguments += string.Format(" -o \"{0}\"", OutputFile.AbsolutePath);

		    FileItem OutputBC = FileItem.GetItemByPath(LinkEnvironment.Config.OutputFilePath.Replace(".js", ".bc").Replace(".html", ".bc"));
		    LinkAction.ProducedItems.Add(OutputBC);
		    LinkAction.CommandArguments += string.Format(" --save-bc \"{0}\"", OutputBC.AbsolutePath);

     		LinkAction.StatusDescription = Path.GetFileName(OutputFile.AbsolutePath);
			LinkAction.OutputEventHandler = new DataReceivedEventHandler(RemoteOutputReceivedEventHandler);

			return OutputFile;
		}

		public override void CompileCSharpProject(CSharpEnvironment CompileEnvironment, string ProjectFileName, string DestinationFile)
		{
			throw new BuildException("HTML5 cannot compile C# files");
		}

        public override void AddFilesToManifest(ref FileManifest Manifest, UEBuildBinary Binary)
        {
            // we need to include the generated .mem file.  
            string MemFile = Binary.Config.OutputFilePath + ".mem";
            // make sure we don't add mem files more than once. 
            Manifest.AddBinaryNames(MemFile, null);
        }
	};
}<|MERGE_RESOLUTION|>--- conflicted
+++ resolved
@@ -58,9 +58,6 @@
                     var EmscriptenSettings = ReadEmscriptenSettings();
 					EMCCPath = Path.Combine(BaseSDKPath, "emcc");
 					// also figure out where python lives (if no envvar, assume it's in the path)
-<<<<<<< HEAD
-					PythonPath = Environment.GetEnvironmentVariable("PYTHON");
-=======
                     if (EmscriptenSettings.ContainsKey("PYTHON"))
                     {
                         PythonPath = EmscriptenSettings["PYTHON"];
@@ -69,7 +66,6 @@
                     {
                         PythonPath = Environment.GetEnvironmentVariable("PYTHON");
                     }
->>>>>>> 1d429763
 
                     string PythonExeName = Utils.IsRunningOnMono ? "python" : "python.exe";
 
