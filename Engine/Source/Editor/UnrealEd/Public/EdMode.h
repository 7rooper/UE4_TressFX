--- conflicted
+++ resolved
@@ -307,12 +307,9 @@
 	 * @param OutInfos An array of widget info structures (output).
 	 */
 	void GetPropertyWidgetInfos(const UStruct* InStruct, const void* InContainer, TArray<FPropertyWidgetInfo>& OutInfos) const;
-<<<<<<< HEAD
-=======
 
 	/** Finds the best item to display widgets for (preferring selected components over selected actors) */
 	virtual UObject* GetItemToTryDisplayingWidgetsFor(FTransform& OutWidgetToWorld) const;
->>>>>>> cce8678d
 
 	/** Name of the property currently being edited */
 	FString EditedPropertyName;
