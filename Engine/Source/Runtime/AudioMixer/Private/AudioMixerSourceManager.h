--- conflicted
+++ resolved
@@ -131,10 +131,7 @@
 			, SpatializationPluginSettings(nullptr)
 			, OcclusionPluginSettings(nullptr)
 			, ReverbPluginSettings(nullptr)
-<<<<<<< HEAD
-=======
 			, AudioComponentID(0)
->>>>>>> e3a25b20
 			, bPlayEffectChainTails(false)
 			, bUseHRTFSpatialization(false)
 			, bIsDebugMode(false)
