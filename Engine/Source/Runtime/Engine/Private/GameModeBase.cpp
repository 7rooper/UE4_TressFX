// Copyright 1998-2018 Epic Games, Inc. All Rights Reserved.

#include "GameFramework/GameModeBase.h"
#include "GameFramework/GameNetworkManager.h"
#include "Matinee/MatineeActor.h"
#include "Engine/LevelScriptActor.h"
#include "Engine/World.h"
#include "Misc/CommandLine.h"
#include "UObject/Package.h"
#include "Misc/PackageName.h"
#include "Net/OnlineEngineInterface.h"
#include "GameFramework/GameStateBase.h"
#include "PhysicsEngine/BodyInstance.h"
#include "GameFramework/DefaultPawn.h"
#include "GameFramework/SpectatorPawn.h"
#include "GameFramework/HUD.h"
#include "GameFramework/PlayerState.h"
#include "GameFramework/GameSession.h"
#include "GameFramework/PlayerStart.h"
#include "GameFramework/WorldSettings.h"
#include "Engine/NetConnection.h"
#include "Engine/ChildConnection.h"
#include "Engine/PlayerStartPIE.h"
#include "Engine/LocalPlayer.h"
#include "Engine/Engine.h"
#include "EngineUtils.h"
#include "Kismet/GameplayStatics.h"
#include "Engine/LevelStreaming.h"

#if WITH_EDITOR
	#include "IMovieSceneCapture.h"
	#include "MovieSceneCaptureModule.h"
	#include "MovieSceneCaptureSettings.h"
#endif

DEFINE_LOG_CATEGORY(LogGameMode);

// Statically declared events for plugins to use
FGameModeEvents::FGameModeInitializedEvent FGameModeEvents::GameModeInitializedEvent;
FGameModeEvents::FGameModePreLoginEvent FGameModeEvents::GameModePreLoginEvent;
FGameModeEvents::FGameModePostLoginEvent FGameModeEvents::GameModePostLoginEvent;
FGameModeEvents::FGameModeLogoutEvent FGameModeEvents::GameModeLogoutEvent;
FGameModeEvents::FGameModeMatchStateSetEvent FGameModeEvents::GameModeMatchStateSetEvent;

AGameModeBase::AGameModeBase(const FObjectInitializer& ObjectInitializer)
	: Super(ObjectInitializer.DoNotCreateDefaultSubobject(TEXT("Sprite")))
{
	bNetLoadOnClient = false;
	bPauseable = true;
	bStartPlayersAsSpectators = false;

	DefaultPawnClass = ADefaultPawn::StaticClass();
	PlayerControllerClass = APlayerController::StaticClass();
	PlayerStateClass = APlayerState::StaticClass();
	GameStateClass = AGameStateBase::StaticClass();
	HUDClass = AHUD::StaticClass();
	GameSessionClass = AGameSession::StaticClass();
	SpectatorClass = ASpectatorPawn::StaticClass();
	ReplaySpectatorPlayerControllerClass = APlayerController::StaticClass();
	ServerStatReplicatorClass = AServerStatReplicator::StaticClass();
}

void AGameModeBase::InitGame(const FString& MapName, const FString& Options, FString& ErrorMessage)
{
	UWorld* World = GetWorld();

	// Save Options for future use
	OptionsString = Options;

	FActorSpawnParameters SpawnInfo;
	SpawnInfo.Instigator = Instigator;
	SpawnInfo.ObjectFlags |= RF_Transient;	// We never want to save game sessions into a map
	GameSession = World->SpawnActor<AGameSession>(GetGameSessionClass(), SpawnInfo);
	GameSession->InitOptions(Options);

	FGameModeEvents::GameModeInitializedEvent.Broadcast(this);
	if (GetNetMode() != NM_Standalone)
	{
		// Attempt to login, returning true means an async login is in flight
		if (!UOnlineEngineInterface::Get()->DoesSessionExist(World, GameSession->SessionName) && 
			!GameSession->ProcessAutoLogin())
		{
			GameSession->RegisterServer();
		}
	}
}

void AGameModeBase::InitGameState()
{
	GameState->GameModeClass = GetClass();
	GameState->ReceivedGameModeClass();

	GameState->SpectatorClass = SpectatorClass;
	GameState->ReceivedSpectatorClass();
}

void AGameModeBase::PreInitializeComponents()
{
	Super::PreInitializeComponents();

	FActorSpawnParameters SpawnInfo;
	SpawnInfo.Instigator = Instigator;
	SpawnInfo.ObjectFlags |= RF_Transient;	// We never want to save game states or network managers into a map									
											
	// Fallback to default GameState if none was specified.
	if (GameStateClass == nullptr)
	{
		UE_LOG(LogGameMode, Warning, TEXT("No GameStateClass was specified in %s (%s)"), *GetName(), *GetClass()->GetName());
		GameStateClass = AGameStateBase::StaticClass();
	}

	UWorld* World = GetWorld();
	GameState = World->SpawnActor<AGameStateBase>(GameStateClass, SpawnInfo);
	World->SetGameState(GameState);
	if (GameState)
	{
		GameState->AuthorityGameMode = this;
	}

	// Only need NetworkManager for servers in net games
	AWorldSettings* WorldSettings = World->GetWorldSettings();
	World->NetworkManager = WorldSettings->GameNetworkManagerClass ? World->SpawnActor<AGameNetworkManager>(WorldSettings->GameNetworkManagerClass, SpawnInfo) : nullptr;

	InitGameState();
}

TSubclassOf<AGameSession> AGameModeBase::GetGameSessionClass() const
{
	if (UClass* Class = GameSessionClass.Get())
	{
		return Class;
	}

	return AGameSession::StaticClass();
}

/// @cond DOXYGEN_WARNINGS

UClass* AGameModeBase::GetDefaultPawnClassForController_Implementation(AController* InController)
{
#if WITH_EDITOR && DO_CHECK
	UClass* DefaultClass = DefaultPawnClass.DebugAccessRawClassPtr();
	if (DefaultClass)
	{
		if (FBlueprintSupport::IsClassPlaceholder(DefaultClass))
		{
			ensureMsgf(false, TEXT("Trying to spawn class that is, directly or indirectly, a placeholder"));
			return ADefaultPawn::StaticClass();
		}
	}
#endif
	return DefaultPawnClass;
}

/// @endcond

int32 AGameModeBase::GetNumPlayers()
{
	int32 PlayerCount = 0;
	for (FConstPlayerControllerIterator Iterator = GetWorld()->GetPlayerControllerIterator(); Iterator; ++Iterator)
	{
		APlayerController* PlayerActor = Iterator->Get();
		if (PlayerActor && PlayerActor->PlayerState && !MustSpectate(PlayerActor))
		{
			PlayerCount++;
		}
	}
	return PlayerCount;
}

int32 AGameModeBase::GetNumSpectators()
{
	int32 PlayerCount = 0;
	for (FConstPlayerControllerIterator Iterator = GetWorld()->GetPlayerControllerIterator(); Iterator; ++Iterator)
	{
		APlayerController* PlayerActor = Iterator->Get();
		if (PlayerActor && PlayerActor->PlayerState && MustSpectate(PlayerActor))
		{
			PlayerCount++;
		}
	}
	return PlayerCount;
}

void AGameModeBase::StartPlay()
{
	GameState->HandleBeginPlay();
}

bool AGameModeBase::HasMatchStarted() const
{
	return GameState->HasMatchStarted();
}

bool AGameModeBase::SetPause(APlayerController* PC, FCanUnpause CanUnpauseDelegate /*= FCanUnpause()*/)
{
	if (AllowPausing(PC))
	{
		// Add it for querying
		Pausers.Add(CanUnpauseDelegate);

		// Let the first one in "own" the pause state
		AWorldSettings * WorldSettings = GetWorldSettings();
		if (WorldSettings->Pauser == nullptr)
		{
			WorldSettings->Pauser = PC->PlayerState;
		}
		return true;
	}
	return false;
}

bool AGameModeBase::ClearPause()
{
	bool bPauseCleared = false;

	if (!AllowPausing() && Pausers.Num() > 0)
	{
		UE_LOG(LogGameMode, Log, TEXT("Clearing list of UnPause delegates for %s because game type is not pauseable"), *GetFName().ToString());
		Pausers.Reset();
		bPauseCleared = true;
	}

	for (int32 Index = Pausers.Num() - 1; Index >= 0; --Index)
	{
		FCanUnpause CanUnpauseCriteriaMet = Pausers[Index];
		if (CanUnpauseCriteriaMet.IsBound())
		{
			const bool bResult = CanUnpauseCriteriaMet.Execute();
			if (bResult)
			{
				Pausers.RemoveAtSwap(Index, 1, false);
				bPauseCleared = true;
			}
		}
		else
		{
			Pausers.RemoveAtSwap(Index, 1, false);
			bPauseCleared = true;
		}
	}

	// Clear the pause state if the list is empty
	if (Pausers.Num() == 0)
	{
		GetWorldSettings()->Pauser = nullptr;
	}

	return bPauseCleared;
}

void AGameModeBase::ForceClearUnpauseDelegates(AActor* PauseActor)
{
	if (PauseActor != nullptr)
	{
		bool bUpdatePausedState = false;
		for (int32 PauserIdx = Pausers.Num() - 1; PauserIdx >= 0; PauserIdx--)
		{
			FCanUnpause& CanUnpauseDelegate = Pausers[PauserIdx];
			if (CanUnpauseDelegate.GetUObject() == PauseActor)
			{
				Pausers.RemoveAt(PauserIdx);
				bUpdatePausedState = true;
			}
		}

		// If we removed some CanUnpause delegates, we may be able to unpause the game now
		if (bUpdatePausedState)
		{
			ClearPause();
		}

		APlayerController* PC = Cast<APlayerController>(PauseActor);
		AWorldSettings * WorldSettings = GetWorldSettings();
		if (PC != nullptr && PC->PlayerState != nullptr && WorldSettings != nullptr && WorldSettings->Pauser == PC->PlayerState)
		{
			// Try to find another player to be the worldsettings's Pauser
			for (FConstPlayerControllerIterator Iterator = GetWorld()->GetPlayerControllerIterator(); Iterator; ++Iterator)
			{
				APlayerController* Player = Iterator->Get();
				if (Player && Player->PlayerState != nullptr
					&&	Player->PlayerState != PC->PlayerState
					&& !Player->IsPendingKillPending() && !Player->PlayerState->IsPendingKillPending())
				{
					WorldSettings->Pauser = Player->PlayerState;
					break;
				}
			}

			// If it's still pointing to the original player's PlayerState, clear it completely
			if (WorldSettings->Pauser == PC->PlayerState)
			{
				WorldSettings->Pauser = nullptr;
			}
		}
	}
}

bool AGameModeBase::AllowPausing(APlayerController* PC /*= nullptr*/)
{
	return bPauseable || GetNetMode() == NM_Standalone;
}

bool AGameModeBase::IsPaused() const
{
	return Pausers.Num() > 0;
}

void AGameModeBase::Reset()
{
	Super::Reset();
	InitGameState();
}

/// @cond DOXYGEN_WARNINGS

bool AGameModeBase::ShouldReset_Implementation(AActor* ActorToReset)
{
	return true;
}

/// @endcond

void AGameModeBase::ResetLevel()
{
	UE_LOG(LogGameMode, Verbose, TEXT("Reset %s"), *GetName());

	// Reset ALL controllers first
	for (FConstControllerIterator Iterator = GetWorld()->GetControllerIterator(); Iterator; ++Iterator)
	{
		AController* Controller = Iterator->Get();
		APlayerController* PlayerController = Cast<APlayerController>(Controller);
		if (PlayerController)
		{
			PlayerController->ClientReset();
		}
		Controller->Reset();
	}

	// Reset all actors (except controllers, the GameMode, and any other actors specified by ShouldReset())
	for (FActorIterator It(GetWorld()); It; ++It)
	{
		AActor* A = *It;
		if (A && !A->IsPendingKill() && A != this && !A->IsA<AController>() && ShouldReset(A))
		{
			A->Reset();
		}
	}

	// Reset the GameMode
	Reset();

	// Notify the level script that the level has been reset
	ALevelScriptActor* LevelScript = GetWorld()->GetLevelScriptActor();
	if (LevelScript)
	{
		LevelScript->LevelReset();
	}
}

void AGameModeBase::ReturnToMainMenuHost()
{
	if (GameSession)
	{
		GameSession->ReturnToMainMenuHost();
	}
}

APlayerController* AGameModeBase::ProcessClientTravel(FString& FURL, FGuid NextMapGuid, bool bSeamless, bool bAbsolute)
{
	// We call PreClientTravel directly on any local PlayerPawns (ie listen server)
	APlayerController* LocalPlayerController = nullptr;
	for (FConstPlayerControllerIterator Iterator = GetWorld()->GetPlayerControllerIterator(); Iterator; ++Iterator)
	{
		if (APlayerController* PlayerController = Iterator->Get())
		{
			if (Cast<UNetConnection>(PlayerController->Player) != nullptr)
			{
				// Remote player
				PlayerController->ClientTravel(FURL, TRAVEL_Relative, bSeamless, NextMapGuid);
			}
			else
			{
				// Local player
				LocalPlayerController = PlayerController;
				PlayerController->PreClientTravel(FURL, bAbsolute ? TRAVEL_Absolute : TRAVEL_Relative, bSeamless);
			}
		}
	}

	return LocalPlayerController;
}

bool AGameModeBase::CanServerTravel(const FString& FURL, bool bAbsolute)
{
	UWorld* World = GetWorld();

	check(World);

	// NOTE - This is a temp check while we work on a long term fix
	// There are a few issues with seamless travel using single process PIE, so we're disabling that for now while working on a fix
	if (World->WorldType == EWorldType::PIE && bUseSeamlessTravel && !FParse::Param(FCommandLine::Get(), TEXT("MultiprocessOSS")))
	{
		UE_LOG(LogGameMode, Warning, TEXT("CanServerTravel: Seamless travel currently NOT supported in single process PIE."));
		return false;
	}

	if (FURL.Contains(TEXT("%")))
	{
		UE_LOG(LogGameMode, Error, TEXT("CanServerTravel: FURL %s Contains illegal character '%%'."), *FURL);
		return false;
	}

	if (FURL.Contains(TEXT(":")) || FURL.Contains(TEXT("\\")))
	{
		UE_LOG(LogGameMode, Error, TEXT("CanServerTravel: FURL %s blocked, contains : or \\"), *FURL);
		return false;
	}

	FString MapName;
	int32 OptionStart = FURL.Find(TEXT("?"));
	if (OptionStart == INDEX_NONE)
	{
		MapName = FURL;
	}
	else
	{
		MapName = FURL.Left(OptionStart);
	}

	// Check for invalid package names.
	FText InvalidPackageError;
	if (MapName.StartsWith(TEXT("/")) && !FPackageName::IsValidLongPackageName(MapName, true, &InvalidPackageError))
	{
		UE_LOG(LogGameMode, Log, TEXT("CanServerTravel: FURL %s blocked (%s)"), *FURL, *InvalidPackageError.ToString());
		return false;
	}
	
	return true;
}

void AGameModeBase::ProcessServerTravel(const FString& URL, bool bAbsolute)
{
#if WITH_SERVER_CODE
	StartToLeaveMap();

	// Force an old style load screen if the server has been up for a long time so that TimeSeconds doesn't overflow and break everything
	bool bSeamless = (bUseSeamlessTravel && GetWorld()->TimeSeconds < 172800.0f); // 172800 seconds == 48 hours

	FString NextMap;
	if (URL.ToUpper().Contains(TEXT("?RESTART")))
	{
		NextMap = UWorld::RemovePIEPrefix(GetOutermost()->GetName());
	}
	else
	{
		int32 OptionStart = URL.Find(TEXT("?"));
		if (OptionStart == INDEX_NONE)
		{
			NextMap = URL;
		}
		else
		{
			NextMap = URL.Left(OptionStart);
		}
	}

	FGuid NextMapGuid = UEngine::GetPackageGuid(FName(*NextMap), GetWorld()->IsPlayInEditor());

	// Notify clients we're switching level and give them time to receive.
	FString URLMod = URL;
	APlayerController* LocalPlayer = ProcessClientTravel(URLMod, NextMapGuid, bSeamless, bAbsolute);

	UE_LOG(LogGameMode, Log, TEXT("ProcessServerTravel: %s"), *URL);
	UWorld* World = GetWorld();
	check(World);
	World->NextURL = URL;
	ENetMode NetMode = GetNetMode();

	if (bSeamless)
	{
		World->SeamlessTravel(World->NextURL, bAbsolute);
		World->NextURL = TEXT("");
	}
	// Switch immediately if not networking.
	else if (NetMode != NM_DedicatedServer && NetMode != NM_ListenServer)
	{
		World->NextSwitchCountdown = 0.0f;
	}
#endif // WITH_SERVER_CODE
}

void AGameModeBase::GetSeamlessTravelActorList(bool bToTransition, TArray<AActor*>& ActorList)
{
	// Get allocations for the elements we're going to add handled in one go
	const int32 ActorsToAddCount = GameState->PlayerArray.Num() + (bToTransition ? 3 : 0);
	ActorList.Reserve(ActorsToAddCount);

	// Always keep PlayerStates, so that after we restart we can keep players on the same team, etc
	ActorList.Append(GameState->PlayerArray);

	if (bToTransition)
	{
		// Keep ourselves until we transition to the final destination
		ActorList.Add(this);
		// Keep general game state until we transition to the final destination
		ActorList.Add(GameState);
		// Keep the game session state until we transition to the final destination
		ActorList.Add(GameSession);

		// If adding in this section best to increase the literal above for the ActorsToAddCount
	}
}

void AGameModeBase::SwapPlayerControllers(APlayerController* OldPC, APlayerController* NewPC)
{
	if (OldPC != nullptr && !OldPC->IsPendingKill() && NewPC != nullptr && !NewPC->IsPendingKill() && OldPC->Player != nullptr)
	{
		// move the Player to the new PC
		UPlayer* Player = OldPC->Player;
		NewPC->NetPlayerIndex = OldPC->NetPlayerIndex; //@warning: critical that this is first as SetPlayer() may trigger RPCs
		NewPC->NetConnection = OldPC->NetConnection;
		NewPC->SetPlayer(Player);
		NewPC->CopyRemoteRoleFrom(OldPC);

		K2_OnSwapPlayerControllers(OldPC, NewPC);

		// send destroy event to old PC immediately if it's local
		if (Cast<ULocalPlayer>(Player))
		{
			GetWorld()->DestroyActor(OldPC);
		}
		else
		{
			OldPC->PendingSwapConnection = Cast<UNetConnection>(Player);
			//@note: at this point, any remaining RPCs sent by the client on the old PC will be discarded
			// this is consistent with general owned Actor destruction,
			// however in this particular case it could easily be changed
			// by modifying UActorChannel::ReceivedBunch() to account for PendingSwapConnection when it is setting bNetOwner
		}
	}
	else
	{
		UE_LOG(LogGameMode, Warning, TEXT("SwapPlayerControllers: Invalid OldPC, invalid NewPC, or OldPC has no Player!"));
	}
}

TSubclassOf<APlayerController> AGameModeBase::GetPlayerControllerClassToSpawnForSeamlessTravel(APlayerController* PreviousPC)
{
	UClass* PCClassToSpawn = PlayerControllerClass;

	if (PreviousPC && ReplaySpectatorPlayerControllerClass && PreviousPC->PlayerState && PreviousPC->PlayerState->bOnlySpectator)
	{
		PCClassToSpawn = ReplaySpectatorPlayerControllerClass;
	}

	return PCClassToSpawn;
}

void AGameModeBase::HandleSeamlessTravelPlayer(AController*& C)
{
	// Default behavior is to spawn new controllers and copy data
	APlayerController* PC = Cast<APlayerController>(C);
	if (PC && PC->Player)
	{
		// We need to spawn a new PlayerController to replace the old one
		UClass* PCClassToSpawn = GetPlayerControllerClassToSpawnForSeamlessTravel(PC);
		APlayerController* const NewPC = SpawnPlayerControllerCommon(PC->IsLocalPlayerController() ? ROLE_SimulatedProxy : ROLE_AutonomousProxy, PC->GetFocalLocation(), PC->GetControlRotation(), PCClassToSpawn);
		if (NewPC)
		{
			PC->SeamlessTravelTo(NewPC);
			NewPC->SeamlessTravelFrom(PC);
			SwapPlayerControllers(PC, NewPC);
			PC = NewPC;
			C = NewPC;
		}
		else
		{
			UE_LOG(LogGameMode, Warning, TEXT("HandleSeamlessTravelPlayer: Failed to spawn new PlayerController for %s (old class %s)"), *PC->GetHumanReadableName(), *PC->GetClass()->GetName());
			PC->Destroy();
			return;
		}
	}

	InitSeamlessTravelPlayer(C);

	// Initialize hud and other player details, shared with PostLogin
	GenericPlayerInitialization(C);

	if (PC)
	{
		// This may spawn the player pawn if the game is in progress
		HandleStartingNewPlayer(PC);
	}
}

void AGameModeBase::PostSeamlessTravel()
{
	if (GameSession)
	{
		GameSession->PostSeamlessTravel();
	}

	// We have to make a copy of the controller list, since the code after this will destroy
	// and create new controllers in the world's list
	TArray<AController*> OldControllerList;
	for (auto It = GetWorld()->GetControllerIterator(); It; ++It)
	{
		OldControllerList.Add(It->Get());
	}

	// Handle players that are already loaded
	for (AController* Controller : OldControllerList)
	{
		if (Controller->PlayerState)
		{
			APlayerController* PlayerController = Cast<APlayerController>(Controller);
			if (!PlayerController || PlayerController->HasClientLoadedCurrentWorld())
			{
				// Don't handle if player is still loading world, that gets called in ServerNotifyLoadedWorld
				HandleSeamlessTravelPlayer(Controller);
			}
		}
	}
}

void AGameModeBase::StartToLeaveMap()
{

}

void AGameModeBase::GameWelcomePlayer(UNetConnection* Connection, FString& RedirectURL) 
{

}

void AGameModeBase::PreLogin(const FString& Options, const FString& Address, const FUniqueNetIdRepl& UniqueId, FString& ErrorMessage)
{
	// Login unique id must match server expected unique id type OR No unique id could mean game doesn't use them
	const bool bUniqueIdCheckOk = (!UniqueId.IsValid() || (UniqueId.GetType() == UOnlineEngineInterface::Get()->GetDefaultOnlineSubsystemName()));
	if (bUniqueIdCheckOk)
	{
		ErrorMessage = GameSession->ApproveLogin(Options);
	}
	else
	{
		ErrorMessage = TEXT("incompatible_unique_net_id");
	}

	FGameModeEvents::GameModePreLoginEvent.Broadcast(this, UniqueId, ErrorMessage);
}

APlayerController* AGameModeBase::Login(UPlayer* NewPlayer, ENetRole InRemoteRole, const FString& Portal, const FString& Options, const FUniqueNetIdRepl& UniqueId, FString& ErrorMessage)
{
	ErrorMessage = GameSession->ApproveLogin(Options);
	if (!ErrorMessage.IsEmpty())
	{
		return nullptr;
	}

	APlayerController* const NewPlayerController = SpawnPlayerController(InRemoteRole, Options);
	if (NewPlayerController == nullptr)
	{
		// Handle spawn failure.
		UE_LOG(LogGameMode, Log, TEXT("Login: Couldn't spawn player controller of class %s"), PlayerControllerClass ? *PlayerControllerClass->GetName() : TEXT("NULL"));
		ErrorMessage = FString::Printf(TEXT("Failed to spawn player controller"));
		return nullptr;
	}

	// Customize incoming player based on URL options
	ErrorMessage = InitNewPlayer(NewPlayerController, UniqueId, Options, Portal);
	if (!ErrorMessage.IsEmpty())
	{
		return nullptr;
	}

	return NewPlayerController;
}

APlayerController* AGameModeBase::SpawnPlayerController(ENetRole InRemoteRole, const FString& Options)
{
// calling the deprecated functions for backward compatibility, should call SpawnPlayerControllerCommon directly in the future.
PRAGMA_DISABLE_DEPRECATION_WARNINGS
	if (Options.Contains(FString(TEXT("SpectatorOnly=1"))) && ReplaySpectatorPlayerControllerClass != nullptr)
	{
		return SpawnReplayPlayerController(InRemoteRole, FVector::ZeroVector, FRotator::ZeroRotator);
	}
	
	return SpawnPlayerController(InRemoteRole, FVector::ZeroVector, FRotator::ZeroRotator);
PRAGMA_ENABLE_DEPRECATION_WARNINGS
}

// deprecated
APlayerController* AGameModeBase::SpawnPlayerController(ENetRole InRemoteRole, FVector const& SpawnLocation, FRotator const& SpawnRotation)
{
	return SpawnPlayerControllerCommon(InRemoteRole, SpawnLocation, SpawnRotation, PlayerControllerClass);
}

// deprecated
APlayerController* AGameModeBase::SpawnReplayPlayerController(ENetRole InRemoteRole, FVector const& SpawnLocation, FRotator const& SpawnRotation)
{
	return SpawnPlayerControllerCommon(InRemoteRole, SpawnLocation, SpawnRotation, ReplaySpectatorPlayerControllerClass);
}

APlayerController* AGameModeBase::SpawnPlayerControllerCommon(ENetRole InRemoteRole, FVector const& SpawnLocation, FRotator const& SpawnRotation, TSubclassOf<APlayerController> InPlayerControllerClass)
{
	FActorSpawnParameters SpawnInfo;
	SpawnInfo.Instigator = Instigator;
	SpawnInfo.ObjectFlags |= RF_Transient;	// We never want to save player controllers into a map
	SpawnInfo.bDeferConstruction = true;
	APlayerController* NewPC = GetWorld()->SpawnActor<APlayerController>(InPlayerControllerClass, SpawnLocation, SpawnRotation, SpawnInfo);
	if (NewPC)
	{
		if (InRemoteRole == ROLE_SimulatedProxy)
		{
			// This is a local player because it has no authority/autonomous remote role
			NewPC->SetAsLocalPlayerController();
		}

		UGameplayStatics::FinishSpawningActor(NewPC, FTransform(SpawnRotation, SpawnLocation));
	}

	return NewPC;
}

FString AGameModeBase::InitNewPlayer(APlayerController* NewPlayerController, const FUniqueNetIdRepl& UniqueId, const FString& Options, const FString& Portal)
{
	check(NewPlayerController);
<<<<<<< HEAD
=======

	// The player needs a PlayerState to register successfully
	if (NewPlayerController->PlayerState == nullptr)
	{
		return FString(TEXT("PlayerState is null"));
	}
>>>>>>> 15f50b57

	FString ErrorMessage;

	// Register the player with the session
	GameSession->RegisterPlayer(NewPlayerController, UniqueId.GetUniqueNetId(), UGameplayStatics::HasOption(Options, TEXT("bIsFromInvite")));

	// Find a starting spot
	AActor* const StartSpot = FindPlayerStart(NewPlayerController, Portal);
	if (StartSpot != nullptr)
	{
		// Set the player controller / camera in this new location
		FRotator InitialControllerRot = StartSpot->GetActorRotation();
		InitialControllerRot.Roll = 0.f;
		NewPlayerController->SetInitialLocationAndRotation(StartSpot->GetActorLocation(), InitialControllerRot);
		NewPlayerController->StartSpot = StartSpot;
	}
	else
	{
		ErrorMessage = FString::Printf(TEXT("Failed to find PlayerStart"));
	}

	// Set up spectating
	bool bSpectator = FCString::Stricmp(*UGameplayStatics::ParseOption(Options, TEXT("SpectatorOnly")), TEXT("1")) == 0;
	if (bSpectator || MustSpectate(NewPlayerController))
	{
		NewPlayerController->StartSpectatingOnly();
	}

	// Init player's name
	FString InName = UGameplayStatics::ParseOption(Options, TEXT("Name")).Left(20);
	if (InName.IsEmpty())
	{
		InName = FString::Printf(TEXT("%s%i"), *DefaultPlayerName.ToString(), NewPlayerController->PlayerState->PlayerId);
	}

	ChangeName(NewPlayerController, InName, false);

	return ErrorMessage;
}

void AGameModeBase::InitSeamlessTravelPlayer(AController* NewController)
{
	APlayerController* NewPC = Cast<APlayerController>(NewController);
	// Find a start spot
	AActor* StartSpot = FindPlayerStart(NewController);

	if (StartSpot == nullptr)
	{
		UE_LOG(LogGameMode, Warning, TEXT("InitSeamlessTravelPlayer: Could not find a starting spot"));
	}
	else
	{
		FRotator StartRotation(0, StartSpot->GetActorRotation().Yaw, 0);
		NewController->SetInitialLocationAndRotation(StartSpot->GetActorLocation(), StartRotation);
	}

	NewController->StartSpot = StartSpot;

	if (NewPC != nullptr)
	{
		NewPC->PostSeamlessTravel();

		if (MustSpectate(NewPC))
		{
			NewPC->StartSpectatingOnly();
		}
		else
		{
			NewPC->bPlayerIsWaiting = true;
			NewPC->ChangeState(NAME_Spectating);
			NewPC->ClientGotoState(NAME_Spectating);
		}
	}
}

bool AGameModeBase::ShouldStartInCinematicMode(APlayerController* Player, bool& OutHidePlayer, bool& OutHideHUD, bool& OutDisableMovement, bool& OutDisableTurning)
{
	ULocalPlayer* LocPlayer = Player->GetLocalPlayer();
	if (!LocPlayer)
	{
		return false;
	}

#if WITH_EDITOR
	// If we have an active movie scene capture, we can take the settings from that
	if (LocPlayer->ViewportClient && LocPlayer->ViewportClient->Viewport)
	{
		if (auto* MovieSceneCapture = IMovieSceneCaptureModule::Get().GetFirstActiveMovieSceneCapture())
		{
			const FMovieSceneCaptureSettings& Settings = MovieSceneCapture->GetSettings();
			if (Settings.bCinematicMode)
			{
				OutDisableMovement = !Settings.bAllowMovement;
				OutDisableTurning = !Settings.bAllowTurning;
				OutHidePlayer = !Settings.bShowPlayer;
				OutHideHUD = !Settings.bShowHUD;
				return true;
			}
		}
	}
#endif

	return false;
}

/// @cond DOXYGEN_WARNINGS

void AGameModeBase::InitializeHUDForPlayer_Implementation(APlayerController* NewPlayer)
{
	// Tell client what HUD class to use
	NewPlayer->ClientSetHUD(HUDClass);
}

/// @endcond

void AGameModeBase::UpdateGameplayMuteList(APlayerController* aPlayer)
{
	if (aPlayer)
	{
		aPlayer->MuteList.bHasVoiceHandshakeCompleted = true;
		aPlayer->ClientVoiceHandshakeComplete();
	}
}

void AGameModeBase::ReplicateStreamingStatus(APlayerController* PC)
{
	UWorld* MyWorld = GetWorld();

	if (MyWorld->GetWorldSettings()->bUseClientSideLevelStreamingVolumes)
	{
		// Client will itself decide what to stream
		return;
	}

	// Don't do this for local players or players after the first on a splitscreen client
	if (Cast<ULocalPlayer>(PC->Player) == nullptr && Cast<UChildConnection>(PC->Player) == nullptr)
	{
		// If we've loaded levels via CommitMapChange() that aren't normally in the StreamingLevels array, tell the client about that
		if (MyWorld->CommittedPersistentLevelName != NAME_None)
		{
			PC->ClientPrepareMapChange(MyWorld->CommittedPersistentLevelName, true, true);
			// Tell the client to commit the level immediately
			PC->ClientCommitMapChange();
		}

		if (MyWorld->GetStreamingLevels().Num() > 0)
		{
			// Tell the player controller the current streaming level status
			TArray<FUpdateLevelStreamingLevelStatus> LevelStatuses;
			for (ULevelStreaming* TheLevel : MyWorld->GetStreamingLevels())
			{
				if (TheLevel != nullptr)
				{
					const ULevel* LoadedLevel = TheLevel->GetLoadedLevel();

					const bool bTheLevelShouldBeVisible = TheLevel->ShouldBeVisible();
					const bool bTheLevelShouldBeLoaded = TheLevel->ShouldBeLoaded();

					UE_LOG(LogGameMode, Verbose, TEXT("ReplicateStreamingStatus: %s %i %i %i %s %i"),
						*TheLevel->GetWorldAssetPackageName(),
						bTheLevelShouldBeVisible,
						LoadedLevel && LoadedLevel->bIsVisible,
						bTheLevelShouldBeLoaded,
						*GetNameSafe(LoadedLevel),
						TheLevel->HasLoadRequestPending());

					FUpdateLevelStreamingLevelStatus& LevelStatus = *new( LevelStatuses ) FUpdateLevelStreamingLevelStatus();
					LevelStatus.PackageName = PC->NetworkRemapPath(TheLevel->GetWorldAssetPackageFName(), false);
					LevelStatus.bNewShouldBeLoaded = bTheLevelShouldBeLoaded;
					LevelStatus.bNewShouldBeVisible = bTheLevelShouldBeVisible;
					LevelStatus.bNewShouldBlockOnLoad = TheLevel->bShouldBlockOnLoad;
					LevelStatus.LODIndex = TheLevel->GetLevelLODIndex();
				}
			}
			PC->ClientUpdateMultipleLevelsStreamingStatus( LevelStatuses );
			PC->ClientFlushLevelStreaming();
		}

		// If we're preparing to load different levels using PrepareMapChange() inform the client about that now
		if (MyWorld->PreparingLevelNames.Num() > 0)
		{
			for (int32 LevelIndex = 0; LevelIndex < MyWorld->PreparingLevelNames.Num(); LevelIndex++)
			{
				PC->ClientPrepareMapChange(MyWorld->PreparingLevelNames[LevelIndex], LevelIndex == 0, LevelIndex == MyWorld->PreparingLevelNames.Num() - 1);
			}
			// DO NOT commit these changes yet - we'll send that when we're done preparing them
		}
	}
}

void AGameModeBase::GenericPlayerInitialization(AController* C)
{
	APlayerController* PC = Cast<APlayerController>(C);
	if (PC != nullptr)
	{
		InitializeHUDForPlayer(PC);

		// Notify the game that we can now be muted and mute others
		UpdateGameplayMuteList(PC);

		if (GameSession != nullptr)
		{
			// Tell the player to enable voice by default or use the push to talk method
			PC->ClientEnableNetworkVoice(!GameSession->RequiresPushToTalk());
		}

		ReplicateStreamingStatus(PC);

		bool HidePlayer = false, HideHUD = false, DisableMovement = false, DisableTurning = false;

		// Check to see if we should start in cinematic mode (matinee movie capture)
		if (ShouldStartInCinematicMode(PC, HidePlayer, HideHUD, DisableMovement, DisableTurning))
		{
			PC->SetCinematicMode(true, HidePlayer, HideHUD, DisableMovement, DisableTurning);
		}

		// Add the player to any matinees running so that it gets in on any cinematics already running, etc
		TArray<AMatineeActor*> AllMatineeActors;
		GetWorld()->GetMatineeActors(AllMatineeActors);
		for (int32 i = 0; i < AllMatineeActors.Num(); i++)
		{
			AllMatineeActors[i]->AddPlayerToDirectorTracks(PC);
		}
	}
}

void AGameModeBase::PostLogin(APlayerController* NewPlayer)
{
	// Runs shared initialization that can happen during seamless travel as well

	GenericPlayerInitialization(NewPlayer);

	// Perform initialization that only happens on initially joining a server

	UWorld* World = GetWorld();

	NewPlayer->ClientCapBandwidth(NewPlayer->Player->CurrentNetSpeed);

	if (MustSpectate(NewPlayer))
	{
		NewPlayer->ClientGotoState(NAME_Spectating);
	}
	else
	{
		// If NewPlayer is not only a spectator and has a valid ID, add him as a user to the replay.
		if (NewPlayer->PlayerState->UniqueId.IsValid())
		{
			GetGameInstance()->AddUserToReplay(NewPlayer->PlayerState->UniqueId.ToString());
		}
	}

	if (GameSession)
	{
		GameSession->PostLogin(NewPlayer);
	}

	// Notify Blueprints that a new player has logged in.  Calling it here, because this is the first time that the PlayerController can take RPCs
	K2_PostLogin(NewPlayer);
	FGameModeEvents::GameModePostLoginEvent.Broadcast(this, NewPlayer);

	// Now that initialization is done, try to spawn the player's pawn and start match
	HandleStartingNewPlayer(NewPlayer);
}

void AGameModeBase::Logout(AController* Exiting)
{
	APlayerController* PC = Cast<APlayerController>(Exiting);
	if (PC != nullptr)
	{
		FGameModeEvents::GameModeLogoutEvent.Broadcast(this, Exiting);
		K2_OnLogout(Exiting);

		if (GameSession)
		{
			GameSession->NotifyLogout(PC);
		}
	}
}

/// @cond DOXYGEN_WARNINGS

void AGameModeBase::HandleStartingNewPlayer_Implementation(APlayerController* NewPlayer)
{
	// If players should start as spectators, leave them in the spectator state
	if (!bStartPlayersAsSpectators && !MustSpectate(NewPlayer) && PlayerCanRestart(NewPlayer))
	{
		// Otherwise spawn their pawn immediately
		RestartPlayer(NewPlayer);
	}
}

bool AGameModeBase::MustSpectate_Implementation(APlayerController* NewPlayerController) const
{
	if (!NewPlayerController || !NewPlayerController->PlayerState)
	{
		return false;
	}

	return NewPlayerController->PlayerState->bOnlySpectator;
}

bool AGameModeBase::CanSpectate_Implementation(APlayerController* Viewer, APlayerState* ViewTarget)
{
	return true;
}

AActor* AGameModeBase::ChoosePlayerStart_Implementation(AController* Player)
{
	// Choose a player start
	APlayerStart* FoundPlayerStart = nullptr;
	UClass* PawnClass = GetDefaultPawnClassForController(Player);
	APawn* PawnToFit = PawnClass ? PawnClass->GetDefaultObject<APawn>() : nullptr;
	TArray<APlayerStart*> UnOccupiedStartPoints;
	TArray<APlayerStart*> OccupiedStartPoints;
	UWorld* World = GetWorld();
	for (TActorIterator<APlayerStart> It(World); It; ++It)
	{
		APlayerStart* PlayerStart = *It;

		if (PlayerStart->IsA<APlayerStartPIE>())
		{
			// Always prefer the first "Play from Here" PlayerStart, if we find one while in PIE mode
			FoundPlayerStart = PlayerStart;
			break;
		}
		else
		{
			FVector ActorLocation = PlayerStart->GetActorLocation();
			const FRotator ActorRotation = PlayerStart->GetActorRotation();
			if (!World->EncroachingBlockingGeometry(PawnToFit, ActorLocation, ActorRotation))
			{
				UnOccupiedStartPoints.Add(PlayerStart);
			}
			else if (World->FindTeleportSpot(PawnToFit, ActorLocation, ActorRotation))
			{
				OccupiedStartPoints.Add(PlayerStart);
			}
		}
	}
	if (FoundPlayerStart == nullptr)
	{
		if (UnOccupiedStartPoints.Num() > 0)
		{
			FoundPlayerStart = UnOccupiedStartPoints[FMath::RandRange(0, UnOccupiedStartPoints.Num() - 1)];
		}
		else if (OccupiedStartPoints.Num() > 0)
		{
			FoundPlayerStart = OccupiedStartPoints[FMath::RandRange(0, OccupiedStartPoints.Num() - 1)];
		}
	}
	return FoundPlayerStart;
}

/// @endcond

bool AGameModeBase::ShouldSpawnAtStartSpot(AController* Player)
{
	return (Player != nullptr && Player->StartSpot != nullptr);
}

/// @cond DOXYGEN_WARNINGS

AActor* AGameModeBase::FindPlayerStart_Implementation(AController* Player, const FString& IncomingName)
{
	UWorld* World = GetWorld();

	// If incoming start is specified, then just use it
	if (!IncomingName.IsEmpty())
	{
		const FName IncomingPlayerStartTag = FName(*IncomingName);
		for (TActorIterator<APlayerStart> It(World); It; ++It)
		{
			APlayerStart* Start = *It;
			if (Start && Start->PlayerStartTag == IncomingPlayerStartTag)
			{
				return Start;
			}
		}
	}

	// Always pick StartSpot at start of match
	if (ShouldSpawnAtStartSpot(Player))
	{
		if (AActor* PlayerStartSpot = Player->StartSpot.Get())
		{
			return PlayerStartSpot;
		}
		else
		{
			UE_LOG(LogGameMode, Error, TEXT("FindPlayerStart: ShouldSpawnAtStartSpot returned true but the Player StartSpot was null."));
		}
	}

	AActor* BestStart = ChoosePlayerStart(Player);
	if (BestStart == nullptr)
	{
		// No player start found
		UE_LOG(LogGameMode, Log, TEXT("FindPlayerStart: PATHS NOT DEFINED or NO PLAYERSTART with positive rating"));

		// This is a bit odd, but there was a complex chunk of code that in the end always resulted in this, so we may as well just 
		// short cut it down to this.  Basically we are saying spawn at 0,0,0 if we didn't find a proper player start
		BestStart = World->GetWorldSettings();
	}

	return BestStart;
}

/// @endcond

AActor* AGameModeBase::K2_FindPlayerStart(AController* Player, const FString& IncomingName)
{
	return FindPlayerStart(Player, IncomingName);
}

/// @cond DOXYGEN_WARNINGS

bool AGameModeBase::PlayerCanRestart_Implementation(APlayerController* Player)
{
	if (Player == nullptr || Player->IsPendingKillPending())
	{
		return false;
	}

	// Ask the player controller if it's ready to restart as well
	return Player->CanRestartPlayer();
}

APawn* AGameModeBase::SpawnDefaultPawnFor_Implementation(AController* NewPlayer, AActor* StartSpot)
{
	// Don't allow pawn to be spawned with any pitch or roll
	FRotator StartRotation(ForceInit);
	StartRotation.Yaw = StartSpot->GetActorRotation().Yaw;
	FVector StartLocation = StartSpot->GetActorLocation();

	FTransform Transform = FTransform(StartRotation, StartLocation);
	return SpawnDefaultPawnAtTransform(NewPlayer, Transform);
}

APawn* AGameModeBase::SpawnDefaultPawnAtTransform_Implementation(AController* NewPlayer, const FTransform& SpawnTransform)
{
	FActorSpawnParameters SpawnInfo;
	SpawnInfo.Instigator = Instigator;
	SpawnInfo.ObjectFlags |= RF_Transient;	// We never want to save default player pawns into a map
	UClass* PawnClass = GetDefaultPawnClassForController(NewPlayer);
	APawn* ResultPawn = GetWorld()->SpawnActor<APawn>(PawnClass, SpawnTransform, SpawnInfo);
	if (!ResultPawn)
	{
		UE_LOG(LogGameMode, Warning, TEXT("SpawnDefaultPawnAtTransform: Couldn't spawn Pawn of type %s at %s"), *GetNameSafe(PawnClass), *SpawnTransform.ToHumanReadableString());
	}
	return ResultPawn;
}

/// @endcond

void AGameModeBase::RestartPlayer(AController* NewPlayer)
{
	if (NewPlayer == nullptr || NewPlayer->IsPendingKillPending())
	{
		return;
	}

	AActor* StartSpot = FindPlayerStart(NewPlayer);

	// If a start spot wasn't found,
	if (StartSpot == nullptr)
	{
		// Check for a previously assigned spot
		if (NewPlayer->StartSpot != nullptr)
		{
			StartSpot = NewPlayer->StartSpot.Get();
			UE_LOG(LogGameMode, Warning, TEXT("RestartPlayer: Player start not found, using last start spot"));
		}	
	}

	RestartPlayerAtPlayerStart(NewPlayer, StartSpot);
}

void AGameModeBase::RestartPlayerAtPlayerStart(AController* NewPlayer, AActor* StartSpot)
{
	if (NewPlayer == nullptr || NewPlayer->IsPendingKillPending())
	{
		return;
	}

	if (!StartSpot)
	{
		UE_LOG(LogGameMode, Warning, TEXT("RestartPlayerAtPlayerStart: Player start not found"));
		return;
	}

	FRotator SpawnRotation = StartSpot->GetActorRotation();

	UE_LOG(LogGameMode, Verbose, TEXT("RestartPlayerAtPlayerStart %s"), (NewPlayer && NewPlayer->PlayerState) ? *NewPlayer->PlayerState->GetPlayerName() : TEXT("Unknown"));

	if (MustSpectate(Cast<APlayerController>(NewPlayer)))
	{
		UE_LOG(LogGameMode, Verbose, TEXT("RestartPlayerAtPlayerStart: Tried to restart a spectator-only player!"));
		return;
	}

	if (NewPlayer->GetPawn() != nullptr)
	{
		// If we have an existing pawn, just use it's rotation
		SpawnRotation = NewPlayer->GetPawn()->GetActorRotation();
	}
	else if (GetDefaultPawnClassForController(NewPlayer) != nullptr)
	{
		// Try to create a pawn to use of the default class for this player
		NewPlayer->SetPawn(SpawnDefaultPawnFor(NewPlayer, StartSpot));
	}

	if (NewPlayer->GetPawn() == nullptr)
	{
		NewPlayer->FailedToSpawnPawn();
	}
	else
	{
		// Tell the start spot it was used
		InitStartSpot(StartSpot, NewPlayer);

		FinishRestartPlayer(NewPlayer, SpawnRotation);
	}
}

void AGameModeBase::RestartPlayerAtTransform(AController* NewPlayer, const FTransform& SpawnTransform)
{
	if (NewPlayer == nullptr || NewPlayer->IsPendingKillPending())
	{
		return;
	}

	UE_LOG(LogGameMode, Verbose, TEXT("RestartPlayerAtTransform %s"), (NewPlayer && NewPlayer->PlayerState) ? *NewPlayer->PlayerState->GetPlayerName() : TEXT("Unknown"));

	if (MustSpectate(Cast<APlayerController>(NewPlayer)))
	{
		UE_LOG(LogGameMode, Verbose, TEXT("RestartPlayerAtTransform: Tried to restart a spectator-only player!"));
		return;
	}

	FRotator SpawnRotation = SpawnTransform.GetRotation().Rotator();

	if (NewPlayer->GetPawn() != nullptr)
	{
		// If we have an existing pawn, just use it's rotation
		SpawnRotation = NewPlayer->GetPawn()->GetActorRotation();
	}
	else if (GetDefaultPawnClassForController(NewPlayer) != nullptr)
	{
		// Try to create a pawn to use of the default class for this player
		NewPlayer->SetPawn(SpawnDefaultPawnAtTransform(NewPlayer, SpawnTransform));
	}

	if (NewPlayer->GetPawn() == nullptr)
	{
		NewPlayer->FailedToSpawnPawn();
	}
	else
	{
		FinishRestartPlayer(NewPlayer, SpawnRotation);
	}
}

void AGameModeBase::FinishRestartPlayer(AController* NewPlayer, const FRotator& StartRotation)
{
	NewPlayer->Possess(NewPlayer->GetPawn());

	// If the Pawn is destroyed as part of possession we have to abort
	if (NewPlayer->GetPawn() == nullptr)
	{
		NewPlayer->FailedToSpawnPawn();
	}
	else
	{
		// Set initial control rotation to starting rotation rotation
		NewPlayer->ClientSetRotation(NewPlayer->GetPawn()->GetActorRotation(), true);

		FRotator NewControllerRot = StartRotation;
		NewControllerRot.Roll = 0.f;
		NewPlayer->SetControlRotation(NewControllerRot);

		SetPlayerDefaults(NewPlayer->GetPawn());

		K2_OnRestartPlayer(NewPlayer);
	}
}

/// @cond DOXYGEN_WARNINGS

void AGameModeBase::InitStartSpot_Implementation(AActor* StartSpot, AController* NewPlayer)
{

}

/// @endcond


void AGameModeBase::SetPlayerDefaults(APawn* PlayerPawn)
{
	PlayerPawn->SetPlayerDefaults();
}

void AGameModeBase::ChangeName(AController* Other, const FString& S, bool bNameChange)
{
	if (Other && !S.IsEmpty())
	{
		Other->PlayerState->SetPlayerName(S);

		K2_OnChangeName(Other, S, bNameChange);
	}
}

bool AGameModeBase::AllowCheats(APlayerController* P)
{
	return (GetNetMode() == NM_Standalone || GIsEditor); // Always allow cheats in editor (PIE now supports networking)
}

bool AGameModeBase::IsHandlingReplays()
{
	return false;
}

bool AGameModeBase::SpawnPlayerFromSimulate(const FVector& NewLocation, const FRotator& NewRotation)
{
#if WITH_EDITOR
	APlayerController* PC = GetGameInstance()->GetFirstLocalPlayerController();
	if (PC != nullptr)
	{
		PC->PlayerState->bOnlySpectator = false;

		bool bNeedsRestart = true;
		if (PC->GetPawn() == nullptr)
		{
			// Use the "auto-possess" pawn in the world, if there is one.
			for (FConstPawnIterator Iterator = GetWorld()->GetPawnIterator(); Iterator; ++Iterator)
			{
				APawn* Pawn = Iterator->Get();
				if (Pawn && Pawn->AutoPossessPlayer == EAutoReceiveInput::Player0)
				{
					if (Pawn->Controller == nullptr)
					{
						PC->Possess(Pawn);
						bNeedsRestart = false;
					}
					break;
				}
			}
		}

		if (bNeedsRestart)
		{
			RestartPlayer(PC);

			if (PC->GetPawn())
			{
				// If there was no player start, then try to place the pawn where the camera was.						
				if (PC->StartSpot == nullptr || Cast<AWorldSettings>(PC->StartSpot.Get()))
				{
					const FVector Location = NewLocation;
					const FRotator Rotation = NewRotation;
					PC->SetControlRotation(Rotation);
					PC->GetPawn()->TeleportTo(Location, Rotation);
				}
			}
		}
	}
#endif
	return true;
}<|MERGE_RESOLUTION|>--- conflicted
+++ resolved
@@ -726,15 +726,12 @@
 FString AGameModeBase::InitNewPlayer(APlayerController* NewPlayerController, const FUniqueNetIdRepl& UniqueId, const FString& Options, const FString& Portal)
 {
 	check(NewPlayerController);
-<<<<<<< HEAD
-=======
 
 	// The player needs a PlayerState to register successfully
 	if (NewPlayerController->PlayerState == nullptr)
 	{
 		return FString(TEXT("PlayerState is null"));
 	}
->>>>>>> 15f50b57
 
 	FString ErrorMessage;
 
