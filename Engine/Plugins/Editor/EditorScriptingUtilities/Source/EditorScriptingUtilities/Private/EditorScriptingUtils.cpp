--- conflicted
+++ resolved
@@ -195,23 +195,6 @@
 		TextPath.ReplaceInline(TEXT("\\"), TEXT("/"), ESearchCase::CaseSensitive);
 		FPaths::RemoveDuplicateSlashes(TextPath);
 
-<<<<<<< HEAD
-		// Test for invalid characters
-		if (!IsAValidPath(TextPath, OutFailureReason))
-		{
-			return FString();
-		}
-
-		// Get asset full name, i.e."PackageName.ObjectName:InnerAssetName.2ndInnerAssetName" from "/Game/Folder/PackageName.ObjectName:InnerAssetName.2ndInnerAssetName"
-		FString AssetFullName = FPackageName::GetShortName(TextPath);
-
-		// Remove possible ':' character from asset full name
-		{
-			int32 IndexOfSemiColumn;
-			if (AssetFullName.FindChar(TEXT(':'), IndexOfSemiColumn))
-			{
-				AssetFullName = AssetFullName.Left(IndexOfSemiColumn);
-=======
 		// Get asset full name, i.e."PackageName.ObjectName:InnerAssetName.2ndInnerAssetName" from "/Game/Folder/PackageName.ObjectName:InnerAssetName.2ndInnerAssetName"
 		FString AssetFullName;
 		{
@@ -224,7 +207,6 @@
 			if (!IsAValidPath(Folders, INVALID_LONGPACKAGE_CHARACTERS, OutFailureReason))
 			{
 				return FString();
->>>>>>> cf6d231e
 			}
 
 			AssetFullName = TextPath.Mid(IndexOfLastSlash + 1);
@@ -234,12 +216,8 @@
 		FString ObjectName = FPackageName::ObjectPathToObjectName(AssetFullName);
 		if (ObjectName.IsEmpty())
 		{
-			ObjectName = FPackageName::ObjectPathToPackageName(AssetFullName);
-			if (ObjectName.IsEmpty())
-			{
-				OutFailureReason = FString::Printf(TEXT("Can't convert the path '%s' because it doesn't contain an asset name."), *AnyAssetPath);
-				return FString();
-			}
+			OutFailureReason = FString::Printf(TEXT("Can't convert the path '%s' because it doesn't contain an asset name."), *AnyAssetPath);
+			return FString();
 		}
 
 		// Test for invalid characters
