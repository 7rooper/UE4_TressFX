// Copyright 1998-2019 Epic Games, Inc. All Rights Reserved.

#pragma once

#include "CoreMinimal.h"
#include "ConcertActionDefinition.h"
#include "ConcertPresenceEvents.h"
#include "ConcertMessages.h"
#include "ConcertWorkspaceMessages.h"
#include "ConcertClientPresenceActor.h"
#include "ConcertClientPresenceMode.h"
#include "IConcertClientPresenceManager.h"
#include "UObject/Class.h"
#include "UObject/GCObject.h"

#if WITH_EDITOR

#include "ViewportWorldInteraction.h"

class IConcertClientSession;

enum class EEditorPlayMode : uint8;

/** Remote client event items */
struct FConcertClientPresenceStateEntry
{
	FConcertClientPresenceStateEntry(TSharedRef<FConcertClientPresenceEventBase> InPresenceEvent);

	/** Presence state */
	TSharedRef<FConcertClientPresenceEventBase> PresenceEvent;

	/** Whether state needs to be synchronized to actor */
	bool bSyncPending;
};

/** State for remote clients associated with client id */
struct FConcertClientPresenceState
{
<<<<<<< HEAD
	FConcertClientPresenceState()
		: bIsConnected(true)
		, bVisible(true)
		, bInPIE(false)
		, VRDevice(NAME_None)
	{}
=======
	FConcertClientPresenceState();
>>>>>>> 9ba46998

	/** State map */
	TMap<UScriptStruct*, FConcertClientPresenceStateEntry> EventStateMap;

	/** Display name */
	FString DisplayName;

	/** Avatar color. */
	FLinearColor AvatarColor;

	/** Whether client is connected */
	bool bIsConnected;

<<<<<<< HEAD
	/** Whether client is visible */
	bool bVisible;

	/** Whether client is in PIE */
	bool bInPIE;

	/** Whether client is using a VRDevice */
	FName VRDevice;
=======
	/** The editor play mode (PIE/SIE/None). */
	EEditorPlayMode EditorPlayMode;

	/** Whether client is visible */
	bool bVisible;
>>>>>>> 9ba46998

	/** Whether client is using a VRDevice */
	FName VRDevice;

	/** Presence actor */
	TWeakObjectPtr<AConcertClientPresenceActor> PresenceActor;
};

/** State that persists beyond remote client sessions, associated with display name */
struct FConcertClientPresencePersistentState
{
	FConcertClientPresencePersistentState();

	/** Whether client is visible */
	bool bVisible;

	/** Whether the visibility of this client should be propagated to others? */
	bool bPropagateToAll;
};

<<<<<<< HEAD
class FConcertClientPresenceManager : public TSharedFromThis<FConcertClientPresenceManager>, public FGCObject
=======
class FConcertClientPresenceManager : public TSharedFromThis<FConcertClientPresenceManager>, public FGCObject, public IConcertClientPresenceManager
>>>>>>> 9ba46998
{
public:
	FConcertClientPresenceManager(TSharedRef<IConcertClientSession> InSession);
	~FConcertClientPresenceManager();

	//~ FGCObject interfaces
	virtual void AddReferencedObjects(FReferenceCollector& Collector) override;

	/** Gets the container for all the assets of Concert clients. */
	const class UConcertAssetContainer& GetAssetContainer() const;

	/** Returns true if current session is in Game (i.e. !GIsEditor) */
	bool IsInGame() const;

	/** Returns true if current session is in PIE */
	bool IsInPIE() const;

	/** Returns true if current session is in SIE */
	bool IsInSIE() const;

	/** 
	 * Get the current world
	 * @param bIgnorePIE if bIgnorePIE is true will still return the editor world even if an PIE world exists.
	 * @return the current world
	 */
	UWorld* GetWorld(bool bIgnorePIE = false) const;

	/** Get the active perspective viewport */
	FLevelEditorViewportClient * GetPerspectiveViewport() const;

	/** Set whether presence is currently enabled and should be shown (unless hidden by other settings) */
	virtual void SetPresenceEnabled(const bool bIsEnabled = true) override;

	/** Set presence visibility by name */
	virtual void SetPresenceVisibility(const FString& InDisplayName, bool bVisibility, bool bPropagateToAll = false) override;

	/** Set Presence visibility by client id. */
	virtual void SetPresenceVisibility(const FGuid& EndpointId, bool bVisibility, bool bPropagateToAll = false) override;

	/** Get the presence transform */
	virtual FTransform GetPresenceTransform(const FGuid& EndpointId) const override;

	/** Jump (teleport) to another presence */
	virtual void InitiateJumpToPresence(const FGuid& InEndpointId, const FTransform& InTransformOffset = FTransform::Identity) override;

	/** Get location update frequency */
	static double GetLocationUpdateFrequency();

	/**
	 * Returns the path to the UWorld object opened in the editor of the specified client endpoint.
	 * The information may be unavailable if the client was disconnected, the information hasn't replicated yet
	 * or the code was not compiled as part of the UE Editor. This function always returns the editor context world
	 * path, never the PIE/SIE context world path (which contains a UEDPIE_%d_ decoration embedded) even if the user
	 * is in PIE or SIE. For example, the PIE/SIE context world path would look like '/Game/UEDPIE_10_FooMap.FooMap'
	 * while the editor context world returned by this function looks like '/Game/FooMap.FooMap'.
	 * @param[in] EndpointId The end point of a clients connected to the session (local or remote).
	 * @param[out] OutEditorPlayMode Indicates if the client corresponding to the end point is in PIE, SIE or simply editing.
	 * @return The path to the world being opened in the specified end point editor or an empty string if the information is not available.
	 */
	virtual FString GetPresenceWorldPath(const FGuid& InEndpointId, EEditorPlayMode& OutEditorPlayMode) const override;

	/**
	 * Returns presence action specific that can be performed with the specified client, like jumping to this client presence.
	 * @param InClientInfo The client for which the actions must be defined.
	 * @param OutActions The available action for this client.
	 */
	void GetPresenceClientActions(const FConcertSessionClientInfo& InClientInfo, TArray<FConcertActionDefinition>& OutActions);

private:

	/** Register event and delegate handlers */
	void Register();

	/** Unregister event and delegate handlers */
	void Unregister();

	/** Is presence visible for the given state? */
	bool IsPresenceVisible(const FConcertClientPresenceState& InPresenceState) const;

	/** Return if PIE presence is potentially visible for a state. */
	bool IsPIEPresenceEnabled(const FConcertClientPresenceState& InPresenceState) const;

	/** Is presence visible for the given endpoint id? */
	bool IsPresenceVisible(const FGuid& InEndpointId) const;

	/** Handles end-of-frame updates */
	void OnEndFrame();

	/** Synchronize presence state */
	void SynchronizePresenceState();

	/** Get cached presence state for given endpoint id */
	const TSharedPtr<FConcertClientPresenceDataUpdateEvent> GetCachedPresenceState(const FConcertClientPresenceState& InPresenceState) const;

	/** Get cached presence state for given endpoint id */
	const TSharedPtr<FConcertClientPresenceDataUpdateEvent> GetCachedPresenceState(const FGuid& InEndpointId) const;

	/** Update existing presence with event data */
	template<class PresenceActorClass, typename PresenceUpdateEventType>
	void UpdatePresence(AConcertClientPresenceActor* InPresenceActor, const PresenceUpdateEventType& InEvent);

	/** Handle a presence data update from another client session */
	template<typename PresenceUpdateEventType>
	void HandleConcertClientPresenceUpdateEvent(const FConcertSessionContext& InSessionContext, const PresenceUpdateEventType& InEvent);

	/** Handle a presence visibility update from another client session */
	void HandleConcertClientPresenceVisibilityUpdateEvent(const FConcertSessionContext& InSessionContext, const FConcertClientPresenceVisibilityUpdateEvent& InEvent);

	/** Returns true if presence event was not received out-of-order */
	bool ShouldProcessPresenceEvent(const FConcertSessionContext& InSessionContext, const UStruct* InEventType, const FConcertClientPresenceEventBase& InEvent) const;

	/** Create a new presence actor */
	AConcertClientPresenceActor* CreatePresenceActor(const FConcertClientInfo& InClientInfo, FName VRDevice);

	/** Spawn a presence actor */
	AConcertClientPresenceActor* SpawnPresenceActor(const FConcertClientInfo& InClientInfo, FName VRDevice);

	/** Clear presence */
	void ClearPresenceActor(const FGuid& InEndpointId);

	/** Destroy a presence */
	void DestroyPresenceActor(TWeakObjectPtr<AConcertClientPresenceActor> PresenceActor);

	/** Clear all presence */
	void ClearAllPresenceState();

	/** Handle a play session update from another client session */
	void HandleConcertPlaySessionEvent(const FConcertSessionContext& InSessionContext, const FConcertPlaySessionEvent &InEvent);

	/** Handle a client session disconnect */
	void OnSessionClientChanged(IConcertClientSession& InSession, EConcertClientStatus InClientStatus, const FConcertSessionClientInfo& InClientInfo);

	/** Handle entering VR */
	void OnVREditingModeEnter();

	/** Handle exiting VR */
	void OnVREditingModeExit();

	/** Updates current presence mode based on VR status and avatar classes */
	void UpdatePresenceMode();

	/** Notifies other clients to update avatar for this client */
	void SendPresenceInVREvent(const FGuid* InEndpointId = nullptr);

	/** Handle a presence in VR update from another client session */
	void HandleConcertClientPresenceInVREvent(const FConcertSessionContext& InSessionContext, const FConcertClientPresenceInVREvent& InEvent);

	/** Updates presence avatar for remote client by invalidating current presence actor */
	void UpdatePresenceAvatar(const FGuid& InEndpointId, FName VRDevice);
<<<<<<< HEAD

	/** Set presence PIE state */
	void SetPresenceInPIE(const FGuid& InEndpointId, bool bInPIE);

	/** Set presence visibility */
	void SetPresenceVisibility(const FGuid& InEndpointId, bool bVisibility, bool bPropagateToAll = false);
=======
>>>>>>> 9ba46998

	/** Toggle presence visibility */
	void TogglePresenceVisibility(const FGuid& InEndpointId, bool bPropagateToAll = false);

	/** Ensure presence state info for client session */
	FConcertClientPresenceState& EnsurePresenceState(const FGuid& InEndpointId);

	/** Is the jump-to button enabled for the given endpoint? */
	bool IsJumpToPresenceEnabled(FGuid InEndpointId) const;

	/** Handle the show/hide button being clicked for the given endpoint */
	void OnJumpToPresence(FGuid InEndpointId, FTransform InTransformOffset);

	/** Is the show/hide button enabled for the given endpoint? */
	bool IsShowHidePresenceEnabled(FGuid InEndpointId) const;

	/** Get the correct show/hide text for the given endpoint */
	FText GetShowHidePresenceText(FGuid InEndpointId) const;
	
	/** Get the correct show/hide icon style for the given endpoint */
	FName GetShowHidePresenceIconStyle(FGuid InEndpointId) const;

	/** Get the correct show/hide tooltip for the given endpoint */
	FText GetShowHidePresenceToolTip(FGuid InEndpointId) const;

	/** Handle the show/hide button being clicked for the given endpoint */
	void OnShowHidePresence(FGuid InEndpointId);

	/** Checks if the local avatar UClass corresponding to specified ones in the session FConcertClientInfo are loaded, if loaded, do nothing and returns false, otherwise, load them and returns true. */
	bool UpdateLocalUserAvatarClasses();

	/** Session Pointer */
	TSharedRef<IConcertClientSession> Session;

	/** Presence avatar mode for this client */
	TUniquePtr<FConcertClientBasePresenceMode> CurrentAvatarMode;

	/** The asset container path */
	static const TCHAR* AssetContainerPath;

	/** Container of assets */
	class UConcertAssetContainer* AssetContainer;

	/** True if presence is currently enabled and should be shown (unless hidden by other settings) */
	bool bIsPresenceEnabled;

	/** NAME_None if not in VR */
	FName VRDeviceType;

	/** Avatar actor class for this client. */
	UClass* CurrentAvatarActorClass;

	/** Desktop avatar actor class for this client. */
	UClass* DesktopAvatarActorClass;

	/** VR avatar actor class for this client*/
	UClass* VRAvatarActorClass;

	/** The list of loaded classes representing remote clients avatar. */
	TMap<FString, UClass*> OthersAvatarClasses;

	/** Presence state associated with remote client id */
	TMap<FGuid, FConcertClientPresenceState> PresenceStateMap;

	/** Presence state associated with client display name */
	TMap<FString, FConcertClientPresencePersistentState> PresencePersistentStateMap;

	/** Time of previous call to OnEndFrame */
	double PreviousEndFrameTime;

	/** Time since last location update for this client */
	double SecondsSinceLastLocationUpdate;
};

#else

namespace FConcertClientPresenceManager
{
	/** Get location update frequency */
	double GetLocationUpdateFrequency();
}

#endif
<|MERGE_RESOLUTION|>--- conflicted
+++ resolved
@@ -36,16 +36,7 @@
 /** State for remote clients associated with client id */
 struct FConcertClientPresenceState
 {
-<<<<<<< HEAD
-	FConcertClientPresenceState()
-		: bIsConnected(true)
-		, bVisible(true)
-		, bInPIE(false)
-		, VRDevice(NAME_None)
-	{}
-=======
 	FConcertClientPresenceState();
->>>>>>> 9ba46998
 
 	/** State map */
 	TMap<UScriptStruct*, FConcertClientPresenceStateEntry> EventStateMap;
@@ -59,22 +50,11 @@
 	/** Whether client is connected */
 	bool bIsConnected;
 
-<<<<<<< HEAD
+	/** The editor play mode (PIE/SIE/None). */
+	EEditorPlayMode EditorPlayMode;
+
 	/** Whether client is visible */
 	bool bVisible;
-
-	/** Whether client is in PIE */
-	bool bInPIE;
-
-	/** Whether client is using a VRDevice */
-	FName VRDevice;
-=======
-	/** The editor play mode (PIE/SIE/None). */
-	EEditorPlayMode EditorPlayMode;
-
-	/** Whether client is visible */
-	bool bVisible;
->>>>>>> 9ba46998
 
 	/** Whether client is using a VRDevice */
 	FName VRDevice;
@@ -95,11 +75,7 @@
 	bool bPropagateToAll;
 };
 
-<<<<<<< HEAD
-class FConcertClientPresenceManager : public TSharedFromThis<FConcertClientPresenceManager>, public FGCObject
-=======
 class FConcertClientPresenceManager : public TSharedFromThis<FConcertClientPresenceManager>, public FGCObject, public IConcertClientPresenceManager
->>>>>>> 9ba46998
 {
 public:
 	FConcertClientPresenceManager(TSharedRef<IConcertClientSession> InSession);
@@ -249,15 +225,6 @@
 
 	/** Updates presence avatar for remote client by invalidating current presence actor */
 	void UpdatePresenceAvatar(const FGuid& InEndpointId, FName VRDevice);
-<<<<<<< HEAD
-
-	/** Set presence PIE state */
-	void SetPresenceInPIE(const FGuid& InEndpointId, bool bInPIE);
-
-	/** Set presence visibility */
-	void SetPresenceVisibility(const FGuid& InEndpointId, bool bVisibility, bool bPropagateToAll = false);
-=======
->>>>>>> 9ba46998
 
 	/** Toggle presence visibility */
 	void TogglePresenceVisibility(const FGuid& InEndpointId, bool bPropagateToAll = false);
