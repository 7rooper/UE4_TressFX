--- conflicted
+++ resolved
@@ -194,19 +194,11 @@
 	virtual void Shutdown() override;
 
 protected:
-<<<<<<< HEAD
-	VkImage RenderTargetTexture = VK_NULL_HANDLE;
-	VkDeviceMemory RenderTargetTextureAllocation = VK_NULL_HANDLE;
-	uint64 RenderTargetTextureAllocationOffset = 0;
-	VkImage RenderTargetTextureSRGB = VK_NULL_HANDLE;
-	VkImage LastAliasedRenderTarget = VK_NULL_HANDLE;
-=======
 	void* RenderTargetTexture;
 	void* RenderTargetTextureAllocation;
 	uint64 RenderTargetTextureAllocationOffset = 0;
 	void* RenderTargetTextureSRGB;
 	void* LastAliasedRenderTarget;
->>>>>>> cf6d231e
 };
 #endif // PLATFORM_LUMIN
 
