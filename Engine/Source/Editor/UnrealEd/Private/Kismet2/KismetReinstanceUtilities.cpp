--- conflicted
+++ resolved
@@ -179,21 +179,12 @@
 		DuplicatedClass->StaticLink(true);
 
 		// Copy over the ComponentNametoDefaultObjectMap, which tells CopyPropertiesForUnrelatedObjects which components are instanced and which aren't
-<<<<<<< HEAD
-
-		// Temporarily suspend the undo buffer; we don't need to record the duplicated CDO until it is fully resolved
- 		ITransaction* CurrentTransaction = GUndo;
- 		GUndo = NULL;
-		DuplicatedClass->ClassDefaultObject = GetClassCDODuplicate(ClassToReinstance, DuplicatedClass->GetDefaultObjectName());
-
-=======
 
 		// Temporarily suspend the undo buffer; we don't need to record the duplicated CDO until it is fully resolved
  		ITransaction* CurrentTransaction = GUndo;
  		GUndo = NULL;
 		DuplicatedClass->ClassDefaultObject = GetClassCDODuplicate(ClassToReinstance->GetDefaultObject(), DuplicatedClass->GetDefaultObjectName());
 
->>>>>>> c4bdcca8
 		// Restore the undo buffer
 		GUndo = CurrentTransaction;
 		DuplicatedClass->ClassDefaultObject->SetFlags(RF_ClassDefaultObject);
