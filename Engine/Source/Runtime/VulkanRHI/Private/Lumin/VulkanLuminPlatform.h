// Copyright 1998-2018 Epic Games, Inc. All Rights Reserved.

#pragma once

//#define VK_USE_PLATFORM_ANDROID_KHR					1

#define VULKAN_HAS_PHYSICAL_DEVICE_PROPERTIES2		0
#define VULKAN_ENABLE_DUMP_LAYER					0
#define VULKAN_DYNAMICALLYLOADED					1
#define VULKAN_SHOULD_ENABLE_DRAW_MARKERS			(UE_BUILD_DEBUG || UE_BUILD_DEVELOPMENT)
#define VULKAN_USE_IMAGE_ACQUIRE_FENCES				0
#define VULKAN_SUPPORTS_COLOR_CONVERSIONS			1
#define VULKAN_SUPPORTS_GEOMETRY_SHADERS			1


#define ENUM_VK_ENTRYPOINTS_PLATFORM_BASE(EnumMacro)

#define ENUM_VK_ENTRYPOINTS_PLATFORM_INSTANCE(EnumMacro) \
	EnumMacro(PFN_vkCreateSamplerYcbcrConversionKHR, vkCreateSamplerYcbcrConversionKHR) \
	EnumMacro(PFN_vkDestroySamplerYcbcrConversionKHR, vkDestroySamplerYcbcrConversionKHR)

#define ENUM_VK_ENTRYPOINTS_OPTIONAL_PLATFORM_INSTANCE(EnumMacro)

#include "../VulkanLoader.h"

// and now, include the GenericPlatform class
#include "../VulkanGenericPlatform.h"



class FVulkanLuminPlatform : public FVulkanGenericPlatform
{
public:
	static bool LoadVulkanLibrary();
	static bool LoadVulkanInstanceFunctions(VkInstance inInstance);
	static void FreeVulkanLibrary();

	static void NotifyFoundInstanceLayersAndExtensions(const TArray<FString>& Layers, const TArray<FString>& Extensions);
	static void NotifyFoundDeviceLayersAndExtensions(VkPhysicalDevice PhysicalDevice, const TArray<FString>& Layers, const TArray<FString>& Extensions);

	static void GetInstanceExtensions(TArray<const ANSICHAR*>& OutExtensions);
	static void GetDeviceExtensions(TArray<const ANSICHAR*>& OutExtensions);

	static void CreateSurface(void* WindowHandle, VkInstance Instance, VkSurfaceKHR* OutSurface);

	static bool SupportsBCTextureFormats() { return false; }
	static bool SupportsASTCTextureFormats() { return true; }
	static bool SupportsQuerySurfaceProperties() { return false; }

	static void SetupFeatureLevels()
	{
		GShaderPlatformForFeatureLevel[ERHIFeatureLevel::ES2] = SP_VULKAN_ES3_1_LUMIN;
		GShaderPlatformForFeatureLevel[ERHIFeatureLevel::ES3_1] = SP_VULKAN_ES3_1_LUMIN;
		GShaderPlatformForFeatureLevel[ERHIFeatureLevel::SM4] = SP_NumPlatforms;
		GShaderPlatformForFeatureLevel[ERHIFeatureLevel::SM5] = PLATFORM_LUMINGL4 ? SP_VULKAN_SM5_LUMIN : SP_NumPlatforms;
	}

	static bool SupportsStandardSwapchain() { return false; }
	static EPixelFormat GetPixelFormatForNonDefaultSwapchain() { return PF_R8G8B8A8; }

	static bool ForceEnableDebugMarkers();

	static bool HasUnifiedMemory() { return true; }
<<<<<<< HEAD
=======

	static void EnablePhysicalDeviceFeatureExtensions(VkDeviceCreateInfo& DeviceInfo);

	static bool RequiresWaitingForFrameCompletionEvent() { return false; }
>>>>>>> cf6d231e

protected:
	static void* VulkanLib;
	static bool bAttemptedLoad;
	static VkPhysicalDeviceSamplerYcbcrConversionFeatures SamplerConversion;
};

typedef FVulkanLuminPlatform FVulkanPlatform;<|MERGE_RESOLUTION|>--- conflicted
+++ resolved
@@ -61,13 +61,10 @@
 	static bool ForceEnableDebugMarkers();
 
 	static bool HasUnifiedMemory() { return true; }
-<<<<<<< HEAD
-=======
 
 	static void EnablePhysicalDeviceFeatureExtensions(VkDeviceCreateInfo& DeviceInfo);
 
 	static bool RequiresWaitingForFrameCompletionEvent() { return false; }
->>>>>>> cf6d231e
 
 protected:
 	static void* VulkanLib;
