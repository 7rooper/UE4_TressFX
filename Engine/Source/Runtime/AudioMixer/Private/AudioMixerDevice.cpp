// Copyright 1998-2019 Epic Games, Inc. All Rights Reserved.

#include "AudioMixerDevice.h"
#include "AudioMixerSource.h"
#include "AudioMixerSubmix.h"
#include "AudioMixerSourceVoice.h"
#include "AudioPluginUtilities.h"
#include "UObject/UObjectHash.h"
#include "AudioMixerEffectsManager.h"
#include "SubmixEffects/AudioMixerSubmixEffectReverb.h"
#include "SubmixEffects/AudioMixerSubmixEffectReverbFast.h"
#include "SubmixEffects/AudioMixerSubmixEffectEQ.h"
#include "SubmixEffects/AudioMixerSubmixEffectDynamicsProcessor.h"
#include "DSP/Noise.h"
#include "DSP/SinOsc.h"
#include "UObject/UObjectIterator.h"
#include "Runtime/HeadMountedDisplay/Public/IHeadMountedDisplayModule.h"
#include "Misc/App.h"
#include "Sound/AudioSettings.h"
#include "ProfilingDebugging/CsvProfiler.h"
#include "Async/Async.h"

#if WITH_EDITOR
#include "AudioEditorModule.h"
#endif

static int32 DisableSubmixEffectEQCvar = 0;
FAutoConsoleVariableRef CVarDisableSubmixEQ(
	TEXT("au.DisableSubmixEffectEQ"),
	DisableSubmixEffectEQCvar,
	TEXT("Disables the eq submix.\n")
	TEXT("0: Not Disabled, 1: Disabled"),
	ECVF_Default);

// Link to "Audio" profiling category
CSV_DECLARE_CATEGORY_MODULE_EXTERN(AUDIOMIXER_API, Audio);

namespace Audio
{
	TArray<USoundSubmix*> FMixerDevice::MasterSubmixes;

	FMixerDevice::FMixerDevice(IAudioMixerPlatformInterface* InAudioMixerPlatform)
		: AudioMixerPlatform(InAudioMixerPlatform)
		, AudioClockDelta(0.0)
		, AudioClock(0.0)
		, PreviousMasterVolume((float)INDEX_NONE)
		, SourceManager(this)
		, GameOrAudioThreadId(INDEX_NONE)
		, AudioPlatformThreadId(INDEX_NONE)
		, bDebugOutputEnabled(false)
	{
		// This audio device is the audio mixer
		bAudioMixerModuleLoaded = true;
	}

	FMixerDevice::~FMixerDevice()
	{
		AUDIO_MIXER_CHECK_GAME_THREAD(this);

		if (AudioMixerPlatform != nullptr)
		{
			delete AudioMixerPlatform;
		}
	}

	void FMixerDevice::CheckAudioThread() const
	{
#if AUDIO_MIXER_ENABLE_DEBUG_MODE
		// "Audio Thread" is the game/audio thread ID used above audio rendering thread.
		AUDIO_MIXER_CHECK(IsInAudioThread());
#endif
	}

	void FMixerDevice::OnListenerUpdated(const TArray<FListener>& InListeners)
	{
		ListenerTransforms.Reset(InListeners.Num());

		for (const FListener& Listener : InListeners)
		{
			ListenerTransforms.Add(Listener.Transform);
		}

		SourceManager.SetListenerTransforms(ListenerTransforms);
	}

	void FMixerDevice::ResetAudioRenderingThreadId()
	{
#if AUDIO_MIXER_ENABLE_DEBUG_MODE
		AudioPlatformThreadId = INDEX_NONE;
		CheckAudioRenderingThread();
#endif
	}

	void FMixerDevice::CheckAudioRenderingThread() const
	{
#if AUDIO_MIXER_ENABLE_DEBUG_MODE
		if (AudioPlatformThreadId == INDEX_NONE)
		{
			AudioPlatformThreadId = FPlatformTLS::GetCurrentThreadId();
		}
		int32 CurrentThreadId = FPlatformTLS::GetCurrentThreadId();
		AUDIO_MIXER_CHECK(CurrentThreadId == AudioPlatformThreadId);
#endif
	}

	bool FMixerDevice::IsAudioRenderingThread() const
	{
		int32 CurrentThreadId = FPlatformTLS::GetCurrentThreadId();
		return CurrentThreadId == AudioPlatformThreadId;
	}

	void FMixerDevice::UpdateDeviceDeltaTime()
	{
		DeviceDeltaTime = GetGameDeltaTime();
	}

	void FMixerDevice::GetAudioDeviceList(TArray<FString>& OutAudioDeviceNames) const
	{
		if (AudioMixerPlatform && AudioMixerPlatform->IsInitialized())
		{
			uint32 NumOutputDevices;
			if (AudioMixerPlatform->GetNumOutputDevices(NumOutputDevices))
			{
				for (uint32 i = 0; i < NumOutputDevices; ++i)
				{
					FAudioPlatformDeviceInfo DeviceInfo;
					if (AudioMixerPlatform->GetOutputDeviceInfo(i, DeviceInfo))
					{
						OutAudioDeviceNames.Add(DeviceInfo.Name);
					}
				}
			}
		}
	}

	bool FMixerDevice::InitializeHardware()
	{
		AUDIO_MIXER_CHECK_GAME_THREAD(this);
	
		LLM_SCOPE(ELLMTag::AudioMixer);

		// Log that we're inside the audio mixer
		UE_LOG(LogAudioMixer, Display, TEXT("Initializing audio mixer."));

		if (AudioMixerPlatform && AudioMixerPlatform->InitializeHardware())
		{
			const UAudioSettings* AudioSettings = GetDefault<UAudioSettings>();
			MonoChannelUpmixMethod = AudioSettings->MonoChannelUpmixMethod;
			PanningMethod = AudioSettings->PanningMethod;

			// Set whether we're the main audio mixer
			bIsMainAudioMixer = IsMainAudioDevice();

			AUDIO_MIXER_CHECK(SampleRate != 0.0f);

			AudioMixerPlatform->RegisterDeviceChangedListener();

			// Allow platforms to override the platform settings callback buffer frame size (i.e. restrict to particular values, etc)
			PlatformSettings.CallbackBufferFrameSize = AudioMixerPlatform->GetNumFrames(PlatformSettings.CallbackBufferFrameSize);

			OpenStreamParams.NumBuffers = PlatformSettings.NumBuffers;
			OpenStreamParams.NumFrames = PlatformSettings.CallbackBufferFrameSize;
			OpenStreamParams.OutputDeviceIndex = AUDIO_MIXER_DEFAULT_DEVICE_INDEX; // TODO: Support overriding which audio device user wants to open, not necessarily default.
			OpenStreamParams.SampleRate = SampleRate;
			OpenStreamParams.AudioMixer = this;
			OpenStreamParams.MaxChannels = GetMaxChannels();

			FString DefaultDeviceName = AudioMixerPlatform->GetDefaultDeviceName();

			// Allow HMD to specify audio device, if one was not specified in settings
			if (DefaultDeviceName.IsEmpty() && FAudioDevice::CanUseVRAudioDevice() && IHeadMountedDisplayModule::IsAvailable())
			{
				DefaultDeviceName = IHeadMountedDisplayModule::Get().GetAudioOutputDevice();
			}

			if (!DefaultDeviceName.IsEmpty())
			{
				uint32 NumOutputDevices = 0;
				AudioMixerPlatform->GetNumOutputDevices(NumOutputDevices);

				for (uint32 i = 0; i < NumOutputDevices; ++i)
				{
					FAudioPlatformDeviceInfo DeviceInfo;
					AudioMixerPlatform->GetOutputDeviceInfo(i, DeviceInfo);

					if (DeviceInfo.Name == DefaultDeviceName || DeviceInfo.DeviceId == DefaultDeviceName)
					{
						OpenStreamParams.OutputDeviceIndex = i;

						// If we're intentionally selecting an audio device (and not just using the default device) then 
						// lets try to restore audio to that device if it's removed and then later is restored
						OpenStreamParams.bRestoreIfRemoved = true;
						break;
					}
				}
			}

			if (AudioMixerPlatform->OpenAudioStream(OpenStreamParams))
			{
				// Get the platform device info we're using
				PlatformInfo = AudioMixerPlatform->GetPlatformDeviceInfo();
				UE_LOG(LogAudioMixer, Display, TEXT("Using Audio Device %s"), *PlatformInfo.Name);

				// Initialize some data that depends on speaker configuration, etc.
				InitializeChannelAzimuthMap(PlatformInfo.NumChannels);

				// We initialize the number of sources to be 2 times the max channels
				// This extra source count is used for "stopping sources", which are sources
				// which are fading out (very quickly) to avoid discontinuities when stopping sounds
				FSourceManagerInitParams SourceManagerInitParams;
				SourceManagerInitParams.NumSources = GetMaxChannels() + NumStoppingVoices;
				SourceManagerInitParams.NumSourceWorkers = 4;

				SourceManager.Init(SourceManagerInitParams);

				AudioClock = 0.0;
				AudioClockDelta = (double)OpenStreamParams.NumFrames / OpenStreamParams.SampleRate;

				FAudioPluginInitializationParams PluginInitializationParams;
				PluginInitializationParams.NumSources = SourceManagerInitParams.NumSources;
				PluginInitializationParams.SampleRate = SampleRate;
				PluginInitializationParams.BufferLength = OpenStreamParams.NumFrames;
				PluginInitializationParams.AudioDevicePtr = this;

				// Initialize any plugins if they exist
				if (SpatializationPluginInterface.IsValid())
				{
					SpatializationPluginInterface->Initialize(PluginInitializationParams);
				}

				// Create a new ambisonics mixer.
				IAudioSpatializationFactory* SpatializationPluginFactory = AudioPluginUtilities::GetDesiredSpatializationPlugin(AudioPluginUtilities::CurrentPlatform);
				if (SpatializationPluginFactory != nullptr)
				{
					AmbisonicsMixer = SpatializationPluginFactory->CreateNewAmbisonicsMixer(this);
					if (AmbisonicsMixer.IsValid())
					{
						AmbisonicsMixer->Initialize(PluginInitializationParams);
					}
				}

				if (OcclusionInterface.IsValid())
				{
					OcclusionInterface->Initialize(PluginInitializationParams);
				}

				if (ReverbPluginInterface.IsValid())
				{
					ReverbPluginInterface->Initialize(PluginInitializationParams);
				}

				// Need to set these up before we start the audio stream.
				InitSoundSubmixes();

				AudioMixerPlatform->PostInitializeHardware();

				// Initialize the data used for audio thread sub-frame timing.
				AudioThreadTimingData.StartTime = FPlatformTime::Seconds();
				AudioThreadTimingData.AudioThreadTime = 0.0;
				AudioThreadTimingData.AudioRenderThreadTime = 0.0;

				// Start streaming audio
				return AudioMixerPlatform->StartAudioStream();
			}
		}
		return false;
	}

	void FMixerDevice::FadeIn()
	{
		AudioMixerPlatform->FadeIn();
	}

	void FMixerDevice::FadeOut()
	{
		// In editor builds, we aren't going to fade out the main audio device.
#if WITH_EDITOR
		if (!IsMainAudioDevice())
#endif
		{
			AudioMixerPlatform->FadeOut();
		}
	}

	void FMixerDevice::TeardownHardware()
	{
		AUDIO_MIXER_CHECK_GAME_THREAD(this);

		// Make sure all submixes are registered but not initialized
		for (TObjectIterator<USoundSubmix> It; It; ++It)
		{
			UnregisterSoundSubmix(*It);
		}
		
		// reset all the sound effect presets loaded
#if WITH_EDITOR
		for (TObjectIterator<USoundEffectPreset> It; It; ++It)
		{
			USoundEffectPreset* SoundEffectPreset = *It;
			SoundEffectPreset->Init();
		}
#endif

		if (AudioMixerPlatform)
		{
			SourceManager.Update();

			AudioMixerPlatform->UnregisterDeviceChangedListener();
			AudioMixerPlatform->StopAudioStream();
			AudioMixerPlatform->CloseAudioStream();
			AudioMixerPlatform->TeardownHardware();
		}

		// Reset existing submixes if they exist
		MasterSubmixInstances.Reset();
		Submixes.Reset();

		if (AmbisonicsMixer.IsValid())
		{
			AmbisonicsMixer->Shutdown();
		}
	}

	void FMixerDevice::UpdateHardwareTiming()
	{
		// Get the relative audio thread time (from start of audio engine)
		// Add some jitter delta to account for any audio thread timing jitter.
		const double AudioThreadJitterDelta = AudioClockDelta;
		AudioThreadTimingData.AudioThreadTime = FPlatformTime::Seconds() - AudioThreadTimingData.StartTime + AudioThreadJitterDelta;
	}

	void FMixerDevice::UpdateGameThread()
	{
		LLM_SCOPE(ELLMTag::AudioMixer);


	}

	void FMixerDevice::UpdateHardware()
	{
		LLM_SCOPE(ELLMTag::AudioMixer);

		// If we're in editor, re-query these in case they changed. 
		if (GIsEditor)
		{
			const UAudioSettings* AudioSettings = GetDefault<UAudioSettings>();
			MonoChannelUpmixMethod = AudioSettings->MonoChannelUpmixMethod;
			PanningMethod = AudioSettings->PanningMethod;
		}

		SourceManager.Update();

		AudioMixerPlatform->OnHardwareUpdate();

		if (AudioMixerPlatform->CheckAudioDeviceChange())
		{
			// Get the platform device info we're using
			PlatformInfo = AudioMixerPlatform->GetPlatformDeviceInfo();

			// Initialize some data that depends on speaker configuration, etc.
			InitializeChannelAzimuthMap(PlatformInfo.NumChannels);

			// Update the channel device count in case it changed
			SourceManager.UpdateDeviceChannelCount(PlatformInfo.NumChannels);

			// Audio rendering was suspended in CheckAudioDeviceChange if it changed.
			AudioMixerPlatform->ResumePlaybackOnNewDevice();
		}

		// Loop through any envelope-following submixes and perform any broadcasting of envelope data if needed
		TArray<float> SubmixEnvelopeData;
		for (USoundSubmix* SoundSubmix : EnvelopeFollowingSubmixes)
		{
			if (SoundSubmix)
			{
				// Retrieve the submix instance and the envelope data
				Audio::FMixerSubmixWeakPtr SubmixPtr;

				// First see list of submixes
				Audio::FMixerSubmixPtr* FoundSubmix = Submixes.Find(SoundSubmix);
				if (FoundSubmix)
				{
					SubmixPtr = *FoundSubmix;
				}
				// Fallback to master submix
				else
				{
					SubmixPtr = GetMasterSubmix();
				}

				// On the audio thread, do the broadcast.
				FAudioThread::RunCommandOnGameThread([this, SubmixPtr]()
				{
					Audio::FMixerSubmixPtr ThisSubmixPtr = SubmixPtr.Pin();
					if (ThisSubmixPtr.IsValid())
					{
						ThisSubmixPtr->BroadcastEnvelope();
					}
				});
			}
		}

		// Check if the background mute changed state and update the submixes which are enabled to do background muting
		const float CurrentMasterVolume = GetMasterVolume();
		if (!FMath::IsNearlyEqual(PreviousMasterVolume, CurrentMasterVolume))
		{
			PreviousMasterVolume = CurrentMasterVolume;
			bool IsMuted = FMath::IsNearlyZero(CurrentMasterVolume);

			for (TObjectIterator<USoundSubmix> It; It; ++It)
			{
				if (*It && It->bMuteWhenBackgrounded)
				{
					FMixerSubmix* SubmixInstance = GetMasterSubmixInstance(*It);
					if (!SubmixInstance)
					{
						FMixerSubmixPtr* NonMasterSubmix = Submixes.Find(*It);
						if (NonMasterSubmix)
						{
							SubmixInstance = (*NonMasterSubmix).Get();
						}
					}

					if (SubmixInstance)
					{
						SubmixInstance->SetBackgroundMuted(IsMuted);
					}
				}
			}
		}
	}

	double FMixerDevice::GetAudioTime() const
	{
		return AudioClock;
	}

	FAudioEffectsManager* FMixerDevice::CreateEffectsManager()
	{
		return new FAudioMixerEffectsManager(this);
	}

	FSoundSource* FMixerDevice::CreateSoundSource()
	{
		return new FMixerSource(this);
	}

	FName FMixerDevice::GetRuntimeFormat(USoundWave* InSoundWave)
	{
		check(AudioMixerPlatform);
		return AudioMixerPlatform->GetRuntimeFormat(InSoundWave);
	}

	bool FMixerDevice::HasCompressedAudioInfoClass(USoundWave* InSoundWave)
	{
		check(InSoundWave);
		check(AudioMixerPlatform);
		return AudioMixerPlatform->HasCompressedAudioInfoClass(InSoundWave);
	}

	bool FMixerDevice::SupportsRealtimeDecompression() const
	{
		return AudioMixerPlatform->SupportsRealtimeDecompression();
	}

	bool FMixerDevice::DisablePCMAudioCaching() const
	{
		return AudioMixerPlatform->DisablePCMAudioCaching();
	}

	class ICompressedAudioInfo* FMixerDevice::CreateCompressedAudioInfo(USoundWave* InSoundWave)
	{
		check(InSoundWave);
		check(AudioMixerPlatform);
		return AudioMixerPlatform->CreateCompressedAudioInfo(InSoundWave);
	}

	bool FMixerDevice::ValidateAPICall(const TCHAR* Function, uint32 ErrorCode)
	{
		return false;
	}

	bool FMixerDevice::Exec(UWorld* InWorld, const TCHAR* Cmd, FOutputDevice& Ar)
	{
		if (FAudioDevice::Exec(InWorld, Cmd, Ar))
		{
			return true;
		}

		return false;
	}

	void FMixerDevice::CountBytes(FArchive& InArchive)
	{
		FAudioDevice::CountBytes(InArchive);
	}

	bool FMixerDevice::IsExernalBackgroundSoundActive()
	{
		return false;
	}

	void FMixerDevice::ResumeContext()
	{
        AudioMixerPlatform->ResumeContext();
	}

	void FMixerDevice::SuspendContext()
	{
        AudioMixerPlatform->SuspendContext();
	}

	void FMixerDevice::EnableDebugAudioOutput()
	{
		bDebugOutputEnabled = true;
	}

	bool FMixerDevice::OnProcessAudioStream(AlignedFloatBuffer& Output)
	{
		LLM_SCOPE(ELLMTag::AudioMixer);

		// This function could be called in a task manager, which means the thread ID may change between calls.
		ResetAudioRenderingThreadId();

		// Update the audio render thread time at the head of the render
		AudioThreadTimingData.AudioRenderThreadTime = FPlatformTime::Seconds() - AudioThreadTimingData.StartTime;

		// Pump the command queue to the audio render thread
		PumpCommandQueue();

		// Compute the next block of audio in the source manager
		SourceManager.ComputeNextBlockOfSamples();

		FMixerSubmixWeakPtr MasterSubmix = GetMasterSubmix();

		{
			CSV_SCOPED_TIMING_STAT(Audio, Submixes);

			FMixerSubmixPtr MasterSubmixPtr = MasterSubmix.Pin();
			if (MasterSubmixPtr.IsValid())
			{
				// Process the audio output from the master submix
				MasterSubmixPtr->ProcessAudio(ESubmixChannelFormat::Device, Output);
			}
		}

		// Reset stopping sounds and clear their state after submixes have been mixed
		SourceManager.ClearStoppingSounds();

		// Do any debug output performing
		if (bDebugOutputEnabled)
		{
			SineOscTest(Output);
		}

		// Update the audio clock
		AudioClock += AudioClockDelta;

		return true;
	}

	void FMixerDevice::OnAudioStreamShutdown()
	{
		// Make sure the source manager pumps any final commands on shutdown. These allow for cleaning up sources, interfacing with plugins, etc.
		// Because we double buffer our command queues, we call this function twice to ensure all commands are successfully pumped.
		SourceManager.PumpCommandQueue();
		SourceManager.PumpCommandQueue();

		// Make sure we force any pending release data to happen on shutdown
		SourceManager.UpdatePendingReleaseData(true);
	}

	void FMixerDevice::InitSoundSubmixes()
	{
		if (!IsInAudioThread())
		{
			DECLARE_CYCLE_STAT(TEXT("FAudioThreadTask.InitSoundSubmixes"), STAT_InitSoundSubmixes, STATGROUP_AudioThreadCommands);

			FAudioThread::RunCommandOnAudioThread([this]()
			{
				CSV_SCOPED_TIMING_STAT(Audio, InitSubmix);
				InitSoundSubmixes();
			}, GET_STATID(STAT_InitSoundSubmixes));
			return;
		}

		// Create the master, master reverb, and master eq sound submixes
		if (!FMixerDevice::MasterSubmixes.Num())
		{
			// Master
			USoundSubmix* MasterSubmix = NewObject<USoundSubmix>(USoundSubmix::StaticClass(), TEXT("Master Submix"));
			MasterSubmix->AddToRoot();
			FMixerDevice::MasterSubmixes.Add(MasterSubmix);

			// Master Reverb Plugin
			USoundSubmix* ReverbPluginSubmix = NewObject<USoundSubmix>(USoundSubmix::StaticClass(), TEXT("Master Reverb Plugin Submix"));
			// Make the master reverb mute when backgrounded
			ReverbPluginSubmix->bMuteWhenBackgrounded = true;

			ReverbPluginSubmix->AddToRoot();
			FMixerDevice::MasterSubmixes.Add(ReverbPluginSubmix);

			// Master Reverb
			USoundSubmix* ReverbSubmix = NewObject<USoundSubmix>(USoundSubmix::StaticClass(), TEXT("Master Reverb Submix"));
			// Make the master reverb mute when backgrounded
			ReverbSubmix->bMuteWhenBackgrounded = true;

			ReverbSubmix->AddToRoot();
			FMixerDevice::MasterSubmixes.Add(ReverbSubmix);

			// Master EQ
			if (DisableSubmixEffectEQCvar)
			{
				FMixerDevice::MasterSubmixes.Add(nullptr);
			}
			else
			{
				USoundSubmix* EQSubmix = NewObject<USoundSubmix>(USoundSubmix::StaticClass(), TEXT("Master EQ Submix"));
				EQSubmix->AddToRoot();
				FMixerDevice::MasterSubmixes.Add(EQSubmix);
			}

			// Master ambisonics
			USoundSubmix* AmbisonicsSubmix = NewObject<USoundSubmix>(USoundSubmix::StaticClass(), TEXT("Master Ambisonics Submix"));
			AmbisonicsSubmix->AddToRoot();
			AmbisonicsSubmix->ChannelFormat = ESubmixChannelFormat::Ambisonics;
			if (AmbisonicsMixer.IsValid())
			{
				AmbisonicsSubmix->AmbisonicsPluginSettings = AmbisonicsMixer->GetDefaultSettings();
			}
			FMixerDevice::MasterSubmixes.Add(AmbisonicsSubmix);
		}

		// Register and setup the master submixes so that the rest of the submixes can hook into these core master submixes

		if (MasterSubmixInstances.Num() == 0)
		{
			for (int32 i = 0; i < EMasterSubmixType::Count; ++i)
			{
				if (FMixerDevice::MasterSubmixes[i])
				{
					FMixerSubmixPtr MixerSubmix = FMixerSubmixPtr(new FMixerSubmix(this));
					MixerSubmix->Init(FMixerDevice::MasterSubmixes[i]);

					MasterSubmixInstances.Add(MixerSubmix);
				}
				else
				{
					MasterSubmixInstances.Add(nullptr);
				}
			}

			FMixerSubmixPtr& MasterSubmixInstance = MasterSubmixInstances[EMasterSubmixType::Master];
			
			FSoundEffectSubmixInitData InitData;
			InitData.SampleRate = GetSampleRate();
	
			bool bIsMasterReverbBypassed = false;

			// Setup the master reverb plugin
			if (ReverbPluginInterface.IsValid() && MasterSubmixInstances[EMasterSubmixType::ReverbPlugin].IsValid())
			{
				FSoundEffectSubmix* ReverbPluginEffectSubmix = ReverbPluginInterface->GetEffectSubmix(FMixerDevice::MasterSubmixes[EMasterSubmixType::ReverbPlugin]);

				ReverbPluginEffectSubmix->Init(InitData);
				ReverbPluginEffectSubmix->SetEnabled(true);

				const uint32 ReverbPluginId = FMixerDevice::MasterSubmixes[EMasterSubmixType::ReverbPlugin]->GetUniqueID();

				FMixerSubmixPtr MasterReverbPluginSubmix = MasterSubmixInstances[EMasterSubmixType::ReverbPlugin];
				MasterReverbPluginSubmix->AddSoundEffectSubmix(ReverbPluginId, ReverbPluginEffectSubmix);
				MasterReverbPluginSubmix->SetParentSubmix(MasterSubmixInstance);
				MasterSubmixInstance->AddChildSubmix(MasterReverbPluginSubmix);

				bIsMasterReverbBypassed = ReverbPluginInterface->DoesReverbOverrideMasterReverb();
			}
					
			if (MasterSubmixInstances[EMasterSubmixType::Reverb].IsValid() && !bIsMasterReverbBypassed)
			{
				// Setup the master reverb only if we don't have a reverb plugin
				USoundEffectSubmixPreset* ReverbPreset = nullptr;
				USoundSubmix* MasterReverbSoundSubmix = FMixerDevice::MasterSubmixes[EMasterSubmixType::Reverb];

				if (GetDefault<UAudioSettings>()->bEnableLegacyReverb)
				{
					ReverbPreset = NewObject<USubmixEffectReverbPreset>(MasterReverbSoundSubmix, TEXT("Master Reverb Effect Preset"));
				}
				else
				{
					ReverbPreset = NewObject<USubmixEffectReverbFastPreset>(MasterReverbSoundSubmix, TEXT("Master Reverb Effect Fast Preset"));
				}
				
				ReverbPreset->AddToRoot();

				FSoundEffectSubmix* ReverbEffectSubmix = static_cast<FSoundEffectSubmix*>(ReverbPreset->CreateNewEffect());

				ReverbEffectSubmix->Init(InitData);
				ReverbEffectSubmix->SetPreset(ReverbPreset);
				ReverbEffectSubmix->SetEnabled(true);

				const uint32 ReverbPresetId = ReverbPreset->GetUniqueID();

				FMixerSubmixPtr MasterReverbSubmix = MasterSubmixInstances[EMasterSubmixType::Reverb];
				MasterReverbSubmix->AddSoundEffectSubmix(ReverbPresetId, ReverbEffectSubmix);
				MasterReverbSubmix->SetParentSubmix(MasterSubmixInstance);
				MasterSubmixInstance->AddChildSubmix(MasterReverbSubmix);
			}

			// Setup the master EQ
			if (FMixerDevice::MasterSubmixes[EMasterSubmixType::EQ])
			{
				USoundSubmix* MasterEQSoundSubmix = FMixerDevice::MasterSubmixes[EMasterSubmixType::EQ];
				USubmixEffectSubmixEQPreset* EQPreset = NewObject<USubmixEffectSubmixEQPreset>(MasterEQSoundSubmix, TEXT("Master EQ Effect preset"));
				EQPreset->AddToRoot();

				FSoundEffectSubmix* EQEffectSubmix = static_cast<FSoundEffectSubmix*>(EQPreset->CreateNewEffect());
				EQEffectSubmix->Init(InitData);
				EQEffectSubmix->SetPreset(EQPreset);
				EQEffectSubmix->SetEnabled(true);

				const uint32 EQPresetId = EQPreset->GetUniqueID();

				FMixerSubmixPtr MasterEQSubmix = MasterSubmixInstances[EMasterSubmixType::EQ];
				MasterEQSubmix->AddSoundEffectSubmix(EQPresetId, EQEffectSubmix);
				MasterEQSubmix->SetParentSubmix(MasterSubmixInstance);
				MasterSubmixInstance->AddChildSubmix(MasterEQSubmix);

				// Add the ambisonics master submix
				FMixerSubmixPtr MasterAmbisonicsSubmix = MasterSubmixInstances[EMasterSubmixType::Ambisonics];
				MasterAmbisonicsSubmix->SetParentSubmix(MasterEQSubmix);
				MasterEQSubmix->AddChildSubmix(MasterAmbisonicsSubmix);
			}
		}

		// Now register all the non-core submixes.

#if WITH_EDITOR
		Submixes.Reset();
#endif

		// Make sure all submixes are registered but not initialized
		for (TObjectIterator<USoundSubmix> It; It; ++It)
		{
			RegisterSoundSubmix(*It, false);
		}

		// Now setup the graph for all the submixes
		for (auto& Entry : Submixes)
		{
			USoundSubmix* SoundSubmix = Entry.Key;
			FMixerSubmixPtr& SubmixInstance = Entry.Value;

			// Setup up the submix instance's parent and add the submix instance as a child
			FMixerSubmixWeakPtr ParentSubmixInstance;
			if (SoundSubmix->ParentSubmix)
			{
				ParentSubmixInstance = GetSubmixInstance(SoundSubmix->ParentSubmix);
			}
			else
			{
				ParentSubmixInstance = GetMasterSubmix();
			}
			FMixerSubmixPtr ParentSubmixInstancePtr = ParentSubmixInstance.Pin();
			if (ParentSubmixInstancePtr.IsValid())
			{
				ParentSubmixInstancePtr->AddChildSubmix(SubmixInstance);
				SubmixInstance->ParentSubmix = ParentSubmixInstance;
			}

			// Now add all the child submixes to this submix instance
			for (USoundSubmix* ChildSubmix : SoundSubmix->ChildSubmixes)
			{
				// ChildSubmix lists can contain null entries.
				if (ChildSubmix)
				{
					FChildSubmixInfo ChildSubmixInfo;
					ChildSubmixInfo.SubmixPtr = GetSubmixInstance(ChildSubmix);
					ChildSubmixInfo.bNeedsAmbisonicsEncoding = true;

					FMixerSubmixPtr ChildSubmixInstancePtr = ChildSubmixInfo.SubmixPtr.Pin();

					if (SubmixInstance.IsValid() && ChildSubmixInstancePtr.IsValid())
					{
						SubmixInstance->ChildSubmixes.Add(ChildSubmixInstancePtr->GetId(), ChildSubmixInfo);
					}

				}
			}

			// Perform any other initialization on the submix instance
			SubmixInstance->Init(SoundSubmix);
		}

		TArray<EAudioMixerChannel::Type> StereoChannelTypes;
		StereoChannelTypes.Add(EAudioMixerChannel::FrontLeft);
		StereoChannelTypes.Add(EAudioMixerChannel::FrontRight);
		ChannelArrays.Add(ESubmixChannelFormat::Stereo, StereoChannelTypes);

		TArray<EAudioMixerChannel::Type> QuadChannelTypes;
		QuadChannelTypes.Add(EAudioMixerChannel::FrontLeft);
		QuadChannelTypes.Add(EAudioMixerChannel::FrontRight);
		QuadChannelTypes.Add(EAudioMixerChannel::SideLeft);
		QuadChannelTypes.Add(EAudioMixerChannel::SideRight);
		ChannelArrays.Add(ESubmixChannelFormat::Quad, QuadChannelTypes);

		TArray<EAudioMixerChannel::Type> FiveDotOneTypes;
		FiveDotOneTypes.Add(EAudioMixerChannel::FrontLeft);
		FiveDotOneTypes.Add(EAudioMixerChannel::FrontRight);
		FiveDotOneTypes.Add(EAudioMixerChannel::FrontCenter);
		FiveDotOneTypes.Add(EAudioMixerChannel::LowFrequency);
		FiveDotOneTypes.Add(EAudioMixerChannel::SideLeft);
		FiveDotOneTypes.Add(EAudioMixerChannel::SideRight);
		ChannelArrays.Add(ESubmixChannelFormat::FiveDotOne, FiveDotOneTypes);

		TArray<EAudioMixerChannel::Type> SevenDotOneTypes;
		SevenDotOneTypes.Add(EAudioMixerChannel::FrontLeft);
		SevenDotOneTypes.Add(EAudioMixerChannel::FrontRight);
		SevenDotOneTypes.Add(EAudioMixerChannel::FrontCenter);
		SevenDotOneTypes.Add(EAudioMixerChannel::LowFrequency);
		SevenDotOneTypes.Add(EAudioMixerChannel::BackLeft);
		SevenDotOneTypes.Add(EAudioMixerChannel::BackRight);
		SevenDotOneTypes.Add(EAudioMixerChannel::SideLeft);
		SevenDotOneTypes.Add(EAudioMixerChannel::SideRight);
		ChannelArrays.Add(ESubmixChannelFormat::SevenDotOne, SevenDotOneTypes);

		TArray<EAudioMixerChannel::Type> FirstOrderAmbisonicsTypes;
		FirstOrderAmbisonicsTypes.Add(EAudioMixerChannel::FrontLeft);
		FirstOrderAmbisonicsTypes.Add(EAudioMixerChannel::FrontRight);
		FirstOrderAmbisonicsTypes.Add(EAudioMixerChannel::FrontCenter);
		FirstOrderAmbisonicsTypes.Add(EAudioMixerChannel::LowFrequency);
		FirstOrderAmbisonicsTypes.Add(EAudioMixerChannel::BackLeft);
		FirstOrderAmbisonicsTypes.Add(EAudioMixerChannel::BackRight);
		FirstOrderAmbisonicsTypes.Add(EAudioMixerChannel::SideLeft);
		FirstOrderAmbisonicsTypes.Add(EAudioMixerChannel::SideRight);
		ChannelArrays.Add(ESubmixChannelFormat::Ambisonics, FirstOrderAmbisonicsTypes);
	}
	
 	FAudioPlatformSettings FMixerDevice::GetPlatformSettings() const
 	{
		FAudioPlatformSettings Settings = AudioMixerPlatform->GetPlatformSettings();

		UE_LOG(LogAudioMixer, Display, TEXT("Audio Mixer Platform Settings:"));
		UE_LOG(LogAudioMixer, Display, TEXT("	Sample Rate:						  %d"), Settings.SampleRate);
		UE_LOG(LogAudioMixer, Display, TEXT("	Callback Buffer Frame Size Requested: %d"), Settings.CallbackBufferFrameSize);
		UE_LOG(LogAudioMixer, Display, TEXT("	Callback Buffer Frame Size To Use:	  %d"), AudioMixerPlatform->GetNumFrames(PlatformSettings.CallbackBufferFrameSize));
		UE_LOG(LogAudioMixer, Display, TEXT("	Number of buffers to queue:			  %d"), Settings.NumBuffers);
		UE_LOG(LogAudioMixer, Display, TEXT("	Max Channels (voices):				  %d"), Settings.MaxChannels);
		UE_LOG(LogAudioMixer, Display, TEXT("	Number of Async Source Workers:		  %d"), Settings.NumSourceWorkers);

 		return Settings;
 	}

	FMixerSubmixWeakPtr FMixerDevice::GetMasterSubmix()
	{
		return MasterSubmixInstances[EMasterSubmixType::Master];
	}

	FMixerSubmixWeakPtr FMixerDevice::GetMasterReverbPluginSubmix()
	{
		return MasterSubmixInstances[EMasterSubmixType::ReverbPlugin];
	}

	FMixerSubmixWeakPtr FMixerDevice::GetMasterReverbSubmix()
	{
		return MasterSubmixInstances[EMasterSubmixType::Reverb];
	}

	FMixerSubmixWeakPtr FMixerDevice::GetMasterEQSubmix()
	{
		return MasterSubmixInstances[EMasterSubmixType::EQ];
	}

	FMixerSubmixWeakPtr FMixerDevice::GetMasterAmbisonicsSubmix()
	{
		return MasterSubmixInstances[EMasterSubmixType::Ambisonics];
	}

	void FMixerDevice::AddMasterSubmixEffect(uint32 SubmixEffectId, FSoundEffectSubmix* SoundEffectSubmix)
	{
		AudioRenderThreadCommand([this, SubmixEffectId, SoundEffectSubmix]()
		{
			MasterSubmixInstances[EMasterSubmixType::Master]->AddSoundEffectSubmix(SubmixEffectId, SoundEffectSubmix);
		});
	}

	void FMixerDevice::RemoveMasterSubmixEffect(uint32 SubmixEffectId)
	{
		AudioRenderThreadCommand([this, SubmixEffectId]()
		{
			MasterSubmixInstances[EMasterSubmixType::Master]->RemoveSoundEffectSubmix(SubmixEffectId);
		});
	}

	void FMixerDevice::ClearMasterSubmixEffects()
	{
		AudioRenderThreadCommand([this]()
		{
			MasterSubmixInstances[EMasterSubmixType::Master]->ClearSoundEffectSubmixes();
		});
	}

	void FMixerDevice::UpdateSourceEffectChain(const uint32 SourceEffectChainId, const TArray<FSourceEffectChainEntry>& SourceEffectChain, const bool bPlayEffectChainTails)
	{
		TArray<FSourceEffectChainEntry>* ExistingOverride = SourceEffectChainOverrides.Find(SourceEffectChainId);
		if (ExistingOverride)
		{
			*ExistingOverride = SourceEffectChain;
		}
		else
		{
			SourceEffectChainOverrides.Add(SourceEffectChainId, SourceEffectChain);
		}

		SourceManager.UpdateSourceEffectChain(SourceEffectChainId, SourceEffectChain, bPlayEffectChainTails);
	}

	void FMixerDevice::UpdateSubmixProperties(USoundSubmix* InSoundSubmix)
	{
		check(InSoundSubmix);

#if WITH_EDITOR
		check(IsInAudioThread());

		FMixerSubmixPtr* MixerSubmix = Submixes.Find(InSoundSubmix);
		if (MixerSubmix)
		{
			float NewVolume = InSoundSubmix->OutputVolume;
			AudioRenderThreadCommand([MixerSubmix, NewVolume]()
			{
				(*MixerSubmix)->SetOutputVolume(NewVolume);
			});
		}
#endif // WITH_EDITOR
	}

	void FMixerDevice::SetSubmixOutputVolume(USoundSubmix* InSoundSubmix, float NewVolume)
	{
		if (!IsInAudioThread())
		{
			DECLARE_CYCLE_STAT(TEXT("FAudioThreadTask.SetSubmixOutputVolume"), STAT_AudioSetSubmixOutputVolume, STATGROUP_AudioThreadCommands);

			FMixerDevice* MixerDevice = this;
			FAudioThread::RunCommandOnAudioThread([MixerDevice, InSoundSubmix, NewVolume]()
			{
				CSV_SCOPED_TIMING_STAT(Audio, SetSubmixOutputVolume);
				MixerDevice->SetSubmixOutputVolume(InSoundSubmix, NewVolume);
			}, GET_STATID(STAT_AudioSetSubmixOutputVolume));
			return;
		}

		FMixerSubmixPtr* MixerSubmix = Submixes.Find(InSoundSubmix);
		if (MixerSubmix)
		{
			AudioRenderThreadCommand([MixerSubmix, NewVolume]()
			{
				(*MixerSubmix)->SetDynamicOutputVolume(NewVolume);
			});
		}
	}

	bool FMixerDevice::GetCurrentSourceEffectChain(const uint32 SourceEffectChainId, TArray<FSourceEffectChainEntry>& OutCurrentSourceEffectChainEntries)
	{
		TArray<FSourceEffectChainEntry>* ExistingOverride = SourceEffectChainOverrides.Find(SourceEffectChainId);
		if (ExistingOverride)
		{
			OutCurrentSourceEffectChainEntries = *ExistingOverride;
			return true;
		}
		return false;
	}

	void FMixerDevice::AudioRenderThreadCommand(TFunction<void()> Command)
	{
		CommandQueue.Enqueue(MoveTemp(Command));
	}

	void FMixerDevice::PumpCommandQueue()
	{
		// Execute the pushed lambda functions
		TFunction<void()> Command;
		while (CommandQueue.Dequeue(Command))
		{
			Command();
		}
	}

	void FMixerDevice::FlushAudioRenderingCommands(bool bPumpSynchronously)
	{
		if (IsInitialized() && (FPlatformProcess::SupportsMultithreading() && !AudioMixerPlatform->IsNonRealtime()))
		{
			SourceManager.FlushCommandQueue(bPumpSynchronously);
		}
		else if (AudioMixerPlatform->IsNonRealtime())
		{
			SourceManager.FlushCommandQueue(true);
		}
		else
		{
			// Pump the audio device's command queue
			PumpCommandQueue();

			// And also directly pump the source manager command queue
			SourceManager.PumpCommandQueue();
			SourceManager.PumpCommandQueue();

			SourceManager.UpdatePendingReleaseData(true);
		}
	}

	bool FMixerDevice::IsMasterSubmixType(USoundSubmix* InSubmix) const
	{
		for (int32 i = 0; i < EMasterSubmixType::Count; ++i)
		{
			if (InSubmix == FMixerDevice::MasterSubmixes[i])
			{
				return true;
			}
		}
		return false;
	}

	FMixerSubmix* FMixerDevice::GetMasterSubmixInstance(USoundSubmix* InSubmix)
	{
		check(MasterSubmixes.Num() == EMasterSubmixType::Count);
		for (int32 i = 0; i < EMasterSubmixType::Count; ++i)
		{
			if (InSubmix == FMixerDevice::MasterSubmixes[i])
			{
				return MasterSubmixInstances[i].Get();
			}
		}
		return nullptr;
	}

	void FMixerDevice::RegisterSoundSubmix(USoundSubmix* InSoundSubmix, bool bInit)
	{
		if (InSoundSubmix)
		{
			if (!IsInAudioThread())
			{
				DECLARE_CYCLE_STAT(TEXT("FAudioThreadTask.RegisterSoundSubmix"), STAT_AudioRegisterSoundSubmix, STATGROUP_AudioThreadCommands);

				FMixerDevice* MixerDevice = this;
				FAudioThread::RunCommandOnAudioThread([MixerDevice, InSoundSubmix]()
				{
					CSV_SCOPED_TIMING_STAT(Audio, RegisterSubmix);
					MixerDevice->RegisterSoundSubmix(InSoundSubmix);
				}, GET_STATID(STAT_AudioRegisterSoundSubmix));
				return;
			}

			if (!IsMasterSubmixType(InSoundSubmix))
			{
				FMixerSubmixPtr MixerSubmix; 

				// If the sound submix wasn't already registered get it into the system.
				if (!Submixes.Contains(InSoundSubmix))
				{
					MixerSubmix = FMixerSubmixPtr(new FMixerSubmix(this));
					Submixes.Add(InSoundSubmix, MixerSubmix);
				}
				else
				{
					FMixerSubmixPtr* ExistingMixerSubmix = Submixes.Find(InSoundSubmix);
					check(ExistingMixerSubmix);
					MixerSubmix = *ExistingMixerSubmix;
				}

				check(MixerSubmix.IsValid());
<<<<<<< HEAD

				if (bInit)
				{
					// Setup the parent-child relationship
					FMixerSubmixWeakPtr ParentSubmixInstance;
					if (InSoundSubmix->ParentSubmix)
					{
						ParentSubmixInstance = GetSubmixInstance(InSoundSubmix->ParentSubmix);
					}
					else
					{
						ParentSubmixInstance = GetMasterSubmix();
					}

					FMixerSubmixPtr ParentSubmixInstancePtr = ParentSubmixInstance.Pin();
					if (ParentSubmixInstancePtr.IsValid())
					{
=======

				if (bInit)
				{
					// Setup the parent-child relationship
					FMixerSubmixWeakPtr ParentSubmixInstance;
					if (InSoundSubmix->ParentSubmix)
					{
						ParentSubmixInstance = GetSubmixInstance(InSoundSubmix->ParentSubmix);
					}
					else
					{
						ParentSubmixInstance = GetMasterSubmix();
					}

					FMixerSubmixPtr ParentSubmixInstancePtr = ParentSubmixInstance.Pin();
					if (ParentSubmixInstancePtr.IsValid())
					{
>>>>>>> 9ba46998
						ParentSubmixInstancePtr->AddChildSubmix(MixerSubmix);
						MixerSubmix->SetParentSubmix(ParentSubmixInstance);
						MixerSubmix->Init(InSoundSubmix);
					}
				}
			}
		}
	}

	void FMixerDevice::UnregisterSoundSubmix(USoundSubmix* InSoundSubmix)
	{
		if (InSoundSubmix)
		{
			if (!IsInAudioThread())
			{
				DECLARE_CYCLE_STAT(TEXT("FAudioThreadTask.UnregisterSoundSubmix"), STAT_AudioUnregisterSoundSubmix, STATGROUP_AudioThreadCommands);

				FMixerDevice* MixerDevice = this;
				FAudioThread::RunCommandOnAudioThread([MixerDevice, InSoundSubmix]()
				{
					CSV_SCOPED_TIMING_STAT(Audio, UnregisterSubmix);
					MixerDevice->UnregisterSoundSubmix(InSoundSubmix);
				}, GET_STATID(STAT_AudioUnregisterSoundSubmix));
				return;
			}

			if (!IsMasterSubmixType(InSoundSubmix))
			{
				if (InSoundSubmix)
				{
					Submixes.Remove(InSoundSubmix);
				}
			}
		}
	}

	void FMixerDevice::InitSoundEffectPresets()
	{
#if WITH_EDITOR
		IAudioEditorModule* AudioEditorModule = &FModuleManager::LoadModuleChecked<IAudioEditorModule>("AudioEditor");
		AudioEditorModule->RegisterEffectPresetAssetActions();
#endif
	}

	FMixerSubmixWeakPtr FMixerDevice::GetSubmixInstance(USoundSubmix* SoundSubmix)
	{
		LLM_SCOPE(ELLMTag::AudioMixer);

		check(SoundSubmix);
		FMixerSubmixPtr* MixerSubmix = Submixes.Find(SoundSubmix);

		// If the submix hasn't been registered yet, then register it now
		if (!MixerSubmix)
		{
			RegisterSoundSubmix(SoundSubmix, true);
			MixerSubmix = Submixes.Find(SoundSubmix);
		}

		// At this point, this should exist
		check(MixerSubmix);
		return *MixerSubmix;
	}

	FMixerSourceVoice* FMixerDevice::GetMixerSourceVoice()
	{
		LLM_SCOPE(ELLMTag::AudioMixer);

		FMixerSourceVoice* Voice = nullptr;
		if (!SourceVoices.Dequeue(Voice))
		{
			Voice = new FMixerSourceVoice();
		}

		Voice->Reset(this);
		return Voice;
	}

	void FMixerDevice::ReleaseMixerSourceVoice(FMixerSourceVoice* InSourceVoice)
	{
		SourceVoices.Enqueue(InSourceVoice);
	}

	int32 FMixerDevice::GetNumSources() const
	{
		return Sources.Num();
	}

	int32 FMixerDevice::GetNumActiveSources() const
	{
		return SourceManager.GetNumActiveSources();
	}

	void FMixerDevice::Get3DChannelMap(const ESubmixChannelFormat InSubmixType, const FWaveInstance* InWaveInstance, float EmitterAzimith, float NormalizedOmniRadius, Audio::AlignedFloatBuffer& OutChannelMap)
	{
		// If we're center-channel only, then no need for spatial calculations, but need to build a channel map
		if (InWaveInstance->bCenterChannelOnly)
		{
			int32 NumOutputChannels = GetNumChannelsForSubmixFormat(InSubmixType);
			const TArray<EAudioMixerChannel::Type>& ChannelArray = GetChannelArrayForSubmixChannelType(InSubmixType);

			// If we are only spatializing to stereo output
			if (NumOutputChannels == 2)
			{
				// Equal volume in left + right channel with equal power panning
				static const float Pan = 1.0f / FMath::Sqrt(2.0f);
				OutChannelMap.Add(Pan);
				OutChannelMap.Add(Pan);
			}
			else
			{
				for (EAudioMixerChannel::Type Channel : ChannelArray)
				{
					float Pan = (Channel == EAudioMixerChannel::FrontCenter) ? 1.0f : 0.0f;
					OutChannelMap.Add(Pan);
				}
			}

			return;
		}

		float Azimuth = EmitterAzimith;

		const FChannelPositionInfo* PrevChannelInfo = nullptr;
		const FChannelPositionInfo* NextChannelInfo = nullptr;

		const TArray<FChannelPositionInfo>* CurrentChannelAzimuthPositionsPtr = ChannelAzimuthPositions.Find(InSubmixType);
		const TArray<FChannelPositionInfo>& CurrentChannelAzimuthPositions = *CurrentChannelAzimuthPositionsPtr;

		for (int32 i = 0; i < CurrentChannelAzimuthPositions.Num(); ++i)
		{
			const FChannelPositionInfo& ChannelPositionInfo = CurrentChannelAzimuthPositions[i];

			if (Azimuth <= ChannelPositionInfo.Azimuth)
			{
				NextChannelInfo = &CurrentChannelAzimuthPositions[i];

				int32 PrevIndex = i - 1;
				if (PrevIndex < 0)
				{
					PrevIndex = CurrentChannelAzimuthPositions.Num() - 1;
				}

				PrevChannelInfo = &CurrentChannelAzimuthPositions[PrevIndex];
				break;
			}
		}

		// If we didn't find anything, that means our azimuth position is at the top of the mapping
		if (PrevChannelInfo == nullptr)
		{
			PrevChannelInfo = &CurrentChannelAzimuthPositions[CurrentChannelAzimuthPositions.Num() - 1];
			NextChannelInfo = &CurrentChannelAzimuthPositions[0];
			AUDIO_MIXER_CHECK(PrevChannelInfo != NextChannelInfo);
		}

		float NextChannelAzimuth = NextChannelInfo->Azimuth;
		float PrevChannelAzimuth = PrevChannelInfo->Azimuth;

		if (NextChannelAzimuth < PrevChannelAzimuth)
		{
			NextChannelAzimuth += 360.0f;
		}

		if (Azimuth < PrevChannelAzimuth)
		{
			Azimuth += 360.0f;
		}

		AUDIO_MIXER_CHECK(NextChannelAzimuth > PrevChannelAzimuth);
		AUDIO_MIXER_CHECK(Azimuth > PrevChannelAzimuth);
		float Fraction = (Azimuth - PrevChannelAzimuth) / (NextChannelAzimuth - PrevChannelAzimuth);
		AUDIO_MIXER_CHECK(Fraction >= 0.0f && Fraction <= 1.0f);

		// Compute the panning values using equal-power panning law
		float PrevChannelPan; 
		float NextChannelPan;

		if (PanningMethod == EPanningMethod::EqualPower)
		{
			FMath::SinCos(&NextChannelPan, &PrevChannelPan, Fraction * 0.5f * PI);

			// Note that SinCos can return values slightly greater than 1.0 when very close to PI/2
			NextChannelPan = FMath::Clamp(NextChannelPan, 0.0f, 1.0f);
			PrevChannelPan = FMath::Clamp(PrevChannelPan, 0.0f, 1.0f);
		}
		else
		{
			NextChannelPan = Fraction;
			PrevChannelPan = 1.0f - Fraction;
		}

		float NormalizedOmniRadSquared = NormalizedOmniRadius * NormalizedOmniRadius;
		float OmniAmount = 0.0f;

		if (NormalizedOmniRadSquared > 1.0f)
		{
			OmniAmount = 1.0f - 1.0f / NormalizedOmniRadSquared;
		}

		// Build the output channel map based on the current platform device output channel array 

		int32 NumSpatialChannels = CurrentChannelAzimuthPositions.Num();
		if (CurrentChannelAzimuthPositions.Num() > 4)
		{
			NumSpatialChannels--;
		}
		float OmniPanFactor = 1.0f / NumSpatialChannels;

		float DefaultEffectivePan = !OmniAmount ? 0.0f : FMath::Lerp(0.0f, OmniPanFactor, OmniAmount);
		const TArray<EAudioMixerChannel::Type>& ChannelArray = GetChannelArrayForSubmixChannelType(InSubmixType);

		for (EAudioMixerChannel::Type Channel : ChannelArray)
		{
			float EffectivePan = DefaultEffectivePan;

			// Check for manual channel mapping parameters (LFE and Front Center)
			if (Channel == EAudioMixerChannel::LowFrequency)
			{
				EffectivePan = InWaveInstance->LFEBleed;
			}
			else if (Channel == PrevChannelInfo->Channel)
			{
				EffectivePan = !OmniAmount ? PrevChannelPan : FMath::Lerp(PrevChannelPan, OmniPanFactor, OmniAmount);
			}
			else if (Channel == NextChannelInfo->Channel)
			{
				EffectivePan = !OmniAmount ? NextChannelPan : FMath::Lerp(NextChannelPan, OmniPanFactor, OmniAmount);
			}

			if (Channel == EAudioMixerChannel::FrontCenter)
			{
				EffectivePan = FMath::Max(InWaveInstance->VoiceCenterChannelVolume, EffectivePan);
			}

			AUDIO_MIXER_CHECK(EffectivePan >= 0.0f && EffectivePan <= 1.0f);
			OutChannelMap.Add(EffectivePan);
		}
	}

	uint32 FMixerDevice::GetNewUniqueAmbisonicsStreamID()
	{
		static uint32 AmbisonicsStreamIDCounter = 0;
		return ++AmbisonicsStreamIDCounter;
	}

	const TArray<FTransform>* FMixerDevice::GetListenerTransforms()
	{
		return SourceManager.GetListenerTransforms();
	}

	void FMixerDevice::StartRecording(USoundSubmix* InSubmix, float ExpectedRecordingDuration)
	{
		if (!IsInAudioThread())
		{
			DECLARE_CYCLE_STAT(TEXT("FAudioThreadTask.PauseRecording"), STAT_StartRecording, STATGROUP_AudioThreadCommands);

			FAudioThread::RunCommandOnAudioThread([this, InSubmix, ExpectedRecordingDuration]()
			{
				CSV_SCOPED_TIMING_STAT(Audio, StartRecording);
				StartRecording(InSubmix, ExpectedRecordingDuration);
			}, GET_STATID(STAT_StartRecording));
			return;
		}

		// if we can find the submix here, record that submix. Otherwise, just record the master submix.
		Audio::FMixerSubmixPtr* FoundSubmix = Submixes.Find(InSubmix);
		if (FoundSubmix)
		{
			(*FoundSubmix)->OnStartRecordingOutput(ExpectedRecordingDuration);
		}
		else
		{
			FMixerSubmixWeakPtr MasterSubmix = GetMasterSubmix();
			FMixerSubmixPtr MasterSubmixPtr = MasterSubmix.Pin();
			check(MasterSubmixPtr.IsValid());

			MasterSubmixPtr->OnStartRecordingOutput(ExpectedRecordingDuration);
		}
	}

	Audio::AlignedFloatBuffer& FMixerDevice::StopRecording(USoundSubmix* InSubmix, float& OutNumChannels, float& OutSampleRate)
	{
		// if we can find the submix here, record that submix. Otherwise, just record the master submix.
		Audio::FMixerSubmixPtr* FoundSubmix = Submixes.Find(InSubmix);
		if (FoundSubmix)
		{
			return (*FoundSubmix)->OnStopRecordingOutput(OutNumChannels, OutSampleRate);
		}
		else
		{
			FMixerSubmixWeakPtr MasterSubmix = GetMasterSubmix();
			FMixerSubmixPtr MasterSubmixPtr = MasterSubmix.Pin();
			check(MasterSubmixPtr.IsValid());

			return MasterSubmixPtr->OnStopRecordingOutput(OutNumChannels, OutSampleRate);
		}
	}

	void FMixerDevice::PauseRecording(USoundSubmix* InSubmix)
	{
		if (!IsInAudioThread())
		{
			DECLARE_CYCLE_STAT(TEXT("FAudioThreadTask.PauseRecording"), STAT_PauseRecording, STATGROUP_AudioThreadCommands);

			FAudioThread::RunCommandOnAudioThread([this, InSubmix]()
			{
				CSV_SCOPED_TIMING_STAT(Audio, PauseRecording);
				PauseRecording(InSubmix);
			}, GET_STATID(STAT_PauseRecording));
			return;
		}

		// if we can find the submix here, pause that submix. Otherwise, just pause the master submix.
		Audio::FMixerSubmixPtr* FoundSubmix = Submixes.Find(InSubmix);
		if (FoundSubmix)
		{
			(*FoundSubmix)->PauseRecordingOutput();
		}
		else
		{
			FMixerSubmixWeakPtr MasterSubmix = GetMasterSubmix();
			FMixerSubmixPtr MasterSubmixPtr = MasterSubmix.Pin();
			check(MasterSubmixPtr.IsValid());

			MasterSubmixPtr->PauseRecordingOutput();
		}
	}

	void FMixerDevice::ResumeRecording(USoundSubmix* InSubmix)
	{
		if (!IsInAudioThread())
		{
			DECLARE_CYCLE_STAT(TEXT("FAudioThreadTask.ResumeRecording"), STAT_ResumeRecording, STATGROUP_AudioThreadCommands);

			FAudioThread::RunCommandOnAudioThread([this, InSubmix]()
			{
				CSV_SCOPED_TIMING_STAT(Audio, ResumeRecording);
				ResumeRecording(InSubmix);
			}, GET_STATID(STAT_ResumeRecording));
			return;
		}

		// if we can find the submix here, resume that submix. Otherwise, just resume the master submix.
		Audio::FMixerSubmixPtr* FoundSubmix = Submixes.Find(InSubmix);
		if (FoundSubmix)
		{
			(*FoundSubmix)->ResumeRecordingOutput();
		}
		else
		{
			FMixerSubmixWeakPtr MasterSubmix = GetMasterSubmix();
			FMixerSubmixPtr MasterSubmixPtr = MasterSubmix.Pin();
			check(MasterSubmixPtr.IsValid());

			MasterSubmixPtr->ResumeRecordingOutput();
		}
	}

	void FMixerDevice::StartEnvelopeFollowing(USoundSubmix* InSubmix)
	{
		if (!IsInAudioThread())
		{
			DECLARE_CYCLE_STAT(TEXT("FAudioThreadTask.StartEnvelopeFollowing"), STAT_StartEnvelopeFollowing, STATGROUP_AudioThreadCommands);

			FAudioThread::RunCommandOnAudioThread([this, InSubmix]()
			{
				CSV_SCOPED_TIMING_STAT(Audio, StartEnvelopeFollowing);
				StartEnvelopeFollowing(InSubmix);
			}, GET_STATID(STAT_StartEnvelopeFollowing));
			return;
		}

		// if we can find the submix here, record that submix. Otherwise, just record the master submix.
		Audio::FMixerSubmixPtr* FoundSubmix = Submixes.Find(InSubmix);
		if (FoundSubmix)
		{
			(*FoundSubmix)->StartEnvelopeFollowing(InSubmix->EnvelopeFollowerAttackTime, InSubmix->EnvelopeFollowerReleaseTime);
		}
		else
		{
			FMixerSubmixWeakPtr MasterSubmix = GetMasterSubmix();
			FMixerSubmixPtr MasterSubmixPtr = MasterSubmix.Pin();
			check(MasterSubmixPtr.IsValid());

			MasterSubmixPtr->StartEnvelopeFollowing(InSubmix->EnvelopeFollowerAttackTime, InSubmix->EnvelopeFollowerReleaseTime);
		}

		EnvelopeFollowingSubmixes.AddUnique(InSubmix);
	}

	void FMixerDevice::StopEnvelopeFollowing(USoundSubmix* InSubmix)
	{
		if (!IsInAudioThread())
		{
			DECLARE_CYCLE_STAT(TEXT("FAudioThreadTask.StopEnvelopeFollowing"), STAT_StopEnvelopeFollowing, STATGROUP_AudioThreadCommands);

			FAudioThread::RunCommandOnAudioThread([this, InSubmix]()
			{
				CSV_SCOPED_TIMING_STAT(Audio, StopEnvelopeFollowing);
				StopEnvelopeFollowing(InSubmix);
			}, GET_STATID(STAT_StopEnvelopeFollowing));
			return;
		}

		// if we can find the submix here, record that submix. Otherwise, just record the master submix.
		Audio::FMixerSubmixPtr* FoundSubmix = Submixes.Find(InSubmix);
		if (FoundSubmix)
		{
			(*FoundSubmix)->StopEnvelopeFollowing();
		}
		else
		{
			FMixerSubmixWeakPtr MasterSubmix = GetMasterSubmix();
			FMixerSubmixPtr MasterSubmixPtr = MasterSubmix.Pin();
			check(MasterSubmixPtr.IsValid());

			MasterSubmixPtr->StopEnvelopeFollowing();
		}

		EnvelopeFollowingSubmixes.RemoveSingleSwap(InSubmix);
	}

	void FMixerDevice::AddEnvelopeFollowerDelegate(USoundSubmix* InSubmix, const FOnSubmixEnvelopeBP& OnSubmixEnvelopeBP)
	{
		if (!IsInAudioThread())
		{
			DECLARE_CYCLE_STAT(TEXT("FAudioThreadTask.AddEnvelopeFollowerDelegate"), STAT_AddEnvelopeFollowerDelegate, STATGROUP_AudioThreadCommands);

			FAudioThread::RunCommandOnAudioThread([this, InSubmix, OnSubmixEnvelopeBP]()
			{
				CSV_SCOPED_TIMING_STAT(Audio, AddEnvelopeFollowerDelegate);
				AddEnvelopeFollowerDelegate(InSubmix, OnSubmixEnvelopeBP);
			}, GET_STATID(STAT_AddEnvelopeFollowerDelegate));
			return;
		}

		// if we can find the submix here, record that submix. Otherwise, just record the master submix.
		Audio::FMixerSubmixPtr* FoundSubmix = Submixes.Find(InSubmix);
		if (FoundSubmix)
		{
			(*FoundSubmix)->AddEnvelopeFollowerDelegate(OnSubmixEnvelopeBP);
		}
		else
		{
			FMixerSubmixWeakPtr MasterSubmix = GetMasterSubmix();
			FMixerSubmixPtr MasterSubmixPtr = MasterSubmix.Pin();
			check(MasterSubmixPtr.IsValid());

			MasterSubmixPtr->AddEnvelopeFollowerDelegate(OnSubmixEnvelopeBP);
		}
	}


	void FMixerDevice::StartSpectrumAnalysis(USoundSubmix* InSubmix, const Audio::FSpectrumAnalyzerSettings& InSettings)
	{
		if (!IsInAudioThread())
		{
			DECLARE_CYCLE_STAT(TEXT("FAudioThreadTask.StartSpectrumAnalysis"), STAT_StartSpectrumAnalysis, STATGROUP_AudioThreadCommands);

			FAudioThread::RunCommandOnAudioThread([this, InSubmix, InSettings]()
			{
				CSV_SCOPED_TIMING_STAT(Audio, StartSpectrumAnalysis);
				StartSpectrumAnalysis(InSubmix, InSettings);
			}, GET_STATID(STAT_StartSpectrumAnalysis));
			return;
		}

		Audio::FMixerSubmixPtr* FoundSubmix = Submixes.Find(InSubmix);
		if (FoundSubmix)
		{
			(*FoundSubmix)->StartSpectrumAnalysis(InSettings);
		}
		else
		{
			FMixerSubmixWeakPtr MasterSubmix = GetMasterSubmix();
			FMixerSubmixPtr MasterSubmixPtr = MasterSubmix.Pin();
			check(MasterSubmixPtr.IsValid());

			MasterSubmixPtr->StartSpectrumAnalysis(InSettings);
		}
	}

	void FMixerDevice::StopSpectrumAnalysis(USoundSubmix* InSubmix)
	{
		if (!IsInAudioThread())
		{
			DECLARE_CYCLE_STAT(TEXT("FAudioThreadTask.StopSpectrumAnalysis"), STAT_StopSpectrumAnalysis, STATGROUP_AudioThreadCommands);

			FAudioThread::RunCommandOnAudioThread([this, InSubmix]()
			{
				CSV_SCOPED_TIMING_STAT(Audio, StopSpectrumAnalysis);
				StopSpectrumAnalysis(InSubmix);
			}, GET_STATID(STAT_StopSpectrumAnalysis));
			return;
		}

		Audio::FMixerSubmixPtr* FoundSubmix = Submixes.Find(InSubmix);
		if (FoundSubmix)
		{
			(*FoundSubmix)->StopSpectrumAnalysis();
		}
		else
		{
			FMixerSubmixWeakPtr MasterSubmix = GetMasterSubmix();
			FMixerSubmixPtr MasterSubmixPtr = MasterSubmix.Pin();
			check(MasterSubmixPtr.IsValid());

			MasterSubmixPtr->StopSpectrumAnalysis();
		}
	}

	void FMixerDevice::GetMagnitudesForFrequencies(USoundSubmix* InSubmix, const TArray<float>& InFrequencies, TArray<float>& OutMagnitudes)
	{
		Audio::FMixerSubmixPtr* FoundSubmix = Submixes.Find(InSubmix);
		if (FoundSubmix)
		{
			(*FoundSubmix)->GetMagnitudeForFrequencies(InFrequencies, OutMagnitudes);
		}
		else
		{
			FMixerSubmixWeakPtr MasterSubmix = GetMasterSubmix();
			FMixerSubmixPtr MasterSubmixPtr = MasterSubmix.Pin();
			check(MasterSubmixPtr.IsValid());

			MasterSubmixPtr->GetMagnitudeForFrequencies(InFrequencies, OutMagnitudes);
		}
	}

	void FMixerDevice::GetPhasesForFrequencies(USoundSubmix* InSubmix, const TArray<float>& InFrequencies, TArray<float>& OutPhases)
	{
		Audio::FMixerSubmixPtr* FoundSubmix = Submixes.Find(InSubmix);
		if (FoundSubmix)
		{
			(*FoundSubmix)->GetPhaseForFrequencies(InFrequencies, OutPhases);
		}
		else
		{
			FMixerSubmixWeakPtr MasterSubmix = GetMasterSubmix();
			FMixerSubmixPtr MasterSubmixPtr = MasterSubmix.Pin();
			check(MasterSubmixPtr.IsValid());

			MasterSubmixPtr->GetPhaseForFrequencies(InFrequencies, OutPhases);
		}
	}

	void FMixerDevice::RegisterSubmixBufferListener(ISubmixBufferListener* InSubmixBufferListener, USoundSubmix* InSubmix)
	{
		if (!IsInAudioThread())
		{
			DECLARE_CYCLE_STAT(TEXT("FAudioThreadTask.RegisterSubmixBufferListener"), STAT_RegisterSubmixBufferListener, STATGROUP_AudioThreadCommands);
			auto AudioThreadCommand = [this, InSubmixBufferListener, InSubmix]()
			{
				CSV_SCOPED_TIMING_STAT(Audio, StopSpectrumAnalysis);
				RegisterSubmixBufferListener(InSubmixBufferListener, InSubmix);
			};

			if (IsInGameThread())
			{
				FAudioThread::RunCommandOnAudioThread(AudioThreadCommand, GET_STATID(STAT_RegisterSubmixBufferListener));
			}
			else
			{
				AsyncTask(ENamedThreads::GameThread, [AudioThreadCommand]() {
					FAudioThread::RunCommandOnAudioThread(AudioThreadCommand, GET_STATID(STAT_RegisterSubmixBufferListener));
				});
			}
			return;
		}

		Audio::FMixerSubmixPtr* FoundSubmix = Submixes.Find(InSubmix);
		if (FoundSubmix)
		{
			return (*FoundSubmix)->RegisterBufferListener(InSubmixBufferListener);
		}
		else
		{
			FMixerSubmixWeakPtr MasterSubmix = GetMasterSubmix();
			FMixerSubmixPtr MasterSubmixPtr = MasterSubmix.Pin();
			check(MasterSubmixPtr.IsValid());

			return MasterSubmixPtr->RegisterBufferListener(InSubmixBufferListener);
		}
	}

	void FMixerDevice::UnregisterSubmixBufferListener(ISubmixBufferListener* InSubmixBufferListener, USoundSubmix* InSubmix)
	{
		if (!IsInAudioThread())
		{
			DECLARE_CYCLE_STAT(TEXT("FAudioThreadTask.UnregisterSubmixBufferListener"), STAT_UnregisterSubmixBufferListener, STATGROUP_AudioThreadCommands);

			auto AudioThreadCommand = [this, InSubmixBufferListener, InSubmix]()
			{
				CSV_SCOPED_TIMING_STAT(Audio, UnregisterSubmixBufferListener);
				UnregisterSubmixBufferListener(InSubmixBufferListener, InSubmix);
			};

			if (IsInGameThread())
			{
				FAudioThread::RunCommandOnAudioThread(AudioThreadCommand, GET_STATID(STAT_UnregisterSubmixBufferListener));
			}
			else
			{
				AsyncTask(ENamedThreads::GameThread, [AudioThreadCommand]() {
					FAudioThread::RunCommandOnAudioThread(AudioThreadCommand, GET_STATID(STAT_UnregisterSubmixBufferListener));
				});
			}

			return;
		}

		Audio::FMixerSubmixPtr* FoundSubmix = Submixes.Find(InSubmix);
		if (FoundSubmix)
		{
			return (*FoundSubmix)->UnregisterBufferListener(InSubmixBufferListener);
		}
		else
		{
			FMixerSubmixWeakPtr MasterSubmix = GetMasterSubmix();
			FMixerSubmixPtr MasterSubmixPtr = MasterSubmix.Pin();
			check(MasterSubmixPtr.IsValid());

			return MasterSubmixPtr->UnregisterBufferListener(InSubmixBufferListener);
		}
	}

	int32 FMixerDevice::GetDeviceSampleRate() const
	{
		return SampleRate;
	}

	int32 FMixerDevice::GetDeviceOutputChannels() const
	{
		return PlatformInfo.NumChannels;
	}

	FMixerSourceManager* FMixerDevice::GetSourceManager()
	{
		return &SourceManager;
	}

	bool FMixerDevice::IsMainAudioDevice() const
	{
		bool bIsMain = (this == GEngine->GetMainAudioDevice());
		return bIsMain;
	}

	void FMixerDevice::WhiteNoiseTest(AlignedFloatBuffer& Output)
	{
		const int32 NumFrames = OpenStreamParams.NumFrames;
		const int32 NumChannels = PlatformInfo.NumChannels;

		static FWhiteNoise WhiteNoise(0.2f);

		for (int32 FrameIndex = 0; FrameIndex < NumFrames; ++FrameIndex)
		{
			for (int32 ChannelIndex = 0; ChannelIndex < NumChannels; ++ChannelIndex)
			{
				int32 Index = FrameIndex * NumChannels + ChannelIndex;
				Output[Index] += WhiteNoise.Generate();
			}
		}
	}

	void FMixerDevice::SineOscTest(AlignedFloatBuffer& Output)
	{
		const int32 NumFrames = OpenStreamParams.NumFrames;
		const int32 NumChannels = PlatformInfo.NumChannels;

		check(NumChannels > 0);

		static FSineOsc SineOscLeft(PlatformInfo.SampleRate, 440.0f, 0.2f);
		static FSineOsc SineOscRight(PlatformInfo.SampleRate, 220.0f, 0.2f);

		for (int32 FrameIndex = 0; FrameIndex < NumFrames; ++FrameIndex)
		{
			int32 Index = FrameIndex * NumChannels;

			Output[Index] += SineOscLeft.ProcessAudio();

			if (NumChannels > 1)
			{
				Output[Index + 1] += SineOscRight.ProcessAudio();
			}
		}
	}

}<|MERGE_RESOLUTION|>--- conflicted
+++ resolved
@@ -1067,7 +1067,6 @@
 				}
 
 				check(MixerSubmix.IsValid());
-<<<<<<< HEAD
 
 				if (bInit)
 				{
@@ -1085,25 +1084,6 @@
 					FMixerSubmixPtr ParentSubmixInstancePtr = ParentSubmixInstance.Pin();
 					if (ParentSubmixInstancePtr.IsValid())
 					{
-=======
-
-				if (bInit)
-				{
-					// Setup the parent-child relationship
-					FMixerSubmixWeakPtr ParentSubmixInstance;
-					if (InSoundSubmix->ParentSubmix)
-					{
-						ParentSubmixInstance = GetSubmixInstance(InSoundSubmix->ParentSubmix);
-					}
-					else
-					{
-						ParentSubmixInstance = GetMasterSubmix();
-					}
-
-					FMixerSubmixPtr ParentSubmixInstancePtr = ParentSubmixInstance.Pin();
-					if (ParentSubmixInstancePtr.IsValid())
-					{
->>>>>>> 9ba46998
 						ParentSubmixInstancePtr->AddChildSubmix(MixerSubmix);
 						MixerSubmix->SetParentSubmix(ParentSubmixInstance);
 						MixerSubmix->Init(InSoundSubmix);
