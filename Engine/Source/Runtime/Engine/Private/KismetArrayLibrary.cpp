// Copyright 1998-2016 Epic Games, Inc. All Rights Reserved.

#include "EnginePrivate.h"
#include "Blueprint/BlueprintSupport.h"
#include "Kismet/KismetArrayLibrary.h"

DEFINE_LOG_CATEGORY_STATIC(LogArray, Warning, All);

#define LOCTEXT_NAMESPACE "UKismetArrayLibrary"

//////////////////////////////////////////////////////////////////////////
// UKismetArrayLibrary

const FName GetOutOfBoundsWarning = FName("GetOutOfBoundsWarning");
const FName SetOutOfBoundsWarning = FName("SetOutOfBoundsWarning");
const FName InsertOutOfBoundsWarning = FName("InsertOutOfBoundsWarning");
const FName RemoveOutOfBoundsWarning = FName("RemoveOutOfBoundsWarning");
const FName ResizeArrayNegativeWarning = FName("ResizeArrayNegativeWarning");

UKismetArrayLibrary::UKismetArrayLibrary(const FObjectInitializer& ObjectInitializer)
	: Super(ObjectInitializer)
{
	FBlueprintSupport::RegisterBlueprintWarning(
		FBlueprintWarningDeclaration (
			GetOutOfBoundsWarning,
			LOCTEXT("GetOutOfBoundsWarning", "Array read access out of bounds")
		)
	);
	FBlueprintSupport::RegisterBlueprintWarning(
		FBlueprintWarningDeclaration (
			SetOutOfBoundsWarning,
			LOCTEXT("SetOutOfBoundsWarning", "Array assignment access out of bounds")
		)
	);
	FBlueprintSupport::RegisterBlueprintWarning(
		FBlueprintWarningDeclaration (
			InsertOutOfBoundsWarning,
			LOCTEXT("InsertOutOfBoundsWarning", "Array insertion out of bounds")
		)
	);
	FBlueprintSupport::RegisterBlueprintWarning(
		FBlueprintWarningDeclaration (
			RemoveOutOfBoundsWarning,
			LOCTEXT("RemoveOutOfBoundsWarning", "Array removal out of bounds")
		)
	);
	FBlueprintSupport::RegisterBlueprintWarning(
		FBlueprintWarningDeclaration (
			ResizeArrayNegativeWarning,
			LOCTEXT("ResizeArrayNegativeWarning", "Array resized to negative size")
		)
	);
}

void UKismetArrayLibrary::FilterArray(const TArray<AActor*>& TargetArray, TSubclassOf<class AActor> FilterClass, TArray<AActor*>& FilteredArray)
{
	FilteredArray.Empty();
	for (auto It = TargetArray.CreateConstIterator(); It; It++)
	{
		AActor* TargetElement = (*It);
		if (TargetElement && TargetElement->IsA(FilterClass))
		{
			FilteredArray.Add(TargetElement);
		}
	}
}

int32 UKismetArrayLibrary::GenericArray_Add(void* TargetArray, const UArrayProperty* ArrayProp, const void* NewItem)
{
	int32 NewIndex = INDEX_NONE;
	if( TargetArray )
	{
		FScriptArrayHelper ArrayHelper(ArrayProp, TargetArray);
		UProperty* InnerProp = ArrayProp->Inner;

		NewIndex = ArrayHelper.AddValue();
		InnerProp->CopySingleValueToScriptVM(ArrayHelper.GetRawPtr(NewIndex), NewItem);
	}
	return NewIndex;
}

int32 UKismetArrayLibrary::GenericArray_AddUnique(void* TargetArray, const UArrayProperty* ArrayProp, const void* NewItem)
{
	int32 NewIndex = INDEX_NONE;
	if (TargetArray)
	{
		FScriptArrayHelper ArrayHelper(ArrayProp, TargetArray);
		UProperty* InnerProp = ArrayProp->Inner;

		if (GenericArray_Find(TargetArray, ArrayProp, NewItem) == INDEX_NONE)
		{
			NewIndex = ArrayHelper.AddValue();
			InnerProp->CopySingleValueToScriptVM(ArrayHelper.GetRawPtr(NewIndex), NewItem);
		}
	}
	return NewIndex;
}

void UKismetArrayLibrary::GenericArray_Append(void* TargetArray, const UArrayProperty* TargetArrayProp, void* SourceArray, const UArrayProperty* SourceArrayProperty)
{
	if(TargetArray && SourceArray)
	{
		FScriptArrayHelper TargetArrayHelper(TargetArrayProp, TargetArray);
		FScriptArrayHelper SourceArrayHelper(SourceArrayProperty, SourceArray);

		if(SourceArrayHelper.Num() > 0)
		{
			UProperty* InnerProp = TargetArrayProp->Inner;

			int32 StartIdx = TargetArrayHelper.AddValues(SourceArrayHelper.Num());
			for(int32 x = 0; x < SourceArrayHelper.Num(); ++x, ++StartIdx)
			{
				InnerProp->CopySingleValueToScriptVM(TargetArrayHelper.GetRawPtr(StartIdx), SourceArrayHelper.GetRawPtr(x));
			}
		}
	}
}

void UKismetArrayLibrary::GenericArray_Insert(void* TargetArray, const UArrayProperty* ArrayProp, const void* NewItem, int32 Index)
{
	if( TargetArray )
	{
		FScriptArrayHelper ArrayHelper(ArrayProp, TargetArray);
		UProperty* InnerProp = ArrayProp->Inner;

		if (ArrayHelper.IsValidIndex(Index)
			|| (Index >= 0 && Index <= ArrayHelper.Num()) )
		{
			ArrayHelper.InsertValues(Index, 1);
			InnerProp->CopySingleValueToScriptVM(ArrayHelper.GetRawPtr(Index), NewItem);
		}
		else
		{
			FFrame::KismetExecutionMessage(*FString::Printf(TEXT("Attempted to insert an item into array %s out of bounds [%d/%d]!"), *ArrayProp->GetName(), Index, GetLastIndex(ArrayHelper)), ELogVerbosity::Warning, InsertOutOfBoundsWarning);
		}
	}
}

void UKismetArrayLibrary::GenericArray_Remove(void* TargetArray, const UArrayProperty* ArrayProp, int32 IndexToRemove)
{
	if( TargetArray )
	{
		FScriptArrayHelper ArrayHelper(ArrayProp, TargetArray);
		if( ArrayHelper.IsValidIndex(IndexToRemove) )
		{
			ArrayHelper.RemoveValues(IndexToRemove, 1);
		}
		else
		{
			FFrame::KismetExecutionMessage(*FString::Printf(TEXT("Attempted to remove an item from an invalid index from array %s [%d/%d]!"), *ArrayProp->GetName(), IndexToRemove, GetLastIndex(ArrayHelper)), ELogVerbosity::Warning, RemoveOutOfBoundsWarning);
		}
	}
}


bool UKismetArrayLibrary::GenericArray_RemoveItem(void* TargetArray, const UArrayProperty* ArrayProp, const void* Item)
{
	bool bRemoved = false;

	if( TargetArray )
	{
		int32 IndexToRemove = GenericArray_Find(TargetArray, ArrayProp, Item);
		while(IndexToRemove != INDEX_NONE)
		{
			GenericArray_Remove(TargetArray, ArrayProp, IndexToRemove);
			bRemoved = true; //removed

			// See if there is another in the array
			IndexToRemove = GenericArray_Find(TargetArray, ArrayProp, Item);
		}
	}

	return bRemoved;
}

void UKismetArrayLibrary::GenericArray_Shuffle(void* TargetArray, const UArrayProperty* ArrayProp)
{
	if (TargetArray)
	{
		FScriptArrayHelper ArrayHelper(ArrayProp, TargetArray);
		int32 LastIndex = ArrayHelper.Num() - 1;
		for (int32 i = 0; i <= LastIndex; ++i)
		{
			int32 Index = FMath::RandRange(0, LastIndex);
			if (i != Index)
			{
				ArrayHelper.SwapValues(i, Index);
			}
		}
	}
}

void UKismetArrayLibrary::GenericArray_Clear(void* TargetArray, const UArrayProperty* ArrayProp)
{
	if( TargetArray )
	{
		FScriptArrayHelper ArrayHelper(ArrayProp, TargetArray);

		ArrayHelper.EmptyValues();
	}
}

void UKismetArrayLibrary::GenericArray_Resize(void* TargetArray, const UArrayProperty* ArrayProp, int32 Size)
{
	if( TargetArray )
	{
		if(Size >= 0)
		{
			FScriptArrayHelper ArrayHelper(ArrayProp, TargetArray);
			ArrayHelper.Resize(Size);
		}
		else
		{
			FFrame::KismetExecutionMessage(*FString::Printf(TEXT("Attempted to resize an array using negative size: Array = %s, Size = %d!"), *ArrayProp->GetName(), Size), ELogVerbosity::Warning, ResizeArrayNegativeWarning);
		}
	}
}

int32 UKismetArrayLibrary::GenericArray_Length(const void* TargetArray, const UArrayProperty* ArrayProp)
{
	if( TargetArray )
	{
		FScriptArrayHelper ArrayHelper(ArrayProp, TargetArray);

		return ArrayHelper.Num();
	}
	
	return 0;
}

int32 UKismetArrayLibrary::GenericArray_LastIndex(const void* TargetArray, const UArrayProperty* ArrayProp)
{
	if( TargetArray )
	{
		FScriptArrayHelper ArrayHelper(ArrayProp, TargetArray);

		return ArrayHelper.Num() - 1;
	}

	return INDEX_NONE;
}

void UKismetArrayLibrary::GenericArray_Get(void* TargetArray, const UArrayProperty* ArrayProp, int32 Index, void* Item)
{
	if( TargetArray )
	{
		FScriptArrayHelper ArrayHelper(ArrayProp, TargetArray);

		UProperty* InnerProp = ArrayProp->Inner;
		if( ArrayHelper.IsValidIndex(Index) )
		{
			InnerProp->CopyCompleteValueFromScriptVM(Item, ArrayHelper.GetRawPtr(Index));	
		}
		else
		{
<<<<<<< HEAD
			FFrame::KismetExecutionMessage(*FString::Printf(TEXT("Attempted to get an item from array %s out of bounds [%d/%d]!"), *ArrayProp->GetName(), Index, GetLastIndex(ArrayHelper)), ELogVerbosity::Warning);
=======
			FFrame::KismetExecutionMessage(*FString::Printf(TEXT("Attempted to access index %d from array %s of length %d!"),
				Index,
				*ArrayProp->GetName(),
				ArrayHelper.Num()),
				ELogVerbosity::Warning,
				GetOutOfBoundsWarning);
>>>>>>> aaefee4c
			InnerProp->InitializeValue(Item);
		}
	}
}


void UKismetArrayLibrary::GenericArray_Set(void* TargetArray, const UArrayProperty* ArrayProp, int32 Index, const void* NewItem, bool bSizeToFit)
{
	if( TargetArray )
	{
		FScriptArrayHelper ArrayHelper(ArrayProp, TargetArray);
		UProperty* InnerProp = ArrayProp->Inner;

		// Expand the array, if desired
		if (!ArrayHelper.IsValidIndex(Index) && bSizeToFit && (Index >= 0))
		{
			ArrayHelper.ExpandForIndex(Index);
		}

		if (ArrayHelper.IsValidIndex(Index))
		{
			InnerProp->CopySingleValueToScriptVM(ArrayHelper.GetRawPtr(Index), NewItem);
		}
		else
		{
			FFrame::KismetExecutionMessage(*FString::Printf(TEXT("Attempted to set an invalid index on array %s [%d/%d]!"), *ArrayProp->GetName(), Index, GetLastIndex(ArrayHelper)), ELogVerbosity::Warning, SetOutOfBoundsWarning);
		}
	}
}

int32 UKismetArrayLibrary::GenericArray_Find(const void* TargetArray, const UArrayProperty* ArrayProperty, const void* ItemToFind)
{
	int32 ResultIndex = INDEX_NONE;

	if( TargetArray )
	{
		FScriptArrayHelper ArrayHelper(ArrayProperty, TargetArray);
		UProperty* InnerProp = ArrayProperty->Inner;

		// compare against each element in the array
		for (int32 Idx = 0; Idx < ArrayHelper.Num() && ResultIndex == INDEX_NONE; Idx++)
		{
			if (InnerProp->Identical(ItemToFind,ArrayHelper.GetRawPtr(Idx)))
			{
				ResultIndex = Idx;
			}
		}
	}

	// assign the resulting index
	return ResultIndex;
}

void UKismetArrayLibrary::GenericArray_SetArrayPropertyByName(UObject* OwnerObject, FName ArrayPropertyName, const void* SrcArrayAddr)
{
	if (OwnerObject != NULL)
	{
		UArrayProperty* ArrayProp = FindField<UArrayProperty>(OwnerObject->GetClass(), ArrayPropertyName);
		if (ArrayProp != NULL)
		{
			void* Dest = ArrayProp->ContainerPtrToValuePtr<void>(OwnerObject);
			ArrayProp->CopyValuesInternal(Dest, SrcArrayAddr, 1);
		}
	}
}

bool UKismetArrayLibrary::GenericArray_IsValidIndex(const void* TargetArray, const UArrayProperty* ArrayProp, int32 IndexToTest)
{
	bool ReturnBool = false;

	if (TargetArray)
	{
		FScriptArrayHelper ArrayHelper(ArrayProp, TargetArray);

		ReturnBool = ArrayHelper.IsValidIndex(IndexToTest);
	}

	return ReturnBool;
}

void UKismetArrayLibrary::GenericArray_HandleBool(const UProperty* Property, void* ItemPtr)
{
	const UBoolProperty* BoolProperty = Cast<const UBoolProperty>(Property);
	if (BoolProperty)
	{
		ensure((BoolProperty->ElementSize * BoolProperty->ArrayDim) == sizeof(uint8));
		BoolProperty->SetPropertyValue(ItemPtr, 0 != *(reinterpret_cast<uint8*>(ItemPtr)));
	}
}

//////////////////////////////////////////////////////////////////////////
// Stubs for the UFunctions declared as kismet callable.  These are never actually called...the CustomThunk code calls the appropriate native function with a void* reference to the array

int32 UKismetArrayLibrary::Array_Add(const TArray<int32>& TargetArray, const int32& NewItem)
{
	// We should never hit these!  They're stubs to avoid NoExport on the class.  Call the Generic* equivalent instead
	check(0);
	return 0;
}

void UKismetArrayLibrary::Array_Shuffle(const TArray<int32>& TargetArray)
{
	// We should never hit these!  They're stubs to avoid NoExport on the class.  Call the Generic* equivalent instead
	check(0);
}

void UKismetArrayLibrary::Array_Insert(const TArray<int32>& TargetArray, const int32& NewItem, int32 Index)
{
	// We should never hit these!  They're stubs to avoid NoExport on the class.  Call the Generic* equivalent instead
	check(0);
}

void UKismetArrayLibrary::Array_Remove(const TArray<int32>& TargetArray, int32 IndexToRemove)
{
	// We should never hit these!  They're stubs to avoid NoExport on the class.  Call the Generic* equivalent instead
	check(0);
}

bool UKismetArrayLibrary::Array_RemoveItem(const TArray<int32>& TargetArray, const int32& IndexToRemove)
{
	// We should never hit these!  They're stubs to avoid NoExport on the class.  Call the Generic* equivalent instead
	check(0);
	return true;
}

void UKismetArrayLibrary::Array_Clear(const TArray<int32>& TargetArray)
{
	// We should never hit these!  They're stubs to avoid NoExport on the class.  Call the Generic* equivalent instead
	check(0);
}

static void Array_Resize(const TArray<int32>& TargetArray, int32 Size)
{
	// We should never hit these!  They're stubs to avoid NoExport on the class.  Call the Generic* equivalent instead
	check(0);
}

int32 UKismetArrayLibrary::Array_Length(const TArray<int32>& TargetArray)
{
	// We should never hit these!  They're stubs to avoid NoExport on the class.  Call the Generic* equivalent instead
	check(0);
	return 0;
}

int32 UKismetArrayLibrary::Array_LastIndex(const TArray<int32>& TargetArray)
{
	// We should never hit these!  They're stubs to avoid NoExport on the class.  Call the Generic* equivalent instead
	check(0);
	return 0;
}

void UKismetArrayLibrary::Array_Get(const TArray<int32>& TargetArray, int32 Index, int32& Item)
{
	// We should never hit these!  They're stubs to avoid NoExport on the class.  Call the Generic* equivalent instead
	check(0);
}

void UKismetArrayLibrary::Array_Set(const TArray<int32>& TargetArray, int32 Index, const int32& NewItem, bool bSizeToFit)
{
	// We should never hit these!  They're stubs to avoid NoExport on the class.  Call the Generic* equivalent instead
	check(0);
}

int32 UKismetArrayLibrary::Array_Find(const TArray<int32>& TargetArray, const int32& ItemToFind)
{
	// We should never hit these!  They're stubs to avoid NoExport on the class.  Call the Generic* equivalent instead
	check(0);
	return 0;
}

void UKismetArrayLibrary::SetArrayPropertyByName(UObject* Object, FName PropertyName, const TArray<int32>& Value)
{
	// We should never hit these!  They're stubs to avoid NoExport on the class.
	check(0);
}

bool UKismetArrayLibrary::Array_IsValidIndex(const TArray<int32>& TargetArray, int32 IndexToTest)
{
	// We should never hit these!  They're stubs to avoid NoExport on the class.
	check(0);
	return true;
<<<<<<< HEAD
}
=======
}

#undef LOCTEXT_NAMESPACE
>>>>>>> aaefee4c
<|MERGE_RESOLUTION|>--- conflicted
+++ resolved
@@ -253,16 +253,12 @@
 		}
 		else
 		{
-<<<<<<< HEAD
-			FFrame::KismetExecutionMessage(*FString::Printf(TEXT("Attempted to get an item from array %s out of bounds [%d/%d]!"), *ArrayProp->GetName(), Index, GetLastIndex(ArrayHelper)), ELogVerbosity::Warning);
-=======
 			FFrame::KismetExecutionMessage(*FString::Printf(TEXT("Attempted to access index %d from array %s of length %d!"),
 				Index,
 				*ArrayProp->GetName(),
 				ArrayHelper.Num()),
 				ELogVerbosity::Warning,
 				GetOutOfBoundsWarning);
->>>>>>> aaefee4c
 			InnerProp->InitializeValue(Item);
 		}
 	}
@@ -444,10 +440,6 @@
 	// We should never hit these!  They're stubs to avoid NoExport on the class.
 	check(0);
 	return true;
-<<<<<<< HEAD
-}
-=======
-}
-
-#undef LOCTEXT_NAMESPACE
->>>>>>> aaefee4c
+}
+
+#undef LOCTEXT_NAMESPACE