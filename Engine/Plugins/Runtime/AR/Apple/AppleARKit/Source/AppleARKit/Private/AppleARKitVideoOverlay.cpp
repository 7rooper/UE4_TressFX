// Copyright 1998-2019 Epic Games, Inc. All Rights Reserved.

#include "AppleARKitVideoOverlay.h"
#include "AppleARKitFrame.h"
#include "Materials/Material.h"
#include "Materials/MaterialInstanceDynamic.h"
#include "MaterialShaderType.h"
#include "MaterialShader.h"
#include "ExternalTexture.h"
#include "Misc/Guid.h"
#include "ExternalTextureGuid.h"
#include "Containers/ResourceArray.h"
#include "MediaShaders.h"
#include "PipelineStateCache.h"
#include "RHIUtilities.h"
#include "RHIStaticStates.h"
#include "EngineModule.h"
#include "SceneUtils.h"
#include "RendererInterface.h"
#include "ScreenRendering.h"
#include "Containers/DynamicRHIResourceArray.h"
#include "PostProcess/SceneFilterRendering.h"
#include "PostProcessParameters.h"
#include "CommonRenderResources.h"
#if SUPPORTS_ARKIT_1_0
	#include "IOSAppDelegate.h"
#endif

FAppleARKitVideoOverlay::FAppleARKitVideoOverlay()
	: MID_CameraOverlay(nullptr)
	, RenderingOverlayMaterial(nullptr)
{
	UMaterialInterface* LoadedMaterial = LoadObject<UMaterialInterface>(nullptr, TEXT("/AppleARKit/M_CameraOverlay.M_CameraOverlay"));
	check(LoadedMaterial != nullptr);
	// Create a MaterialInstanceDynamic which we'll replace the texture with the camera texture from ARKit
	MID_CameraOverlay = UMaterialInstanceDynamic::Create(LoadedMaterial, GetTransientPackage());
	RenderingOverlayMaterial = MID_CameraOverlay;
	check(RenderingOverlayMaterial != nullptr);
<<<<<<< HEAD
	RenderingOverlayMaterial->AddToRoot();
}

void FAppleARKitVideoOverlay::UpdateVideoTexture_RenderThread(FRHICommandListImmediate& RHICmdList, FAppleARKitFrame& Frame, const FSceneViewFamily& InViewFamily)
{
	// Allocate and register
	if (VideoTextureY == nullptr)
	{
		check(VideoTextureCbCr == nullptr);
		check(OverlayIndexBufferRHI == nullptr);
		check(OverlayVertexBufferRHI[0] == nullptr);

		FRHIResourceCreateInfo CreateInfo;
		VideoTextureY = RHICmdList.CreateTexture2D(1, 1, PF_R8G8B8A8, 1, 1, 0, CreateInfo);
		VideoTextureCbCr = RHICmdList.CreateTexture2D(1, 1, PF_R8G8B8A8, 1, 1, 0, CreateInfo);

		FSamplerStateInitializerRHI SamplerStateInitializer(SF_Bilinear, AM_Wrap, AM_Wrap, AM_Wrap);
		FSamplerStateRHIRef SamplerStateRHI = RHICreateSamplerState(SamplerStateInitializer);

		FExternalTextureRegistry::Get().RegisterExternalTexture(ARKitPassthroughCameraExternalTextureYGuid, VideoTextureY, SamplerStateRHI);
		FExternalTextureRegistry::Get().RegisterExternalTexture(ARKitPassthroughCameraExternalTextureCbCrGuid, VideoTextureCbCr, SamplerStateRHI);

		// Setup index buffer
		const uint16 Indices[] = { 0, 1, 2, 2, 1, 3 };

		TResourceArray<uint16, INDEXBUFFER_ALIGNMENT> IndexBuffer;
		const uint32 NumIndices = ARRAY_COUNT(Indices);
		IndexBuffer.AddUninitialized(NumIndices);
		FMemory::Memcpy(IndexBuffer.GetData(), Indices, NumIndices * sizeof(uint16));

		FRHIResourceCreateInfo CreateInfoIB(&IndexBuffer);
		OverlayIndexBufferRHI = RHICreateIndexBuffer(sizeof(uint16), IndexBuffer.GetResourceDataSize(), BUF_Static, CreateInfoIB);

		check(InViewFamily.Views.Num() > 0);
		const FSceneView& View = *InViewFamily.Views[0];

		const FVector2D ViewSize(View.UnconstrainedViewRect.Max.X, View.UnconstrainedViewRect.Max.Y);
		
		// CameraSize is 1280 x 720 regardless of the device orientation. We flip it here if needed to make it consistent with the view size.
		FVector2D CameraSize = Frame.Camera.ImageResolution;
		if ((ViewSize.X > ViewSize.Y) != (CameraSize.X > CameraSize.Y))
		{
			CameraSize = FVector2D(CameraSize.Y, CameraSize.X);
		}
		
		const float CameraAspectRatio = CameraSize.X / CameraSize.Y;
		const float ViewAspectRatio = ViewSize.X / ViewSize.Y;
		const float ViewAspectRatioLandscape = (ViewSize.X > ViewSize.Y) ? ViewAspectRatio : ViewSize.Y / ViewSize.X;
		
		float UVOffsetAmount = 0.0f;
		if (!FMath::IsNearlyEqual(ViewAspectRatio, CameraAspectRatio))
		{
			if (ViewAspectRatio > CameraAspectRatio)
			{
				UVOffsetAmount = 0.5f * (1.0f - (CameraAspectRatio / ViewAspectRatio));
			}
			else
			{
				UVOffsetAmount = 0.5f * (1.0f - (ViewAspectRatio / CameraAspectRatio));
			}
		}
		
		const FVector2D UVOffset = (ViewAspectRatioLandscape <= Frame.Camera.GetAspectRatio()) ? FVector2D(UVOffsetAmount, 0.0f) : FVector2D(0.0f, UVOffsetAmount);
		
		// Setup vertex buffer
		const FVector4 Positions[] =
		{
			FVector4(0.0f, 1.0f, 0.0f, 1.0f),
			FVector4(0.0f, 0.0f, 0.0f, 1.0f),
			FVector4(1.0f, 1.0f, 0.0f, 1.0f),
			FVector4(1.0f, 0.0f, 0.0f, 1.0f)
		};

		const FVector2D UVs[] =
		{
			// Landscape left
			FVector2D(UVOffset.X, 1.0f - UVOffset.Y),
			FVector2D(UVOffset.X, UVOffset.Y),
			FVector2D(1.0f - UVOffset.X, 1.0f - UVOffset.Y),
			FVector2D(1.0f - UVOffset.X, UVOffset.Y),

			// Landscape right
			FVector2D(1.0f - UVOffset.X, UVOffset.Y),
			FVector2D(1.0f - UVOffset.X, 1.0f - UVOffset.Y),
			FVector2D(UVOffset.X, UVOffset.Y),
			FVector2D(UVOffset.X, 1.0f - UVOffset.Y),

			// Portrait
			FVector2D(1.0f - UVOffset.X, 1.0f - UVOffset.Y),
			FVector2D(UVOffset.X, 1.0f - UVOffset.Y),
			FVector2D(1.0f - UVOffset.X, UVOffset.Y),
			FVector2D(UVOffset.X, UVOffset.Y),

			// Portrait Upside Down
			FVector2D(UVOffset.X, UVOffset.Y),
			FVector2D(1.0f - UVOffset.X, UVOffset.Y),
			FVector2D(UVOffset.X, 1.0f - UVOffset.Y),
			FVector2D(1.0f - UVOffset.X, 1.0f - UVOffset.Y)
		};

		uint32 UVIndex = 0;
		for (uint32 OrientationIter = 0; OrientationIter < 4; ++OrientationIter)
		{
			TResourceArray<FFilterVertex, VERTEXBUFFER_ALIGNMENT> Vertices;
			Vertices.SetNumUninitialized(4);

			Vertices[0].Position = Positions[0];
			Vertices[0].UV = UVs[UVIndex];

			Vertices[1].Position = Positions[1];
			Vertices[1].UV = UVs[UVIndex + 1];

			Vertices[2].Position = Positions[2];
			Vertices[2].UV = UVs[UVIndex + 2];

			Vertices[3].Position = Positions[3];
			Vertices[3].UV = UVs[UVIndex + 3];

			UVIndex += 4;

			FRHIResourceCreateInfo CreateInfoVB(&Vertices);
			OverlayVertexBufferRHI[OrientationIter] = RHICreateVertexBuffer(Vertices.GetResourceDataSize(), BUF_Static, CreateInfoVB);
		}
	}

#if SUPPORTS_ARKIT_1_0
	if (FAppleARKitAvailability::SupportsARKit10())
	{
		check(IsMetalPlatform(GMaxRHIShaderPlatform));

		if (LastUpdateTimestamp != Frame.Timestamp && Frame.CapturedYImage && Frame.CapturedCbCrImage)
		{
			FRHIResourceCreateInfo CreateInfo;
			const uint32 CreateFlags = TexCreate_Dynamic | TexCreate_NoTiling | TexCreate_ShaderResource;
			CreateInfo.BulkData = new FAppleARKitCameraTextureResourceWrapper(Frame.CapturedYImage);
			CreateInfo.ResourceArray = nullptr;

			// pull the Y and CbCr textures out of the captured image planes (format is fake here, it will get the format from the FAppleARKitCameraTextureResourceWrapper)
			VideoTextureY = RHICreateTexture2D(Frame.CapturedYImageWidth, Frame.CapturedYImageHeight, /*Format=*/PF_B8G8R8A8, /*NumMips=*/1, /*NumSamples=*/1, CreateFlags, CreateInfo);

			CreateInfo.BulkData = new FAppleARKitCameraTextureResourceWrapper(Frame.CapturedCbCrImage);
			VideoTextureCbCr = RHICreateTexture2D(Frame.CapturedCbCrImageWidth, Frame.CapturedCbCrImageHeight, /*Format=*/PF_B8G8R8A8, /*NumMips=*/1, /*NumSamples=*/1, CreateFlags, CreateInfo);

			// todo: Add an update call to the registry instead of this unregister/re-register
			FExternalTextureRegistry::Get().UnregisterExternalTexture(ARKitPassthroughCameraExternalTextureYGuid);
			FExternalTextureRegistry::Get().UnregisterExternalTexture(ARKitPassthroughCameraExternalTextureCbCrGuid);

			FSamplerStateInitializerRHI SamplerStateInitializer(SF_Bilinear, AM_Wrap, AM_Wrap, AM_Wrap);
			FSamplerStateRHIRef SamplerStateRHI = RHICreateSamplerState(SamplerStateInitializer);

			FExternalTextureRegistry::Get().RegisterExternalTexture(ARKitPassthroughCameraExternalTextureYGuid, VideoTextureY, SamplerStateRHI);
			FExternalTextureRegistry::Get().RegisterExternalTexture(ARKitPassthroughCameraExternalTextureCbCrGuid, VideoTextureCbCr, SamplerStateRHI);
			
			//Make sure AR camera pass through materials are updated properly
			FMaterialRenderProxy::UpdateDeferredCachedUniformExpressions();

			CFRelease(Frame.CapturedYImage);
			CFRelease(Frame.CapturedCbCrImage);
			Frame.CapturedYImage = nullptr;
			Frame.CapturedCbCrImage = nullptr;

			LastUpdateTimestamp = Frame.Timestamp;
		}
	}
#endif
=======
>>>>>>> 9ba46998
}

// We use something similar to the PostProcessMaterial to render the color camera overlay.
template <bool bIsMobileRenderer>
class FARKitCameraOverlayVS : public FMaterialShader
{
	DECLARE_SHADER_TYPE(FARKitCameraOverlayVS, Material);
public:

	static bool ShouldCompilePermutation(const FMaterialShaderPermutationParameters& Parameters)
	{
		if (bIsMobileRenderer)
		{
			return Parameters.Material->GetMaterialDomain() == MD_PostProcess && IsMobilePlatform(Parameters.Platform);
		}
		else
		{
			return Parameters.Material->GetMaterialDomain() == MD_PostProcess && !IsMobilePlatform(Parameters.Platform);
		}
	}

	static void ModifyCompilationEnvironment(const FMaterialShaderPermutationParameters& Parameters, FShaderCompilerEnvironment& OutEnvironment)
	{
		FMaterialShader::ModifyCompilationEnvironment(Parameters.Platform, OutEnvironment);
		OutEnvironment.SetDefine(TEXT("POST_PROCESS_MATERIAL"), 1);
<<<<<<< HEAD
		OutEnvironment.SetDefine(TEXT("POST_PROCESS_MATERIAL_BEFORE_TONEMAP"), (Material->GetBlendableLocation() != BL_AfterTonemapping) ? 1 : 0);
=======
		OutEnvironment.SetDefine(TEXT("POST_PROCESS_MATERIAL_BEFORE_TONEMAP"), (Parameters.Material->GetBlendableLocation() != BL_AfterTonemapping) ? 1 : 0);
>>>>>>> 9ba46998
		OutEnvironment.SetDefine(TEXT("POST_PROCESS_AR_PASSTHROUGH"), 1);
	}

	FARKitCameraOverlayVS() { }
	FARKitCameraOverlayVS(const ShaderMetaType::CompiledShaderInitializerType& Initializer)
		: FMaterialShader(Initializer)
	{
	}

	void SetParameters(FRHICommandList& RHICmdList, const FSceneView View)
	{
		FRHIVertexShader* ShaderRHI = GetVertexShader();
		FMaterialShader::SetViewParameters(RHICmdList, ShaderRHI, View, View.ViewUniformBuffer);
	}

	virtual bool Serialize(FArchive& Ar) override
	{
		const bool bShaderHasOutdatedParameters = FMaterialShader::Serialize(Ar);
		return bShaderHasOutdatedParameters;
	}
};

IMPLEMENT_MATERIAL_SHADER_TYPE(template<>, FARKitCameraOverlayVS<true>, TEXT("/Engine/Private/PostProcessMaterialShaders.usf"), TEXT("MainVS_ES2"), SF_Vertex);
IMPLEMENT_MATERIAL_SHADER_TYPE(template<>, FARKitCameraOverlayVS<false>, TEXT("/Engine/Private/PostProcessMaterialShaders.usf"), TEXT("MainVS_VideoOverlay"), SF_Vertex);

template <bool bIsMobileRenderer>
class FARKitCameraOverlayPS : public FMaterialShader
{
	DECLARE_SHADER_TYPE(FARKitCameraOverlayPS, Material);
public:

	static bool ShouldCompilePermutation(const FMaterialShaderPermutationParameters& Parameters)
	{
		if (bIsMobileRenderer)
		{
			return Parameters.Material->GetMaterialDomain() == MD_PostProcess && IsMobilePlatform(Parameters.Platform);
		}
		else
		{
			return Parameters.Material->GetMaterialDomain() == MD_PostProcess && !IsMobilePlatform(Parameters.Platform);
		}
	}

	static void ModifyCompilationEnvironment(const FMaterialShaderPermutationParameters& Parameters, FShaderCompilerEnvironment& OutEnvironment)
	{
		FMaterialShader::ModifyCompilationEnvironment(Parameters, OutEnvironment);
		OutEnvironment.SetDefine(TEXT("POST_PROCESS_MATERIAL"), 1);
		OutEnvironment.SetDefine(TEXT("OUTPUT_MOBILE_HDR"), IsMobileHDR() ? 1 : 0);
		OutEnvironment.SetDefine(TEXT("POST_PROCESS_MATERIAL_BEFORE_TONEMAP"), (Parameters.Material->GetBlendableLocation() != BL_AfterTonemapping) ? 1 : 0);
	}

	FARKitCameraOverlayPS() {}
	FARKitCameraOverlayPS(const ShaderMetaType::CompiledShaderInitializerType& Initializer) :
		FMaterialShader(Initializer)
	{
		for (uint32 InputIter = 0; InputIter < ePId_Input_MAX; ++InputIter)
		{
			PostprocessInputParameter[InputIter].Bind(Initializer.ParameterMap, *FString::Printf(TEXT("PostprocessInput%d"), InputIter));
			PostprocessInputParameterSampler[InputIter].Bind(Initializer.ParameterMap, *FString::Printf(TEXT("PostprocessInput%dSampler"), InputIter));
		}
	}

	void SetParameters(FRHICommandList& RHICmdList, const FSceneView View, const FMaterialRenderProxy* Material)
	{
		FRHIPixelShader* ShaderRHI = GetPixelShader();
		FMaterialShader::SetParameters(RHICmdList, ShaderRHI, Material, *Material->GetMaterial(View.GetFeatureLevel()), View, View.ViewUniformBuffer, ESceneTextureSetupMode::None);

		for (uint32 InputIter = 0; InputIter < ePId_Input_MAX; ++InputIter)
		{
			if (PostprocessInputParameter[InputIter].IsBound())
			{
				SetTextureParameter(
					RHICmdList, 
					ShaderRHI, 
					PostprocessInputParameter[InputIter],
					PostprocessInputParameterSampler[InputIter],
					TStaticSamplerState<>::GetRHI(),
					GBlackTexture->TextureRHI);
			}
		}
	}

	virtual bool Serialize(FArchive& Ar) override
	{
		const bool bShaderHasOutdatedParameters = FMaterialShader::Serialize(Ar);
		return bShaderHasOutdatedParameters;
	}

private:
	FShaderResourceParameter PostprocessInputParameter[ePId_Input_MAX];
	FShaderResourceParameter PostprocessInputParameterSampler[ePId_Input_MAX];
};

IMPLEMENT_MATERIAL_SHADER_TYPE(template<>, FARKitCameraOverlayPS<true>, TEXT("/Engine/Private/PostProcessMaterialShaders.usf"), TEXT("MainPS_ES2"), SF_Pixel);
IMPLEMENT_MATERIAL_SHADER_TYPE(template<>, FARKitCameraOverlayPS<false>, TEXT("/Engine/Private/PostProcessMaterialShaders.usf"), TEXT("MainPS_VideoOverlay"), SF_Pixel);

void FAppleARKitVideoOverlay::RenderVideoOverlay_RenderThread(FRHICommandListImmediate& RHICmdList, const FSceneView& InView, FAppleARKitFrame& Frame, const EDeviceScreenOrientation DeviceOrientation)
{
	if (RenderingOverlayMaterial == nullptr || !RenderingOverlayMaterial->IsValidLowLevel())
	{
		return;
	}

	if (OverlayVertexBufferRHI[0] == nullptr || !OverlayVertexBufferRHI[0].IsValid())
	{
		const FVector2D ViewSize(InView.UnconstrainedViewRect.Max.X, InView.UnconstrainedViewRect.Max.Y);

		FVector2D CameraSize = Frame.Camera.ImageResolution;
		if ((ViewSize.X > ViewSize.Y) != (CameraSize.X > CameraSize.Y))
		{
			CameraSize = FVector2D(CameraSize.Y, CameraSize.X);
		}

		const float CameraAspectRatio = CameraSize.X / CameraSize.Y;
		const float ViewAspectRatio = ViewSize.X / ViewSize.Y;
		const float ViewAspectRatioLandscape = (ViewSize.X > ViewSize.Y) ? ViewAspectRatio : ViewSize.Y / ViewSize.X;

		float UVOffsetAmount = 0.0f;
		if (!FMath::IsNearlyEqual(ViewAspectRatio, CameraAspectRatio))
		{
			if (ViewAspectRatio > CameraAspectRatio)
			{
				UVOffsetAmount = 0.5f * (1.0f - (CameraAspectRatio / ViewAspectRatio));
			}
			else
			{
				UVOffsetAmount = 0.5f * (1.0f - (ViewAspectRatio / CameraAspectRatio));
			}
		}

		UVOffset = (ViewAspectRatioLandscape <= Frame.Camera.GetAspectRatio()) ? FVector2D(UVOffsetAmount, 0.0f) : FVector2D(0.0f, UVOffsetAmount);

		// Setup vertex buffer
		const FVector4 Positions[] =
		{
			FVector4(0.0f, 1.0f, 0.0f, 1.0f),
			FVector4(0.0f, 0.0f, 0.0f, 1.0f),
			FVector4(1.0f, 1.0f, 0.0f, 1.0f),
			FVector4(1.0f, 0.0f, 0.0f, 1.0f)
		};

		const FVector2D UVs[] =
		{
			// Landscape
			FVector2D(UVOffset.X, 1.0f - UVOffset.Y),
			FVector2D(UVOffset.X, UVOffset.Y),
			FVector2D(1.0f - UVOffset.X, 1.0f - UVOffset.Y),
			FVector2D(1.0f - UVOffset.X, UVOffset.Y),
            
			// Portrait
			FVector2D(UVOffset.Y, 1.0f - UVOffset.X),
            FVector2D(UVOffset.Y, UVOffset.X),
			FVector2D(1.0f - UVOffset.Y, 1.0f - UVOffset.X),
			FVector2D(1.0f - UVOffset.Y, UVOffset.X),
		};

		uint32 UVIndex = 0;
		for (uint32 OrientationIter = 0; OrientationIter < 2; ++OrientationIter)
		{
			TResourceArray<FFilterVertex, VERTEXBUFFER_ALIGNMENT> Vertices;
			Vertices.SetNumUninitialized(4);

			Vertices[0].Position = Positions[0];
			Vertices[0].UV = UVs[UVIndex];

			Vertices[1].Position = Positions[1];
			Vertices[1].UV = UVs[UVIndex + 1];

			Vertices[2].Position = Positions[2];
			Vertices[2].UV = UVs[UVIndex + 2];

			Vertices[3].Position = Positions[3];
			Vertices[3].UV = UVs[UVIndex + 3];

			UVIndex += 4;

			FRHIResourceCreateInfo CreateInfoVB(&Vertices);
			OverlayVertexBufferRHI[OrientationIter] = RHICreateVertexBuffer(Vertices.GetResourceDataSize(), BUF_Static, CreateInfoVB);
		}
	}


	if (IndexBufferRHI == nullptr || !IndexBufferRHI.IsValid())
	{
		// Setup index buffer
		const uint16 Indices[] = { 0, 1, 2, 2, 1, 3 };

		TResourceArray<uint16, INDEXBUFFER_ALIGNMENT> IndexBuffer;
		const uint32 NumIndices = ARRAY_COUNT(Indices);
		IndexBuffer.AddUninitialized(NumIndices);
		FMemory::Memcpy(IndexBuffer.GetData(), Indices, NumIndices * sizeof(uint16));

		FRHIResourceCreateInfo CreateInfoIB(&IndexBuffer);
		IndexBufferRHI = RHICreateIndexBuffer(sizeof(uint16), IndexBuffer.GetResourceDataSize(), BUF_Static, CreateInfoIB);
	}

	const auto FeatureLevel = InView.GetFeatureLevel();
	IRendererModule& RendererModule = GetRendererModule();

	const FMaterial* const CameraMaterial = RenderingOverlayMaterial->GetRenderProxy()->GetMaterial(FeatureLevel);
	const FMaterialShaderMap* const MaterialShaderMap = CameraMaterial->GetRenderingThreadShaderMap();

	FGraphicsPipelineStateInitializer GraphicsPSOInit;
	RHICmdList.ApplyCachedRenderTargets(GraphicsPSOInit);

	GraphicsPSOInit.BlendState = TStaticBlendState<>::GetRHI();
	GraphicsPSOInit.RasterizerState = TStaticRasterizerState<>::GetRHI();
	GraphicsPSOInit.DepthStencilState = TStaticDepthStencilState<false, CF_DepthNearOrEqual>::GetRHI();
	GraphicsPSOInit.PrimitiveType = PT_TriangleList;
	GraphicsPSOInit.BoundShaderState.VertexDeclarationRHI = GFilterVertexDeclaration.VertexDeclarationRHI;

	const bool bIsMobileRenderer = FeatureLevel <= ERHIFeatureLevel::ES3_1;
	FMaterialShader* VertexShader = nullptr;
	FMaterialShader* PixelShader = nullptr;
	if (bIsMobileRenderer)
	{
		VertexShader = MaterialShaderMap->GetShader<FARKitCameraOverlayVS<true>>();
		check(VertexShader != nullptr);
		PixelShader = MaterialShaderMap->GetShader<FARKitCameraOverlayPS<true>>();
		check(PixelShader != nullptr);
		GraphicsPSOInit.BoundShaderState.VertexShaderRHI = GETSAFERHISHADER_VERTEX(VertexShader);
		GraphicsPSOInit.BoundShaderState.PixelShaderRHI = GETSAFERHISHADER_PIXEL(PixelShader);
	}
	else
	{
		VertexShader = MaterialShaderMap->GetShader<FARKitCameraOverlayVS<false>>();
		check(VertexShader != nullptr);
		PixelShader = MaterialShaderMap->GetShader<FARKitCameraOverlayPS<false>>();
		check(PixelShader != nullptr);
		GraphicsPSOInit.BoundShaderState.VertexShaderRHI = GETSAFERHISHADER_VERTEX(VertexShader);
		GraphicsPSOInit.BoundShaderState.PixelShaderRHI = GETSAFERHISHADER_PIXEL(PixelShader);
	}

	SetGraphicsPipelineState(RHICmdList, GraphicsPSOInit);

	const FIntPoint ViewSize = InView.UnconstrainedViewRect.Size();
	FDrawRectangleParameters Parameters;
	Parameters.PosScaleBias = FVector4(ViewSize.X, ViewSize.Y, 0, 0);
	Parameters.UVScaleBias = FVector4(1.0f, 1.0f, 0.0f, 0.0f);
	Parameters.InvTargetSizeAndTextureSize = FVector4(
													  1.0f / ViewSize.X, 1.0f / ViewSize.Y,
													  1.0f, 1.0f);

	if (bIsMobileRenderer)
	{
		FARKitCameraOverlayVS<true>* const VertexShaderPtr = static_cast<FARKitCameraOverlayVS<true>*>(VertexShader);
		check(VertexShaderPtr != nullptr);
		SetUniformBufferParameterImmediate(RHICmdList, VertexShaderPtr->GetVertexShader(), VertexShaderPtr->GetUniformBufferParameter<FDrawRectangleParameters>(), Parameters);
		VertexShaderPtr->SetParameters(RHICmdList, InView);
		FARKitCameraOverlayPS<true>* PixelShaderPtr = static_cast<FARKitCameraOverlayPS<true>*>(PixelShader);
		check(PixelShaderPtr != nullptr);
		PixelShaderPtr->SetParameters(RHICmdList, InView, RenderingOverlayMaterial->GetRenderProxy());
	}
	else
	{
		FARKitCameraOverlayVS<false>* const VertexShaderPtr = static_cast<FARKitCameraOverlayVS<false>*>(VertexShader);
		check(VertexShaderPtr != nullptr);
		SetUniformBufferParameterImmediate(RHICmdList, VertexShaderPtr->GetVertexShader(), VertexShaderPtr->GetUniformBufferParameter<FDrawRectangleParameters>(), Parameters);
		VertexShaderPtr->SetParameters(RHICmdList, InView);
		FARKitCameraOverlayPS<false>* PixelShaderPtr = static_cast<FARKitCameraOverlayPS<false>*>(PixelShader);
		check(PixelShaderPtr != nullptr);
		PixelShaderPtr->SetParameters(RHICmdList, InView, RenderingOverlayMaterial->GetRenderProxy());
	}

	FRHIVertexBuffer* VertexBufferRHI = nullptr;
	switch (DeviceOrientation)
	{
		case EDeviceScreenOrientation::LandscapeRight:
		case EDeviceScreenOrientation::LandscapeLeft:
			VertexBufferRHI = OverlayVertexBufferRHI[0];
			break;

		case EDeviceScreenOrientation::Portrait:
		case EDeviceScreenOrientation::PortraitUpsideDown:
			VertexBufferRHI = OverlayVertexBufferRHI[1];
			break;

		default:
			VertexBufferRHI = OverlayVertexBufferRHI[0];
			break;
	}


	if (VertexBufferRHI && IndexBufferRHI.IsValid())
	{
		RHICmdList.SetStreamSource(0, VertexBufferRHI, 0);
		RHICmdList.DrawIndexedPrimitive(
			IndexBufferRHI,
			/*BaseVertexIndex=*/ 0,
			/*MinIndex=*/ 0,
			/*NumVertices=*/ 4,
			/*StartIndex=*/ 0,
			/*NumPrimitives=*/ 2,
			/*NumInstances=*/ 1
		);
	}
}


bool FAppleARKitVideoOverlay::GetPassthroughCameraUVs_RenderThread(TArray<FVector2D>& OutUVs, const EDeviceScreenOrientation DeviceOrientation)
{
#if SUPPORTS_ARKIT_1_0
	if (OverlayVertexBufferRHI[0] != nullptr && OverlayVertexBufferRHI[0].IsValid())
	{
		OutUVs.SetNumUninitialized(4);

		switch (DeviceOrientation)
		{
		case EDeviceScreenOrientation::LandscapeRight:
			OutUVs[1] = FVector2D(UVOffset.X, 1.0f - UVOffset.Y);
			OutUVs[0] = FVector2D(UVOffset.X, UVOffset.Y);
			OutUVs[3] = FVector2D(1.0f - UVOffset.X, 1.0f - UVOffset.Y);
			OutUVs[2] = FVector2D(1.0f - UVOffset.X, UVOffset.Y);
			return true;

		case EDeviceScreenOrientation::LandscapeLeft:
            OutUVs[1] = FVector2D(UVOffset.X, 1.0f - UVOffset.Y);
            OutUVs[0] = FVector2D(UVOffset.X, UVOffset.Y);
            OutUVs[3] = FVector2D(1.0f - UVOffset.X, 1.0f - UVOffset.Y);
            OutUVs[2] = FVector2D(1.0f - UVOffset.X, UVOffset.Y);
			return true;

		case EDeviceScreenOrientation::Portrait:
			OutUVs[1] = FVector2D(UVOffset.Y, 1.0f - UVOffset.X);
			OutUVs[0] = FVector2D(UVOffset.Y, UVOffset.X);
			OutUVs[3] = FVector2D(1.0f - UVOffset.Y, 1.0f - UVOffset.X);
			OutUVs[2] = FVector2D(1.0f - UVOffset.Y, UVOffset.X);
			return true;

		case EDeviceScreenOrientation::PortraitUpsideDown:
            OutUVs[1] = FVector2D(UVOffset.Y, 1.0f - UVOffset.X);
            OutUVs[0] = FVector2D(UVOffset.Y, UVOffset.X);
            OutUVs[3] = FVector2D(1.0f - UVOffset.Y, 1.0f - UVOffset.X);
            OutUVs[2] = FVector2D(1.0f - UVOffset.Y, UVOffset.X);
			return true;

		default:
			return false;
		}
	}
	else
#endif
	{
		return false;
	}
}

void FAppleARKitVideoOverlay::AddReferencedObjects(FReferenceCollector& Collector)
{
	Collector.AddReferencedObject(RenderingOverlayMaterial);
	Collector.AddReferencedObject(MID_CameraOverlay);
}

void FAppleARKitVideoOverlay::SetOverlayTexture(UARTextureCameraImage* InCameraImage)
{
	MID_CameraOverlay->SetTextureParameterValue(FName("CameraImage"), InCameraImage);
}<|MERGE_RESOLUTION|>--- conflicted
+++ resolved
@@ -36,174 +36,6 @@
 	MID_CameraOverlay = UMaterialInstanceDynamic::Create(LoadedMaterial, GetTransientPackage());
 	RenderingOverlayMaterial = MID_CameraOverlay;
 	check(RenderingOverlayMaterial != nullptr);
-<<<<<<< HEAD
-	RenderingOverlayMaterial->AddToRoot();
-}
-
-void FAppleARKitVideoOverlay::UpdateVideoTexture_RenderThread(FRHICommandListImmediate& RHICmdList, FAppleARKitFrame& Frame, const FSceneViewFamily& InViewFamily)
-{
-	// Allocate and register
-	if (VideoTextureY == nullptr)
-	{
-		check(VideoTextureCbCr == nullptr);
-		check(OverlayIndexBufferRHI == nullptr);
-		check(OverlayVertexBufferRHI[0] == nullptr);
-
-		FRHIResourceCreateInfo CreateInfo;
-		VideoTextureY = RHICmdList.CreateTexture2D(1, 1, PF_R8G8B8A8, 1, 1, 0, CreateInfo);
-		VideoTextureCbCr = RHICmdList.CreateTexture2D(1, 1, PF_R8G8B8A8, 1, 1, 0, CreateInfo);
-
-		FSamplerStateInitializerRHI SamplerStateInitializer(SF_Bilinear, AM_Wrap, AM_Wrap, AM_Wrap);
-		FSamplerStateRHIRef SamplerStateRHI = RHICreateSamplerState(SamplerStateInitializer);
-
-		FExternalTextureRegistry::Get().RegisterExternalTexture(ARKitPassthroughCameraExternalTextureYGuid, VideoTextureY, SamplerStateRHI);
-		FExternalTextureRegistry::Get().RegisterExternalTexture(ARKitPassthroughCameraExternalTextureCbCrGuid, VideoTextureCbCr, SamplerStateRHI);
-
-		// Setup index buffer
-		const uint16 Indices[] = { 0, 1, 2, 2, 1, 3 };
-
-		TResourceArray<uint16, INDEXBUFFER_ALIGNMENT> IndexBuffer;
-		const uint32 NumIndices = ARRAY_COUNT(Indices);
-		IndexBuffer.AddUninitialized(NumIndices);
-		FMemory::Memcpy(IndexBuffer.GetData(), Indices, NumIndices * sizeof(uint16));
-
-		FRHIResourceCreateInfo CreateInfoIB(&IndexBuffer);
-		OverlayIndexBufferRHI = RHICreateIndexBuffer(sizeof(uint16), IndexBuffer.GetResourceDataSize(), BUF_Static, CreateInfoIB);
-
-		check(InViewFamily.Views.Num() > 0);
-		const FSceneView& View = *InViewFamily.Views[0];
-
-		const FVector2D ViewSize(View.UnconstrainedViewRect.Max.X, View.UnconstrainedViewRect.Max.Y);
-		
-		// CameraSize is 1280 x 720 regardless of the device orientation. We flip it here if needed to make it consistent with the view size.
-		FVector2D CameraSize = Frame.Camera.ImageResolution;
-		if ((ViewSize.X > ViewSize.Y) != (CameraSize.X > CameraSize.Y))
-		{
-			CameraSize = FVector2D(CameraSize.Y, CameraSize.X);
-		}
-		
-		const float CameraAspectRatio = CameraSize.X / CameraSize.Y;
-		const float ViewAspectRatio = ViewSize.X / ViewSize.Y;
-		const float ViewAspectRatioLandscape = (ViewSize.X > ViewSize.Y) ? ViewAspectRatio : ViewSize.Y / ViewSize.X;
-		
-		float UVOffsetAmount = 0.0f;
-		if (!FMath::IsNearlyEqual(ViewAspectRatio, CameraAspectRatio))
-		{
-			if (ViewAspectRatio > CameraAspectRatio)
-			{
-				UVOffsetAmount = 0.5f * (1.0f - (CameraAspectRatio / ViewAspectRatio));
-			}
-			else
-			{
-				UVOffsetAmount = 0.5f * (1.0f - (ViewAspectRatio / CameraAspectRatio));
-			}
-		}
-		
-		const FVector2D UVOffset = (ViewAspectRatioLandscape <= Frame.Camera.GetAspectRatio()) ? FVector2D(UVOffsetAmount, 0.0f) : FVector2D(0.0f, UVOffsetAmount);
-		
-		// Setup vertex buffer
-		const FVector4 Positions[] =
-		{
-			FVector4(0.0f, 1.0f, 0.0f, 1.0f),
-			FVector4(0.0f, 0.0f, 0.0f, 1.0f),
-			FVector4(1.0f, 1.0f, 0.0f, 1.0f),
-			FVector4(1.0f, 0.0f, 0.0f, 1.0f)
-		};
-
-		const FVector2D UVs[] =
-		{
-			// Landscape left
-			FVector2D(UVOffset.X, 1.0f - UVOffset.Y),
-			FVector2D(UVOffset.X, UVOffset.Y),
-			FVector2D(1.0f - UVOffset.X, 1.0f - UVOffset.Y),
-			FVector2D(1.0f - UVOffset.X, UVOffset.Y),
-
-			// Landscape right
-			FVector2D(1.0f - UVOffset.X, UVOffset.Y),
-			FVector2D(1.0f - UVOffset.X, 1.0f - UVOffset.Y),
-			FVector2D(UVOffset.X, UVOffset.Y),
-			FVector2D(UVOffset.X, 1.0f - UVOffset.Y),
-
-			// Portrait
-			FVector2D(1.0f - UVOffset.X, 1.0f - UVOffset.Y),
-			FVector2D(UVOffset.X, 1.0f - UVOffset.Y),
-			FVector2D(1.0f - UVOffset.X, UVOffset.Y),
-			FVector2D(UVOffset.X, UVOffset.Y),
-
-			// Portrait Upside Down
-			FVector2D(UVOffset.X, UVOffset.Y),
-			FVector2D(1.0f - UVOffset.X, UVOffset.Y),
-			FVector2D(UVOffset.X, 1.0f - UVOffset.Y),
-			FVector2D(1.0f - UVOffset.X, 1.0f - UVOffset.Y)
-		};
-
-		uint32 UVIndex = 0;
-		for (uint32 OrientationIter = 0; OrientationIter < 4; ++OrientationIter)
-		{
-			TResourceArray<FFilterVertex, VERTEXBUFFER_ALIGNMENT> Vertices;
-			Vertices.SetNumUninitialized(4);
-
-			Vertices[0].Position = Positions[0];
-			Vertices[0].UV = UVs[UVIndex];
-
-			Vertices[1].Position = Positions[1];
-			Vertices[1].UV = UVs[UVIndex + 1];
-
-			Vertices[2].Position = Positions[2];
-			Vertices[2].UV = UVs[UVIndex + 2];
-
-			Vertices[3].Position = Positions[3];
-			Vertices[3].UV = UVs[UVIndex + 3];
-
-			UVIndex += 4;
-
-			FRHIResourceCreateInfo CreateInfoVB(&Vertices);
-			OverlayVertexBufferRHI[OrientationIter] = RHICreateVertexBuffer(Vertices.GetResourceDataSize(), BUF_Static, CreateInfoVB);
-		}
-	}
-
-#if SUPPORTS_ARKIT_1_0
-	if (FAppleARKitAvailability::SupportsARKit10())
-	{
-		check(IsMetalPlatform(GMaxRHIShaderPlatform));
-
-		if (LastUpdateTimestamp != Frame.Timestamp && Frame.CapturedYImage && Frame.CapturedCbCrImage)
-		{
-			FRHIResourceCreateInfo CreateInfo;
-			const uint32 CreateFlags = TexCreate_Dynamic | TexCreate_NoTiling | TexCreate_ShaderResource;
-			CreateInfo.BulkData = new FAppleARKitCameraTextureResourceWrapper(Frame.CapturedYImage);
-			CreateInfo.ResourceArray = nullptr;
-
-			// pull the Y and CbCr textures out of the captured image planes (format is fake here, it will get the format from the FAppleARKitCameraTextureResourceWrapper)
-			VideoTextureY = RHICreateTexture2D(Frame.CapturedYImageWidth, Frame.CapturedYImageHeight, /*Format=*/PF_B8G8R8A8, /*NumMips=*/1, /*NumSamples=*/1, CreateFlags, CreateInfo);
-
-			CreateInfo.BulkData = new FAppleARKitCameraTextureResourceWrapper(Frame.CapturedCbCrImage);
-			VideoTextureCbCr = RHICreateTexture2D(Frame.CapturedCbCrImageWidth, Frame.CapturedCbCrImageHeight, /*Format=*/PF_B8G8R8A8, /*NumMips=*/1, /*NumSamples=*/1, CreateFlags, CreateInfo);
-
-			// todo: Add an update call to the registry instead of this unregister/re-register
-			FExternalTextureRegistry::Get().UnregisterExternalTexture(ARKitPassthroughCameraExternalTextureYGuid);
-			FExternalTextureRegistry::Get().UnregisterExternalTexture(ARKitPassthroughCameraExternalTextureCbCrGuid);
-
-			FSamplerStateInitializerRHI SamplerStateInitializer(SF_Bilinear, AM_Wrap, AM_Wrap, AM_Wrap);
-			FSamplerStateRHIRef SamplerStateRHI = RHICreateSamplerState(SamplerStateInitializer);
-
-			FExternalTextureRegistry::Get().RegisterExternalTexture(ARKitPassthroughCameraExternalTextureYGuid, VideoTextureY, SamplerStateRHI);
-			FExternalTextureRegistry::Get().RegisterExternalTexture(ARKitPassthroughCameraExternalTextureCbCrGuid, VideoTextureCbCr, SamplerStateRHI);
-			
-			//Make sure AR camera pass through materials are updated properly
-			FMaterialRenderProxy::UpdateDeferredCachedUniformExpressions();
-
-			CFRelease(Frame.CapturedYImage);
-			CFRelease(Frame.CapturedCbCrImage);
-			Frame.CapturedYImage = nullptr;
-			Frame.CapturedCbCrImage = nullptr;
-
-			LastUpdateTimestamp = Frame.Timestamp;
-		}
-	}
-#endif
-=======
->>>>>>> 9ba46998
 }
 
 // We use something similar to the PostProcessMaterial to render the color camera overlay.
@@ -229,11 +61,7 @@
 	{
 		FMaterialShader::ModifyCompilationEnvironment(Parameters.Platform, OutEnvironment);
 		OutEnvironment.SetDefine(TEXT("POST_PROCESS_MATERIAL"), 1);
-<<<<<<< HEAD
-		OutEnvironment.SetDefine(TEXT("POST_PROCESS_MATERIAL_BEFORE_TONEMAP"), (Material->GetBlendableLocation() != BL_AfterTonemapping) ? 1 : 0);
-=======
 		OutEnvironment.SetDefine(TEXT("POST_PROCESS_MATERIAL_BEFORE_TONEMAP"), (Parameters.Material->GetBlendableLocation() != BL_AfterTonemapping) ? 1 : 0);
->>>>>>> 9ba46998
 		OutEnvironment.SetDefine(TEXT("POST_PROCESS_AR_PASSTHROUGH"), 1);
 	}
 
