--- conflicted
+++ resolved
@@ -27,11 +27,7 @@
 
 struct FShapeData;
 
-<<<<<<< HEAD
 ENGINE_API int32 FillInlineShapeArray_AssumesLocked(PhysicsInterfaceTypes::FInlineShapeArray& Array, const FPhysicsActorHandle& Actor);
-=======
-ENGINE_API int32 FillInlineShapeArray_AssumesLocked(PhysicsInterfaceTypes::FInlineShapeArray& Array, const FPhysicsActorHandle& Actor, EPhysicsSceneType InSceneType = PST_MAX);
->>>>>>> df71d635
 
 UENUM(BlueprintType)
 namespace EDOFMode
@@ -426,10 +422,7 @@
 
 public:
 
-<<<<<<< HEAD
 	FPhysicsActorHandle& GetPhysicsActorHandle();
-=======
->>>>>>> df71d635
 	const FPhysicsActorHandle& GetPhysicsActorHandle() const;
 	const FPhysicsActorHandle& GetActorReferenceWithWelding() const;
 
@@ -467,12 +460,6 @@
 		/** Whether to use the BodySetup's PhysicsType to override if the instance simulates*/
 		bool bPhysicsTypeDeterminesSimulation;
 
-<<<<<<< HEAD
-=======
-		/** Whether to override the physics scene used for simulation */
-		EDynamicActorScene DynamicActorScene;
-
->>>>>>> df71d635
 		/** An aggregate to place the body into */
 		FPhysicsAggregateHandle Aggregate;
 	};
@@ -508,19 +495,11 @@
 	 *	@param InRBScene
 	 */
 	static void InitStaticBodies(const TArray<FBodyInstance*>& Bodies, const TArray<FTransform>& Transforms, UBodySetup* BodySetup, class UPrimitiveComponent* PrimitiveComp, FPhysScene* InRBScene);
-<<<<<<< HEAD
 
 
 	/** Get the scene that owns this body. */
 	FPhysScene* GetPhysicsScene() const;
 
-=======
-
-
-	/** Get the scene that owns this body. */
-	FPhysScene* GetPhysicsScene() const;
-
->>>>>>> df71d635
 	/** Initialise dynamic properties for this instance when using physics - this must be done after scene addition.
 	 *  Note: This function is not thread safe. Make sure to obtain the appropriate physics scene locks before calling this function
 	 */
@@ -534,10 +513,6 @@
 
 	/** 
 	 *	Utility to get all the shapes from a FBodyInstance 
-<<<<<<< HEAD
-=======
-	 *	Shapes belonging to sync actor are first, then async. Number of shapes belonging to sync actor is returned.
->>>>>>> df71d635
 	 *	NOTE: This function is not thread safe. You must hold the physics scene lock while calling it and reading/writing from the shapes
 	 */
 	int32 GetAllShapes_AssumesLocked(TArray<FPhysicsShapeHandle>& OutShapes) const;
@@ -593,6 +568,9 @@
 
 	/** Utility for copying properties from one BodyInstance to another. */
 	void CopyBodyInstancePropertiesFrom(const FBodyInstance* FromInst);
+
+	/** Utility for copying only the runtime instanced properties from one BodyInstance to another. */
+	void CopyRuntimeBodyInstancePropertiesFrom(const FBodyInstance* FromInst);
 
 	/** Find the correct PhysicalMaterial for simple geometry on this body */
 	UPhysicalMaterial* GetSimplePhysicalMaterial() const;
@@ -820,11 +798,7 @@
 	 *  @param  SimplePhysMat			The material to use if a simple shape is provided (or complex materials are empty)
 	 *  @param  ComplexPhysMats			The array of materials to apply if a complex shape is provided
 	 */
-<<<<<<< HEAD
 	static void ApplyMaterialToShape_AssumesLocked(const FPhysicsShapeHandle& InShape, UPhysicalMaterial* SimplePhysMat, const TArrayView<UPhysicalMaterial*>& ComplexPhysMats);
-=======
-	static void ApplyMaterialToShape_AssumesLocked(const FPhysicsShapeHandle& InShape, UPhysicalMaterial* SimplePhysMat, const TArrayView<UPhysicalMaterial*>& ComplexPhysMats, const bool bSharedShape);
->>>>>>> df71d635
 
 	/** Note: This function is not thread safe. Make sure you obtain the appropriate physics scene lock before calling it*/
 	void ApplyMaterialToInstanceShapes_AssumesLocked(UPhysicalMaterial* SimplePhysMat, TArray<UPhysicalMaterial*>& ComplexPhysMats);
