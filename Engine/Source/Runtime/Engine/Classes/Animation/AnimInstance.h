--- conflicted
+++ resolved
@@ -1032,11 +1032,7 @@
 	bool ParallelCanEvaluate(const USkeletalMesh* InSkeletalMesh) const;
 
 	/** Perform evaluation. Can be called from worker threads. */
-<<<<<<< HEAD
-	void ParallelEvaluateAnimation(bool bForceRefPose, const USkeletalMesh* InSkeletalMesh, TArray<FTransform>& OutLocalAtoms, FBlendedCurve& OutCurve);
-=======
 	void ParallelEvaluateAnimation(bool bForceRefPose, const USkeletalMesh* InSkeletalMesh, TArray<FTransform>& OutLocalAtoms, FBlendedHeapCurve& OutCurve);
->>>>>>> e58dcb1b
 
 	void PostEvaluateAnimation();
 	void UninitializeAnimation();
@@ -1132,9 +1128,6 @@
 	/** Refresh currently existing curves */
 	void RefreshCurves(USkeletalMeshComponent* Component);
 
-	/** Refresh currently existing curves */
-	void RefreshCurves(USkeletalMeshComponent* Component);
-
 	/** Check whether we have active morph target curves */
 	bool HasMorphTargetCurves() const;
 
@@ -1212,12 +1205,9 @@
 	/** Add curve float data using a curve Uid, the name of the curve will be resolved from the skeleton **/
 	void AddCurveValue(const USkeleton::AnimCurveUID Uid, float Value, int32 CurveTypeFlags);
 
-<<<<<<< HEAD
-=======
 	/** Given a machine and state index, record a state weight for this frame */
 	void RecordStateWeight(const int32& InMachineClassIndex, const int32& InStateIndex, const float& InStateWeight);
 
->>>>>>> e58dcb1b
 protected:
 	/** 
 	 * Add curve float data, using a curve name. External values should all be added using
