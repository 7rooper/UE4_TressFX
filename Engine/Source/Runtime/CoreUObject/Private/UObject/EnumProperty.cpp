// Copyright 1998-2017 Epic Games, Inc. All Rights Reserved.

#include "UObject/EnumProperty.h"
#include "UObject/PropertyPortFlags.h"
#include "PropertyTag.h"
#include "Templates/ChooseClass.h"
#include "Templates/IsSigned.h"

namespace UE4EnumProperty_Private
{
	template <typename OldIntType>
	void ConvertIntToEnumProperty(FArchive& Ar, UEnumProperty* EnumProp, UNumericProperty* UnderlyingProp, UEnum* Enum, void* Obj)
	{
		OldIntType OldValue;
		Ar << OldValue;

		using LargeIntType = typename TChooseClass<TIsSigned<OldIntType>::Value, int64, uint64>::Result;

		LargeIntType NewValue = OldValue;
		if (!UnderlyingProp->CanHoldValue(NewValue) || !Enum->IsValidEnumValue(NewValue))
		{
			UE_LOG(
				LogClass,
				Warning,
				TEXT("Failed to find valid enum value '%s' for enum type '%s' when converting property '%s' during property loading - setting to '%s'"),
				*Lex::ToString(OldValue),
				*Enum->GetName(),
				*EnumProp->GetName(),
				*Enum->GetNameByValue(Enum->GetMaxEnumValue()).ToString()
			);

			NewValue = Enum->GetMaxEnumValue();
		}

		UnderlyingProp->SetIntPropertyValue(Obj, NewValue);
	}

	struct FEnumPropertyFriend
	{
		static const int32 EnumOffset = STRUCT_OFFSET(UEnumProperty, Enum);
		static const int32 UnderlyingPropOffset = STRUCT_OFFSET(UEnumProperty, UnderlyingProp);
	};
}

UEnumProperty::UEnumProperty(const FObjectInitializer& ObjectInitializer, UEnum* InEnum)
	: UProperty(ObjectInitializer)
	, Enum(InEnum)
{
	// This is expected to be set post-construction by AddCppProperty
	UnderlyingProp = nullptr;
}

UEnumProperty::UEnumProperty(const FObjectInitializer& ObjectInitializer, ECppProperty, int32 InOffset, uint64 InFlags, UEnum* InEnum)
	: UProperty(ObjectInitializer, EC_CppProperty, InOffset, InFlags | CPF_HasGetValueTypeHash)
	, Enum(InEnum)
{
	// This is expected to be set post-construction by AddCppProperty
	UnderlyingProp = nullptr;
}

void UEnumProperty::AddCppProperty(UProperty* Inner)
{
	check(!UnderlyingProp);
	UnderlyingProp = CastChecked<UNumericProperty>(Inner);
	if (UnderlyingProp && UnderlyingProp->HasAnyPropertyFlags(CPF_HasGetValueTypeHash))
	{
		PropertyFlags |= CPF_HasGetValueTypeHash;
	}
}

void UEnumProperty::SerializeItem( FArchive& Ar, void* Value, void const* Defaults ) const
{
	check(UnderlyingProp);

	if (Enum && Ar.UseToResolveEnumerators())
	{
		int64 IntValue = UnderlyingProp->GetSignedIntPropertyValue(Value);
		int64 ResolvedIndex = Enum->ResolveEnumerator(Ar, IntValue);
		UnderlyingProp->SetIntPropertyValue(Value, ResolvedIndex);
		return;
	}

	// Loading
	if (Ar.IsLoading())
	{
		FName EnumValueName;
		Ar << EnumValueName;

		int64 NewEnumValue = 0;

		if (Enum)
		{
			// Make sure enum is properly populated
			if (Enum->HasAnyFlags(RF_NeedLoad))
			{
				Ar.Preload(Enum);
			}

			// There's no guarantee EnumValueName is still present in Enum, in which case Value will be set to the enum's max value.
			// On save, it will then be serialized as NAME_None.
<<<<<<< HEAD
			const int32 EnumIndex = Enum->GetIndexByName(EnumValueName, true);
=======
			const int32 EnumIndex = Enum->GetIndexByName(EnumValueName, EGetByNameFlags::ErrorIfNotFound);
>>>>>>> 9f6ccf49
			if (EnumIndex == INDEX_NONE)
			{
				NewEnumValue = Enum->GetMaxEnumValue();
			}
			else
			{
				NewEnumValue = Enum->GetValueByIndex(EnumIndex);
			}
		}

		UnderlyingProp->SetIntPropertyValue(Value, NewEnumValue);
	}
	// Saving
	else if (Ar.IsSaving())
	{
		FName EnumValueName;
		if (Enum)
		{
			const int64 IntValue = UnderlyingProp->GetSignedIntPropertyValue(Value);

			if (Enum->IsValidEnumValue(IntValue))
			{
				EnumValueName = Enum->GetNameByValue(IntValue);
			}
		}

		Ar << EnumValueName;
	}
	else
	{
		UnderlyingProp->SerializeItem(Ar, Value, Defaults);
	}
}

bool UEnumProperty::NetSerializeItem(FArchive& Ar, UPackageMap* Map, void* Data, TArray<uint8>* MetaData) const
{
	Ar.SerializeBits(Data, FMath::CeilLogTwo64(Enum->GetMaxEnumValue()));
	return 1;
}

void UEnumProperty::Serialize( FArchive& Ar )
{
	Super::Serialize(Ar);
	Ar << Enum;
	if (Enum != nullptr)
	{
		Ar.Preload(Enum);
	}
	Ar << UnderlyingProp;
	if (UnderlyingProp != nullptr)
	{
		Ar.Preload(UnderlyingProp);
	}
}

void UEnumProperty::AddReferencedObjects(UObject* InThis, FReferenceCollector& Collector)
{
	UEnumProperty* This = CastChecked<UEnumProperty>(InThis);
	Collector.AddReferencedObject(This->Enum, This);
	Collector.AddReferencedObject(This->UnderlyingProp, This);
	Super::AddReferencedObjects(InThis, Collector);
}

FString UEnumProperty::GetCPPType(FString* ExtendedTypeText, uint32 CPPExportFlags) const
{
	check(Enum);
	check(UnderlyingProp);

	const bool bNonNativeEnum = Enum->GetClass() != UEnum::StaticClass(); // cannot use RF_Native flag, because in UHT the flag is not set

	if (!Enum->CppType.IsEmpty())
	{
		return Enum->CppType;
	}

	FString EnumName = Enum->GetName();

	// This would give the wrong result if it's a namespaced type and the CppType hasn't
	// been set, but we do this here in case existing code relies on it... somehow.
	if ((CPPExportFlags & CPPF_BlueprintCppBackend) && bNonNativeEnum)
	{
		ensure(Enum->CppType.IsEmpty());
		FString Result = ::UnicodeToCPPIdentifier(EnumName, false, TEXT("E__"));
		return Result;
	}

	return EnumName;
}

void UEnumProperty::ExportTextItem(FString& ValueStr, const void* PropertyValue, const void* DefaultValue, UObject* Parent, int32 PortFlags, UObject* ExportRootScope) const
{
	check(Enum);
	check(UnderlyingProp);

	UNumericProperty* LocalUnderlyingProp = UnderlyingProp;

	if (PortFlags & PPF_ExportCpp)
	{
		const int64 ActualValue = LocalUnderlyingProp->GetSignedIntPropertyValue(PropertyValue);
		const int64 MaxValue = Enum->GetMaxEnumValue();
		const int64 GoodValue = Enum->IsValidEnumValue(ActualValue) ? ActualValue : MaxValue;
		const bool bNonNativeEnum = Enum->GetClass() != UEnum::StaticClass();
		ensure(!bNonNativeEnum || Enum->CppType.IsEmpty());
		const FString FullyQualifiedEnumName = bNonNativeEnum ? ::UnicodeToCPPIdentifier(Enum->GetName(), false, TEXT("E__"))
			: (Enum->CppType.IsEmpty() ? Enum->GetName() : Enum->CppType);
		if (GoodValue == MaxValue)
		{
			// not all native enums have Max value declared
			ValueStr += FString::Printf(TEXT("(%s)(%ull)"), *FullyQualifiedEnumName, ActualValue);
		}
		else
		{
			ValueStr += FString::Printf(TEXT("%s::%s"), *FullyQualifiedEnumName,
				*Enum->GetNameStringByValue(GoodValue));
		}
		return;
	}

	if (!(PortFlags & PPF_ConsoleVariable))
	{
		int64 Value = LocalUnderlyingProp->GetSignedIntPropertyValue(PropertyValue);

		// if the value is the max value (the autogenerated *_MAX value), export as "INVALID", unless we're exporting text for copy/paste (for copy/paste,
		// the property text value must actually match an entry in the enum's names array)
		bool bIsValid = Enum->IsValidEnumValue(Value);
		bool bIsMax = Value == Enum->GetMaxEnumValue();
		if (bIsValid && (!bIsMax || (PortFlags & PPF_Copy)))
		{
			// We do not want to export the enum text for non-display uses, localization text is very dynamic and would cause issues on import
			if (PortFlags & PPF_PropertyWindow)
			{
				ValueStr += Enum->GetDisplayNameTextByValue(Value).ToString();
			}
			else
			{
				ValueStr += Enum->GetNameStringByValue(Value);
			}
		}
		else
		{
			ValueStr += TEXT("(INVALID)");
		}
	}
	else
	{
		UnderlyingProp->ExportTextItem(ValueStr, PropertyValue, DefaultValue, Parent, PortFlags, ExportRootScope);
	}
}

const TCHAR* UEnumProperty::ImportText_Internal(const TCHAR* InBuffer, void* Data, int32 PortFlags, UObject* Parent, FOutputDevice* ErrorText) const
{
	check(Enum);
	check(UnderlyingProp);
	
	if (!(PortFlags & PPF_ConsoleVariable))
	{
		FString Temp;
		if (const TCHAR* Buffer = UPropertyHelpers::ReadToken(InBuffer, Temp, true))
		{
			int32 EnumIndex = Enum->GetIndexByName(*Temp, EGetByNameFlags::ErrorIfNotFound);
			if (EnumIndex != INDEX_NONE)
			{
				UnderlyingProp->SetIntPropertyValue(Data, Enum->GetValueByIndex(EnumIndex));
				return Buffer;
			}
			else
			{
				// Enum could not be created from value. This indicates a bad value so
				// return null so that the caller of ImportText can generate a more meaningful
				// warning/error
				return nullptr;
			}
		}
	}

	const TCHAR* Result = UnderlyingProp->ImportText(InBuffer, Data, PortFlags, Parent, ErrorText);
	return Result;
}

FString UEnumProperty::GetCPPMacroType(FString& ExtendedTypeText) const
{
	ExtendedTypeText = Enum->GetName();
	return TEXT("ENUM");
}

FString UEnumProperty::GetCPPTypeForwardDeclaration() const
{
	check(Enum);
	check(Enum->GetCppForm() == UEnum::ECppForm::EnumClass);

	return FString::Printf(TEXT("enum class %s : %s;"), *Enum->GetName(), *UnderlyingProp->GetCPPType());
}

void UEnumProperty::GetPreloadDependencies(TArray<UObject*>& OutDeps)
{
	Super::GetPreloadDependencies(OutDeps);
	OutDeps.Add(UnderlyingProp);
	OutDeps.Add(Enum);
}

void UEnumProperty::LinkInternal(FArchive& Ar)
{
	check(UnderlyingProp);

	Ar.Preload(UnderlyingProp);
	UnderlyingProp->Link(Ar);

	this->ElementSize = UnderlyingProp->ElementSize;
	this->PropertyFlags |= CPF_IsPlainOldData | CPF_NoDestructor | CPF_ZeroConstructor;

	PropertyFlags |= (UnderlyingProp->PropertyFlags & CPF_HasGetValueTypeHash);
}

bool UEnumProperty::Identical(const void* A, const void* B, uint32 PortFlags) const
{
	return UnderlyingProp->Identical(A, B, PortFlags);
}

int32 UEnumProperty::GetMinAlignment() const
{
	return UnderlyingProp->GetMinAlignment();
}

bool UEnumProperty::SameType(const UProperty* Other) const
{
	return Super::SameType(Other) && static_cast<const UEnumProperty*>(Other)->Enum == Enum;
}

bool UEnumProperty::ConvertFromType(const FPropertyTag& Tag, FArchive& Ar, uint8* Data, UStruct* DefaultsStruct, bool& bOutAdvanceProperty)
{
	if ((Enum == nullptr) || (UnderlyingProp == nullptr))
	{
		bOutAdvanceProperty = false;
		return false;
	}

	bOutAdvanceProperty = true;

	if (Tag.Type == NAME_ByteProperty)
	{
		uint8 PreviousValue;
		if (Tag.EnumName == NAME_None)
		{
			// If we're a nested property the EnumName tag got lost. Handle this case for backward compatibility reasons
			UProperty* const PropertyOwner = Cast<UProperty>(GetOuterUField());

			if (PropertyOwner)
			{
				FPropertyTag InnerPropertyTag;
				InnerPropertyTag.Type = Tag.Type;
				InnerPropertyTag.EnumName = Enum->GetFName();
				InnerPropertyTag.ArrayIndex = 0;

				PreviousValue = (uint8)UNumericProperty::ReadEnumAsInt64(Ar, DefaultsStruct, InnerPropertyTag);
			}
			else
			{
				// a byte property gained an enum
				Ar << PreviousValue;
			}
		}
		else
		{
			// attempt to find the old enum and get the byte value from the serialized enum name
			PreviousValue = (uint8)UNumericProperty::ReadEnumAsInt64(Ar, DefaultsStruct, Tag);
		}

		// now copy the value into the object's address space
		UnderlyingProp->SetIntPropertyValue(ContainerPtrToValuePtr<void>(Data, Tag.ArrayIndex), (uint64)PreviousValue);
	}
	else if (Tag.Type == NAME_Int8Property)
	{
		UE4EnumProperty_Private::ConvertIntToEnumProperty<int8>(Ar, this, UnderlyingProp, Enum, ContainerPtrToValuePtr<void>(Data, Tag.ArrayIndex));
	}
	else if (Tag.Type == NAME_Int16Property)
	{
		UE4EnumProperty_Private::ConvertIntToEnumProperty<int16>(Ar, this, UnderlyingProp, Enum, ContainerPtrToValuePtr<void>(Data, Tag.ArrayIndex));
	}
	else if (Tag.Type == NAME_IntProperty)
	{
		UE4EnumProperty_Private::ConvertIntToEnumProperty<int32>(Ar, this, UnderlyingProp, Enum, ContainerPtrToValuePtr<void>(Data, Tag.ArrayIndex));
	}
	else if (Tag.Type == NAME_Int64Property)
	{
		UE4EnumProperty_Private::ConvertIntToEnumProperty<int64>(Ar, this, UnderlyingProp, Enum, ContainerPtrToValuePtr<void>(Data, Tag.ArrayIndex));
	}
	else if (Tag.Type == NAME_UInt16Property)
	{
		UE4EnumProperty_Private::ConvertIntToEnumProperty<uint16>(Ar, this, UnderlyingProp, Enum, ContainerPtrToValuePtr<void>(Data, Tag.ArrayIndex));
	}
	else if (Tag.Type == NAME_UInt32Property)
	{
		UE4EnumProperty_Private::ConvertIntToEnumProperty<uint32>(Ar, this, UnderlyingProp, Enum, ContainerPtrToValuePtr<void>(Data, Tag.ArrayIndex));
	}
	else if (Tag.Type == NAME_UInt64Property)
	{
		UE4EnumProperty_Private::ConvertIntToEnumProperty<uint64>(Ar, this, UnderlyingProp, Enum, ContainerPtrToValuePtr<void>(Data, Tag.ArrayIndex));
	}
	else
	{
		bOutAdvanceProperty = false;
	}

	return bOutAdvanceProperty;
}

uint32 UEnumProperty::GetValueTypeHashInternal(const void* Src) const
{
	check(UnderlyingProp);
	return UnderlyingProp->GetValueTypeHash(Src);
}


IMPLEMENT_CORE_INTRINSIC_CLASS(UEnumProperty, UProperty,
	{
		Class->EmitObjectReference(UE4EnumProperty_Private::FEnumPropertyFriend::EnumOffset, TEXT("Enum"));
		Class->EmitObjectReference(UE4EnumProperty_Private::FEnumPropertyFriend::UnderlyingPropOffset, TEXT("UnderlyingProp"));
	}
);<|MERGE_RESOLUTION|>--- conflicted
+++ resolved
@@ -98,11 +98,7 @@
 
 			// There's no guarantee EnumValueName is still present in Enum, in which case Value will be set to the enum's max value.
 			// On save, it will then be serialized as NAME_None.
-<<<<<<< HEAD
-			const int32 EnumIndex = Enum->GetIndexByName(EnumValueName, true);
-=======
 			const int32 EnumIndex = Enum->GetIndexByName(EnumValueName, EGetByNameFlags::ErrorIfNotFound);
->>>>>>> 9f6ccf49
 			if (EnumIndex == INDEX_NONE)
 			{
 				NewEnumValue = Enum->GetMaxEnumValue();
