// Copyright 1998-2015 Epic Games, Inc. All Rights Reserved.

#pragma once

/**
 *	This will hold all of our enums and types and such that we need to
 *	use in multiple files where the enum can't be mapped to a specific file.
 */
#include "NetSerialization.h"
#include "GameFramework/DamageType.h"
#include "EngineTypes.generated.h"

/**
 * Default number of components to expect in TInlineAllocators used with AActor component arrays.
 * Used by engine code to try to avoid allocations in AActor::GetComponents(), among others.
 */
enum { NumInlinedActorComponents = 24 };

UENUM()
enum EAspectRatioAxisConstraint
{
	AspectRatio_MaintainYFOV UMETA(DisplayName="Maintain Y-Axis FOV"),
	AspectRatio_MaintainXFOV UMETA(DisplayName="Maintain X-Axis FOV"),
	AspectRatio_MajorAxisFOV UMETA(DisplayName="Maintain Major Axis FOV"),
	AspectRatio_MAX,
};


/** The type of metric we want about the actor **/
UENUM()
enum EActorMetricsType
{
	METRICS_VERTS,
	METRICS_TRIS,
	METRICS_SECTIONS,
	METRICS_MAX,
};


/** Return values for UEngine::Browse. */
namespace EBrowseReturnVal
{
	enum Type
	{
<<<<<<< HEAD
		Success,		// Successfully browsed to a new map
		Failure,		// Immediately failed to browse
		Pending,		// A connection is pending
=======
		/** Successfully browsed to a new map. */
		Success,
		/** Immediately failed to browse. */
		Failure,
		/** A connection is pending. */
		Pending,
>>>>>>> a8a797ea
	};
}


UENUM()
namespace EAttachLocation
{
	enum Type
	{
		/** Keeps current relative transform as the relative transform to the new parent. */
		KeepRelativeOffset,
		
		/** Automatically calculates the relative transform such that the attached component maintains the same world transform. */
		KeepWorldPosition,

		/** Snaps location and rotation to the attach point. Calculates the relative scale so that the final world scale of the component remains the same. */
		SnapToTarget					UMETA(DisplayName = "Snap to Target, Keep World Scale"),
		
		/** Snaps entire transform to target, including scale. */
		SnapToTargetIncludingScale		UMETA(DisplayName = "Snap to Target, Including Scale"),
	};
}


/**
 * A priority for sorting scene elements by depth.
 * Elements with higher priority occlude elements with lower priority, disregarding distance.
 */
UENUM()
enum ESceneDepthPriorityGroup
{
	/** World scene DPG. */
	SDPG_World,
	/** Foreground scene DPG. */
	SDPG_Foreground,
	SDPG_MAX,
};


UENUM()
enum EIndirectLightingCacheQuality
{
	/** The indirect lighting cache will be disabled for this object, so no GI from stationary lights on movable objects. */
	ILCQ_Off,
	/** A single indirect lighting sample computed at the bounds origin will be interpolated which fades over time to newer results. */
	ILCQ_Point,
	/** The object will get a 5x5x5 stable volume of interpolated indirect lighting, which allows gradients of lighting intensity across the receiving object. */
	ILCQ_Volume
};


/** Note: This is mirrored in Lightmass, be sure to update the blend mode structure and logic there if this changes. */
// Note: Check UMaterialInstance::Serialize if changed!!
UENUM(BlueprintType)
enum EBlendMode
{
	BLEND_Opaque UMETA(DisplayName="Opaque"),
	BLEND_Masked UMETA(DisplayName="Masked"),
	BLEND_Translucent UMETA(DisplayName="Translucent"),
	BLEND_Additive UMETA(DisplayName="Additive"),
	BLEND_Modulate UMETA(DisplayName="Modulate"),
	BLEND_MAX,
};


UENUM()
enum ESamplerSourceMode
{
	/** Get the sampler from the texture.  Every unique texture will consume a sampler slot, which are limited in number. */
	SSM_FromTextureAsset UMETA(DisplayName="From texture asset"),
	/** Shared sampler source that does not consume a sampler slot.  Uses wrap addressing and gets filter mode from the world texture group. */
	SSM_Wrap_WorldGroupSettings UMETA(DisplayName="Shared: Wrap"),
	/** Shared sampler source that does not consume a sampler slot.  Uses clamp addressing and gets filter mode from the world texture group. */
	SSM_Clamp_WorldGroupSettings UMETA(DisplayName="Shared: Clamp")
};


UENUM()
enum ETranslucencyLightingMode
{
	/** 
	 * Lighting will be calculated for a volume, without directionality.  Use this on particle effects like smoke and dust.
	 * This is the cheapest lighting method, however the material normal is not taken into account.
	 */
	TLM_VolumetricNonDirectional UMETA(DisplayName="Volumetric Non Directional"),

	 /** 
	 * Lighting will be calculated for a volume, with directionality so that the normal of the material is taken into account. 
	 * Note that the default particle tangent space is facing the camera, so enable bGenerateSphericalParticleNormals to get a more useful tangent space.
	 */
	TLM_VolumetricDirectional UMETA(DisplayName="Volumetric Directional"),

	/** 
	 * Lighting will be calculated for a surface. The light in accumulated in a volume so the result is blurry
	 * (fixed resolution), limited distance but the per pixel cost is very low. Use this on translucent surfaces like glass and water.
	 */
	TLM_Surface UMETA(DisplayName="Surface TranslucencyVolume"),

	/** 
	 * Lighting will be calculated for a surface. Use this on translucent surfaces like glass and water.
	 * Higher quality than Surface but more expensive (loops through point lights with some basic culling, only inverse square, expensive, no shadow support yet)
	 * Requires 'r.ForwardLighting' to be 1
	 */
	TLM_SurfacePerPixelLighting UMETA(DisplayName="Surface PerPixel (experimental, limited features)"),

	TLM_MAX,
};


/**
 * Enumerates available options for the translucency sort policy.
 */
UENUM()
namespace ETranslucentSortPolicy
{
	enum Type
	{
		/** Sort based on distance from camera centerpoint to bounding sphere centerpoint. (Default, best for 3D games.) */
		SortByDistance = 0,

		/** Sort based on the post-projection Z distance to the camera. */
		SortByProjectedZ = 1,

		/** Sort based on the projection onto a fixed axis. (Best for 2D games.) */
		SortAlongAxis = 2,
	};
}


/** Controls the way that the width scale property affects animation trails. */
UENUM()
enum ETrailWidthMode
{
	ETrailWidthMode_FromCentre UMETA(DisplayName = "From Centre"),
	ETrailWidthMode_FromFirst UMETA(DisplayName = "From First Socket"),
	ETrailWidthMode_FromSecond UMETA(DisplayName = "From Second Socket"),
};

UENUM()
namespace EParticleCollisionMode
{
	enum Type
	{
		SceneDepth UMETA(DisplayName="Scene Depth"),
		DistanceField UMETA(DisplayName="Distance Field")
	};
}


// Note: Check UMaterialInstance::Serialize if changed!

UENUM()
enum EMaterialShadingModel
{
	MSM_Unlit				UMETA(DisplayName="Unlit"),
	MSM_DefaultLit			UMETA(DisplayName="Default Lit"),
	MSM_Subsurface			UMETA(DisplayName="Subsurface"),
	MSM_PreintegratedSkin	UMETA(DisplayName="Preintegrated Skin"),
	MSM_ClearCoat			UMETA(DisplayName="Clear Coat"),
	MSM_SubsurfaceProfile	UMETA(DisplayName="Subsurface Profile"),
	MSM_TwoSidedFoliage		UMETA(DisplayName="Two Sided Foliage"),
	MSM_MAX,
};


/** This is used by the drawing passes to determine tessellation policy, so changes here need to be supported in native code. */
UENUM()
enum EMaterialTessellationMode
{
	/** Tessellation disabled. */
	MTM_NoTessellation UMETA(DisplayName="No Tessellation"),
	/** Simple tessellation. */
	MTM_FlatTessellation UMETA(DisplayName="Flat Tessellation"),
	/** Simple spline based tessellation. */
	MTM_PNTriangles UMETA(DisplayName="PN Triangles"),
	MTM_MAX,
};


UENUM()
enum EMaterialSamplerType
{
	SAMPLERTYPE_Color UMETA(DisplayName="Color"),
	SAMPLERTYPE_Grayscale UMETA(DisplayName="Grayscale"),
	SAMPLERTYPE_Alpha UMETA(DisplayName="Alpha"),
	SAMPLERTYPE_Normal UMETA(DisplayName="Normal"),
	SAMPLERTYPE_Masks UMETA(DisplayName="Masks"),
	SAMPLERTYPE_DistanceFieldFont UMETA(DisplayName="Distance Field Font"),
	SAMPLERTYPE_LinearColor UMETA(DisplayName = "Linear Color"),
	SAMPLERTYPE_LinearGrayscale UMETA(DisplayName = "Linear Grayscale"),
	SAMPLERTYPE_MAX,
};


/**	Lighting build quality enumeration */
UENUM()
enum ELightingBuildQuality
{
	Quality_Preview,
	Quality_Medium,
	Quality_High,
	Quality_Production,
	Quality_MAX,
};


UENUM()
enum ETriangleSortOption
{
	TRISORT_None,
	TRISORT_CenterRadialDistance,
	TRISORT_Random,
	TRISORT_MergeContiguous,
	TRISORT_Custom,
	TRISORT_CustomLeftRight,
	TRISORT_MAX,
};


/** Enum to specify which axis to use for the forward vector when using TRISORT_CustomLeftRight sort mode. */
UENUM()
enum ETriangleSortAxis
{
	TSA_X_Axis,
	TSA_Y_Axis,
	TSA_Z_Axis,
	TSA_MAX,
};


/** Movement modes for Characters. */
UENUM(BlueprintType)
enum EMovementMode
{
	/** None (movement is disabled). */
	MOVE_None		UMETA(DisplayName="None"),

	/** Walking on a surface. */
	MOVE_Walking	UMETA(DisplayName="Walking"),

	/** 
	 * Simplified walking on navigation data (e.g. navmesh). 
	 * If bGenerateOverlapEvents is true, then we will perform sweeps with each navmesh move.
	 * If bGenerateOverlapEvents is false then movement is cheaper but characters can overlap other objects without some extra process to repel/resolve their collisions.
	 */
	MOVE_NavWalking	UMETA(DisplayName="Navmesh Walking"),

	/** Falling under the effects of gravity, such as after jumping or walking off the edge of a surface. */
	MOVE_Falling	UMETA(DisplayName="Falling"),

	/** Swimming through a fluid volume, under the effects of gravity and buoyancy. */
	MOVE_Swimming	UMETA(DisplayName="Swimming"),

	/** Flying, ignoring the effects of gravity. Affected by the current physics volume's fluid friction. */
	MOVE_Flying		UMETA(DisplayName="Flying"),

	/** User-defined custom movement mode, including many possible sub-modes. */
	MOVE_Custom		UMETA(DisplayName="Custom"),

	MOVE_MAX		UMETA(Hidden),
};


/** 
 * Enum indicating different type of objects for rigid-body collision purposes. 
 * NOTE!! Some of these values are used to index into FCollisionResponseContainers and must be kept in sync.
 * @see FCollisionResponseContainer::SetResponse().
 */
UENUM(BlueprintType)
enum ECollisionChannel
{
	/**
	* @NOTE!!!! This DisplayName [DISPLAYNAME] SHOULD MATCH suffix of ECC_DISPLAYNAME
	* Otherwise it will mess up collision profile loading
	* If you change this, please also change FCollisionResponseContainers
	* 
	* If you add any more TraceQuery="1", you also should change UCollsionProfile::LoadProfileConfig
	* Metadata doesn't work outside of editor, so you'll need to add manually 
	*/
	ECC_WorldStatic UMETA(DisplayName="WorldStatic"),
	ECC_WorldDynamic UMETA(DisplayName="WorldDynamic"),
	ECC_Pawn UMETA(DisplayName="Pawn"),
	ECC_Visibility UMETA(DisplayName="Visibility" , TraceQuery="1"),
	ECC_Camera UMETA(DisplayName="Camera" , TraceQuery="1"),
	ECC_PhysicsBody UMETA(DisplayName="PhysicsBody"),
	ECC_Vehicle UMETA(DisplayName="Vehicle"),
	ECC_Destructible UMETA(DisplayName="Destructible"),
	// @NOTE : when you add more here for predefined engine channel
	// please change the max in the CollisionProfile
	// search ECC_Destructible

	// Unspecified Engine Trace Channels
	ECC_EngineTraceChannel1 UMETA(Hidden),
	ECC_EngineTraceChannel2 UMETA(Hidden),
	ECC_EngineTraceChannel3 UMETA(Hidden),
	ECC_EngineTraceChannel4 UMETA(Hidden), 
	ECC_EngineTraceChannel5 UMETA(Hidden),
	ECC_EngineTraceChannel6 UMETA(Hidden),

	// in order to use this custom channels
	// we recommend to define in your local file
	// - i.e. #define COLLISION_WEAPON		ECC_GameTraceChannel1
	// and make sure you customize these it in INI file by
	// 
	// in DefaultEngine.ini
	//
	// [/Script/Engine.CollisionProfile]
	// GameTraceChannel1="Weapon"
	// 
	// also in the INI file, you can override collision profiles that are defined by simply redefining
	// note that Weapon isn't defined in the BaseEngine.ini file, but "Trigger" is defined in Engine
	// +Profiles=(Name="Trigger",CollisionEnabled=QueryOnly,ObjectTypeName=WorldDynamic, DefaultResponse=ECR_Overlap, CustomResponses=((Channel=Visibility, Response=ECR_Ignore), (Channel=Weapon, Response=ECR_Ignore)))
	ECC_GameTraceChannel1 UMETA(Hidden),
	ECC_GameTraceChannel2 UMETA(Hidden),
	ECC_GameTraceChannel3 UMETA(Hidden),
	ECC_GameTraceChannel4 UMETA(Hidden),
	ECC_GameTraceChannel5 UMETA(Hidden),
	ECC_GameTraceChannel6 UMETA(Hidden),
	ECC_GameTraceChannel7 UMETA(Hidden),
	ECC_GameTraceChannel8 UMETA(Hidden),
	ECC_GameTraceChannel9 UMETA(Hidden),
	ECC_GameTraceChannel10 UMETA(Hidden),
	ECC_GameTraceChannel11 UMETA(Hidden),
	ECC_GameTraceChannel12 UMETA(Hidden),
	ECC_GameTraceChannel13 UMETA(Hidden),
	ECC_GameTraceChannel14 UMETA(Hidden),
	ECC_GameTraceChannel15 UMETA(Hidden),
	ECC_GameTraceChannel16 UMETA(Hidden),
	ECC_GameTraceChannel17 UMETA(Hidden),
	ECC_GameTraceChannel18 UMETA(Hidden),
	
	/** Add new serializeable channels above here (i.e. entries that exist in FCollisionResponseContainer) */
	/** Add only nonserialized/transient flags below */

	// NOTE!!!! THESE ARE BEING DEPRECATED BUT STILL THERE FOR BLUEPRINT. PLEASE DO NOT USE THEM IN CODE
	/** 
	 * This can be used to get all overlap event. If you trace with this channel, 
	 * It will return everything except its own. Do not use this often as this is expensive operation
	 */
	 /**
	  * can't add displaynames because then it will show up in the collision channel option
	  */
	ECC_OverlapAll_Deprecated UMETA(Hidden),
	ECC_MAX,
};


/** @note, if you change this, change GetCollisionChannelFromOverlapFilter() to match */
UENUM(BlueprintType)
enum EOverlapFilterOption
{
	// returns both overlaps with both dynamic and static components
	OverlapFilter_All UMETA(DisplayName="AllObjects"),
	// returns only overlaps with dynamic actors (far fewer results in practice, much more efficient)
	OverlapFilter_DynamicOnly UMETA(DisplayName="AllDynamicObjects"),
	// returns only overlaps with static actors (fewer results, more efficient)
	OverlapFilter_StaticOnly UMETA(DisplayName="AllStaticObjects"),
};


UENUM(BlueprintType)
enum EObjectTypeQuery
{
	ObjectTypeQuery1 UMETA(Hidden), 
	ObjectTypeQuery2 UMETA(Hidden), 
	ObjectTypeQuery3 UMETA(Hidden), 
	ObjectTypeQuery4 UMETA(Hidden), 
	ObjectTypeQuery5 UMETA(Hidden), 
	ObjectTypeQuery6 UMETA(Hidden), 
	ObjectTypeQuery7 UMETA(Hidden), 
	ObjectTypeQuery8 UMETA(Hidden), 
	ObjectTypeQuery9 UMETA(Hidden), 
	ObjectTypeQuery10 UMETA(Hidden), 
	ObjectTypeQuery11 UMETA(Hidden), 
	ObjectTypeQuery12 UMETA(Hidden), 
	ObjectTypeQuery13 UMETA(Hidden), 
	ObjectTypeQuery14 UMETA(Hidden), 
	ObjectTypeQuery15 UMETA(Hidden), 
	ObjectTypeQuery16 UMETA(Hidden), 
	ObjectTypeQuery17 UMETA(Hidden), 
	ObjectTypeQuery18 UMETA(Hidden), 
	ObjectTypeQuery19 UMETA(Hidden), 
	ObjectTypeQuery20 UMETA(Hidden), 
	ObjectTypeQuery21 UMETA(Hidden), 
	ObjectTypeQuery22 UMETA(Hidden), 
	ObjectTypeQuery23 UMETA(Hidden), 
	ObjectTypeQuery24 UMETA(Hidden), 
	ObjectTypeQuery25 UMETA(Hidden), 
	ObjectTypeQuery26 UMETA(Hidden), 
	ObjectTypeQuery27 UMETA(Hidden), 
	ObjectTypeQuery28 UMETA(Hidden), 
	ObjectTypeQuery29 UMETA(Hidden), 
	ObjectTypeQuery30 UMETA(Hidden), 
	ObjectTypeQuery31 UMETA(Hidden), 
	ObjectTypeQuery32 UMETA(Hidden),

	ObjectTypeQuery_MAX	UMETA(Hidden)
};


UENUM(BlueprintType)
enum ETraceTypeQuery
{
	TraceTypeQuery1 UMETA(Hidden), 
	TraceTypeQuery2 UMETA(Hidden), 
	TraceTypeQuery3 UMETA(Hidden), 
	TraceTypeQuery4 UMETA(Hidden), 
	TraceTypeQuery5 UMETA(Hidden), 
	TraceTypeQuery6 UMETA(Hidden), 
	TraceTypeQuery7 UMETA(Hidden), 
	TraceTypeQuery8 UMETA(Hidden), 
	TraceTypeQuery9 UMETA(Hidden), 
	TraceTypeQuery10 UMETA(Hidden), 
	TraceTypeQuery11 UMETA(Hidden), 
	TraceTypeQuery12 UMETA(Hidden), 
	TraceTypeQuery13 UMETA(Hidden), 
	TraceTypeQuery14 UMETA(Hidden), 
	TraceTypeQuery15 UMETA(Hidden), 
	TraceTypeQuery16 UMETA(Hidden), 
	TraceTypeQuery17 UMETA(Hidden), 
	TraceTypeQuery18 UMETA(Hidden), 
	TraceTypeQuery19 UMETA(Hidden), 
	TraceTypeQuery20 UMETA(Hidden), 
	TraceTypeQuery21 UMETA(Hidden), 
	TraceTypeQuery22 UMETA(Hidden), 
	TraceTypeQuery23 UMETA(Hidden), 
	TraceTypeQuery24 UMETA(Hidden), 
	TraceTypeQuery25 UMETA(Hidden), 
	TraceTypeQuery26 UMETA(Hidden), 
	TraceTypeQuery27 UMETA(Hidden), 
	TraceTypeQuery28 UMETA(Hidden), 
	TraceTypeQuery29 UMETA(Hidden), 
	TraceTypeQuery30 UMETA(Hidden), 
	TraceTypeQuery31 UMETA(Hidden), 
	TraceTypeQuery32 UMETA(Hidden),

	TraceTypeQuery_MAX	UMETA(Hidden)
};


/** Enum indicating which physics scene to use. */
UENUM()
enum EPhysicsSceneType
{
	/** The synchronous scene, which must finish before Unreal simulation code is run. */
	PST_Sync,
	/** The cloth scene, which may run while Unreal simulation code runs. */
	PST_Cloth,
	/** The asynchronous scene, which may run while Unreal simulation code runs. */
	PST_Async,
	PST_MAX,
};


/** Enum indicating how each type should respond */
UENUM(BlueprintType)
enum ECollisionResponse
{
	ECR_Ignore UMETA(DisplayName="Ignore"),
	ECR_Overlap UMETA(DisplayName="Overlap"),
	ECR_Block UMETA(DisplayName="Block"),
	ECR_MAX,
};


UENUM()
enum EFilterInterpolationType
{
	BSIT_Average,
	BSIT_Linear,
	BSIT_Cubic,
	BSIT_MAX
};


UENUM()
enum EInputConsumeOptions
{
	/** This component consumes all input and no components lower in the stack are processed. */
	ICO_ConsumeAll=0,
	/** This component consumes all events for a keys it has bound (whether or not they are handled successfully).  Components lower in the stack will not receive events from these keys. */
	ICO_ConsumeBoundKeys,
	/** All input events will be available to components lower in the stack. */
	ICO_ConsumeNone,
	ICO_MAX
};


namespace EWorldType
{
	enum Type
	{
		None,		// An untyped world, in most cases this will be the vestigial worlds of streamed in sub-levels
		Game,		// The game world
		Editor,		// A world being edited in the editor
		PIE,		// A Play In Editor world
		Preview,	// A preview world for an editor tool
		Inactive	// An editor world that was loaded but not currently being edited in the level editor
	};
}


enum class EFlushLevelStreamingType
{
	None,			
	Full,			// Allow multiple load requests
	Visibility,		// Flush visibility only, do not allow load requests, flushes async loading as well
};


USTRUCT()
struct FResponseChannel
{
	GENERATED_USTRUCT_BODY()

	/** This should match DisplayName of ECollisionChannel 
	 *	Meta data of custom channels can be used as well
	 */
	 UPROPERTY(EditAnywhere, Category = FResponseChannel)
	FName Channel;

	UPROPERTY(EditAnywhere, Category = FResponseChannel)
	TEnumAsByte<enum ECollisionResponse> Response;

	FResponseChannel()
		: Response(ECR_Block) {}

	FResponseChannel( FName InChannel, ECollisionResponse InResponse )
		: Channel(InChannel)
		, Response(InResponse) {}
};


/**
 *	Container for indicating a set of collision channels that this object will collide with.
 */
USTRUCT()
struct ENGINE_API FCollisionResponseContainer
{
	GENERATED_USTRUCT_BODY()

#if !CPP      //noexport property

	///////////////////////////////////////
	// Reserved Engine Trace Channels
	// 
	// Note - 	If you change this (add/remove/modify) 
	// 			you should make sure it matches with ECollisionChannel (including DisplayName)
	// 			They has to be mirrored if serialized
	///////////////////////////////////////
	UPROPERTY(EditAnywhere, BlueprintReadOnly, Category=CollisionResponseContainer, meta=(DisplayName="WorldStatic"))
	TEnumAsByte<enum ECollisionResponse> WorldStatic;    // 0

	UPROPERTY(EditAnywhere, BlueprintReadOnly, Category=CollisionResponseContainer, meta=(DisplayName="WorldDynamic"))
	TEnumAsByte<enum ECollisionResponse> WorldDynamic;    // 1.

	UPROPERTY(EditAnywhere, BlueprintReadOnly, Category=CollisionResponseContainer, meta=(DisplayName="Pawn"))
	TEnumAsByte<enum ECollisionResponse> Pawn;    		// 2

	UPROPERTY(EditAnywhere, BlueprintReadOnly, Category=CollisionResponseContainer, meta=(DisplayName="Visibility"))
	TEnumAsByte<enum ECollisionResponse> Visibility;    // 3

	UPROPERTY(EditAnywhere, BlueprintReadOnly, Category=CollisionResponseContainer, meta=(DisplayName="Camera"))
	TEnumAsByte<enum ECollisionResponse> Camera;    // 4

	UPROPERTY(EditAnywhere, BlueprintReadOnly, Category=CollisionResponseContainer, meta=(DisplayName="PhysicsBody"))
	TEnumAsByte<enum ECollisionResponse> PhysicsBody;    // 5

	UPROPERTY(EditAnywhere, BlueprintReadOnly, Category=CollisionResponseContainer, meta=(DisplayName="Vehicle"))
	TEnumAsByte<enum ECollisionResponse> Vehicle;    // 6

	UPROPERTY(EditAnywhere, BlueprintReadOnly, Category=CollisionResponseContainer, meta=(DisplayName="Destructible"))
	TEnumAsByte<enum ECollisionResponse> Destructible;    // 7


	///////////////////////////////////////
	// Unspecified Engine Trace Channels
	///////////////////////////////////////
	UPROPERTY(EditAnywhere, BlueprintReadOnly, Category=CollisionResponseContainer)
	TEnumAsByte<enum ECollisionResponse> EngineTraceChannel1;    // 8

	UPROPERTY(EditAnywhere, BlueprintReadOnly, Category=CollisionResponseContainer)
	TEnumAsByte<enum ECollisionResponse> EngineTraceChannel2;    // 9

	UPROPERTY(EditAnywhere, BlueprintReadOnly, Category=CollisionResponseContainer)
	TEnumAsByte<enum ECollisionResponse> EngineTraceChannel3;    // 10

	UPROPERTY(EditAnywhere, BlueprintReadOnly, Category=CollisionResponseContainer)
	TEnumAsByte<enum ECollisionResponse> EngineTraceChannel4;    // 11

	UPROPERTY(EditAnywhere, BlueprintReadOnly, Category=CollisionResponseContainer)
	TEnumAsByte<enum ECollisionResponse> EngineTraceChannel5;    // 12

	UPROPERTY(EditAnywhere, BlueprintReadOnly, Category=CollisionResponseContainer)
	TEnumAsByte<enum ECollisionResponse> EngineTraceChannel6;    // 13

	///////////////////////////////////////
	// in order to use this custom channels
	// we recommend to define in your local file
	// - i.e. #define COLLISION_WEAPON		ECC_GameTraceChannel1
	// and make sure you customize these it in INI file by
	// 
	// in DefaultEngine.ini
	//	
	// [/Script/Engine.CollisionProfile]
	// GameTraceChannel1="Weapon"
	// 
	// also in the INI file, you can override collision profiles that are defined by simply redefining
	// note that Weapon isn't defined in the BaseEngine.ini file, but "Trigger" is defined in Engine
	// +Profiles=(Name="Trigger",CollisionEnabled=QueryOnly,ObjectTypeName=WorldDynamic, DefaultResponse=ECR_Overlap, CustomResponses=((Channel=Visibility, Response=ECR_Ignore), (Channel=Weapon, Response=ECR_Ignore)))
	///////////////////////////////////////
	UPROPERTY(EditAnywhere, BlueprintReadOnly, Category=CollisionResponseContainer)
	TEnumAsByte<enum ECollisionResponse> GameTraceChannel1;    // 14

	UPROPERTY(EditAnywhere, BlueprintReadOnly, Category=CollisionResponseContainer)
	TEnumAsByte<enum ECollisionResponse> GameTraceChannel2;    // 15

	UPROPERTY(EditAnywhere, BlueprintReadOnly, Category=CollisionResponseContainer)
	TEnumAsByte<enum ECollisionResponse> GameTraceChannel3;    // 16

	UPROPERTY(EditAnywhere, BlueprintReadOnly, Category=CollisionResponseContainer)
	TEnumAsByte<enum ECollisionResponse> GameTraceChannel4;    // 17

	UPROPERTY(EditAnywhere, BlueprintReadOnly, Category=CollisionResponseContainer)
	TEnumAsByte<enum ECollisionResponse> GameTraceChannel5;    // 18

	UPROPERTY(EditAnywhere, BlueprintReadOnly, Category=CollisionResponseContainer)
	TEnumAsByte<enum ECollisionResponse> GameTraceChannel6;    // 19

	UPROPERTY(EditAnywhere, BlueprintReadOnly, Category=CollisionResponseContainer)
	TEnumAsByte<enum ECollisionResponse> GameTraceChannel7;    // 20

	UPROPERTY(EditAnywhere, BlueprintReadOnly, Category=CollisionResponseContainer)
	TEnumAsByte<enum ECollisionResponse> GameTraceChannel8;    // 21

	UPROPERTY(EditAnywhere, BlueprintReadOnly, Category=CollisionResponseContainer)
	TEnumAsByte<enum ECollisionResponse> GameTraceChannel9;    // 22

	UPROPERTY(EditAnywhere, BlueprintReadOnly, Category=CollisionResponseContainer)
	TEnumAsByte<enum ECollisionResponse> GameTraceChannel10;    // 23

	UPROPERTY(EditAnywhere, BlueprintReadOnly, Category=CollisionResponseContainer)
	TEnumAsByte<enum ECollisionResponse> GameTraceChannel11;    // 24

	UPROPERTY(EditAnywhere, BlueprintReadOnly, Category=CollisionResponseContainer)
	TEnumAsByte<enum ECollisionResponse> GameTraceChannel12;    // 25

	UPROPERTY(EditAnywhere, BlueprintReadOnly, Category=CollisionResponseContainer)
	TEnumAsByte<enum ECollisionResponse> GameTraceChannel13;    // 26

	UPROPERTY(EditAnywhere, BlueprintReadOnly, Category=CollisionResponseContainer)
	TEnumAsByte<enum ECollisionResponse> GameTraceChannel14;    // 27

	UPROPERTY(EditAnywhere, BlueprintReadOnly, Category=CollisionResponseContainer)
	TEnumAsByte<enum ECollisionResponse> GameTraceChannel15;    // 28

	UPROPERTY(EditAnywhere, BlueprintReadOnly, Category=CollisionResponseContainer)
	TEnumAsByte<enum ECollisionResponse> GameTraceChannel16;    // 28

	UPROPERTY(EditAnywhere, BlueprintReadOnly, Category=CollisionResponseContainer)
	TEnumAsByte<enum ECollisionResponse> GameTraceChannel17;    // 30

	UPROPERTY(EditAnywhere, BlueprintReadOnly, Category=CollisionResponseContainer)
	TEnumAsByte<enum ECollisionResponse> GameTraceChannel18;    // 31

#endif

	union
	{
		struct
		{
			//Reserved Engine Trace Channels
			uint8 WorldStatic;			// 0
			uint8 WorldDynamic;			// 1
			uint8 Pawn;					// 2
			uint8 Visibility;			// 3
			uint8 Camera;				// 4
			uint8 PhysicsBody;			// 5
			uint8 Vehicle;				// 6
			uint8 Destructible;			// 7

			// Unspecified Engine Trace Channels
			uint8 EngineTraceChannel1;   // 8
			uint8 EngineTraceChannel2;   // 9
			uint8 EngineTraceChannel3;   // 10
			uint8 EngineTraceChannel4;   // 11
			uint8 EngineTraceChannel5;   // 12
			uint8 EngineTraceChannel6;   // 13

			// Unspecified Game Trace Channels
			uint8 GameTraceChannel1;     // 14
			uint8 GameTraceChannel2;     // 15
			uint8 GameTraceChannel3;     // 16
			uint8 GameTraceChannel4;     // 17
			uint8 GameTraceChannel5;     // 18
			uint8 GameTraceChannel6;     // 19
			uint8 GameTraceChannel7;     // 20
			uint8 GameTraceChannel8;     // 21
			uint8 GameTraceChannel9;     // 22
			uint8 GameTraceChannel10;    // 23
			uint8 GameTraceChannel11;    // 24 
			uint8 GameTraceChannel12;    // 25
			uint8 GameTraceChannel13;    // 26
			uint8 GameTraceChannel14;    // 27
			uint8 GameTraceChannel15;    // 28
			uint8 GameTraceChannel16;    // 29 
			uint8 GameTraceChannel17;    // 30
			uint8 GameTraceChannel18;    // 31
		};
		uint8 EnumArray[32];
	};

	/** This constructor will set all channels to ECR_Block */
	FCollisionResponseContainer();
	FCollisionResponseContainer(ECollisionResponse DefaultResponse);

	/** Set the response of a particular channel in the structure. */
	void SetResponse(ECollisionChannel Channel, ECollisionResponse NewResponse);

	/** Set all channels to the specified response */
	void SetAllChannels(ECollisionResponse NewResponse);

	/** Replace the channels matching the old response with the new response */
	void ReplaceChannels(ECollisionResponse OldResponse, ECollisionResponse NewResponse);

	/** Returns the response set on the specified channel */
	FORCEINLINE_DEBUGGABLE ECollisionResponse GetResponse(ECollisionChannel Channel) const { return (ECollisionResponse)EnumArray[Channel]; }

	/** Set all channels from ChannelResponse Array **/
	void UpdateResponsesFromArray(TArray<FResponseChannel> & ChannelResponses);
	int32 FillArrayFromResponses(TArray<FResponseChannel> & ChannelResponses);

	/** Take two response containers and create a new container where each element is the 'min' of the two inputs (ie Ignore and Block results in Ignore) */
	static FCollisionResponseContainer CreateMinContainer(const FCollisionResponseContainer& A, const FCollisionResponseContainer& B);

	static const struct FCollisionResponseContainer & GetDefaultResponseContainer() { return DefaultResponseContainer; }

private:

	/** static variable for default data to be used without reconstructing everytime **/
	static FCollisionResponseContainer DefaultResponseContainer;

	friend class UCollisionProfile;
};


/** Enum for controlling the falloff of strength of a radial impulse as a function of distance from Origin. */
UENUM()
enum ERadialImpulseFalloff
{
	/** Impulse is a constant strength, up to the limit of its range. */
	RIF_Constant,
	/** Impulse should get linearly weaker the further from origin. */
	RIF_Linear,
	RIF_MAX,
};


/** Presets of values used in considering when put this body to sleep. */
UENUM()
enum class ESleepFamily : uint8
{
	/** Engine defaults. */
	Normal,
	/** A family of values with a lower sleep threshold; good for slower pendulum-like physics. */
	Sensitive,
	/** Specify your own sleep threshold multiplier */
	Custom,
};


/** Enum used to indicate what type of timeline signature a function matches. */
UENUM()
enum ETimelineSigType
{
	ETS_EventSignature,
	ETS_FloatSignature,
	ETS_VectorSignature,
	ETS_LinearColorSignature,
	ETS_InvalidSignature,
	ETS_MAX,
};


/** Enum used to describe what type of collision is enabled on a body. */
UENUM()
namespace ECollisionEnabled 
{ 
	enum Type 
	{ 
		/** No collision is enabled for this body. */
		NoCollision UMETA(DisplayName="No Collision"), 
		/** This body is used only for collision queries (raycasts, sweeps, and overlaps). */
		QueryOnly UMETA(DisplayName="Query Only (No Physics Collision)"),
		/** This body is used only for physics collision. */
		PhysicsOnly UMETA(DisplayName="Physics Only (No Query Collision)"),
		/** This body interacts with all collision (Query and Physics). */
		QueryAndPhysics UMETA(DisplayName="Collision Enabled (Query and Physics)") 
	}; 
} 


/** Describes the physical state of a rigid body. */
USTRUCT()
struct FRigidBodyState
{
	GENERATED_USTRUCT_BODY()

	UPROPERTY()
	FVector_NetQuantize100 Position;

	UPROPERTY()
	FQuat Quaternion;

	UPROPERTY()
	FVector_NetQuantize100 LinVel;

	UPROPERTY()
	FVector_NetQuantize100 AngVel;

	UPROPERTY()
	uint8 Flags;

	FRigidBodyState()
		: Position(ForceInit)
		, Quaternion(ForceInit)
		, LinVel(ForceInit)
		, AngVel(ForceInit)
		, Flags(0)
	{ }
};


namespace ERigidBodyFlags
{
	enum Type
	{
		None				= 0x00,
		Sleeping			= 0x01,
		NeedsUpdate			= 0x02,
	};
}


/** Rigid body error correction data */
USTRUCT()
struct FRigidBodyErrorCorrection
{
	GENERATED_USTRUCT_BODY()

	/** max squared position difference to perform velocity adjustment */
	UPROPERTY()
	float LinearDeltaThresholdSq;

	/** strength of snapping to desired linear velocity */
	UPROPERTY()
	float LinearInterpAlpha;

	/** inverted duration after which linear velocity adjustment will fix error */
	UPROPERTY()
	float LinearRecipFixTime;

	/** max squared angle difference (in radians) to perform velocity adjustment */
	UPROPERTY()
	float AngularDeltaThreshold;

	/** strength of snapping to desired angular velocity */
	UPROPERTY()
	float AngularInterpAlpha;

	/** inverted duration after which angular velocity adjustment will fix error */
	UPROPERTY()
	float AngularRecipFixTime;

	/** min squared body speed to perform velocity adjustment */
	UPROPERTY()
	float BodySpeedThresholdSq;

	FRigidBodyErrorCorrection()
		: LinearDeltaThresholdSq(5.0f)
		, LinearInterpAlpha(0.2f)
		, LinearRecipFixTime(1.0f)
		, AngularDeltaThreshold(0.2f * PI)
		, AngularInterpAlpha(0.1f)
		, AngularRecipFixTime(1.0f)
		, BodySpeedThresholdSq(0.2f)
	{ }
};


/**
 * Information about one contact between a pair of rigid bodies.
 */
USTRUCT()
struct FRigidBodyContactInfo
{
	GENERATED_USTRUCT_BODY()

	UPROPERTY()
	FVector ContactPosition;

	UPROPERTY()
	FVector ContactNormal;

	UPROPERTY()
	float ContactPenetration;

	UPROPERTY()
	class UPhysicalMaterial* PhysMaterial[2];


	FRigidBodyContactInfo()
		: ContactPosition(ForceInit)
		, ContactNormal(ForceInit)
		, ContactPenetration(0)
	{
		for (int32 ElementIndex = 0; ElementIndex < 2; ElementIndex++)
		{
			PhysMaterial[ElementIndex] = nullptr;
		}
	}

	FRigidBodyContactInfo(	const FVector& InContactPosition, 
							const FVector& InContactNormal, 
							float InPenetration, 
							UPhysicalMaterial* InPhysMat0, 
							UPhysicalMaterial* InPhysMat1 )
		: ContactPosition(InContactPosition)
		, ContactNormal(InContactNormal)
		, ContactPenetration(InPenetration)
	{
		PhysMaterial[0] = InPhysMat0;
		PhysMaterial[1] = InPhysMat1;
	}

	/** Swap the order of info in this info  */
	void SwapOrder();
};


/**
 * Information about an overall collision, including contacts.
 */
USTRUCT()
struct FCollisionImpactData
{
	GENERATED_USTRUCT_BODY()

	/** all the contact points in the collision*/
	UPROPERTY()
	TArray<struct FRigidBodyContactInfo> ContactInfos;

	/** the total impulse applied as the two objects push against each other*/
	UPROPERTY()
	FVector TotalNormalImpulse;

	/** the total counterimpulse applied of the two objects sliding against each other*/
	UPROPERTY()
	FVector TotalFrictionImpulse;

	FCollisionImpactData()
	: TotalNormalImpulse(ForceInit)
	, TotalFrictionImpulse(ForceInit)
	{}

	/** Iterate over ContactInfos array and swap order of information */
	void SwapContactOrders();
};


/** Struct used to hold effects for destructible damage events */
USTRUCT()
struct FFractureEffect
{
	GENERATED_USTRUCT_BODY()

	/** Particle system effect to play at fracture location. */
	UPROPERTY(EditAnywhere, BlueprintReadWrite, Category=FractureEffect)
	class UParticleSystem* ParticleSystem;

	/** Sound cue to play at fracture location. */
	UPROPERTY(EditAnywhere, BlueprintReadWrite, Category=FractureEffect)
	class USoundBase* Sound;

	FFractureEffect()
		: ParticleSystem(nullptr)
		, Sound(nullptr)
	{ }
};


/**	Struct for handling positions relative to a base actor, which is potentially moving */
USTRUCT()
struct ENGINE_API FBasedPosition
{
	GENERATED_USTRUCT_BODY()

	UPROPERTY(EditAnywhere, BlueprintReadWrite, Category=BasedPosition)
	class AActor* Base;

	UPROPERTY(EditAnywhere, BlueprintReadWrite, Category=BasedPosition)
	FVector Position;

	UPROPERTY()
	mutable FVector CachedBaseLocation;

	UPROPERTY()
	mutable FRotator CachedBaseRotation;

	UPROPERTY()
	mutable FVector CachedTransPosition;

	FBasedPosition();
	explicit FBasedPosition( class AActor *InBase, const FVector& InPosition );
	// Retrieve world location of this position
	FVector operator*() const;
	void Set( class AActor* InBase, const FVector& InPosition );
	void Clear();

	friend FArchive& operator<<( FArchive& Ar, FBasedPosition& T );
};


/** Struct for caching Quat<->Rotator conversions. */
struct ENGINE_API FRotationConversionCache
{
	FRotationConversionCache()
		: CachedQuat(FQuat::Identity)
		, CachedRotator(FRotator::ZeroRotator)
	{
	}

	/** Convert a FRotator to FQuat. Uses the cached conversion if possible, and updates it if there was no match. */
	FORCEINLINE_DEBUGGABLE FQuat RotatorToQuat(const FRotator& InRotator) const
	{
		if (CachedRotator != InRotator)
		{
			CachedRotator = InRotator.GetNormalized();
			CachedQuat = CachedRotator.Quaternion();
		}
		return CachedQuat;
	}

	/** Convert a FRotator to FQuat. Uses the cached conversion if possible, but does *NOT* update the cache if there was no match. */
	FORCEINLINE_DEBUGGABLE FQuat RotatorToQuat_ReadOnly(const FRotator& InRotator) const
	{
		if (CachedRotator == InRotator)
		{
			return CachedQuat;
		}
		return InRotator.Quaternion();
	}

	/** Convert a FQuat to FRotator. Uses the cached conversion if possible, and updates it if there was no match. */
	FORCEINLINE_DEBUGGABLE FRotator QuatToRotator(const FQuat& InQuat) const
	{
		if (CachedQuat != InQuat)
		{
			CachedQuat = InQuat.GetNormalized();
			CachedRotator = CachedQuat.Rotator();
		}
		return CachedRotator;
	}

	/** Convert a FQuat to FRotator. Uses the cached conversion if possible, but does *NOT* update the cache if there was no match. */
	FORCEINLINE_DEBUGGABLE FRotator QuatToRotator_ReadOnly(const FQuat& InQuat) const
	{
		if (CachedQuat == InQuat)
		{
			return CachedRotator;
		}
		return InQuat.Rotator();
	}

	/** Version of QuatToRotator when the Quat is known to already be normalized. */
	FORCEINLINE_DEBUGGABLE FRotator NormalizedQuatToRotator(const FQuat& InNormalizedQuat) const
	{
		if (CachedQuat != InNormalizedQuat)
		{
			CachedQuat = InNormalizedQuat;
			CachedRotator = InNormalizedQuat.Rotator();
		}
		return CachedRotator;
	}

	/** Version of QuatToRotator when the Quat is known to already be normalized. Does *NOT* update the cache if there was no match. */
	FORCEINLINE_DEBUGGABLE FRotator NormalizedQuatToRotator_ReadOnly(const FQuat& InNormalizedQuat) const
	{
		if (CachedQuat == InNormalizedQuat)
		{
			return CachedRotator;
		}
		return InNormalizedQuat.Rotator();
	}

	/** Return the cached Quat. */
	FORCEINLINE_DEBUGGABLE FQuat GetCachedQuat() const
	{
		return CachedQuat;
	}

	/** Return the cached Rotator. */
	FORCEINLINE_DEBUGGABLE FRotator GetCachedRotator() const
	{
		return CachedRotator;
	}

private:
	mutable FQuat		CachedQuat;		// FQuat matching CachedRotator such that CachedQuat.Rotator() == CachedRotator.
	mutable FRotator	CachedRotator;	// FRotator matching CachedQuat such that CachedRotator.Quaternion() == CachedQuat.
};



/** A line of subtitle text and the time at which it should be displayed. */
USTRUCT()
struct FSubtitleCue
{
	GENERATED_USTRUCT_BODY()

	/** The text to appear in the subtitle. */
	UPROPERTY(EditAnywhere, BlueprintReadWrite, Category=SubtitleCue)
	FText Text;

	/** The time at which the subtitle is to be displayed, in seconds relative to the beginning of the line. */
	UPROPERTY(EditAnywhere, BlueprintReadWrite, Category=SubtitleCue)
	float Time;

	FSubtitleCue()
		: Time(0)
	{ }
};


/**	A subtitle localized to a specific language. */
USTRUCT()
struct FLocalizedSubtitle
{
	GENERATED_USTRUCT_BODY()

	/** The 3-letter language for this subtitle */
	UPROPERTY()
	FString LanguageExt;

	/**
	 * Subtitle cues.  If empty, use SoundNodeWave's SpokenText as the subtitle.  Will often be empty,
	 * as the contents of the subtitle is commonly identical to what is spoken.
	 */
	UPROPERTY()
	TArray<struct FSubtitleCue> Subtitles;

	/** true if this sound is considered to contain mature content. */
	UPROPERTY()
	uint32 bMature:1;

	/** true if the subtitles have been split manually. */
	UPROPERTY()
	uint32 bManualWordWrap:1;

	/** true if the subtitles should be displayed one line at a time. */
	UPROPERTY()
	uint32 bSingleLine:1;

	FLocalizedSubtitle()
		: bMature(false)
		, bManualWordWrap(false)
		, bSingleLine(false)
	{ }
};


/**	Per-light settings for Lightmass */
USTRUCT()
struct FLightmassLightSettings
{
	GENERATED_USTRUCT_BODY()

	/** 0 will be completely desaturated, 1 will be unchanged */
	UPROPERTY(EditAnywhere, BlueprintReadWrite, Category=Lightmass, meta=(UIMin = "0.0", UIMax = "4.0"))
	float IndirectLightingSaturation;

	/** Controls the falloff of shadow penumbras */
	UPROPERTY(EditAnywhere, BlueprintReadWrite, Category=Lightmass, meta=(UIMin = "0.1", UIMax = "4.0"))
	float ShadowExponent;

	/** 
	 * Whether to use area shadows for stationary light precomputed shadowmaps.  
	 * Area shadows get softer the further they are from shadow casters, but require higher lightmap resolution to get the same quality where the shadow is sharp.
	 */
	UPROPERTY(EditAnywhere, BlueprintReadWrite, Category=Lightmass)
	bool bUseAreaShadowsForStationaryLight;

	FLightmassLightSettings()
		: IndirectLightingSaturation(1.0f)
		, ShadowExponent(2.0f)
		, bUseAreaShadowsForStationaryLight(false)
	{ }
};


/**	Point/spot settings for Lightmass */
USTRUCT()
struct FLightmassPointLightSettings : public FLightmassLightSettings
{
	GENERATED_USTRUCT_BODY()
};


/**	Directional light settings for Lightmass */
USTRUCT()
struct FLightmassDirectionalLightSettings : public FLightmassLightSettings
{
	GENERATED_USTRUCT_BODY()

	/** Angle that the directional light's emissive surface extends relative to a receiver, affects penumbra sizes. */
	UPROPERTY(EditAnywhere, BlueprintReadWrite, Category=Lightmass, meta=(UIMin = ".0001", UIMax = "5"))
	float LightSourceAngle;

	FLightmassDirectionalLightSettings()
		: LightSourceAngle(1.0f)
	{
	}
};


/**	Per-object settings for Lightmass */
USTRUCT()
struct FLightmassPrimitiveSettings
{
	GENERATED_USTRUCT_BODY()

	/** If true, this object will be lit as if it receives light from both sides of its polygons. */
	UPROPERTY(EditAnywhere, BlueprintReadOnly, Category=Lightmass)
	uint32 bUseTwoSidedLighting:1;

	/** If true, this object will only shadow indirect lighting.  					*/
	UPROPERTY(EditAnywhere, BlueprintReadOnly, Category=Lightmass)
	uint32 bShadowIndirectOnly:1;

	/** If true, allow using the emissive for static lighting.						*/
	UPROPERTY(EditAnywhere, BlueprintReadOnly, Category=Lightmass)
	uint32 bUseEmissiveForStaticLighting:1;

	/** 
	 * Typically the triangle normal is used for hemisphere gathering which prevents incorrect self-shadowing from artist-tweaked vertex normals. 
	 * However in the case of foliage whose vertex normal has been setup to match the underlying terrain, gathering in the direction of the vertex normal is desired.
	 */
	UPROPERTY(EditAnywhere, BlueprintReadOnly, Category=Lightmass)
	uint32 bUseVertexNormalForHemisphereGather:1;

	/** Direct lighting falloff exponent for mesh area lights created from emissive areas on this primitive. */
	UPROPERTY()
	float EmissiveLightFalloffExponent;

	/**
	 * Direct lighting influence radius.
	 * The default is 0, which means the influence radius should be automatically generated based on the emissive light brightness.
	 * Values greater than 0 override the automatic method.
	 */
	UPROPERTY()
	float EmissiveLightExplicitInfluenceRadius;

	/** Scales the emissive contribution of all materials applied to this object.	*/
	UPROPERTY()
	float EmissiveBoost;

	/** Scales the diffuse contribution of all materials applied to this object.	*/
	UPROPERTY(EditAnywhere, BlueprintReadWrite, Category=Lightmass)
	float DiffuseBoost;

	/** Fraction of samples taken that must be occluded in order to reach full occlusion. */
	UPROPERTY(EditAnywhere, BlueprintReadWrite, Category=Lightmass)
	float FullyOccludedSamplesFraction;

	FLightmassPrimitiveSettings()
	{
		bUseTwoSidedLighting = false;
		bShadowIndirectOnly = false;
		bUseEmissiveForStaticLighting = false;
		bUseVertexNormalForHemisphereGather = false;
		EmissiveLightFalloffExponent = 8.0f;
		EmissiveLightExplicitInfluenceRadius = 0.0f;
		EmissiveBoost = 1.0f;
		DiffuseBoost = 1.0f;
		FullyOccludedSamplesFraction = 1.0f;
	}

	friend bool operator==(const FLightmassPrimitiveSettings& A, const FLightmassPrimitiveSettings& B)
	{
		//@todo UE4. Do we want a little 'leeway' in joining 
		if ((A.bUseTwoSidedLighting != B.bUseTwoSidedLighting) ||
			(A.bShadowIndirectOnly != B.bShadowIndirectOnly) || 
			(A.bUseEmissiveForStaticLighting != B.bUseEmissiveForStaticLighting) || 
			(A.bUseVertexNormalForHemisphereGather != B.bUseVertexNormalForHemisphereGather) || 
			(fabsf(A.EmissiveLightFalloffExponent - B.EmissiveLightFalloffExponent) > SMALL_NUMBER) ||
			(fabsf(A.EmissiveLightExplicitInfluenceRadius - B.EmissiveLightExplicitInfluenceRadius) > SMALL_NUMBER) ||
			(fabsf(A.EmissiveBoost - B.EmissiveBoost) > SMALL_NUMBER) ||
			(fabsf(A.DiffuseBoost - B.DiffuseBoost) > SMALL_NUMBER) ||
			(fabsf(A.FullyOccludedSamplesFraction - B.FullyOccludedSamplesFraction) > SMALL_NUMBER))
		{
			return false;
		}
		return true;
	}

	// Functions.
	friend FArchive& operator<<(FArchive& Ar, FLightmassPrimitiveSettings& Settings);
};


/**	Debug options for Lightmass */
USTRUCT()
struct FLightmassDebugOptions
{
	GENERATED_USTRUCT_BODY()

	/**
	 *	If false, UnrealLightmass.exe is launched automatically (default)
	 *	If true, it must be launched manually (e.g. through a debugger) with the -debug command line parameter.
	 */
	UPROPERTY(EditAnywhere, BlueprintReadWrite, Category=LightmassDebugOptions)
	uint32 bDebugMode:1;

	/**	If true, all participating Lightmass agents will report back detailed stats to the log.	 */
	UPROPERTY(EditAnywhere, BlueprintReadWrite, Category=LightmassDebugOptions)
	uint32 bStatsEnabled:1;

	/**	If true, BSP surfaces split across model components are joined into 1 mapping	 */
	UPROPERTY(EditAnywhere, BlueprintReadWrite, Category=LightmassDebugOptions)
	uint32 bGatherBSPSurfacesAcrossComponents:1;

	/**	The tolerance level used when gathering BSP surfaces.	 */
	UPROPERTY(EditAnywhere, BlueprintReadWrite, Category=LightmassDebugOptions)
	float CoplanarTolerance;

	/**
	 *	If true, Lightmass will import mappings immediately as they complete.
	 *	It will not process them, however.
	 */
	UPROPERTY(EditAnywhere, BlueprintReadWrite, Category=LightmassDebugOptions)
	uint32 bUseImmediateImport:1;

	/**
	 *	If true, Lightmass will process appropriate mappings as they are imported.
	 *	NOTE: Requires ImmediateMode be enabled to actually work.
	 */
	UPROPERTY(EditAnywhere, BlueprintReadWrite, Category=LightmassDebugOptions)
	uint32 bImmediateProcessMappings:1;

	/**	If true, Lightmass will sort mappings by texel cost. */
	UPROPERTY(EditAnywhere, BlueprintReadWrite, Category=LightmassDebugOptions)
	uint32 bSortMappings:1;

	/**	If true, the generate coefficients will be dumped to binary files. */
	UPROPERTY(EditAnywhere, BlueprintReadWrite, Category=LightmassDebugOptions)
	uint32 bDumpBinaryFiles:1;

	/**
	 *	If true, Lightmass will write out BMPs for each generated material property
	 *	sample to <GAME>\ScreenShots\Materials.
	 */
	UPROPERTY(EditAnywhere, BlueprintReadWrite, Category=LightmassDebugOptions)
	uint32 bDebugMaterials:1;

	/**	If true, Lightmass will pad the calculated mappings to reduce/eliminate seams. */
	UPROPERTY(EditAnywhere, BlueprintReadWrite, Category=LightmassDebugOptions)
	uint32 bPadMappings:1;

	/**
	 *	If true, will fill padding of mappings with a color rather than the sampled edges.
	 *	Means nothing if bPadMappings is not enabled...
	 */
	UPROPERTY(EditAnywhere, BlueprintReadWrite, Category=LightmassDebugOptions)
	uint32 bDebugPaddings:1;

	/**
	 * If true, only the mapping containing a debug texel will be calculated, all others
	 * will be set to white
	 */
	UPROPERTY(EditAnywhere, BlueprintReadWrite, Category=LightmassDebugOptions)
	uint32 bOnlyCalcDebugTexelMappings:1;

	/** If true, color lightmaps a random color */
	UPROPERTY(EditAnywhere, BlueprintReadWrite, Category=LightmassDebugOptions)
	uint32 bUseRandomColors:1;

	/** If true, a green border will be placed around the edges of mappings */
	UPROPERTY(EditAnywhere, BlueprintReadWrite, Category=LightmassDebugOptions)
	uint32 bColorBordersGreen:1;

	/**
	 * If true, Lightmass will overwrite lightmap data with a shade of red relating to
	 * how long it took to calculate the mapping (Red = Time / ExecutionTimeDivisor)
	 */
	UPROPERTY(EditAnywhere, BlueprintReadWrite, Category=LightmassDebugOptions)
	uint32 bColorByExecutionTime:1;

	/** The amount of time that will be count as full red when bColorByExecutionTime is enabled */
	UPROPERTY(EditAnywhere, BlueprintReadWrite, Category=LightmassDebugOptions)
	float ExecutionTimeDivisor;

	ENGINE_API FLightmassDebugOptions();
};


/**
 *	Debug options for Swarm
 */
USTRUCT()
struct FSwarmDebugOptions
{
	GENERATED_USTRUCT_BODY()

	/**
	 *	If true, Swarm will distribute jobs.
	 *	If false, only the local machine will execute the jobs.
	 */
	UPROPERTY(EditAnywhere, BlueprintReadWrite, Category=SwarmDebugOptions)
	uint32 bDistributionEnabled:1;

	/**
	 *	If true, Swarm will force content to re-export rather than using the cached version.
	 *	If false, Swarm will attempt to use the cached version.
	 */
	UPROPERTY(EditAnywhere, BlueprintReadWrite, Category=SwarmDebugOptions)
	uint32 bForceContentExport:1;

	UPROPERTY()
	uint32 bInitialized:1;

	FSwarmDebugOptions()
		: bDistributionEnabled(true)
		, bForceContentExport(false)
	{
	}

	//@todo UE4. For some reason, the global instance is not initializing to the default settings...
	// Be sure to update this function to properly set the desired initial values!!!!
	void Touch();
};


UENUM()
enum ELightMapPaddingType
{
	LMPT_NormalPadding,
	LMPT_PrePadding,
	LMPT_NoPadding
};


/** Bit-field flags that affects storage (e.g. packing, streaming) and other info about a shadowmap. */
UENUM()
enum EShadowMapFlags
{
	/** No flags. */
	SMF_None			= 0,
	/** Shadowmap should be placed in a streaming texture. */
	SMF_Streamed		= 0x00000001
};


/** Reference to a specific material in a PrimitiveComponent. */
USTRUCT()
struct FPrimitiveMaterialRef
{
	GENERATED_USTRUCT_BODY()

	UPROPERTY()
	class UPrimitiveComponent* Primitive;

	UPROPERTY()
	class UDecalComponent* Decal;

	UPROPERTY()
	int32 ElementIndex;

	FPrimitiveMaterialRef()
		: Primitive(nullptr)
		, Decal(nullptr)
		, ElementIndex(0)
	{ }

	FPrimitiveMaterialRef(UPrimitiveComponent* InPrimitive, int32 InElementIndex)
		: Primitive(InPrimitive)
		, Decal(nullptr)
		, ElementIndex(InElementIndex)
	{ 	}

	FPrimitiveMaterialRef(UDecalComponent* InDecal, int32 InElementIndex)
		: Primitive(nullptr)
		, Decal(InDecal)
		, ElementIndex(InElementIndex)
	{ 	}
};


/**
 * Structure containing information about one hit of a trace, such as point of impact and surface normal at that point.
 */
USTRUCT(BlueprintType, meta=(HasNativeBreak="Engine.GameplayStatics.BreakHitResult"))
struct ENGINE_API FHitResult
{
	GENERATED_USTRUCT_BODY()

	/** Indicates if this hit was a result of blocking collision. If false, there was no hit or it was an overlap/touch instead. */
	UPROPERTY()
	uint32 bBlockingHit:1;

	/**
	 * Whether the trace started in penetration, i.e. with an initial blocking overlap.
	 * In the case of penetration, if PenetrationDepth > 0.f, then it will represent the distance along the Normal vector that will result in
	 * minimal contact between the swept shape and the object that was hit. In this case, ImpactNormal will be the normal opposed to movement at that location
	 * (ie, Normal may not equal ImpactNormal).
	 */
	UPROPERTY()
	uint32 bStartPenetrating:1;

	/**
	 * 'Time' of impact along trace direction (ranging from 0.0 to 1.0) if there is a hit, indicating time between TraceStart and TraceEnd.
	 * For swept movement (but not queries) this may be pulled back slightly from the actual time of impact, to prevent precision problems with adjacent geometry.
	 */
	UPROPERTY()
	float Time;
	 
	/** The distance from the TraceStart to the ImpactPoint in world space. This value is 0 if there was an initial overlap (trace started inside another colliding object). */
	UPROPERTY()
	float Distance; 
	
	/**
	 * The location in world space where the moving shape would end up against the impacted object, if there is a hit. Equal to the point of impact for line tests.
	 * Example: for a sphere trace test, this is the point where the center of the sphere would be located when it touched the other object.
	 * For swept movement (but not queries) this may not equal the final location of the shape since hits are pulled back slightly to prevent precision issues from overlapping another surface.
	 */
	UPROPERTY()
	FVector_NetQuantize Location;

	/**
	 * Location in world space of the actual contact of the trace shape (box, sphere, ray, etc) with the impacted object.
	 * Example: for a sphere trace test, this is the point where the surface of the sphere touches the other object.
	 */
	UPROPERTY()
	FVector_NetQuantize ImpactPoint;

	/**
	 * Normal of the hit in world space, for the object that was swept. Equal to ImpactNormal for line tests.
	 * This is computed for capsules and spheres, otherwise it will be the same as ImpactNormal.
	 * Example: for a sphere trace test, this is a normalized vector pointing in towards the center of the sphere at the point of impact.
	 */
	UPROPERTY()
	FVector_NetQuantizeNormal Normal;

	/**
	 * Normal of the hit in world space, for the object that was hit by the sweep, if any.
	 * For example if a box hits a flat plane, this is a normalized vector pointing out from the plane.
	 * In the case of impact with a corner or edge of a surface, usually the "most opposing" normal (opposed to the query direction) is chosen.
	 */
	UPROPERTY()
	FVector_NetQuantizeNormal ImpactNormal;

	/**
	 * Start location of the trace.
	 * For example if a sphere is swept against the world, this is the starting location of the center of the sphere.
	 */
	UPROPERTY()
	FVector_NetQuantize TraceStart;

	/**
	 * End location of the trace; this is NOT where the impact occurred (if any), but the furthest point in the attempted sweep.
	 * For example if a sphere is swept against the world, this would be the center of the sphere if there was no blocking hit.
	 */
	UPROPERTY()
	FVector_NetQuantize TraceEnd;

	/**
	  * If this test started in penetration (bStartPenetrating is true) and a depenetration vector can be computed,
	  * this value is the distance along Normal that will result in moving out of penetration.
	  * If the distance cannot be computed, this distance will be zero.
	  */
	UPROPERTY()
	float PenetrationDepth;

	/** Extra data about item that was hit (hit primitive specific). */
	UPROPERTY()
	int32 Item;

	/**
	 * Physical material that was hit.
	 * @note Must set bReturnPhysicalMaterial on the swept PrimitiveComponent or in the query params for this to be returned.
	 */
	UPROPERTY()
	TWeakObjectPtr<class UPhysicalMaterial> PhysMaterial;

	/** Actor hit by the trace. */
	UPROPERTY()
	TWeakObjectPtr<class AActor> Actor;

	/** PrimitiveComponent hit by the trace. */
	UPROPERTY()
	TWeakObjectPtr<class UPrimitiveComponent> Component;

	/** Name of bone we hit (for skeletal meshes). */
	UPROPERTY()
	FName BoneName;

	/** Face index we hit (for complex hits with triangle meshes). */
	UPROPERTY()
	int32 FaceIndex;


	FHitResult()
	{
		FMemory::Memzero(this, sizeof(FHitResult));
		Time = 1.f;
	}
	
	explicit FHitResult(float InTime)
	{
		FMemory::Memzero(this, sizeof(FHitResult));
		Time = InTime;
	}

	explicit FHitResult(EForceInit Init)
	{
		FMemory::Memzero(this, sizeof(FHitResult));
		Time = 1.f;
	}

	/** Ctor for easily creating "fake" hits from limited data. */
	FHitResult(class AActor* InActor, class UPrimitiveComponent* InComponent, FVector const& HitLoc, FVector const& HitNorm);
 
	void Reset(float InTime = 1.f, bool bPreserveTraceData = true)
	{
		const FVector SavedTraceStart = TraceStart;
		const FVector SavedTraceEnd = TraceEnd;
		FMemory::Memzero(this, sizeof(FHitResult));
		Time = InTime;
		if (bPreserveTraceData)
		{
			TraceStart = SavedTraceStart;
			TraceEnd = SavedTraceEnd;
		}
	}

	/** Utility to return the Actor that owns the Component that was hit. */
	AActor* GetActor() const;

	/** Utility to return the Component that was hit. */
	UPrimitiveComponent* GetComponent() const;

	/** Optimized serialize function */
	bool NetSerialize(FArchive& Ar, class UPackageMap* Map, bool& bOutSuccess);

	/** Return true if there was a blocking hit that was not caused by starting in penetration. */
	FORCEINLINE bool IsValidBlockingHit() const
	{
		return bBlockingHit && !bStartPenetrating;
	}

	/** Static utility function that returns the first 'blocking' hit in an array of results. */
	static FHitResult* GetFirstBlockingHit(TArray<FHitResult>& InHits)
	{
		for(int32 HitIdx=0; HitIdx<InHits.Num(); HitIdx++)
		{
			if(InHits[HitIdx].bBlockingHit)
			{
				return &InHits[HitIdx];
			}
		}
		return nullptr;
	}

	/** Static utility function that returns the number of blocking hits in array. */
	static int32 GetNumBlockingHits(const TArray<FHitResult>& InHits)
	{
		int32 NumBlocks = 0;
		for(int32 HitIdx=0; HitIdx<InHits.Num(); HitIdx++)
		{
			if(InHits[HitIdx].bBlockingHit)
			{
				NumBlocks++;
			}
		}
		return NumBlocks;
	}

	/** Static utility function that returns the number of overlapping hits in array. */
	static int32 GetNumOverlapHits(const TArray<FHitResult>& InHits)
	{
		return (InHits.Num() - GetNumBlockingHits(InHits));
	}

	/**
	 * Get a copy of the HitResult with relevant information reversed.
	 * For example when receiving a hit from another object, we reverse the normals.
	 */
	static FHitResult GetReversedHit(const FHitResult& Hit)
	{
		FHitResult Result(Hit);
		Result.Normal = -Result.Normal;
		Result.ImpactNormal = -Result.ImpactNormal;
		return Result;
	}

	FString ToString() const;
};


template<>
struct TStructOpsTypeTraits<FHitResult> : public TStructOpsTypeTraitsBase
{
	enum
	{
		WithNetSerializer = true,
	};
};


/** Structure containing information about one hit of an overlap test */
USTRUCT()
struct ENGINE_API FOverlapResult
{
	GENERATED_USTRUCT_BODY()

	/** Actor that the check hit. */
	UPROPERTY()
	TWeakObjectPtr<class AActor> Actor;

	/** PrimitiveComponent that the check hit. */
	UPROPERTY()
	TWeakObjectPtr<class UPrimitiveComponent> Component;

	/** This is the index of the overlapping item. 
		For DestructibleComponents, this is the ChunkInfo index. 
		For SkeletalMeshComponents this is the Body index or INDEX_NONE for single body */
	int32 ItemIndex;

	/** Utility to return the Actor that owns the Component that was hit */
	AActor* GetActor() const;

	/** Utility to return the Component that was hit */
	UPrimitiveComponent* GetComponent() const;

	/** Indicates if this hit was requesting a block - if false, was requesting a touch instead */
	UPROPERTY()
	uint32 bBlockingHit:1;

	FOverlapResult()
	{
		FMemory::Memzero(this, sizeof(FOverlapResult));
	}
};


/** Structure containing information about minimum translation direction (MTD) */
USTRUCT()
struct ENGINE_API FMTDResult
{
	GENERATED_USTRUCT_BODY()

	/** Normalized direction of the minimum translation required to fix penetration. */
	UPROPERTY()
	FVector Direction;

	/** Distance required to move along the MTD vector (Direction). */
	UPROPERTY()
	float Distance;

	FMTDResult()
	{
		FMemory::Memzero(this, sizeof(FMTDResult));
	}
};


/** Struct used for passing information from Matinee to an Actor for blending animations during a sequence. */
USTRUCT()
struct FAnimSlotInfo
{
	GENERATED_USTRUCT_BODY()

	/** Name of slot that we want to play the animtion in. */
	UPROPERTY()
	FName SlotName;

	/** Strength of each Channel within this Slot. Channel indexs are determined by track order in Matinee. */
	UPROPERTY()
	TArray<float> ChannelWeights;
};


/** Used to indicate each slot name and how many channels they have. */
USTRUCT()
struct FAnimSlotDesc
{
	GENERATED_USTRUCT_BODY()

	/** Name of the slot. */
	UPROPERTY()
	FName SlotName;

	/** Number of channels that are available in this slot. */
	UPROPERTY()
	int32 NumChannels;


	FAnimSlotDesc()
		: NumChannels(0)
	{ }

};


/** Container for Animation Update Rate parameters.
 * They are shared for all components of an Actor, so they can be updated in sync. */
USTRUCT()
struct FAnimUpdateRateParameters
{
	GENERATED_USTRUCT_BODY()

public:
	enum EOptimizeMode
	{
		TrailMode,
		LookAheadMode,
	};

	/** Cache which Update Rate Optimization mode we are using */
	EOptimizeMode OptimizeMode;

	/** How often animation will be updated/ticked. 1 = every frame, 2 = every 2 frames, etc. */
	UPROPERTY()
	int32 UpdateRate;

	/** How often animation will be evaluated. 1 = every frame, 2 = every 2 frames, etc.
	 *  has to be a multiple of UpdateRate. */
	UPROPERTY()
	int32 EvaluationRate;

	/** When skipping a frame, should it be interpolated or frozen? */
	UPROPERTY()
	bool bInterpolateSkippedFrames;

	/** (This frame) animation update should be skipped. */
	UPROPERTY()
	bool bSkipUpdate;

	/** (This frame) animation evaluation should be skipped. */
	UPROPERTY()
	bool bSkipEvaluation;

	UPROPERTY(Transient)
	/** Track time we have lost via skipping */
	float TickedPoseOffestTime;

	UPROPERTY(Transient)
	/** Total time of the last series of skipped updates */
	float AdditionalTime;

	/** The delta time of the last tick */
	float ThisTickDelta;

	/** Rate of animation evaluation when non rendered (off screen and dedicated servers).
	 * a value of 4 means evaluated 1 frame, then 3 frames skipped */
	UPROPERTY()
	int32 BaseNonRenderedUpdateRate;

	/** Array of MaxDistanceFactor to use for AnimUpdateRate when mesh is visible (rendered).
	 * MaxDistanceFactor is size on screen, as used by LODs
	 * Example:
	 *		BaseVisibleDistanceFactorThesholds.Add(0.4f)
	 *		BaseVisibleDistanceFactorThesholds.Add(0.2f)
	 * means:
	 *		0 frame skip, MaxDistanceFactor > 0.4f
	 *		1 frame skip, MaxDistanceFactor > 0.2f
	 *		2 frame skip, MaxDistanceFactor > 0.0f
	 */
	UPROPERTY()
	TArray<float> BaseVisibleDistanceFactorThesholds;

public:

	/** Default constructor. */
	FAnimUpdateRateParameters()
		: UpdateRate(1)
		, EvaluationRate(1)
		, bInterpolateSkippedFrames(false)
		, bSkipUpdate(false)
		, bSkipEvaluation(false)
		, TickedPoseOffestTime(0.f)
		, AdditionalTime(0.f)
		, ThisTickDelta(0.f)
		, BaseNonRenderedUpdateRate(4)
	{ 
		BaseVisibleDistanceFactorThesholds.Add(0.4f);
		BaseVisibleDistanceFactorThesholds.Add(0.2f);
	}

	/** Set parameters and verify inputs for Trail Mode (original behaviour - skip frames, track skipped time and then catch up afterwards).
	 * @param : UpdateShiftRate. Shift our update frames so that updates across all skinned components are staggered
	 * @param : NewUpdateRate. How often animation will be updated/ticked. 1 = every frame, 2 = every 2 frames, etc.
	 * @param : NewEvaluationRate. How often animation will be evaluated. 1 = every frame, 2 = every 2 frames, etc.
	 * @param : bNewInterpSkippedFrames. When skipping a frame, should it be interpolated or frozen?
	 */
	void SetTrailMode(float DeltaTime, uint8 UpdateRateShift, int32 NewUpdateRate, int32 NewEvaluationRate, bool bNewInterpSkippedFrames);

	void SetLookAheadMode(float DeltaTime, uint8 UpdateRateShift, float LookAheadAmount);

	float GetInterpolationAlpha() const;

	float GetRootMotionInterp() const;

	bool DoEvaluationRateOptimizations() const
	{
		return OptimizeMode == LookAheadMode || EvaluationRate > 1;
	}

	/* Getter for bSkipUpdate */
	bool ShouldSkipUpdate() const
	{
		return bSkipUpdate;
	}

	/* Getter for bSkipEvaluation */
	bool ShouldSkipEvaluation() const
	{
		return bSkipEvaluation;
	}

	/* Getter for bInterpolateSkippedFrames */
	bool ShouldInterpolateSkippedFrames() const
	{
		return bInterpolateSkippedFrames;
	}

	/** Called when we are ticking a pose to make sure we accumulate all needed time */
	float GetTimeAdjustment()
	{
		return AdditionalTime;
	}

	FColor GetUpdateRateDebugColor() const
	{
		if (OptimizeMode == TrailMode)
		{
			switch (UpdateRate)
			{
			case 1: return FColor::Red;
			case 2: return FColor::Green;
			case 3: return FColor::Blue;
			}
			return FColor::Black;
		}
		else
		{
			if (bSkipUpdate)
			{
				return FColor::Yellow;
			}
			return FColor::Green;
		}
	}
};


/**
 * Point Of View type.
 */
USTRUCT()
struct FPOV
{
	GENERATED_USTRUCT_BODY()

	/** Location */
	UPROPERTY(EditAnywhere, BlueprintReadWrite, Category=POV)
	FVector Location;

	/** Rotation */
	UPROPERTY(EditAnywhere, BlueprintReadWrite, Category=POV)
	FRotator Rotation;

	/** FOV angle */
	UPROPERTY(EditAnywhere, BlueprintReadWrite, Category=POV)
	float FOV;

	FPOV() 
	: Location(ForceInit),Rotation(ForceInit), FOV(90.0f)
	{}

	FPOV(FVector InLocation, FRotator InRotation, float InFOV)
	: Location(InLocation), Rotation(InRotation), FOV(InFOV) 
	{}

	// Serializer.
	friend FArchive& operator<<(FArchive& Ar, FPOV& POV)
	{
		return Ar << POV.Location << POV.Rotation << POV.FOV;
	}
};


/** The importance of a mesh feature when automatically generating mesh LODs. */
UENUM()
namespace EMeshFeatureImportance
{
	enum Type
	{
		Off,
		Lowest,
		Low,
		Normal,
		High,
		Highest
	};
}


/** Settings used to reduce a mesh. */
USTRUCT()
struct FMeshReductionSettings
{
	GENERATED_USTRUCT_BODY()

	/** Percentage of triangles to keep. 1.0 = no reduction, 0.0 = no triangles. */
	UPROPERTY(EditAnywhere, Category=ReductionSettings)
	float PercentTriangles;

	/** The maximum distance in object space by which the reduced mesh may deviate from the original mesh. */
	UPROPERTY(EditAnywhere, Category=ReductionSettings)
	float MaxDeviation;

	/** Threshold in object space at which vertices are welded together. */
	UPROPERTY(EditAnywhere, Category=ReductionSettings)
	float WeldingThreshold;

	/** Angle at which a hard edge is introduced between faces. */
	UPROPERTY(EditAnywhere, Category=ReductionSettings)
	float HardAngleThreshold;

	/** Higher values minimize change to border edges. */
	UPROPERTY(EditAnywhere, Category=ReductionSettings)
	TEnumAsByte<EMeshFeatureImportance::Type> SilhouetteImportance;

	/** Higher values reduce texture stretching. */
	UPROPERTY(EditAnywhere, Category=ReductionSettings)
	TEnumAsByte<EMeshFeatureImportance::Type> TextureImportance;

	/** Higher values try to preserve normals better. */
	UPROPERTY(EditAnywhere, Category=ReductionSettings)
	TEnumAsByte<EMeshFeatureImportance::Type> ShadingImportance;

	UPROPERTY(EditAnywhere, Category=ReductionSettings)
	bool bRecalculateNormals;

	UPROPERTY(EditAnywhere, Category=ReductionSettings)
	int32 BaseLODModel;

	/** Default settings. */
	FMeshReductionSettings()
		: PercentTriangles(1.0f)
		, MaxDeviation(0.0f)
		, WeldingThreshold(0.0f)
		, HardAngleThreshold(45.0f)
		, SilhouetteImportance(EMeshFeatureImportance::Normal)
		, TextureImportance(EMeshFeatureImportance::Normal)
		, ShadingImportance(EMeshFeatureImportance::Normal)
		, bRecalculateNormals(false)
		, BaseLODModel(0)
	{ }

	/** Equality operator. */
	bool operator==(const FMeshReductionSettings& Other) const
	{
		return PercentTriangles == Other.PercentTriangles
			&& MaxDeviation == Other.MaxDeviation
			&& WeldingThreshold == Other.WeldingThreshold
			&& HardAngleThreshold == Other.HardAngleThreshold
			&& SilhouetteImportance == Other.SilhouetteImportance
			&& TextureImportance == Other.TextureImportance
			&& ShadingImportance == Other.ShadingImportance
			&& bRecalculateNormals == Other.bRecalculateNormals
			&& BaseLODModel == Other.BaseLODModel;
	}

	/** Inequality. */
	bool operator!=(const FMeshReductionSettings& Other) const
	{
		return !(*this == Other);
	}
};


/**
 * Settings applied when building a mesh.
 */
USTRUCT()
struct FMeshBuildSettings
{
	GENERATED_USTRUCT_BODY()

	/** If true, degenerate triangles will be removed. */
	UPROPERTY(EditAnywhere, Category=BuildSettings)
	bool bUseMikkTSpace;

	/** If true, normals in the raw mesh are ignored and recomputed. */
	UPROPERTY(EditAnywhere, Category=BuildSettings)
	bool bRecomputeNormals;

	/** If true, tangents in the raw mesh are ignored and recomputed. */
	UPROPERTY(EditAnywhere, Category=BuildSettings)
	bool bRecomputeTangents;

	/** If true, degenerate triangles will be removed. */
	UPROPERTY(EditAnywhere, Category=BuildSettings)
	bool bRemoveDegenerates;
	
	/** Required for PNT tessellation but can be slow. Recommend disabling for larger meshes. */
	UPROPERTY(EditAnywhere, Category=BuildSettings)
	bool bBuildAdjacencyBuffer;

	/** If true, UVs will be stored at full floating point precision. */
	UPROPERTY(EditAnywhere, Category=BuildSettings)
	bool bUseFullPrecisionUVs;

	UPROPERTY(EditAnywhere, Category=BuildSettings)
	bool bGenerateLightmapUVs;

	UPROPERTY(EditAnywhere, Category=BuildSettings)
	int32 MinLightmapResolution;

	UPROPERTY(EditAnywhere, Category=BuildSettings, meta=(DisplayName="Source Lightmap Index"))
	int32 SrcLightmapIndex;

	UPROPERTY(EditAnywhere, Category=BuildSettings, meta=(DisplayName="Destination Lightmap Index"))
	int32 DstLightmapIndex;

	UPROPERTY()
	float BuildScale_DEPRECATED;

	/** The local scale applied when building the mesh */
	UPROPERTY(EditAnywhere, Category=BuildSettings, meta=(DisplayName="Build Scale"))
	FVector BuildScale3D;

	/** 
	 * Scale to apply to the mesh when allocating the distance field volume texture.
	 * The default scale is 1, which is assuming that the mesh will be placed unscaled in the world.
	 */
	UPROPERTY(EditAnywhere, Category=BuildSettings)
	float DistanceFieldResolutionScale;

	/** 
	 * Whether to generate the distance field treating every triangle hit as a front face.  
	 * When enabled prevents the distance field from being discarded due to the mesh being open, but also lowers Distance Field AO quality.
	 */
	UPROPERTY(EditAnywhere, Category=BuildSettings)
	bool bGenerateDistanceFieldAsIfTwoSided;

	UPROPERTY(EditAnywhere, Category=BuildSettings)
	class UStaticMesh* DistanceFieldReplacementMesh;

	/** Default settings. */
	FMeshBuildSettings()
		: bUseMikkTSpace(true)
		, bRecomputeNormals(true)
		, bRecomputeTangents(true)
		, bRemoveDegenerates(true)
		, bBuildAdjacencyBuffer(true)
		, bUseFullPrecisionUVs(false)
		, bGenerateLightmapUVs(true)
		, MinLightmapResolution(64)
		, SrcLightmapIndex(0)
		, DstLightmapIndex(1)
		, BuildScale_DEPRECATED(1.0f)
		, BuildScale3D(1.0f, 1.0f, 1.0f)
		, DistanceFieldResolutionScale(1.0f)
		, bGenerateDistanceFieldAsIfTwoSided(false)
		, DistanceFieldReplacementMesh(NULL)
	{ }

	/** Equality operator. */
	bool operator==(const FMeshBuildSettings& Other) const
	{
		return bRecomputeNormals == Other.bRecomputeNormals
			&& bRecomputeTangents == Other.bRecomputeTangents
			&& bUseMikkTSpace == Other.bUseMikkTSpace
			&& bRemoveDegenerates == Other.bRemoveDegenerates
			&& bBuildAdjacencyBuffer == Other.bBuildAdjacencyBuffer
			&& bUseFullPrecisionUVs == Other.bUseFullPrecisionUVs
			&& bGenerateLightmapUVs == Other.bGenerateLightmapUVs
			&& MinLightmapResolution == Other.MinLightmapResolution
			&& SrcLightmapIndex == Other.SrcLightmapIndex
			&& DstLightmapIndex == Other.DstLightmapIndex
			&& BuildScale3D == Other.BuildScale3D
			&& DistanceFieldResolutionScale == Other.DistanceFieldResolutionScale
			&& bGenerateDistanceFieldAsIfTwoSided == Other.bGenerateDistanceFieldAsIfTwoSided
			&& DistanceFieldReplacementMesh == Other.DistanceFieldReplacementMesh;
	}

	/** Inequality. */
	bool operator!=(const FMeshBuildSettings& Other) const
	{
		return !(*this == Other);
	}
};

USTRUCT()
struct FMaterialSimplificationSettings
{
	GENERATED_USTRUCT_BODY()

	// Size of generated BaseColor map
	UPROPERTY(Category=Material, EditAnywhere)
	FIntPoint BaseColorMapSize;

	// Whether to generate normal map
	UPROPERTY()
	bool bNormalMap;
	
	// Size of generated specular map
	UPROPERTY(Category=Material, EditAnywhere, meta=(editcondition = "bNormalMap"))
	FIntPoint NormalMapSize;

	// Metallic constant
	UPROPERTY(Category=Material, EditAnywhere, meta=(ClampMin = "0", ClampMax = "1", UIMin = "0", UIMax = "1"))
	float MetallicConstant;

	// Whether to generate metallic map
	UPROPERTY()
	bool bMetallicMap;

	// Size of generated metallic map
	UPROPERTY(Category=Material, EditAnywhere, meta=(editcondition = "bMetallicMap"))
	FIntPoint MetallicMapSize;

	// Roughness constant
	UPROPERTY(Category=Material, EditAnywhere, meta=(ClampMin = "0", ClampMax = "1", UIMin = "0", UIMax = "1"))
	float RoughnessConstant;

	// Whether to generate roughness map
	UPROPERTY()
	bool bRoughnessMap;

	// Size of generated roughness map
	UPROPERTY(Category=Material, EditAnywhere, meta=(editcondition = "bRoughnessMap"))
	FIntPoint RoughnessMapSize;
		
	// Specular constant
	UPROPERTY(Category=Material, EditAnywhere, meta=(ClampMin = "0", ClampMax = "1", UIMin = "0", UIMax = "1"))
	float SpecularConstant;

	// Whether to generate specular map
	UPROPERTY()
	bool bSpecularMap;

	// Size of generated specular map
	UPROPERTY(Category=Material, EditAnywhere, meta=(editcondition = "bSpecularMap"))
	FIntPoint SpecularMapSize;

	FMaterialSimplificationSettings()
		: BaseColorMapSize(1024, 1024)
		, bNormalMap(true)
		, NormalMapSize(1024, 1024)
		, MetallicConstant(0.0f)
		, bMetallicMap(false)
		, MetallicMapSize(1024, 1024)
		, RoughnessConstant(0.5f)
		, bRoughnessMap(false)
		, RoughnessMapSize(1024, 1024)
		, SpecularConstant(0.5f)
		, bSpecularMap(false)
		, SpecularMapSize(1024, 1024)
	{
	}
	
	bool operator == (const FMaterialSimplificationSettings& Other) const
	{
		return BaseColorMapSize == Other.BaseColorMapSize
			&& bNormalMap == Other.bNormalMap
			&& NormalMapSize == Other.NormalMapSize
			&& MetallicConstant == Other.MetallicConstant
			&& bMetallicMap == Other.bMetallicMap
			&& MetallicMapSize == Other.MetallicMapSize
			&& RoughnessConstant == Other.RoughnessConstant
			&& bRoughnessMap == Other.bRoughnessMap
			&& RoughnessMapSize == Other.RoughnessMapSize
			&& SpecularConstant == Other.SpecularConstant
			&& bSpecularMap == Other.bSpecularMap
			&& SpecularMapSize == Other.SpecularMapSize;
	}
};

USTRUCT()
struct FMeshProxySettings
{
	GENERATED_USTRUCT_BODY()
	/** Screen size of the resulting proxy mesh in pixel size*/
	UPROPERTY(EditAnywhere, Category=ProxySettings)
	int32 ScreenSize;

	/** Material simplification */
	UPROPERTY(EditAnywhere, Category=ProxySettings)
	FMaterialSimplificationSettings Material;

	UPROPERTY()
	int32 TextureWidth_DEPRECATED;
	UPROPERTY()
	int32 TextureHeight_DEPRECATED;

	UPROPERTY()
	bool bExportNormalMap_DEPRECATED;

	UPROPERTY()
	bool bExportMetallicMap_DEPRECATED;

	UPROPERTY()
	bool bExportRoughnessMap_DEPRECATED;

	UPROPERTY()
	bool bExportSpecularMap_DEPRECATED;

	/** Should Simplygon recalculate normals for the proxy mesh? */
	UPROPERTY(EditAnywhere, Category=ProxySettings)
	bool bRecalculateNormals;

	/** Angle at which a hard edge is introduced between faces. */
	UPROPERTY(EditAnywhere, Category=ProxySettings)
	float HardAngleThreshold;

	UPROPERTY(EditAnywhere, Category=ProxySettings)
	int32 MergeDistance;

	UPROPERTY(EditAnywhere, Category=ProxySettings)
	bool bUseClippingPlane;

	UPROPERTY(EditAnywhere, Category=ProxySettings)
	float ClippingLevel;

	UPROPERTY(EditAnywhere, Category=ProxySettings)
	int32 AxisIndex;

	UPROPERTY(EditAnywhere, Category=ProxySettings)
	bool bPlaneNegativeHalfspace;

	/** Default settings. */
	FMeshProxySettings()
		: ScreenSize(300)
		, TextureWidth_DEPRECATED(512)
		, TextureHeight_DEPRECATED(512)
		, bExportNormalMap_DEPRECATED(true)
		, bExportMetallicMap_DEPRECATED(false)
		, bExportRoughnessMap_DEPRECATED(false)
		, bExportSpecularMap_DEPRECATED(false)
		, bRecalculateNormals(true)
		, HardAngleThreshold(80.0f)
		, MergeDistance(4)
		, bUseClippingPlane(false)
		, ClippingLevel(0.0)
		, AxisIndex(0)
		, bPlaneNegativeHalfspace(false)
	{ }

	/** Equality operator. */
	bool operator==(const FMeshProxySettings& Other) const
	{
		return ScreenSize == Other.ScreenSize
			&& Material == Other.Material
			&& bRecalculateNormals == Other.bRecalculateNormals
			&& HardAngleThreshold == Other.HardAngleThreshold
			&& MergeDistance == Other.MergeDistance;
	}

	/** Inequality. */
	bool operator!=(const FMeshProxySettings& Other) const
	{
		return !(*this == Other);
	}

	/** Handles deprecated properties */
	void PostLoadDeprecated();
};

/**
 * Mesh merging settings
 */
USTRUCT()
struct FMeshMergingSettings
{
	GENERATED_USTRUCT_BODY()

	/** Whether to generate lightmap UVs for a merged mesh*/
	UPROPERTY(EditAnywhere, Category=FMeshMergingSettings)
	bool bGenerateLightMapUV;
	
	/** Target UV channel in a merged mesh for a lightmap */
	UPROPERTY(EditAnywhere, Category=FMeshMergingSettings)
	int32 TargetLightMapUVChannel;

	/** Target lightmap resolution */
	UPROPERTY(EditAnywhere, Category=FMeshMergingSettings)
	int32 TargetLightMapResolution;
		
	/** Whether we should import vertex colors into merged mesh */
	UPROPERTY(EditAnywhere, Category=FMeshMergingSettings)
	bool bImportVertexColors;
	
	/** Whether merged mesh should have pivot at world origin, or at first merged component otherwise */
	UPROPERTY(EditAnywhere, Category=FMeshMergingSettings)
	bool bPivotPointAtZero;

	/** Whether to merge source materials into one flat material */
	UPROPERTY(EditAnywhere, Category=MeshMerge)
	bool bMergeMaterials;
	/** Whether to export normal maps for material merging */
	UPROPERTY(EditAnywhere, Category=MeshMerge)
	bool bExportNormalMap;
	/** Whether to export metallic maps for material merging */
	UPROPERTY(EditAnywhere, Category=MeshMerge)
	bool bExportMetallicMap;
	/** Whether to export roughness maps for material merging */
	UPROPERTY(EditAnywhere, Category=MeshMerge)
	bool bExportRoughnessMap;
	/** Whether to export specular maps for material merging */
	UPROPERTY(EditAnywhere, Category=MeshMerge)
	bool bExportSpecularMap;
	/** Merged material texture atlas resolution */
	UPROPERTY(EditAnywhere, Category=MeshMerge)
	int32 MergedMaterialAtlasResolution;
		
	/** Default settings. */
	FMeshMergingSettings()
		: bGenerateLightMapUV(false)
		, TargetLightMapUVChannel(1)
		, TargetLightMapResolution(256)
		, bImportVertexColors(false)
		, bPivotPointAtZero(false)
		, bMergeMaterials(false)
		, bExportNormalMap(true)
		, bExportMetallicMap(false)
		, bExportRoughnessMap(false)
		, bExportSpecularMap(false)
		, MergedMaterialAtlasResolution(1024)
	{
	}
};

/**
 * Mesh merging settings
 */
USTRUCT()
struct FMeshMergingSettings
{
	GENERATED_USTRUCT_BODY()

	/** Whether to generate lightmap UVs for a merged mesh*/
	UPROPERTY(EditAnywhere, Category=FMeshMergingSettings)
	bool bGenerateLightMapUV;
	
	/** Target UV channel in a merged mesh for a lightmap */
	UPROPERTY(EditAnywhere, Category=FMeshMergingSettings)
	int32 TargetLightMapUVChannel;

	/** Target lightmap resolution */
UPROPERTY(EditAnywhere, Category=FMeshMergingSettings)
	int32 TargetLightMapResolution;
		
	/** Whether we should import vertex colors into merged mesh */
	UPROPERTY(EditAnywhere, Category=FMeshMergingSettings)
	bool bImportVertexColors;
	
	/** Whether merged mesh should have pivot at world origin, or at first merged component otherwise */
	UPROPERTY(EditAnywhere, Category=FMeshMergingSettings)
	bool bPivotPointAtZero;

	/** Whether to merge source materials into one flat material */
	UPROPERTY(EditAnywhere, Category=MeshMerge)
	bool bMergeMaterials;
	/** Whether to export normal maps for material merging */
	UPROPERTY(EditAnywhere, Category=MeshMerge)
	bool bExportNormalMap;
	/** Whether to export metallic maps for material merging */
	UPROPERTY(EditAnywhere, Category=MeshMerge)
	bool bExportMetallicMap;
	/** Whether to export roughness maps for material merging */
	UPROPERTY(EditAnywhere, Category=MeshMerge)
	bool bExportRoughnessMap;
	/** Whether to export specular maps for material merging */
	UPROPERTY(EditAnywhere, Category=MeshMerge)
	bool bExportSpecularMap;
	/** Merged material texture atlas resolution */
	UPROPERTY(EditAnywhere, Category=MeshMerge)
	int32 MergedMaterialAtlasResolution;
		
	/** Default settings. */
	FMeshMergingSettings()
		: bGenerateLightMapUV(false)
		, TargetLightMapUVChannel(1)
		, TargetLightMapResolution(256)
		, bImportVertexColors(false)
		, bPivotPointAtZero(false)
		, bMergeMaterials(false)
		, bExportNormalMap(true)
		, bExportMetallicMap(false)
		, bExportRoughnessMap(false)
		, bExportSpecularMap(false)
		, MergedMaterialAtlasResolution(1024)
	{
	}
};


USTRUCT()
struct ENGINE_API FDamageEvent
{
	GENERATED_USTRUCT_BODY()

public:

	/** Default constructor (no initialization). */
	FDamageEvent() { }

	FDamageEvent(FDamageEvent const& InDamageEvent)
		: DamageTypeClass(InDamageEvent.DamageTypeClass)
	{ }
	
	virtual ~FDamageEvent() { }

	explicit FDamageEvent(TSubclassOf<class UDamageType> InDamageTypeClass)
		: DamageTypeClass(InDamageTypeClass)
	{ }

	/** Optional DamageType for this event.  If nullptr, UDamageType will be assumed. */
	UPROPERTY()
	TSubclassOf<class UDamageType> DamageTypeClass;

	/** ID for this class. NOTE this must be unique for all damage events. */
	static const int32 ClassID = 0;

	virtual int32 GetTypeID() const { return FDamageEvent::ClassID; }
	virtual bool IsOfType(int32 InID) const { return FDamageEvent::ClassID == InID; };

	/** This is for compatibility with old-style functions which want a unified set of hit data regardless of type of hit.  Ideally this will go away over time. */
	virtual void GetBestHitInfo(AActor const* HitActor, AActor const* HitInstigator, struct FHitResult& OutHitInfo, FVector& OutImpulseDir) const;
};


USTRUCT()
struct ENGINE_API FPointDamageEvent : public FDamageEvent
{
	GENERATED_USTRUCT_BODY()

	// skipping ImpulseMag for now
	UPROPERTY()
	float Damage;
	
	/** Direction the shot came from. Should be normalized. */
	UPROPERTY()
	FVector_NetQuantizeNormal ShotDirection;
	
	UPROPERTY()
	struct FHitResult HitInfo;

	FPointDamageEvent() : HitInfo() {}
	FPointDamageEvent(float InDamage, struct FHitResult const& InHitInfo, FVector const& InShotDirection, TSubclassOf<class UDamageType> InDamageTypeClass)
		: FDamageEvent(InDamageTypeClass), Damage(InDamage), ShotDirection(InShotDirection), HitInfo(InHitInfo)
	{}
	
	/** ID for this class. NOTE this must be unique for all damage events. */
	static const int32 ClassID = 1;
	
	virtual int32 GetTypeID() const override { return FPointDamageEvent::ClassID; };
	virtual bool IsOfType(int32 InID) const override { return (FPointDamageEvent::ClassID == InID) || FDamageEvent::IsOfType(InID); };

	/** Simple API for common cases where we are happy to assume a single hit is expected, even though damage event may have multiple hits. */
	virtual void GetBestHitInfo(AActor const* HitActor, AActor const* HitInstigator, struct FHitResult& OutHitInfo, FVector& OutImpulseDir) const override;
};


USTRUCT()
struct ENGINE_API FRadialDamageParams
{
	GENERATED_USTRUCT_BODY()

	UPROPERTY(EditAnywhere, Category=RadialDamageParams)
	float BaseDamage;

	UPROPERTY(EditAnywhere, Category=RadialDamageParams)
	float MinimumDamage;
	
	UPROPERTY(EditAnywhere, Category=RadialDamageParams)
	float InnerRadius;
		
	UPROPERTY(EditAnywhere, Category=RadialDamageParams)
	float OuterRadius;
		
	UPROPERTY(EditAnywhere, Category=RadialDamageParams)
	float DamageFalloff;

// 	UPROPERTY(EditAnywhere, Category=RadiusDamageParams)
// 	float BaseImpulseMag;

	FRadialDamageParams()
		: BaseDamage(0.f), MinimumDamage(0.f), InnerRadius(0.f), OuterRadius(0.f), DamageFalloff(1.f)
	{}
	FRadialDamageParams(float InBaseDamage, float InInnerRadius, float InOuterRadius, float InDamageFalloff)
		: BaseDamage(InBaseDamage), MinimumDamage(0.f), InnerRadius(InInnerRadius), OuterRadius(InOuterRadius), DamageFalloff(InDamageFalloff)
	{}
	FRadialDamageParams(float InBaseDamage, float InMinimumDamage, float InInnerRadius, float InOuterRadius, float InDamageFalloff)
		: BaseDamage(InBaseDamage), MinimumDamage(InMinimumDamage), InnerRadius(InInnerRadius), OuterRadius(InOuterRadius), DamageFalloff(InDamageFalloff)
	{}
	FRadialDamageParams(float InBaseDamage, float InRadius)
		: BaseDamage(InBaseDamage), MinimumDamage(0.f), InnerRadius(0.f), OuterRadius(InRadius), DamageFalloff(1.f)
	{}

	float GetDamageScale(float DistanceFromEpicenter) const;

	/** Return outermost radius of the damage area. Protects against malformed data. */
	float GetMaxRadius() const { return FMath::Max( FMath::Max(InnerRadius, OuterRadius), 0.f ); }
};


USTRUCT()
struct ENGINE_API FRadialDamageEvent : public FDamageEvent
{
	GENERATED_USTRUCT_BODY()

	UPROPERTY()
	FRadialDamageParams Params;
	
	UPROPERTY()
	FVector Origin;

	// @fixme, will not replicate properly?  component pointer
	UPROPERTY()
	TArray<struct FHitResult> ComponentHits;

	/** ID for this class. NOTE this must be unique for all damage events. */
	static const int32 ClassID = 2;

	virtual int32 GetTypeID() const override { return FRadialDamageEvent::ClassID; };
	virtual bool IsOfType(int32 InID) const override { return (FRadialDamageEvent::ClassID == InID) || FDamageEvent::IsOfType(InID); };

	/** Simple API for common cases where we are happy to assume a single hit is expected, even though damage event may have multiple hits. */
	virtual void GetBestHitInfo(AActor const* HitActor, AActor const* HitInstigator, struct FHitResult& OutHitInfo, FVector& OutImpulseDir) const override;
};


UENUM()
enum ENetRole
{
	/** No role at all. */
	ROLE_None,
	/** Locally simulated proxy of this actor. */
	ROLE_SimulatedProxy,
	/** Locally autonomous proxy of this actor. */
	ROLE_AutonomousProxy,
	/** Authoritative control over the actor. */
	ROLE_Authority,
	ROLE_MAX,
};


UENUM()
enum ENetDormancy
{
	/** This actor can never go network dormant. */
	DORM_Never,
	/** This actor can go dormant, but is not currently dormant. Game code will tell it when it go dormant. */
	DORM_Awake,
	/** This actor wants to go fully dormant for all connections. */
	DORM_DormantAll,
	/** This actor may want to go dormant for some connections, GetNetDormancy() will be called to find out which. */
	DORM_DormantPartial,
	/** This actor is initially dormant for all connection if it was placed in map. */
	DORM_Initial,
	DORN_MAX,
};


UENUM()
namespace EAutoReceiveInput
{
	enum Type
	{
		Disabled,
		Player0,
		Player1,
		Player2,
		Player3,
		Player4,
		Player5,
		Player6,
		Player7,
	};
}


UENUM()
enum class EAutoPossessAI : uint8
{
	/** Feature is disabled (do not automatically possess AI). */
	Disabled,
	/** Only possess by an AI Controller if Pawn is placed in the world. */
	PlacedInWorld,
	/** Only possess by an AI Controller if Pawn is spawned after the world has loaded. */
	Spawned,
	/** Pawn is automatically possessed by an AI Controller whenever it is created. */
	PlacedInWorldOrSpawned,
};


UENUM(BlueprintType)
namespace EEndPlayReason
{
	enum Type
	{
		/** When the Actor or Component is explicitly destroyed. */
		Destroyed,
		/** When the world is being unloaded for a level transition. */
		LevelTransition,
		/** When the world is being unloaded because PIE is ending. */
		EndPlayInEditor,
		/** When the level it is a member of is streamed out. */
		RemovedFromWorld,
		/** When the application is being exited. */
		Quit,
	};

}

DECLARE_DYNAMIC_DELEGATE(FTimerDynamicDelegate);

// Unique handle that can be used to distinguish timers that have identical delegates.
USTRUCT(BlueprintType)
struct FTimerHandle
{
	GENERATED_BODY()

	FTimerHandle()
	: Handle(INDEX_NONE)
	{
	}

	bool IsValid() const
	{
		return Handle != INDEX_NONE;
	}

	void Invalidate()
	{
		Handle = INDEX_NONE;
	}

	void MakeValid();

	bool operator==(const FTimerHandle& Other) const
	{
		return Handle == Other.Handle;
	}

	bool operator!=(const FTimerHandle& Other) const
	{
		return Handle != Other.Handle;
	}

	FString ToString() const
	{
		return FString::Printf(TEXT("%d"), Handle);
	}

private:
	int32 Handle;
};

UENUM()
enum class EVectorQuantization : uint8
{
	/** Each vector component will be rounded to the nearest whole number. */
	RoundWholeNumber,
	/** Each vector component will be rounded, preserving one decimal place. */
	RoundOneDecimal,
	/** Each vector component will be rounded, preserving two decimal places. */
	RoundTwoDecimals
};

UENUM()
enum class ERotatorQuantization : uint8
{
	/** The rotator will be compressed to 8 bits per component. */
	ByteComponents,
	/** The rotator will be compressed to 16 bits per component. */
	ShortComponents
};

/** Replicated movement data of our RootComponent.
  * Struct used for efficient replication as velocity and location are generally replicated together (this saves a repindex) 
  * and velocity.Z is commonly zero (most position replications are for walking pawns). 
  */
USTRUCT()
struct FRepMovement
{
	GENERATED_USTRUCT_BODY()

	UPROPERTY(Transient)
	FVector LinearVelocity;

	UPROPERTY(Transient)
	FVector AngularVelocity;
	
	UPROPERTY(Transient)
	FVector Location;

	UPROPERTY(Transient)
	FRotator Rotation;

	/** If set, RootComponent should be sleeping. */
	UPROPERTY(Transient)
	uint8 bSimulatedPhysicSleep : 1;

	/** If set, additional physic data (angular velocity) will be replicated. */
	UPROPERTY(Transient)
	uint8 bRepPhysics : 1;

	/** Allows tuning the compression level for the replicated location vector. You should only need to change this from the default if you see visual artifacts. */
	UPROPERTY(EditDefaultsOnly, Category=Replication, AdvancedDisplay)
	EVectorQuantization LocationQuantizationLevel;

	/** Allows tuning the compression level for the replicated velocity vectors. You should only need to change this from the default if you see visual artifacts. */
	UPROPERTY(EditDefaultsOnly, Category=Replication, AdvancedDisplay)
	EVectorQuantization VelocityQuantizationLevel;

	/** Allows tuning the compression level for replicated rotation. You should only need to change this from the default if you see visual artifacts. */
	UPROPERTY(EditDefaultsOnly, Category=Replication, AdvancedDisplay)
	ERotatorQuantization RotationQuantizationLevel;

	FRepMovement();

	bool SerializeQuantizedVector(FArchive& Ar, FVector& Vector, EVectorQuantization QuantizationLevel)
	{
		// Since FRepMovement used to use FVector_NetQuantize100, we're allowing enough bits per component
		// regardless of the quantization level so that we can still support at least the same maximum magnitude
		// (2^30 / 100, or ~10 million).
		// This uses no inherent extra bandwidth since we're still using the same number of bits to store the
		// bits-per-component value. Of course, larger magnitudes will still use more bandwidth,
		// as has always been the case.
		switch(QuantizationLevel)
		{
			case EVectorQuantization::RoundTwoDecimals:
			{
				return SerializePackedVector<100, 30>(Vector, Ar);
			}

			case EVectorQuantization::RoundOneDecimal:
			{
				return SerializePackedVector<10, 27>(Vector, Ar);
			}

			default:
			{
				return SerializePackedVector<1, 24>(Vector, Ar);
			}
		}
	}

	bool NetSerialize(FArchive& Ar, class UPackageMap* Map, bool& bOutSuccess)
	{
		// pack bitfield with flags
		uint8 Flags = (bSimulatedPhysicSleep << 0) | (bRepPhysics << 1);
		Ar.SerializeBits(&Flags, 2);
		bSimulatedPhysicSleep = ( Flags & ( 1 << 0 ) ) ? 1 : 0;
		bRepPhysics = ( Flags & ( 1 << 1 ) ) ? 1 : 0;

		bOutSuccess = true;

		// update location, rotation, linear velocity
		bOutSuccess &= SerializeQuantizedVector( Ar, Location, LocationQuantizationLevel );
		
		switch(RotationQuantizationLevel)
		{
			case ERotatorQuantization::ByteComponents:
			{
				Rotation.SerializeCompressed( Ar );
				break;
			}

			case ERotatorQuantization::ShortComponents:
			{
				Rotation.SerializeCompressedShort( Ar );
				break;
			}
		}
		
		bOutSuccess &= SerializeQuantizedVector( Ar, LinearVelocity, VelocityQuantizationLevel );

		// update angular velocity if required
		if ( bRepPhysics )
		{
			bOutSuccess &= SerializeQuantizedVector( Ar, AngularVelocity, VelocityQuantizationLevel );
		}

		return true;
	}

	void FillFrom(const struct FRigidBodyState& RBState)
	{
		Location = RBState.Position;
		Rotation = RBState.Quaternion.Rotator();
		LinearVelocity = RBState.LinVel;
		AngularVelocity = RBState.AngVel;
		bSimulatedPhysicSleep = (RBState.Flags & ERigidBodyFlags::Sleeping) != 0;
		bRepPhysics = true;
	}

	void CopyTo(struct FRigidBodyState& RBState)
	{
		RBState.Position = Location;
		RBState.Quaternion = Rotation.Quaternion();
		RBState.LinVel = LinearVelocity;
		RBState.AngVel = AngularVelocity;
		RBState.Flags = (bSimulatedPhysicSleep ? ERigidBodyFlags::Sleeping : ERigidBodyFlags::None) | ERigidBodyFlags::NeedsUpdate;
	}

	bool operator==(const FRepMovement& Other) const
	{
		if ( LinearVelocity != Other.LinearVelocity )
		{
			return false;
		}

		if ( AngularVelocity != Other.AngularVelocity )
		{
			return false;
		}

		if ( Location != Other.Location )
		{
			return false;
		}

		if ( Rotation != Other.Rotation )
		{
			return false;
		}

		if ( bSimulatedPhysicSleep != Other.bSimulatedPhysicSleep )
		{
			return false;
		}

		if ( bRepPhysics != Other.bRepPhysics )
		{
			return false;
		}

		return true;
	}

	bool operator!=(const FRepMovement& Other) const
	{
		return !(*this == Other);
	}
};


/** Handles attachment replication to clients. Movement replication will not happen while AttachParent is non-nullptr */
USTRUCT()
struct FRepAttachment
{
	GENERATED_USTRUCT_BODY()

	UPROPERTY()
	class AActor* AttachParent;

	UPROPERTY()
	FVector_NetQuantize100 LocationOffset;

	UPROPERTY()
	FVector_NetQuantize100 RelativeScale3D;

	UPROPERTY()
	FRotator RotationOffset;

	UPROPERTY()
	FName AttachSocket;

	UPROPERTY()
	class USceneComponent* AttachComponent;

	FRepAttachment()
		: AttachParent(nullptr)
		, LocationOffset(ForceInit)
		, RelativeScale3D(ForceInit)
		, RotationOffset(ForceInit)
		, AttachSocket(NAME_None)
		, AttachComponent(nullptr)
	{ }
};


/**
 * Controls behavior of WalkableSlopeOverride, determining how to affect walkability of surfaces for Characters.
 * @see FWalkableSlopeOverride
 * @see UCharacterMovementComponent::GetWalkableFloorAngle(), UCharacterMovementComponent::SetWalkableFloorAngle()
 */
UENUM(BlueprintType)
enum EWalkableSlopeBehavior
{
	/** Don't affect the walkable slope. Walkable slope angle will be ignored. */
	WalkableSlope_Default		UMETA(DisplayName="Unchanged"),

	/**
	 * Increase walkable slope.
	 * Makes it easier to walk up a surface, by allowing traversal over higher-than-usual angles.
	 * @see FWalkableSlopeOverride::WalkableSlopeAngle
	 */
	WalkableSlope_Increase		UMETA(DisplayName="Increase Walkable Slope"),

	/**
	 * Decrease walkable slope.
	 * Makes it harder to walk up a surface, by restricting traversal to lower-than-usual angles.
	 * @see FWalkableSlopeOverride::WalkableSlopeAngle
	 */
	WalkableSlope_Decrease		UMETA(DisplayName="Decrease Walkable Slope"),

	/**
	 * Make surface unwalkable.
	 * Note: WalkableSlopeAngle will be ignored.
	 */
	WalkableSlope_Unwalkable	UMETA(DisplayName="Unwalkable"),
	
	WalkableSlope_Max		UMETA(Hidden),
};


/** Struct allowing control over "walkable" normals, by allowing a restriction or relaxation of what steepness is normally walkable. */
USTRUCT(BlueprintType)
struct FWalkableSlopeOverride
{
	GENERATED_USTRUCT_BODY()

	/** Behavior of this surface (whether we affect the walkable slope). */
	UPROPERTY(EditAnywhere, BlueprintReadWrite, Category=WalkableSlopeOverride)
	TEnumAsByte<EWalkableSlopeBehavior> WalkableSlopeBehavior;

	/**
	 * Override walkable slope, applying the rules of the Walkable Slope Behavior.
	 */
	UPROPERTY(EditAnywhere, BlueprintReadWrite, Category=WalkableSlopeOverride, meta=(ClampMin="0", ClampMax="90", UIMin="0", UIMax="90"))
	float WalkableSlopeAngle;

	FWalkableSlopeOverride()
		: WalkableSlopeBehavior(WalkableSlope_Default)
		, WalkableSlopeAngle(0.f)
	{ }

	FWalkableSlopeOverride(EWalkableSlopeBehavior NewSlopeBehavior, float NewSlopeAngle)
		: WalkableSlopeBehavior(NewSlopeBehavior)
		, WalkableSlopeAngle(NewSlopeAngle)
	{ }

	// Given a walkable floor normal Z value, either relax or restrict the value if we override such behavior.
	float ModifyWalkableFloorZ(float InWalkableFloorZ) const
	{
		switch(WalkableSlopeBehavior)
		{
			case WalkableSlope_Default:
			{
				return InWalkableFloorZ;
			}

			case WalkableSlope_Increase:
			{
				const float Angle = FMath::DegreesToRadians(WalkableSlopeAngle);
				return FMath::Min(InWalkableFloorZ, FMath::Cos(Angle));
			}

			case WalkableSlope_Decrease:
			{
				const float Angle = FMath::DegreesToRadians(WalkableSlopeAngle);
				return FMath::Max(InWalkableFloorZ, FMath::Cos(Angle));
			}

			case WalkableSlope_Unwalkable:
			{
				// Z component of a normal will always be less than this, so this will be unwalkable.
				return 2.0f;
			}

			default:
			{
				return InWalkableFloorZ;
			}
		}
	}
};


template<>
struct TStructOpsTypeTraits<FRepMovement> : public TStructOpsTypeTraitsBase
{
	enum 
	{
		WithNetSerializer = true,
	};
};


/** Structure to hold and pass around transient flags used during replication. */
struct FReplicationFlags
{
	union
	{
		struct
		{
			/** True if replicating actor is owned by the player controller on the target machine. */
			uint32 bNetOwner:1;
			/** True if this is the initial network update for the replicating actor. */
			uint32 bNetInitial:1;
			/** True if this is actor is RemoteRole simulated. */
			uint32 bNetSimulated:1;
			/** True if this is actor's ReplicatedMovement.bRepPhysics flag is true. */
			uint32 bRepPhysics:1;
		};

		uint32	Value;
	};
	FReplicationFlags()
	{
		Value = 0;
	}
};


static_assert(sizeof(FReplicationFlags) == 4, "FReplicationFlags has invalid size.");

/** Struct used to specify the property name of the component to constrain */
USTRUCT()
struct FConstrainComponentPropName
{
	GENERATED_USTRUCT_BODY()

	/** Name of property */
	UPROPERTY(EditAnywhere, Category=Constraint)
	FName	ComponentName;
};


/** 
 *	Struct that allows for different ways to reference a component. 
 *	If just an Actor is specified, will return RootComponent of that Actor.
 */
USTRUCT()
struct ENGINE_API FComponentReference
{
	GENERATED_USTRUCT_BODY()

	/** Pointer to a different Actor that owns the Component.  */
	UPROPERTY(EditInstanceOnly, Category=Component)
	AActor* OtherActor;

	/** Name of component property to use */
	UPROPERTY(EditAnywhere, Category=Component)
	FName	ComponentProperty;

	/** Allows direct setting of first component to constraint. */
	TWeakObjectPtr<class USceneComponent> OverrideComponent;

	/** Get the actual component pointer from this reference */
	class USceneComponent* GetComponent(AActor* OwningActor) const;
};


/** Types of surfaces in the game. */
UENUM(BlueprintType)
enum EPhysicalSurface
{
	SurfaceType_Default UMETA(DisplayName="Default"),
	SurfaceType1 UMETA(Hidden),
	SurfaceType2 UMETA(Hidden),
	SurfaceType3 UMETA(Hidden),
	SurfaceType4 UMETA(Hidden),
	SurfaceType5 UMETA(Hidden),
	SurfaceType6 UMETA(Hidden),
	SurfaceType7 UMETA(Hidden),
	SurfaceType8 UMETA(Hidden),
	SurfaceType9 UMETA(Hidden),
	SurfaceType10 UMETA(Hidden),
	SurfaceType11 UMETA(Hidden),
	SurfaceType12 UMETA(Hidden),
	SurfaceType13 UMETA(Hidden),
	SurfaceType14 UMETA(Hidden),
	SurfaceType15 UMETA(Hidden),
	SurfaceType16 UMETA(Hidden),
	SurfaceType17 UMETA(Hidden),
	SurfaceType18 UMETA(Hidden),
	SurfaceType19 UMETA(Hidden),
	SurfaceType20 UMETA(Hidden),
	SurfaceType21 UMETA(Hidden),
	SurfaceType22 UMETA(Hidden),
	SurfaceType23 UMETA(Hidden),
	SurfaceType24 UMETA(Hidden),
	SurfaceType25 UMETA(Hidden),
	SurfaceType26 UMETA(Hidden),
	SurfaceType27 UMETA(Hidden),
	SurfaceType28 UMETA(Hidden),
	SurfaceType29 UMETA(Hidden),
	SurfaceType30 UMETA(Hidden),
	SurfaceType31 UMETA(Hidden),
	SurfaceType32 UMETA(Hidden),
	SurfaceType33 UMETA(Hidden),
	SurfaceType34 UMETA(Hidden),
	SurfaceType35 UMETA(Hidden),
	SurfaceType36 UMETA(Hidden),
	SurfaceType37 UMETA(Hidden),
	SurfaceType38 UMETA(Hidden),
	SurfaceType39 UMETA(Hidden),
	SurfaceType40 UMETA(Hidden),
	SurfaceType41 UMETA(Hidden),
	SurfaceType42 UMETA(Hidden),
	SurfaceType43 UMETA(Hidden),
	SurfaceType44 UMETA(Hidden),
	SurfaceType45 UMETA(Hidden),
	SurfaceType46 UMETA(Hidden),
	SurfaceType47 UMETA(Hidden),
	SurfaceType48 UMETA(Hidden),
	SurfaceType49 UMETA(Hidden),
	SurfaceType50 UMETA(Hidden),
	SurfaceType51 UMETA(Hidden),
	SurfaceType52 UMETA(Hidden),
	SurfaceType53 UMETA(Hidden),
	SurfaceType54 UMETA(Hidden),
	SurfaceType55 UMETA(Hidden),
	SurfaceType56 UMETA(Hidden),
	SurfaceType57 UMETA(Hidden),
	SurfaceType58 UMETA(Hidden),
	SurfaceType59 UMETA(Hidden),
	SurfaceType60 UMETA(Hidden),
	SurfaceType61 UMETA(Hidden),
	SurfaceType62 UMETA(Hidden),
	SurfaceType_Max UMETA(Hidden)
};


/** Describes how often this component is allowed to move. */
UENUM()
namespace EComponentMobility
{
	enum Type
	{
		/**
		 * Static objects cannot be moved or changed in game.
		 * - Allows baked lighting
		 * - Fastest rendering
		 */
		Static,

		/**
		 * A stationary light will only have its shadowing and bounced lighting from static geometry baked by Lightmass, all other lighting will be dynamic.
		 * - Stationary only makes sense for light components
		 * - It can change color and intensity in game.
		 * - Can't move
		 * - Allows partial baked lighting
		 * - Dynamic shadows
		 */
		Stationary,

		/**
		 * Movable objects can be moved and changed in game.
		 * - Totally dynamic
		 * - Can cast dynamic shadows
		 * - Slowest rendering
		 */
		Movable
	};
}


UCLASS(abstract, config=Engine)
class ENGINE_API UEngineTypes : public UObject
{
	GENERATED_UCLASS_BODY()

public:
	/** Convert a trace type to a collision channel. */
	static ECollisionChannel ConvertToCollisionChannel(ETraceTypeQuery TraceType);

	/** Convert an object type to a collision channel. */
	static ECollisionChannel ConvertToCollisionChannel(EObjectTypeQuery ObjectType);

	/** Convert a collision channel to an object type. Note: performs a search of object types. */
	static EObjectTypeQuery ConvertToObjectType(ECollisionChannel CollisionChannel);

	/** Convert a collision channel to a trace type. Note: performs a search of trace types. */
	static ETraceTypeQuery ConvertToTraceType(ECollisionChannel CollisionChannel);
};


/** Type of a socket on a scene component. */
UENUM()
namespace EComponentSocketType
{
	enum Type
	{
		/** Not a valid socket or bone name. */
		Invalid,

		/** Skeletal bone. */
		Bone,

		/** Socket. */
		Socket,
	};
}


/** Info about a socket on a scene component */
struct FComponentSocketDescription
{
	/** Name of the socket */
	FName Name;

	/** Type of the socket */
	TEnumAsByte<EComponentSocketType::Type> Type;

	FComponentSocketDescription()
		: Name(NAME_None)
		, Type(EComponentSocketType::Invalid)
	{
	}

	FComponentSocketDescription(FName SocketName, EComponentSocketType::Type SocketType)
		: Name(SocketName)
		, Type(SocketType)
	{
	}
};


// ANGULAR DOF
UENUM()
enum EAngularConstraintMotion
{
	/** No constraint against this axis. */ 
	ACM_Free		UMETA(DisplayName="Free"),
	/** Limited freedom along this axis. */ 
	ACM_Limited		UMETA(DisplayName="Limited"),
	/** Fully constraint against this axis. */
	ACM_Locked		UMETA(DisplayName="Locked"),

	ACM_MAX,
};


/**
 * Structure for file paths that are displayed in the UI.
 */
USTRUCT(BlueprintType)
struct FFilePath
{
	GENERATED_USTRUCT_BODY()

	/**
	 * The path to the file.
	 */
	UPROPERTY(EditAnywhere, BlueprintReadWrite, Category=FilePath)
	FString FilePath;
};


/**
 * Structure for directory paths that are displayed in the UI.
 */
USTRUCT(BlueprintType)
struct FDirectoryPath
{
	GENERATED_USTRUCT_BODY()

	/**
	 * The path to the directory.
	 */
	UPROPERTY(EditAnywhere, BlueprintReadWrite, Category=Path)
	FString Path;
};


/**
* This is used for redirecting old name to new name
* We use manually parsing array, but that makes harder to modify from property setting
* So adding this USTRUCT to support it properly
*/
USTRUCT()
struct ENGINE_API FRedirector
{
	GENERATED_USTRUCT_BODY()

	UPROPERTY()
	FName OldName;

	/** Types of objects that this physics objects will collide with. */
	UPROPERTY()
	FName NewName;

	FRedirector()
		: OldName(NAME_None)
		, NewName(NAME_None)
	{ }

	FRedirector(FName InOldName, FName InNewName)
		: OldName(InOldName)
		, NewName(InNewName)
	{ }
};


/** 
 * Structure for recording float values and displaying them as an Histogram through DrawDebugFloatHistory.
 */
USTRUCT(BlueprintType)
struct FDebugFloatHistory
{
	GENERATED_USTRUCT_BODY()

private:
	/** Samples */
	UPROPERTY(Transient)
	TArray<float> Samples;

public:
	/** Max Samples to record. */
	UPROPERTY(EditAnywhere, BlueprintReadWrite, Category="DebugFloatHistory")
	float MaxSamples;

	/** Min value to record. */
	UPROPERTY(EditAnywhere, BlueprintReadWrite, Category = "DebugFloatHistory")
	float MinValue;

	/** Max value to record. */
	UPROPERTY(EditAnywhere, BlueprintReadWrite, Category = "DebugFloatHistory")
	float MaxValue;

	/** Auto adjust Min/Max as new values are recorded? */
	UPROPERTY(EditAnywhere, BlueprintReadWrite, Category = "DebugFloatHistory")
	bool bAutoAdjustMinMax;

	FDebugFloatHistory()
		: MaxSamples(100)
		, MinValue(0.f)
		, MaxValue(0.f)
		, bAutoAdjustMinMax(true)
	{ }

	FDebugFloatHistory(float const & InMaxSamples, float const & InMinValue, float const & InMaxValue, bool const & InbAutoAdjustMinMax)
		: MaxSamples(InMaxSamples)
		, MinValue(InMinValue)
		, MaxValue(InMaxValue)
		, bAutoAdjustMinMax(InbAutoAdjustMinMax)
	{ }

	/**
	 * Record a new Sample.
	 * if bAutoAdjustMinMax is true, this new value will potentially adjust those bounds.
	 * Otherwise value will be clamped before being recorded.
	 * If MaxSamples is exceeded, old values will be deleted.
	 * @param FloatValue new sample to record.
	 */
	void AddSample(float const & FloatValue)
	{
		if (bAutoAdjustMinMax)
		{
			// Adjust bounds and record value.
			MinValue = FMath::Min(MinValue, FloatValue);
			MaxValue = FMath::Max(MaxValue, FloatValue);
			Samples.Insert(FloatValue, 0);
		}
		else
		{
			// Record clamped value.
			Samples.Insert(FMath::Clamp(FloatValue, MinValue, MaxValue), 0);
		}

		// Do not exceed MaxSamples recorded.
		if( Samples.Num() > MaxSamples )
		{
			Samples.RemoveAt(MaxSamples, Samples.Num() - MaxSamples);
		}
	}

	/** Range between Min and Max values */
	float GetMinMaxRange() const
	{
		return (MaxValue - MinValue);
	}

	/** Min value. This could either be the min value recorded or min value allowed depending on 'bAutoAdjustMinMax'. */
	float GetMinValue() const
	{
		return MinValue;
	}

	/** Max value. This could be either the max value recorded or max value allowed depending on 'bAutoAdjustMinMax'. */
	float GetMaxValue() const
	{
		return MaxValue;
	}

	/** Number of Samples currently recorded */
	int GetNumSamples() const
	{
		return Samples.Num();
	}

	/** Read access to Samples array */
	TArray<float> const & GetSamples() const
	{
		return Samples;
	}
};


/** info for glow when using depth field rendering */
USTRUCT(BlueprintType)
struct FDepthFieldGlowInfo
{
	GENERATED_USTRUCT_BODY()

	/** whether to turn on the outline glow (depth field fonts only) */
	UPROPERTY(BlueprintReadWrite, Category="Glow")
	uint32 bEnableGlow:1;

	/** base color to use for the glow */
	UPROPERTY(BlueprintReadWrite, Category="Glow")
	FLinearColor GlowColor;

	/** if bEnableGlow, outline glow outer radius (0 to 1, 0.5 is edge of character silhouette)
	 * glow influence will be 0 at GlowOuterRadius.X and 1 at GlowOuterRadius.Y
	*/
	UPROPERTY(BlueprintReadWrite, Category="Glow")
	FVector2D GlowOuterRadius;

	/** if bEnableGlow, outline glow inner radius (0 to 1, 0.5 is edge of character silhouette)
	 * glow influence will be 1 at GlowInnerRadius.X and 0 at GlowInnerRadius.Y
	 */
	UPROPERTY(BlueprintReadWrite, Category="Glow")
	FVector2D GlowInnerRadius;


	FDepthFieldGlowInfo()
		: bEnableGlow(false)
		, GlowColor(ForceInit)
		, GlowOuterRadius(ForceInit)
		, GlowInnerRadius(ForceInit)
	{ }

	bool operator==(const FDepthFieldGlowInfo& Other) const
	{
		if (Other.bEnableGlow != bEnableGlow)
		{
			return false;
		}
		else if (!bEnableGlow)
		{
			// if the glow is disabled on both, the other values don't matter
			return true;
		}
		else
		{
			return (Other.GlowColor == GlowColor && Other.GlowOuterRadius == GlowOuterRadius && Other.GlowInnerRadius == GlowInnerRadius);
		}
	}

	bool operator!=(const FDepthFieldGlowInfo& Other) const
	{
		return !(*this == Other);
	}	
};


/** information used in font rendering */
USTRUCT(BlueprintType)
struct FFontRenderInfo
{
	GENERATED_USTRUCT_BODY()

	/** whether to clip text */
	UPROPERTY(BlueprintReadWrite, Category="FontInfo")
	uint32 bClipText:1;

	/** whether to turn on shadowing */
	UPROPERTY(BlueprintReadWrite, Category="FontInfo")
	uint32 bEnableShadow:1;

	/** depth field glow parameters (only usable if font was imported with a depth field) */
	UPROPERTY(BlueprintReadWrite, Category="FontInfo")
	struct FDepthFieldGlowInfo GlowInfo;

	FFontRenderInfo()
		: bClipText(false), bEnableShadow(false)
	{}
};


/** Simple 2d triangle with UVs */
USTRUCT()
struct FCanvasUVTri
{
	GENERATED_USTRUCT_BODY()

	/** Position of first vertex */
	UPROPERTY(EditAnywhere, BlueprintReadWrite, Category = CanvasUVTri)
	FVector2D V0_Pos;

	/** UV of first vertex */
	UPROPERTY(EditAnywhere, BlueprintReadWrite, Category = CanvasUVTri)
		FVector2D V0_UV;

	/** Color of first vertex */
	UPROPERTY(EditAnywhere, BlueprintReadWrite, Category = CanvasUVTri)
		FLinearColor V0_Color;

	/** Position of second vertex */
	UPROPERTY(EditAnywhere, BlueprintReadWrite, Category = CanvasUVTri)
		FVector2D V1_Pos;

	/** UV of second vertex */
	UPROPERTY(EditAnywhere, BlueprintReadWrite, Category = CanvasUVTri)
		FVector2D V1_UV;

	/** Color of second vertex */
	UPROPERTY(EditAnywhere, BlueprintReadWrite, Category = CanvasUVTri)
		FLinearColor V1_Color;

	/** Position of third vertex */
	UPROPERTY(EditAnywhere, BlueprintReadWrite, Category = CanvasUVTri)
		FVector2D V2_Pos;

	/** UV of third vertex */
	UPROPERTY(EditAnywhere, BlueprintReadWrite, Category = CanvasUVTri)
		FVector2D V2_UV;

	/** Color of third vertex */
	UPROPERTY(EditAnywhere, BlueprintReadWrite, Category = CanvasUVTri)
		FLinearColor V2_Color;

	FCanvasUVTri()
		: V0_Pos(ForceInit)
		, V0_UV(ForceInit)
		, V0_Color(ForceInit)
		, V1_Pos(ForceInit)
		, V1_UV(ForceInit)
		, V1_Color(ForceInit)
		, V2_Pos(ForceInit)
		, V2_UV(ForceInit)
		, V2_Color(ForceInit)
	{ }
};


template <> struct TIsZeroConstructType<FCanvasUVTri> { enum { Value = true }; };

/** Defines available strategies for handling the case where an actor is spawned in such a way that it penetrates blocking collision. */
UENUM(BlueprintType)
enum class ESpawnActorCollisionHandlingMethod : uint8
{
	/** Fall back to default settings. */
	Undefined								UMETA(DisplayName = "Default"),
	/** Actor will spawn in desired location, regardless of collisions. */
	AlwaysSpawn								UMETA(DisplayName = "Always Spawn, Ignore Collisions"),
	/** Actor will try to find a nearby non-colliding location (based on shape components), but will always spawn even if one cannot be found. */
	AdjustIfPossibleButAlwaysSpawn			UMETA(DisplayName = "Try To Adjust Location, But Always Spawn"),
	/** Actor will try to find a nearby non-colliding location (based on shape components), but will NOT spawn unless one is found. */
	AdjustIfPossibleButDontSpawnIfColliding	UMETA(DisplayName = "Try To Adjust Location, Don't Spawn If Still Colliding"),
	/** Actor will fail to spawn. */
	DontSpawnIfColliding					UMETA(DisplayName = "Do Not Spawn"),
};
<|MERGE_RESOLUTION|>--- conflicted
+++ resolved
@@ -42,18 +42,12 @@
 {
 	enum Type
 	{
-<<<<<<< HEAD
-		Success,		// Successfully browsed to a new map
-		Failure,		// Immediately failed to browse
-		Pending,		// A connection is pending
-=======
 		/** Successfully browsed to a new map. */
 		Success,
 		/** Immediately failed to browse. */
 		Failure,
 		/** A connection is pending. */
 		Pending,
->>>>>>> a8a797ea
 	};
 }
 
@@ -2453,70 +2447,6 @@
 
 	/** Target lightmap resolution */
 	UPROPERTY(EditAnywhere, Category=FMeshMergingSettings)
-	int32 TargetLightMapResolution;
-		
-	/** Whether we should import vertex colors into merged mesh */
-	UPROPERTY(EditAnywhere, Category=FMeshMergingSettings)
-	bool bImportVertexColors;
-	
-	/** Whether merged mesh should have pivot at world origin, or at first merged component otherwise */
-	UPROPERTY(EditAnywhere, Category=FMeshMergingSettings)
-	bool bPivotPointAtZero;
-
-	/** Whether to merge source materials into one flat material */
-	UPROPERTY(EditAnywhere, Category=MeshMerge)
-	bool bMergeMaterials;
-	/** Whether to export normal maps for material merging */
-	UPROPERTY(EditAnywhere, Category=MeshMerge)
-	bool bExportNormalMap;
-	/** Whether to export metallic maps for material merging */
-	UPROPERTY(EditAnywhere, Category=MeshMerge)
-	bool bExportMetallicMap;
-	/** Whether to export roughness maps for material merging */
-	UPROPERTY(EditAnywhere, Category=MeshMerge)
-	bool bExportRoughnessMap;
-	/** Whether to export specular maps for material merging */
-	UPROPERTY(EditAnywhere, Category=MeshMerge)
-	bool bExportSpecularMap;
-	/** Merged material texture atlas resolution */
-	UPROPERTY(EditAnywhere, Category=MeshMerge)
-	int32 MergedMaterialAtlasResolution;
-		
-	/** Default settings. */
-	FMeshMergingSettings()
-		: bGenerateLightMapUV(false)
-		, TargetLightMapUVChannel(1)
-		, TargetLightMapResolution(256)
-		, bImportVertexColors(false)
-		, bPivotPointAtZero(false)
-		, bMergeMaterials(false)
-		, bExportNormalMap(true)
-		, bExportMetallicMap(false)
-		, bExportRoughnessMap(false)
-		, bExportSpecularMap(false)
-		, MergedMaterialAtlasResolution(1024)
-	{
-	}
-};
-
-/**
- * Mesh merging settings
- */
-USTRUCT()
-struct FMeshMergingSettings
-{
-	GENERATED_USTRUCT_BODY()
-
-	/** Whether to generate lightmap UVs for a merged mesh*/
-	UPROPERTY(EditAnywhere, Category=FMeshMergingSettings)
-	bool bGenerateLightMapUV;
-	
-	/** Target UV channel in a merged mesh for a lightmap */
-	UPROPERTY(EditAnywhere, Category=FMeshMergingSettings)
-	int32 TargetLightMapUVChannel;
-
-	/** Target lightmap resolution */
-UPROPERTY(EditAnywhere, Category=FMeshMergingSettings)
 	int32 TargetLightMapResolution;
 		
 	/** Whether we should import vertex colors into merged mesh */
