--- conflicted
+++ resolved
@@ -87,8 +87,6 @@
 				SMediaFrameworkVideoInput::RegisterNomadTabSpawner(MediaBrowserGroup);
 			}
 			FMediaProfileMenuEntry::Register();
-<<<<<<< HEAD
-=======
 
 			{
 				FLevelEditorModule* LevelEditorModule = FModuleManager::GetModulePtr<FLevelEditorModule>("LevelEditor");
@@ -101,7 +99,6 @@
 					LevelEditorModule->AddStatusBarItem(NotificationBarIdentifier, Item);
 				}
 			}
->>>>>>> 9ba46998
 		}
 	}
 
@@ -109,15 +106,12 @@
 	{
 		if (!GIsRequestingExit && GEditor && UObjectInitialized())
 		{
-<<<<<<< HEAD
-=======
 			FLevelEditorModule* LevelEditorModule = FModuleManager::GetModulePtr<FLevelEditorModule>("LevelEditor");
 			if (LevelEditorModule != nullptr)
 			{
 				LevelEditorModule->RemoveStatusBarItem(NotificationBarIdentifier);
 			}
 
->>>>>>> 9ba46998
 			FMediaProfileMenuEntry::Unregister();
 			SMediaFrameworkVideoInput::UnregisterNomadTabSpawner();
 			SMediaFrameworkCapture::UnregisterNomadTabSpawner();
