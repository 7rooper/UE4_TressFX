// Copyright 1998-2017 Epic Games, Inc. All Rights Reserved.


#include "SSCSEditor.h"
#include "AssetData.h"
#include "Editor.h"
#include "Framework/MultiBox/MultiBoxBuilder.h"
#include "Components/PrimitiveComponent.h"
#include "EngineGlobals.h"
#include "Misc/FeedbackContext.h"
#include "Serialization/ObjectWriter.h"
#include "Serialization/ObjectReader.h"
#include "Layout/WidgetPath.h"
#include "SlateOptMacros.h"
#include "Framework/Application/MenuStack.h"
#include "Framework/Application/SlateApplication.h"
#include "Widgets/Layout/SSpacer.h"
#include "Widgets/Images/SImage.h"
#include "Widgets/Input/SButton.h"
#include "EditorStyleSet.h"
#include "Editor/UnrealEdEngine.h"
#include "ThumbnailRendering/ThumbnailManager.h"
#include "Components/ChildActorComponent.h"
#include "Kismet2/ComponentEditorUtils.h"
#include "Engine/Selection.h"
#include "UnrealEdGlobals.h"
#include "Kismet2/KismetEditorUtilities.h"
#include "EdGraphSchema_K2.h"
#include "GraphEditorActions.h"
#include "ToolkitManager.h"
#include "K2Node_Variable.h"
#include "K2Node_ComponentBoundEvent.h"
#include "K2Node_VariableGet.h"
#include "Kismet2/BlueprintEditorUtils.h"
#include "ComponentAssetBroker.h"
#include "ClassViewerFilter.h"
#include "SSearchBox.h"
#include "PropertyPath.h"

#include "AssetSelection.h"
#include "ScopedTransaction.h"

#include "Styling/SlateIconFinder.h"
#include "ClassIconFinder.h"
#include "DragAndDrop/AssetDragDropOp.h"

#include "ObjectTools.h"

#include "IDocumentation.h"
#include "Kismet2/Kismet2NameValidators.h"
#include "TutorialMetaData.h"
#include "Widgets/Text/SInlineEditableTextBlock.h"
#include "Framework/Commands/GenericCommands.h"

#include "Engine/InheritableComponentHandler.h"

#include "CreateBlueprintFromActorDialog.h"

#include "BPVariableDragDropAction.h"

#include "Framework/Notifications/NotificationManager.h"
#include "Widgets/Notifications/SNotificationList.h"

#include "AddToProjectConfig.h"
#include "GameProjectGenerationModule.h"
#include "FeaturedClasses.inl"

#include "BlueprintEditorSettings.h"
#include "EditorFontGlyphs.h"

#include "Algo/Find.h"
#include "ActorEditorUtils.h"

#define LOCTEXT_NAMESPACE "SSCSEditor"

DEFINE_LOG_CATEGORY_STATIC(LogSCSEditor, Log, All);

static const FName SCS_ColumnName_ComponentClass( "ComponentClass" );
static const FName SCS_ColumnName_Asset( "Asset" );
static const FName SCS_ColumnName_Mobility( "Mobility" );

//////////////////////////////////////////////////////////////////////////
// SSCSEditorDragDropTree
void SSCSEditorDragDropTree::Construct( const FArguments& InArgs )
{
	SCSEditor = InArgs._SCSEditor;

	STreeView<FSCSEditorTreeNodePtrType>::FArguments BaseArgs;
	BaseArgs.OnGenerateRow( InArgs._OnGenerateRow )
			.OnItemScrolledIntoView( InArgs._OnItemScrolledIntoView )
			.OnGetChildren( InArgs._OnGetChildren )
			.OnSetExpansionRecursive( InArgs._OnSetExpansionRecursive )
			.TreeItemsSource( InArgs._TreeItemsSource )
			.ItemHeight( InArgs._ItemHeight )
			.OnContextMenuOpening( InArgs._OnContextMenuOpening )
			.OnMouseButtonDoubleClick( InArgs._OnMouseButtonDoubleClick )
			.OnSelectionChanged( InArgs._OnSelectionChanged )
			.OnExpansionChanged( InArgs._OnExpansionChanged )
			.SelectionMode( InArgs._SelectionMode )
			.HeaderRow( InArgs._HeaderRow )
			.ClearSelectionOnClick( InArgs._ClearSelectionOnClick )
			.ExternalScrollbar( InArgs._ExternalScrollbar )
			.OnEnteredBadState( InArgs._OnTableViewBadState );

	STreeView<FSCSEditorTreeNodePtrType>::Construct( BaseArgs );
}

FReply SSCSEditorDragDropTree::OnDragOver( const FGeometry& MyGeometry, const FDragDropEvent& DragDropEvent )
{
	FReply Handled = FReply::Unhandled();

	if (SCSEditor != nullptr)
	{
		TSharedPtr<FDragDropOperation> Operation = DragDropEvent.GetOperation();
		if (Operation.IsValid() && (Operation->IsOfType<FExternalDragOperation>() || Operation->IsOfType<FAssetDragDropOp>()))
		{
			Handled = AssetUtil::CanHandleAssetDrag(DragDropEvent);

			if (!Handled.IsEventHandled())
			{
				if (Operation->IsOfType<FAssetDragDropOp>())
				{
					const auto& AssetDragDropOp = StaticCastSharedPtr<FAssetDragDropOp>(Operation);

					for (const FAssetData& AssetData : AssetDragDropOp->GetAssets())
					{
						if (UClass* AssetClass = AssetData.GetClass())
						{
							if (AssetClass->IsChildOf(UClass::StaticClass()))
							{
								Handled = FReply::Handled();
								break;
							}
						}
					}
				}
			}
		}
	}

	return Handled;
}

FReply SSCSEditor::TryHandleAssetDragDropOperation(const FDragDropEvent& DragDropEvent)
{
	TSharedPtr<FDragDropOperation> Operation = DragDropEvent.GetOperation();
	if (Operation.IsValid() && (Operation->IsOfType<FExternalDragOperation>() || Operation->IsOfType<FAssetDragDropOp>()))
	{
		TArray< FAssetData > DroppedAssetData = AssetUtil::ExtractAssetDataFromDrag(Operation);
		const int32 NumAssets = DroppedAssetData.Num();

		if (NumAssets > 0)
		{
			GWarn->BeginSlowTask(LOCTEXT("LoadingAssets", "Loading Asset(s)"), true);
			bool bMarkBlueprintAsModified = false;

			for (int32 DroppedAssetIdx = 0; DroppedAssetIdx < NumAssets; ++DroppedAssetIdx)
			{
				const FAssetData& AssetData = DroppedAssetData[DroppedAssetIdx];

				if (!AssetData.IsAssetLoaded())
				{
					GWarn->StatusUpdate(DroppedAssetIdx, NumAssets, FText::Format(LOCTEXT("LoadingAsset", "Loading Asset {0}"), FText::FromName(AssetData.AssetName)));
				}

				UClass* AssetClass = AssetData.GetClass();
				UObject* Asset = AssetData.GetAsset();

				UBlueprint* BPClass = Cast<UBlueprint>(Asset);
				UClass* PotentialComponentClass = nullptr;
				UClass* PotentialActorClass = nullptr;

				if ((BPClass != nullptr) && (BPClass->GeneratedClass != nullptr))
				{
					if (BPClass->GeneratedClass->IsChildOf(UActorComponent::StaticClass()))
					{
						PotentialComponentClass = BPClass->GeneratedClass;
					}
					else if (BPClass->GeneratedClass->IsChildOf(AActor::StaticClass()))
					{
						PotentialActorClass = BPClass->GeneratedClass;
					}
				}
				else if (AssetClass->IsChildOf(UClass::StaticClass()))
				{
					UClass* AssetAsClass = CastChecked<UClass>(Asset);
					if (AssetAsClass->IsChildOf(UActorComponent::StaticClass()))
					{
						PotentialComponentClass = AssetAsClass;
					}
					else if (AssetAsClass->IsChildOf(AActor::StaticClass()))
					{
						PotentialActorClass = AssetAsClass;
					}
				}

				// Only set focus to the last item created
				const bool bSetFocusToNewItem = (DroppedAssetIdx == NumAssets - 1);

				TSubclassOf<UActorComponent> MatchingComponentClassForAsset = FComponentAssetBrokerage::GetPrimaryComponentForAsset(AssetClass);
				if (MatchingComponentClassForAsset != nullptr)
				{
					AddNewComponent(MatchingComponentClassForAsset, Asset, true, bSetFocusToNewItem );
					bMarkBlueprintAsModified = true;
				}
				else if ((PotentialComponentClass != nullptr) && !PotentialComponentClass->HasAnyClassFlags(CLASS_Deprecated | CLASS_Abstract | CLASS_NewerVersionExists))
				{
					if (PotentialComponentClass->HasMetaData(FBlueprintMetadata::MD_BlueprintSpawnableComponent))
					{
						AddNewComponent(PotentialComponentClass, nullptr, true, bSetFocusToNewItem );
						bMarkBlueprintAsModified = true;
					}
				}
				else if ((PotentialActorClass != nullptr) && !PotentialActorClass->HasAnyClassFlags(CLASS_Deprecated | CLASS_Abstract | CLASS_NewerVersionExists))
				{
					AddNewComponent(UChildActorComponent::StaticClass(), PotentialActorClass, true, bSetFocusToNewItem );
					bMarkBlueprintAsModified = true;
				}
			}

			// Optimization: Only mark the blueprint as modified at the end
			if (bMarkBlueprintAsModified && EditorMode == EComponentEditorMode::BlueprintSCS)
			{
				UBlueprint* Blueprint = GetBlueprint();
				check(Blueprint != nullptr && Blueprint->SimpleConstructionScript != nullptr);

				Blueprint->Modify();
				SaveSCSCurrentState(Blueprint->SimpleConstructionScript);

				bAllowTreeUpdates = true;
				FBlueprintEditorUtils::MarkBlueprintAsStructurallyModified(Blueprint);
			}

			GWarn->EndSlowTask();
		}

		return FReply::Handled();
	}

	return FReply::Unhandled();
}

FReply SSCSEditorDragDropTree::OnDrop( const FGeometry& MyGeometry, const FDragDropEvent& DragDropEvent ) 
{
	if (SCSEditor != nullptr)
	{
		return SCSEditor->TryHandleAssetDragDropOperation(DragDropEvent);
	}
	else
	{
		return FReply::Unhandled();
	}
}



//////////////////////////////////////////////////////////////////////////
// FSCSRowDragDropOp - The drag-drop operation triggered when dragging a row in the components tree

class FSCSRowDragDropOp : public FKismetVariableDragDropAction
{
public:
	DRAG_DROP_OPERATOR_TYPE(FSCSRowDragDropOp, FKismetVariableDragDropAction)

	/** Available drop actions */
	enum EDropActionType
	{
		DropAction_None,
		DropAction_AttachTo,
		DropAction_DetachFrom,
		DropAction_MakeNewRoot,
		DropAction_AttachToOrMakeNewRoot
	};

	// FGraphEditorDragDropAction interface
	virtual void HoverTargetChanged() override;
	virtual FReply DroppedOnNode(FVector2D ScreenPosition, FVector2D GraphPosition) override;
	virtual FReply DroppedOnPanel(const TSharedRef< class SWidget >& Panel, FVector2D ScreenPosition, FVector2D GraphPosition, UEdGraph& Graph) override;
	// End of FGraphEditorDragDropAction

	/** Node(s) that we started the drag from */
	TArray<FSCSEditorTreeNodePtrType> SourceNodes;

	/** The type of drop action that's pending while dragging */
	EDropActionType PendingDropAction;

	static TSharedRef<FSCSRowDragDropOp> New(FName InVariableName, UStruct* InVariableSource, FNodeCreationAnalytic AnalyticCallback);
};

TSharedRef<FSCSRowDragDropOp> FSCSRowDragDropOp::New(FName InVariableName, UStruct* InVariableSource, FNodeCreationAnalytic AnalyticCallback)
{
	TSharedPtr<FSCSRowDragDropOp> Operation = MakeShareable(new FSCSRowDragDropOp);
	Operation->VariableName = InVariableName;
	Operation->VariableSource = InVariableSource;
	Operation->AnalyticCallback = AnalyticCallback;
	Operation->Construct();
	return Operation.ToSharedRef();
}

void FSCSRowDragDropOp::HoverTargetChanged()
{
	bool bHoverHandled = false;

	FSlateColor IconTint = FLinearColor::White;
	const FSlateBrush* ErrorSymbol = FEditorStyle::GetBrush(TEXT("Graph.ConnectorFeedback.Error"));

	if(SourceNodes.Num() > 1)
	{
		// Display an error message if attempting to drop multiple source items onto a node
		UEdGraphNode* VarNodeUnderCursor = Cast<UK2Node_Variable>(GetHoveredNode());
		if (VarNodeUnderCursor != NULL)
		{
			// Icon/text to draw on tooltip
			FText Message = LOCTEXT("InvalidMultiDropTarget", "Cannot replace node with multiple nodes");
			SetSimpleFeedbackMessage(ErrorSymbol, IconTint, Message);

			bHoverHandled = true;
		}
	}

	UProperty* VariableProperty = GetVariableProperty();
	if (!bHoverHandled && (VariableProperty == nullptr))
	{
		FText Message = LOCTEXT("CannotFindProperty", "Cannot find corresponding variable (make sure component has been assigned to one)");
		SetSimpleFeedbackMessage(ErrorSymbol, IconTint, Message);

		bHoverHandled = true;
	}

	if(!bHoverHandled)
	{
		FKismetVariableDragDropAction::HoverTargetChanged();
	}
}

FReply FSCSRowDragDropOp::DroppedOnNode(FVector2D ScreenPosition, FVector2D GraphPosition)
{
	// Only allow dropping on another node if there is only a single source item
	if(SourceNodes.Num() == 1)
	{
		FKismetVariableDragDropAction::DroppedOnNode(ScreenPosition, GraphPosition);
	}
	return FReply::Handled();
}

FReply FSCSRowDragDropOp::DroppedOnPanel(const TSharedRef< class SWidget >& Panel, FVector2D ScreenPosition, FVector2D GraphPosition, UEdGraph& Graph)
{
	const FScopedTransaction Transaction(LOCTEXT("SCSEditorAddMultipleNodes", "Add Component Nodes"));

	TArray<UK2Node_VariableGet*> OriginalVariableNodes;
	Graph.GetNodesOfClass<UK2Node_VariableGet>(OriginalVariableNodes);

	// Add source items to the graph in turn
	for (FSCSEditorTreeNodePtrType& SourceNode : SourceNodes)
	{
		VariableName = SourceNode->GetVariableName();
		FKismetVariableDragDropAction::DroppedOnPanel(Panel, ScreenPosition, GraphPosition, Graph);

		GraphPosition.Y += 50;
	}

	TArray<UK2Node_VariableGet*> ResultVariableNodes;
	Graph.GetNodesOfClass<UK2Node_VariableGet>(ResultVariableNodes);

	if (ResultVariableNodes.Num() - OriginalVariableNodes.Num() > 1)
	{
		TSet<const UEdGraphNode*> NodeSelection;

		// Because there is more than one new node, lets grab all the nodes at the bottom of the list and add them to a set for selection
		for (int32 NodeIdx = ResultVariableNodes.Num() - 1; NodeIdx >= OriginalVariableNodes.Num(); --NodeIdx)
		{
			NodeSelection.Add(ResultVariableNodes[NodeIdx]);
		}
		Graph.SelectNodeSet(NodeSelection);
	}
	return FReply::Handled();
}

//////////////////////////////////////////////////////////////////////////
// FSCSEditorTreeNode

FSCSEditorTreeNode::FSCSEditorTreeNode(FSCSEditorTreeNode::ENodeType InNodeType)
	: ComponentTemplatePtr(nullptr)
	, NodeType(InNodeType)
	, bNonTransactionalRename(false)
	, FilterFlags((uint8)EFilteredState::Unknown)
{
}

FName FSCSEditorTreeNode::GetNodeID() const
{
	FName ItemName = GetVariableName();
	if (ItemName == NAME_None)
	{
		UActorComponent* ComponentTemplateOrInstance = GetComponentTemplate();
		if (ComponentTemplateOrInstance != nullptr)
		{
			ItemName = ComponentTemplateOrInstance->GetFName();
		}
	}
	return ItemName;
}

FName FSCSEditorTreeNode::GetVariableName() const
{
	return NAME_None;
}

FString FSCSEditorTreeNode::GetDisplayString() const
{
	return TEXT("GetDisplayString not overridden");
}

FText FSCSEditorTreeNode::GetDisplayName() const
{
	return LOCTEXT("GetDisplayNameNotOverridden", "GetDisplayName not overridden");
}

class USCS_Node* FSCSEditorTreeNode::GetSCSNode() const
{
	return nullptr;
}

UActorComponent* FSCSEditorTreeNode::GetEditableComponentTemplate(UBlueprint* ActualEditedBlueprint)
{
	return nullptr;
}

UBlueprint* FSCSEditorTreeNode::GetBlueprint() const
{
	USCS_Node* SCS_Node = GetSCSNode();
	UActorComponent* ComponentTemplate = GetComponentTemplate();

	if(SCS_Node)
	{
		USimpleConstructionScript* SCS = SCS_Node->GetSCS();
		if(SCS)
		{
			return SCS->GetBlueprint();
		}
	}
	else if(ComponentTemplate)
	{
		AActor* CDO = ComponentTemplate->GetOwner();
		if(CDO)
		{
			check(CDO->GetClass());

			return Cast<UBlueprint>(CDO->GetClass()->ClassGeneratedBy);
		}
	}

	return NULL;
}

FSCSEditorTreeNode::ENodeType FSCSEditorTreeNode::GetNodeType() const
{
	return NodeType;
}

UActorComponent* FSCSEditorTreeNode::GetComponentTemplate(bool bEvenIfPendingKill) const
{
	return ComponentTemplatePtr.Get(bEvenIfPendingKill);
}

void FSCSEditorTreeNode::SetComponentTemplate(UActorComponent* Component)
{
	ComponentTemplatePtr = Component;
}

bool FSCSEditorTreeNode::IsAttachedTo(FSCSEditorTreeNodePtrType InNodePtr) const
{ 
	FSCSEditorTreeNodePtrType TestParentPtr = ParentNodePtr;
	while(TestParentPtr.IsValid())
	{
		if(TestParentPtr == InNodePtr)
		{
			return true;
		}

		TestParentPtr = TestParentPtr->ParentNodePtr;
	}

	return false; 
}

void FSCSEditorTreeNode::UpdateCachedFilterState(bool bMatchesFilter, bool bUpdateParent)
{
	bool bFlagsChanged = false;
	if ((FilterFlags & EFilteredState::Unknown) == EFilteredState::Unknown)
	{
		FilterFlags   = 0x00;
		bFlagsChanged = true;
	}

	if (bMatchesFilter)
	{
		bFlagsChanged |= (FilterFlags & EFilteredState::MatchesFilter) == 0;
		FilterFlags |= EFilteredState::MatchesFilter;
	}
	else
	{
		bFlagsChanged |= (FilterFlags & EFilteredState::MatchesFilter) != 0;
		FilterFlags &= ~EFilteredState::MatchesFilter;
	}

	const bool bHadChildMatch = (FilterFlags & EFilteredState::ChildMatches) != 0;
	// refresh the cached child state (don't update the parent, we'll do that below if it's needed)
	RefreshCachedChildFilterState(/*bUpdateParent =*/false);

	bFlagsChanged |= bHadChildMatch != ((FilterFlags & EFilteredState::ChildMatches) != 0);
	if (bUpdateParent && bFlagsChanged)
	{
		ApplyFilteredStateToParent();
	}
}

void FSCSEditorTreeNode::RefreshCachedChildFilterState(bool bUpdateParent)
{
	const bool bCointainedMatch = !IsFlaggedForFiltration();

	FilterFlags &= ~EFilteredState::ChildMatches;
	for (FSCSEditorTreeNodePtrType Child : Children)
	{
		if (!Child->IsFlaggedForFiltration())
		{
			FilterFlags |= EFilteredState::ChildMatches;
			break;
		}
	}
	const bool bCointainsMatch = !IsFlaggedForFiltration();

	const bool bStateChange = bCointainedMatch != bCointainsMatch;
	if (bUpdateParent && bStateChange)
	{
		ApplyFilteredStateToParent();
	}
}

void FSCSEditorTreeNode::ApplyFilteredStateToParent()
{
	FSCSEditorTreeNode* Child = this;
	while (Child->ParentNodePtr.IsValid())
	{
		FSCSEditorTreeNode* Parent = Child->ParentNodePtr.Get();

		if ( !IsFlaggedForFiltration() )
		{
			if ((Parent->FilterFlags & EFilteredState::ChildMatches) == 0)
			{
				Parent->FilterFlags |= EFilteredState::ChildMatches;
			}
			else
			{
				// all parents from here on up should have the flag
				break;
			}
		}
		// have to see if this was the only child contributing to this flag
		else if (Parent->FilterFlags & EFilteredState::ChildMatches)
		{
			Parent->FilterFlags &= ~EFilteredState::ChildMatches;
			for (const FSCSEditorTreeNodePtrType& Sibling : Parent->Children)
			{
				if (Sibling.Get() == Child)
				{
					continue;
				}

				if (Sibling->FilterFlags & EFilteredState::FilteredInMask)
				{
					Parent->FilterFlags |= EFilteredState::ChildMatches;
					break;
				}
			}

			if (Parent->FilterFlags & EFilteredState::ChildMatches)
			{
				// another child added the flag back
				break;
			}
		}
		Child = Parent;
	}
}

FSCSEditorTreeNodePtrType FSCSEditorTreeNode::FindClosestParent(TArray<FSCSEditorTreeNodePtrType> InNodes)
{
	uint32 MinDepth = MAX_uint32;
	FSCSEditorTreeNodePtrType ClosestParentNodePtr;

	for(int32 i = 0; i < InNodes.Num() && MinDepth > 1; ++i)
	{
		if(InNodes[i].IsValid())
		{
			uint32 CurDepth = 0;
			if(InNodes[i]->FindChild(GetComponentTemplate(), true, &CurDepth).IsValid())
			{
				if(CurDepth < MinDepth)
				{
					MinDepth = CurDepth;
					ClosestParentNodePtr = InNodes[i];
				}
			}
		}
	}

	return ClosestParentNodePtr;
}

void FSCSEditorTreeNode::AddChild(FSCSEditorTreeNodePtrType InChildNodePtr)
{
	USCS_Node* SCS_Node = GetSCSNode();
	UActorComponent* ComponentTemplate = GetComponentTemplate();

	// Ensure the node is not already parented elsewhere
	if(InChildNodePtr->GetParent().IsValid())
	{
		InChildNodePtr->GetParent()->RemoveChild(InChildNodePtr);
	}

	// Add the given node as a child and link its parent
	Children.AddUnique(InChildNodePtr);
	InChildNodePtr->ParentNodePtr = AsShared();

	if (InChildNodePtr->FilterFlags != EFilteredState::Unknown && !InChildNodePtr->IsFlaggedForFiltration())
	{
		FSCSEditorTreeNodePtrType AncestorPtr = InChildNodePtr->ParentNodePtr;
		while (AncestorPtr.IsValid() && (AncestorPtr->FilterFlags & EFilteredState::ChildMatches) == 0)
		{
			AncestorPtr->FilterFlags |= EFilteredState::ChildMatches;
			AncestorPtr = AncestorPtr->GetParent();
		}
	}

	// Add a child node to the SCS tree node if not already present
	USCS_Node* SCS_ChildNode = InChildNodePtr->GetSCSNode();
	if(SCS_ChildNode != NULL)
	{
		// Get the SCS instance that owns the child node
		USimpleConstructionScript* SCS = SCS_ChildNode->GetSCS();
		if(SCS != NULL)
		{
			// If the parent is also a valid SCS node
			if(SCS_Node != NULL)
			{
				// If the parent and child are both owned by the same SCS instance
				if(SCS_Node->GetSCS() == SCS)
				{
					// Add the child into the parent's list of children
					if(!SCS_Node->GetChildNodes().Contains(SCS_ChildNode))
					{
						SCS_Node->AddChildNode(SCS_ChildNode);
					}
				}
				else
				{
					// Adds the child to the SCS root set if not already present
					SCS->AddNode(SCS_ChildNode);

					// Set parameters to parent this node to the "inherited" SCS node
					SCS_ChildNode->SetParent(SCS_Node);
				}
			}
			else if(ComponentTemplate != NULL)
			{
				// Adds the child to the SCS root set if not already present
				SCS->AddNode(SCS_ChildNode);

				// Set parameters to parent this node to the native component template
				SCS_ChildNode->SetParent(Cast<USceneComponent>(ComponentTemplate));
			}
			else
			{
				// Adds the child to the SCS root set if not already present
				SCS->AddNode(SCS_ChildNode);
			}
		}
	}
	else if (IsInstanced())
	{
		USceneComponent* ChildInstance = Cast<USceneComponent>(InChildNodePtr->GetComponentTemplate());
		if (ensure(ChildInstance != nullptr))
		{
			USceneComponent* ParentInstance = Cast<USceneComponent>(GetComponentTemplate());
			if (ensure(ParentInstance != nullptr))
			{
				// Handle attachment at the instance level
				if (ChildInstance->GetAttachParent() != ParentInstance)
				{
					AActor* Owner = ParentInstance->GetOwner();
					if (Owner->GetRootComponent() == ChildInstance)
					{
						Owner->SetRootComponent(ParentInstance);
					}
					ChildInstance->AttachToComponent(ParentInstance, FAttachmentTransformRules::KeepWorldTransform);
				}
			}
		}
	}
}

FSCSEditorTreeNodePtrType FSCSEditorTreeNode::AddChild(USCS_Node* InSCSNode, bool bInIsInherited)
{
	// Ensure that the given SCS node is valid
	check(InSCSNode != NULL);

	// If it doesn't already exist as a child node
	FSCSEditorTreeNodePtrType ChildNodePtr = FindChild(InSCSNode);
	if(!ChildNodePtr.IsValid())
	{
		// Add a child node to the SCS editor tree
		ChildNodePtr = MakeShareable(new FSCSEditorTreeNodeComponent(InSCSNode, bInIsInherited));
		AddChild(ChildNodePtr);
	}

	return ChildNodePtr;
}

FSCSEditorTreeNodePtrType FSCSEditorTreeNode::AddChildFromComponent(UActorComponent* InComponentTemplate)
{
	// Ensure that the given component template is valid
	check(InComponentTemplate != NULL);

	// If it doesn't already exist in the SCS editor tree
	FSCSEditorTreeNodePtrType ChildNodePtr = FindChild(InComponentTemplate);
	if(!ChildNodePtr.IsValid())
	{
		// Add a child node to the SCS editor tree
		ChildNodePtr = FactoryNodeFromComponent(InComponentTemplate);
		AddChild(ChildNodePtr);
	}

	return ChildNodePtr;
}

// Tries to find a SCS node that was likely responsible for creating the specified instance component.  Note: This is not always possible to do!
USCS_Node* FSCSEditorTreeNode::FindSCSNodeForInstance(UActorComponent* InstanceComponent, UClass* ClassToSearch)
{ 
	if ((ClassToSearch != nullptr) && InstanceComponent->IsCreatedByConstructionScript())
	{
		for (UClass* TestClass = ClassToSearch; TestClass->ClassGeneratedBy != nullptr; TestClass = TestClass->GetSuperClass())
		{
			if (UBlueprint* TestBP = Cast<UBlueprint>(TestClass->ClassGeneratedBy))
			{
				if (TestBP->SimpleConstructionScript != nullptr)
				{
					if (USCS_Node* Result = TestBP->SimpleConstructionScript->FindSCSNode(InstanceComponent->GetFName()))
					{
						return Result;
					}
				}
			}
		}
	}

	return nullptr;
}

FSCSEditorTreeNodePtrType FSCSEditorTreeNode::FactoryNodeFromComponent(UActorComponent* InComponent)
{
	check(InComponent);

	bool bComponentIsInAnInstance = false;

	AActor* Owner = InComponent->GetOwner();
	if ((Owner != nullptr) && !Owner->HasAllFlags(RF_ClassDefaultObject))
	{
		bComponentIsInAnInstance = true;
	}

	if (bComponentIsInAnInstance)
	{
		if (InComponent->CreationMethod == EComponentCreationMethod::Instance)
		{
			return MakeShareable(new FSCSEditorTreeNodeInstanceAddedComponent(Owner, InComponent->GetFName()));
		}
		else
		{
			return MakeShareable(new FSCSEditorTreeNodeInstancedInheritedComponent(Owner, InComponent->GetFName()));
		}
	}

	// Not an instanced component, either an SCS node or a native component in BP edit mode
	return MakeShareable(new FSCSEditorTreeNodeComponent(InComponent));
}

FSCSEditorTreeNodePtrType FSCSEditorTreeNode::FindChild(const USCS_Node* InSCSNode, bool bRecursiveSearch, uint32* OutDepth) const
{
	FSCSEditorTreeNodePtrType Result;

	// Ensure that the given SCS node is valid
	if(InSCSNode != NULL)
	{
		// Look for a match in our set of child nodes
		for(int32 ChildIndex = 0; ChildIndex < Children.Num() && !Result.IsValid(); ++ChildIndex)
		{
			if(InSCSNode == Children[ChildIndex]->GetSCSNode())
			{
				Result = Children[ChildIndex];
			}
			else if(bRecursiveSearch)
			{
				Result = Children[ChildIndex]->FindChild(InSCSNode, true, OutDepth);
			}
		}
	}

	if(OutDepth && Result.IsValid())
	{
		*OutDepth += 1;
	}

	return Result;
}

FSCSEditorTreeNodePtrType FSCSEditorTreeNode::FindChild(const UActorComponent* InComponentTemplate, bool bRecursiveSearch, uint32* OutDepth) const
{
	FSCSEditorTreeNodePtrType Result;

	// Ensure that the given component template is valid
	if(InComponentTemplate != NULL)
	{
		// Look for a match in our set of child nodes
		for(int32 ChildIndex = 0; ChildIndex < Children.Num() && !Result.IsValid(); ++ChildIndex)
		{
			if(InComponentTemplate == Children[ChildIndex]->GetComponentTemplate())
			{
				Result = Children[ChildIndex];
			}
			else if(bRecursiveSearch)
			{
				Result = Children[ChildIndex]->FindChild(InComponentTemplate, true, OutDepth);
			}
		}
	}

	if(OutDepth && Result.IsValid())
	{
		*OutDepth += 1;
	}

	return Result;
}

FSCSEditorTreeNodePtrType FSCSEditorTreeNode::FindChild(const FName& InVariableOrInstanceName, bool bRecursiveSearch, uint32* OutDepth) const
{
	FSCSEditorTreeNodePtrType Result;

	// Ensure that the given name is valid
	if(InVariableOrInstanceName != NAME_None)
	{
		// Look for a match in our set of child nodes
		for(int32 ChildIndex = 0; ChildIndex < Children.Num() && !Result.IsValid(); ++ChildIndex)
		{
			FName ItemName = Children[ChildIndex]->GetVariableName();
			if(ItemName == NAME_None)
			{
				UActorComponent* ComponentTemplateOrInstance = Children[ChildIndex]->GetComponentTemplate();
				check(ComponentTemplateOrInstance != nullptr);
				ItemName = ComponentTemplateOrInstance->GetFName();
			}

			if(InVariableOrInstanceName == ItemName)
			{
				Result = Children[ChildIndex];
			}
			else if(bRecursiveSearch)
			{
				Result = Children[ChildIndex]->FindChild(InVariableOrInstanceName, true, OutDepth);
			}
		}
	}

	if(OutDepth && Result.IsValid())
	{
		*OutDepth += 1;
	}

	return Result;
}

void FSCSEditorTreeNode::RemoveChild(FSCSEditorTreeNodePtrType InChildNodePtr)
{
	// Remove the given node as a child and reset its parent link
	Children.Remove(InChildNodePtr);
	InChildNodePtr->ParentNodePtr.Reset();
	InChildNodePtr->RemoveMeAsChild();

	if (InChildNodePtr->IsFlaggedForFiltration())
	{
		RefreshCachedChildFilterState(/*bUpdateParent =*/true);
	}
}

void FSCSEditorTreeNode::OnRequestRename(bool bTransactional)
{
	bNonTransactionalRename = !bTransactional;
	RenameRequestedDelegate.ExecuteIfBound();
}

void FSCSEditorTreeNode::OnCompleteRename(const FText& InNewName)
{
}

//////////////////////////////////////////////////////////////////////////
// FSCSEditorTreeNodeComponentBase

FName FSCSEditorTreeNodeComponentBase::GetVariableName() const
{
	FName VariableName = NAME_None;

	USCS_Node* SCS_Node = GetSCSNode();
	UActorComponent* ComponentTemplate = GetComponentTemplate();

	if (IsInstanced() && (SCS_Node == nullptr) && (ComponentTemplate != nullptr))
	{
		if (ComponentTemplate->GetOwner())
		{
			SCS_Node = FindSCSNodeForInstance(ComponentTemplate, ComponentTemplate->GetOwner()->GetClass());
		}
	}

	if (SCS_Node != NULL)
	{
		// Use the same variable name as is obtained by the compiler
		VariableName = SCS_Node->GetVariableName();
	}
	else if (ComponentTemplate != NULL)
	{
		// Try to find the component anchor variable name (first looks for an exact match then scans for any matching variable that points to the archetype in the CDO)
		VariableName = FComponentEditorUtils::FindVariableNameGivenComponentInstance(ComponentTemplate);
	}

	return VariableName;
}

FString FSCSEditorTreeNodeComponentBase::GetDisplayString() const
{
	FName VariableName = GetVariableName();
	UActorComponent* ComponentTemplate = GetComponentTemplate();

	UBlueprint* Blueprint = GetBlueprint();
	UClass* VariableOwner = (Blueprint != nullptr) ? Blueprint->SkeletonGeneratedClass : nullptr;

	bool const bHasValidVarName = (VariableName != NAME_None);
	bool const bIsArrayVariable = bHasValidVarName && (VariableOwner != nullptr) && 
		FindField<UArrayProperty>(VariableOwner, VariableName);

	// Only display SCS node variable names in the tree if they have not been autogenerated
	if ((VariableName != NAME_None) && !bIsArrayVariable)
	{
		return VariableName.ToString();
	}
	else if ( ComponentTemplate != nullptr )
	{
		return ComponentTemplate->GetFName().ToString();
	}
	else
	{
		FString UnnamedString = LOCTEXT("UnnamedToolTip", "Unnamed").ToString();
		FString NativeString = IsNative() ? LOCTEXT("NativeToolTip", "Native ").ToString() : TEXT("");

		if (ComponentTemplate != NULL)
		{
			return FString::Printf(TEXT("[%s %s%s]"), *UnnamedString, *NativeString, *ComponentTemplate->GetClass()->GetName());
		}
		else
		{
			return FString::Printf(TEXT("[%s %s]"), *UnnamedString, *NativeString);
		}
	}
}

//////////////////////////////////////////////////////////////////////////
// FSCSEditorTreeNodeInstancedInheritedComponent

FSCSEditorTreeNodeInstancedInheritedComponent::FSCSEditorTreeNodeInstancedInheritedComponent(AActor* Owner, FName InComponentName)
{
	InstancedComponentName = InComponentName;
	check(InstancedComponentName != NAME_None);	// ...otherwise IsRootActor() can return a false positive.

	InstancedComponentOwnerPtr = Owner;

	SetComponentTemplate(nullptr);
	for (UActorComponent* ComponentInstance : Owner->GetComponents())
	{
		if (ComponentInstance && ComponentInstance->GetFName() == InstancedComponentName)
		{
			SetComponentTemplate(ComponentInstance);
			break;
		}
	}
}

bool FSCSEditorTreeNodeInstancedInheritedComponent::IsNative() const
{
	if (UActorComponent* Template = GetComponentTemplate())
	{
		return Template->CreationMethod == EComponentCreationMethod::Native;
	}
	else
	{
		return false;
	}
}

bool FSCSEditorTreeNodeInstancedInheritedComponent::IsRootComponent() const
{
	UActorComponent* Template = GetComponentTemplate();

	if (AActor* OwnerActor = InstancedComponentOwnerPtr.Get())
	{
		if (OwnerActor->GetRootComponent() == Template)
		{
			return true;
		}
	}

	return false;
}

bool FSCSEditorTreeNodeInstancedInheritedComponent::IsInheritedSCS() const
{
	return false;
}

bool FSCSEditorTreeNodeInstancedInheritedComponent::IsDefaultSceneRoot() const
{
	return false;
}

bool FSCSEditorTreeNodeInstancedInheritedComponent::CanEditDefaults() const
{
	UActorComponent* Template = GetComponentTemplate();
	return (Template ? Template->IsEditableWhenInherited() : false);
}

FText FSCSEditorTreeNodeInstancedInheritedComponent::GetDisplayName() const
{
	FName VariableName = GetVariableName();
	if (VariableName != NAME_None)
	{
		return FText::FromName(VariableName);
	}

	return FText::GetEmpty();
}

UActorComponent* FSCSEditorTreeNodeInstancedInheritedComponent::GetEditableComponentTemplate(UBlueprint* ActualEditedBlueprint)
{
	if (CanEditDefaults())
	{
		return GetComponentTemplate();
	}

	return nullptr;
}

//////////////////////////////////////////////////////////////////////////
// FSCSEditorTreeNodeInstanceAddedComponent

FSCSEditorTreeNodeInstanceAddedComponent::FSCSEditorTreeNodeInstanceAddedComponent(AActor* Owner, FName InComponentName)
{
	InstancedComponentName = InComponentName;
	check(InstancedComponentName != NAME_None);	// ...otherwise IsRootActor() can return a false positive.

	InstancedComponentOwnerPtr = Owner;

	SetComponentTemplate(nullptr);
	for (UActorComponent* ComponentInstance : Owner->GetComponents())
	{
		if (ComponentInstance && ComponentInstance->GetFName() == InstancedComponentName)
		{
			SetComponentTemplate(ComponentInstance);
			break;
		}
	}
}

bool FSCSEditorTreeNodeInstanceAddedComponent::IsRootComponent() const
{
	bool bIsRoot = true;
	UActorComponent* Template = GetComponentTemplate();

	if (Template != NULL)
	{
		AActor* CDO = Template->GetOwner();
		if (CDO != NULL)
		{
			// Evaluate to TRUE if we have a valid component reference that matches the native root component
			bIsRoot = (Template == CDO->GetRootComponent());
		}
	}

	return bIsRoot;
}

bool FSCSEditorTreeNodeInstanceAddedComponent::IsDefaultSceneRoot() const
{
	if (USceneComponent* SceneComponent = Cast<USceneComponent>(GetComponentTemplate()))
	{
		return SceneComponent->GetFName() == USceneComponent::GetDefaultSceneRootVariableName();
	}

	return false;
}

FString FSCSEditorTreeNodeInstanceAddedComponent::GetDisplayString() const
{
	return InstancedComponentName.ToString();
}

FText FSCSEditorTreeNodeInstanceAddedComponent::GetDisplayName() const
{
	return FText::FromName(InstancedComponentName);
}

UActorComponent* FSCSEditorTreeNodeInstanceAddedComponent::GetEditableComponentTemplate(UBlueprint* ActualEditedBlueprint)
{
	return GetComponentTemplate();
}

void FSCSEditorTreeNodeInstanceAddedComponent::RemoveMeAsChild()
{
	USceneComponent* ChildInstance = Cast<USceneComponent>(GetComponentTemplate());
	check(ChildInstance != nullptr);

	// Handle detachment at the instance level
	ChildInstance->DetachFromComponent(FDetachmentTransformRules::KeepWorldTransform);
}

void FSCSEditorTreeNodeInstanceAddedComponent::OnCompleteRename(const FText& InNewName)
{
	FScopedTransaction* TransactionContext = NULL;
	if (!GetAndClearNonTransactionalRenameFlag())
	{
		TransactionContext = new FScopedTransaction(LOCTEXT("RenameComponentVariable", "Rename Component Variable"));
	}

	UActorComponent* ComponentInstance = GetComponentTemplate();
	check(ComponentInstance != nullptr);

	ERenameFlags RenameFlags = REN_DontCreateRedirectors;
	if (!TransactionContext)
	{
		RenameFlags |= REN_NonTransactional;
	}

	ComponentInstance->Rename(*InNewName.ToString(), nullptr, RenameFlags);
	InstancedComponentName = *InNewName.ToString();

	if (TransactionContext)
	{
		delete TransactionContext;
	}
}


//////////////////////////////////////////////////////////////////////////
// FSCSEditorTreeNodeComponent

FSCSEditorTreeNodeComponent::FSCSEditorTreeNodeComponent(USCS_Node* InSCSNode, bool bInIsInheritedSCS)
	: bIsInheritedSCS(bInIsInheritedSCS)
	, SCSNodePtr(InSCSNode)
{
	SetComponentTemplate(( InSCSNode != nullptr ) ? InSCSNode->ComponentTemplate : nullptr);
}

FSCSEditorTreeNodeComponent::FSCSEditorTreeNodeComponent(UActorComponent* InComponentTemplate)
	: bIsInheritedSCS(false)
	, SCSNodePtr(nullptr)
{
	check(InComponentTemplate != nullptr);

	SetComponentTemplate(InComponentTemplate);
	AActor* Owner = InComponentTemplate->GetOwner();
	if (Owner != nullptr)
	{
		ensureMsgf(Owner->HasAllFlags(RF_ClassDefaultObject), TEXT("Use a different node class for instanced components"));
	}
}

bool FSCSEditorTreeNodeComponent::IsNative() const
{
	return GetSCSNode() == NULL && GetComponentTemplate() != NULL;
}

bool FSCSEditorTreeNodeComponent::IsRootComponent() const
{
	bool bIsRoot = true;
	USCS_Node* SCS_Node = GetSCSNode();
	UActorComponent* ComponentTemplate = GetComponentTemplate();

	if (SCS_Node != NULL)
	{
		USimpleConstructionScript* SCS = SCS_Node->GetSCS();
		if (SCS != NULL)
		{
			// Evaluate to TRUE if we have an SCS node reference, it is contained in the SCS root set and does not have an external parent
			bIsRoot = SCS->GetRootNodes().Contains(SCS_Node) && SCS_Node->ParentComponentOrVariableName == NAME_None;
		}
	}
	else if (ComponentTemplate != NULL)
	{
		AActor* CDO = ComponentTemplate->GetOwner();
		if (CDO != NULL)
		{
			// Evaluate to TRUE if we have a valid component reference that matches the native root component
			bIsRoot = (ComponentTemplate == CDO->GetRootComponent());
		}
	}

	return bIsRoot;
}

bool FSCSEditorTreeNodeComponent::IsInheritedSCS() const
{
	return bIsInheritedSCS;
}

bool FSCSEditorTreeNodeComponent::IsDefaultSceneRoot() const
{
	if (USCS_Node* SCS_Node = GetSCSNode())
	{
		USimpleConstructionScript* SCS = SCS_Node->GetSCS();
		if (SCS != nullptr)
		{
			return SCS_Node == SCS->GetDefaultSceneRootNode();
		}
	}

	return false;
}

bool FSCSEditorTreeNodeComponent::CanEditDefaults() const
{
	bool bCanEdit = false;

	if (!IsNative())
	{
		USCS_Node* SCS_Node = GetSCSNode();
		bCanEdit = (SCS_Node != nullptr);
	}
	else if (UActorComponent* ComponentTemplate = GetComponentTemplate())
	{
		bCanEdit = FComponentEditorUtils::CanEditNativeComponent(ComponentTemplate);
	}

	return bCanEdit;
}

FText FSCSEditorTreeNodeComponent::GetDisplayName() const
{
	FName VariableName = GetVariableName();
	if (VariableName != NAME_None)
	{
		return FText::FromName(VariableName);
	}
	return FText::GetEmpty();
}

class USCS_Node* FSCSEditorTreeNodeComponent::GetSCSNode() const
{
	return SCSNodePtr.Get();
}

UActorComponent* FSCSEditorTreeNodeComponent::GetEditableComponentTemplate(UBlueprint* ActualEditedBlueprint)
{
	if (CanEditDefaults())
	{
		if (!IsNative() && IsInheritedSCS())
		{
			if (ActualEditedBlueprint != nullptr)
			{
				return INTERNAL_GetOverridenComponentTemplate(ActualEditedBlueprint, true);
			}
			else
			{
				return nullptr;
			}
		}

		return GetComponentTemplate();
	}

	return nullptr;
}

UActorComponent* FSCSEditorTreeNode::FindComponentInstanceInActor(const AActor* InActor) const
{
	USCS_Node* SCS_Node = GetSCSNode();
	UActorComponent* ComponentTemplate = GetComponentTemplate();

	UActorComponent* ComponentInstance = NULL;
	if (InActor != NULL)
	{
		if (SCS_Node != NULL)
		{
			FName VariableName = SCS_Node->GetVariableName();
			if (VariableName != NAME_None)
			{
				UWorld* World = InActor->GetWorld();
				UObjectPropertyBase* Property = FindField<UObjectPropertyBase>(InActor->GetClass(), VariableName);
				if (Property != NULL)
				{
					// Return the component instance that's stored in the property with the given variable name
					ComponentInstance = Cast<UActorComponent>(Property->GetObjectPropertyValue_InContainer(InActor));
				}
				else if (World != nullptr && World->WorldType == EWorldType::EditorPreview)
				{
					// If this is the preview actor, return the cached component instance that's being used for the preview actor prior to recompiling the Blueprint
					ComponentInstance = SCS_Node->EditorComponentInstance;
				}
			}
		}
		else if (ComponentTemplate != NULL)
		{
			// Look for a native component instance with a name that matches the template name
			for (UActorComponent* Component : InActor->GetComponents())
			{
				if (Component && Component->GetFName() == ComponentTemplate->GetFName())
				{
					ComponentInstance = Component;
					break;
				}
			}
		}
	}

	return ComponentInstance;
}

void FSCSEditorTreeNodeComponent::OnCompleteRename(const FText& InNewName)
{
	FScopedTransaction* TransactionContext = NULL;
	if (!GetAndClearNonTransactionalRenameFlag())
	{
		TransactionContext = new FScopedTransaction(LOCTEXT("RenameComponentVariable", "Rename Component Variable"));
	}

	FBlueprintEditorUtils::RenameComponentMemberVariable(GetBlueprint(), GetSCSNode(), FName(*InNewName.ToString()));

	if (TransactionContext)
	{
		delete TransactionContext;
	}
}

void FSCSEditorTreeNodeComponent::RemoveMeAsChild()
{
	// Remove the SCS node from the SCS tree, if present
	if (USCS_Node* SCS_ChildNode = GetSCSNode())
	{
		USimpleConstructionScript* SCS = SCS_ChildNode->GetSCS();
		if (SCS != NULL)
		{
			SCS->RemoveNode(SCS_ChildNode);
		}
	}
}

UActorComponent* FSCSEditorTreeNodeComponent::INTERNAL_GetOverridenComponentTemplate(UBlueprint* Blueprint, bool bCreateIfNecessary) const
{
	UActorComponent* OverriddenComponent = NULL;

	FComponentKey Key(GetSCSNode());

	const bool BlueprintCanOverrideComponentFromKey = Key.IsValid()
		&& Blueprint
		&& Blueprint->ParentClass
		&& Blueprint->ParentClass->IsChildOf(Key.GetComponentOwner());

	if (BlueprintCanOverrideComponentFromKey)
	{
		UInheritableComponentHandler* InheritableComponentHandler = Blueprint->GetInheritableComponentHandler(bCreateIfNecessary);
		if (InheritableComponentHandler)
		{
			OverriddenComponent = InheritableComponentHandler->GetOverridenComponentTemplate(Key);
			if (!OverriddenComponent && bCreateIfNecessary)
			{
				OverriddenComponent = InheritableComponentHandler->CreateOverridenComponentTemplate(Key);
			}
		}
	}
	return OverriddenComponent;
}

//////////////////////////////////////////////////////////////////////////
// FSCSEditorTreeNodeRootActor

FName FSCSEditorTreeNodeRootActor::GetNodeID() const
{
	if (Actor)
	{
		return Actor->GetFName();
	}
	return NAME_None;
}

void FSCSEditorTreeNodeRootActor::OnCompleteRename(const FText& InNewName)
{
	if (Actor && Actor->IsActorLabelEditable() && !InNewName.ToString().Equals(Actor->GetActorLabel(), ESearchCase::CaseSensitive))
	{
		const FScopedTransaction Transaction(LOCTEXT("SCSEditorRenameActorTransaction", "Rename Actor"));
		Actor->SetActorLabel(InNewName.ToString());
	}
}

//////////////////////////////////////////////////////////////////////////
// SSCS_RowWidget

void SSCS_RowWidget::Construct( const FArguments& InArgs, TSharedPtr<SSCSEditor> InSCSEditor, FSCSEditorTreeNodePtrType InNodePtr, TSharedPtr<STableViewBase> InOwnerTableView  )
{
	check(InNodePtr.IsValid());

	SCSEditor = InSCSEditor;
	TreeNodePtr = InNodePtr;

	bool bIsSeparator = InNodePtr->GetNodeType() == FSCSEditorTreeNode::SeparatorNode;
	
	auto Args = FSuperRowType::FArguments()
		.Style(bIsSeparator ?
			&FEditorStyle::Get().GetWidgetStyle<FTableRowStyle>("TableView.NoHoverTableRow") :
			&FEditorStyle::Get().GetWidgetStyle<FTableRowStyle>("SceneOutliner.TableViewRow")) //@todo create editor style for the SCS tree
		.Padding(FMargin(0.f, 0.f, 0.f, 4.f))
		.ShowSelection(!bIsSeparator)
		.OnDragDetected(this, &SSCS_RowWidget::HandleOnDragDetected)
		.OnDragEnter(this, &SSCS_RowWidget::HandleOnDragEnter)
		.OnDragLeave(this, &SSCS_RowWidget::HandleOnDragLeave)
		.OnCanAcceptDrop(this, &SSCS_RowWidget::HandleOnCanAcceptDrop)
		.OnAcceptDrop(this, &SSCS_RowWidget::HandleOnAcceptDrop);

	SMultiColumnTableRow<FSCSEditorTreeNodePtrType>::Construct( Args, InOwnerTableView.ToSharedRef() );
}

SSCS_RowWidget::~SSCS_RowWidget()
{
	// Clear delegate when widget goes away
	//Ask SCSEditor if Node is still active, if it isn't it might have been collected so we can't do anything to it
	TSharedPtr<SSCSEditor> Editor = SCSEditor.Pin();
	if(Editor.IsValid())
	{
		USCS_Node* SCS_Node = GetNode()->GetSCSNode();
		if(SCS_Node != NULL && Editor->IsNodeInSimpleConstructionScript(SCS_Node))
		{
			SCS_Node->SetOnNameChanged(FSCSNodeNameChanged());
		}
	}
}

BEGIN_SLATE_FUNCTION_BUILD_OPTIMIZATION
TSharedRef<SWidget> SSCS_RowWidget::GenerateWidgetForColumn( const FName& ColumnName )
{
	FSCSEditorTreeNodePtrType NodePtr = GetNode();
	
	if(ColumnName == SCS_ColumnName_ComponentClass)
	{
		// Setup a default icon brush.
		const FSlateBrush* ComponentIcon = FEditorStyle::GetBrush("SCS.NativeComponent");
		if(NodePtr->GetComponentTemplate() != NULL)
		{
			ComponentIcon = FSlateIconFinder::FindIconBrushForClass( NodePtr->GetComponentTemplate()->GetClass(), TEXT("SCS.Component") );
		}

		InlineWidget =
			SNew(SInlineEditableTextBlock)
				.Text(this, &SSCS_RowWidget::GetNameLabel)
				.OnVerifyTextChanged( this, &SSCS_RowWidget::OnNameTextVerifyChanged )
				.OnTextCommitted( this, &SSCS_RowWidget::OnNameTextCommit )
				.IsSelected( this, &SSCS_RowWidget::IsSelectedExclusively )
				.IsReadOnly(!NodePtr->CanRename() || (SCSEditor.IsValid() && !SCSEditor.Pin()->IsEditingAllowed()));

		NodePtr->SetRenameRequestedDelegate(FSCSEditorTreeNode::FOnRenameRequested::CreateSP(InlineWidget.Get(), &SInlineEditableTextBlock::EnterEditingMode));
		
		TSharedRef<SToolTip> Tooltip = CreateToolTipWidget();

		return	SNew(SHorizontalBox)
				.ToolTip(Tooltip)
				+SHorizontalBox::Slot()
					.AutoWidth()
					.VAlign(VAlign_Center)
					[
						SNew(SExpanderArrow, SharedThis(this))
					]
				+SHorizontalBox::Slot()
					.AutoWidth()
					.VAlign(VAlign_Center)
					[
						SNew(SImage)
						.Image(ComponentIcon)
						.ColorAndOpacity(this, &SSCS_RowWidget::GetColorTintForIcon)
					]
				+SHorizontalBox::Slot()
					.VAlign(VAlign_Center)
					.Padding(2, 0, 0, 0)
					[
						InlineWidget.ToSharedRef()
					];
	}
	else if(ColumnName == SCS_ColumnName_Asset)
	{
		return
			SNew(SHorizontalBox)
			+SHorizontalBox::Slot()
			.VAlign(VAlign_Center)
			.Padding(2, 0, 0, 0)
			[
				SNew(STextBlock)
				.Visibility(this, &SSCS_RowWidget::GetAssetVisibility)
				.Text(this, &SSCS_RowWidget::GetAssetName)
				.ToolTipText(this, &SSCS_RowWidget::GetAssetPath)
			];
	}
	else if (ColumnName == SCS_ColumnName_Mobility)
	{
		if (NodePtr->GetNodeType() == FSCSEditorTreeNode::ComponentNode)
		{
			TSharedPtr<SToolTip> MobilityTooltip = SNew(SToolTip)
				.Text(this, &SSCS_RowWidget::GetMobilityToolTipText);

			return SNew(SHorizontalBox)
				.ToolTip(MobilityTooltip)
				.Visibility(EVisibility::Visible) // so we still get tooltip text for an empty SHorizontalBox
				+ SHorizontalBox::Slot()
				.FillWidth(1.0f)
				[
					SNew(SImage)
					.Image(this, &SSCS_RowWidget::GetMobilityIconImage)
					.ToolTip(MobilityTooltip)
				];
		}
		else
		{
			return SNew(SSpacer);
		}
	}
	else
	{
		return	SNew(STextBlock)
				.Text( LOCTEXT("UnknownColumn", "Unknown Column") );
	}
}

void SSCS_RowWidget::AddToToolTipInfoBox(const TSharedRef<SVerticalBox>& InfoBox, const FText& Key, TSharedRef<SWidget> ValueIcon, const TAttribute<FText>& Value, bool bImportant)
{
	InfoBox->AddSlot()
		.AutoHeight()
		.Padding(0, 1)
		[
			SNew(SHorizontalBox)

			+ SHorizontalBox::Slot()
			.AutoWidth()
			.Padding(0, 0, 4, 0)
			[
				SNew(STextBlock)
				.TextStyle(FEditorStyle::Get(), bImportant ? "SCSEditor.ComponentTooltip.ImportantLabel" : "SCSEditor.ComponentTooltip.Label")
				.Text(FText::Format(LOCTEXT("AssetViewTooltipFormat", "{0}:"), Key))
			]

			+ SHorizontalBox::Slot()
			.AutoWidth()
			[
				ValueIcon
			]

			+ SHorizontalBox::Slot()
			.AutoWidth()
			[
				SNew(STextBlock)
				.TextStyle(FEditorStyle::Get(), bImportant ? "SCSEditor.ComponentTooltip.ImportantValue" : "SCSEditor.ComponentTooltip.Value")
				.Text(Value)
			]
		];
}

TSharedRef<SToolTip> SSCS_RowWidget::CreateToolTipWidget() const
{
	// Create a box to hold every line of info in the body of the tooltip
	TSharedRef<SVerticalBox> InfoBox = SNew(SVerticalBox);

	// 
	if (FSCSEditorTreeNode* TreeNode = GetNode().Get())
	{
		if (TreeNode->GetNodeType() == FSCSEditorTreeNode::ComponentNode)
		{
			// Add the tooltip
			if (UActorComponent* Template = TreeNode->GetComponentTemplate())
			{
				UClass* TemplateClass = Template->GetClass();
				FText ClassTooltip = TemplateClass->GetToolTipText(/*bShortTooltip=*/ true);

				InfoBox->AddSlot()
					.AutoHeight()
					.HAlign(HAlign_Center)
					.Padding(FMargin(0, 2, 0, 4))
					[
						SNew(STextBlock)
						.TextStyle(FEditorStyle::Get(), "SCSEditor.ComponentTooltip.ClassDescription")
						.Text(ClassTooltip)
						.WrapTextAt(400.0f)
					];
			}

			// Add introduction point
			AddToToolTipInfoBox(InfoBox, LOCTEXT("TooltipAddType", "Source"), SNullWidget::NullWidget, TAttribute<FText>::Create(TAttribute<FText>::FGetter::CreateSP(this, &SSCS_RowWidget::GetComponentAddSourceToolTipText)), false);
			if (TreeNode->IsInherited())
			{
				AddToToolTipInfoBox(InfoBox, LOCTEXT("TooltipIntroducedIn", "Introduced in"), SNullWidget::NullWidget, TAttribute<FText>::Create(TAttribute<FText>::FGetter::CreateSP(this, &SSCS_RowWidget::GetIntroducedInToolTipText)), false);
			}

			// Add mobility
			TSharedRef<SImage> MobilityIcon = SNew(SImage).Image(this, &SSCS_RowWidget::GetMobilityIconImage);
			AddToToolTipInfoBox(InfoBox, LOCTEXT("TooltipMobility", "Mobility"), MobilityIcon, TAttribute<FText>::Create(TAttribute<FText>::FGetter::CreateSP(this, &SSCS_RowWidget::GetMobilityToolTipText)), false);

			// Add asset if applicable to this node
			if (GetAssetVisibility() == EVisibility::Visible)
			{
				InfoBox->AddSlot()[SNew(SSpacer).Size(FVector2D(1.0f, 8.0f))];
				AddToToolTipInfoBox(InfoBox, LOCTEXT("TooltipAsset", "Asset"), SNullWidget::NullWidget, TAttribute<FText>(this, &SSCS_RowWidget::GetAssetName), false);
			}
		}
	}

	TSharedRef<SBorder> TooltipContent = SNew(SBorder)
		.BorderImage(FEditorStyle::GetBrush("NoBorder"))
		.Padding(0)
		[
			SNew(SVerticalBox)
			
			+SVerticalBox::Slot()
			.AutoHeight()
			.Padding(0, 0, 0, 4)
			[
				SNew(SVerticalBox)

				+ SVerticalBox::Slot()
				.AutoHeight()
				[
					SNew(SHorizontalBox)

					+ SHorizontalBox::Slot()
					.AutoWidth()
					.VAlign(VAlign_Center)
					.Padding(2)
					[
						SNew(STextBlock)
						.TextStyle(FEditorStyle::Get(), "SCSEditor.ComponentTooltip.Title")
						.Text(this, &SSCS_RowWidget::GetTooltipText)
					]
				]
			]

			+ SVerticalBox::Slot()
			.AutoHeight()
			[
				SNew(SBorder)
				.BorderImage(FEditorStyle::GetBrush("NoBorder"))
				.Padding(2)
				[
					InfoBox
				]
			]
		];

	return IDocumentation::Get()->CreateToolTip(TAttribute<FText>(this, &SSCS_RowWidget::GetTooltipText), TooltipContent, InfoBox, GetDocumentationLink(), GetDocumentationExcerptName());
}
END_SLATE_FUNCTION_BUILD_OPTIMIZATION

FSlateBrush const* SSCS_RowWidget::GetMobilityIconImage() const
{
	if (FSCSEditorTreeNode* TreeNode = GetNode().Get())
	{
		if (USceneComponent* SceneComponentTemplate = Cast<USceneComponent>(TreeNode->GetComponentTemplate()))
		{
			if (SceneComponentTemplate->Mobility == EComponentMobility::Movable)
			{
				return FEditorStyle::GetBrush(TEXT("ClassIcon.MovableMobilityIcon"));
			}
			else if (SceneComponentTemplate->Mobility == EComponentMobility::Stationary)
			{
				return FEditorStyle::GetBrush(TEXT("ClassIcon.StationaryMobilityIcon"));
			}

			// static components don't get an icon (because static is the most common
			// mobility type, and we'd like to keep the icon clutter to a minimum)
		}
	}

	return nullptr;
}

FText SSCS_RowWidget::GetMobilityToolTipText() const
{
	FText MobilityToolTip = LOCTEXT("ErrorNoMobilityTooltip", "Invalid component");

	if (FSCSEditorTreeNode* TreeNode = TreeNodePtr.Get())
	{
		if (USceneComponent* SceneComponentTemplate = Cast<USceneComponent>(TreeNode->GetComponentTemplate()))
		{
			if (SceneComponentTemplate->Mobility == EComponentMobility::Movable)
			{
				MobilityToolTip = LOCTEXT("MovableMobilityTooltip", "Movable");
			}
			else if (SceneComponentTemplate->Mobility == EComponentMobility::Stationary)
			{
				MobilityToolTip = LOCTEXT("StationaryMobilityTooltip", "Stationary");
			}
			else if (SceneComponentTemplate->Mobility == EComponentMobility::Static)
			{
				MobilityToolTip = LOCTEXT("StaticMobilityTooltip", "Static");
			}
			else
			{
				// make sure we're the mobility type we're expecting (we've handled Movable & Stationary)
				ensureMsgf(false, TEXT("Unhandled mobility type [%d], is this a new type that we don't handle here?"), SceneComponentTemplate->Mobility.GetValue());
				MobilityToolTip = LOCTEXT("UnknownMobilityTooltip", "Component with unknown mobility");
			}
		}
		else
		{
			MobilityToolTip = LOCTEXT("NoMobilityTooltip", "Non-scene component");
		}
	}

	return MobilityToolTip;
}

FText SSCS_RowWidget::GetComponentAddSourceToolTipText() const
{
	FText NodeType;
	
	if (FSCSEditorTreeNode* TreeNode = TreeNodePtr.Get())
	{
		if (TreeNode->IsInherited())
		{
			if (TreeNode->IsNative())
			{
				NodeType = LOCTEXT("InheritedNativeComponent", "Inherited (C++)");
			}
			else
			{
				NodeType = LOCTEXT("InheritedBlueprintComponent", "Inherited (Blueprint)");
			}
		}
		else
		{
			if (TreeNode->IsInstanced())
			{
				NodeType = LOCTEXT("ThisInstanceAddedComponent", "This actor instance");
			}
			else
			{
				NodeType = LOCTEXT("ThisBlueprintAddedComponent", "This Blueprint");
			}
		}
	}

	return NodeType;
}

FText SSCS_RowWidget::GetIntroducedInToolTipText() const
{
	FText IntroducedInTooltip = LOCTEXT("IntroducedInThisBPTooltip", "this class");

	if (FSCSEditorTreeNode* TreeNode = TreeNodePtr.Get())
	{
		if (TreeNode->IsInherited())
		{
			if (UActorComponent* ComponentTemplate = TreeNode->GetComponentTemplate())
			{
				UClass* BestClass = nullptr;
				AActor* OwningActor = ComponentTemplate->GetOwner();

				if (TreeNode->IsNative() && (OwningActor != nullptr))
				{
					for (UClass* TestClass = OwningActor->GetClass(); TestClass != AActor::StaticClass(); TestClass = TestClass->GetSuperClass())
					{
						if (TreeNode->FindComponentInstanceInActor(Cast<AActor>(TestClass->GetDefaultObject())))
						{
							BestClass = TestClass;
						}
						else
						{
							break;
						}
					}
				}
				else if (!TreeNode->IsNative())
				{
					USCS_Node* SCSNode = TreeNode->GetSCSNode();

					if ((SCSNode == nullptr) && (OwningActor != nullptr))
					{
						SCSNode = FSCSEditorTreeNode::FindSCSNodeForInstance(ComponentTemplate, OwningActor->GetClass());
					}

					if (SCSNode != nullptr)
					{
						if (UBlueprint* OwningBP = SCSNode->GetSCS()->GetBlueprint())
						{
							BestClass = OwningBP->GeneratedClass;
						}
					}
					else if (OwningActor != nullptr)
					{
						if (UBlueprint* OwningBP = UBlueprint::GetBlueprintFromClass(OwningActor->GetClass()))
						{
							BestClass = OwningBP->GeneratedClass;
						}
					}
				}

				if (BestClass == nullptr)
				{
					if (ComponentTemplate->IsCreatedByConstructionScript()) 
					{
						IntroducedInTooltip = LOCTEXT("IntroducedInUnknownError", "Unknown Blueprint Class (via an Add Component call)");
					} 
					else 
					{
						IntroducedInTooltip = LOCTEXT("IntroducedInNativeError", "Unknown native source (via C++ code)");
					}
				}
				else if (TreeNode->IsInstanced() && ComponentTemplate->CreationMethod == EComponentCreationMethod::Native && !ComponentTemplate->HasAnyFlags(RF_DefaultSubObject))
				{
					IntroducedInTooltip = FText::Format(LOCTEXT("IntroducedInCPPErrorFmt", "{0} (via C++ code)"), FBlueprintEditorUtils::GetFriendlyClassDisplayName(BestClass));
				}
				else if (TreeNode->IsInstanced() && ComponentTemplate->CreationMethod == EComponentCreationMethod::UserConstructionScript)
				{
					IntroducedInTooltip = FText::Format(LOCTEXT("IntroducedInUCSErrorFmt", "{0} (via an Add Component call)"), FBlueprintEditorUtils::GetFriendlyClassDisplayName(BestClass));
				}
				else
				{
					IntroducedInTooltip = FBlueprintEditorUtils::GetFriendlyClassDisplayName(BestClass);
				}
			}
			else
			{
				IntroducedInTooltip = LOCTEXT("IntroducedInNoTemplateError", "[no component template found]");
			}
		}
		else if (TreeNode->IsInstanced())
		{
			IntroducedInTooltip = LOCTEXT("IntroducedInThisActorInstanceTooltip", "this actor instance");
		}
	}

	return IntroducedInTooltip;
}

FText SSCS_RowWidget::GetAssetName() const
{
	FSCSEditorTreeNodePtrType NodePtr = GetNode();

	FText AssetName = LOCTEXT("None", "None");
	if(NodePtr.IsValid() && NodePtr->GetComponentTemplate())
	{
		UObject* Asset = FComponentAssetBrokerage::GetAssetFromComponent(NodePtr->GetComponentTemplate());
		if(Asset != NULL)
		{
			AssetName = FText::FromString(Asset->GetName());
		}
	}

	return AssetName;
}

FText SSCS_RowWidget::GetAssetPath() const
{
	FSCSEditorTreeNodePtrType NodePtr = GetNode();

	FText AssetName = LOCTEXT("None", "None");
	if(NodePtr.IsValid() && NodePtr->GetComponentTemplate())
	{
		UObject* Asset = FComponentAssetBrokerage::GetAssetFromComponent(NodePtr->GetComponentTemplate());
		if(Asset != NULL)
		{
			AssetName = FText::FromString(Asset->GetPathName());
		}
	}

	return AssetName;
}


EVisibility SSCS_RowWidget::GetAssetVisibility() const
{
	FSCSEditorTreeNodePtrType NodePtr = GetNode();

	if(NodePtr.IsValid() && NodePtr->GetComponentTemplate() && FComponentAssetBrokerage::SupportsAssets(NodePtr->GetComponentTemplate()))
	{
		return EVisibility::Visible;
	}
	else
	{
		return EVisibility::Hidden;
	}
}

FSlateColor SSCS_RowWidget::GetColorTintForIcon() const
{
	return GetColorTintForIcon(GetNode());
}

FSlateColor SSCS_RowWidget::GetColorTintForIcon(FSCSEditorTreeNodePtrType InNode)
{
	const FLinearColor InheritedBlueprintComponentColor(0.08f, 0.35f, 0.6f);
	const FLinearColor InstancedInheritedBlueprintComponentColor(0.08f, 0.35f, 0.6f);
	const FLinearColor InheritedNativeComponentColor(0.7f, 0.9f, 0.7f);
	const FLinearColor IntroducedHereColor(FLinearColor::White);
	
	if (InNode->IsInherited())
	{
		if (InNode->IsNative())
		{
			return InheritedNativeComponentColor;
		}
		else if (InNode->IsInstanced())
		{
			return InstancedInheritedBlueprintComponentColor;
		}
		else
		{
			return InheritedBlueprintComponentColor;
		}
	}
	else
	{
		return IntroducedHereColor;
	}
}

TSharedPtr<SWidget> SSCS_RowWidget::BuildSceneRootDropActionMenu(FSCSEditorTreeNodePtrType DroppedNodePtr)
{
	check(SCSEditor.IsValid());
	FMenuBuilder MenuBuilder(true, SCSEditor.Pin()->CommandList);

	MenuBuilder.BeginSection("SceneRootNodeDropActions", LOCTEXT("SceneRootNodeDropActionContextMenu", "Drop Actions"));
	{
		const FText DroppedVariableNameText = FText::FromName( DroppedNodePtr->GetVariableName() );
		const FText NodeVariableNameText = FText::FromName( GetNode()->GetVariableName() );

		bool bDroppedInSameBlueprint = true;
		if (SCSEditor.Pin()->GetEditorMode() == EComponentEditorMode::BlueprintSCS)
		{
			bDroppedInSameBlueprint = DroppedNodePtr->GetBlueprint() == GetBlueprint();
		}

		MenuBuilder.AddMenuEntry(
			LOCTEXT("DropActionLabel_AttachToRootNode", "Attach"),
			bDroppedInSameBlueprint 
			? FText::Format( LOCTEXT("DropActionToolTip_AttachToRootNode", "Attach {0} to {1}."), DroppedVariableNameText, NodeVariableNameText )
			: FText::Format( LOCTEXT("DropActionToolTip_AttachToRootNodeFromCopy", "Copy {0} to a new variable and attach it to {1}."), DroppedVariableNameText, NodeVariableNameText ),
			FSlateIcon(),
			FUIAction(
				FExecuteAction::CreateSP(this, &SSCS_RowWidget::OnAttachToDropAction, DroppedNodePtr),
				FCanExecuteAction()));

		FSCSEditorTreeNodePtrType NodePtr = GetNode();
		const bool bIsDefaultSceneRoot = NodePtr->IsDefaultSceneRoot();

		FText NewRootNodeText = bIsDefaultSceneRoot
			? FText::Format(LOCTEXT("DropActionToolTip_MakeNewRootNodeAndDelete", "Make {0} the new root. The default root will be deleted."), DroppedVariableNameText)
			: FText::Format(LOCTEXT("DropActionToolTip_MakeNewRootNode", "Make {0} the new root."), DroppedVariableNameText);

		FText NewRootNodeFromCopyText = bIsDefaultSceneRoot
			? FText::Format(LOCTEXT("DropActionToolTip_MakeNewRootNodeFromCopyAndDelete", "Copy {0} to a new variable and make it the new root. The default root will be deleted."), DroppedVariableNameText)
			: FText::Format(LOCTEXT("DropActionToolTip_MakeNewRootNodeFromCopy", "Copy {0} to a new variable and make it the new root."), DroppedVariableNameText);

		MenuBuilder.AddMenuEntry(
			LOCTEXT("DropActionLabel_MakeNewRootNode", "Make New Root"),
			bDroppedInSameBlueprint ? NewRootNodeText : NewRootNodeFromCopyText,
			FSlateIcon(),
			FUIAction(
				FExecuteAction::CreateSP(this, &SSCS_RowWidget::OnMakeNewRootDropAction, DroppedNodePtr),
				FCanExecuteAction()));
	}
	MenuBuilder.EndSection();

	return MenuBuilder.MakeWidget();
}

FReply SSCS_RowWidget::OnMouseButtonDown(const FGeometry& MyGeometry, const FPointerEvent& MouseEvent)
{
	if (MouseEvent.GetEffectingButton() == EKeys::LeftMouseButton && GetNode()->GetNodeType() != FSCSEditorTreeNode::SeparatorNode)
	{
		FReply Reply = SMultiColumnTableRow<FSCSEditorTreeNodePtrType>::OnMouseButtonDown( MyGeometry, MouseEvent );
		return Reply.DetectDrag( SharedThis(this) , EKeys::LeftMouseButton );
	}
	else
	{
		return FReply::Unhandled();
	}
}

FReply SSCS_RowWidget::HandleOnDragDetected( const FGeometry& MyGeometry, const FPointerEvent& MouseEvent )
{
	auto SCSEditorPtr = SCSEditor.Pin();
	if (MouseEvent.IsMouseButtonDown(EKeys::LeftMouseButton)
		&& SCSEditorPtr.IsValid()
		&& SCSEditorPtr->IsEditingAllowed()) //can only drag when editing
	{
		TArray<TSharedPtr<FSCSEditorTreeNode>> SelectedNodePtrs = SCSEditorPtr->GetSelectedNodes();
		if (SelectedNodePtrs.Num() == 0)
		{
			SelectedNodePtrs.Add(GetNode());
		}

		TSharedPtr<FSCSEditorTreeNode> FirstNode = SelectedNodePtrs[0];
		if (FirstNode->GetNodeType() == FSCSEditorTreeNode::ComponentNode)
		{
			// Do not use the Blueprint from FirstNode, it may still be referencing the parent.
			UBlueprint* Blueprint = GetBlueprint();
			const FName VariableName = FirstNode->GetVariableName();
			UStruct* VariableScope = (Blueprint != nullptr) ? Blueprint->SkeletonGeneratedClass : nullptr;

			TSharedRef<FSCSRowDragDropOp> Operation = FSCSRowDragDropOp::New(VariableName, VariableScope, FNodeCreationAnalytic());
			Operation->SetCtrlDrag(true); // Always put a getter
			Operation->PendingDropAction = FSCSRowDragDropOp::DropAction_None;
			Operation->SourceNodes = SelectedNodePtrs;

			return FReply::Handled().BeginDragDrop(Operation);
		}
	}
	
	return FReply::Unhandled();
}

void SSCS_RowWidget::HandleOnDragEnter( const FDragDropEvent& DragDropEvent )
{
	TSharedPtr<FDragDropOperation> Operation = DragDropEvent.GetOperation();
	if (!Operation.IsValid())
	{
		return;
	}

	TSharedPtr<FSCSRowDragDropOp> DragRowOp = DragDropEvent.GetOperationAs<FSCSRowDragDropOp>();
	if (DragRowOp.IsValid())
	{
		check(SCSEditor.IsValid());
		
		FText Message;
		FSlateColor IconColor = FLinearColor::White;
		
		for (const auto& SelectedNodePtr : DragRowOp->SourceNodes)
		{
			if (!SelectedNodePtr->CanReparent())
			{
				// We set the tooltip text here because it won't change across entry/leave events
				if (DragRowOp->SourceNodes.Num() == 1)
				{
					if (!SelectedNodePtr->IsSceneComponent())
					{
						Message = LOCTEXT("DropActionToolTip_Error_CannotReparent_NotSceneComponent", "The selected component is not a scene component and cannot be attached to other components.");
					}
					else if (SelectedNodePtr->IsInherited())
					{
						Message = LOCTEXT("DropActionToolTip_Error_CannotReparent_Inherited", "The selected component is inherited and cannot be reordered here.");
					}
					else
					{
						Message = LOCTEXT("DropActionToolTip_Error_CannotReparent", "The selected component cannot be moved.");
					}
				}
				else
				{
					Message = LOCTEXT("DropActionToolTip_Error_CannotReparentMultiple", "One or more of the selected components cannot be attached.");
				}
				break;
			}
		}

		if (Message.IsEmpty())
		{
			FSCSEditorTreeNodePtrType SceneRootNodePtr = SCSEditor.Pin()->SceneRootNodePtr;
			check(SceneRootNodePtr.IsValid());

			FSCSEditorTreeNodePtrType NodePtr = GetNode();
			if ((NodePtr->GetNodeType() == FSCSEditorTreeNode::SeparatorNode) || (NodePtr->GetNodeType() == FSCSEditorTreeNode::RootActorNode))
			{
				// Don't show a feedback message if over a node that makes no sense, such as a separator or the instance node
				Message = LOCTEXT("DropActionToolTip_FriendlyError_DragToAComponent", "Drag to another component in order to attach to that component or become the root component.\nDrag to a Blueprint graph in order to drop a reference.");
			}

			// Validate each selected node being dragged against the node that belongs to this row. Exit the loop if we have a valid tooltip OR a valid pending drop action once all nodes in the selection have been validated.
			for (auto SourceNodeIter = DragRowOp->SourceNodes.CreateConstIterator(); SourceNodeIter && (Message.IsEmpty() || DragRowOp->PendingDropAction != FSCSRowDragDropOp::DropAction_None); ++SourceNodeIter)
			{
				FSCSEditorTreeNodePtrType DraggedNodePtr = *SourceNodeIter;
				check(DraggedNodePtr.IsValid());

				// Reset the pending drop action each time through the loop
				DragRowOp->PendingDropAction = FSCSRowDragDropOp::DropAction_None;

				// Get the component template objects associated with each node
				USceneComponent* HoveredTemplate = Cast<USceneComponent>(NodePtr->GetComponentTemplate());
				USceneComponent* DraggedTemplate = Cast<USceneComponent>(DraggedNodePtr->GetComponentTemplate());

				if (DraggedNodePtr == NodePtr)
				{
					// Attempted to drag and drop onto self
					if (DragRowOp->SourceNodes.Num() > 1)
					{
						Message = FText::Format(LOCTEXT("DropActionToolTip_Error_CannotAttachToSelfWithMultipleSelection", "Cannot attach the selected components here because it would result in {0} being attached to itself. Remove it from the selection and try again."), DraggedNodePtr->GetDisplayName());
					}
					else
					{
						Message = FText::Format(LOCTEXT("DropActionToolTip_Error_CannotAttachToSelf", "Cannot attach {0} to itself."), DraggedNodePtr->GetDisplayName());
					}
				}
				else if (NodePtr->IsAttachedTo(DraggedNodePtr))
				{
					// Attempted to drop a parent onto a child
					if (DragRowOp->SourceNodes.Num() > 1)
					{
						Message = FText::Format(LOCTEXT("DropActionToolTip_Error_CannotAttachToChildWithMultipleSelection", "Cannot attach the selected components here because it would result in {0} being attached to one of its children. Remove it from the selection and try again."), DraggedNodePtr->GetDisplayName());
					}
					else
					{
						Message = FText::Format(LOCTEXT("DropActionToolTip_Error_CannotAttachToChild", "Cannot attach {0} to one of its children."), DraggedNodePtr->GetDisplayName());
					}
				}
				else if (HoveredTemplate == NULL || DraggedTemplate == NULL)
				{
					if (HoveredTemplate == nullptr)
					{
						// Can't attach non-USceneComponent types
						Message = LOCTEXT("DropActionToolTip_Error_NotAttachable_NotSceneComponent", "Cannot attach to this component as it is not a scene component.");
					}
					else
					{
						// Can't attach non-USceneComponent types
						Message = LOCTEXT("DropActionToolTip_Error_NotAttachable", "Cannot attach to this component.");
					}
				}
				else if (NodePtr == SceneRootNodePtr)
				{
					bool bCanMakeNewRoot = false;
					bool bCanAttachToRoot = !DraggedNodePtr->IsDirectlyAttachedTo(NodePtr)
						&& HoveredTemplate->CanAttachAsChild(DraggedTemplate, NAME_None)
						&& DraggedTemplate->Mobility >= HoveredTemplate->Mobility
						&& (!HoveredTemplate->IsEditorOnly() || DraggedTemplate->IsEditorOnly());

					if (!NodePtr->CanReparent() && (!NodePtr->IsDefaultSceneRoot() || NodePtr->IsInherited()))
					{
						// Cannot make the dropped node the new root if we cannot reparent the current root
						Message = LOCTEXT("DropActionToolTip_Error_CannotReparentRootNode", "The root component in this Blueprint is inherited and cannot be replaced.");
					}
					else if (DraggedTemplate->IsEditorOnly() && !HoveredTemplate->IsEditorOnly())
					{
						// can't have a new root that's editor-only (when children would be around in-game)
						Message = LOCTEXT("DropActionToolTip_Error_CannotReparentEditorOnly", "Cannot re-parent game components under editor-only ones.");
					}
					else if (DraggedTemplate->Mobility > HoveredTemplate->Mobility)
					{
						// can't have a new root that's movable if the existing root is static or stationary
						Message = LOCTEXT("DropActionToolTip_Error_CannotReparentNonMovable", "Cannot replace a non-movable scene root with a movable component.");
					}
					else if (DragRowOp->SourceNodes.Num() > 1)
					{
						Message = LOCTEXT("DropActionToolTip_Error_CannotAssignMultipleRootNodes", "Cannot replace the scene root with multiple components. Please select only a single component and try again.");
					}
					else
					{
						bCanMakeNewRoot = true;
					}

					if (bCanMakeNewRoot && bCanAttachToRoot)
					{
						// User can choose to either attach to the current root or make the dropped node the new root
						Message = LOCTEXT("DropActionToolTip_AttachToOrMakeNewRoot", "Drop here to see available actions.");
						DragRowOp->PendingDropAction = FSCSRowDragDropOp::DropAction_AttachToOrMakeNewRoot;
					}
					else if (SCSEditor.Pin()->GetEditorMode() == EComponentEditorMode::BlueprintSCS && DraggedNodePtr->GetBlueprint() != GetBlueprint())
					{
						if (bCanMakeNewRoot)
						{
							if (NodePtr->IsDefaultSceneRoot())
							{
								// Only available action is to copy the dragged node to the other Blueprint and make it the new root
								// Default root will be deleted
								Message = FText::Format(LOCTEXT("DropActionToolTip_DropMakeNewRootNodeFromCopyAndDelete", "Drop here to copy {0} to a new variable and make it the new root. The default root will be deleted."), DraggedNodePtr->GetDisplayName());
							}
							else
							{
								// Only available action is to copy the dragged node to the other Blueprint and make it the new root
								Message = FText::Format(LOCTEXT("DropActionToolTip_DropMakeNewRootNodeFromCopy", "Drop here to copy {0} to a new variable and make it the new root."), DraggedNodePtr->GetDisplayName());
							}
							DragRowOp->PendingDropAction = FSCSRowDragDropOp::DropAction_MakeNewRoot;
						}
						else if (bCanAttachToRoot)
						{
							// Only available action is to copy the dragged node(s) to the other Blueprint and attach it to the root
							if (DragRowOp->SourceNodes.Num() > 1)
							{
								Message = FText::Format(LOCTEXT("DropActionToolTip_AttachComponentsToThisNodeFromCopyWithMultipleSelection", "Drop here to copy the selected components to new variables and attach them to {0}."), NodePtr->GetDisplayName());
							}
							else
							{
								Message = FText::Format(LOCTEXT("DropActionToolTip_AttachToThisNodeFromCopy", "Drop here to copy {0} to a new variable and attach it to {1}."), DraggedNodePtr->GetDisplayName(), NodePtr->GetDisplayName());
							}

							DragRowOp->PendingDropAction = FSCSRowDragDropOp::DropAction_AttachTo;
						}
					}
					else if (bCanMakeNewRoot)
					{
						if (NodePtr->IsDefaultSceneRoot())
						{
							// Only available action is to make the dragged node the new root
							// Default root will be deleted
							Message = FText::Format(LOCTEXT("DropActionToolTip_DropMakeNewRootNodeAndDelete", "Drop here to make {0} the new root. The default root will be deleted."), DraggedNodePtr->GetDisplayName());
						}
						else
						{
							// Only available action is to make the dragged node the new root
							Message = FText::Format(LOCTEXT("DropActionToolTip_DropMakeNewRootNode", "Drop here to make {0} the new root."), DraggedNodePtr->GetDisplayName());
						}
						DragRowOp->PendingDropAction = FSCSRowDragDropOp::DropAction_MakeNewRoot;
					}
					else if (bCanAttachToRoot)
					{
						// Only available action is to attach the dragged node(s) to the root
						if (DragRowOp->SourceNodes.Num() > 1)
						{
							Message = FText::Format(LOCTEXT("DropActionToolTip_AttachToThisNodeWithMultipleSelection", "Drop here to attach the selected components to {0}."), NodePtr->GetDisplayName());
						}
						else
						{
							Message = FText::Format(LOCTEXT("DropActionToolTip_AttachToThisNode", "Drop here to attach {0} to {1}."), DraggedNodePtr->GetDisplayName(), NodePtr->GetDisplayName());
						}

						DragRowOp->PendingDropAction = FSCSRowDragDropOp::DropAction_AttachTo;
					}
				}
				else if (DraggedNodePtr->IsDirectlyAttachedTo(NodePtr)) // if dropped onto parent
				{
					// Detach the dropped node(s) from the current node and reattach to the root node
					if (DragRowOp->SourceNodes.Num() > 1)
					{
						Message = FText::Format(LOCTEXT("DropActionToolTip_DetachFromThisNodeWithMultipleSelection", "Drop here to detach the selected components from {0}."), NodePtr->GetDisplayName());
					}
					else
					{
						Message = FText::Format(LOCTEXT("DropActionToolTip_DetachFromThisNode", "Drop here to detach {0} from {1}."), DraggedNodePtr->GetDisplayName(), NodePtr->GetDisplayName());
					}

					DragRowOp->PendingDropAction = FSCSRowDragDropOp::DropAction_DetachFrom;
				}
				else if (!DraggedTemplate->IsEditorOnly() && HoveredTemplate->IsEditorOnly())
				{
					// can't have a game component child nested under an editor-only one
					Message = LOCTEXT("DropActionToolTip_Error_CannotAttachToEditorOnly", "Cannot attach game components to editor-only ones.");
				}
				else if ((DraggedTemplate->Mobility == EComponentMobility::Static) && ((HoveredTemplate->Mobility == EComponentMobility::Movable) || (HoveredTemplate->Mobility == EComponentMobility::Stationary)))
				{
					// Can't attach Static components to mobile ones
					Message = LOCTEXT("DropActionToolTip_Error_CannotAttachStatic", "Cannot attach Static components to movable ones.");
				}
				else if ((DraggedTemplate->Mobility == EComponentMobility::Stationary) && (HoveredTemplate->Mobility == EComponentMobility::Movable))
				{
					// Can't attach Static components to mobile ones
					Message = LOCTEXT("DropActionToolTip_Error_CannotAttachStationary", "Cannot attach Stationary components to movable ones.");
				}
				else if ((NodePtr->IsInstanced() && HoveredTemplate->CreationMethod == EComponentCreationMethod::Native && !HoveredTemplate->HasAnyFlags(RF_DefaultSubObject)))
				{
					// Can't attach to post-construction C++-added components as they exist outside of the CDO and are not known at SCS execution time
					Message = LOCTEXT("DropActionToolTip_Error_CannotAttachCPPAdded", "Cannot attach to components added in post-construction C++ code.");
				}
				else if (NodePtr->IsInstanced() && HoveredTemplate->CreationMethod == EComponentCreationMethod::UserConstructionScript)
				{
					// Can't attach to UCS-added components as they exist outside of the CDO and are not known at SCS execution time
					Message = LOCTEXT("DropActionToolTip_Error_CannotAttachUCSAdded", "Cannot attach to components added in the Construction Script.");
				}
				else if (HoveredTemplate->CanAttachAsChild(DraggedTemplate, NAME_None))
				{
					// Attach the dragged node(s) to this node
					if (DraggedNodePtr->GetBlueprint() != GetBlueprint())
					{
						if (DragRowOp->SourceNodes.Num() > 1)
						{
							Message = FText::Format(LOCTEXT("DropActionToolTip_AttachToThisNodeFromCopyWithMultipleSelection", "Drop here to copy the selected nodes to new variables and attach them to {0}."), NodePtr->GetDisplayName());
						}
						else
						{
							Message = FText::Format(LOCTEXT("DropActionToolTip_AttachToThisNodeFromCopy", "Drop here to copy {0} to a new variable and attach it to {1}."), DraggedNodePtr->GetDisplayName(), NodePtr->GetDisplayName());
						}
					}
					else if (DragRowOp->SourceNodes.Num() > 1)
					{
						Message = FText::Format(LOCTEXT("DropActionToolTip_AttachToThisNodeWithMultipleSelection", "Drop here to attach the selected components to {0}."), NodePtr->GetDisplayName());
					}
					else
					{
						Message = FText::Format(LOCTEXT("DropActionToolTip_AttachToThisNode", "Drop here to attach {0} to {1}."), DraggedNodePtr->GetDisplayName(), NodePtr->GetDisplayName());
					}

					DragRowOp->PendingDropAction = FSCSRowDragDropOp::DropAction_AttachTo;
				}
				else
				{
					// The dropped node cannot be attached to the current node
					Message = FText::Format(LOCTEXT("DropActionToolTip_Error_TooManyAttachments", "Unable to attach {0} to {1}."), DraggedNodePtr->GetDisplayName(), NodePtr->GetDisplayName());
				}
			}
		}

		const FSlateBrush* StatusSymbol = DragRowOp->PendingDropAction != FSCSRowDragDropOp::DropAction_None
			? FEditorStyle::GetBrush(TEXT("Graph.ConnectorFeedback.OK"))
			: FEditorStyle::GetBrush(TEXT("Graph.ConnectorFeedback.Error"));

		if (Message.IsEmpty())
		{
			DragRowOp->SetFeedbackMessage(nullptr);
		}
		else
		{
			DragRowOp->SetSimpleFeedbackMessage(StatusSymbol, FLinearColor::White, Message);
		}
	}
	else if ( Operation->IsOfType<FExternalDragOperation>() || Operation->IsOfType<FAssetDragDropOp>() )
	{
		// defer to the tree widget's handler for this type of operation
		TSharedPtr<SSCSEditor> PinnedEditor = SCSEditor.Pin();
		if ( PinnedEditor.IsValid() && PinnedEditor->SCSTreeWidget.IsValid() )
		{
			// The widget geometry is irrelevant to the tree widget's OnDragEnter
			PinnedEditor->SCSTreeWidget->OnDragEnter( FGeometry(), DragDropEvent );
		}
	}
}

void SSCS_RowWidget::HandleOnDragLeave(const FDragDropEvent& DragDropEvent)
{
	TSharedPtr<FSCSRowDragDropOp> DragRowOp = DragDropEvent.GetOperationAs<FSCSRowDragDropOp>();
	if (DragRowOp.IsValid())
	{
		bool bCanReparentAllNodes = true;
		for(auto SourceNodeIter = DragRowOp->SourceNodes.CreateConstIterator(); SourceNodeIter && bCanReparentAllNodes; ++SourceNodeIter)
		{
			FSCSEditorTreeNodePtrType DraggedNodePtr = *SourceNodeIter;
			check(DraggedNodePtr.IsValid());

			bCanReparentAllNodes = DraggedNodePtr->CanReparent();
		}

		// Only clear the tooltip text if all dragged nodes support it
		if(bCanReparentAllNodes)
		{
			TSharedPtr<SWidget> NoWidget;
			DragRowOp->SetFeedbackMessage(NoWidget);
			DragRowOp->PendingDropAction = FSCSRowDragDropOp::DropAction_None;
		}
	}
}

TOptional<EItemDropZone> SSCS_RowWidget::HandleOnCanAcceptDrop(const FDragDropEvent& DragDropEvent, EItemDropZone DropZone, FSCSEditorTreeNodePtrType TargetItem)
{
	TOptional<EItemDropZone> ReturnDropZone;

	TSharedPtr<FDragDropOperation> Operation = DragDropEvent.GetOperation();
	if (Operation.IsValid())
	{
		if (Operation->IsOfType<FSCSRowDragDropOp>() && ( Cast<USceneComponent>(GetNode()->GetComponentTemplate()) != nullptr ))
		{
			TSharedPtr<FSCSRowDragDropOp> DragRowOp = StaticCastSharedPtr<FSCSRowDragDropOp>(Operation);
			check(DragRowOp.IsValid());

			if (DragRowOp->PendingDropAction != FSCSRowDragDropOp::DropAction_None)
			{
				ReturnDropZone = EItemDropZone::OntoItem;
			}
		}
		else if (Operation->IsOfType<FExternalDragOperation>() || Operation->IsOfType<FAssetDragDropOp>())
		{
			ReturnDropZone = EItemDropZone::OntoItem;
		}
	}

	return ReturnDropZone;
}

FReply SSCS_RowWidget::HandleOnAcceptDrop( const FDragDropEvent& DragDropEvent, EItemDropZone DropZone, FSCSEditorTreeNodePtrType TargetItem )
{
	TSharedPtr<FDragDropOperation> Operation = DragDropEvent.GetOperation();
	if (!Operation.IsValid())
	{
		return FReply::Handled();
	}
	
	if (Operation->IsOfType<FSCSRowDragDropOp>() && (Cast<USceneComponent>(GetNode()->GetComponentTemplate()) != nullptr))
	{
		TSharedPtr<FSCSRowDragDropOp> DragRowOp = StaticCastSharedPtr<FSCSRowDragDropOp>( Operation );	
		check(DragRowOp.IsValid());

		switch(DragRowOp->PendingDropAction)
		{
		case FSCSRowDragDropOp::DropAction_AttachTo:
			OnAttachToDropAction(DragRowOp->SourceNodes);
			break;
			
		case FSCSRowDragDropOp::DropAction_DetachFrom:
			OnDetachFromDropAction(DragRowOp->SourceNodes);
			break;

		case FSCSRowDragDropOp::DropAction_MakeNewRoot:
			check(DragRowOp->SourceNodes.Num() == 1);
			OnMakeNewRootDropAction(DragRowOp->SourceNodes[0]);
			break;

		case FSCSRowDragDropOp::DropAction_AttachToOrMakeNewRoot:
			{
				check(DragRowOp->SourceNodes.Num() == 1);
				FWidgetPath WidgetPath = DragDropEvent.GetEventPath() != nullptr ? *DragDropEvent.GetEventPath() : FWidgetPath();
				FSlateApplication::Get().PushMenu(
					SharedThis(this),
					WidgetPath,
					BuildSceneRootDropActionMenu(DragRowOp->SourceNodes[0]).ToSharedRef(),
					FSlateApplication::Get().GetCursorPos(),
					FPopupTransitionEffect(FPopupTransitionEffect::TypeInPopup)
				);
			}
			break;

		case FSCSRowDragDropOp::DropAction_None:
		default:
			break;
		}
	}
	else if (Operation->IsOfType<FExternalDragOperation>() || Operation->IsOfType<FAssetDragDropOp>())
	{
		// defer to the tree widget's handler for this type of operation
		TSharedPtr<SSCSEditor> PinnedEditor = SCSEditor.Pin();
		if ( PinnedEditor.IsValid() && PinnedEditor->SCSTreeWidget.IsValid() )
		{
			// The widget geometry is irrelevant to the tree widget's OnDrop
			PinnedEditor->SCSTreeWidget->OnDrop( FGeometry(), DragDropEvent );
		}
	}

	return FReply::Handled();
}

void SSCS_RowWidget::OnAttachToDropAction(const TArray<FSCSEditorTreeNodePtrType>& DroppedNodePtrs)
{
	FSCSEditorTreeNodePtrType NodePtr = GetNode();

	check(NodePtr.IsValid());
	check(DroppedNodePtrs.Num() > 0);

	TSharedPtr<SSCSEditor> SCSEditorPtr = SCSEditor.Pin();
	check(SCSEditorPtr.IsValid());

	bool bRegenerateTreeNodes = false;
	const FScopedTransaction TransactionContext(DroppedNodePtrs.Num() > 1 ? LOCTEXT("AttachComponents", "Attach Components") : LOCTEXT("AttachComponent", "Attach Component"));

	if (SCSEditorPtr->GetEditorMode() == EComponentEditorMode::BlueprintSCS)
	{
		// Get the current Blueprint context
		UBlueprint* Blueprint = GetBlueprint();
		check(Blueprint);

		// Get the current "preview" Actor instance
		AActor* PreviewActor = SCSEditorPtr->PreviewActor.Get();
		check(PreviewActor);

		for(const auto& DroppedNodePtr : DroppedNodePtrs)
		{
			// Clone the component if it's being dropped into a different SCS
			if(DroppedNodePtr->GetBlueprint() != Blueprint)
			{
				bRegenerateTreeNodes = true;

				check(DroppedNodePtr.IsValid());
				UActorComponent* ComponentTemplate = DroppedNodePtr->GetComponentTemplate();
				check(ComponentTemplate);

				// Note: This will mark the Blueprint as structurally modified
				UActorComponent* ClonedComponent = SCSEditorPtr->AddNewComponent(ComponentTemplate->GetClass(), nullptr);
				check(ClonedComponent);

				//Serialize object properties using write/read operations.
				TArray<uint8> SavedProperties;
				FObjectWriter Writer(ComponentTemplate, SavedProperties);
				FObjectReader(ClonedComponent, SavedProperties);

				// Attach the copied node to the target node (this will also detach it from the root if necessary)
				FSCSEditorTreeNodePtrType NewNodePtr = SCSEditorPtr->GetNodeFromActorComponent(ClonedComponent);
				if(NewNodePtr.IsValid())
				{
					NodePtr->AddChild(NewNodePtr);
				}
			}
			else
			{
				// Get the associated component template if it is a scene component, so we can adjust the transform
				USceneComponent* SceneComponentTemplate = Cast<USceneComponent>(DroppedNodePtr->GetComponentTemplate());

				// Cache current default values for propagation
				FVector OldRelativeLocation, OldRelativeScale3D;
				FRotator OldRelativeRotation;
				if(SceneComponentTemplate)
				{
					OldRelativeLocation = SceneComponentTemplate->RelativeLocation;
					OldRelativeRotation = SceneComponentTemplate->RelativeRotation;
					OldRelativeScale3D = SceneComponentTemplate->RelativeScale3D;
				}

				// Check for a valid parent node
				FSCSEditorTreeNodePtrType ParentNodePtr = DroppedNodePtr->GetParent();
				if(ParentNodePtr.IsValid())
				{
					// Detach the dropped node from its parent
					ParentNodePtr->RemoveChild(DroppedNodePtr);

					// If the associated component template is a scene component, maintain its preview world position
					if(SceneComponentTemplate)
					{
						// Save current state
						SceneComponentTemplate->Modify();

						// Reset the attach socket name
						SceneComponentTemplate->SetupAttachment(SceneComponentTemplate->GetAttachParent(), NAME_None);
						USCS_Node* SCS_Node = DroppedNodePtr->GetSCSNode();
						if(SCS_Node)
						{
							SCS_Node->Modify();
							SCS_Node->AttachToName = NAME_None;
						}

						// Attempt to locate a matching registered instance of the component template in the Actor context that's being edited
						USceneComponent* InstancedSceneComponent = Cast<USceneComponent>(DroppedNodePtr->FindComponentInstanceInActor(PreviewActor));
						if(InstancedSceneComponent && InstancedSceneComponent->IsRegistered())
						{
							// If we find a match, save off the world position
							FTransform ComponentToWorld = InstancedSceneComponent->GetComponentToWorld();
							SceneComponentTemplate->RelativeLocation = ComponentToWorld.GetTranslation();
							SceneComponentTemplate->RelativeRotation = ComponentToWorld.Rotator();
							SceneComponentTemplate->RelativeScale3D = ComponentToWorld.GetScale3D();
						}
					}
				}

				// Attach the dropped node to the given node
				NodePtr->AddChild(DroppedNodePtr);

				// Attempt to locate a matching instance of the parent component template in the Actor context that's being edited
				USceneComponent* ParentSceneComponent = Cast<USceneComponent>(NodePtr->FindComponentInstanceInActor(PreviewActor));
				if(SceneComponentTemplate && ParentSceneComponent && ParentSceneComponent->IsRegistered())
				{
					// If we find a match, calculate its new position relative to the scene root component instance in its current scene
					FTransform ComponentToWorld(SceneComponentTemplate->RelativeRotation, SceneComponentTemplate->RelativeLocation, SceneComponentTemplate->RelativeScale3D);
					FTransform ParentToWorld = SceneComponentTemplate->GetAttachSocketName() != NAME_None ? ParentSceneComponent->GetSocketTransform(SceneComponentTemplate->GetAttachSocketName(), RTS_World) : ParentSceneComponent->GetComponentToWorld();
					FTransform RelativeTM = ComponentToWorld.GetRelativeTransform(ParentToWorld);

					// Store new relative location value (if not set to absolute)
					if(!SceneComponentTemplate->bAbsoluteLocation)
					{
						SceneComponentTemplate->RelativeLocation = RelativeTM.GetTranslation();
					}

					// Store new relative rotation value (if not set to absolute)
					if(!SceneComponentTemplate->bAbsoluteRotation)
					{
						SceneComponentTemplate->RelativeRotation = RelativeTM.Rotator();
					}

					// Store new relative scale value (if not set to absolute)
					if(!SceneComponentTemplate->bAbsoluteScale)
					{
						SceneComponentTemplate->RelativeScale3D = RelativeTM.GetScale3D();
					}
				}

				// Propagate any default value changes out to all instances of the template. If we didn't do this, then instances could incorrectly override the new default value with the old default value when construction scripts are re-run.
				if(SceneComponentTemplate)
				{
					TArray<UObject*> InstancedSceneComponents;
					SceneComponentTemplate->GetArchetypeInstances(InstancedSceneComponents);
					for(int32 InstanceIndex = 0; InstanceIndex < InstancedSceneComponents.Num(); ++InstanceIndex)
					{
						USceneComponent* InstancedSceneComponent = Cast<USceneComponent>(InstancedSceneComponents[InstanceIndex]);
						if(InstancedSceneComponent != nullptr)
						{
							FComponentEditorUtils::ApplyDefaultValueChange(InstancedSceneComponent, InstancedSceneComponent->RelativeLocation, OldRelativeLocation, SceneComponentTemplate->RelativeLocation);
							FComponentEditorUtils::ApplyDefaultValueChange(InstancedSceneComponent, InstancedSceneComponent->RelativeRotation, OldRelativeRotation, SceneComponentTemplate->RelativeRotation);
							FComponentEditorUtils::ApplyDefaultValueChange(InstancedSceneComponent, InstancedSceneComponent->RelativeScale3D,  OldRelativeScale3D,  SceneComponentTemplate->RelativeScale3D);
						}
					}
				}
			}
		}
	}
	else    // EComponentEditorMode::ActorInstance
	{
		for(const auto& DroppedNodePtr : DroppedNodePtrs)
		{
			// Check for a valid parent node
			FSCSEditorTreeNodePtrType ParentNodePtr = DroppedNodePtr->GetParent();
			if(ParentNodePtr.IsValid())
			{
				// Detach the dropped node from its parent
				ParentNodePtr->RemoveChild(DroppedNodePtr);
			}

			// Attach the dropped node to the given node
			NodePtr->AddChild(DroppedNodePtr);
		}
	}

	check(SCSEditorPtr->SCSTreeWidget.IsValid());
	SCSEditorPtr->SCSTreeWidget->SetItemExpansion(NodePtr, true);

	PostDragDropAction(bRegenerateTreeNodes);
}

void SSCS_RowWidget::OnDetachFromDropAction(const TArray<FSCSEditorTreeNodePtrType>& DroppedNodePtrs)
{
	FSCSEditorTreeNodePtrType NodePtr = GetNode();

	check(NodePtr.IsValid());
	check(DroppedNodePtrs.Num() > 0);

	TSharedPtr<SSCSEditor> SCSEditorPtr = SCSEditor.Pin();
	check(SCSEditorPtr.IsValid());

	const FScopedTransaction TransactionContext(DroppedNodePtrs.Num() > 1 ? LOCTEXT("DetachComponents", "Detach Components") : LOCTEXT("DetachComponent", "Detach Component"));

	if (SCSEditorPtr->GetEditorMode() == EComponentEditorMode::BlueprintSCS)
	{
		// Get the current "preview" Actor instance
		AActor* PreviewActor = SCSEditorPtr->PreviewActor.Get();
		check(PreviewActor);

		for(const auto& DroppedNodePtr : DroppedNodePtrs)
		{
			FVector OldRelativeLocation, OldRelativeScale3D;
			FRotator OldRelativeRotation;

			check(DroppedNodePtr.IsValid());

			// Detach the node from its parent
			NodePtr->RemoveChild(DroppedNodePtr);

			// If the associated component template is a scene component, maintain its current world position
			USceneComponent* SceneComponentTemplate = Cast<USceneComponent>(DroppedNodePtr->GetComponentTemplate());
			if(SceneComponentTemplate)
			{
				// Cache current default values for propagation
				OldRelativeLocation = SceneComponentTemplate->RelativeLocation;
				OldRelativeRotation = SceneComponentTemplate->RelativeRotation;
				OldRelativeScale3D = SceneComponentTemplate->RelativeScale3D;

				// Save current state
				SceneComponentTemplate->Modify();

				// Reset the attach socket name
				SceneComponentTemplate->SetupAttachment(SceneComponentTemplate->GetAttachParent(), NAME_None);
				USCS_Node* SCS_Node = DroppedNodePtr->GetSCSNode();
				if(SCS_Node)
				{
					SCS_Node->Modify();
					SCS_Node->AttachToName = NAME_None;
				}

				// Attempt to locate a matching instance of the component template in the Actor context that's being edited
				USceneComponent* InstancedSceneComponent = Cast<USceneComponent>(DroppedNodePtr->FindComponentInstanceInActor(PreviewActor));
				if(InstancedSceneComponent && InstancedSceneComponent->IsRegistered())
				{
					// If we find a match, save off the world position
					FTransform ComponentToWorld = InstancedSceneComponent->GetComponentToWorld();
					SceneComponentTemplate->RelativeLocation = ComponentToWorld.GetTranslation();
					SceneComponentTemplate->RelativeRotation = ComponentToWorld.Rotator();
					SceneComponentTemplate->RelativeScale3D = ComponentToWorld.GetScale3D();
				}
			}

			// Attach the dropped node to the current scene root node
			check(SCSEditorPtr->SceneRootNodePtr.IsValid());
			SCSEditorPtr->SceneRootNodePtr->AddChild(DroppedNodePtr);

			// Attempt to locate a matching instance of the scene root component template in the Actor context that's being edited
			USceneComponent* InstancedSceneRootComponent = Cast<USceneComponent>(SCSEditorPtr->SceneRootNodePtr->FindComponentInstanceInActor(PreviewActor));
			if(SceneComponentTemplate && InstancedSceneRootComponent && InstancedSceneRootComponent->IsRegistered())
			{
				// If we find a match, calculate its new position relative to the scene root component instance in the preview scene
				FTransform ComponentToWorld(SceneComponentTemplate->RelativeRotation, SceneComponentTemplate->RelativeLocation, SceneComponentTemplate->RelativeScale3D);
				FTransform ParentToWorld = SceneComponentTemplate->GetAttachSocketName() != NAME_None ? InstancedSceneRootComponent->GetSocketTransform(SceneComponentTemplate->GetAttachSocketName(), RTS_World) : InstancedSceneRootComponent->GetComponentToWorld();
				FTransform RelativeTM = ComponentToWorld.GetRelativeTransform(ParentToWorld);

				// Store new relative location value (if not set to absolute)
				if(!SceneComponentTemplate->bAbsoluteLocation)
				{
					SceneComponentTemplate->RelativeLocation = RelativeTM.GetTranslation();
				}

				// Store new relative rotation value (if not set to absolute)
				if(!SceneComponentTemplate->bAbsoluteRotation)
				{
					SceneComponentTemplate->RelativeRotation = RelativeTM.Rotator();
				}

				// Store new relative scale value (if not set to absolute)
				if(!SceneComponentTemplate->bAbsoluteScale)
				{
					SceneComponentTemplate->RelativeScale3D = RelativeTM.GetScale3D();
				}
			}

			// Propagate any default value changes out to all instances of the template. If we didn't do this, then instances could incorrectly override the new default value with the old default value when construction scripts are re-run.
			if(SceneComponentTemplate)
			{
				TArray<UObject*> InstancedSceneComponents;
				SceneComponentTemplate->GetArchetypeInstances(InstancedSceneComponents);
				for(int32 InstanceIndex = 0; InstanceIndex < InstancedSceneComponents.Num(); ++InstanceIndex)
				{
					USceneComponent* InstancedSceneComponent = Cast<USceneComponent>(InstancedSceneComponents[InstanceIndex]);
					if(InstancedSceneComponent != nullptr)
					{
						FComponentEditorUtils::ApplyDefaultValueChange(InstancedSceneComponent, InstancedSceneComponent->RelativeLocation, OldRelativeLocation, SceneComponentTemplate->RelativeLocation);
						FComponentEditorUtils::ApplyDefaultValueChange(InstancedSceneComponent, InstancedSceneComponent->RelativeRotation, OldRelativeRotation, SceneComponentTemplate->RelativeRotation);
						FComponentEditorUtils::ApplyDefaultValueChange(InstancedSceneComponent, InstancedSceneComponent->RelativeScale3D,  OldRelativeScale3D,  SceneComponentTemplate->RelativeScale3D);
					}
				}
			}
		}
	}
	else    // EComponentEditorMode::ActorInstance
	{
		for(const auto& DroppedNodePtr : DroppedNodePtrs)
		{
			check(DroppedNodePtr.IsValid());

			// Detach the node from its parent
			NodePtr->RemoveChild(DroppedNodePtr);

			// Attach the dropped node to the current scene root node
			check(SCSEditorPtr->SceneRootNodePtr.IsValid());
			SCSEditorPtr->SceneRootNodePtr->AddChild(DroppedNodePtr);
		}
	}
	
	PostDragDropAction(false);
}

void SSCS_RowWidget::OnMakeNewRootDropAction(FSCSEditorTreeNodePtrType DroppedNodePtr)
{
	TSharedPtr<SSCSEditor> SCSEditorPtr = SCSEditor.Pin();
	check(SCSEditorPtr.IsValid());

	// Get the current scene root node
	FSCSEditorTreeNodePtrType& SceneRootNodePtr = SCSEditorPtr->SceneRootNodePtr;

	FSCSEditorTreeNodePtrType NodePtr = GetNode();

	// We cannot handle the drop action if any of these conditions fail on entry.
	if (!ensure(NodePtr.IsValid()) || !ensure(DroppedNodePtr.IsValid()) || !ensure(NodePtr == SceneRootNodePtr))
	{
		return;
	}

	// Create a transaction record
	const FScopedTransaction TransactionContext(LOCTEXT("MakeNewSceneRoot", "Make New Scene Root"));

	FSCSEditorTreeNodePtrType OldSceneRootNodePtr;

	// Remember whether or not we're replacing the default scene root
	bool bWasDefaultSceneRoot = SceneRootNodePtr.IsValid() && SceneRootNodePtr->IsDefaultSceneRoot();

	if (SCSEditorPtr->GetEditorMode() == EComponentEditorMode::BlueprintSCS)
	{
		// Get the current Blueprint context
		UBlueprint* Blueprint = GetBlueprint();
		check(Blueprint && Blueprint->SimpleConstructionScript);

		// Clone the component if it's being dropped into a different SCS
		if(DroppedNodePtr->GetBlueprint() != Blueprint)
		{
			UActorComponent* ComponentTemplate = DroppedNodePtr->GetComponentTemplate();
			check(ComponentTemplate);

			// Note: This will mark the Blueprint as structurally modified
			UActorComponent* ClonedComponent = SCSEditorPtr->AddNewComponent(ComponentTemplate->GetClass(), nullptr);
			check(ClonedComponent);

			//Serialize object properties using write/read operations.
			TArray<uint8> SavedProperties;
			FObjectWriter Writer(ComponentTemplate, SavedProperties);
			FObjectReader(ClonedComponent, SavedProperties);

			DroppedNodePtr = SCSEditorPtr->GetNodeFromActorComponent(ClonedComponent);
			check(DroppedNodePtr.IsValid());
		}

		if(DroppedNodePtr->GetParent().IsValid()
			&& DroppedNodePtr->GetBlueprint() == Blueprint)
		{
			// If the associated component template is a scene component, reset its transform since it will now become the root
			USceneComponent* SceneComponentTemplate = Cast<USceneComponent>(DroppedNodePtr->GetComponentTemplate());
			if(SceneComponentTemplate)
			{
				// Save current state
				SceneComponentTemplate->Modify();

				// Reset the attach socket name
				SceneComponentTemplate->SetupAttachment(SceneComponentTemplate->GetAttachParent(), NAME_None);
				USCS_Node* SCS_Node = DroppedNodePtr->GetSCSNode();
				if(SCS_Node)
				{
					SCS_Node->Modify();
					SCS_Node->AttachToName = NAME_None;
				}

				// Cache the current relative location and rotation values (for propagation)
				const FVector OldRelativeLocation = SceneComponentTemplate->RelativeLocation;
				const FRotator OldRelativeRotation = SceneComponentTemplate->RelativeRotation;

				// Reset the relative transform (location and rotation only; scale is preserved)
				SceneComponentTemplate->SetRelativeLocation(FVector::ZeroVector);
				SceneComponentTemplate->SetRelativeRotation(FRotator::ZeroRotator);

				// Propagate the root change & detachment to any instances of the template (done within the context of the current transaction)
				TArray<UObject*> ArchetypeInstances;
				SceneComponentTemplate->GetArchetypeInstances(ArchetypeInstances);
				FDetachmentTransformRules DetachmentTransformRules(EDetachmentRule::KeepWorld, EDetachmentRule::KeepWorld, EDetachmentRule::KeepRelative, true);
				for (int32 InstanceIndex = 0; InstanceIndex < ArchetypeInstances.Num(); ++InstanceIndex)
				{
					USceneComponent* SceneComponentInstance = Cast<USceneComponent>(ArchetypeInstances[InstanceIndex]);
					if (SceneComponentInstance != nullptr)
					{
						// Detach from root (keeping world transform, except for scale)
						SceneComponentInstance->DetachFromComponent(DetachmentTransformRules);

						// Propagate the default relative location & rotation reset from the template to the instance
						FComponentEditorUtils::ApplyDefaultValueChange(SceneComponentInstance, SceneComponentInstance->RelativeLocation, OldRelativeLocation, SceneComponentTemplate->RelativeLocation);
						FComponentEditorUtils::ApplyDefaultValueChange(SceneComponentInstance, SceneComponentInstance->RelativeRotation, OldRelativeRotation, SceneComponentTemplate->RelativeRotation);

						// Must also reset the root component here, so that RerunConstructionScripts() will cache the correct root component instance data
						AActor* Owner = SceneComponentInstance->GetOwner();
						if (Owner)
						{
							Owner->Modify();
							Owner->SetRootComponent(SceneComponentInstance);
						}
					}
				}
			}

			// Remove the dropped node from its existing parent
			DroppedNodePtr->GetParent()->RemoveChild(DroppedNodePtr);
		}

		check(bWasDefaultSceneRoot || SceneRootNodePtr->CanReparent());

		// Remove the current scene root node from the SCS context
		Blueprint->SimpleConstructionScript->RemoveNode(SceneRootNodePtr->GetSCSNode());

		// Save old root node
		OldSceneRootNodePtr = SceneRootNodePtr;

		// Set node we are dropping as new root
		SceneRootNodePtr = DroppedNodePtr;

		// Add dropped node to the SCS context
		Blueprint->SimpleConstructionScript->AddNode(SceneRootNodePtr->GetSCSNode());

		// Remove or re-parent the old root
		if (OldSceneRootNodePtr.IsValid())
		{
			check(SceneRootNodePtr->CanReparent());

			// Set old root as child of new root
			SceneRootNodePtr->AddChild(OldSceneRootNodePtr);

			// Expand the new scene root as we've just added a child to it
			SCSEditorPtr->SetNodeExpansionState(SceneRootNodePtr, true);

			if (bWasDefaultSceneRoot)
			{
				SCSEditorPtr->RemoveComponentNode(OldSceneRootNodePtr);
			}
		}
	}
	else    // EComponentEditorMode::ActorInstance
	{
		if(DroppedNodePtr->GetParent().IsValid())
		{
			// Remove the dropped node from its existing parent
			DroppedNodePtr->GetParent()->RemoveChild(DroppedNodePtr);
		}

		// Save old root node
		OldSceneRootNodePtr = SceneRootNodePtr;

		// Set node we are dropping as new root
		SceneRootNodePtr = DroppedNodePtr;

		// Remove or re-parent the old root
		if (OldSceneRootNodePtr.IsValid())
		{
			if (bWasDefaultSceneRoot)
			{
				SCSEditorPtr->RemoveComponentNode(OldSceneRootNodePtr);
				SCSEditorPtr->GetActorContext()->SetRootComponent(CastChecked<USceneComponent>(DroppedNodePtr->GetComponentTemplate()));
			}
			else
			{
				check(SceneRootNodePtr->CanReparent());

				// Set old root as child of new root
				SceneRootNodePtr->AddChild(OldSceneRootNodePtr);

				// Expand the new scene root as we've just added a child to it
				SCSEditorPtr->SetNodeExpansionState(SceneRootNodePtr, true);
			}
		}
	}

	PostDragDropAction(true);
}

void SSCS_RowWidget::PostDragDropAction(bool bRegenerateTreeNodes)
{
	GUnrealEd->ComponentVisManager.ClearActiveComponentVis();

	FSCSEditorTreeNodePtrType NodePtr = GetNode();

	TSharedPtr<SSCSEditor> PinnedEditor = SCSEditor.Pin();
	if(PinnedEditor.IsValid())
	{
		PinnedEditor->UpdateTree(bRegenerateTreeNodes);

		PinnedEditor->RefreshSelectionDetails();

		if (PinnedEditor->GetEditorMode() == EComponentEditorMode::BlueprintSCS)
		{
			if(NodePtr.IsValid())
			{
				UBlueprint* Blueprint = GetBlueprint();
				if(Blueprint != nullptr)
				{
					FBlueprintEditorUtils::PostEditChangeBlueprintActors(Blueprint, true);
				}
			}
		}
		else
		{
			AActor* ActorInstance = PinnedEditor->GetActorContext();
			if(ActorInstance)
			{
				ActorInstance->RerunConstructionScripts();
			}
		}
	}
}

FText SSCS_RowWidget::GetNameLabel() const
{
	if( InlineWidget.IsValid() && !InlineWidget->IsInEditMode() )
	{
		FSCSEditorTreeNodePtrType NodePtr = GetNode();
		if(NodePtr->IsInherited())
		{
			return FText::Format(LOCTEXT("NativeComponentFormatString","{0} (Inherited)"), FText::FromString(GetNode()->GetDisplayString()));
		}
	}

	// NOTE: Whatever this returns also becomes the variable name
	return FText::FromString(GetNode()->GetDisplayString());
}

FText SSCS_RowWidget::GetTooltipText() const
{
	FSCSEditorTreeNodePtrType NodePtr = GetNode();

	if (NodePtr->IsDefaultSceneRoot())
	{
		if (NodePtr->IsInherited())
		{
			return LOCTEXT("InheritedDefaultSceneRootToolTip", "This is the default scene root component. It cannot be copied, renamed or deleted.\nIt has been inherited from the parent class, so its properties cannot be edited here.\nNew scene components will automatically be attached to it.");
		}
		else
		{
			return LOCTEXT("DefaultSceneRootToolTip", "This is the default scene root component. It cannot be copied, renamed or deleted.\nIt can be replaced by drag/dropping another scene component over it.");
		}
	}
	else
	{
		UClass* Class = ( NodePtr->GetComponentTemplate() != nullptr ) ? NodePtr->GetComponentTemplate()->GetClass() : nullptr;
		const FText ClassDisplayName = FBlueprintEditorUtils::GetFriendlyClassDisplayName(Class);
		const FText ComponentDisplayName = NodePtr->GetDisplayName();


		FFormatNamedArguments Args;
		Args.Add(TEXT("ClassName"), ClassDisplayName);
		Args.Add(TEXT("NodeName"), FText::FromString(NodePtr->GetDisplayString()));

		return FText::Format(LOCTEXT("ComponentTooltip", "{NodeName} ({ClassName})"), Args);
	}
}

FString SSCS_RowWidget::GetDocumentationLink() const
{
	check(SCSEditor.IsValid());

	FSCSEditorTreeNodePtrType NodePtr = GetNode();
	if ((NodePtr == SCSEditor.Pin()->SceneRootNodePtr) || NodePtr->IsInherited())
	{
		return TEXT("Shared/Editors/BlueprintEditor/ComponentsMode");
	}

	return TEXT("");
}

FString SSCS_RowWidget::GetDocumentationExcerptName() const
{
	check(SCSEditor.IsValid());

	FSCSEditorTreeNodePtrType NodePtr = GetNode();
	if (NodePtr == SCSEditor.Pin()->SceneRootNodePtr)
	{
		return TEXT("RootComponent");
	}
	else if (NodePtr->IsNative())
	{
		return TEXT("NativeComponents");
	}
	else if (NodePtr->IsInherited())
	{
		return TEXT("InheritedComponents");
	}

	return TEXT("");
}

UBlueprint* SSCS_RowWidget::GetBlueprint() const
{
	check(SCSEditor.IsValid());
	return SCSEditor.Pin()->GetBlueprint();
}

ESelectionMode::Type SSCS_RowWidget::GetSelectionMode() const
{
	FSCSEditorTreeNodePtrType NodePtr = GetNode();
	if (NodePtr->GetNodeType() == FSCSEditorTreeNode::SeparatorNode)
	{
		return ESelectionMode::None;
	}
	
	return SMultiColumnTableRow<FSCSEditorTreeNodePtrType>::GetSelectionMode();
}

bool SSCS_RowWidget::OnNameTextVerifyChanged(const FText& InNewText, FText& OutErrorMessage)
{
	FSCSEditorTreeNodePtrType NodePtr = GetNode();
	UBlueprint* Blueprint = GetBlueprint();

	if (!InNewText.IsEmpty())
	{
		AActor* ExistingNameSearchScope = NodePtr->GetComponentTemplate()->GetOwner();
		if ((ExistingNameSearchScope == nullptr) && (Blueprint != nullptr))
		{
			ExistingNameSearchScope = Cast<AActor>(Blueprint->GeneratedClass->GetDefaultObject());
		}

		if (!FComponentEditorUtils::IsValidVariableNameString(NodePtr->GetComponentTemplate(), InNewText.ToString()))
		{
			OutErrorMessage = LOCTEXT("RenameFailed_EngineReservedName", "This name is reserved for engine use.");
			return false;
		}
		else if (InNewText.ToString().Len() > NAME_SIZE)
		{
			FFormatNamedArguments Arguments;
			Arguments.Add(TEXT("CharCount"), NAME_SIZE);
			OutErrorMessage = FText::Format(LOCTEXT("ComponentRenameFailed_TooLong", "Component name must be less than {CharCount} characters long."), Arguments);
			return false;
		}
		else if (!FComponentEditorUtils::IsComponentNameAvailable(InNewText.ToString(), ExistingNameSearchScope, NodePtr->GetComponentTemplate()))
		{
			OutErrorMessage = LOCTEXT("RenameFailed_ExistingName", "Another component already has the same name.");
			return false;
		}
	}

	TSharedPtr<INameValidatorInterface> NameValidator;
	if (Blueprint != nullptr)
	{
		NameValidator = MakeShareable(new FKismetNameValidator(GetBlueprint(), NodePtr->GetVariableName()));
	}
	else
	{
		NameValidator = MakeShareable(new FStringSetNameValidator(NodePtr->GetComponentTemplate()->GetName()));
	}

	EValidatorResult ValidatorResult = NameValidator->IsValid(InNewText.ToString());
	if (ValidatorResult == EValidatorResult::AlreadyInUse)
	{
		OutErrorMessage = FText::Format(LOCTEXT("RenameFailed_InUse", "{0} is in use by another variable or function!"), InNewText);
	}
	else if (ValidatorResult == EValidatorResult::EmptyName)
	{
		OutErrorMessage = LOCTEXT("RenameFailed_LeftBlank", "Names cannot be left blank!");
	}
	else if (ValidatorResult == EValidatorResult::TooLong)
	{
		OutErrorMessage = LOCTEXT("RenameFailed_NameTooLong", "Names must have fewer than 100 characters!");
	}

	if (OutErrorMessage.IsEmpty())
	{
		return true;
	}

	return false;
}

void SSCS_RowWidget::OnNameTextCommit(const FText& InNewName, ETextCommit::Type InTextCommit)
{
	GetNode()->OnCompleteRename(InNewName);

	// No need to call UpdateTree() in SCS editor mode; it will already be called by MBASM internally
	check(SCSEditor.IsValid());
	TSharedPtr<SSCSEditor> PinnedEditor = SCSEditor.Pin();
	if (PinnedEditor.IsValid() && PinnedEditor->GetEditorMode() == EComponentEditorMode::ActorInstance)
	{
		PinnedEditor->UpdateTree(false);
	}
}

//////////////////////////////////////////////////////////////////////////
// SSCS_RowWidget_ActorRoot

TSharedRef<SWidget> SSCS_RowWidget_ActorRoot::GenerateWidgetForColumn(const FName& ColumnName)
{
	FSCSEditorTreeNodePtrType NodePtr = GetNode();

	// We've removed the other columns for now,  implement them for the root actor if necessary
	ensure(ColumnName == SCS_ColumnName_ComponentClass);

	// Create the name field
	TSharedPtr<SInlineEditableTextBlock> InlineEditableWidget =
		SNew(SInlineEditableTextBlock)
		.Text(this, &SSCS_RowWidget_ActorRoot::GetActorDisplayText)
		.OnVerifyTextChanged(this, &SSCS_RowWidget_ActorRoot::OnVerifyActorLabelChanged)
		.OnTextCommitted(this, &SSCS_RowWidget_ActorRoot::OnNameTextCommit)
		.IsSelected(this, &SSCS_RowWidget_ActorRoot::IsSelectedExclusively)
		.IsReadOnly(!NodePtr->CanRename() || (SCSEditor.IsValid() && !SCSEditor.Pin()->IsEditingAllowed()));

	NodePtr->SetRenameRequestedDelegate(FSCSEditorTreeNode::FOnRenameRequested::CreateSP(InlineEditableWidget.Get(), &SInlineEditableTextBlock::EnterEditingMode));

	return SNew(SHorizontalBox)
		.ToolTip(CreateToolTipWidget())

	+ SHorizontalBox::Slot()
		.AutoWidth()
		.VAlign(VAlign_Center)
		.Padding(FMargin(0.f, 0.f, 6.f, 0.f))
		[
			SNew(SImage)
			.Image(this, &SSCS_RowWidget_ActorRoot::GetActorIcon)
		]

	+ SHorizontalBox::Slot()
		.AutoWidth()
		.HAlign(HAlign_Left)
		.VAlign(VAlign_Center)
		.Padding(0.0f, 0.0f)
		[
			InlineEditableWidget.ToSharedRef()
		]

	+SHorizontalBox::Slot()
		.HAlign(HAlign_Left)
		.VAlign(VAlign_Center)
		.Padding(0.0f, 0.0f)
		[
			SNew(STextBlock)
			.Text(this, &SSCS_RowWidget_ActorRoot::GetActorContextText)
			.ColorAndOpacity(FSlateColor::UseForeground())
		];
}

TSharedRef<SToolTip> SSCS_RowWidget_ActorRoot::CreateToolTipWidget() const
{
	// Create a box to hold every line of info in the body of the tooltip
	TSharedRef<SVerticalBox> InfoBox = SNew(SVerticalBox);

	// Add class
	AddToToolTipInfoBox(InfoBox, LOCTEXT("TooltipClass", "Class"), SNullWidget::NullWidget, TAttribute<FText>::Create(TAttribute<FText>::FGetter::CreateSP(this, &SSCS_RowWidget_ActorRoot::GetActorClassNameText)), false);

	// Add super class
	AddToToolTipInfoBox(InfoBox, LOCTEXT("TooltipSuperClass", "Parent Class"), SNullWidget::NullWidget, TAttribute<FText>::Create(TAttribute<FText>::FGetter::CreateSP(this, &SSCS_RowWidget_ActorRoot::GetActorSuperClassNameText)), false);

	// Add mobility
	AddToToolTipInfoBox(InfoBox, LOCTEXT("TooltipMobility", "Mobility"), SNullWidget::NullWidget, TAttribute<FText>::Create(TAttribute<FText>::FGetter::CreateSP(this, &SSCS_RowWidget_ActorRoot::GetActorMobilityText)), false);

	TSharedRef<SBorder> TooltipContent = SNew(SBorder)
		.BorderImage(FEditorStyle::GetBrush("NoBorder"))
		.Padding(0)
		[
			SNew(SVerticalBox)

			+ SVerticalBox::Slot()
			.AutoHeight()
			.Padding(0, 0, 0, 4)
			[
				SNew(SVerticalBox)

				+ SVerticalBox::Slot()
				.AutoHeight()
				[
					SNew(SHorizontalBox)

					+ SHorizontalBox::Slot()
					.AutoWidth()
					.VAlign(VAlign_Center)
					.Padding(4)
					[
						SNew(STextBlock)
						.TextStyle(FEditorStyle::Get(), "SCSEditor.ComponentTooltip.Title")
						.Text(this, &SSCS_RowWidget_ActorRoot::GetActorDisplayText)
					]
				]
			]

			+ SVerticalBox::Slot()
			.AutoHeight()
			[
				SNew(SBorder)
				.BorderImage(FEditorStyle::GetBrush("NoBorder"))
				.Padding(4)
				[
					InfoBox
				]
			]
		];

	return IDocumentation::Get()->CreateToolTip(TAttribute<FText>(this, &SSCS_RowWidget_ActorRoot::GetActorDisplayText), TooltipContent, InfoBox, TEXT(""), TEXT(""));
}

bool SSCS_RowWidget_ActorRoot::OnVerifyActorLabelChanged(const FText& InLabel, FText& OutErrorMessage)
{
	return FActorEditorUtils::ValidateActorName(InLabel, OutErrorMessage);
}

const FSlateBrush* SSCS_RowWidget_ActorRoot::GetActorIcon() const
{
	if (SCSEditor.IsValid())
	{
		TSharedPtr<SSCSEditor> SCSEditorPtr = SCSEditor.Pin();
		if (SCSEditorPtr->ActorContext.IsSet())
		{
			return FClassIconFinder::FindIconForActor(SCSEditorPtr->GetActorContext());
		}
	}
	return nullptr;
}

FText SSCS_RowWidget_ActorRoot::GetActorDisplayText() const
{
	if (SCSEditor.IsValid())
	{
		TSharedPtr<SSCSEditor> SCSEditorPtr = SCSEditor.Pin();
		if (SCSEditorPtr->ActorContext.IsSet())
		{
			AActor* DefaultActor = SCSEditorPtr->ActorContext.Get();
			if( DefaultActor )
			{
				FString Name;
				UBlueprint* Blueprint = UBlueprint::GetBlueprintFromClass(DefaultActor->GetClass());
				if(Blueprint != nullptr)
				{
					Blueprint->GetName(Name);
				}
				else
				{
					Name = DefaultActor->GetActorLabel();
				}
				return FText::FromString(Name);
			}
		}
	}
	return FText::GetEmpty();
}

FText SSCS_RowWidget_ActorRoot::GetActorContextText() const
{
	if (SCSEditor.IsValid())
	{
		TSharedPtr<SSCSEditor> SCSEditorPtr = SCSEditor.Pin();
		if (AActor* DefaultActor = SCSEditorPtr->GetActorContext())
		{
			if (UBlueprint* Blueprint = UBlueprint::GetBlueprintFromClass(DefaultActor->GetClass()))
			{
				return LOCTEXT("ActorContext_self", " (self)");
			}
			else
			{
				return LOCTEXT("ActorContext_Instance", " (Instance)");
			}
		}
	}
	return FText::GetEmpty();
}

FText SSCS_RowWidget_ActorRoot::GetActorClassNameText() const
{
	FText Text;
	if (SCSEditor.IsValid())
	{
		TSharedPtr<SSCSEditor> SCSEditorPtr = SCSEditor.Pin();
		if (AActor* DefaultActor = SCSEditorPtr->GetActorContext())
		{
			Text = FText::FromString(DefaultActor->GetClass()->GetName());
		}
	}

	return Text;
}

FText SSCS_RowWidget_ActorRoot::GetActorSuperClassNameText() const
{
	FText Text;
	if (SCSEditor.IsValid())
	{
		TSharedPtr<SSCSEditor> SCSEditorPtr = SCSEditor.Pin();
		if (AActor* DefaultActor = SCSEditorPtr->GetActorContext())
		{
			Text = FText::FromString(DefaultActor->GetClass()->GetSuperClass()->GetName());
		}
	}

	return Text;
}

FText SSCS_RowWidget_ActorRoot::GetActorMobilityText() const
{
	FText Text;
	if (SCSEditor.IsValid())
	{
		TSharedPtr<SSCSEditor> SCSEditorPtr = SCSEditor.Pin();
		if (AActor* DefaultActor = SCSEditorPtr->GetActorContext())
		{
			USceneComponent* RootComponent = DefaultActor->GetRootComponent();

			if ((RootComponent == nullptr) && (SCSEditorPtr->SceneRootNodePtr.IsValid()))
			{
				RootComponent = Cast<USceneComponent>(SCSEditorPtr->SceneRootNodePtr->GetComponentTemplate());
			}

			if (RootComponent != nullptr)
			{
				if (RootComponent->Mobility == EComponentMobility::Static)
				{
					Text = LOCTEXT("ComponentMobility_Static", "Static");
				}
				else if (RootComponent->Mobility == EComponentMobility::Stationary)
				{
					Text = LOCTEXT("ComponentMobility_Stationary", "Stationary");
				}
				else if (RootComponent->Mobility == EComponentMobility::Movable)
				{
					Text = LOCTEXT("ComponentMobility_Movable", "Movable");
				}
			}
			else
			{
				Text = LOCTEXT("ComponentMobility_NoRoot", "No root component, unknown mobility");
			}
		}
	}

	return Text;
}

//////////////////////////////////////////////////////////////////////////
// SSCS_RowWidget_Separator


TSharedRef<SWidget> SSCS_RowWidget_Separator::GenerateWidgetForColumn(const FName& ColumnName)
{
	return SNew(SBox)
		.Padding(1.f)
		[
			SNew(SBorder)
			.Padding(FEditorStyle::GetMargin(TEXT("Menu.Separator.Padding")))
			.BorderImage(FEditorStyle::GetBrush(TEXT("Menu.Separator")))
		];
}

//////////////////////////////////////////////////////////////////////////
// SSCSEditor

void SSCSEditor::Construct( const FArguments& InArgs )
{
	EditorMode = InArgs._EditorMode;
	ActorContext = InArgs._ActorContext;
	AllowEditing = InArgs._AllowEditing;
	PreviewActor = InArgs._PreviewActor;
	OnSelectionUpdated = InArgs._OnSelectionUpdated;
	OnItemDoubleClicked = InArgs._OnItemDoubleClicked;
	OnHighlightPropertyInDetailsView = InArgs._OnHighlightPropertyInDetailsView;
	bUpdatingSelection = false;
	bHasAddedSceneAndBehaviorComponentSeparator = false;
	bAllowTreeUpdates = true;
	bIsDiffing = InArgs._IsDiffing;

	CommandList = MakeShareable( new FUICommandList );
	CommandList->MapAction( FGenericCommands::Get().Cut,
		FUIAction( FExecuteAction::CreateSP( this, &SSCSEditor::CutSelectedNodes ), 
		FCanExecuteAction::CreateSP( this, &SSCSEditor::CanCutNodes ) ) 
		);
	CommandList->MapAction( FGenericCommands::Get().Copy,
		FUIAction( FExecuteAction::CreateSP( this, &SSCSEditor::CopySelectedNodes ), 
		FCanExecuteAction::CreateSP( this, &SSCSEditor::CanCopyNodes ) ) 
		);
	CommandList->MapAction( FGenericCommands::Get().Paste,
		FUIAction( FExecuteAction::CreateSP( this, &SSCSEditor::PasteNodes ), 
		FCanExecuteAction::CreateSP( this, &SSCSEditor::CanPasteNodes ) ) 
		);
	CommandList->MapAction( FGenericCommands::Get().Duplicate,
		FUIAction( FExecuteAction::CreateSP( this, &SSCSEditor::OnDuplicateComponent ), 
		FCanExecuteAction::CreateSP( this, &SSCSEditor::CanDuplicateComponent ) ) 
		);

	CommandList->MapAction( FGenericCommands::Get().Delete,
		FUIAction( FExecuteAction::CreateSP( this, &SSCSEditor::OnDeleteNodes ), 
		FCanExecuteAction::CreateSP( this, &SSCSEditor::CanDeleteNodes ) ) 
		);

	CommandList->MapAction( FGenericCommands::Get().Rename,
			FUIAction( FExecuteAction::CreateSP( this, &SSCSEditor::OnRenameComponent, true ), // true = transactional (i.e. undoable)
			FCanExecuteAction::CreateSP( this, &SSCSEditor::CanRenameComponent ) ) 
		);

	CommandList->MapAction( FGraphEditorCommands::Get().FindReferences,
		FUIAction( FExecuteAction::CreateSP( this, &SSCSEditor::OnFindReferences ) )
	);

	FSlateBrush const* MobilityHeaderBrush = FEditorStyle::GetBrush(TEXT("ClassIcon.ComponentMobilityHeaderIcon"));
	
	TSharedPtr<SHeaderRow> HeaderRow = SNew(SHeaderRow)
		+ SHeaderRow::Column(SCS_ColumnName_ComponentClass)
		.DefaultLabel(LOCTEXT("Class", "Class"))
		.FillWidth(4);
	
	SCSTreeWidget = SNew(SSCSTreeType)
		.ToolTipText(LOCTEXT("DropAssetToAddComponent", "Drop asset here to add a component."))
		.SCSEditor(this)
		.TreeItemsSource(&FilteredRootNodes)
		.SelectionMode(ESelectionMode::Multi)
		.OnGenerateRow(this, &SSCSEditor::MakeTableRowWidget)
		.OnGetChildren(this, &SSCSEditor::OnGetChildrenForTree)
		.OnSetExpansionRecursive(this, &SSCSEditor::SetItemExpansionRecursive)
		.OnSelectionChanged(this, &SSCSEditor::OnTreeSelectionChanged)
		.OnContextMenuOpening(this, &SSCSEditor::CreateContextMenu)
		.OnItemScrolledIntoView(this, &SSCSEditor::OnItemScrolledIntoView)
		.OnMouseButtonDoubleClick(this, &SSCSEditor::HandleItemDoubleClicked)
		.ClearSelectionOnClick(InArgs._EditorMode == EComponentEditorMode::BlueprintSCS ? true : false)
		.OnTableViewBadState(this, &SSCSEditor::DumpTree)
		.ItemHeight(24)
		.HeaderRow
		(
			HeaderRow
		);

	SCSTreeWidget->GetHeaderRow()->SetVisibility(EVisibility::Collapsed);

	TSharedPtr<SWidget> Contents;

	FMenuBuilder EditBlueprintMenuBuilder( true, NULL );

	EditBlueprintMenuBuilder.BeginSection( NAME_None, LOCTEXT("EditBlueprintMenu_ExistingBlueprintHeader", "Existing Blueprint" ) );

	EditBlueprintMenuBuilder.AddMenuEntry
	(
		LOCTEXT("OpenBlueprintEditor", "Open Blueprint Editor"),
		LOCTEXT("OpenBlueprintEditor_ToolTip", "Opens the blueprint editor for this asset"),
		FSlateIcon(),
		FUIAction(FExecuteAction::CreateSP(this, &SSCSEditor::OnOpenBlueprintEditor, /*bForceCodeEditing=*/ false))
	);

	EditBlueprintMenuBuilder.AddMenuEntry
	(
		LOCTEXT("OpenBlueprintEditorScriptMode", "Add or Edit Script"),
		LOCTEXT("OpenBlueprintEditorScriptMode_ToolTip", "Opens the blueprint editor for this asset, showing the event graph"),
		FSlateIcon(),
		FUIAction(FExecuteAction::CreateSP(this, &SSCSEditor::OnOpenBlueprintEditor, /*bForceCodeEditing=*/ true))
	);

	EditBlueprintMenuBuilder.BeginSection(NAME_None, LOCTEXT("EditBlueprintMenu_InstanceHeader", "Instance modifications"));

	EditBlueprintMenuBuilder.AddMenuEntry
	(
		LOCTEXT("PushChangesToBlueprint", "Apply Instance Changes to Blueprint"),
		TAttribute<FText>(this, &SSCSEditor::OnGetApplyChangesToBlueprintTooltip),
		FSlateIcon(),
		FUIAction(FExecuteAction::CreateSP(this, &SSCSEditor::OnApplyChangesToBlueprint))
	);

	EditBlueprintMenuBuilder.AddMenuEntry
	(
		LOCTEXT("ResetToDefault", "Reset Instance Changes to Blueprint Default"),
		TAttribute<FText>(this, &SSCSEditor::OnGetResetToBlueprintDefaultsTooltip),
		FSlateIcon(),
		FUIAction(FExecuteAction::CreateSP(this, &SSCSEditor::OnResetToBlueprintDefaults))
	);

	EditBlueprintMenuBuilder.BeginSection( NAME_None, LOCTEXT("EditBlueprintMenu_NewHeader", "Create New" ) );
	//EditBlueprintMenuBuilder.AddMenuSeparator();

	EditBlueprintMenuBuilder.AddMenuEntry
	(
		LOCTEXT("CreateChildBlueprint", "Create Child Blueprint Class"),
		LOCTEXT("CreateChildBlueprintTooltip", "Creates a Child Blueprint Class based on the current Blueprint, allowing you to create variants easily.  This replaces the current actor instance with a new one based on the new Child Blueprint Class." ),
		FSlateIcon(),
		FUIAction(FExecuteAction::CreateSP(this, &SSCSEditor::PromoteToBlueprint))
	);

	TSharedPtr<SHorizontalBox> ButtonBox;
	TSharedPtr<SVerticalBox>   HeaderBox;
	TSharedPtr<SWidget> SearchBar = SAssignNew(FilterBox, SSearchBox)
		.OnTextChanged(this, &SSCSEditor::OnFilterTextChanged);
	const bool  bInlineSearchBarWithButtons = (EditorMode == EComponentEditorMode::BlueprintSCS);

	bool bHideComponentClassCombo = InArgs._HideComponentClassCombo.Get();

	Contents = SNew(SVerticalBox)
	+ SVerticalBox::Slot()
	.Padding(0.0f)
	[
		SNew(SVerticalBox)
		+ SVerticalBox::Slot()
		.AutoHeight()
		.VAlign(VAlign_Top)
		.Padding(0)
		[
			SNew(SBorder)
			.Padding(0)
			.BorderImage(FEditorStyle::GetBrush("DetailsView.CategoryTop"))
			.AddMetaData<FTagMetaData>(FTagMetaData(TEXT("ComponentsPanel")))
			.BorderBackgroundColor( FLinearColor( .6,.6,.6, 1.0f ) )
			[
				SAssignNew(HeaderBox, SVerticalBox)
					+ SVerticalBox::Slot()
						.AutoHeight()
						.VAlign(VAlign_Top)
					[
						SAssignNew(ButtonBox, SHorizontalBox)
				
						+ SHorizontalBox::Slot()
						.Padding( 3.0f, 3.0f )
						.AutoWidth()
						.HAlign(HAlign_Left)
						[
							SNew(SComponentClassCombo)
							.AddMetaData<FTagMetaData>(FTagMetaData(TEXT("Actor.AddComponent")))
							.Visibility(bHideComponentClassCombo ? EVisibility::Hidden : EVisibility::Visible)
							.OnComponentClassSelected(this, &SSCSEditor::PerformComboAddClass)
							.ToolTipText(LOCTEXT("AddComponent_Tooltip", "Adds a new component to this actor"))
							.IsEnabled(AllowEditing)
						]

						//
						// horizontal slot (index) #1 => reserved for BP-editor search bar (see 'ButtonBox' usage below)

						+ SHorizontalBox::Slot()
						.FillWidth(1.0f)
						.HAlign(HAlign_Right)
						.Padding( 3.0f, 3.0f )
						[
							SNew( SButton )
							.AddMetaData<FTagMetaData>(FTagMetaData(TEXT("Actor.ConvertToBlueprint")))
							.Visibility( this, &SSCSEditor::GetPromoteToBlueprintButtonVisibility )
							.OnClicked( this, &SSCSEditor::OnPromoteToBlueprintClicked )
							.ButtonStyle(FEditorStyle::Get(), "FlatButton.Primary")
							.ContentPadding(FMargin(10,0))
							.ToolTip(IDocumentation::Get()->CreateToolTip(
								LOCTEXT("PromoteToBluerprintTooltip","Converts this actor into a reusable Blueprint Class that can have script behavior" ),
								NULL,
								TEXT("Shared/LevelEditor"),
								TEXT("ConvertToBlueprint")))
							[
								SNew(SHorizontalBox)
								.Clipping(EWidgetClipping::ClipToBounds)
						
								+ SHorizontalBox::Slot()
								.VAlign(VAlign_Center)
								.Padding(3.f)
								.AutoWidth()
								[
									SNew(STextBlock)
									.TextStyle(FEditorStyle::Get(), "ContentBrowser.TopBar.Font")
									.Font( FEditorStyle::Get().GetFontStyle( "FontAwesome.10" ) )
									.Text( FEditorFontGlyphs::Cogs )
								]

								+ SHorizontalBox::Slot()
								.VAlign(VAlign_Center)
								.Padding(3.f)
								.AutoWidth()
								[
									SNew(STextBlock)
									.TextStyle(FEditorStyle::Get(), "ContentBrowser.TopBar.Font")
									//.Text( LOCTEXT("PromoteToBlueprint", "Add Script") )
									.Text(LOCTEXT("PromoteToBlueprint", "Blueprint/Add Script"))
								]
							]
						]
						+ SHorizontalBox::Slot()
						.FillWidth(1.0f)
						.Padding( 3.0f, 3.0f )
						.HAlign(HAlign_Right)
						.Padding(3.0f, 3.0f)
						[
							SNew(SComboButton)
							.AddMetaData<FTagMetaData>(FTagMetaData(TEXT("Actor.EditBlueprint")))
							.Visibility(this, &SSCSEditor::GetEditBlueprintButtonVisibility)
							.ContentPadding(FMargin(10, 0))
							.ComboButtonStyle(FEditorStyle::Get(), "ToolbarComboButton")
							.ButtonStyle(FEditorStyle::Get(), "FlatButton.Primary")
							.ForegroundColor(FLinearColor::White)
							.ButtonContent()
							[
								SNew( SHorizontalBox )
								.Clipping(EWidgetClipping::ClipToBounds)

								+ SHorizontalBox::Slot()
								.AutoWidth()
								.VAlign(VAlign_Center)
								.Padding(3.f)
								[
									SNew(STextBlock)
									.TextStyle(FEditorStyle::Get(), "ContentBrowser.TopBar.Font")
									.Font(FEditorStyle::Get().GetFontStyle("FontAwesome.10"))
									.Text(FEditorFontGlyphs::Cogs)
								]
						
								+ SHorizontalBox::Slot()
								[
									SNew(STextBlock)
									.TextStyle(FEditorStyle::Get(), "ContentBrowser.TopBar.Font")
									.Text(LOCTEXT("EditBlueprint", "Edit Blueprint"))
								]
							]
							.MenuContent()
							[
								EditBlueprintMenuBuilder.MakeWidget()
							]
						]
					]

				//
				// vertical slot (index) #1 => reserved for instance-editor search bar (see 'HeaderBox' usage below)
			]
		]

		+ SVerticalBox::Slot()
		.Padding(0.0f, 0.0f)
		[
			SNew(SBorder)
			.Padding(2.0f)
			.BorderImage(FEditorStyle::GetBrush("SCSEditor.TreePanel"))
			.AddMetaData<FTagMetaData>(FTagMetaData(TEXT("ComponentsPanel")))
			[
				SCSTreeWidget.ToSharedRef()
			]
		]
	];

	// insert the search bar, depending on which editor this widget is in (depending on convert/edit button visibility)
	if (bInlineSearchBarWithButtons)
	{
		const int32 SearchBarHorizontalSlotIndex = 1;

		ButtonBox->InsertSlot(SearchBarHorizontalSlotIndex)
			.FillWidth(1.0f)
			.VAlign(VAlign_Center)
			.Padding(3.0f, 3.0f)
		[
			SearchBar.ToSharedRef()
		];
	}
	else
	{
		const int32 SearchBarVerticalSlotIndex = 1;

		HeaderBox->InsertSlot(SearchBarVerticalSlotIndex)
			.VAlign(VAlign_Center)
			.Padding(3.0f, 1.0f)
		[
			SearchBar.ToSharedRef()
		];
	}


	this->ChildSlot
	[
		Contents.ToSharedRef()
	];

	// Refresh the tree widget
	UpdateTree();

	if (EditorMode == EComponentEditorMode::ActorInstance)
	{
		GEngine->OnLevelComponentRequestRename().AddSP(this, &SSCSEditor::OnLevelComponentRequestRename);
		GEditor->OnObjectsReplaced().AddSP(this, &SSCSEditor::OnObjectsReplaced);
	}
}
END_SLATE_FUNCTION_BUILD_OPTIMIZATION


void SSCSEditor::OnLevelComponentRequestRename(const UActorComponent* InComponent)
{
	TArray< FSCSEditorTreeNodePtrType > SelectedItems = SCSTreeWidget->GetSelectedItems();
	
	FSCSEditorTreeNodePtrType Node = GetNodeFromActorComponent(InComponent);
	if (SelectedItems.Contains(Node) && CanRenameComponent())
	{
		OnRenameComponent(true);
	}
}

void SSCSEditor::OnObjectsReplaced(const TMap<UObject*, UObject*>& OldToNewInstanceMap)
{
	ReplaceComponentReferencesInTree(GetRootComponentNodes(), OldToNewInstanceMap);
}

void SSCSEditor::ReplaceComponentReferencesInTree(const TArray<FSCSEditorTreeNodePtrType>& Nodes, const TMap<UObject*, UObject*>& OldToNewInstanceMap)
{
	for (const FSCSEditorTreeNodePtrType& Node : Nodes)
	{
		if (Node.IsValid())
		{
			// We need to get the actual pointer to the old component which will be marked for pending kill, as these are the references which need updating
			const bool bEvenIfPendingKill = true;
			UActorComponent* ComponentTemplate = Node->GetComponentTemplate(bEvenIfPendingKill);
			if (ComponentTemplate)
			{
				UObject* const* NewComponentTemplatePtr = OldToNewInstanceMap.Find(ComponentTemplate);
				if (NewComponentTemplatePtr)
				{
					if (UActorComponent* NewComponentTemplate = Cast<UActorComponent>(*NewComponentTemplatePtr))
					{
						Node->SetComponentTemplate(NewComponentTemplate);
					}
				}
			}

			ReplaceComponentReferencesInTree(Node->GetChildren(), OldToNewInstanceMap);
		}
	}
}

UBlueprint* SSCSEditor::GetBlueprint() const
{
	if (AActor* Actor = GetActorContext())
	{
		UClass* ActorClass = Actor->GetClass();
		check(ActorClass != nullptr);

		return Cast<UBlueprint>(ActorClass->ClassGeneratedBy);
	}

	return nullptr;
}

FReply SSCSEditor::OnKeyDown( const FGeometry& MyGeometry, const FKeyEvent& InKeyEvent )
{
	if (CommandList->ProcessCommandBindings(InKeyEvent))
	{
		return FReply::Handled();
	}
	return FReply::Unhandled();
}

TSharedRef<ITableRow> SSCSEditor::MakeTableRowWidget( FSCSEditorTreeNodePtrType InNodePtr, const TSharedRef<STableViewBase>& OwnerTable )
{
	// Setup a meta tag for this node
	FGraphNodeMetaData TagMeta(TEXT("TableRow"));
	if (InNodePtr.IsValid() && InNodePtr->GetComponentTemplate() != NULL )
	{
		TagMeta.FriendlyName = FString::Printf(TEXT("TableRow,%s,0"), *InNodePtr->GetComponentTemplate()->GetReadableName());
	}

	// Create the node of the appropriate type
	if (InNodePtr->GetNodeType() == FSCSEditorTreeNode::RootActorNode)
	{
		return SNew(SSCS_RowWidget_ActorRoot, SharedThis(this), InNodePtr, OwnerTable);
	}
	else if (InNodePtr->GetNodeType() == FSCSEditorTreeNode::SeparatorNode)
	{
		return SNew(SSCS_RowWidget_Separator, SharedThis(this), InNodePtr, OwnerTable);
	}

	return SNew(SSCS_RowWidget, SharedThis(this), InNodePtr, OwnerTable)
		.AddMetaData<FTutorialMetaData>(TagMeta);
}

void SSCSEditor::GetSelectedItemsForContextMenu(TArray<FComponentEventConstructionData>& OutSelectedItems) const
{
	TArray<FSCSEditorTreeNodePtrType> SelectedTreeItems = SCSTreeWidget->GetSelectedItems();
	for ( auto NodeIter = SelectedTreeItems.CreateConstIterator(); NodeIter; ++NodeIter )
	{
		FComponentEventConstructionData NewItem;
		auto TreeNode = *NodeIter;
		NewItem.VariableName = TreeNode->GetVariableName();
		NewItem.Component = TreeNode->GetComponentTemplate();
		OutSelectedItems.Add(NewItem);
	}
}

TSharedPtr< SWidget > SSCSEditor::CreateContextMenu()
{
	TArray<FSCSEditorTreeNodePtrType> SelectedItems = SCSTreeWidget->GetSelectedItems();

	if (SelectedItems.Num() > 0 || CanPasteNodes())
	{
		const bool CloseAfterSelection = true;
		FMenuBuilder MenuBuilder( CloseAfterSelection, CommandList );

		bool bOnlyShowPasteOption = false;

		if (SelectedItems.Num() > 0)
		{
			if (SelectedItems.Num() == 1 && SelectedItems[0]->GetNodeType() == FSCSEditorTreeNode::RootActorNode)
			{
				bOnlyShowPasteOption = true;
			}
			else
			{
				for (FSCSEditorTreeNodePtrType SelectedNode : SelectedItems)
				{
					if (SelectedNode->GetNodeType() != FSCSEditorTreeNode::ComponentNode)
					{
						bOnlyShowPasteOption = true;
						break;
					}
				}
				if (!bOnlyShowPasteOption)
				{
					TArray<UActorComponent*> SelectedComponents;
					TArray<FSCSEditorTreeNodePtrType> SelectedNodes = GetSelectedNodes();
					for (int32 i = 0; i < SelectedNodes.Num(); ++i)
					{
						// Get the current selected node reference
						FSCSEditorTreeNodePtrType SelectedNodePtr = SelectedNodes[i];
						check(SelectedNodePtr.IsValid());

						// Get the component template associated with the selected node
						UActorComponent* ComponentTemplate = SelectedNodePtr->GetComponentTemplate();
						if (ComponentTemplate)
						{
							SelectedComponents.Add(ComponentTemplate);
						}
					}

					if (EditorMode == EComponentEditorMode::BlueprintSCS)
					{
						if (SelectedItems.Num() == 1)
						{
							MenuBuilder.AddMenuEntry(FGraphEditorCommands::Get().FindReferences);
						}

						// Collect the classes of all selected objects
						TArray<UClass*> SelectionClasses;
						for( auto NodeIter = SelectedNodes.CreateConstIterator(); NodeIter; ++NodeIter )
						{
							auto TreeNode = *NodeIter;
							if( UActorComponent* ComponentTemplate = TreeNode->GetComponentTemplate() )
							{
								SelectionClasses.Add(ComponentTemplate->GetClass());
							}
						}

						if ( SelectionClasses.Num() )
						{
							// Find the common base class of all selected classes
							UClass* SelectedClass = UClass::FindCommonBase( SelectionClasses );
							// Build an event submenu if we can generate events
							if( FBlueprintEditorUtils::CanClassGenerateEvents( SelectedClass ))
							{
								MenuBuilder.AddSubMenu(	LOCTEXT("AddEventSubMenu", "Add Event"), 
									LOCTEXT("ActtionsSubMenu_ToolTip", "Add Event"), 
									FNewMenuDelegate::CreateStatic( &SSCSEditor::BuildMenuEventsSection,
									GetBlueprint(), SelectedClass, FCanExecuteAction::CreateSP(this, &SSCSEditor::IsEditingAllowed),
									FGetSelectedObjectsDelegate::CreateSP(this, &SSCSEditor::GetSelectedItemsForContextMenu)));
							}
						}
					}					

					FComponentEditorUtils::FillComponentContextMenuOptions(MenuBuilder, SelectedComponents);
				}
			}
		}
		else
		{
			bOnlyShowPasteOption = true;
		}

		if (bOnlyShowPasteOption)
		{
			MenuBuilder.BeginSection("PasteComponent", LOCTEXT("EditComponentHeading", "Edit") );
			{
				MenuBuilder.AddMenuEntry( FGenericCommands::Get().Paste );
			}
			MenuBuilder.EndSection();
		}

		return MenuBuilder.MakeWidget();
	}
	return TSharedPtr<SWidget>();
}

void SSCSEditor::BuildMenuEventsSection(FMenuBuilder& Menu, UBlueprint* Blueprint, UClass* SelectedClass, FCanExecuteAction CanExecuteActionDelegate, FGetSelectedObjectsDelegate GetSelectedObjectsDelegate)
{
	// Get Selected Nodes
	TArray<FComponentEventConstructionData> SelectedNodes;
	GetSelectedObjectsDelegate.ExecuteIfBound( SelectedNodes );

	struct FMenuEntry
	{
		FText		Label;
		FText		ToolTip;
		FUIAction	UIAction;
	};

	TArray< FMenuEntry > Actions;
	TArray< FMenuEntry > NodeActions;
	// Build Events entries
	for (TFieldIterator<UMulticastDelegateProperty> PropertyIt(SelectedClass, EFieldIteratorFlags::IncludeSuper); PropertyIt; ++PropertyIt)
	{
		UProperty* Property = *PropertyIt;

		// Check for multicast delegates that we can safely assign
		if (!Property->HasAnyPropertyFlags(CPF_Parm) && Property->HasAllPropertyFlags(CPF_BlueprintAssignable))
		{
			FName EventName = Property->GetFName();
			int32 ComponentEventViewEntries = 0;
			// Add View Event Per Component
			for (auto NodeIter = SelectedNodes.CreateConstIterator(); NodeIter; ++NodeIter )
			{
				if( NodeIter->Component.IsValid() )
				{
					FName VariableName = NodeIter->VariableName;
					UObjectProperty* VariableProperty = FindField<UObjectProperty>( Blueprint->SkeletonGeneratedClass, VariableName );

					if( VariableProperty && FKismetEditorUtilities::FindBoundEventForComponent( Blueprint, EventName, VariableProperty->GetFName() ))
					{
						FMenuEntry NewEntry;
						NewEntry.Label = ( SelectedNodes.Num() > 1 ) ?	FText::Format( LOCTEXT("ViewEvent_ToolTipFor", "{0} for {1}"), FText::FromName( EventName ), FText::FromName( VariableName )) : 
																		FText::Format( LOCTEXT("ViewEvent_ToolTip", "{0}"), FText::FromName( EventName ));
						NewEntry.UIAction =	FUIAction(FExecuteAction::CreateStatic( &SSCSEditor::ViewEvent, Blueprint, EventName, *NodeIter ), CanExecuteActionDelegate);
						NodeActions.Add( NewEntry );
						ComponentEventViewEntries++;
					}
				}
			}
			if( ComponentEventViewEntries < SelectedNodes.Num() )
			{
			// Create menu Add entry
				FMenuEntry NewEntry;
				NewEntry.Label = FText::Format( LOCTEXT("AddEvent_ToolTip", "Add {0}" ), FText::FromName( EventName ));
				NewEntry.UIAction =	FUIAction(FExecuteAction::CreateStatic( &SSCSEditor::CreateEventsForSelection, Blueprint, EventName, GetSelectedObjectsDelegate), CanExecuteActionDelegate);
				Actions.Add( NewEntry );
		}
	}
}
	// Build Menu Sections
	Menu.BeginSection("AddComponentActions", LOCTEXT("AddEventHeader", "Add Event"));
	for (auto ItemIter = Actions.CreateConstIterator(); ItemIter; ++ItemIter )
	{
		Menu.AddMenuEntry( ItemIter->Label, ItemIter->ToolTip, FSlateIcon(), ItemIter->UIAction );
	}
	Menu.EndSection();
	Menu.BeginSection("ViewComponentActions", LOCTEXT("ViewEventHeader", "View Existing Events"));
	for (auto ItemIter = NodeActions.CreateConstIterator(); ItemIter; ++ItemIter )
	{
		Menu.AddMenuEntry( ItemIter->Label, ItemIter->ToolTip, FSlateIcon(), ItemIter->UIAction );
	}
	Menu.EndSection();
}

void SSCSEditor::CreateEventsForSelection(UBlueprint* Blueprint, FName EventName, FGetSelectedObjectsDelegate GetSelectedObjectsDelegate)
{	
	if (EventName != NAME_None)
	{
		TArray<FComponentEventConstructionData> SelectedNodes;
		GetSelectedObjectsDelegate.ExecuteIfBound(SelectedNodes);

		for (auto SelectionIter = SelectedNodes.CreateConstIterator(); SelectionIter; ++SelectionIter)
		{
			ConstructEvent( Blueprint, EventName, *SelectionIter );
		}
	}
}

void SSCSEditor::ConstructEvent(UBlueprint* Blueprint, const FName EventName, const FComponentEventConstructionData EventData)
{
	// Find the corresponding variable property in the Blueprint
	UObjectProperty* VariableProperty = FindField<UObjectProperty>(Blueprint->SkeletonGeneratedClass, EventData.VariableName );

	if( VariableProperty )
	{
		if (!FKismetEditorUtilities::FindBoundEventForComponent(Blueprint, EventName, VariableProperty->GetFName()))
		{
			FKismetEditorUtilities::CreateNewBoundEventForComponent(EventData.Component.Get(), EventName, Blueprint, VariableProperty);
		}
	}
}

void SSCSEditor::ViewEvent(UBlueprint* Blueprint, const FName EventName, const FComponentEventConstructionData EventData)
{
	// Find the corresponding variable property in the Blueprint
	UObjectProperty* VariableProperty = FindField<UObjectProperty>(Blueprint->SkeletonGeneratedClass, EventData.VariableName );

	if( VariableProperty )
	{
		const UK2Node_ComponentBoundEvent* ExistingNode = FKismetEditorUtilities::FindBoundEventForComponent(Blueprint, EventName, VariableProperty->GetFName());
		if (ExistingNode)
		{
			FKismetEditorUtilities::BringKismetToFocusAttentionOnObject(ExistingNode);
		}
	}
}

void SSCSEditor::OnFindReferences()
{
	TArray<FSCSEditorTreeNodePtrType> SelectedNodes = SCSTreeWidget->GetSelectedItems();
	if (SelectedNodes.Num() == 1)
	{
		TSharedPtr<IToolkit> FoundAssetEditor = FToolkitManager::Get().FindEditorForAsset(GetBlueprint());
		if (FoundAssetEditor.IsValid())
		{
			const FString VariableName = SelectedNodes[0]->GetVariableName().ToString();
			const FString SearchTerm = FString::Printf(TEXT("Nodes(VariableReference(MemberName=+\"%s\"))"), *VariableName);

			TSharedRef<IBlueprintEditor> BlueprintEditor = StaticCastSharedRef<IBlueprintEditor>(FoundAssetEditor.ToSharedRef());
			BlueprintEditor->SummonSearchUI(true, SearchTerm);
		}
	}
}

bool SSCSEditor::CanDuplicateComponent() const
{
	if(!IsEditingAllowed())
	{
		return false;
	}

	return CanCopyNodes();
}

void SSCSEditor::OnDuplicateComponent()
{
	TArray<FSCSEditorTreeNodePtrType> SelectedNodes = SCSTreeWidget->GetSelectedItems();
	if(SelectedNodes.Num() > 0)
	{
		const FScopedTransaction Transaction(SelectedNodes.Num() > 1 ? LOCTEXT("DuplicateComponents", "Duplicate Components") : LOCTEXT("DuplicateComponent", "Duplicate Component"));

		for (int32 i = 0; i < SelectedNodes.Num(); ++i)
		{
			if (UActorComponent* ComponentTemplate = SelectedNodes[i]->GetComponentTemplate())
			{
				UActorComponent* CloneComponent = AddNewComponent(ComponentTemplate->GetClass(), ComponentTemplate);
				UActorComponent* OriginalComponent = ComponentTemplate;

				// If we've duplicated a scene component, attempt to reposition the duplicate in the hierarchy if the original
				// was attached to another scene component as a child. By default, the duplicate is attached to the scene root node.
				USceneComponent* NewSceneComponent = Cast<USceneComponent>(CloneComponent);
				if(NewSceneComponent != NULL)
				{
					if (EditorMode == EComponentEditorMode::BlueprintSCS)
					{
						// Ensure that any native attachment relationship inherited from the original copy is removed (to prevent a GLEO assertion)
						NewSceneComponent->DetachFromComponent(FDetachmentTransformRules::KeepWorldTransform);
					}
					
					// Attempt to locate the original node in the SCS tree
					FSCSEditorTreeNodePtrType OriginalNodePtr = FindTreeNode(OriginalComponent);
					if(OriginalNodePtr.IsValid())
					{
						// If we're duplicating the root then we're already a child of it so need to reparent, but we do need to reset the scale
						// otherwise we'll end up with the square of the root's scale instead of being the same size.
						if (OriginalNodePtr == SceneRootNodePtr)
						{
							NewSceneComponent->RelativeScale3D = FVector(1.f);
						}
						else
						{
							// If the original node was parented, attempt to add the duplicate as a child of the same parent node
							FSCSEditorTreeNodePtrType ParentNodePtr = OriginalNodePtr->GetParent();
							if (ParentNodePtr.IsValid())
							{
								// Locate the duplicate node (as a child of the current scene root node), and switch it to be a child of the original node's parent
								FSCSEditorTreeNodePtrType NewChildNodePtr = SceneRootNodePtr->FindChild(NewSceneComponent, true);
								if (NewChildNodePtr.IsValid())
								{
									// Note: This method will handle removal from the scene root node as well
									ParentNodePtr->AddChild(NewChildNodePtr);
								}
							}
						}
					}
				}
			}
		}
	}
}

void SSCSEditor::OnGetChildrenForTree( FSCSEditorTreeNodePtrType InNodePtr, TArray<FSCSEditorTreeNodePtrType>& OutChildren )
{
<<<<<<< HEAD
	if(InNodePtr.IsValid())
=======
	if (InNodePtr.IsValid())
	{
		const TArray<FSCSEditorTreeNodePtrType>& Children = InNodePtr->GetChildren();
		OutChildren.Reserve(Children.Num());

		if (!GetFilterText().IsEmpty())
		{
			for (FSCSEditorTreeNodePtrType Child : Children)
			{
				if (!Child->IsFlaggedForFiltration())
				{
					OutChildren.Add(Child);
				}
			}
		}
		else
		{
			OutChildren = Children;
		}
	}
	else
>>>>>>> f30f9b45
	{
		OutChildren.Empty();
	}
	else
	{
		OutChildren.Empty();
	}
}


UActorComponent* SSCSEditor::PerformComboAddClass(TSubclassOf<UActorComponent> ComponentClass, EComponentCreateAction::Type ComponentCreateAction, UObject* AssetOverride)
{
	UClass* NewClass = ComponentClass;

	UActorComponent* NewComponent = nullptr;

	if( ComponentCreateAction == EComponentCreateAction::CreateNewCPPClass )
	{
		NewClass = CreateNewCPPComponent( ComponentClass );
	}
	else if( ComponentCreateAction == EComponentCreateAction::CreateNewBlueprintClass )
	{
		NewClass = CreateNewBPComponent( ComponentClass );
	}

	if( NewClass != nullptr )
	{
		FEditorDelegates::LoadSelectedAssetsIfNeeded.Broadcast();
		USelection* Selection =  GEditor->GetSelectedObjects();

		bool bAddedComponent = false;

		// This adds components according to the type selected in the drop down. If the user
		// has the appropriate objects selected in the content browser then those are added,
		// else we go down the previous route of adding components by type.
		//
		// Furthermore don't try to match up assets for USceneComponent it will match lots of things and doesn't have any nice behavior for asset adds 
		if (Selection->Num() > 0 && !AssetOverride && NewClass != USceneComponent::StaticClass())
		{
			for(FSelectionIterator ObjectIter(*Selection); ObjectIter; ++ObjectIter)
			{
				UObject* Object = *ObjectIter;
				UClass*  Class	= Object->GetClass();

				TArray< TSubclassOf<UActorComponent> > ComponentClasses = FComponentAssetBrokerage::GetComponentsForAsset(Object);

				// if the selected asset supports the selected component type then go ahead and add it
				for(int32 ComponentIndex = 0; ComponentIndex < ComponentClasses.Num(); ComponentIndex++)
				{
					if(ComponentClasses[ComponentIndex]->IsChildOf(NewClass))
					{
						NewComponent = AddNewComponent(NewClass, Object);
						bAddedComponent = true;
						break;
					}
				}
			}
		}

		if(!bAddedComponent)
		{
			// As the SCS splits up the scene and actor components, can now add directly
			NewComponent = AddNewComponent(NewClass, AssetOverride);
		}
	}

	return NewComponent;
}

TArray<FSCSEditorTreeNodePtrType>  SSCSEditor::GetSelectedNodes() const
{
	TArray<FSCSEditorTreeNodePtrType> SelectedTreeNodes = SCSTreeWidget->GetSelectedItems();

	struct FCompareSelectedSCSEditorTreeNodes
	{
		FORCEINLINE bool operator()(const FSCSEditorTreeNodePtrType& A, const FSCSEditorTreeNodePtrType& B) const
		{
			return B.IsValid() && B->IsAttachedTo(A);
		}
	};

	// Ensure that nodes are ordered from parent to child (otherwise they are sorted in the order that they were selected)
	SelectedTreeNodes.Sort(FCompareSelectedSCSEditorTreeNodes());

	return SelectedTreeNodes;
}

FSCSEditorTreeNodePtrType SSCSEditor::GetNodeFromActorComponent(const UActorComponent* ActorComponent, bool bIncludeAttachedComponents) const
{
	FSCSEditorTreeNodePtrType NodePtr;

	if(ActorComponent)
	{
		if (EditorMode == EComponentEditorMode::BlueprintSCS)
		{
			// If the given component instance is not already an archetype object
			if (!ActorComponent->IsTemplate())
			{
				// Get the component owner's class object
				check(ActorComponent->GetOwner() != NULL);
				UClass* OwnerClass = ActorComponent->GetOwner()->GetClass();

				// If the given component is one that's created during Blueprint construction
				if (ActorComponent->IsCreatedByConstructionScript())
				{
					TArray<UBlueprint*> ParentBPStack;

					// Check the entire Class hierarchy for the node
					UBlueprint::GetBlueprintHierarchyFromClass(OwnerClass, ParentBPStack);

					for(int32 StackIndex = ParentBPStack.Num() - 1; StackIndex >= 0; --StackIndex)
					{
						if(ParentBPStack[StackIndex]->SimpleConstructionScript)
						{
							// Attempt to locate an SCS node with a variable name that matches the name of the given component
							for (USCS_Node* SCS_Node : ParentBPStack[StackIndex]->SimpleConstructionScript->GetAllNodes())
							{
								check(SCS_Node != NULL);
								if (SCS_Node->GetVariableName() == ActorComponent->GetFName())
								{
									// We found a match; redirect to the component archetype instance that may be associated with a tree node
									ActorComponent = SCS_Node->ComponentTemplate;
									break;
								}
							}

						}

					}
				}
				else
				{
					// Get the class default object
					const AActor* CDO = Cast<AActor>(OwnerClass->GetDefaultObject());
					if (CDO)
					{
						// Iterate over the Components array and attempt to find a component with a matching name
						for (UActorComponent* ComponentTemplate : CDO->GetComponents())
						{
							if (ComponentTemplate && ComponentTemplate->GetFName() == ActorComponent->GetFName())
							{
								// We found a match; redirect to the component archetype instance that may be associated with a tree node
								ActorComponent = ComponentTemplate;
								break;
							}
						}
					}
				}
			}
		}

		// If we have a valid component archetype instance, attempt to find a tree node that corresponds to it
		const TArray<FSCSEditorTreeNodePtrType>& Nodes = GetRootNodes();
		for (int32 i = 0; i < Nodes.Num() && !NodePtr.IsValid(); i++)
		{
			NodePtr = FindTreeNode(ActorComponent, Nodes[i]);
		}

		// If we didn't find it in the tree, step up the chain to the parent of the given component and recursively see if that is in the tree (unless the flag is false)
		if(!NodePtr.IsValid() && bIncludeAttachedComponents)
		{
			const USceneComponent* SceneComponent = Cast<const USceneComponent>(ActorComponent);
			if(SceneComponent && SceneComponent->GetAttachParent())
			{
				return GetNodeFromActorComponent(SceneComponent->GetAttachParent(), bIncludeAttachedComponents);
			}
		}
	}

	return NodePtr;
}

void SSCSEditor::SelectRoot()
{
	const TArray<FSCSEditorTreeNodePtrType>& Nodes = GetRootNodes();
	if (Nodes.Num() > 0)
	{
		SCSTreeWidget->SetSelection(Nodes[0]);
	}
}

void SSCSEditor::SelectNode(FSCSEditorTreeNodePtrType InNodeToSelect, bool IsCntrlDown) 
{
	if(SCSTreeWidget.IsValid() && InNodeToSelect.IsValid())
	{
		if(!IsCntrlDown)
		{
			SCSTreeWidget->SetSelection(InNodeToSelect);
		}
		else
		{
			SCSTreeWidget->SetItemSelection(InNodeToSelect, !SCSTreeWidget->IsItemSelected(InNodeToSelect));
		}
	}
}

void SSCSEditor::SetNodeExpansionState(FSCSEditorTreeNodePtrType InNodeToChange, const bool bIsExpanded)
{
	if(SCSTreeWidget.IsValid() && InNodeToChange.IsValid())
	{
		SCSTreeWidget->SetItemExpansion(InNodeToChange, bIsExpanded);
	}
}

static FSCSEditorTreeNode* FindRecursive( FSCSEditorTreeNode* Node, FName Name )
{
	if (Node->GetVariableName() == Name)
	{
		return Node;
	}
	else
	{
		for (const auto& Child : Node->GetChildren())
		{
			if (auto Result = FindRecursive(Child.Get(), Name))
			{
				return Result;
			}
		}
	}

	return nullptr;
}

void SSCSEditor::HighlightTreeNode(FName TreeNodeName, const class FPropertyPath& Property)
{
	for( const auto& Node : GetRootNodes() )
	{
		if( auto FoundNode = FindRecursive( Node.Get(), TreeNodeName ) )
		{
			SelectNode(FoundNode->AsShared(), false);

			if (Property != FPropertyPath())
			{
				// Invoke the delegate to highlight the property
				OnHighlightPropertyInDetailsView.ExecuteIfBound(Property);
			}

			return;
		}
	}
	
	ClearSelection();
}

void SSCSEditor::HighlightTreeNode(const USCS_Node* Node, FName Property)
{
	check(Node);
	auto TreeNode = FindTreeNode( Node );
	check( TreeNode.IsValid() );
	SelectNode( TreeNode, false );
	if( Property != FName() )
	{
		UActorComponent* Component = TreeNode->GetComponentTemplate();
		UProperty* CurrentProp = FindField<UProperty>(Component->GetClass(), Property);
		FPropertyPath Path;
		if( CurrentProp )
		{
			FPropertyInfo NewInfo(CurrentProp, -1);
			Path.ExtendPath(NewInfo);
		}

		// Invoke the delegate to highlight the property
		OnHighlightPropertyInDetailsView.ExecuteIfBound( Path );
	}
}

void SSCSEditor::UpdateTree(bool bRegenerateTreeNodes)
{
	check(SCSTreeWidget.IsValid());

	// Early exit if we're deferring tree updates
	if(!bAllowTreeUpdates)
	{
		return;
	}

	if(bRegenerateTreeNodes)
	{
		// Obtain the set of expandable tree nodes that are currently collapsed
		TSet<FSCSEditorTreeNodePtrType> CollapsedTreeNodes;
		GetCollapsedNodes(SceneRootNodePtr, CollapsedTreeNodes);

		// Obtain the list of selected items
		TArray<FSCSEditorTreeNodePtrType> SelectedTreeNodes = SCSTreeWidget->GetSelectedItems();

		// Clear the current tree
		if (SelectedTreeNodes.Num() != 0)
		{
			SCSTreeWidget->ClearSelection();
		}
		RootNodes.Empty();
		RootComponentNodes.Empty();

		bHasAddedSceneAndBehaviorComponentSeparator = false;

		// Reset the scene root node
		SceneRootNodePtr.Reset();

		TSharedPtr<FSCSEditorTreeNode> ActorTreeNode = MakeShareable(new FSCSEditorTreeNodeRootActor(GetActorContext(),EditorMode == EComponentEditorMode::ActorInstance));

		RootNodes.Add(ActorTreeNode);
		RootNodes.Add(MakeShareable(new FSCSEditorTreeNodeSeparator()));

		// Build the tree data source according to what mode we're in
		if (EditorMode == EComponentEditorMode::BlueprintSCS)
		{
			// Get the class default object
			AActor* CDO = NULL;
			TArray<UBlueprint*> ParentBPStack;

			if(AActor* Actor = GetActorContext())
			{
				UClass* ActorClass = Actor->GetClass();
				if(ActorClass != nullptr)
				{
					CDO = ActorClass->GetDefaultObject<AActor>();

					// If it's a Blueprint-generated class, also get the inheritance stack
					UBlueprint::GetBlueprintHierarchyFromClass(ActorClass, ParentBPStack);
				}
			}

			if(CDO != NULL)
			{
				
				TInlineComponentArray<UActorComponent*> Components;
				CDO->GetComponents(Components);

				// Add the native root component
				USceneComponent* RootComponent = CDO->GetRootComponent();
				if(RootComponent != NULL)
				{
					Components.Remove(RootComponent);
					AddTreeNodeFromComponent(RootComponent);
				}
				
				for (UActorComponent* Component : Components)
				{
					if (USceneComponent* SceneComp = Cast<USceneComponent>(Component))
					{
						// Add the rest of the native base class SceneComponent hierarchy
						AddTreeNodeFromComponent(SceneComp);
					}
					else
					{
						// Add native ActorComponent nodes that aren't SceneComponents
						if (!bHasAddedSceneAndBehaviorComponentSeparator)
						{
							bHasAddedSceneAndBehaviorComponentSeparator = true;
							RootNodes.Add(MakeShareable(new FSCSEditorTreeNodeSeparator()));
						}
						AddRootComponentTreeNode(Component);
					}
				}
			}

			// Add the full SCS tree node hierarchy (including SCS nodes inherited from parent blueprints)
			for(int32 StackIndex = ParentBPStack.Num() - 1; StackIndex >= 0; --StackIndex)
			{
				if(ParentBPStack[StackIndex]->SimpleConstructionScript != NULL)
				{
					const TArray<USCS_Node*>& SCS_RootNodes = ParentBPStack[StackIndex]->SimpleConstructionScript->GetRootNodes();
					for(int32 NodeIndex = 0; NodeIndex < SCS_RootNodes.Num(); ++NodeIndex)
					{
						USCS_Node* SCS_Node = SCS_RootNodes[NodeIndex];
						check(SCS_Node != NULL);

						if(SCS_Node->ParentComponentOrVariableName != NAME_None)
						{
							USceneComponent* ParentComponent = SCS_Node->GetParentComponentTemplate(ParentBPStack[0]);
							if(ParentComponent != NULL)
							{
								FSCSEditorTreeNodePtrType ParentNodePtr = FindTreeNode(ParentComponent);
								if(ParentNodePtr.IsValid())
								{
									AddTreeNode(SCS_Node, ParentNodePtr, StackIndex > 0);
								}
							}
						}
						else
						{
							AddTreeNode(SCS_Node, SceneRootNodePtr, StackIndex > 0);
						}
					}
				}
			}

			AActor* PreviewActorInstance = PreviewActor.Get();
			if(PreviewActorInstance != nullptr && !GetDefault<UBlueprintEditorSettings>()->bHideConstructionScriptComponentsInDetailsView)
			{
				TInlineComponentArray<UActorComponent*> Components;
				PreviewActorInstance->GetComponents(Components);

				for (UActorComponent* Component : Components)
				{
					if(Component->CreationMethod == EComponentCreationMethod::UserConstructionScript)
					{
						USceneComponent* SceneComponent = Cast<USceneComponent>(Component);
						if(SceneComponent != nullptr)
						{
							AddTreeNodeFromComponent(SceneComponent);
						}
						else
						{
							AddRootComponentTreeNode(Component);
						}
					}
				}
			}
		}
		else    // EComponentEditorMode::ActorInstance
		{
			// Get the actor instance that we're editing
			if (AActor* ActorInstance = GetActorContext())
			{
				// Get the full set of instanced components
				TInlineComponentArray<UActorComponent*> Components;
				ActorInstance->GetComponents(Components);

				// Add the root component first (it may not be the first one)
				USceneComponent* RootComponent = ActorInstance->GetRootComponent();
				if(RootComponent != nullptr)
				{
					Components.Remove(RootComponent);
					AddTreeNodeFromComponent(RootComponent);
				}
				
				// Now add the rest of the instanced scene component hierarchy (excluding editor-only instances and nested DSOs attached to BP-constructed instances, which are not mutable)
				for(auto CompIter = Components.CreateIterator(); CompIter; ++CompIter)
				{
					USceneComponent* SceneComp = Cast<USceneComponent>(*CompIter);
					USceneComponent* ParentSceneComp = SceneComp != nullptr ? SceneComp->GetAttachParent() : nullptr;
					if(SceneComp != nullptr && !SceneComp->IsEditorOnly()
						&& (SceneComp->CreationMethod != EComponentCreationMethod::UserConstructionScript || !GetDefault<UBlueprintEditorSettings>()->bHideConstructionScriptComponentsInDetailsView)
						&& (ParentSceneComp == nullptr || !ParentSceneComp->IsCreatedByConstructionScript() || !SceneComp->HasAnyFlags(RF_DefaultSubObject)))
					{
						AddTreeNodeFromComponent(SceneComp);
					}
				}

				// Add all non-scene component instances to the root set first
				for(auto CompIter = Components.CreateIterator(); CompIter; ++CompIter)
				{
					UActorComponent* ActorComp = *CompIter;
					if (!ActorComp->IsA<USceneComponent>() && !ActorComp->IsEditorOnly()
						&& (ActorComp->CreationMethod != EComponentCreationMethod::UserConstructionScript || !GetDefault<UBlueprintEditorSettings>()->bHideConstructionScriptComponentsInDetailsView))
					{
						if (!bHasAddedSceneAndBehaviorComponentSeparator)
						{
							bHasAddedSceneAndBehaviorComponentSeparator = true;
							RootNodes.Add(MakeShareable(new FSCSEditorTreeNode(FSCSEditorTreeNode::SeparatorNode)));
						}
						AddRootComponentTreeNode(ActorComp);
					}
				}
			}
		}

		// Restore the previous expansion state on the new tree nodes
		TArray<FSCSEditorTreeNodePtrType> CollapsedTreeNodeArray = CollapsedTreeNodes.Array();
		for(int i = 0; i < CollapsedTreeNodeArray.Num(); ++i)
		{
			// Look for a component match in the new hierarchy; if found, mark it as collapsed to match the previous setting
			FSCSEditorTreeNodePtrType NodeToExpandPtr = FindTreeNode(CollapsedTreeNodeArray[i]->GetComponentTemplate());
			if(NodeToExpandPtr.IsValid())
			{
				SCSTreeWidget->SetItemExpansion(NodeToExpandPtr, false);
			}
		}

		if(SelectedTreeNodes.Num() > 0)
		{
			// Restore the previous selection state on the new tree nodes
			for (int i = 0; i < SelectedTreeNodes.Num(); ++i)
			{
				if (SelectedTreeNodes[i]->GetNodeType() == FSCSEditorTreeNode::RootActorNode)
				{
					SCSTreeWidget->SetItemSelection(ActorTreeNode, true);
				}
				else
				{
					FSCSEditorTreeNodePtrType NodeToSelectPtr = FindTreeNode(SelectedTreeNodes[i]->GetComponentTemplate());
					if (NodeToSelectPtr.IsValid())
					{
						SCSTreeWidget->SetItemSelection(NodeToSelectPtr, true);
					}
				}
			}

			if (GetEditorMode() != EComponentEditorMode::BlueprintSCS)
			{
				TArray<FSCSEditorTreeNodePtrType> NewSelectedTreeNodes = SCSTreeWidget->GetSelectedItems();
				if (NewSelectedTreeNodes.Num() == 0)
				{
					SCSTreeWidget->SetItemSelection(GetRootNodes()[0], true);
				}
			}
		}

		// If we have a pending deferred rename request, redirect it to the new tree node
		if(DeferredRenameRequest != NAME_None)
		{
			FSCSEditorTreeNodePtrType NodeToRenamePtr = FindTreeNode(DeferredRenameRequest);
			if(NodeToRenamePtr.IsValid())
			{
				SCSTreeWidget->RequestScrollIntoView(NodeToRenamePtr);
			}
		}

		RebuildFilteredRootList();
	}

	// refresh widget
	SCSTreeWidget->RequestTreeRefresh();
}

void SSCSEditor::DumpTree()
{
	/* Example:

		[ACTOR] MyBlueprint (self)
		|
		[SEPARATOR]
		|
		DefaultSceneRoot (Inherited)
		|
		+- StaticMesh (Inherited)
		|  |
		|  +- Scene4 (Inherited)
		|  |
		|  +- Scene (Inherited)
		|     |
		|     +- Scene1 (Inherited)
		|  
		+- Scene2 (Inherited)
		|  |
		|  +- Scene3 (Inherited)
		|
		[SEPARATOR]
		|
		ProjectileMovement (Inherited)
	*/

	UE_LOG(LogSCSEditor, Log, TEXT("---------------------"));
	UE_LOG(LogSCSEditor, Log, TEXT(" STreeView NODE DUMP"));
	UE_LOG(LogSCSEditor, Log, TEXT("---------------------"));

	const UBlueprint* BlueprintContext = nullptr;
	const AActor* ActorInstance = GetActorContext();
	if (ActorInstance)
	{
		BlueprintContext = UBlueprint::GetBlueprintFromClass(ActorInstance->GetClass());
	}

	TArray<TArray<FSCSEditorTreeNodePtrType>> NodeListStack;
	NodeListStack.Push(RootNodes);

	auto LineSpacingLambda = [&NodeListStack](const TArray<FSCSEditorTreeNodePtrType>& NodeList, int32 CurrentDepth, const FString& Prefix)
	{
		bool bAddLineSpacing = false;
		for (int Depth = 0; Depth <= CurrentDepth && !bAddLineSpacing; ++Depth)
		{
			bAddLineSpacing = NodeListStack[Depth].Num() > 0;
		}

		if (bAddLineSpacing)
		{
			UE_LOG(LogSCSEditor, Log, TEXT(" %s%s"), *Prefix, NodeList.Num() > 0 ? TEXT("|") : TEXT(""));
		}
	};

	while (NodeListStack.Num() > 0)
	{
		const int32 CurrentDepth = NodeListStack.Num() - 1;
		TArray<FSCSEditorTreeNodePtrType>& NodeList = NodeListStack[CurrentDepth];
		if (NodeList.Num() > 0)
		{
			FString Prefix;
			for (int32 Depth = 1; Depth < CurrentDepth; ++Depth)
			{
				int32 NodeCount = NodeListStack[Depth].Num();
				if (Depth == 1)
				{
					NodeCount += NodeListStack[0].Num();
				}

				Prefix += (NodeCount > 0) ? TEXT("|  ") : TEXT("   ");
			}

			FString NodePrefix;
			if (CurrentDepth > 0)
			{
				NodePrefix = TEXT("+- ");
			}

			FSCSEditorTreeNodePtrType Node = NodeList[0];
			NodeList.RemoveAt(0);

			if (Node.IsValid())
			{
				FString NodeLabel = TEXT("[UNKNOWN]");
				switch (Node->GetNodeType())
				{
				case FSCSEditorTreeNode::ENodeType::RootActorNode:
					switch (EditorMode)
					{
					case EComponentEditorMode::ActorInstance:
						NodeLabel = TEXT("[ACTOR]");
						break;

					case EComponentEditorMode::BlueprintSCS:
						NodeLabel = TEXT("[BLUEPRINT]");
						break;
					}

					if (BlueprintContext)
					{
						NodeLabel += FString::Printf(TEXT(" %s (self)"), *BlueprintContext->GetName());
					}
					else if (ActorInstance)
					{
						NodeLabel += FString::Printf(TEXT(" %s (Instance)"), *ActorInstance->GetActorLabel());
					}
					break;

				case FSCSEditorTreeNode::ENodeType::SeparatorNode:
					NodeLabel = TEXT("[SEPARATOR]");
					break;

				case FSCSEditorTreeNode::ENodeType::ComponentNode:
					NodeLabel = Node->GetDisplayString();
					if (Node->IsInherited())
					{
						NodeLabel += TEXT(" (Inherited)");
					}
					break;
				}

				UE_LOG(LogSCSEditor, Log, TEXT(" %s%s%s"), *Prefix, *NodePrefix, *NodeLabel);

				const TArray<FSCSEditorTreeNodePtrType>& Children = Node->GetChildren();
				if (Children.Num() > 0)
				{
					if (CurrentDepth > 1)
					{
						UE_LOG(LogSCSEditor, Log, TEXT(" %s%s|"), *Prefix, NodeListStack[CurrentDepth].Num() > 0 ? TEXT("|  ") : TEXT("   "));
					}
					else if (CurrentDepth == 1)
					{
						UE_LOG(LogSCSEditor, Log, TEXT(" %s%s|"), *Prefix, NodeListStack[0].Num() > 0 ? TEXT("|  ") : TEXT("   "));
					}
					else
					{
						UE_LOG(LogSCSEditor, Log, TEXT(" %s|"), *Prefix);
					}

					NodeListStack.Push(Children);
				}
				else
				{
					LineSpacingLambda(NodeList, CurrentDepth, Prefix);
				}
			}
			else
			{
				UE_LOG(LogSCSEditor, Log, TEXT(" %s%s[INVALID]"), *Prefix, *NodePrefix);
				
				LineSpacingLambda(NodeList, CurrentDepth, Prefix);
			}
		}
		else
		{
			NodeListStack.Pop();
		}
	}

	UE_LOG(LogSCSEditor, Log, TEXT("--------(end)--------"));
}

const TArray<FSCSEditorTreeNodePtrType>& SSCSEditor::GetRootNodes() const
{
	return RootNodes;
}

TSharedPtr<FSCSEditorTreeNode> SSCSEditor::AddRootComponentTreeNode(UActorComponent* ActorComp)
{
	TSharedPtr<FSCSEditorTreeNode> NewTreeNode;
	if (RootTreeNode.IsValid())
	{
		NewTreeNode = RootTreeNode->AddChildFromComponent(ActorComp);
		RefreshFilteredState(NewTreeNode, /*bRecursive =*/false);
	}
	else
	{
		NewTreeNode = FSCSEditorTreeNode::FactoryNodeFromComponent(ActorComp);
		RootNodes.Add(NewTreeNode);

		bool bIsFilteredOut = RefreshFilteredState(NewTreeNode, /*bRecursive =*/false);
		if (!bIsFilteredOut)
		{
			FilteredRootNodes.Add(NewTreeNode);
		}
	}

	RootComponentNodes.Add(NewTreeNode);

	return NewTreeNode;
}

class FComponentClassParentFilter : public IClassViewerFilter
{
public:
	FComponentClassParentFilter(const TSubclassOf<UActorComponent>& InComponentClass) : ComponentClass(InComponentClass) {}

	virtual bool IsClassAllowed(const FClassViewerInitializationOptions& InInitOptions, const UClass* InClass, TSharedRef< FClassViewerFilterFuncs > InFilterFuncs ) override
	{
		return InClass->IsChildOf(ComponentClass);
	}

	virtual bool IsUnloadedClassAllowed(const FClassViewerInitializationOptions& InInitOptions, const TSharedRef< const IUnloadedBlueprintData > InUnloadedClassData, TSharedRef< FClassViewerFilterFuncs > InFilterFuncs) override
	{
		return InUnloadedClassData->IsChildOf(ComponentClass);
	}

	TSubclassOf<UActorComponent> ComponentClass;
};

typedef FComponentClassParentFilter FNativeComponentClassParentFilter;

class FBlueprintComponentClassParentFilter : public FComponentClassParentFilter
{
public:
	FBlueprintComponentClassParentFilter(const TSubclassOf<UActorComponent>& InComponentClass) : FComponentClassParentFilter(InComponentClass) {}

	virtual bool IsClassAllowed(const FClassViewerInitializationOptions& InInitOptions, const UClass* InClass, TSharedRef< FClassViewerFilterFuncs > InFilterFuncs ) override
	{
		return FComponentClassParentFilter::IsClassAllowed(InInitOptions, InClass, InFilterFuncs) && FKismetEditorUtilities::CanCreateBlueprintOfClass(InClass);
	}
};

UClass* SSCSEditor::CreateNewCPPComponent( TSubclassOf<UActorComponent> ComponentClass )
{
	TSharedPtr<SWindow> ParentWindow = FSlateApplication::Get().FindWidgetWindow(SharedThis(this));

	FString AddedClassName;
	auto OnCodeAddedToProject = [&AddedClassName](const FString& ClassName, const FString& ClassPath, const FString& ModuleName)
	{
		if(!ClassName.IsEmpty() && !ClassPath.IsEmpty())
		{
			AddedClassName = FString::Printf(TEXT("/Script/%s.%s"), *ModuleName, *ClassName);
		}
	};

	FGameProjectGenerationModule::Get().OpenAddCodeToProjectDialog(
		FAddToProjectConfig()
		.WindowTitle(LOCTEXT("AddNewC++Component", "Add C++ Component"))
		.ParentWindow(ParentWindow)
		.Modal()
		.OnAddedToProject(FOnAddedToProject::CreateLambda(OnCodeAddedToProject))
		.FeatureComponentClasses()
		.AllowableParents(MakeShareable( new FNativeComponentClassParentFilter(ComponentClass) ))
		.DefaultClassPrefix(TEXT("New"))
	);


	return LoadClass<UActorComponent>(nullptr, *AddedClassName, nullptr, LOAD_None, nullptr);
}

UClass* SSCSEditor::CreateNewBPComponent(TSubclassOf<UActorComponent> ComponentClass)
{
	UClass* NewClass = nullptr;

	auto OnAddedToProject = [&](const FString& ClassName, const FString& PackagePath, const FString& ModuleName)
	{
		if(!ClassName.IsEmpty() && !PackagePath.IsEmpty())
		{
			if (UPackage* Package = FindPackage(nullptr, *PackagePath))
			{
				if (UBlueprint* NewBP = FindObjectFast<UBlueprint>(Package, *ClassName))	
				{
					NewClass = NewBP->GeneratedClass;

					TArray<UObject*> Objects;
					Objects.Emplace(NewBP);
					GEditor->SyncBrowserToObjects(Objects);

					// Open the editor for the new blueprint
					FAssetEditorManager::Get().OpenEditorForAsset(NewBP);
				}
			}
		}
	};

	FGameProjectGenerationModule::Get().OpenAddBlueprintToProjectDialog(
		FAddToProjectConfig()
		.WindowTitle(LOCTEXT("AddNewBlueprintComponent", "Add Blueprint Component"))
		.ParentWindow(FSlateApplication::Get().FindWidgetWindow(SharedThis(this)))
		.Modal()
		.AllowableParents(MakeShareable( new FBlueprintComponentClassParentFilter(ComponentClass) ))
		.FeatureComponentClasses()
		.OnAddedToProject(FOnAddedToProject::CreateLambda(OnAddedToProject))
		.DefaultClassPrefix(TEXT("New"))
	);

	return NewClass;
}

void SSCSEditor::RebuildFilteredRootList()
{
 	FilteredRootNodes.Empty(RootNodes.Num());

	FSCSEditorTreeNodePtrType PendingSeparator;
	for (const FSCSEditorTreeNodePtrType& Node : RootNodes)
	{
		switch (Node->GetNodeType())
		{
		case FSCSEditorTreeNode::ENodeType::ComponentNode:
			if (Node->IsFlaggedForFiltration())
			{	
				break;
			}
		case FSCSEditorTreeNode::ENodeType::RootActorNode:
			if (PendingSeparator.IsValid())
			{
				FilteredRootNodes.Add(PendingSeparator);
				PendingSeparator.Reset();
			}
			FilteredRootNodes.Add(Node);
			break;

		case FSCSEditorTreeNode::ENodeType::SeparatorNode:
			PendingSeparator = Node;
			break;
		}
	}
}

void SSCSEditor::ClearSelection()
{
	if ( bUpdatingSelection == false )
	{
		check(SCSTreeWidget.IsValid());
		SCSTreeWidget->ClearSelection();
	}
}

void SSCSEditor::SaveSCSCurrentState( USimpleConstructionScript* SCSObj )
{
	if( SCSObj )
	{
		SCSObj->Modify();

		const TArray<USCS_Node*>& SCS_RootNodes = SCSObj->GetRootNodes();
		for(int32 i = 0; i < SCS_RootNodes.Num(); ++i)
		{
			SaveSCSNode( SCS_RootNodes[i] );
		}
	}
}

void SSCSEditor::SaveSCSNode( USCS_Node* Node )
{
	if( Node )
	{
		Node->Modify();

		for ( USCS_Node* ChildNode : Node->GetChildNodes() )
		{
			SaveSCSNode( ChildNode );
		}
	}
}

bool SSCSEditor::IsEditingAllowed() const
{
	return AllowEditing.Get() && nullptr == GEditor->PlayWorld;
}

UActorComponent* SSCSEditor::AddNewComponent( UClass* NewComponentClass, UObject* Asset, const bool bSkipMarkBlueprintModified, const bool bSetFocusToNewItem )
{
	if (NewComponentClass->ClassWithin && NewComponentClass->ClassWithin != UObject::StaticClass())
	{
		FNotificationInfo Info(LOCTEXT("AddComponentFailed", "Cannot add components that have \"Within\" markup"));
		Info.Image = FEditorStyle::GetBrush(TEXT("Icons.Error"));
		Info.bFireAndForget = true;
		Info.bUseSuccessFailIcons = false;
		Info.ExpireDuration = 5.0f;

		FSlateNotificationManager::Get().AddNotification(Info);
		return nullptr;
	}

	const FScopedTransaction Transaction( LOCTEXT("AddComponent", "Add Component") );

	UActorComponent* NewComponent = nullptr;
	UActorComponent* ComponentTemplate = Cast<UActorComponent>(Asset);

	if (ComponentTemplate)
	{
		Asset = nullptr;
	}

	if (EditorMode == EComponentEditorMode::BlueprintSCS)
	{
		UBlueprint* Blueprint = GetBlueprint();
		check(Blueprint != nullptr && Blueprint->SimpleConstructionScript != nullptr);
		
		Blueprint->Modify();
		SaveSCSCurrentState(Blueprint->SimpleConstructionScript);

		// Defer Blueprint class regeneration and tree updates if we need to copy object properties from a source template.
		const bool bMarkBlueprintModified = !ComponentTemplate && !bSkipMarkBlueprintModified;
		if(!bMarkBlueprintModified)
		{
			bAllowTreeUpdates = false;
		}
		
		const FName NewVariableName = (Asset ? FName(*FComponentEditorUtils::GenerateValidVariableNameFromAsset(Asset, nullptr)) : NAME_None);
		NewComponent = AddNewNode(Blueprint->SimpleConstructionScript->CreateNode(NewComponentClass, NewVariableName), Asset, bMarkBlueprintModified, bSetFocusToNewItem);

		if (ComponentTemplate)
		{
			//Serialize object properties using write/read operations.
			TArray<uint8> SavedProperties;
			FObjectWriter Writer(ComponentTemplate, SavedProperties);
			FObjectReader(NewComponent, SavedProperties);
			NewComponent->UpdateComponentToWorld();

			// Wait until here to mark as structurally modified because we don't want any RerunConstructionScript() calls to happen until AFTER we've serialized properties from the source object.
			if (!bSkipMarkBlueprintModified)
			{
				bAllowTreeUpdates = true;
				FBlueprintEditorUtils::MarkBlueprintAsStructurallyModified(Blueprint);
			}
		}
	}
	else    // EComponentEditorMode::ActorInstance
	{
		if (ComponentTemplate)
		{
			// Create a duplicate of the provided template
			NewComponent = AddNewNodeForInstancedComponent(FComponentEditorUtils::DuplicateComponent(ComponentTemplate), nullptr, bSetFocusToNewItem);
		}
		else if (AActor* ActorInstance = GetActorContext())
		{
			// No template, so create a wholly new component
			ActorInstance->Modify();

			// Create an appropriate name for the new component
			FName NewComponentName = NAME_None;
			if (Asset)
			{
				NewComponentName = *FComponentEditorUtils::GenerateValidVariableNameFromAsset(Asset, ActorInstance);
			}
			else
			{
				NewComponentName = *FComponentEditorUtils::GenerateValidVariableName(NewComponentClass, ActorInstance);
			}

			// Get the set of owned components that exists prior to instancing the new component.
			TInlineComponentArray<UActorComponent*> PreInstanceComponents;
			ActorInstance->GetComponents(PreInstanceComponents);

			// Construct the new component and attach as needed
			UActorComponent* NewInstanceComponent = NewObject<UActorComponent>(ActorInstance, NewComponentClass, NewComponentName, RF_Transactional);
			if (USceneComponent* NewSceneComponent = Cast<USceneComponent>(NewInstanceComponent))
			{
				USceneComponent* RootComponent = ActorInstance->GetRootComponent();
				if (RootComponent)
				{
					NewSceneComponent->AttachToComponent(RootComponent, FAttachmentTransformRules::KeepRelativeTransform);
				}
				else
				{
					ActorInstance->SetRootComponent(NewSceneComponent);
				}
			}

			// If the component was created from/for a particular asset, assign it now
			if (Asset)
			{
				FComponentAssetBrokerage::AssignAssetToComponent(NewInstanceComponent, Asset);
			}

			// Add to SerializedComponents array so it gets saved
			ActorInstance->AddInstanceComponent(NewInstanceComponent);
			NewInstanceComponent->OnComponentCreated();
			NewInstanceComponent->RegisterComponent();

			// Register any new components that may have been created during construction of the instanced component, but were not explicitly registered.
			TInlineComponentArray<UActorComponent*> PostInstanceComponents;
			ActorInstance->GetComponents(PostInstanceComponents);
			for (UActorComponent* ActorComponent : PostInstanceComponents)
			{
				if (!ActorComponent->IsRegistered() && ActorComponent->bAutoRegister && !ActorComponent->IsPendingKill() && !PreInstanceComponents.Contains(ActorComponent))
				{
					ActorComponent->RegisterComponent();
				}
			}

			// Rerun construction scripts
			ActorInstance->RerunConstructionScripts();

			NewComponent = AddNewNodeForInstancedComponent(NewInstanceComponent, Asset, bSetFocusToNewItem);
		}
	}

	return NewComponent;
}

UActorComponent* SSCSEditor::AddNewNode(USCS_Node* NewNode, UObject* Asset, bool bMarkBlueprintModified, bool bSetFocusToNewItem)
{
	check(NewNode != nullptr);

	if(Asset)
	{
		FComponentAssetBrokerage::AssignAssetToComponent(NewNode->ComponentTemplate, Asset);
	}

	FSCSEditorTreeNodePtrType NewNodePtr;

	UBlueprint* Blueprint = GetBlueprint();
	check(Blueprint != nullptr && Blueprint->SimpleConstructionScript != nullptr);

	bool AttachToSceneRootNode = true;
	if (USceneComponent* NewSceneComponent = Cast<USceneComponent>(NewNode->ComponentTemplate))
	{
		// get currently selected component
		TArray<FSCSEditorTreeNodePtrType> SelectedTreeNodes;
		if (SCSTreeWidget.IsValid() && SCSTreeWidget->GetSelectedItems(SelectedTreeNodes) > 0)
		{
			FSCSEditorTreeNodePtrType FirstTreeNode = SelectedTreeNodes[0];
			if (FirstTreeNode.IsValid() && FirstTreeNode->GetComponentTemplate())
			{
				USceneComponent* CastFirstTreeNode = Cast<USceneComponent>(FirstTreeNode->GetComponentTemplate());
				if (CastFirstTreeNode && NewSceneComponent->CanAttachAsChild(CastFirstTreeNode, NAME_None))
				{
					NewNodePtr = AddTreeNode(NewNode, FirstTreeNode, false);
					AttachToSceneRootNode = false;
				}
			}
		}
	}

	if (AttachToSceneRootNode)
	{
		// Add the new node to the editor tree
		NewNodePtr = AddTreeNode(NewNode, SceneRootNodePtr, false);
	}

	// Potentially adjust variable names for any child blueprints
	const FName VariableName = NewNode->GetVariableName();
	if(VariableName != NAME_None)
	{
		FBlueprintEditorUtils::ValidateBlueprintChildVariables(Blueprint, VariableName);
	}
	
	if(bSetFocusToNewItem)
	{
		// Select and request a rename on the new component
		SCSTreeWidget->SetSelection(NewNodePtr);
		OnRenameComponent(false);
	}

	// Will call UpdateTree as part of OnBlueprintChanged handling
	if(bMarkBlueprintModified)
	{
		FBlueprintEditorUtils::MarkBlueprintAsStructurallyModified(Blueprint);
	}
	else
	{
		UpdateTree();
	}

	return NewNode->ComponentTemplate;
}

UActorComponent* SSCSEditor::AddNewNodeForInstancedComponent(UActorComponent* NewInstanceComponent, UObject* Asset, bool bSetFocusToNewItem)
{
	check(NewInstanceComponent != nullptr);

	FSCSEditorTreeNodePtrType NewNodePtr;

	// Add the new node to the editor tree
	USceneComponent* NewSceneComponent = Cast<USceneComponent>(NewInstanceComponent);
	if(NewSceneComponent != nullptr)
	{
		NewNodePtr = AddTreeNodeFromComponent(NewSceneComponent);

		// Remove the old scene root node if it's set to the default one
		//if(SceneRootNodePtr.IsValid() && SceneRootNodePtr->IsDefaultSceneRoot())
		//{
		//	RemoveComponentNode(SceneRootNodePtr);
		//	RootNodes.Remove( SceneRootNodePtr );
		//	SceneRootNodePtr.Reset();
		//}
	}
	else
	{
		// Make sure we've added the separator between scene and behavior components
		if (!bHasAddedSceneAndBehaviorComponentSeparator)
		{
			bHasAddedSceneAndBehaviorComponentSeparator = true;
			RootNodes.Add(MakeShareable(new FSCSEditorTreeNode(FSCSEditorTreeNode::SeparatorNode)));
		}

		NewNodePtr = AddRootComponentTreeNode(NewInstanceComponent);
	}

	if(bSetFocusToNewItem)
	{
		// Select and request a rename on the new component
		SCSTreeWidget->SetSelection(NewNodePtr);
		OnRenameComponent(false);
	}

	UpdateTree(false);

	return NewInstanceComponent;
}

bool SSCSEditor::IsComponentSelected(const UPrimitiveComponent* PrimComponent) const
{
	check(PrimComponent);

	if (SCSTreeWidget.IsValid())
	{
		FSCSEditorTreeNodePtrType NodePtr = GetNodeFromActorComponent(PrimComponent, false);
		if (NodePtr.IsValid())
		{
			return SCSTreeWidget->IsItemSelected(NodePtr);
		}
		else
		{
			UChildActorComponent* PossiblySelectedComponent = nullptr;
			AActor* ComponentOwner = PrimComponent->GetOwner();
			while (ComponentOwner->IsChildActor())
			{
				PossiblySelectedComponent = ComponentOwner->GetParentComponent();
				ComponentOwner = ComponentOwner->GetParentActor();
			}

			if (PossiblySelectedComponent)
			{
				NodePtr = GetNodeFromActorComponent(PossiblySelectedComponent, false);
				if (NodePtr.IsValid())
				{
					return SCSTreeWidget->IsItemSelected(NodePtr);
				}
			}
		}
	}

	return false;
}

void SSCSEditor::SetSelectionOverride(UPrimitiveComponent* PrimComponent) const
{
	PrimComponent->SelectionOverrideDelegate = UPrimitiveComponent::FSelectionOverride::CreateSP(this, &SSCSEditor::IsComponentSelected);
	PrimComponent->PushSelectionToProxy();
}

bool SSCSEditor::CanCutNodes() const
{
	return CanCopyNodes() && CanDeleteNodes();
}

void SSCSEditor::CutSelectedNodes()
{
	TArray<FSCSEditorTreeNodePtrType> SelectedNodes = GetSelectedNodes();
	const FScopedTransaction Transaction( SelectedNodes.Num() > 1 ? LOCTEXT("CutComponents", "Cut Components") : LOCTEXT("CutComponent", "Cut Component") );

	CopySelectedNodes();
	OnDeleteNodes();
}

bool SSCSEditor::CanCopyNodes() const
{
	TArray<UActorComponent*> ComponentsToCopy;
	TArray<FSCSEditorTreeNodePtrType> SelectedNodes = GetSelectedNodes();
	for (int32 i = 0; i < SelectedNodes.Num(); ++i)
	{
		// Get the current selected node reference
		FSCSEditorTreeNodePtrType SelectedNodePtr = SelectedNodes[i];
		check(SelectedNodePtr.IsValid());

		// Get the component template associated with the selected node
		UActorComponent* ComponentTemplate = SelectedNodePtr->GetComponentTemplate();
		if (ComponentTemplate)
		{
			ComponentsToCopy.Add(ComponentTemplate);
		}
	}

	// Verify that the components can be copied
	return FComponentEditorUtils::CanCopyComponents(ComponentsToCopy);
}

void SSCSEditor::CopySelectedNodes()
{
	// Distill the selected nodes into a list of components to copy
	TArray<UActorComponent*> ComponentsToCopy;
	TArray<FSCSEditorTreeNodePtrType> SelectedNodes = GetSelectedNodes();
	for (int32 i = 0; i < SelectedNodes.Num(); ++i)
	{
		// Get the current selected node reference
		FSCSEditorTreeNodePtrType SelectedNodePtr = SelectedNodes[i];
		check(SelectedNodePtr.IsValid());

		// Get the component template associated with the selected node
		UActorComponent* ComponentTemplate = SelectedNodePtr->GetComponentTemplate();
		if (ComponentTemplate)
		{
			ComponentsToCopy.Add(ComponentTemplate);
		}
	}

	// Copy the components to the clipboard
	FComponentEditorUtils::CopyComponents(ComponentsToCopy);
}

bool SSCSEditor::CanPasteNodes() const
{
	if(!IsEditingAllowed())
	{
		return false;
	}

	return SceneRootNodePtr.IsValid() && FComponentEditorUtils::CanPasteComponents(Cast<USceneComponent>(SceneRootNodePtr->GetComponentTemplate()), SceneRootNodePtr->IsDefaultSceneRoot(), true);
}

void SSCSEditor::PasteNodes()
{
	const FScopedTransaction Transaction(LOCTEXT("PasteComponents", "Paste Component(s)"));

	if (EditorMode == EComponentEditorMode::BlueprintSCS)
	{
		// Get the components to paste from the clipboard
		TMap<FName, FName> ParentMap;
		TMap<FName, UActorComponent*> NewObjectMap;
		FComponentEditorUtils::GetComponentsFromClipboard(ParentMap, NewObjectMap, true);
		
		// Clear the current selection
		SCSTreeWidget->ClearSelection();

		// Get the blueprint that's being edited
		UBlueprint* Blueprint = GetBlueprint();
		check(Blueprint != nullptr && Blueprint->SimpleConstructionScript != nullptr);

		Blueprint->Modify();
		SaveSCSCurrentState(Blueprint->SimpleConstructionScript);

		// stop allowing tree updates
		bool bRestoreAllowTreeUpdates = bAllowTreeUpdates;
		bAllowTreeUpdates = false;

		// Create a new tree node for each new (pasted) component
		FSCSEditorTreeNodePtrType FirstNode;
		TMap<FName, FSCSEditorTreeNodePtrType> NewNodeMap;
		for (const TPair<FName, UActorComponent*>& NewObjectPair : NewObjectMap)
		{
			// Get the component object instance
			UActorComponent* NewActorComponent = NewObjectPair.Value;
			check(NewActorComponent);

			// Create a new SCS node to contain the new component and add it to the tree
			NewActorComponent = AddNewNode(Blueprint->SimpleConstructionScript->CreateNodeAndRenameComponent(NewActorComponent), nullptr, false, false);

			if (NewActorComponent)
			{
				// Locate the node that corresponds to the new component template or instance
				FSCSEditorTreeNodePtrType NewNodePtr = FindTreeNode(NewActorComponent);
				if (NewNodePtr.IsValid())
				{
					// Add the new node to the node map
					NewNodeMap.Add(NewObjectPair.Key, NewNodePtr);

					// Update the selection to include the new node
					SCSTreeWidget->SetItemSelection(NewNodePtr, true);

					if (!FirstNode.IsValid())
					{
						FirstNode = NewNodePtr;
					}
				}
			}
		}

		// Restore the node hierarchy from the original copy
		for (const TPair<FName, FSCSEditorTreeNodePtrType>& NewNodePair : NewNodeMap)
		{
			// If an entry exists in the set of known parent nodes for the current node
			if (ParentMap.Contains(NewNodePair.Key))
			{
				// Get the parent node name
				FName ParentName = ParentMap[NewNodePair.Key];
				if (NewNodeMap.Contains(ParentName))
				{
					// Reattach the current node to the parent node (this will also handle detachment from the scene root node)
					NewNodeMap[ParentName]->AddChild(NewNodePair.Value);

					// Ensure that the new node is expanded to show the child node(s)
					SCSTreeWidget->SetItemExpansion(NewNodeMap[ParentName], true);
				}
			}
		}

		// allow tree updates again
		bAllowTreeUpdates = bRestoreAllowTreeUpdates;

		// scroll the first node into view
		if (FirstNode.IsValid())
		{
			SCSTreeWidget->RequestScrollIntoView(FirstNode);
		}

		// Modify the Blueprint generated class structure (this will also call UpdateTree() as a result)
		FBlueprintEditorUtils::MarkBlueprintAsStructurallyModified(Blueprint);
	}
	else    // EComponentEditorMode::ActorInstance
	{
		// Determine where in the hierarchy to paste (default to the root)
		USceneComponent* TargetComponent = GetActorContext()->GetRootComponent();
		for (FSCSEditorTreeNodePtrType SelectedNodePtr : GetSelectedNodes())
		{
			check(SelectedNodePtr.IsValid());

			if (USceneComponent* SceneComponent = Cast<USceneComponent>(SelectedNodePtr->GetComponentTemplate()))
			{
				TargetComponent = SceneComponent;
				break;
			}
		}

		// Paste the components
		TArray<UActorComponent*> PastedComponents;
		FComponentEditorUtils::PasteComponents(PastedComponents, GetActorContext(), TargetComponent);

		if (PastedComponents.Num() > 0)
		{
			// We only want the pasted node(s) to be selected
			SCSTreeWidget->ClearSelection();
			UpdateTree();

			// Select the nodes that correspond to the pasted components
			for (UActorComponent* PastedComponent : PastedComponents)
			{
				FSCSEditorTreeNodePtrType PastedNode = GetNodeFromActorComponent(PastedComponent);
				if (PastedNode.IsValid())
				{
					SCSTreeWidget->SetItemSelection(PastedNode, true);
				}
			}
		}
	}
}

bool SSCSEditor::CanDeleteNodes() const
{
	if(!IsEditingAllowed())
	{
		return false;
	}

	TArray<FSCSEditorTreeNodePtrType> SelectedNodes = SCSTreeWidget->GetSelectedItems();
	for (int32 i = 0; i < SelectedNodes.Num(); ++i)
	{
		if (!SelectedNodes[i]->CanDelete()) {return false;}
	}
	return SelectedNodes.Num() > 0;
}

void SSCSEditor::OnDeleteNodes()
{
	// Invalidate any active component in the visualizer
	GUnrealEd->ComponentVisManager.ClearActiveComponentVis();

	const FScopedTransaction Transaction( LOCTEXT("RemoveComponents", "Remove Components") );

	if (EditorMode == EComponentEditorMode::BlueprintSCS)
	{
		UBlueprint* Blueprint = GetBlueprint();
		check(Blueprint != nullptr);

		// Get the current render info for the blueprint. If this is NULL then the blueprint is not currently visualizable (no visible primitive components)
		FThumbnailRenderingInfo* RenderInfo = GUnrealEd->GetThumbnailManager()->GetRenderingInfo( Blueprint );

		// Remove node(s) from SCS
		TArray<FSCSEditorTreeNodePtrType> SelectedNodes = SCSTreeWidget->GetSelectedItems();
		for (int32 i = 0; i < SelectedNodes.Num(); ++i)
		{
			FSCSEditorTreeNodePtrType Node = SelectedNodes[i];

			USCS_Node* SCS_Node = Node->GetSCSNode();
			if(SCS_Node != nullptr)
			{
				USimpleConstructionScript* SCS = SCS_Node->GetSCS();
				check(SCS != nullptr && Blueprint == SCS->GetBlueprint());

				// Saving objects for restoring purpose.
				Blueprint->Modify();
				SaveSCSCurrentState( SCS );
			}

			RemoveComponentNode(Node);
		}

		// Will call UpdateTree as part of OnBlueprintChanged handling
		FBlueprintEditorUtils::MarkBlueprintAsStructurallyModified(Blueprint);

		// If we had a thumbnail before we deleted any components, check to see if we should clear it
		// If we deleted the final visualizable primitive from the blueprint, GetRenderingInfo should return NULL
		FThumbnailRenderingInfo* NewRenderInfo = GUnrealEd->GetThumbnailManager()->GetRenderingInfo( Blueprint );
		if ( RenderInfo && !NewRenderInfo )
		{
			// We removed the last visible primitive component, clear the thumbnail
			const FString BPFullName = FString::Printf(TEXT("%s %s"), *Blueprint->GetClass()->GetName(), *Blueprint->GetPathName());
			UPackage* BPPackage = Blueprint->GetOutermost();
			ThumbnailTools::CacheEmptyThumbnail( BPFullName, BPPackage );
		}
	}
	else    // EComponentEditorMode::ActorInstance
	{
		if (AActor* ActorInstance = GetActorContext())
		{
			ActorInstance->Modify();
		}

		TArray<UActorComponent*> ComponentsToDelete;
		TArray<FSCSEditorTreeNodePtrType> SelectedNodes = GetSelectedNodes();
		for (int32 i = 0; i < SelectedNodes.Num(); ++i)
		{
			// Get the current selected node reference
			FSCSEditorTreeNodePtrType SelectedNodePtr = SelectedNodes[i];
			check(SelectedNodePtr.IsValid());

			// Get the component template associated with the selected node
			UActorComponent* ComponentTemplate = SelectedNodePtr->GetComponentTemplate();
			if (ComponentTemplate)
			{
				ComponentsToDelete.Add(ComponentTemplate);
			}
		}

		UActorComponent* ComponentToSelect = nullptr;
		int32 NumDeletedComponents = FComponentEditorUtils::DeleteComponents(ComponentsToDelete, ComponentToSelect);
		if (NumDeletedComponents > 0)
		{
			if (ComponentToSelect)
			{
				FSCSEditorTreeNodePtrType NodeToSelect = GetNodeFromActorComponent(ComponentToSelect);
				if (NodeToSelect.IsValid())
				{
					SCSTreeWidget->SetSelection(NodeToSelect);
				}
			}

			// Rebuild the tree view to reflect the new component hierarchy
			UpdateTree();
		}
	}

	// Do this AFTER marking the Blueprint as modified
	UpdateSelectionFromNodes(SCSTreeWidget->GetSelectedItems());
}

void SSCSEditor::RemoveComponentNode(FSCSEditorTreeNodePtrType InNodePtr)
{
	check(InNodePtr.IsValid());

	if (EditorMode == EComponentEditorMode::BlueprintSCS)
	{
		USCS_Node* SCS_Node = InNodePtr->GetSCSNode();
		if(SCS_Node != NULL)
		{
			// Clear selection if current
			if (SCSTreeWidget->GetSelectedItems().Contains(InNodePtr))
			{
				SCSTreeWidget->ClearSelection();
			}

			USimpleConstructionScript* SCS = SCS_Node->GetSCS();
			check(SCS != nullptr);

			// Remove any instances of variable accessors from the blueprint graphs
			UBlueprint* Blueprint = SCS->GetBlueprint();
			if(Blueprint != nullptr)
			{
				FBlueprintEditorUtils::RemoveVariableNodes(Blueprint, InNodePtr->GetVariableName());
			}

			// Remove node from SCS tree
			SCS->RemoveNodeAndPromoteChildren(SCS_Node);

			// Clear the delegate
			SCS_Node->SetOnNameChanged(FSCSNodeNameChanged());

			// on removal, since we don't move the template from the 
			// GeneratedClass (which we shouldn't, as it would create a 
			// discrepancy with existing instances), we rename it instead so that 
			// we can re-use the name without having to compile (we still have a 
			// problem if they attempt to name it to what ever we choose here, 
			// but that is unlikely)
			// note: skip this for the default scene root; we don't actually destroy that node when it's removed, so we don't need the template to be renamed.
			if (!InNodePtr->IsDefaultSceneRoot() && SCS_Node->ComponentTemplate != nullptr)
			{
				SCS_Node->ComponentTemplate->Modify();
				const FString RemovedName = SCS_Node->GetVariableName().ToString() + TEXT("_REMOVED_") + FGuid::NewGuid().ToString();
				SCS_Node->ComponentTemplate->Rename(*RemovedName, /*NewOuter =*/nullptr, REN_DontCreateRedirectors);
			}
		}
	}
	else    // EComponentEditorMode::ActorInstance
	{
		AActor* ActorInstance = GetActorContext();

		UActorComponent* ComponentInstance = InNodePtr->GetComponentTemplate();
		if ((ActorInstance != nullptr) && (ComponentInstance != nullptr))
		{
			// Clear selection if current
			if (SCSTreeWidget->GetSelectedItems().Contains(InNodePtr))
			{
				SCSTreeWidget->ClearSelection();
			}

			const bool bWasDefaultSceneRoot = InNodePtr.IsValid() && InNodePtr->IsDefaultSceneRoot();

			// Destroy the component instance
			ComponentInstance->Modify();
			ComponentInstance->DestroyComponent(!bWasDefaultSceneRoot);
		}
	}
}

void SSCSEditor::UpdateSelectionFromNodes(const TArray<FSCSEditorTreeNodePtrType> &SelectedNodes)
{
	bUpdatingSelection = true;

	// Notify that the selection has updated
	OnSelectionUpdated.ExecuteIfBound(SelectedNodes);

	bUpdatingSelection = false;
}

void SSCSEditor::RefreshSelectionDetails()
{
	UpdateSelectionFromNodes(SCSTreeWidget->GetSelectedItems());
}

void SSCSEditor::OnTreeSelectionChanged(FSCSEditorTreeNodePtrType, ESelectInfo::Type /*SelectInfo*/)
{
	UpdateSelectionFromNodes(SCSTreeWidget->GetSelectedItems());
}

bool SSCSEditor::IsNodeInSimpleConstructionScript( USCS_Node* Node ) const
{
	check(Node);

	USimpleConstructionScript* NodeSCS = Node->GetSCS();
	if(NodeSCS != NULL)
	{
		return NodeSCS->GetAllNodes().Contains(Node);
	}
	
	return false;
}

FSCSEditorTreeNodePtrType SSCSEditor::AddTreeNode(USCS_Node* InSCSNode, FSCSEditorTreeNodePtrType InParentNodePtr, const bool bIsInheritedSCS)
{
	FSCSEditorTreeNodePtrType NewNodePtr;

	check(InSCSNode != NULL);

	// During diffs, ComponentTemplates can easily be null, so prevent these checks.
	if (!bIsDiffing)
	{
		check(InSCSNode->ComponentTemplate != NULL);
		checkf(InSCSNode->ParentComponentOrVariableName == NAME_None
			|| (!InSCSNode->bIsParentComponentNative && InParentNodePtr->GetSCSNode() != NULL && InParentNodePtr->GetSCSNode()->GetVariableName() == InSCSNode->ParentComponentOrVariableName)
			|| (InSCSNode->bIsParentComponentNative && InParentNodePtr->GetComponentTemplate() != NULL && InParentNodePtr->GetComponentTemplate()->GetFName() == InSCSNode->ParentComponentOrVariableName),
			TEXT("Failed to add SCS node %s to tree:\n- bIsParentComponentNative=%d\n- Stored ParentComponentOrVariableName=%s\n- Actual ParentComponentOrVariableName=%s"),
			*InSCSNode->GetVariableName().ToString(),
			!!InSCSNode->bIsParentComponentNative,
			*InSCSNode->ParentComponentOrVariableName.ToString(),
			!InSCSNode->bIsParentComponentNative
			? (InParentNodePtr->GetSCSNode() != NULL ? *InParentNodePtr->GetSCSNode()->GetVariableName().ToString() : TEXT("NULL"))
			: (InParentNodePtr->GetComponentTemplate() != NULL ? *InParentNodePtr->GetComponentTemplate()->GetFName().ToString() : TEXT("NULL")));
	}
	
	// Determine whether or not the given node is inherited from a parent Blueprint
	USimpleConstructionScript* NodeSCS = InSCSNode->GetSCS();

	if(InSCSNode->ComponentTemplate && InSCSNode->ComponentTemplate->IsA(USceneComponent::StaticClass()))
	{
		FSCSEditorTreeNodePtrType ParentPtr = InParentNodePtr.IsValid() ? InParentNodePtr : SceneRootNodePtr;
		if(ParentPtr.IsValid())
		{
			// do this first, because we need a FSCSEditorTreeNodePtrType for the new node
			NewNodePtr = ParentPtr->AddChild(InSCSNode, bIsInheritedSCS);
			RefreshFilteredState(NewNodePtr, /*bRecursive =*/false);

			bool bParentIsEditorOnly = ParentPtr->GetComponentTemplate()->IsEditorOnly();
			// if you can't nest this new node under the proposed parent (then swap the two)
			if (bParentIsEditorOnly && !InSCSNode->ComponentTemplate->IsEditorOnly() && ParentPtr->CanReparent())
			{
				FSCSEditorTreeNodePtrType OldParentPtr = ParentPtr;
				ParentPtr = OldParentPtr->GetParent();

				OldParentPtr->RemoveChild(NewNodePtr);
				NodeSCS->RemoveNode(OldParentPtr->GetSCSNode());

				// if the grandparent node is invalid (assuming this means that the parent node was the scene-root)
				if (!ParentPtr.IsValid())
				{
					check(OldParentPtr == SceneRootNodePtr);
					SceneRootNodePtr = NewNodePtr;
					NodeSCS->AddNode(SceneRootNodePtr->GetSCSNode());
				}
				else 
				{
					ParentPtr->AddChild(NewNodePtr);
				}

				// move the proposed parent in as a child to the new node
				NewNodePtr->AddChild(OldParentPtr);
			} // if bParentIsEditorOnly...

			// Expand parent nodes by default
			SCSTreeWidget->SetItemExpansion(ParentPtr, true);
		}
		//else, if !SceneRootNodePtr.IsValid(), make it the scene root node if it has not been set yet
		else 
		{
			// Create a new root node
			if (RootTreeNode.IsValid())
			{
				NewNodePtr = RootTreeNode->AddChild(InSCSNode, bIsInheritedSCS);
			}
			else
			{
				NewNodePtr = MakeShareable(new FSCSEditorTreeNodeComponent(InSCSNode, bIsInheritedSCS));
				RootNodes.Add(NewNodePtr);

				bool bIsFilteredOut = RefreshFilteredState(NewNodePtr, /*bRecursive =*/false);
				if (!bIsFilteredOut)
				{
					FilteredRootNodes.Add(NewNodePtr);
				}
			}
			
			NodeSCS->AddNode(InSCSNode);
			
			// Add it to the root set
			RootComponentNodes.Insert(NewNodePtr, 0);

			// Make it the scene root node
			SceneRootNodePtr = NewNodePtr;

			// Expand the scene root node by default
			SCSTreeWidget->SetItemExpansion(SceneRootNodePtr, true);
		}
	}
	else
	{
		// If the given SCS node does not contain a scene component template, we create a new root node
		if (RootTreeNode.IsValid())
		{
			NewNodePtr = RootTreeNode->AddChild(InSCSNode, bIsInheritedSCS);
		}
		else
		{
			NewNodePtr = MakeShareable(new FSCSEditorTreeNodeComponent(InSCSNode, bIsInheritedSCS));
			RootNodes.Add(NewNodePtr);

			bool bIsFilteredOut = RefreshFilteredState(NewNodePtr, /*bRecursive =*/false);
			if (!bIsFilteredOut)
			{
				FilteredRootNodes.Add(NewNodePtr);
			}
		}

		RootComponentNodes.Add(NewNodePtr);

		// If the SCS root node array does not already contain the given node, this will add it (this should only occur after node creation)
		if(NodeSCS != NULL)
		{
			NodeSCS->AddNode(InSCSNode);
		}
	}

	// Recursively add the given SCS node's child nodes
	for (USCS_Node* ChildNode : InSCSNode->GetChildNodes())
	{
		AddTreeNode(ChildNode, NewNodePtr, bIsInheritedSCS);
	}

	return NewNodePtr;
}

FSCSEditorTreeNodePtrType SSCSEditor::AddTreeNodeFromComponent(USceneComponent* InSceneComponent)
{
	FSCSEditorTreeNodePtrType NewNodePtr;

	check(InSceneComponent != NULL);
	ensure(!InSceneComponent->IsPendingKill());

	// If the given component has a parent, and if we're not in "instance" mode OR the owner of the parent matches the Actor instance we're editing
	if(InSceneComponent->GetAttachParent() != NULL
		&& (EditorMode != EComponentEditorMode::ActorInstance || InSceneComponent->GetAttachParent()->GetOwner() == GetActorContext()))
	{
		// Attempt to find the parent node in the current tree
		FSCSEditorTreeNodePtrType ParentNodePtr = FindTreeNode(InSceneComponent->GetAttachParent());
		if(!ParentNodePtr.IsValid())
		{
			// If the actual attach parent wasn't found, attempt to find its archetype.
			// This handles the BP editor case where we might add UCS component nodes taken
			// from the preview actor instance, which are not themselves template objects.
			ParentNodePtr = FindTreeNode(Cast<USceneComponent>(InSceneComponent->GetAttachParent()->GetArchetype()));
			if(!ParentNodePtr.IsValid())
			{
				// Recursively add the parent node to the tree if it does not exist yet
				ParentNodePtr = AddTreeNodeFromComponent(InSceneComponent->GetAttachParent());
			}
		}

		// Add a new tree node for the given scene component
		check(ParentNodePtr.IsValid());
		NewNodePtr = ParentNodePtr->AddChildFromComponent(InSceneComponent);
		RefreshFilteredState(NewNodePtr, /*bRecursive =*/false);

		// Expand parent nodes by default
		SCSTreeWidget->SetItemExpansion(ParentNodePtr, true);
	}
	else
	{
		// Make it the scene root node if it has not been set yet
		if(!SceneRootNodePtr.IsValid())
		{
			// Create a new root node
			NewNodePtr = AddRootComponentTreeNode(InSceneComponent);

			// Make it the scene root node
			SceneRootNodePtr = NewNodePtr;

			// Expand the scene root node by default
			SCSTreeWidget->SetItemExpansion(SceneRootNodePtr, true);
		}
		else if (SceneRootNodePtr->GetComponentTemplate() != InSceneComponent)
		{
			NewNodePtr = SceneRootNodePtr->AddChildFromComponent(InSceneComponent);
			RefreshFilteredState(NewNodePtr, /*bRecursive =*/false);
		}
	}

	return NewNodePtr;
}

FSCSEditorTreeNodePtrType SSCSEditor::FindTreeNode(const USCS_Node* InSCSNode, FSCSEditorTreeNodePtrType InStartNodePtr) const
{
	FSCSEditorTreeNodePtrType NodePtr;
	if(InSCSNode != NULL)
	{
		// Start at the scene root node if none was given
		if(!InStartNodePtr.IsValid())
		{
			InStartNodePtr = SceneRootNodePtr;
		}

		if(InStartNodePtr.IsValid())
		{
			// Check to see if the given SCS node matches the given tree node
			if(InStartNodePtr->GetSCSNode() == InSCSNode)
			{
				NodePtr = InStartNodePtr;
			}
			else
			{
				// Recursively search for the node in our child set
				NodePtr = InStartNodePtr->FindChild(InSCSNode);
				if(!NodePtr.IsValid())
				{
					for(int32 i = 0; i < InStartNodePtr->GetChildren().Num() && !NodePtr.IsValid(); ++i)
					{
						NodePtr = FindTreeNode(InSCSNode, InStartNodePtr->GetChildren()[i]);
					}
				}
			}
		}
	}

	return NodePtr;
}

FSCSEditorTreeNodePtrType SSCSEditor::FindTreeNode(const UActorComponent* InComponent, FSCSEditorTreeNodePtrType InStartNodePtr) const
{
	FSCSEditorTreeNodePtrType NodePtr;
	if(InComponent != NULL)
	{
		// Start at the scene root node if none was given
		if(!InStartNodePtr.IsValid())
		{
			InStartNodePtr = SceneRootNodePtr;
		}

		if(InStartNodePtr.IsValid())
		{
			// Check to see if the given component template matches the given tree node
			// 
			// For certain node types, GetEditableComponentTemplate() will handle retrieving 
			// the "OverridenComponentTemplate" which may be what we're looking for in some 
			// cases; if not, then we fall back to just checking GetComponentTemplate()
			if (InStartNodePtr->GetEditableComponentTemplate(GetBlueprint()) == InComponent)
			{
				NodePtr = InStartNodePtr;
			}
			else if (InStartNodePtr->GetComponentTemplate() == InComponent)
			{
				NodePtr = InStartNodePtr;
			}
			else
			{
				// Recursively search for the node in our child set
				NodePtr = InStartNodePtr->FindChild(InComponent);
				if(!NodePtr.IsValid())
				{
					for(int32 i = 0; i < InStartNodePtr->GetChildren().Num() && !NodePtr.IsValid(); ++i)
					{
						NodePtr = FindTreeNode(InComponent, InStartNodePtr->GetChildren()[i]);
					}
				}
			}
		}
	}

	return NodePtr;
}

FSCSEditorTreeNodePtrType SSCSEditor::FindTreeNode(const FName& InVariableOrInstanceName, FSCSEditorTreeNodePtrType InStartNodePtr) const
{
	FSCSEditorTreeNodePtrType NodePtr;
	if(InVariableOrInstanceName != NAME_None)
	{
		// Start at the scene root node if none was given
		if(!InStartNodePtr.IsValid())
		{
			InStartNodePtr = SceneRootNodePtr;
		}

		if(InStartNodePtr.IsValid())
		{
			FName ItemName = InStartNodePtr->GetNodeID();

			// Check to see if the given name matches the item name
			if(InVariableOrInstanceName == ItemName)
			{
				NodePtr = InStartNodePtr;
			}
			else
			{
				// Recursively search for the node in our child set
				NodePtr = InStartNodePtr->FindChild(InVariableOrInstanceName);
				if(!NodePtr.IsValid())
				{
					for(int32 i = 0; i < InStartNodePtr->GetChildren().Num() && !NodePtr.IsValid(); ++i)
					{
						NodePtr = FindTreeNode(InVariableOrInstanceName, InStartNodePtr->GetChildren()[i]);
					}
				}
			}
		}
	}

	return NodePtr;
}

void SSCSEditor::OnItemScrolledIntoView( FSCSEditorTreeNodePtrType InItem, const TSharedPtr<ITableRow>& InWidget)
{
	if(DeferredRenameRequest != NAME_None)
	{
		FName ItemName = InItem->GetNodeID();
		if(DeferredRenameRequest == ItemName)
		{
			DeferredRenameRequest = NAME_None;
			InItem->OnRequestRename(bIsDeferredRenameRequestTransactional);
		}
	}
}

void SSCSEditor::HandleItemDoubleClicked(FSCSEditorTreeNodePtrType InItem)
{
	// Notify that the selection has updated
	OnItemDoubleClicked.ExecuteIfBound(InItem);
}

void SSCSEditor::OnRenameComponent(bool bTransactional)
{
	TArray< FSCSEditorTreeNodePtrType > SelectedItems = SCSTreeWidget->GetSelectedItems();

	// Should already be prevented from making it here.
	check(SelectedItems.Num() == 1);

	DeferredRenameRequest = SelectedItems[0]->GetNodeID();
	bIsDeferredRenameRequestTransactional = bTransactional;

	SCSTreeWidget->RequestScrollIntoView(SelectedItems[0]);
}

bool SSCSEditor::CanRenameComponent() const
{
	return IsEditingAllowed() && SCSTreeWidget->GetSelectedItems().Num() == 1 && SCSTreeWidget->GetSelectedItems()[0]->CanRename();
}

void SSCSEditor::GetCollapsedNodes(const FSCSEditorTreeNodePtrType& InNodePtr, TSet<FSCSEditorTreeNodePtrType>& OutCollapsedNodes) const
{
	if(InNodePtr.IsValid())
	{
		const TArray<FSCSEditorTreeNodePtrType>& Children = InNodePtr->GetChildren();
		if(Children.Num() > 0)
		{
			if(!SCSTreeWidget->IsItemExpanded(InNodePtr))
			{
				OutCollapsedNodes.Add(InNodePtr);
			}

			for(int32 i = 0; i < Children.Num(); ++i)
			{
				GetCollapsedNodes(Children[i], OutCollapsedNodes);
			}
		}
	}
}

EVisibility SSCSEditor::GetPromoteToBlueprintButtonVisibility() const
{
	EVisibility ButtonVisibility = EVisibility::Collapsed;
	if (EditorMode == EComponentEditorMode::ActorInstance)
	{
		if (GetBlueprint() == nullptr)
		{
			ButtonVisibility = EVisibility::Visible;
		}
	}

	return ButtonVisibility;
}

EVisibility SSCSEditor::GetEditBlueprintButtonVisibility() const
{
	EVisibility ButtonVisibility = EVisibility::Collapsed;
	if (EditorMode == EComponentEditorMode::ActorInstance)
	{
		if (GetBlueprint() != nullptr)
		{
			ButtonVisibility = EVisibility::Visible;
		}
	}

	return ButtonVisibility;
}

FText SSCSEditor::OnGetApplyChangesToBlueprintTooltip() const
{
	int32 NumChangedProperties = 0;

	AActor* Actor = GetActorContext();
	UBlueprint* Blueprint = (Actor != nullptr) ? Cast<UBlueprint>(Actor->GetClass()->ClassGeneratedBy) : nullptr;

	if(Actor != NULL && Blueprint != NULL && Actor->GetClass()->ClassGeneratedBy == Blueprint)
	{
		AActor* BlueprintCDO = Actor->GetClass()->GetDefaultObject<AActor>();
		if(BlueprintCDO != NULL)
		{
			const EditorUtilities::ECopyOptions::Type CopyOptions = (EditorUtilities::ECopyOptions::Type)(EditorUtilities::ECopyOptions::PreviewOnly|EditorUtilities::ECopyOptions::OnlyCopyEditOrInterpProperties);
			NumChangedProperties += EditorUtilities::CopyActorProperties(Actor, BlueprintCDO, CopyOptions);
		}
		NumChangedProperties += Actor->GetInstanceComponents().Num();
	}


	if(NumChangedProperties == 0)
	{
		return LOCTEXT("DisabledPushToBlueprintDefaults_ToolTip", "Replaces the Blueprint's defaults with any altered property values.");
	}
	else if(NumChangedProperties > 1)
	{
		return FText::Format(LOCTEXT("PushToBlueprintDefaults_ToolTip", "Click to apply {0} changed properties to the Blueprint."), FText::AsNumber(NumChangedProperties));
	}
	else
	{
		return LOCTEXT("PushOneToBlueprintDefaults_ToolTip", "Click to apply 1 changed property to the Blueprint.");
	}
}

FText SSCSEditor::OnGetResetToBlueprintDefaultsTooltip() const
{
	int32 NumChangedProperties = 0;

	AActor* Actor = GetActorContext();
	UBlueprint* Blueprint = (Actor != nullptr) ? Cast<UBlueprint>(Actor->GetClass()->ClassGeneratedBy) : nullptr;
	if(Actor != NULL && Blueprint != NULL && Actor->GetClass()->ClassGeneratedBy == Blueprint)
	{
		AActor* BlueprintCDO = Actor->GetClass()->GetDefaultObject<AActor>();
		if(BlueprintCDO != NULL)
		{
			const EditorUtilities::ECopyOptions::Type CopyOptions = (EditorUtilities::ECopyOptions::Type)(EditorUtilities::ECopyOptions::PreviewOnly|EditorUtilities::ECopyOptions::OnlyCopyEditOrInterpProperties);
			NumChangedProperties += EditorUtilities::CopyActorProperties(BlueprintCDO, Actor, CopyOptions);
		}
		NumChangedProperties += Actor->GetInstanceComponents().Num();
	}

	if(NumChangedProperties == 0)
	{
		return LOCTEXT("DisabledResetBlueprintDefaults_ToolTip", "Resets altered properties back to their Blueprint default values.");
	}
	else if(NumChangedProperties > 1)
	{
		return FText::Format(LOCTEXT("ResetToBlueprintDefaults_ToolTip", "Click to reset {0} changed properties to their Blueprint default values."), FText::AsNumber(NumChangedProperties));
	}
	else
	{
		return LOCTEXT("ResetOneToBlueprintDefaults_ToolTip", "Click to reset 1 changed property to its Blueprint default value.");
	}
}

void SSCSEditor::OnOpenBlueprintEditor(bool bForceCodeEditing) const
{
	if (AActor* ActorInstance = GetActorContext())
	{
		if (UBlueprint* Blueprint = Cast<UBlueprint>(ActorInstance->GetClass()->ClassGeneratedBy))
		{
			if (bForceCodeEditing && (Blueprint->UbergraphPages.Num() > 0))
			{
				FKismetEditorUtilities::BringKismetToFocusAttentionOnObject(Blueprint->UbergraphPages[0]);
			}
			else
			{
				FAssetEditorManager::Get().OpenEditorForAsset(Blueprint);
			}
		}
	}
}

/** 
This struct saves and deselects all selected instanced components (from given actor), then finds them (in recreated actor instance, after compilation) and selects them again.
*/
struct FRestoreSelectedInstanceComponent
{
	TWeakObjectPtr<UClass> ActorClass;
	FName ActorName;
	TWeakObjectPtr<UObject> ActorOuter;

	struct FComponentKey
	{
		FName Name;
		TWeakObjectPtr<UClass> Class;

		FComponentKey(FName InName, UClass* InClass) : Name(InName), Class(InClass) {}
	};
	TArray<FComponentKey> ComponentKeys;

	FRestoreSelectedInstanceComponent()
		: ActorClass(nullptr)
		, ActorOuter(nullptr)
	{ }

	void Save(AActor* InActor)
	{
		check(InActor);
		ActorClass = InActor->GetClass();
		ActorName = InActor->GetFName();
		ActorOuter = InActor->GetOuter();

		check(GEditor);
		TArray<UActorComponent*> ComponentsToSaveAndDelesect;
		for (auto Iter = GEditor->GetSelectedComponentIterator(); Iter; ++Iter)
		{
			UActorComponent* Component = CastChecked<UActorComponent>(*Iter, ECastCheckedType::NullAllowed);
			if (Component && InActor->GetInstanceComponents().Contains(Component))
			{
				ComponentsToSaveAndDelesect.Add(Component);
			}
		}

		for (UActorComponent* Component : ComponentsToSaveAndDelesect)
		{
			USelection* SelectedComponents = GEditor->GetSelectedComponents();
			if (ensure(SelectedComponents))
			{
				ComponentKeys.Add(FComponentKey(Component->GetFName(), Component->GetClass()));
				SelectedComponents->Deselect(Component);
			}
		}
	}

	void Restore()
	{
		AActor* Actor = (ActorClass.IsValid() && ActorOuter.IsValid()) 
			? Cast<AActor>((UObject*)FindObjectWithOuter(ActorOuter.Get(), ActorClass.Get(), ActorName)) 
			: nullptr;
		if (Actor)
		{
			for (const FComponentKey& IterKey : ComponentKeys)
			{
				UActorComponent* const* ComponentPtr = Algo::FindByPredicate(Actor->GetComponents(), [&](UActorComponent* InComp)
				{
					return InComp && (InComp->GetFName() == IterKey.Name) && (InComp->GetClass() == IterKey.Class.Get());
				});
				if (ComponentPtr && *ComponentPtr)
				{
					check(GEditor);
					GEditor->SelectComponent(*ComponentPtr, true, false);
				}
			}
		}
	}
};

void SSCSEditor::OnApplyChangesToBlueprint() const
{
	int32 NumChangedProperties = 0;

	AActor* Actor = GetActorContext();
	UBlueprint* Blueprint = (Actor != nullptr) ? Cast<UBlueprint>(Actor->GetClass()->ClassGeneratedBy) : nullptr;

	if (Actor != NULL && Blueprint != NULL && Actor->GetClass()->ClassGeneratedBy == Blueprint)
	{
		// Cache the actor label as by the time we need it, it may be invalid
		const FString ActorLabel = Actor->GetActorLabel();
		FRestoreSelectedInstanceComponent RestoreSelectedInstanceComponent;
		{
			const FScopedTransaction Transaction(LOCTEXT("PushToBlueprintDefaults_Transaction", "Apply Changes to Blueprint"));

			// The component selection state should be maintained
			GEditor->GetSelectedComponents()->Modify();

			Actor->Modify();

			// Mark components that are either native or from the SCS as modified so they will be restored
			for (UActorComponent* ActorComponent : Actor->GetComponents())
			{
				if (ActorComponent && (ActorComponent->CreationMethod == EComponentCreationMethod::SimpleConstructionScript || ActorComponent->CreationMethod == EComponentCreationMethod::Native))
				{
					ActorComponent->Modify();
				}
			}

			// Perform the actual copy
			{
				AActor* BlueprintCDO = Actor->GetClass()->GetDefaultObject<AActor>();
				if (BlueprintCDO != NULL)
				{
					const EditorUtilities::ECopyOptions::Type CopyOptions = (EditorUtilities::ECopyOptions::Type)(EditorUtilities::ECopyOptions::OnlyCopyEditOrInterpProperties | EditorUtilities::ECopyOptions::PropagateChangesToArchetypeInstances);
					NumChangedProperties = EditorUtilities::CopyActorProperties(Actor, BlueprintCDO, CopyOptions);
					if (Actor->GetInstanceComponents().Num() > 0)
					{
						RestoreSelectedInstanceComponent.Save(Actor);
						FKismetEditorUtilities::AddComponentsToBlueprint(Blueprint, Actor->GetInstanceComponents());
						NumChangedProperties += Actor->GetInstanceComponents().Num();
						Actor->ClearInstanceComponents(true);
					}
					if (NumChangedProperties > 0)
					{
						Actor = nullptr; // It is unsafe to use Actor after this point as it may have been reinstanced, so set it to null to make this obvious
					}
				}
			}
		}

		// Compile the BP outside of the transaction
 		if (NumChangedProperties > 0)
 		{
			FBlueprintEditorUtils::MarkBlueprintAsModified(Blueprint);
			FKismetEditorUtilities::CompileBlueprint(Blueprint);
			RestoreSelectedInstanceComponent.Restore();
 		}

		// Set up a notification record to indicate success/failure
		FNotificationInfo NotificationInfo(FText::GetEmpty());
		NotificationInfo.FadeInDuration = 1.0f;
		NotificationInfo.FadeOutDuration = 2.0f;
		NotificationInfo.bUseLargeFont = false;
		SNotificationItem::ECompletionState CompletionState;
		if (NumChangedProperties > 0)
		{
			if (NumChangedProperties > 1)
			{
				FFormatNamedArguments Args;
				Args.Add(TEXT("BlueprintName"), FText::FromName(Blueprint->GetFName()));
				Args.Add(TEXT("NumChangedProperties"), NumChangedProperties);
				Args.Add(TEXT("ActorName"), FText::FromString(ActorLabel));
				NotificationInfo.Text = FText::Format(LOCTEXT("PushToBlueprintDefaults_ApplySuccess", "Updated Blueprint {BlueprintName} ({NumChangedProperties} property changes applied from actor {ActorName})."), Args);
			}
			else
			{
				FFormatNamedArguments Args;
				Args.Add(TEXT("BlueprintName"), FText::FromName(Blueprint->GetFName()));
				Args.Add(TEXT("ActorName"), FText::FromString(ActorLabel));
				NotificationInfo.Text = FText::Format(LOCTEXT("PushOneToBlueprintDefaults_ApplySuccess", "Updated Blueprint {BlueprintName} (1 property change applied from actor {ActorName})."), Args);
			}
			CompletionState = SNotificationItem::CS_Success;
		}
		else
		{
			NotificationInfo.Text = LOCTEXT("PushToBlueprintDefaults_ApplyFailed", "No properties were copied");
			CompletionState = SNotificationItem::CS_Fail;
		}

		// Add the notification to the queue
		const TSharedPtr<SNotificationItem> Notification = FSlateNotificationManager::Get().AddNotification(NotificationInfo);
		Notification->SetCompletionState(CompletionState);
	}
}

void SSCSEditor::OnResetToBlueprintDefaults() const
{
	int32 NumChangedProperties = 0;

	AActor* Actor = GetActorContext();
	UBlueprint* Blueprint = (Actor != nullptr) ? Cast<UBlueprint>(Actor->GetClass()->ClassGeneratedBy) : nullptr;

	if ((Actor != NULL) && (Blueprint != NULL) && (Actor->GetClass()->ClassGeneratedBy == Blueprint))
	{
		const FScopedTransaction Transaction(LOCTEXT("ResetToBlueprintDefaults_Transaction", "Reset to Class Defaults"));

		{
			AActor* BlueprintCDO = Actor->GetClass()->GetDefaultObject<AActor>();
			if (BlueprintCDO != NULL)
			{
				const EditorUtilities::ECopyOptions::Type CopyOptions = (EditorUtilities::ECopyOptions::Type)(EditorUtilities::ECopyOptions::OnlyCopyEditOrInterpProperties | EditorUtilities::ECopyOptions::CallPostEditChangeProperty);
				NumChangedProperties = EditorUtilities::CopyActorProperties(BlueprintCDO, Actor, CopyOptions);
			}
			NumChangedProperties += Actor->GetInstanceComponents().Num();
			Actor->ClearInstanceComponents(true);
		}

		// Set up a notification record to indicate success/failure
		FNotificationInfo NotificationInfo(FText::GetEmpty());
		NotificationInfo.FadeInDuration = 1.0f;
		NotificationInfo.FadeOutDuration = 2.0f;
		NotificationInfo.bUseLargeFont = false;
		SNotificationItem::ECompletionState CompletionState;
		if (NumChangedProperties > 0)
		{
			if (NumChangedProperties > 1)
			{
				FFormatNamedArguments Args;
				Args.Add(TEXT("BlueprintName"), FText::FromName(Blueprint->GetFName()));
				Args.Add(TEXT("NumChangedProperties"), NumChangedProperties);
				Args.Add(TEXT("ActorName"), FText::FromString(Actor->GetActorLabel()));
				NotificationInfo.Text = FText::Format(LOCTEXT("ResetToBlueprintDefaults_ApplySuccess", "Reset {ActorName} ({NumChangedProperties} property changes applied from Blueprint {BlueprintName})."), Args);
			}
			else
			{
				FFormatNamedArguments Args;
				Args.Add(TEXT("BlueprintName"), FText::FromName(Blueprint->GetFName()));
				Args.Add(TEXT("ActorName"), FText::FromString(Actor->GetActorLabel()));
				NotificationInfo.Text = FText::Format(LOCTEXT("ResetOneToBlueprintDefaults_ApplySuccess", "Reset {ActorName} (1 property change applied from Blueprint {BlueprintName})."), Args);
			}
			CompletionState = SNotificationItem::CS_Success;
		}
		else
		{
			NotificationInfo.Text = LOCTEXT("ResetToBlueprintDefaults_Failed", "No properties were reset");
			CompletionState = SNotificationItem::CS_Fail;
		}

		// Add the notification to the queue
		const TSharedPtr<SNotificationItem> Notification = FSlateNotificationManager::Get().AddNotification(NotificationInfo);
		Notification->SetCompletionState(CompletionState);
	}
}

void SSCSEditor::PromoteToBlueprint() const
{
	bool bHarvest = false;
	FCreateBlueprintFromActorDialog::OpenDialog(bHarvest, GetActorContext());
}

FReply SSCSEditor::OnPromoteToBlueprintClicked()
{
	PromoteToBlueprint();
	return FReply::Handled();
}

const TArray<FSCSEditorTreeNodePtrType>& SSCSEditor::GetRootComponentNodes()
{
	return RootComponentNodes;
}

/** Returns the Actor context for which we are viewing/editing the SCS.  Can return null.  Should not be cached as it may change from frame to frame. */
AActor* SSCSEditor::GetActorContext() const
{
	return ActorContext.Get(nullptr);
}

void SSCSEditor::SetItemExpansionRecursive(FSCSEditorTreeNodePtrType Model, bool bInExpansionState)
{
	SetNodeExpansionState(Model, bInExpansionState);
	for (const FSCSEditorTreeNodePtrType& Child : Model->GetChildren())
	{
		if (Child.IsValid())
		{
			SetItemExpansionRecursive(Child, bInExpansionState);
		}
	}
}

FText SSCSEditor::GetFilterText() const
{
	return FilterBox->GetText();
}

void SSCSEditor::OnFilterTextChanged(const FText& InFilterText)
{
	struct OnFilterTextChanged_Inner
	{
		static FSCSEditorTreeNodePtrType ExpandToFilteredChildren(SSCSEditor* SCSEditor, FSCSEditorTreeNodePtrType TreeNode)
		{
			FSCSEditorTreeNodePtrType NodeToFocus;

			const TArray<FSCSEditorTreeNodePtrType>& Children = TreeNode->GetChildren();
			// iterate backwards so we select from the top down
			for (int32 ChildIndex = Children.Num() - 1; ChildIndex >= 0; --ChildIndex)
			{
				const FSCSEditorTreeNodePtrType& Child = Children[ChildIndex];
				if (!Child->IsFlaggedForFiltration())
				{
					SCSEditor->SetNodeExpansionState(TreeNode, /*bIsExpanded =*/true);
					NodeToFocus = ExpandToFilteredChildren(SCSEditor, Child);
				}
			}

			if (!NodeToFocus.IsValid() && !TreeNode->IsFlaggedForFiltration())
			{
				NodeToFocus = TreeNode;
			}
			return NodeToFocus;
		}
	};

	FSCSEditorTreeNodePtrType NewSelection;
	const bool bIsFilterBlank = GetFilterText().IsEmpty();

	bool bRootItemFilteredBackIn = false;
	// iterate backwards so we select from the top down
	for (int32 ComponentIndex = RootComponentNodes.Num() - 1; ComponentIndex >= 0; --ComponentIndex)
	{
		FSCSEditorTreeNodePtrType Component = RootComponentNodes[ComponentIndex];

		const bool bWasFilteredOut = Component->IsFlaggedForFiltration();
		bool bFilteredOut = RefreshFilteredState(Component, /*bRecursive =*/true);

		if (!bFilteredOut)
		{
			if (!bIsFilterBlank)
			{
				NewSelection = OnFilterTextChanged_Inner::ExpandToFilteredChildren(this, Component);
			}
			bRootItemFilteredBackIn |= bWasFilteredOut;
		}
		else
		{
			FilteredRootNodes.Remove(Component);
		}
	}

	if (NewSelection.IsValid() && !SCSTreeWidget->IsItemSelected(NewSelection))
	{
		SelectNode(NewSelection, /*IsCntrlDown =*/false);
	}
	
	if (bRootItemFilteredBackIn)
	{
		RebuildFilteredRootList();
	}
	UpdateTree(/*bRegenerateTreeNodes =*/false);
}

bool SSCSEditor::RefreshFilteredState(FSCSEditorTreeNodePtrType TreeNode, bool bRecursive)
{
	FString FilterText = FText::TrimPrecedingAndTrailing( GetFilterText() ).ToString();
	TArray<FString> FilterTerms;
	FilterText.ParseIntoArray(FilterTerms, TEXT(" "), /*CullEmpty =*/true);

	struct RefreshFilteredState_Inner
	{
		static void RefreshFilteredState(FSCSEditorTreeNodePtrType TreeNodeIn, const TArray<FString>& FilterTermsIn, bool bRecursiveIn)
		{
			if (bRecursiveIn)
			{
				for (FSCSEditorTreeNodePtrType Child : TreeNodeIn->GetChildren())
				{
					RefreshFilteredState(Child, FilterTermsIn, bRecursiveIn);
				}
			}
			
			FString DisplayStr = TreeNodeIn->GetDisplayString();

			bool bIsFilteredOut = false;
			for (const FString& FilterTerm : FilterTermsIn)
			{
				if (!DisplayStr.Contains(FilterTerm))
				{
					bIsFilteredOut = true;
				}
			}
			// if we're not recursing, then assume this is for a new node and we need to update the parent
			// otherwise, assume the parent was hit as part of the recursion
			TreeNodeIn->UpdateCachedFilterState(!bIsFilteredOut, /*bUpdateParent =*/!bRecursiveIn);
		}
	};

	RefreshFilteredState_Inner::RefreshFilteredState(TreeNode, FilterTerms, bRecursive);
	return TreeNode->IsFlaggedForFiltration();
}

#undef LOCTEXT_NAMESPACE
<|MERGE_RESOLUTION|>--- conflicted
+++ resolved
@@ -4112,9 +4112,6 @@
 
 void SSCSEditor::OnGetChildrenForTree( FSCSEditorTreeNodePtrType InNodePtr, TArray<FSCSEditorTreeNodePtrType>& OutChildren )
 {
-<<<<<<< HEAD
-	if(InNodePtr.IsValid())
-=======
 	if (InNodePtr.IsValid())
 	{
 		const TArray<FSCSEditorTreeNodePtrType>& Children = InNodePtr->GetChildren();
@@ -4134,11 +4131,6 @@
 		{
 			OutChildren = Children;
 		}
-	}
-	else
->>>>>>> f30f9b45
-	{
-		OutChildren.Empty();
 	}
 	else
 	{
