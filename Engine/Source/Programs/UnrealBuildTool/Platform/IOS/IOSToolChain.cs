--- conflicted
+++ resolved
@@ -816,11 +816,7 @@
 			List<string> InputFileNames = new List<string>();
 			foreach (FileItem InputFile in LinkEnvironment.InputFiles)
 			{
-<<<<<<< HEAD
-				string FileNamePath = string.Format("\"{0}\"", ConvertPath(InputFile.AbsolutePath));
-=======
 				string FileNamePath = string.Format("\"{0}\"", InputFile.AbsolutePath);
->>>>>>> cf6d231e
 				InputFileNames.Add(FileNamePath);
 				LinkAction.PrerequisiteItems.Add(InputFile);
 			}
@@ -1007,21 +1003,12 @@
 
             GenDebugAction.CommandPath = "sh";
             GenDebugAction.CommandArguments = string.Format("-c 'rm -rf \"{1}\"; dwarfdump --uuid \"{3}\" | cut -d\" \" -f2; chmod 777 ./DsymExporter; ./DsymExporter -UUID=$(dwarfdump --uuid \"{3}\" | cut -d\" \" -f2) \"{0}\" \"{2}\"'",
-<<<<<<< HEAD
-                    DWARFOutFile.AbsolutePath,
-                    DestFile.AbsolutePath,
-                    Path.GetDirectoryName(DestFile.AbsolutePath),
-                    dSYMOutFile.AbsolutePath);
-            GenDebugAction.PrerequisiteItems.Add(dSYMOutFile);
-            GenDebugAction.ProducedItems.Add(DestFile);
-=======
                     DWARFFile.AbsolutePath,
                     OutputFile.AbsolutePath,
                     Path.GetDirectoryName(OutputFile.AbsolutePath),
                     dSYMFile.AbsolutePath);
             GenDebugAction.PrerequisiteItems.Add(dSYMFile);
             GenDebugAction.ProducedItems.Add(OutputFile);
->>>>>>> cf6d231e
             GenDebugAction.StatusDescription = GenDebugAction.CommandArguments;// string.Format("Generating debug info for {0}", Path.GetFileName(Executable.AbsolutePath));
             GenDebugAction.bCanExecuteRemotely = false;
 
@@ -1144,21 +1131,6 @@
 
 		public static void PreBuildSync()
 		{
-<<<<<<< HEAD
-			if (BuildHostPlatform.Current.Platform != UnrealTargetPlatform.Mac)
-			{
-				BuiltBinaries = new List<FileReference>();
-				DirectoryReference BinaryIOS = DirectoryReference.MakeFromNormalizedFullPath(Path.GetFullPath(Path.Combine(BranchDirectory, "Engine/")) + "Binaries/IOS/");
-				if (DirectoryReference.Exists(BinaryIOS))
-				{
-					QueueDirectoryForBatchUpload(BinaryIOS);
-				}
-			}
-
-			RemoteToolChain.PreBuildSync();
-
-=======
->>>>>>> cf6d231e
 			// Unzip any third party frameworks that are stored as zips
 			foreach (UEBuildFramework Framework in RememberedAdditionalFrameworks)
 			{
