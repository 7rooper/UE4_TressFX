--- conflicted
+++ resolved
@@ -39,45 +39,26 @@
 	#endif
 
 	// Number of ray that did not find any intersections.
-<<<<<<< HEAD
-	float LeavingRayCount;
-=======
 	float MissCount;
->>>>>>> 9ba46998
 
 	// Number of ray that are uncertain due to occlusion with higher frequency.
 	float UncertainRayCount;
 
-<<<<<<< HEAD
-	// Hit distance of a this sample, valid only if AccumulatedSampleCount == 1.
-	float PenumbraClosestHit;
-	
-	// Blur radius allowed for this sample, valid only if AccumulatedSampleCount == 1.
-=======
 	// Hit distance of a this sample, valid only if SampleCount == 1.
 	float ClosestHitDistance;
 	
 	// Blur radius allowed for this sample, valid only if SampleCount == 1.
->>>>>>> 9ba46998
 	float WorldBluringRadius;
 };
 
 /** Array of signal samples. Technically should be a typedef, but there is a bug in HLSL with the out operator of an array. */
 struct FSSDSignalArray
 {
-<<<<<<< HEAD
-	FSSFSignalSample Array[MAX_SIGNAL_MULTIPLEXING];
-};
-
-
-FSSFSignalSample CreateSignalSampleFromScalarValue(float Scalar)
-=======
 	FSSDSignalSample Array[MAX_SIGNAL_MULTIPLEXING];
 };
 
 
 FSSDSignalSample CreateSignalSampleFromScalarValue(float Scalar)
->>>>>>> 9ba46998
 {
 	FSSDSignalSample OutSample;
 	#if CONFIG_SIGNAL_COLOR
@@ -112,540 +93,6 @@
 }
 
 FSSDSignalArray CreateSignalArrayFromScalarValue(float Scalar)
-<<<<<<< HEAD
-{
-	FSSDSignalArray OutSamples;
-	FIX_UNROLL(MAX_SIGNAL_MULTIPLEXING)
-	for (uint BatchedSignalId = 0; BatchedSignalId < MAX_SIGNAL_MULTIPLEXING; BatchedSignalId++)
-	{
-		OutSamples.Array[BatchedSignalId] = CreateSignalSampleFromScalarValue(Scalar);
-	}
-	return OutSamples;
-}
-
-
-//------------------------------------------------------- SIGNAL OPERATORS
-
-FSSFSignalSample Mul(FSSFSignalSample Sample, float Scalar)
-{
-	FSSFSignalSample OutSample;
-	OutSample.SceneColor             = Sample.SceneColor * Scalar;
-	OutSample.AccumulatedSampleCount = Sample.AccumulatedSampleCount * Scalar;
-	OutSample.LeavingRayCount        = Sample.LeavingRayCount * Scalar;
-	OutSample.PenumbraClosestHit     = Sample.PenumbraClosestHit * Scalar;
-	OutSample.UncertainRayCount      = Sample.UncertainRayCount * Scalar;
-	OutSample.WorldBluringRadius     = Sample.WorldBluringRadius * Scalar;
-	return OutSample;
-}
-
-FSSFSignalSample Add(FSSFSignalSample SampleA, FSSFSignalSample SampleB)
-{
-	SampleA.SceneColor             += SampleB.SceneColor;
-	SampleA.AccumulatedSampleCount += SampleB.AccumulatedSampleCount;
-	SampleA.LeavingRayCount        += SampleB.LeavingRayCount;
-	SampleA.PenumbraClosestHit     += SampleB.PenumbraClosestHit;
-	SampleA.UncertainRayCount      += SampleB.UncertainRayCount;
-	SampleA.WorldBluringRadius     += SampleB.WorldBluringRadius;
-	return SampleA;
-}
-
-FSSFSignalSample Minus(FSSFSignalSample Sample)
-{
-	Sample.SceneColor             = -Sample.SceneColor;
-	Sample.AccumulatedSampleCount = -Sample.AccumulatedSampleCount;
-	Sample.LeavingRayCount        = -Sample.LeavingRayCount;
-	Sample.PenumbraClosestHit     = -Sample.PenumbraClosestHit;
-	Sample.UncertainRayCount      = -Sample.UncertainRayCount;
-	Sample.WorldBluringRadius     = -Sample.WorldBluringRadius;
-	return Sample;
-}
-
-FSSFSignalSample Subtract(FSSFSignalSample SampleA, FSSFSignalSample SampleB)
-{
-	return Add(SampleA, Minus(SampleB));
-}
-
-FSSFSignalSample Abs(FSSFSignalSample Sample)
-{
-	Sample.SceneColor             = abs(Sample.SceneColor);
-	Sample.AccumulatedSampleCount = abs(Sample.AccumulatedSampleCount);
-	Sample.LeavingRayCount        = abs(Sample.LeavingRayCount);
-	Sample.PenumbraClosestHit     = abs(Sample.PenumbraClosestHit);
-	Sample.UncertainRayCount      = abs(Sample.UncertainRayCount);
-	Sample.WorldBluringRadius     = abs(Sample.WorldBluringRadius);
-	return Sample;
-}
-
-FSSFSignalSample Sqrt(FSSFSignalSample Sample)
-{
-	Sample.SceneColor             = sqrt(Sample.SceneColor);
-	Sample.AccumulatedSampleCount = sqrt(Sample.AccumulatedSampleCount);
-	Sample.LeavingRayCount        = sqrt(Sample.LeavingRayCount);
-	Sample.PenumbraClosestHit     = sqrt(Sample.PenumbraClosestHit);
-	Sample.UncertainRayCount      = sqrt(Sample.UncertainRayCount);
-	Sample.WorldBluringRadius     = sqrt(Sample.WorldBluringRadius);
-	return Sample;
-}
-
-FSSFSignalSample Power(FSSFSignalSample Sample, float Exponent)
-{
-	Sample.SceneColor.r           = pow(Sample.SceneColor.r, Exponent);
-	Sample.SceneColor.g           = pow(Sample.SceneColor.g, Exponent);
-	Sample.SceneColor.b           = pow(Sample.SceneColor.b, Exponent);
-	Sample.SceneColor.a           = pow(Sample.SceneColor.a, Exponent);
-	Sample.AccumulatedSampleCount = pow(Sample.AccumulatedSampleCount, Exponent);
-	Sample.LeavingRayCount        = pow(Sample.LeavingRayCount, Exponent);
-	Sample.PenumbraClosestHit     = pow(Sample.PenumbraClosestHit, Exponent);
-	Sample.UncertainRayCount      = pow(Sample.UncertainRayCount, Exponent);
-	Sample.WorldBluringRadius     = pow(Sample.WorldBluringRadius, Exponent);
-	return Sample;
-}
-
-FSSFSignalSample Min(FSSFSignalSample SampleA, FSSFSignalSample SampleB)
-{
-	FSSFSignalSample OutSample;
-	OutSample.SceneColor = min(SampleA.SceneColor, SampleB.SceneColor);
-	OutSample.AccumulatedSampleCount = min(SampleA.AccumulatedSampleCount, SampleB.AccumulatedSampleCount);
-	OutSample.LeavingRayCount = min(SampleA.LeavingRayCount, SampleB.LeavingRayCount);
-	OutSample.PenumbraClosestHit = min(SampleA.PenumbraClosestHit, SampleB.PenumbraClosestHit);
-	OutSample.UncertainRayCount = min(SampleA.UncertainRayCount, SampleB.UncertainRayCount);
-	OutSample.WorldBluringRadius = min(SampleA.WorldBluringRadius, SampleB.WorldBluringRadius);
-	return OutSample;
-}
-
-FSSFSignalSample Max(FSSFSignalSample SampleA, FSSFSignalSample SampleB)
-{
-	FSSFSignalSample OutSample;
-	OutSample.SceneColor = max(SampleA.SceneColor, SampleB.SceneColor);
-	OutSample.AccumulatedSampleCount = max(SampleA.AccumulatedSampleCount, SampleB.AccumulatedSampleCount);
-	OutSample.LeavingRayCount = max(SampleA.LeavingRayCount, SampleB.LeavingRayCount);
-	OutSample.PenumbraClosestHit = max(SampleA.PenumbraClosestHit, SampleB.PenumbraClosestHit);
-	OutSample.UncertainRayCount = max(SampleA.UncertainRayCount, SampleB.UncertainRayCount);
-	OutSample.WorldBluringRadius = max(SampleA.WorldBluringRadius, SampleB.WorldBluringRadius);
-	return OutSample;
-}
-
-FSSFSignalSample Clamp(FSSFSignalSample Sample, FSSFSignalSample SampleMin, FSSFSignalSample SampleMax)
-{
-	FSSFSignalSample OutSample;
-	OutSample.SceneColor = clamp(Sample.SceneColor, SampleMin.SceneColor, SampleMax.SceneColor);
-	OutSample.AccumulatedSampleCount = clamp(Sample.AccumulatedSampleCount, SampleMin.AccumulatedSampleCount, SampleMax.AccumulatedSampleCount);
-	OutSample.LeavingRayCount = clamp(Sample.LeavingRayCount, SampleMin.LeavingRayCount, SampleMax.LeavingRayCount);
-	OutSample.PenumbraClosestHit = clamp(Sample.PenumbraClosestHit, SampleMin.PenumbraClosestHit, SampleMax.PenumbraClosestHit);
-	OutSample.UncertainRayCount = clamp(Sample.UncertainRayCount, SampleMin.UncertainRayCount, SampleMax.UncertainRayCount);
-	OutSample.WorldBluringRadius = clamp(Sample.WorldBluringRadius, SampleMin.WorldBluringRadius, SampleMax.WorldBluringRadius);
-	return OutSample;
-}
-
-FSSFSignalSample Lerp(FSSFSignalSample Sample0, FSSFSignalSample Sample1, float Interp)
-{
-	return Add(Sample0, Mul(Subtract(Sample1, Sample0), Interp));
-}
-
-/** Normalize the signal sample to one. */
-FSSFSignalSample NormalizeToOneSample(FSSFSignalSample Sample)
-{
-	FSSFSignalSample OutSample = Mul(Sample, Sample.AccumulatedSampleCount > 0 ? rcp(Sample.AccumulatedSampleCount) : 0);
-	OutSample.AccumulatedSampleCount = Sample.AccumulatedSampleCount > 0 ? 1 : 0;
-	return OutSample;
-}
-
-
-//------------------------------------------------------- INPUT/OUTPUT
-
-/** Decode input signal sample. */
-void DecodeMultiplexedSignals(
-	const uint SignalBufferLayout,
-	const uint MultiplexedSampleId,
-	const bool bNormalizeSample,
-	float4 RawSample[MAX_MULTIPLEXED_TEXTURES],
-	out FSSDSignalArray OutSamples)
-{
-	OutSamples = CreateSignalArrayFromScalarValue(0.0);
-
-	if (SignalBufferLayout == SIGNAL_BUFFER_LAYOUT_UNINITIALIZED)
-	{
-		// trash out the output sample to identify quickly a miss configured buffer layout.
-		OutSamples = CreateSignalArrayFromScalarValue(-1.#INF);
-	}
-	else if (SignalBufferLayout == SIGNAL_BUFFER_LAYOUT_PENUMBRA_INPUT_1SPP)
-	{
-		FIX_UNROLL(MAX_SIGNAL_BATCH_SIZE)
-		for (uint BatchSignalId = 0; BatchSignalId < MAX_SIGNAL_BATCH_SIZE; BatchSignalId++)
-		{
-			uint MultiplexId = BatchSignalId;
-			OutSamples.Array[MultiplexId].AccumulatedSampleCount = (RawSample[MultiplexId].r == -2.0 ? 0.0 : 1.0);
-			OutSamples.Array[MultiplexId].LeavingRayCount = OutSamples.Array[MultiplexId].AccumulatedSampleCount * (RawSample[MultiplexId].r > 0.0 ? 0.0 : 1.0);
-			OutSamples.Array[MultiplexId].PenumbraClosestHit = OutSamples.Array[MultiplexId].AccumulatedSampleCount * (RawSample[MultiplexId].r == -1 ? 1000000 : RawSample[MultiplexId].r);
-		}
-	}
-	else if (SignalBufferLayout == SIGNAL_BUFFER_LAYOUT_PENUMBRA_INPUT_NSPP)
-	{
-		FIX_UNROLL(MAX_SIGNAL_BATCH_SIZE)
-		for (uint BatchSignalId = 0; BatchSignalId < MAX_SIGNAL_BATCH_SIZE; BatchSignalId++)
-		{
-			uint MultiplexId = BatchSignalId;
-			// TODO: feed the actual number of sample.
-			OutSamples.Array[MultiplexId].AccumulatedSampleCount = (RawSample[MultiplexId].g == -2.0 ? 0.0 : 1.0);
-			OutSamples.Array[MultiplexId].LeavingRayCount = OutSamples.Array[MultiplexId].AccumulatedSampleCount * RawSample[MultiplexId].r;
-			OutSamples.Array[MultiplexId].PenumbraClosestHit = OutSamples.Array[MultiplexId].AccumulatedSampleCount * (RawSample[MultiplexId].g == -1 ? 1000000 : RawSample[MultiplexId].g);
-		}
-	}
-	else if (SignalBufferLayout == SIGNAL_BUFFER_LAYOUT_PENUMBRA_INJESTION_1SPP)
-	{
-		FIX_UNROLL(MAX_SIGNAL_BATCH_SIZE)
-		for (uint BatchSignalId = 0; BatchSignalId < MAX_SIGNAL_BATCH_SIZE; BatchSignalId++)
-		{
-			uint MultiplexId = BatchSignalId;
-			float EncodedWorldBluringRadius = RawSample[MultiplexId / 4][MultiplexId % 4];
-			OutSamples.Array[MultiplexId].AccumulatedSampleCount = (EncodedWorldBluringRadius == -2.0 ? 0.0 : 1.0);
-			OutSamples.Array[MultiplexId].LeavingRayCount = OutSamples.Array[MultiplexId].AccumulatedSampleCount * (EncodedWorldBluringRadius > 0.0 ? 0.0 : 1.0);
-			OutSamples.Array[MultiplexId].WorldBluringRadius = OutSamples.Array[MultiplexId].AccumulatedSampleCount * (EncodedWorldBluringRadius == -1 ? WORLD_RADIUS_MISS : EncodedWorldBluringRadius);
-		}
-	}
-	else if (SignalBufferLayout == SIGNAL_BUFFER_LAYOUT_PENUMBRA_INJESTION_NSPP)
-	{
-		FIX_UNROLL(MAX_SIGNAL_BATCH_SIZE)
-		for (uint BatchSignalId = 0; BatchSignalId < MAX_SIGNAL_BATCH_SIZE; BatchSignalId++)
-		{
-			uint MultiplexId = BatchSignalId;
-			float2 Channels = float2(RawSample[MultiplexId / 2][2 * (MultiplexId % 2)], RawSample[MultiplexId / 2][2 * (MultiplexId % 2) + 1]);
-	
-			// TODO: feed the actual number of sample.
-			OutSamples.Array[MultiplexId].AccumulatedSampleCount = (Channels.g == -2.0 ? 0.0 : 1.0);
-			OutSamples.Array[MultiplexId].LeavingRayCount = OutSamples.Array[MultiplexId].AccumulatedSampleCount * Channels.r;
-			OutSamples.Array[MultiplexId].WorldBluringRadius = OutSamples.Array[MultiplexId].AccumulatedSampleCount * (Channels.g == -1 ? WORLD_RADIUS_MISS : Channels.g);
-		}
-	}
-	//else if (SignalBufferLayout == SIGNAL_BUFFER_LAYOUT_PENUMBRA_RECONSTRUCTION)
-	//{
-	//	FIX_UNROLL(MAX_SIGNAL_MULTIPLEXING)
-	//	for (uint MultiplexId = 0; MultiplexId < MAX_SIGNAL_MULTIPLEXING; MultiplexId++)
-	//	{
-	//		float2 Channels = float2(RawSample[MultiplexId / 2][2 * (MultiplexId % 2)], RawSample[MultiplexId / 2][2 * (MultiplexId % 2) + 1]);
-	//
-	//		if (bNormalizeSample)
-	//		{
-	//			OutSamples.Array[MultiplexId].AccumulatedSampleCount = Channels.g > 0 ? 1 : 0;
-	//			OutSamples.Array[MultiplexId].LeavingRayCount = Channels.g > 0 ? Channels.r : 0;
-	//		}
-	//		else
-	//		{
-	//			OutSamples.Array[MultiplexId].AccumulatedSampleCount = Channels.g;
-	//			OutSamples.Array[MultiplexId].LeavingRayCount = Channels.r * Channels.g;
-	//		}
-	//	}
-	//}
-	else if (SignalBufferLayout == SIGNAL_BUFFER_LAYOUT_PENUMBRA_HISTORY || SignalBufferLayout == SIGNAL_BUFFER_LAYOUT_PENUMBRA_RECONSTRUCTION)
-	{
-		FIX_UNROLL(MAX_SIGNAL_BATCH_SIZE)
-		for (uint MultiplexId = 0; MultiplexId < MAX_SIGNAL_BATCH_SIZE; MultiplexId++)
-		{
-			float3 Channels = RawSample[MultiplexId].xyz;
-			
-			float SampleCount = bNormalizeSample ? (Channels.g > 0 ? 1 : 0) : (Channels.g);
-
-			OutSamples.Array[MultiplexId].LeavingRayCount = Channels.r * SampleCount;
-			OutSamples.Array[MultiplexId].AccumulatedSampleCount = SampleCount;
-			OutSamples.Array[MultiplexId].WorldBluringRadius = (Channels.b == -1 ? WORLD_RADIUS_MISS : Channels.b) * SampleCount;
-		}
-	}
-	else if (SignalBufferLayout == SIGNAL_BUFFER_LAYOUT_PENUMBRA_REJECTION)
-	{
-		FIX_UNROLL(MAX_SIGNAL_BATCH_SIZE)
-		for (uint BatchSignalId = 0; BatchSignalId < MAX_SIGNAL_BATCH_SIZE; BatchSignalId++)
-		{
-			uint MultiplexId = BatchSignalId * 2;
-			float4 Channels = RawSample[BatchSignalId];
-			float SampleCount = Channels.b;
-
-			OutSamples.Array[MultiplexId + 0].AccumulatedSampleCount = SampleCount;
-			OutSamples.Array[MultiplexId + 0].LeavingRayCount = Channels.r * SampleCount;
-			OutSamples.Array[MultiplexId + 0].WorldBluringRadius = (Channels.a == -1 ? WORLD_RADIUS_MISS : Channels.a) * SampleCount;
-			
-			OutSamples.Array[MultiplexId + 1].AccumulatedSampleCount = SampleCount;
-			OutSamples.Array[MultiplexId + 1].LeavingRayCount = Channels.g * SampleCount;
-		}
-	}
-	else if (SignalBufferLayout == SIGNAL_BUFFER_LAYOUT_REFLECTIONS_INPUT)
-	{
-		OutSamples.Array[0].AccumulatedSampleCount = RawSample[1].r == -2 ? 0 : 1;
-		OutSamples.Array[0].LeavingRayCount = OutSamples.Array[0].AccumulatedSampleCount * (1 - RawSample[0].a);
-		OutSamples.Array[0].SceneColor = RawSample[0];
-
-		// max() because ray hit distance is < 0 when miss / not ray has been shot.
-		//OutSamples.Array[0].PenumbraClosestHit = RawSample[1].r * OutSamples.Array[0].AccumulatedSampleCount;
-		OutSamples.Array[0].PenumbraClosestHit = ((RawSample[1].r == -1.0) ? 1.0e20 : RawSample[1].r) * OutSamples.Array[0].AccumulatedSampleCount;
-	}
-	else if (SignalBufferLayout == SIGNAL_BUFFER_LAYOUT_REFLECTIONS_REJECTION)
-	{
-		if (bNormalizeSample)
-		{
-			OutSamples.Array[0].AccumulatedSampleCount = RawSample[1].r > 0 ? 1 : 0;
-		}
-		else
-		{
-			OutSamples.Array[0].AccumulatedSampleCount = RawSample[1].r;
-		}
-		
-		OutSamples.Array[0].LeavingRayCount = OutSamples.Array[0].AccumulatedSampleCount * (1 - RawSample[0].a);
-		OutSamples.Array[0].SceneColor = OutSamples.Array[0].AccumulatedSampleCount * RawSample[0];
-
-		OutSamples.Array[1].AccumulatedSampleCount = RawSample[1].g;
-		OutSamples.Array[1].LeavingRayCount = OutSamples.Array[0].AccumulatedSampleCount * (1 - RawSample[2].a);
-		OutSamples.Array[1].SceneColor = OutSamples.Array[0].AccumulatedSampleCount * RawSample[2];
-	}
-	else if (SignalBufferLayout == SIGNAL_BUFFER_LAYOUT_REFLECTIONS_HISTORY)
-	{
-		if (bNormalizeSample)
-		{
-			OutSamples.Array[0].AccumulatedSampleCount = RawSample[1].r > 0 ? 1 : 0;
-		}
-		else
-		{
-			OutSamples.Array[0].AccumulatedSampleCount = RawSample[1].r;
-		}
-		
-		OutSamples.Array[0].LeavingRayCount = OutSamples.Array[0].AccumulatedSampleCount * (1 - RawSample[0].a);
-		OutSamples.Array[0].SceneColor = OutSamples.Array[0].AccumulatedSampleCount * RawSample[0];
-
-		OutSamples.Array[1].AccumulatedSampleCount = OutSamples.Array[0].AccumulatedSampleCount;
-		OutSamples.Array[1].SceneColor.x = OutSamples.Array[1].AccumulatedSampleCount * RawSample[1].g;
-		
-		OutSamples.Array[2].AccumulatedSampleCount = OutSamples.Array[0].AccumulatedSampleCount;
-		OutSamples.Array[2].SceneColor.x = OutSamples.Array[2].AccumulatedSampleCount * RawSample[1].b;
-	}
-	else if (SignalBufferLayout == SIGNAL_BUFFER_LAYOUT_AO_INPUT)
-	{
-		OutSamples.Array[0].AccumulatedSampleCount = RawSample[1].r < 0 ? 0 : 1;
-		OutSamples.Array[0].LeavingRayCount = OutSamples.Array[0].AccumulatedSampleCount * RawSample[0].r;
-		OutSamples.Array[0].PenumbraClosestHit = OutSamples.Array[0].AccumulatedSampleCount * RawSample[1].r;
-	}
-	else if (SignalBufferLayout == SIGNAL_BUFFER_LAYOUT_AO_HISTORY)
-	{
-		if (bNormalizeSample)
-		{
-			OutSamples.Array[0].AccumulatedSampleCount = RawSample[0].g > 0 ? 1 : 0;
-			OutSamples.Array[0].LeavingRayCount = RawSample[0].g > 0 ? RawSample[0].r : 0;
-		}
-		else
-		{
-			OutSamples.Array[0].AccumulatedSampleCount = RawSample[0].g;
-			OutSamples.Array[0].LeavingRayCount = RawSample[0].g * RawSample[0].r;
-		}
-	}
-	else if (SignalBufferLayout == SIGNAL_BUFFER_LAYOUT_GI_AND_AO_INPUT)
-	{
-		OutSamples.Array[0].AccumulatedSampleCount = RawSample[1].g;
-		OutSamples.Array[0].LeavingRayCount = OutSamples.Array[0].AccumulatedSampleCount * (1 - RawSample[0].a);
-		OutSamples.Array[0].SceneColor = OutSamples.Array[0].AccumulatedSampleCount * RawSample[0];
-
-		// max() because ray hit distance is < 0 when miss / not ray has been shot.
-		OutSamples.Array[0].PenumbraClosestHit = RawSample[1].r * OutSamples.Array[0].AccumulatedSampleCount;
-		OutSamples.Array[0].PenumbraClosestHit = ((RawSample[1].r == -1.0) ? 1.0e20 : RawSample[1].r) * OutSamples.Array[0].AccumulatedSampleCount;
-	}
-	else if (SignalBufferLayout == SIGNAL_BUFFER_LAYOUT_GI_AND_AO_RECONSTRUCTION)
-	{
-		if (bNormalizeSample)
-		{
-			OutSamples.Array[0].AccumulatedSampleCount = RawSample[1].r > 0 ? 1 : 0;
-		}
-		else
-		{
-			OutSamples.Array[0].AccumulatedSampleCount = RawSample[1].r;
-		}
-		
-		OutSamples.Array[0].LeavingRayCount = OutSamples.Array[0].AccumulatedSampleCount * (1 - RawSample[0].a);
-		OutSamples.Array[0].SceneColor = OutSamples.Array[0].AccumulatedSampleCount * RawSample[0];
-	}
-	else if (SignalBufferLayout == SIGNAL_BUFFER_LAYOUT_GI_AND_AO_HISTORY)
-	{
-		if (bNormalizeSample)
-		{
-			OutSamples.Array[0].AccumulatedSampleCount = RawSample[1].r > 0 ? 1 : 0;
-		}
-		else
-		{
-			OutSamples.Array[0].AccumulatedSampleCount = RawSample[1].r;
-		}
-		
-		OutSamples.Array[0].LeavingRayCount = OutSamples.Array[0].AccumulatedSampleCount * (1 - RawSample[0].a);
-		OutSamples.Array[0].SceneColor = OutSamples.Array[0].AccumulatedSampleCount * RawSample[0];
-		
-		OutSamples.Array[1].AccumulatedSampleCount = OutSamples.Array[0].AccumulatedSampleCount;
-		OutSamples.Array[1].SceneColor.x = OutSamples.Array[1].AccumulatedSampleCount * RawSample[1].g;
-		
-		OutSamples.Array[2].AccumulatedSampleCount = OutSamples.Array[0].AccumulatedSampleCount;
-		OutSamples.Array[2].SceneColor.x = OutSamples.Array[2].AccumulatedSampleCount * RawSample[1].b;
-	}
-} // DecodeMultiplexedSignals()
-
-/** Encode output signal sample. */
-void EncodeMultiplexedSignals(
-	const uint SignalBufferLayout, const uint MultiplexCount,
-	FSSFSignalSample Sample[MAX_SIGNAL_MULTIPLEXING],
-	out float4 OutRawSample[MAX_MULTIPLEXED_TEXTURES],
-	out uint OutBufferCount)
-{
-	// Init all raw samples.
-	FIX_UNROLL(MAX_MULTIPLEXED_TEXTURES)
-	for (uint i = 0; i < MAX_MULTIPLEXED_TEXTURES; i++)
-		OutRawSample[i] = 0;
-
-	// Number of buffer the signal get encoded onto <= MAX_MULTIPLEXED_TEXTURES.
-	OutBufferCount = 1;
-
-	if (SignalBufferLayout == SIGNAL_BUFFER_LAYOUT_PENUMBRA_INJESTION_1SPP)
-	{
-		UNROLL
-		for (uint MultiplexId = 0; MultiplexId < MultiplexCount; MultiplexId++)
-		{
-			float EncodedChannel = Sample[MultiplexId].WorldBluringRadius;
-			if (Sample[MultiplexId].AccumulatedSampleCount == 0)
-			{
-				EncodedChannel = -2;
-			}
-			else if (Sample[MultiplexId].WorldBluringRadius == WORLD_RADIUS_MISS)
-			{
-				EncodedChannel = -1;
-			}
-
-			OutRawSample[MultiplexId / 4][MultiplexId % 4] = EncodedChannel;
-		}
-		OutBufferCount = (MultiplexCount + 3) / 4;
-	}
-	else if (SignalBufferLayout == SIGNAL_BUFFER_LAYOUT_PENUMBRA_INJESTION_NSPP)
-	{
-		UNROLL
-		for (uint MultiplexId = 0; MultiplexId < MultiplexCount; MultiplexId++)
-		{
-			float2 EncodedChannels = float2(
-				Sample[MultiplexId].LeavingRayCount,
-				Sample[MultiplexId].WorldBluringRadius) * SafeRcp(Sample[MultiplexId].AccumulatedSampleCount);
-			
-			if (Sample[MultiplexId].AccumulatedSampleCount == 0)
-			{
-				EncodedChannels.y = -2;
-			}
-			else if (Sample[MultiplexId].WorldBluringRadius == WORLD_RADIUS_MISS)
-			{
-				EncodedChannels.y = -1;
-			}
-
-			if (MultiplexId % 2)
-				OutRawSample[MultiplexId / 2].zw = EncodedChannels;
-			else
-				OutRawSample[MultiplexId / 2].xy = EncodedChannels;
-		}
-		OutBufferCount = (MultiplexCount + 1) / 2;
-	}
-	//else if (SignalBufferLayout == SIGNAL_BUFFER_LAYOUT_PENUMBRA_RECONSTRUCTION)
-	//{
-	//	UNROLL
-	//	for (uint MultiplexId = 0; MultiplexId < MultiplexCount; MultiplexId++)
-	//	{
-	//		float2 EncodedChannels = float2(
-	//			Sample[MultiplexId].LeavingRayCount * SafeRcp(Sample[MultiplexId].AccumulatedSampleCount),
-	//			Sample[MultiplexId].AccumulatedSampleCount);
-	//
-	//		if (MultiplexId % 2)
-	//			OutRawSample[MultiplexId / 2].zw = EncodedChannels;
-	//		else
-	//			OutRawSample[MultiplexId / 2].xy = EncodedChannels;
-	//	}
-	//	OutBufferCount = (MultiplexCount + 1) / 2;
-	//}
-	else if (SignalBufferLayout == SIGNAL_BUFFER_LAYOUT_PENUMBRA_HISTORY || SignalBufferLayout == SIGNAL_BUFFER_LAYOUT_PENUMBRA_RECONSTRUCTION)
-	{
-		UNROLL
-		for (uint MultiplexId = 0; MultiplexId < MultiplexCount; MultiplexId++)
-		{
-			float NormalizationFactor = SafeRcp(Sample[MultiplexId].AccumulatedSampleCount);
-
-			float NormalizedWorldBluringRadius = Sample[MultiplexId].WorldBluringRadius * NormalizationFactor;
-
-			OutRawSample[MultiplexId] = float4(
-				Sample[MultiplexId].LeavingRayCount * NormalizationFactor,
-				Sample[MultiplexId].AccumulatedSampleCount,
-				NormalizedWorldBluringRadius == WORLD_RADIUS_MISS ? -1 : NormalizedWorldBluringRadius,
-				0);
-		}
-		OutBufferCount = MultiplexCount;
-	}
-	else if (SignalBufferLayout == SIGNAL_BUFFER_LAYOUT_PENUMBRA_REJECTION)
-	{
-		const uint BatchSignalCount = MultiplexCount / 2;
-		OutBufferCount = BatchSignalCount;
-
-		UNROLL
-		for (uint BatchSignalId = 0; BatchSignalId < BatchSignalCount; BatchSignalId++)
-		{
-			uint MultiplexId = BatchSignalId * 2;
-
-			float NormalizationFactor = SafeRcp(Sample[MultiplexId + 0].AccumulatedSampleCount);
-
-			float NormalizedWorldBluringRadius = Sample[MultiplexId + 0].WorldBluringRadius * NormalizationFactor;
-
-			// Samples are normalised when doing history preconvolution, so the number of is either 0 or 1 on both momments. Therefore
-			// Sample[MultiplexId + 0].AccumulatedSampleCount == Sample[MultiplexId + 1].AccumulatedSampleCount.
-			OutRawSample[BatchSignalId] = float4(
-				Sample[MultiplexId + 0].LeavingRayCount * NormalizationFactor,
-				Sample[MultiplexId + 1].LeavingRayCount * NormalizationFactor,
-				Sample[MultiplexId + 0].AccumulatedSampleCount,
-				NormalizedWorldBluringRadius == WORLD_RADIUS_MISS ? -1 : NormalizedWorldBluringRadius);
-		}
-	}
-	else if (SignalBufferLayout == SIGNAL_BUFFER_LAYOUT_REFLECTIONS_REJECTION)
-	{
-		// Outputs scene color to be compatible with a SSR output.
-		OutRawSample[0] = Sample[0].SceneColor * (Sample[0].AccumulatedSampleCount > 0 ? rcp(Sample[0].AccumulatedSampleCount) : 0);
-		OutRawSample[1].r = Sample[0].AccumulatedSampleCount;
-		OutBufferCount = 2;
-
-		if (MultiplexCount == 2)
-		{
-			OutRawSample[2] = Sample[1].SceneColor * (Sample[1].AccumulatedSampleCount > 0 ? rcp(Sample[1].AccumulatedSampleCount) : 0);
-			OutRawSample[1].g = Sample[1].AccumulatedSampleCount;
-			OutBufferCount = 3;
-		}
-	}
-	else if (SignalBufferLayout == SIGNAL_BUFFER_LAYOUT_REFLECTIONS_HISTORY)
-	{
-		float NormalizationFactor = SafeRcp(Sample[0].AccumulatedSampleCount);
-
-		// Outputs scene color to be compatible with a SSR output.
-		OutRawSample[0] = Sample[0].SceneColor * NormalizationFactor;
-		OutRawSample[1].r = Sample[0].AccumulatedSampleCount;
-		OutBufferCount = 2;
-
-		if (MultiplexCount == 3)
-		{
-			OutRawSample[1].g = Sample[1].SceneColor.x * NormalizationFactor;
-			OutRawSample[1].b = Sample[2].SceneColor.x * NormalizationFactor;
-			OutBufferCount = 3;
-		}
-	}
-	else if (SignalBufferLayout == SIGNAL_BUFFER_LAYOUT_AO_HISTORY)
-	{
-		// Outputs number of ray miss in red to be compatible as a SSAO output.
-		OutRawSample[0].r = Sample[0].AccumulatedSampleCount > 0 ? Sample[0].LeavingRayCount / Sample[0].AccumulatedSampleCount : 1.0;
-		OutRawSample[0].g = Sample[0].AccumulatedSampleCount;
-	}
-	else if (SignalBufferLayout == SIGNAL_BUFFER_LAYOUT_GI_AND_AO_RECONSTRUCTION)
-	{
-		float NormalizationFactor = SafeRcp(Sample[0].AccumulatedSampleCount);
-
-		OutRawSample[0] = Sample[0].SceneColor * NormalizationFactor;
-		OutRawSample[1].r = Sample[0].AccumulatedSampleCount;
-		OutBufferCount = 2;
-	}
-	else if (SignalBufferLayout == SIGNAL_BUFFER_LAYOUT_GI_AND_AO_HISTORY)
-	{
-		float NormalizationFactor = SafeRcp(Sample[0].AccumulatedSampleCount);
-
-		OutRawSample[0] = Sample[0].SceneColor * NormalizationFactor;
-		OutRawSample[1].r = Sample[0].AccumulatedSampleCount;
-=======
 {
 	FSSDSignalArray OutSamples;
 	UNROLL_N(MAX_SIGNAL_MULTIPLEXING)
@@ -1333,7 +780,6 @@
 
 		OutRawSample[0] = Sample[0].SceneColor * NormalizationFactor;
 		OutRawSample[1].r = Sample[0].SampleCount;
->>>>>>> 9ba46998
 		OutBufferCount = 2;
 
 		if (MultiplexCount == 3)
@@ -1342,10 +788,7 @@
 			OutRawSample[1].b = Sample[2].SceneColor.x * NormalizationFactor;
 		}
 	}
-<<<<<<< HEAD
-=======
-	#endif
->>>>>>> 9ba46998
+	#endif
 } // EncodeMultiplexedSignals()
 
 /** Sample multiple input signals that have been multiplexed. */
@@ -1381,11 +824,7 @@
 	RWTexture2D<float4> OutputSignalBuffer2,
 	RWTexture2D<float4> OutputSignalBuffer3,
 	const uint SignalBufferLayout, const uint MultiplexCount,
-<<<<<<< HEAD
-	const uint2 PixelPosition, FSSFSignalSample MultiplexedSamples[MAX_SIGNAL_MULTIPLEXING])
-=======
 	const uint2 PixelPosition, FSSDSignalSample MultiplexedSamples[MAX_SIGNAL_MULTIPLEXING])
->>>>>>> 9ba46998
 {
 	// Encode the output signal.
 	float4 RawSample[MAX_MULTIPLEXED_TEXTURES];
