// Copyright 1998-2016 Epic Games, Inc. All Rights Reserved.

package com.epicgames.ue4;

import android.content.res.AssetFileDescriptor;
import android.content.res.AssetManager;
import android.graphics.Rect;
import android.opengl.GLES20;
import android.opengl.GLES11Ext;
import android.opengl.Matrix;
import android.os.Build;
import java.io.File;
import java.io.IOException;
import java.io.RandomAccessFile;
import android.media.MediaPlayer;
import java.util.Random;
import android.util.Log;

/*
	Custom media player that renders video to a frame buffer. This
	variation is for API 14 and above.
*/
public class MediaPlayer14
	extends android.media.MediaPlayer
{
//	public static Logger Log = new Logger("UE4");

	private boolean SwizzlePixels = true;
	private volatile boolean WaitOnBitmapRender = false;

	public MediaPlayer14()
	{
		SwizzlePixels = true;
		WaitOnBitmapRender = false;

		 setOnErrorListener(new OnErrorListener()
		 {
			@Override
			public boolean onError(    MediaPlayer mp,    int what,    int extra)
			{
			  GameActivity.Log.warn("Error occurred while playing audio. ("+what+", "+extra+")");
			  return true;
			}
		}
		);
	}

	public MediaPlayer14(boolean swizzlePixels)
	{
		SwizzlePixels = swizzlePixels;
		WaitOnBitmapRender = false;
	}

	public boolean setDataSource(
		String moviePath, long offset, long size)
		throws IOException,
			java.lang.InterruptedException,
			java.util.concurrent.ExecutionException
	{
		try
		{
			File f = new File(moviePath);
			if (!f.exists() || !f.isFile()) 
			{
				return false;
			}
			RandomAccessFile data = new RandomAccessFile(f, "r");
			setDataSource(data.getFD(), offset, size);
			releaseBitmapRenderer();
		}
		catch(IOException e)
		{
			return false;
		}
		return true;
	}
	
	public boolean setDataSource(
		AssetManager assetManager, String assetPath, long offset, long size)
		throws java.lang.InterruptedException,
			java.util.concurrent.ExecutionException
	{
		try
		{
			AssetFileDescriptor assetFD = assetManager.openFd(assetPath);
			setDataSource(assetFD.getFileDescriptor(), offset, size);
			releaseBitmapRenderer();
		}
		catch(IOException e)
		{
			return false;
		}
		return true;
	}

	private boolean mVideoEnabled = true;
	
	public void setVideoEnabled(boolean enabled)
	{
		WaitOnBitmapRender = true;

		mVideoEnabled = enabled;
		if (mVideoEnabled && null != mBitmapRenderer.getSurface())
		{
			setSurface(mBitmapRenderer.getSurface());
		}
		else
		{
			setSurface(null);
		}

		WaitOnBitmapRender = false;
	}
	
	public void setAudioEnabled(boolean enabled)
	{
		if (enabled)
		{
			setVolume(1,1);
		}
		else
		{
			setVolume(0,0);
		}
	}
	
	public void initBitmapRenderer()
	{
		// if not already allocated.
		// Create bitmap renderer's gl resources in the renderer thread.
		  if (null == mBitmapRenderer)
		  {
			if (!CreateBitmapRenderer())
			{
				GameActivity.Log.warn("initBitmapRenderer failed to alloc mBitmapRenderer ");
				reset();
			  }
		  }
	}

	public java.nio.Buffer getVideoLastFrameData()
	{

		initBitmapRenderer();
		if (null != mBitmapRenderer)
		{
			WaitOnBitmapRender = true;
			java.nio.Buffer data = mBitmapRenderer.updateFrameData();
			WaitOnBitmapRender = false;
			return data;
		}
		else
		{
			return null;
		}
	}

	public boolean getVideoLastFrame(int destTexture)
	{
		initBitmapRenderer();
		if (null != mBitmapRenderer)
		{
			WaitOnBitmapRender = true;
			boolean result = mBitmapRenderer.updateFrameData(destTexture);
			WaitOnBitmapRender = false;
			return result;
		}
		else
		{
			return false;
		}
	}

	public void release()
	{
		if (null != mBitmapRenderer)
		{
			while (WaitOnBitmapRender) ;
			releaseBitmapRenderer();
		}
		super.release();
	}

	public void reset()
	{
		if (null != mBitmapRenderer)
		{
			while (WaitOnBitmapRender) ;
			releaseBitmapRenderer();
		}
		super.reset();
	}
	
	/*
		All this internal surface view does is manage the
		offscreen bitmap that the media player decoding can
		render into for eventual extraction to the UE4 buffers.
	*/
	class BitmapRenderer
		implements android.graphics.SurfaceTexture.OnFrameAvailableListener
	{
		private java.nio.Buffer mFrameData = null;
		private int mLastFramePosition = -1;
		private android.graphics.SurfaceTexture mSurfaceTexture = null;
		private int mTextureWidth = -1;
		private int mTextureHeight = -1;
		private android.view.Surface mSurface = null;
		private boolean mFrameAvailable = false;
		private int mTextureID = -1;
		private int mFBO = -1;
		private int mBlitVertexShaderID = -1;
		private int mBlitFragmentShaderID = -1;
		private float[] mTransformMatrix = new float[16];
		private boolean mTriangleVerticesDirty = true;

		private int GL_TEXTURE_EXTERNAL_OES = 0x8D65;
		
		public BitmapRenderer()
		{
			initSurfaceTexture();
		}

		private void initSurfaceTexture()
		{
			int[] textures = new int[1];
			GLES20.glGenTextures(1, textures, 0);
			mTextureID = textures[0];
			if (mTextureID <= 0)
			{
				release();
				return;
			}
			mSurfaceTexture = new android.graphics.SurfaceTexture(mTextureID);
			mSurfaceTexture.setOnFrameAvailableListener(this);
			mSurface = new android.view.Surface(mSurfaceTexture);

			int[] glInt = new int[1];

			GLES20.glGenFramebuffers(1,glInt,0);
			mFBO = glInt[0];
			if (mFBO <= 0)
			{
				release();
				return;
			}

			// Special shaders for blit of movie texture.
            mBlitVertexShaderID = createShader(GLES20.GL_VERTEX_SHADER, mBlitVextexShader);
            if (mBlitVertexShaderID == 0)
			{
				release();
				return;
			}
            int mBlitFragmentShaderID = createShader(GLES20.GL_FRAGMENT_SHADER,
				SwizzlePixels ? mBlitFragmentShaderBGRA : mBlitFragmentShaderRGBA);
            if (mBlitFragmentShaderID == 0)
			{
				release();
				return;
			}
            mProgram = GLES20.glCreateProgram();
			if (mProgram <= 0)
			{
				release();
				return;
			}
            GLES20.glAttachShader(mProgram, mBlitVertexShaderID);
            GLES20.glAttachShader(mProgram, mBlitFragmentShaderID);
            GLES20.glLinkProgram(mProgram);
            int[] linkStatus = new int[1];
            GLES20.glGetProgramiv(mProgram, GLES20.GL_LINK_STATUS, linkStatus, 0);
            if (linkStatus[0] != GLES20.GL_TRUE)
			{
                GameActivity.Log.error("Could not link program: ");
                GameActivity.Log.error(GLES20.glGetProgramInfoLog(mProgram));
                GLES20.glDeleteProgram(mProgram);
                mProgram = 0;
				return;
            }
            mPositionAttrib = GLES20.glGetAttribLocation(mProgram, "Position");
            mTexCoordsAttrib = GLES20.glGetAttribLocation(mProgram, "TexCoords");
			mTextureUniform = GLES20.glGetUniformLocation(mProgram, "VideoTexture");

			GLES20.glGenBuffers(1,glInt,0);
			mBlitBuffer = glInt[0];
			if (mBlitBuffer <= 0)
			{
				release();
				return;
			}

<<<<<<< HEAD
			// save VBO state
=======
			// Create blit mesh.
            mTriangleVertices = java.nio.ByteBuffer.allocateDirect(
                mTriangleVerticesData.length * FLOAT_SIZE_BYTES)
                    .order(java.nio.ByteOrder.nativeOrder()).asFloatBuffer();
			mTriangleVerticesDirty = true;
		}
		
		private void UpdateVertexData()
		{
			if (!mTriangleVerticesDirty || mBlitBuffer <= 0)
			{
				return;
			}

			// fill it in
			mTriangleVertices.position(0);
            mTriangleVertices.put(mTriangleVerticesData).position(0);

			// save VBO state
			int[] glInt = new int[1];
>>>>>>> e58dcb1b
			GLES20.glGetIntegerv(GLES20.GL_ARRAY_BUFFER_BINDING, glInt, 0);
			int previousVBO = glInt[0];
			
			GLES20.glBindBuffer(GLES20.GL_ARRAY_BUFFER, mBlitBuffer);
			GLES20.glBufferData(GLES20.GL_ARRAY_BUFFER,
				mTriangleVerticesData.length*FLOAT_SIZE_BYTES,
				mTriangleVertices, GLES20.GL_STATIC_DRAW);

			// restore VBO state
			if (previousVBO > 0)
			{
				GLES20.glBindBuffer(GLES20.GL_ARRAY_BUFFER, previousVBO);
			}
<<<<<<< HEAD
=======
			
			mTriangleVerticesDirty = false;
>>>>>>> e58dcb1b
		}

		public boolean isValid()
		{
			return mSurfaceTexture != null;
		}

        private int createShader(int shaderType, String source)
		{
            int shader = GLES20.glCreateShader(shaderType);
            if (shader != 0)
			{
                GLES20.glShaderSource(shader, source);
                GLES20.glCompileShader(shader);
                int[] compiled = new int[1];
                GLES20.glGetShaderiv(shader, GLES20.GL_COMPILE_STATUS, compiled, 0);
                if (compiled[0] == 0)
				{
                    GameActivity.Log.error("Could not compile shader " + shaderType + ":");
                    GameActivity.Log.error(GLES20.glGetShaderInfoLog(shader));
                    GLES20.glDeleteShader(shader);
                    shader = 0;
                }
            }
            return shader;
        }

		public void onFrameAvailable(android.graphics.SurfaceTexture st)
		{
			synchronized(this)
			{
				mFrameAvailable = true;
			}
		}

		public android.graphics.SurfaceTexture getSurfaceTexture()
		{
			return mSurfaceTexture;
		}

		public android.view.Surface getSurface()
		{
			return mSurface;
		}

		// NOTE: Synchronized with updateFrameData to prevent frame
		// updates while the surface may need to get reallocated.
		public void setSize(int width, int height)
		{
			synchronized(this)
			{
				if (width != mTextureWidth ||
					height != mTextureHeight)
				{
					mTextureWidth = width;
					mTextureHeight = height;
					mFrameData = null;
				}
			}
		}

		private static final int FLOAT_SIZE_BYTES = 4;
		private static final int TRIANGLE_VERTICES_DATA_STRIDE_BYTES = 4 * FLOAT_SIZE_BYTES;
		private static final int TRIANGLE_VERTICES_DATA_POS_OFFSET = 0;
		private static final int TRIANGLE_VERTICES_DATA_UV_OFFSET = 2;
		private float[] mTriangleVerticesData = {
			// X, Y, U, V
			-1.0f, -1.0f, 0.f, 0.f,
			1.0f, -1.0f, 1.f, 0.f,
			-1.0f, 1.0f, 0.f, 1.f,
			1.0f, 1.0f, 1.f, 1.f,
			};

		private java.nio.FloatBuffer mTriangleVertices;

		private final String mBlitVextexShader =
			"attribute vec2 Position;\n" +
			"attribute vec2 TexCoords;\n" +
			"varying vec2 TexCoord;\n" +
			"void main() {\n" +
			"	TexCoord = TexCoords;\n" +
			"	gl_Position = vec4(Position, 0.0, 1.0);\n" +
			"}\n";

		// NOTE: We read the fragment as BGRA so that in the end, when
		// we glReadPixels out of the FBO, we get them in that order
		// and avoid having to swizzle the pixels in the CPU.
		private final String mBlitFragmentShaderBGRA =
			"#extension GL_OES_EGL_image_external : require\n" +
			"uniform samplerExternalOES VideoTexture;\n" +
			"varying highp vec2 TexCoord;\n" +
			"void main()\n" +
			"{\n" +
			"	gl_FragColor = texture2D(VideoTexture, TexCoord).bgra;\n" +
			"}\n";
		private final String mBlitFragmentShaderRGBA =
			"#extension GL_OES_EGL_image_external : require\n" +
			"uniform samplerExternalOES VideoTexture;\n" +
			"varying highp vec2 TexCoord;\n" +
			"void main()\n" +
			"{\n" +
			"	gl_FragColor = texture2D(VideoTexture, TexCoord).rgba;\n" +
			"}\n";

		private int mProgram;
		private int mPositionAttrib;
		private int mTexCoordsAttrib;
		private int mBlitBuffer;
		private int mTextureUniform;

		public java.nio.Buffer updateFrameData()
		{
			synchronized(this)
			{
				if (null == mFrameData && mTextureWidth > 0 && mTextureHeight > 0)
				{
					mFrameData = java.nio.ByteBuffer.allocateDirect(mTextureWidth*mTextureHeight*4);
				}
				if (!updateFrameTexture())
				{
					return null;
				}
				if (null != mSurfaceTexture)
				{
					// Copy surface texture to frame data.
					copyFrameTexture(0, mFrameData);
				}
			}
			return mFrameData;
		}

		public boolean updateFrameData(int destTexture)
		{
			synchronized(this)
			{
				if (!updateFrameTexture())
				{
					return false;
				}
				// Copy surface texture to destination texture.
				copyFrameTexture(destTexture, null);
			}
			return true;
		}

		private boolean updateFrameTexture()
		{
			if (!mFrameAvailable)
			{
				// We only return fresh data when we generate it. At other
				// time we return nothing to indicate that there was nothing
				// new to return. The media player deals with this by keeping
				// the last frame around and using that for rendering.
				return false;
			}
			mFrameAvailable = false;
			int current_frame_position = getCurrentPosition();
			mLastFramePosition = current_frame_position;
			if (null == mSurfaceTexture)
			{
				// Can't update if there's no surface to update into.
				return false;
			}

			// Clear gl errors as they can creap in from the UE4 renderer.
			GLES20.glGetError();
			// Get the latest video texture frame.
			mSurfaceTexture.updateTexImage();

			mSurfaceTexture.getTransformMatrix(mTransformMatrix);
				
			float UMin = mTransformMatrix[12];
			float UMax = UMin + mTransformMatrix[0];
			float VMin = mTransformMatrix[13];
			float VMax = VMin + mTransformMatrix[5];
				
			if (mTriangleVerticesData[2] != UMin ||
				mTriangleVerticesData[6] != UMax ||
				mTriangleVerticesData[11] != VMin ||
				mTriangleVerticesData[3] != VMax)
			{
				//Log.debug("Matrix:");
				//Log.debug(mTransformMatrix[0] + " " + mTransformMatrix[1] + " " + mTransformMatrix[2] + " " + mTransformMatrix[3]);
				//Log.debug(mTransformMatrix[4] + " " + mTransformMatrix[5] + " " + mTransformMatrix[6] + " " + mTransformMatrix[7]);
				//Log.debug(mTransformMatrix[8] + " " + mTransformMatrix[9] + " " + mTransformMatrix[10] + " " + mTransformMatrix[11]);
				//Log.debug(mTransformMatrix[12] + " " + mTransformMatrix[13] + " " + mTransformMatrix[14] + " " + mTransformMatrix[15]);
				mTriangleVerticesData[ 2] = mTriangleVerticesData[10] = UMin;
				mTriangleVerticesData[ 6] = mTriangleVerticesData[14] = UMax;
				mTriangleVerticesData[11] = mTriangleVerticesData[15] = VMin;
				mTriangleVerticesData[ 3] = mTriangleVerticesData[ 7] = VMax;
				mTriangleVerticesDirty = true;
				//Log.debug("U = " + mTriangleVerticesData[2] + ", " + mTriangleVerticesData[6]);
				//Log.debug("V = " + mTriangleVerticesData[11] + ", " + mTriangleVerticesData[3]);
			}

			return true;
		}

		// Copy the surface texture to another texture, or to raw data. Note,
		// copying to raw data creates a temporary FBO texture.
		private void copyFrameTexture(int destTexture, java.nio.Buffer destData)
		{
			int[] glInt = new int[1];
			boolean[] glBool = new boolean[1];

			if (null != destData)
			{
				// Rewind data so that we can write to it.
				destData.position(0);
			}

			// Save and reset state.
			boolean previousBlend = GLES20.glIsEnabled(GLES20.GL_BLEND);
			boolean previousCullFace = GLES20.glIsEnabled(GLES20.GL_CULL_FACE);
			boolean previousScissorTest = GLES20.glIsEnabled(GLES20.GL_SCISSOR_TEST);
			boolean previousStencilTest = GLES20.glIsEnabled(GLES20.GL_STENCIL_TEST);
			boolean previousDepthTest = GLES20.glIsEnabled(GLES20.GL_DEPTH_TEST);
			boolean previousDither = GLES20.glIsEnabled(GLES20.GL_DITHER);
			GLES20.glGetIntegerv(GLES20.GL_FRAMEBUFFER_BINDING, glInt, 0);
			int previousFBO = glInt[0];
			GLES20.glGetIntegerv(GLES20.GL_ARRAY_BUFFER_BINDING, glInt, 0);
			int previousVBO = glInt[0];
			int[] previousViewport = new int[4];
			GLES20.glGetIntegerv(GLES20.GL_VIEWPORT, previousViewport, 0);

			glVerify("save state");

			GLES20.glDisable(GLES20.GL_BLEND);
			GLES20.glDisable(GLES20.GL_CULL_FACE);
			GLES20.glDisable(GLES20.GL_SCISSOR_TEST);
			GLES20.glDisable(GLES20.GL_STENCIL_TEST);
			GLES20.glDisable(GLES20.GL_DEPTH_TEST);
			GLES20.glDisable(GLES20.GL_DITHER);
			GLES20.glColorMask(true,true,true,true);
			GLES20.glViewport(0, 0, mTextureWidth, mTextureHeight);

			glVerify("reset state");

			// Set-up FBO target texture..
			int FBOTextureID = 0;
			if (null != destData)
			{
				// Create temporary FBO for data copy.
				GLES20.glGenTextures(1,glInt,0);
				FBOTextureID = glInt[0];
			}
			else
			{
				// Use the given texture as the FBO.
				FBOTextureID = destTexture;
			}
			// Set the FBO to draw into the texture one-to-one.
			GLES20.glActiveTexture(GLES20.GL_TEXTURE0);
			GLES20.glBindTexture(GLES20.GL_TEXTURE_2D, FBOTextureID);
			GLES20.glTexParameteri(GLES20.GL_TEXTURE_2D,
				GLES20.GL_TEXTURE_MIN_FILTER, GLES20.GL_NEAREST);
			GLES20.glTexParameteri(GLES20.GL_TEXTURE_2D,
				GLES20.GL_TEXTURE_MAG_FILTER, GLES20.GL_NEAREST);
			GLES20.glTexParameteri(GLES20.GL_TEXTURE_2D,
				GLES20.GL_TEXTURE_WRAP_S, GLES20.GL_CLAMP_TO_EDGE);
			GLES20.glTexParameteri(GLES20.GL_TEXTURE_2D,
				GLES20.GL_TEXTURE_WRAP_T, GLES20.GL_CLAMP_TO_EDGE);
			// Create the temp FBO data if needed.
			if (null != destData)
			{
				//int w = 1<<(32-Integer.numberOfLeadingZeros(mTextureWidth-1));
				//int h = 1<<(32-Integer.numberOfLeadingZeros(mTextureHeight-1));
				GLES20.glTexImage2D(GLES20.GL_TEXTURE_2D, 0,
					GLES20.GL_RGBA,
					mTextureWidth, mTextureHeight,
					0, GLES20.GL_RGBA, GLES20.GL_UNSIGNED_BYTE, null);
			}

			glVerify("set-up FBO texture");

			// Set to render to the FBO.
			GLES20.glBindFramebuffer(GLES20.GL_FRAMEBUFFER, mFBO);

			GLES20.glFramebufferTexture2D(
				GLES20.GL_FRAMEBUFFER,
				GLES20.GL_COLOR_ATTACHMENT0,
				GLES20.GL_TEXTURE_2D, FBOTextureID, 0);

			// check status
			int status = GLES20.glCheckFramebufferStatus(GLES20.GL_FRAMEBUFFER);
			if (status != GLES20.GL_FRAMEBUFFER_COMPLETE)
			{
				GameActivity.Log.warn("Failed to complete framebuffer attachment ("+status+")");
			}

			// The special shaders to render from the video texture.
			GLES20.glUseProgram(mProgram);

			// Set the mesh that renders the video texture.
			UpdateVertexData();
			GLES20.glBindBuffer(GLES20.GL_ARRAY_BUFFER, mBlitBuffer);
			GLES20.glEnableVertexAttribArray(mPositionAttrib);
			GLES20.glVertexAttribPointer(mPositionAttrib, 2, GLES20.GL_FLOAT, false,
				TRIANGLE_VERTICES_DATA_STRIDE_BYTES, 0);
			GLES20.glEnableVertexAttribArray(mTexCoordsAttrib);
			GLES20.glVertexAttribPointer(mTexCoordsAttrib, 2, GLES20.GL_FLOAT, false,
				TRIANGLE_VERTICES_DATA_STRIDE_BYTES,
				TRIANGLE_VERTICES_DATA_UV_OFFSET*FLOAT_SIZE_BYTES);

			glVerify("setup movie texture read");

            GLES20.glClear( GLES20.GL_COLOR_BUFFER_BIT);

			// connect 'VideoTexture' to video source texture (mTextureID) in texture unit 0.
			GLES20.glActiveTexture(GLES20.GL_TEXTURE0);
			GLES20.glBindTexture(GL_TEXTURE_EXTERNAL_OES, mTextureID);
			GLES20.glUniform1i(mTextureUniform, 0);

			// Draw the video texture mesh.
			GLES20.glDrawArrays(GLES20.GL_TRIANGLE_STRIP, 0, 4);

			GLES20.glFinish();

			// Read the FBO texture pixels into raw data.
			if (null != destData)
			{
				GLES20.glReadPixels(
					0, 0, mTextureWidth, mTextureHeight,
					GLES20.GL_RGBA, GLES20.GL_UNSIGNED_BYTE,
					destData);
			}

			glVerify("draw & read movie texture");

			// Restore state and cleanup.
			if (previousFBO > 0)
			{
				GLES20.glBindFramebuffer(GLES20.GL_FRAMEBUFFER, previousFBO);
			}
			if (null != destData && FBOTextureID > 0)
			{
				glInt[0] = FBOTextureID;
				GLES20.glDeleteTextures(1, glInt, 0);
			}
			if (previousVBO > 0)
			{
				GLES20.glBindBuffer(GLES20.GL_ARRAY_BUFFER, previousVBO);
			}

			GLES20.glViewport(previousViewport[0], previousViewport[1],
				previousViewport[2], previousViewport[3]);
			if (previousBlend) GLES20.glEnable(GLES20.GL_BLEND);
			if (previousCullFace) GLES20.glEnable(GLES20.GL_CULL_FACE);
			if (previousScissorTest) GLES20.glEnable(GLES20.GL_SCISSOR_TEST);
			if (previousStencilTest) GLES20.glEnable(GLES20.GL_STENCIL_TEST);
			if (previousDepthTest) GLES20.glEnable(GLES20.GL_DEPTH_TEST);
			if (previousDither) GLES20.glEnable(GLES20.GL_DITHER);
		}

        private void glVerify(String op)
		{
            int error;
            while ((error = GLES20.glGetError()) != GLES20.GL_NO_ERROR)
			{
                GameActivity.Log.error("MediaPlayer$BitmapRenderer: " + op + ": glGetError " + error);
                throw new RuntimeException(op + ": glGetError " + error);
            }
        }


        private void glWarn(String op)
		{
            int error;
            while ((error = GLES20.glGetError()) != GLES20.GL_NO_ERROR)
			{
                GameActivity.Log.warn("MediaPlayer$BitmapRenderer: " + op + ": glGetError " + error);
            }
        }

		public void release()
		{
			if (null != mSurface)
			{
				mSurface.release();
				mSurface = null;
			}
			if (null != mSurfaceTexture)
			{
				mSurfaceTexture.release();
				mSurfaceTexture = null;
			}
			int[] glInt = new int[1];
			if (mBlitBuffer > 0)
			{
				glInt[0] = mBlitBuffer;
				GLES20.glDeleteBuffers(1,glInt,0);
				mBlitBuffer = -1;
			}
			if (mProgram > 0)
			{
				GLES20.glDeleteProgram(mProgram);
				mProgram = -1;
			}
			if (mBlitVertexShaderID > 0)
			{
				GLES20.glDeleteShader(mBlitVertexShaderID);
				mBlitVertexShaderID = -1;
			}
			if (mBlitFragmentShaderID > 0)
			{
				GLES20.glDeleteShader(mBlitFragmentShaderID);
				mBlitFragmentShaderID = -1;
			}
			if (mFBO > 0)
			{
				glInt[0] = mFBO;
				GLES20.glDeleteFramebuffers(1,glInt,0);
				mFBO = -1;
			}
			if (mTextureID > 0)
			{
				glInt[0] = mTextureID;
				GLES20.glDeleteTextures(1,glInt,0);
				mTextureID = -1;
			}
		}
	};

	private boolean CreateBitmapRenderer()
	{
		releaseBitmapRenderer();

		mBitmapRenderer = new BitmapRenderer();
		if (!mBitmapRenderer.isValid())
		{
			mBitmapRenderer = null;
			return false;
		}
		
		// set this here as the size may have been set before the GL resources were created.
		mBitmapRenderer.setSize(getVideoWidth(),getVideoHeight());

		setOnVideoSizeChangedListener(new android.media.MediaPlayer.OnVideoSizeChangedListener() {
			public void onVideoSizeChanged(android.media.MediaPlayer player, int w, int h)
			{
				mBitmapRenderer.setSize(w,h);
			}
			});
		setVideoEnabled(true);
		setAudioEnabled(true);
		return true;
	}

	void releaseBitmapRenderer()
	{
		if (null != mBitmapRenderer)
		{
			mBitmapRenderer.release();
			mBitmapRenderer = null;
			setSurface(null);
			setOnVideoSizeChangedListener(null);
		}
	}

	private BitmapRenderer mBitmapRenderer = null;
}<|MERGE_RESOLUTION|>--- conflicted
+++ resolved
@@ -289,9 +289,6 @@
 				return;
 			}
 
-<<<<<<< HEAD
-			// save VBO state
-=======
 			// Create blit mesh.
             mTriangleVertices = java.nio.ByteBuffer.allocateDirect(
                 mTriangleVerticesData.length * FLOAT_SIZE_BYTES)
@@ -312,7 +309,6 @@
 
 			// save VBO state
 			int[] glInt = new int[1];
->>>>>>> e58dcb1b
 			GLES20.glGetIntegerv(GLES20.GL_ARRAY_BUFFER_BINDING, glInt, 0);
 			int previousVBO = glInt[0];
 			
@@ -326,11 +322,8 @@
 			{
 				GLES20.glBindBuffer(GLES20.GL_ARRAY_BUFFER, previousVBO);
 			}
-<<<<<<< HEAD
-=======
 			
 			mTriangleVerticesDirty = false;
->>>>>>> e58dcb1b
 		}
 
 		public boolean isValid()
