// Copyright 1998-2018 Epic Games, Inc. All Rights Reserved.


namespace UnrealBuildTool.Rules
{
	public class WebMMedia : ModuleRules
	{
		public WebMMedia(ReadOnlyTargetRules Target) : base(Target)
		{
			PrivateDependencyModuleNames.AddRange(
				new string[] {
					"WebMMediaFactory",
					"Core",
					"Engine",
					"RenderCore",
					"RHI",
<<<<<<< HEAD
					"ShaderCore",
				});

			PublicDependencyModuleNames.AddRange(
				new string[] {
					"Media",
					"MediaUtils",
=======
>>>>>>> 705f57fd
					"UtilityShaders",
					"libOpus",
					"UEOgg",
					"Vorbis",
				});

			// Some Linux architectures don't have the libs built yet
			bool bHaveWebMlibs = (!Target.IsInPlatformGroup(UnrealPlatformGroup.Unix) || Target.Architecture.StartsWith("x86_64"));
			if (bHaveWebMlibs)
			{
				PublicDependencyModuleNames.AddRange(
					new string[] {
					"LibVpx",
					"LibWebM",
					});
			}
			PublicDefinitions.Add("WITH_WEBM_LIBS=" + (bHaveWebMlibs ? "1" : "0"));
		}
	}
}<|MERGE_RESOLUTION|>--- conflicted
+++ resolved
@@ -14,16 +14,12 @@
 					"Engine",
 					"RenderCore",
 					"RHI",
-<<<<<<< HEAD
-					"ShaderCore",
 				});
 
 			PublicDependencyModuleNames.AddRange(
 				new string[] {
 					"Media",
 					"MediaUtils",
-=======
->>>>>>> 705f57fd
 					"UtilityShaders",
 					"libOpus",
 					"UEOgg",
