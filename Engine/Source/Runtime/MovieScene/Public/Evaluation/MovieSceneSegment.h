--- conflicted
+++ resolved
@@ -164,9 +164,6 @@
 
 	friend bool operator==(const FMovieSceneSegment& A, const FMovieSceneSegment& B)
 	{
-<<<<<<< HEAD
-		return A.Range == B.Range && A.Impls == B.Impls;
-=======
 		return A.Range == B.Range && A.ID == B.ID && A.bAllowEmpty == B.bAllowEmpty && A.Impls == B.Impls;
 	}
 
@@ -183,7 +180,6 @@
 			return true;
 		}
 		return false;
->>>>>>> e3a25b20
 	}
 
 	/** Custom serializer to accomodate the inline allocator on our array */
