// Copyright 1998-2016 Epic Games, Inc. All Rights Reserved.


#include "UnrealEd.h"
#include "EditorLevelUtils.h"
#include "BusyCursor.h"
#include "Database.h"
#include "ISourceControlModule.h"
#include "MRUFavoritesList.h"

#include "Kismet2/KismetEditorUtilities.h"
#include "LevelEditor.h"

#include "PackagesDialog.h"
#include "MainFrame.h"
#include "AssetToolsModule.h"

#include "DesktopPlatformModule.h"
#include "MessageLog.h"

#include "LevelUtils.h"

#include "Dialogs/DlgPickAssetPath.h"
#include "Dialogs/DlgPickPath.h"

#include "Editor/ContentBrowser/Public/ContentBrowserModule.h"
#include "Runtime/AssetRegistry/Public/AssetData.h"

#include "PackageTools.h"
#include "ObjectTools.h"
#include "TextPackageNamespaceUtil.h"
#include "SNotificationList.h"
#include "NotificationManager.h"
#include "Engine/LevelStreaming.h"
#include "GameMapsSettings.h"
#include "AutoSaveUtils.h"
#include "AssetRegistryModule.h"


DEFINE_LOG_CATEGORY_STATIC(LogFileHelpers, Log, All);


//definition of flag used to do special work when we're attempting to load the "startup map"
bool FEditorFileUtils::bIsLoadingDefaultStartupMap = false;
bool FEditorFileUtils::bIsPromptingForCheckoutAndSave = false;
TSet<FString> FEditorFileUtils::PackagesNotSavedDuringSaveAll;
TSet<FString> FEditorFileUtils::PackagesNotToPromptAnyMore;

static const FString InvalidFilenames[] = {
	TEXT("CON"), TEXT("PRN"), TEXT("AUX"), TEXT("CLOCK$"), TEXT("NUL"),
	TEXT("COM1"), TEXT("COM2"), TEXT("COM3"), TEXT("COM4"), TEXT("COM5"), TEXT("COM6"), TEXT("COM7"), TEXT("COM8"), TEXT("COM9"),
	TEXT("LPT1"), TEXT("LPT2"), TEXT("LPT3"), TEXT("LPT4"), TEXT("LPT5"), TEXT("LPT6"), TEXT("LPT7"), TEXT("LPT8"), TEXT("LPT9")
};
static const size_t NumInvalidNames = sizeof(InvalidFilenames) / sizeof(FString);

#define LOCTEXT_NAMESPACE "FileHelpers"

// A special output device that puts save output in the message log when flushed
class FSaveErrorOutputDevice : public FOutputDevice
{
public:
	virtual void Serialize( const TCHAR* InData, ELogVerbosity::Type Verbosity, const class FName& Category ) override
	{
		if ( Verbosity == ELogVerbosity::Error || Verbosity == ELogVerbosity::Warning )
		{
			EMessageSeverity::Type Severity = EMessageSeverity::Info;
			if ( Verbosity == ELogVerbosity::Error )
			{
				Severity = EMessageSeverity::Error;
			}
			else if ( Verbosity == ELogVerbosity::Warning )
			{
				Severity = EMessageSeverity::Warning;
			}
			
			if ( ensure(Severity != EMessageSeverity::Info) )
			{
				ErrorMessages.Add(FTokenizedMessage::Create(Severity, FText::FromName(InData)));
			}
		}
	}

	virtual void Flush() override
	{
		if ( ErrorMessages.Num() > 0 )
		{
			FMessageLog EditorErrors("EditorErrors");
			EditorErrors.NewPage(LOCTEXT("SaveOutputPageLabel", "Save Output"));
			EditorErrors.AddMessages(ErrorMessages);
			EditorErrors.Open();
			ErrorMessages.Empty();
		}
	}

private:
	// Holds the errors for the message log.
	TArray< TSharedRef< FTokenizedMessage > > ErrorMessages;
};

namespace FileDialogHelpers
{
	static void* ChooseParentWindowHandle()
	{
		void* ParentWindowWindowHandle = NULL;
		IMainFrameModule& MainFrameModule = FModuleManager::LoadModuleChecked<IMainFrameModule>(TEXT("MainFrame"));
		const TSharedPtr<SWindow>& MainFrameParentWindow = MainFrameModule.GetParentWindow();
		if ( MainFrameParentWindow.IsValid() && MainFrameParentWindow->GetNativeWindow().IsValid() )
		{
			ParentWindowWindowHandle = MainFrameParentWindow->GetNativeWindow()->GetOSWindowHandle();
		}

		return ParentWindowWindowHandle;
	}
	
	/**
	 * @param Title                  The title of the dialog
	 * @param FileTypes              Filter for which file types are accepted and should be shown
	 * @param InOutLastPath          Keep track of the last location from which the user attempted an import
	 * @param DefaultFile            Default file name to use for saving.
	 * @param OutOpenFilenames       The list of filenames that the user attempted to open
	 *
	 * @return true if the dialog opened successfully and the user accepted; false otherwise.
	 */
	bool SaveFile( const FString& Title, const FString& FileTypes, FString& InOutLastPath, const FString& DefaultFile, FString& OutFilename )
	{
		OutFilename = FString();

		IDesktopPlatform* DesktopPlatform = FDesktopPlatformModule::Get();
		bool bFileChosen = false;
		TArray<FString> OutFilenames;
		if (DesktopPlatform)
		{
			void* ParentWindowWindowHandle = ChooseParentWindowHandle();
			
			bFileChosen = DesktopPlatform->SaveFileDialog(
				ParentWindowWindowHandle,
				Title,
				InOutLastPath,
				DefaultFile,
				FileTypes,
				EFileDialogFlags::None,
				OutFilenames
			);
		}

		bFileChosen = (OutFilenames.Num() > 0);

		if (bFileChosen)
		{
			// User successfully chose a file; remember the path for the next time the dialog opens.
			InOutLastPath = OutFilenames[0];
			OutFilename = OutFilenames[0];
		}

		return bFileChosen;
	}

	/**
	 * @param Title                  The title of the dialog
	 * @param FileTypes              Filter for which file types are accepted and should be shown
	 * @param InOutLastPath    Keep track of the last location from which the user attempted an import
	 * @param DialogMode             Multiple items vs single item.
	 * @param OutOpenFilenames       The list of filenames that the user attempted to open
	 *
	 * @return true if the dialog opened successfully and the user accepted; false otherwise.
	 */
	bool OpenFiles( const FString& Title, const FString& FileTypes, FString& InOutLastPath, EFileDialogFlags::Type DialogMode, TArray<FString>& OutOpenFilenames ) 
	{
		IDesktopPlatform* DesktopPlatform = FDesktopPlatformModule::Get();
		bool bOpened = false;
		if ( DesktopPlatform )
		{
			void* ParentWindowWindowHandle = ChooseParentWindowHandle();

			bOpened = DesktopPlatform->OpenFileDialog(
				ParentWindowWindowHandle,
				Title,
				InOutLastPath,
				TEXT(""),
				FileTypes,
				DialogMode,
				OutOpenFilenames
			);
		}

		bOpened = (OutOpenFilenames.Num() > 0);

		if ( bOpened )
		{
			// User successfully chose a file; remember the path for the next time the dialog opens.
			InOutLastPath = OutOpenFilenames[0];
		}

		return bOpened;
	}
}



/**
 * Queries the user if they want to quit out of interpolation editing before save.
 *
 * @return		true if in interpolation editing mode, false otherwise.
 */
static bool InInterpEditMode()
{
	// Must exit Interpolation Editing mode before you can save - so it can reset everything to its initial state.
	if( GLevelEditorModeTools().IsModeActive( FBuiltinEditorModes::EM_InterpEdit ) )
	{
		const bool ExitInterp = EAppReturnType::Yes == FMessageDialog::Open( EAppMsgType::YesNo, NSLOCTEXT("UnrealEd", "Prompt_21", "You must close Matinee before saving level.\nDo you wish to do this now and continue?") );
		if(!ExitInterp)
		{
			return true;
		}

		GLevelEditorModeTools().DeactivateMode( FBuiltinEditorModes::EM_InterpEdit );
	}
	return false;
}

/**
 * Maps loaded level packages to the package filenames.
 */
static TMap<FName, FString> LevelFilenames;

void FEditorFileUtils::RegisterLevelFilename(UObject* Object, const FString& NewLevelFilename)
{
	const FName PackageName(*Object->GetOutermost()->GetName());
	//UE_LOG(LogFileHelpers, Log, TEXT("RegisterLevelFilename: package %s to name %s"), *PackageName, *NewLevelFilename );
	FString* ExistingFilenamePtr = LevelFilenames.Find( PackageName );
	if ( ExistingFilenamePtr )
	{
		// Update the existing entry with the new filename.
		*ExistingFilenamePtr = NewLevelFilename;
	}
	else
	{
		// Set for the first time.
		LevelFilenames.Add( PackageName, NewLevelFilename );
	}

	// Mirror the world's filename to UnrealEd's title bar.
	if ( Object == GWorld )
	{
		IMainFrameModule& MainFrameModule = FModuleManager::Get().LoadModuleChecked<IMainFrameModule>(TEXT("MainFrame"));
		MainFrameModule.SetLevelNameForWindowTitle(NewLevelFilename);
	}
}

///////////////////////////////////////////////////////////////////////////////

static FString GetFilename(const FName& PackageName)
{
	// First see if it is an in-memory package that already has an associated filename
	const FString PackageNameString = PackageName.ToString();
	const bool bIncludeReadOnlyRoots = false;
	if ( FPackageName::IsValidLongPackageName(PackageNameString, bIncludeReadOnlyRoots) )
	{
		return FPackageName::LongPackageNameToFilename(PackageNameString, FPackageName::GetMapPackageExtension());
	}

	FString* Result = LevelFilenames.Find( PackageName );
	if ( !Result )
	{
		//UE_LOG(LogFileHelpers, Log, TEXT("GetFilename with package %s, returning EMPTY"), *PackageName );
		return FString(TEXT(""));
	}
	// Verify that the file still exists, if it does not, reset the level filename
	else if ( IFileManager::Get().FileSize( **Result ) == INDEX_NONE )
	{
		*Result = FString(TEXT(""));
		UWorld* World = GWorld;
		if ( World && World->GetOutermost()->GetFName() == PackageName )
		{
			IMainFrameModule& MainFrameModule = FModuleManager::Get().LoadModuleChecked<IMainFrameModule>(TEXT("MainFrame"));
			MainFrameModule.SetLevelNameForWindowTitle(*Result);
		}
	}

	//UE_LOG(LogFileHelpers, Log, TEXT("GetFilename with package %s, returning %s"), *PackageName, **Result );
	return *Result;
}

static FString GetFilename(UObject* LevelObject)
{
	return GetFilename( LevelObject->GetOutermost()->GetFName() );
}

///////////////////////////////////////////////////////////////////////////////

static FString GetDefaultDirectory()
{
	return FEditorDirectories::Get().GetLastDirectory(ELastDirectory::UNR);
}

///////////////////////////////////////////////////////////////////////////////

/**
* Returns a file filter string appropriate for a specific file interaction.
*
* @param	Interaction		A file interaction to get a filter string for.
* @return					A filter string.
*/
FString FEditorFileUtils::GetFilterString(EFileInteraction Interaction)
{
	FString Result;

	switch( Interaction )
	{
	case FI_Load:
	case FI_Save:
		{
			Result = FString::Printf( TEXT("Map files (*%s)|*%s|All files (*.*)|*.*"), *FPackageName::GetMapPackageExtension(),
																					   *FPackageName::GetMapPackageExtension());
		}
		break;

	case FI_ImportScene:
<<<<<<< HEAD
		Result = TEXT("FBX (*.fbx)|*.fbx|Unreal Text (*.t3d)|*.t3d");
		break;

	case FI_ExportScene:
		Result = TEXT("FBX (*.fbx)|*.fbx|Object (*.obj)|*.obj|Unreal Text (*.t3d)|*.t3d|Stereo Litho (*.stl)|*.stl|LOD Export (*.lod.obj)|*.lod.obj|All Files|*.*");
=======
		Result = TEXT("FBX (*.fbx) OBJ (*.obj)|*.fbx;*.obj|FBX (*.fbx)|*.fbx|OBJ (*.obj)|*.obj");
		break;

	case FI_ExportScene:
		Result = TEXT("FBX (*.fbx)|*.fbx|Object (*.obj)|*.obj|Unreal Text (*.t3d)|*.t3d|Stereo Litho (*.stl)|*.stl|LOD Export (*.lod.obj)|*.lod.obj");
>>>>>>> aaefee4c
		break;

	default:
		checkf( 0, TEXT("Unkown EFileInteraction" ) );
	}

	return Result;
}

///////////////////////////////////////////////////////////////////////////////


/**
 * @param	World					The world to save.
 * @param	ForceFilename			If non-NULL, save the level package to this name (full path+filename).
 * @param	OverridePath			If non-NULL, override the level path with this path.
 * @param	FilenamePrefix			If non-NULL, prepend this string the the level filename.
 * @param	bRenamePackageToFile	If true, rename the level package to the filename if save was successful.
 * @param	bCheckDirty				If true, don't save the level if it is not dirty.
 * @param	FinalFilename			[out] The full path+filename the level was saved to.
 * @param	bAutosaving				Should be set to true if autosaving; passed to UWorld::SaveWorld.
 * @param	bPIESaving				Should be set to true if saving for PIE; passed to UWorld::SaveWorld.
 * @return							true if the level was saved.
 */
static bool SaveWorld(UWorld* World,
					   const FString* ForceFilename,
					   const TCHAR* OverridePath,
					   const TCHAR* FilenamePrefix,
					   bool bRenamePackageToFile,
					   bool bCheckDirty,
					   FString& FinalFilename,
					   bool bAutosaving,
					   bool bPIESaving)
{
	// SaveWorld not reentrant - check that we are not already in the process of saving here (for example, via autosave)
	static bool bIsReentrant = false;
	check(!bIsReentrant);
	TGuardValue<bool> ReentrantGuard(bIsReentrant, true);

	if ( !World )
	{
		FinalFilename = LOCTEXT("FilenameUnavailable", "Filename Not available!").ToString();
		return false;
	}

	UPackage* Package = Cast<UPackage>( World->GetOuter() );
	if ( !Package )
	{
		FinalFilename = LOCTEXT("FilenameUnavailableInvalidOuter", "Filename Not available. Outer package invalid!").ToString();
		return false;
	}

	// Don't save if the world doesn't need saving.
	if ( bCheckDirty && !Package->IsDirty() )
	{
		FinalFilename = LOCTEXT("FilenameUnavailableNotDirty", "Filename Not available. Package not dirty.").ToString();
		return false;
	}

	FString PackageName = Package->GetName();

	FString	ExistingFilename;
	FString		Path;
	FString	CleanFilename;

	// Does a filename already exist for this package?
	const bool bPackageExists = FPackageName::DoesPackageExist( PackageName, NULL, &ExistingFilename );

	if ( ForceFilename )
	{
		Path				= FPaths::GetPath(*ForceFilename);
		CleanFilename		= FPaths::GetCleanFilename(*ForceFilename);
	}
	else if ( bPackageExists )
	{
		if( bPIESaving && FCString::Stristr( *ExistingFilename, *FPackageName::GetMapPackageExtension() ) == NULL )
		{
			// If package exists, but doesn't feature the default extension, it will not load when launched,
			// Change the extension of the map to the default for the auto-save
			Path			= AutoSaveUtils::GetAutoSaveDir();
			CleanFilename	= FPackageName::GetLongPackageAssetName(PackageName) + FPackageName::GetMapPackageExtension();
		}
		else
		{
			// We're not forcing a filename, so go with the filename that exists.
			Path			= FPaths::GetPath(ExistingFilename);
			CleanFilename	= FPaths::GetCleanFilename(ExistingFilename);
		}
	}
	else if ( !bAutosaving && FPackageName::IsValidLongPackageName(PackageName, false) )
	{
		// If the package is made with a path in a non-read-only root, save it there
		const FString ImplicitFilename = FPackageName::LongPackageNameToFilename(PackageName, FPackageName::GetMapPackageExtension());
		Path = FPaths::GetPath(ImplicitFilename);
		CleanFilename = FPaths::GetCleanFilename(ImplicitFilename);
	}
	else
	{
		// No package filename exists and none was specified, so save the package in the autosaves folder.
		Path			= AutoSaveUtils::GetAutoSaveDir();
		CleanFilename	= FPackageName::GetLongPackageAssetName(PackageName) + FPackageName::GetMapPackageExtension();
	}

	// Optionally override path.
	if ( OverridePath )
	{
		FinalFilename = FString(OverridePath) + TEXT("/");
	}
	else
	{
		FinalFilename = Path + TEXT("/");
	}

	// Apply optional filename prefix.
	if ( FilenamePrefix )
	{
		FinalFilename += FString(FilenamePrefix);
	}

	// Munge remaining clean filename minus path + extension with path and optional prefix.
	FinalFilename += CleanFilename;

	// Prepare the new package name
	FString NewPackageName;
	if ( !FPackageName::TryConvertFilenameToLongPackageName(FinalFilename, NewPackageName) )
	{
		FMessageDialog::Open( EAppMsgType::Ok, FText::Format( NSLOCTEXT("Editor", "SaveWorld_BadFilename", "Failed to save the map. The filename '{0}' is not within the game or engine content folders found in '{1}'."), FText::FromString( FinalFilename ), FText::FromString( FPaths::RootDir() ) ) );
		return false;
	}

	// Before doing any work, check to see if 1) the package name is in use by another object, 2) the world object can be renamed if necessary; and 3) the file is writable.
	bool bSuccess = false;

	const FString OriginalWorldName = World->GetName();
	const FString OriginalPackageName = Package->GetName();
	const FString NewWorldAssetName = FPackageName::GetLongPackageAssetName(NewPackageName);
	bool bValidWorldName = true;
	bool bPackageNeedsRename = false;
	bool bWorldNeedsRename = false;

	if ( bRenamePackageToFile )
	{
		// Rename the world package if needed
		if ( Package->GetName() != NewPackageName )
		{
			bValidWorldName = Package->Rename( *NewPackageName, NULL, REN_Test );
			if ( bValidWorldName )
			{
				bPackageNeedsRename = true;
			}
		}

		if ( bValidWorldName )
		{
			// Rename the world if the package changed
			if ( World->GetName() != NewWorldAssetName )
			{
				bValidWorldName = World->Rename( *NewWorldAssetName, NULL, REN_Test );
				if ( bValidWorldName )
				{
					bWorldNeedsRename = true;
				}
			}
		}
	}

	if ( !bValidWorldName )
	{
		FMessageDialog::Open( EAppMsgType::Ok, NSLOCTEXT("UnrealEd", "Error_LevelNameExists", "A level with that name already exists. Please choose another name.") );
	}
	else if( IFileManager::Get().IsReadOnly(*FinalFilename) )
	{
		FMessageDialog::Open( EAppMsgType::Ok, FText::Format(NSLOCTEXT("UnrealEd", "PackageFileIsReadOnly", "Unable to save package to {0} because the file is read-only!"), FText::FromString(FinalFilename)) );
	}
	else
	{
		// Save the world package after doing optional garbage collection.
		const FScopedBusyCursor BusyCursor;

		FFormatNamedArguments Args;
		Args.Add( TEXT("MapFilename"), FText::FromString( FPaths::GetCleanFilename(FinalFilename) ) );
		
		FScopedSlowTask SlowTask(100, FText::Format( NSLOCTEXT("UnrealEd", "SavingMap_F", "Saving map: {MapFilename}..." ), Args ));
		SlowTask.MakeDialog(true);

		SlowTask.EnterProgressFrame(25);

		// Rename the package and the object, as necessary
		UWorld* DuplicatedWorld = nullptr;
		if ( bRenamePackageToFile )
		{
			if (bPackageNeedsRename)
			{
				// If we are doing a SaveAs on a world that already exists, we need to duplicate it.
				if (bPackageExists)
				{
					ObjectTools::FPackageGroupName NewPGN;
					NewPGN.PackageName = NewPackageName;
					NewPGN.ObjectName = NewWorldAssetName;

					TSet<UPackage*> PackagesUserRefusedToFullyLoad;
					DuplicatedWorld = Cast<UWorld>(ObjectTools::DuplicateSingleObject(World, NewPGN, PackagesUserRefusedToFullyLoad));
					if (DuplicatedWorld)
					{
						Package = DuplicatedWorld->GetOutermost();
					}
				}

				if (!DuplicatedWorld)
				{
					// Duplicate failed or not needed. Just do a rename.
					Package->Rename(*NewPackageName, NULL, REN_NonTransactional | REN_DontCreateRedirectors);
					
					if (bWorldNeedsRename)
					{
						World->Rename(*NewWorldAssetName, NULL, REN_NonTransactional | REN_DontCreateRedirectors);
					}
				}
			}
		}

		SlowTask.EnterProgressFrame(50);

		// Save package.
		{
			const FString AutoSavingString = (bAutosaving || bPIESaving) ? TEXT("true") : TEXT("false");
			const FString KeepDirtyString = bPIESaving ? TEXT("true") : TEXT("false");
			FSaveErrorOutputDevice SaveErrors;

			bSuccess = GUnrealEd->Exec( NULL, *FString::Printf( TEXT("OBJ SAVEPACKAGE PACKAGE=\"%s\" FILE=\"%s\" SILENT=true AUTOSAVING=%s KEEPDIRTY=%s"), *Package->GetName(), *FinalFilename, *AutoSavingString, *KeepDirtyString ), SaveErrors );
			SaveErrors.Flush();
		}

		SlowTask.EnterProgressFrame(25);

		// If the package save was not successful. Trash the duplicated world or rename back if the duplicate failed.
		if( bRenamePackageToFile && !bSuccess )
		{
			if (bPackageNeedsRename)
			{
				if (DuplicatedWorld)
				{
					DuplicatedWorld->Rename(nullptr, GetTransientPackage(), REN_NonTransactional | REN_DontCreateRedirectors);
					DuplicatedWorld->MarkPendingKill();
					DuplicatedWorld->SetFlags(RF_Transient);
					DuplicatedWorld = nullptr;
				}
				else
				{
					Package->Rename(*OriginalPackageName, NULL, REN_NonTransactional);

					if (bWorldNeedsRename)
					{
						World->Rename(*OriginalWorldName, NULL, REN_NonTransactional);
					}
				}
			}
		}
	}

	return bSuccess;
}

FString GetAutoSaveFilename(UPackage* const Package, const FString& AutoSavePathRoot, const int32 AutoSaveIndex, const FString& PackageExt)
{
	// Come up with a meaningful name for the auto-save file
	const FString PackagePathName = Package->GetPathName();

	FString AutoSavePath;
	FString PackageRoot;
	FString PackagePath;
	FString PackageName;
	const bool bStripRootLeadingSlash = true;
	if(FPackageName::SplitLongPackageName(PackagePathName, PackageRoot, PackagePath, PackageName, bStripRootLeadingSlash))
	{
		AutoSavePath = AutoSavePathRoot / PackageRoot / PackagePath;
	}
	else
	{
		AutoSavePath = AutoSavePathRoot;
		PackageName = FPaths::GetBaseFilename(PackagePathName);
	}

	// Ensure the directory we're about to save to exists
	IFileManager::Get().MakeDirectory(*AutoSavePath, true);

	// Create an auto-save filename
	const FString Filename = AutoSavePath / *FString::Printf(TEXT("%s_Auto%i%s"), *PackageName, AutoSaveIndex, *PackageExt);
	return Filename;
}

/** Renames a single level, preserving the common suffix */
bool RenameStreamingLevel( FString& LevelToRename, const FString& OldBaseLevelName, const FString& NewBaseLevelName )
{
	// Make sure the level starts with the original level name
	if( LevelToRename.StartsWith( OldBaseLevelName ) )	// Not case sensitive
	{
		// Grab the tail of the streaming level name, basically everything after the old base level name
		FString SuffixToPreserve = LevelToRename.Right( LevelToRename.Len() - OldBaseLevelName.Len() );

		// Rename the level!
		LevelToRename = NewBaseLevelName + SuffixToPreserve;

		return true;
	}

	return false;
}

static bool OpenSaveAsDialog(UClass* SavedClass, const FString& InDefaultPath, const FString& InNewNameSuggestion, FString& OutPackageName)
{
	FString DefaultPath = InDefaultPath;

	if (DefaultPath.IsEmpty())
	{
		DefaultPath = TEXT("/Game/Maps");
	}

	FString NewNameSuggestion = InNewNameSuggestion;
	check(!NewNameSuggestion.IsEmpty());

	FSaveAssetDialogConfig SaveAssetDialogConfig;
	{
		SaveAssetDialogConfig.DefaultPath = DefaultPath;
		SaveAssetDialogConfig.DefaultAssetName = NewNameSuggestion;
		SaveAssetDialogConfig.AssetClassNames.Add(SavedClass->GetFName());
		SaveAssetDialogConfig.ExistingAssetPolicy = ESaveAssetDialogExistingAssetPolicy::AllowButWarn;
		SaveAssetDialogConfig.DialogTitleOverride = (SavedClass == UWorld::StaticClass())
			? LOCTEXT("SaveLevelDialogTitle", "Save Level As")
			: LOCTEXT("SaveAssetDialogTitle", "Save Asset As");
	}

	FContentBrowserModule& ContentBrowserModule = FModuleManager::LoadModuleChecked<FContentBrowserModule>("ContentBrowser");
	FString SaveObjectPath = ContentBrowserModule.Get().CreateModalSaveAssetDialog(SaveAssetDialogConfig);
	
	if ( !SaveObjectPath.IsEmpty() )
	{
		OutPackageName = FPackageName::ObjectPathToPackageName(SaveObjectPath);
		return true;
	}

	return false;
}

/**
 * Prompts the user with a dialog for selecting a filename.
 */
static bool SaveAsImplementation( UWorld* InWorld, const FString& DefaultFilename, const bool bAllowStreamingLevelRename, FString* OutSavedFilename )
{
	UEditorLoadingSavingSettings* LoadingSavingSettings = GetMutableDefault<UEditorLoadingSavingSettings>();

	// Get default path and filename. If no default filename was supplied, create one.
	FString DefaultDirectory = FEditorDirectories::Get().GetLastDirectory(ELastDirectory::LEVEL);
	FString Filename = FPaths::GetCleanFilename(DefaultFilename);
	if (Filename.IsEmpty())
	{
		const FString DefaultName = TEXT("NewMap");
		FString PackageName;
		if (!FPackageName::TryConvertFilenameToLongPackageName(DefaultDirectory / DefaultName, PackageName))
		{
			// Initial location is invalid (e.g. lies outside of the project): set location to /Game/Maps instead
			DefaultDirectory = FPaths::GameContentDir() / TEXT("Maps");
			ensure(FPackageName::TryConvertFilenameToLongPackageName(DefaultDirectory / DefaultName, PackageName));
		}
		FString Name;
		FAssetToolsModule& AssetToolsModule = FModuleManager::LoadModuleChecked<FAssetToolsModule>("AssetTools");
		AssetToolsModule.Get().CreateUniqueAssetName(PackageName, TEXT(""), PackageName, Name);

		Filename = FPaths::GetCleanFilename(FPackageName::LongPackageNameToFilename(PackageName));
	}

	// Disable autosaving while the "Save As..." dialog is up.
	const bool bOldAutoSaveState = LoadingSavingSettings->bAutoSaveEnable;
	LoadingSavingSettings->bAutoSaveEnable = false;

	bool bStatus = false;

	// Loop through until a valid filename is given or the user presses cancel
	bool bFilenameIsValid = false;

	FString SaveFilename;
	while( !bFilenameIsValid )
	{
		SaveFilename = FString();
		bool bSaveFileLocationSelected = false;
		if (UEditorEngine::IsUsingWorldAssets())
		{
			FString DefaultPackagePath;
			FPackageName::TryConvertFilenameToLongPackageName(DefaultDirectory / Filename, DefaultPackagePath);

			FString PackageName;
			bSaveFileLocationSelected = OpenSaveAsDialog(
				UWorld::StaticClass(),
				FPackageName::GetLongPackagePath(DefaultPackagePath),
				FPaths::GetBaseFilename(Filename),
				PackageName);

			if ( bSaveFileLocationSelected )
			{
				SaveFilename = FPackageName::LongPackageNameToFilename(PackageName, FPackageName::GetMapPackageExtension());
			}
		}
		else
		{
			bSaveFileLocationSelected = FileDialogHelpers::SaveFile(
				NSLOCTEXT("UnrealEd", "SaveAs", "Save As").ToString(),
				FEditorFileUtils::GetFilterString(FI_Save),
				DefaultDirectory,
				FPaths::GetCleanFilename(Filename),
				SaveFilename
				);
		}
		if( bSaveFileLocationSelected )
		{
			// Add a map file extension if none was supplied
			if( FPaths::GetExtension(SaveFilename).IsEmpty() )
			{
				SaveFilename = SaveFilename + FPackageName::GetMapPackageExtension();
			}

			FText ErrorMessage;
			bFilenameIsValid = FEditorFileUtils::IsValidMapFilename(SaveFilename, ErrorMessage);
			
			if ( bFilenameIsValid )
			{
				// If there is an existing world in memory that shares this name unload it now to prepare for overwrite.
				// Don't do this if we are using save as to overwrite the current level since it will just save naturally.
				const FString NewPackageName = FPackageName::FilenameToLongPackageName(SaveFilename);
				UPackage* ExistingPackage = FindPackage(nullptr, *NewPackageName);
				if ( ExistingPackage && ExistingPackage != InWorld->GetOutermost() )
				{
					bFilenameIsValid = FEditorFileUtils::AttemptUnloadInactiveWorldPackage(ExistingPackage, ErrorMessage);
				}
			}

			if ( !bFilenameIsValid )
			{
				// Start the loop over, prompting for save again
				const FText DisplayFilename = FText::FromString( IFileManager::Get().ConvertToAbsolutePathForExternalAppForRead(*SaveFilename) );
				FFormatNamedArguments Arguments;
				Arguments.Add(TEXT("Filename"), DisplayFilename);
				Arguments.Add(TEXT("LineTerminators"), FText::FromString(LINE_TERMINATOR LINE_TERMINATOR));
				Arguments.Add(TEXT("ErrorMessage"), ErrorMessage);
				const FText DisplayMessage = FText::Format( NSLOCTEXT("SaveAsImplementation", "InvalidMapName", "Failed to save map {Filename}{LineTerminators}{ErrorMessage}"), Arguments );
				FMessageDialog::Open( EAppMsgType::Ok, DisplayMessage );
				continue;
			}

			FEditorDirectories::Get().SetLastDirectory(ELastDirectory::LEVEL, FPaths::GetPath(SaveFilename));

			// Check to see if there are streaming level associated with the P map, and if so, we'll
			// prompt to rename those and fixup all of the named-references to levels in the maps.
			bool bCanRenameStreamingLevels = false;
			FString OldBaseLevelName, NewBaseLevelName;

			if( bAllowStreamingLevelRename )
			{
				const FString OldLevelName = FPaths::GetBaseFilename(Filename);
				const FString NewLevelName = FPaths::GetBaseFilename(SaveFilename);

				// The old and new level names must have a common suffix.  We'll detect that now.
				int32 NumSuffixChars = 0;
				{
					for( int32 CharsFromEndIndex = 0; ; ++CharsFromEndIndex )
					{
						const int32 OldLevelNameCharIndex = ( OldLevelName.Len() - 1 ) - CharsFromEndIndex;
						const int32 NewLevelNameCharIndex = ( NewLevelName.Len() - 1 ) - CharsFromEndIndex;

						if( OldLevelNameCharIndex <= 0 || NewLevelNameCharIndex <= 0 )
						{
							// We've processed all characters in at least one of the strings!
							break;
						}

						if( FChar::ToUpper( OldLevelName[ OldLevelNameCharIndex ] ) != FChar::ToUpper( NewLevelName[ NewLevelNameCharIndex ] ) )
						{
							// Characters don't match.  We have the common suffix now.
							break;
						}

						// We have another common character in the suffix!
						++NumSuffixChars;
					}

				}


				// We can only proceed if we found a common suffix
				if( NumSuffixChars > 0 )
				{
					FString CommonSuffix = NewLevelName.Right( NumSuffixChars );

					OldBaseLevelName = OldLevelName.Left( OldLevelName.Len() - CommonSuffix.Len() );
					NewBaseLevelName = NewLevelName.Left( NewLevelName.Len() - CommonSuffix.Len() );


					// OK, make sure this is really the persistent level
					if( InWorld->PersistentLevel->IsPersistentLevel() )
					{
						// Check to see if we actually have anything to rename
						bool bAnythingToRename = false;
						{
							// Check for contained streaming levels
							for( int32 CurStreamingLevelIndex = 0; CurStreamingLevelIndex < InWorld->StreamingLevels.Num(); ++CurStreamingLevelIndex )
							{
								ULevelStreaming* CurStreamingLevel = InWorld->StreamingLevels[ CurStreamingLevelIndex ];
								if( CurStreamingLevel != NULL )
								{
									// Update the package name
									FString PackageNameToRename = CurStreamingLevel->GetWorldAssetPackageName();
									if( RenameStreamingLevel( PackageNameToRename, OldBaseLevelName, NewBaseLevelName ) )
									{
										bAnythingToRename = true;
									}
								}
							}
						}

						if( bAnythingToRename )
						{
							// OK, we can go ahead and rename levels
							bCanRenameStreamingLevels = true;
						}
					}
				}
			}

			if( bCanRenameStreamingLevels )
			{
				// Prompt to update streaming levels and such
				// Return value:  0 = yes, 1 = no, 2 = cancel
				const int32 DlgResult =
					FMessageDialog::Open( EAppMsgType::YesNoCancel,
					FText::Format( NSLOCTEXT("UnrealEd", "SaveLevelAs_PromptToRenameStreamingLevels_F", "Would you like to update references to streaming levels and rename those as well?\n\nIf you select Yes, references to streaming levels in {0} will be renamed to {1} (including Level Blueprint level name references.)  You should also do this for each of your streaming level maps.\n\nIf you select No, the level will be saved with the specified name and no other changes will be made." ),
					FText::FromString(FPaths::GetBaseFilename(Filename)), FText::FromString(FPaths::GetBaseFilename(SaveFilename)) ) );

				if( DlgResult != EAppReturnType::Cancel )	// Cancel?
				{
					if( DlgResult == EAppReturnType::Yes )	// Yes?
					{
						// Update streaming level names
						for( int32 CurStreamingLevelIndex = 0; CurStreamingLevelIndex < InWorld->StreamingLevels.Num(); ++CurStreamingLevelIndex )
						{
							ULevelStreaming* CurStreamingLevel = InWorld->StreamingLevels[ CurStreamingLevelIndex ];
							if( CurStreamingLevel != NULL )
							{
								// Update the package name
								FString PackageNameToRename = CurStreamingLevel->GetWorldAssetPackageName();
								if( RenameStreamingLevel( PackageNameToRename, OldBaseLevelName, NewBaseLevelName ) )
								{
									CurStreamingLevel->SetWorldAssetByPackageName(FName( *PackageNameToRename ));

									// Level was renamed!
									CurStreamingLevel->MarkPackageDirty();
								}
							}
						}
					}

					// Save the level!
					bStatus = FEditorFileUtils::SaveMap( InWorld, SaveFilename );
				}
				else
				{
					// User canceled, nothing to do.
				}
			}
			else
			{
				// Save the level
				bStatus = FEditorFileUtils::SaveMap( InWorld, SaveFilename );
			}
		}
		else
		{
			// User canceled the save dialog, do not prompt again.
			break;
		}

	}

	// Restore autosaving to its previous state.
	LoadingSavingSettings->bAutoSaveEnable = bOldAutoSaveState;

	// Update SCC state
	ISourceControlModule::Get().QueueStatusUpdate(InWorld->GetOutermost());

	if (bStatus && OutSavedFilename)
	{
		*OutSavedFilename = SaveFilename;
	}

	return bStatus;
}

/**
 * @return		true if GWorld's package is dirty.
 */
static bool IsWorldDirty()
{
	UPackage* Package = CastChecked<UPackage>(GWorld->GetOuter());
	return Package->IsDirty();
}


///////////////////////////////////////////////////////////////////////////////////////////////////////////////////////
//
// FEditorFileUtils
//
///////////////////////////////////////////////////////////////////////////////////////////////////////////////////////

void FEditorFileUtils::SaveAssetsAs(const TArray<UObject*>& Assets, TArray<UObject*>& OutSavedAssets)
{
	for (UObject* Asset : Assets)
	{
		const FString OldPackageName = Asset->GetOutermost()->GetName();
		const FString OldPackagePath = FPackageName::GetLongPackagePath(OldPackageName);
		const FString OldAssetName = FPackageName::GetLongPackageAssetName(OldPackageName);

		FString NewPackageName;

		// get destination for asset
		bool FilenameValid = false;

		while (!FilenameValid)
		{
			if (!OpenSaveAsDialog(Asset->GetClass(), OldPackagePath, OldAssetName, NewPackageName))
			{
				break;
			}

			FText OutError;
			FilenameValid = FEditorFileUtils::IsFilenameValidForSaving(NewPackageName, OutError);
		}

		// process asset
		if (NewPackageName.IsEmpty())
		{
			OutSavedAssets.Add(Asset); // user cancelled
		}
		else if (NewPackageName != OldPackageName)
		{
			// duplicate asset at destination
			const FString NewAssetName = FPackageName::GetLongPackageAssetName(NewPackageName);
			UPackage* DuplicatedPackage = CreatePackage(nullptr, *NewPackageName);
			UObject* DuplicatedAsset = StaticDuplicateObject(Asset, DuplicatedPackage, *NewAssetName);

			if (DuplicatedAsset != nullptr)
			{
				DuplicatedAsset->MarkPackageDirty();
				FAssetRegistryModule::AssetCreated(DuplicatedAsset);
				OutSavedAssets.Add(DuplicatedAsset);
			}
			else
			{
				OutSavedAssets.Add(Asset); // error duplicating
			}
		}
		else
		{
			// save existing asset
			OutSavedAssets.Add(Asset);
		}
	}

	// save packages
	TArray<UPackage*> PackagesToSave;

	for (UObject* Asset : OutSavedAssets)
	{
		PackagesToSave.Add(Asset->GetOutermost());
	}

	FEditorFileUtils::PromptForCheckoutAndSave(PackagesToSave, true, false);
}


/**
 * Does a saveAs for the specified level.
 *
 * @param	InLevel		The level to be SaveAs'd.
 * @return				true if the world was saved.
 */
bool FEditorFileUtils::SaveLevelAs(ULevel* InLevel, FString* OutSavedFilename)
{
	FString DefaultFilename;

	if (InLevel->IsPersistentLevel())
	{
		DefaultFilename = GetFilename( InLevel );
	}
	else
	{
		DefaultFilename = FPackageName::LongPackageNameToFilename( InLevel->GetOutermost()->GetName() );
	}

	// We'll allow the map to be renamed when saving a level as a new file name this way
	const bool bAllowStreamingLevelRename = InLevel->IsPersistentLevel();

	return SaveAsImplementation( CastChecked<UWorld>(InLevel->GetOuter()), DefaultFilename, bAllowStreamingLevelRename, OutSavedFilename);
}

/**
 * Presents the user with a file dialog for importing.
 * If the import is not a merge (bMerging is false), AskSaveChanges() is called first.
 */
void FEditorFileUtils::Import()
{
	TArray<FString> OpenedFiles;
	FString DefaultLocation(GetDefaultDirectory());

	if (FileDialogHelpers::OpenFiles(NSLOCTEXT("UnrealEd", "ImportScene", "Import Scene").ToString(), GetFilterString(FI_ImportScene), DefaultLocation, EFileDialogFlags::None, OpenedFiles))
	{
		Import(OpenedFiles[0]);
	}
}

void FEditorFileUtils::Import(const FString& InFilename)
{
	const FScopedBusyCursor BusyCursor;

	FFormatNamedArguments Args;
	//Import scene support only fbx for now
	//Check the extension because the import map don't support fbx file import
	if (FPaths::GetExtension(InFilename).Compare(TEXT("fbx"), ESearchCase::IgnoreCase) == 0)
	{
		//Ask a root content path to the user
		TSharedRef<SDlgPickPath> PickContentPathDlg =
			SNew(SDlgPickPath)
			.Title(LOCTEXT("FbxChooseImportRootContentPath", "Choose Location for importing the fbx scene content"));

		FString Path = "";
		if (PickContentPathDlg->ShowModal() == EAppReturnType::Cancel)
		{
			return;
		}
		Path = PickContentPathDlg->GetPath().ToString();
		UFactory *FbxSceneFactory = NULL;
		//Search the UFbxSceneImportFactory instance
		for (TObjectIterator<UClass> It; It; ++It)
		{
			if (It->IsChildOf(UFbxSceneImportFactory::StaticClass()))
			{
				FbxSceneFactory = It->GetDefaultObject<UFactory>();
				break;
			}
		}
		FAssetToolsModule& AssetToolsModule = FModuleManager::Get().LoadModuleChecked<FAssetToolsModule>("AssetTools");
		TArray<FString> Files;
		Files.Add(InFilename);
		AssetToolsModule.Get().ImportAssets(Files, Path, FbxSceneFactory);
	}
	else
	{
		Args.Add(TEXT("MapFilename"), FText::FromString(FPaths::GetCleanFilename(InFilename)));
		GWarn->BeginSlowTask(FText::Format(NSLOCTEXT("UnrealEd", "ImportingMap_F", "Importing map: {MapFilename}..."), Args), true);
		GUnrealEd->Exec(GWorld, *FString::Printf(TEXT("MAP IMPORTADD FILE=\"%s\""), *InFilename));

		GWarn->EndSlowTask();
	}

	GUnrealEd->RedrawLevelEditingViewports();

	FEditorDirectories::Get().SetLastDirectory(ELastDirectory::UNR, FPaths::GetPath(InFilename)); // Save path as default for next time.

	FEditorDelegates::RefreshAllBrowsers.Broadcast();
}

/**
 * Saves the specified level.  SaveAs is performed as necessary.
 *
 * @param	Level				The level to be saved.
 * @param	DefaultFilename		File name to use for this level if it doesn't have one yet (or empty string to prompt)
 *
 * @return				true if the level was saved.
 */
bool FEditorFileUtils::SaveLevel(ULevel* Level, const FString& DefaultFilename, FString* OutSavedFilename )
{
	bool bLevelWasSaved = false;

	// Disallow the save if in interpolation editing mode and the user doesn't want to exit interpolation mode.
	if ( Level && !InInterpEditMode() )
	{
		// Check and see if this is a new map.
		const bool bIsPersistentLevelCurrent = Level->IsPersistentLevel();

		// If the user trying to save the persistent level?
		if ( bIsPersistentLevelCurrent )
		{
			// Check to see if the persistent level is a new map (ie if it has been saved before).
			FString Filename = GetFilename( Level->OwningWorld );
			if( !Filename.Len() )
			{
				// No file name, provided, so use the default file name we were given if we have one
				Filename = FString( DefaultFilename );
			}

			if( !Filename.Len() )
			{
				// Present the user with a SaveAs dialog.
				const bool bAllowStreamingLevelRename = false;
				bLevelWasSaved = SaveAsImplementation( Level->OwningWorld, Filename, bAllowStreamingLevelRename, OutSavedFilename );
				return bLevelWasSaved;
			}
		}

		////////////////////////////////
		// At this point, we know the level we're saving has been saved before,
		// so don't bother checking the filename.

		UWorld* WorldToSave = Cast<UWorld>( Level->GetOuter() );
		if ( WorldToSave )
		{
			FString FinalFilename;
			bLevelWasSaved = SaveWorld( WorldToSave,
										DefaultFilename.Len() > 0 ? &DefaultFilename : NULL,
										NULL, NULL,
										true, false,
										FinalFilename,
										false, false );
			if (bLevelWasSaved && OutSavedFilename)
			{
				*OutSavedFilename = FinalFilename;
			}
		}
	}

	return bLevelWasSaved;
}

void FEditorFileUtils::Export(bool bExportSelectedActorsOnly)
{
	// @todo: extend this to multiple levels.
	UWorld* World = GWorld;
	const FString LevelFilename = GetFilename( World );//->GetOutermost()->GetName() );
	FString ExportFilename;
	FString LastUsedPath = GetDefaultDirectory();
	if( FileDialogHelpers::SaveFile( NSLOCTEXT("UnrealEd", "Export", "Export").ToString(), GetFilterString(FI_ExportScene), LastUsedPath, FPaths::GetBaseFilename(LevelFilename), ExportFilename ) )
	{
		GUnrealEd->ExportMap( World, *ExportFilename, bExportSelectedActorsOnly );
		FEditorDirectories::Get().SetLastDirectory(ELastDirectory::UNR, FPaths::GetPath(ExportFilename)); // Save path as default for next time.
	}
}

static bool IsCheckOutSelectedDisabled()
{
	return !(ISourceControlModule::Get().IsEnabled() && ISourceControlModule::Get().GetProvider().IsAvailable());
}

bool FEditorFileUtils::AddCheckoutPackageItems(bool bCheckDirty, TArray<UPackage*> PackagesToCheckOut, TArray<UPackage*>* OutPackagesNotNeedingCheckout, bool* bOutHavePackageToCheckOut)
{
	ISourceControlProvider& SourceControlProvider = ISourceControlModule::Get().GetProvider();
	if (ISourceControlModule::Get().IsEnabled() && SourceControlProvider.IsAvailable())
	{
		// Update the source control status of all potentially relevant packages
		SourceControlProvider.Execute(ISourceControlOperation::Create<FUpdateStatus>(), PackagesToCheckOut);
	}

	FPackagesDialogModule& CheckoutPackagesDialogModule = FModuleManager::LoadModuleChecked<FPackagesDialogModule>(TEXT("PackagesDialog"));

	bool bPackagesAdded = false;
	bool bShowWarning = false;
	bool bHavePackageToCheckOut = false;

	if (OutPackagesNotNeedingCheckout)
	{
		OutPackagesNotNeedingCheckout->Reset();
	}

	CheckoutPackagesDialogModule.RemoveAllPackageItems();

	// Iterate through all the packages and add them to the dialog if necessary.
	for (TArray<UPackage*>::TConstIterator PackageIter(PackagesToCheckOut); PackageIter; ++PackageIter)
	{
		UPackage* CurPackage = *PackageIter;
		FString Filename;
		// Assume the package is read only just in case we cant find a file
		bool bPkgReadOnly = true;
		bool bCareAboutReadOnly = SourceControlProvider.UsesLocalReadOnlyState();
		// Find the filename for this package
		bool bFoundFile = FPackageName::DoesPackageExist(CurPackage->GetName(), NULL, &Filename);
		if (bFoundFile)
		{
			// determine if the package file is read only
			bPkgReadOnly = IFileManager::Get().IsReadOnly(*Filename);
		}

		FSourceControlStatePtr SourceControlState = SourceControlProvider.GetState(CurPackage, EStateCacheUsage::Use);

		// Package does not need to be checked out if its already checked out or we are ignoring it for source control
		bool bSCCCanEdit = !SourceControlState.IsValid() || SourceControlState->CanCheckIn() || SourceControlState->IsIgnored() || SourceControlState->IsUnknown() || (bCareAboutReadOnly && !bPkgReadOnly);
		bool bIsSourceControlled = SourceControlState.IsValid() && SourceControlState->IsSourceControlled();

		if (!bSCCCanEdit && (bIsSourceControlled && (!bCheckDirty || (bCheckDirty && CurPackage->IsDirty()))) && !SourceControlState->IsCheckedOut())
		{
			if (SourceControlState.IsValid() && (!SourceControlState->IsCurrent() || SourceControlState->IsCheckedOutOther()))
			{
				if (!PackagesNotToPromptAnyMore.Contains(CurPackage->GetName()))
				{
					if (!SourceControlState->IsCurrent())
					{
						// This package is not at the head revision and it should be ghosted as a result
						CheckoutPackagesDialogModule.AddPackageItem(CurPackage, CurPackage->GetName(), ECheckBoxState::Unchecked, true, TEXT("SavePackages.SCC_DlgNotCurrent"), SourceControlState->GetDisplayTooltip().ToString());
					}
					else if (SourceControlState->IsCheckedOutOther())
					{
						// This package is checked out by someone else so it should be ghosted
						CheckoutPackagesDialogModule.AddPackageItem(CurPackage, CurPackage->GetName(), ECheckBoxState::Unchecked, true, TEXT("SavePackages.SCC_DlgCheckedOutOther"), SourceControlState->GetDisplayTooltip().ToString());
					}
					bShowWarning = true;
					bPackagesAdded = true;
				}
				else
				{
					if (OutPackagesNotNeedingCheckout)
					{
						// File has already been made writable, just allow it to be saved without prompting
						OutPackagesNotNeedingCheckout->Add(CurPackage);
					}
				}
			}
			else
			{
				// Provided it's not in the list to not prompt any more, add it to the dialog
				if (!PackagesNotToPromptAnyMore.Contains(CurPackage->GetName()))
				{
					const FText Tooltip = SourceControlState.IsValid() ? SourceControlState->GetDisplayTooltip() : NSLOCTEXT("PackagesDialogModule", "Dlg_NotCheckedOutTip", "Not checked out");

					bHavePackageToCheckOut = true;
					//Add this package to the dialog if its not checked out, in the source control depot, dirty(if we are checking), and read only
					//This package could also be marked for delete, which we will treat as SCC_ReadOnly until it is time to check it out. At that time, we will revert it.
					CheckoutPackagesDialogModule.AddPackageItem(CurPackage, CurPackage->GetName(), ECheckBoxState::Checked, false, TEXT("SavePackages.SCC_DlgReadOnly"), Tooltip.ToString());
					bPackagesAdded = true;
				}
				else if (OutPackagesNotNeedingCheckout)
				{
					// The current package doesn't need to be checked out in order to save as it's already writable.
					OutPackagesNotNeedingCheckout->Add(CurPackage);
				}
			}
		}
		else if (bPkgReadOnly && bFoundFile && (IsCheckOutSelectedDisabled() || !bCareAboutReadOnly))
		{
			const FText Tooltip = SourceControlState.IsValid() ? SourceControlState->GetDisplayTooltip() : NSLOCTEXT("PackagesDialogModule", "Dlg_NotCheckedOutTip", "Not checked out");

			// Don't disable the item if the server is available.  If the user updates source control within the dialog then the item should not be disabled so it can be checked out
			bool bIsDisabled = !ISourceControlModule::Get().IsEnabled();

			// This package is read only but source control is not available, show the dialog so users can save the package by making the file writable or by connecting to source control.
			// If we don't care about read-only state, we should allow the user to make the file writable whatever the state of source control.
			CheckoutPackagesDialogModule.AddPackageItem(CurPackage, CurPackage->GetName(), ECheckBoxState::Unchecked, bIsDisabled, TEXT("SavePackages.SCC_DlgReadOnly"), Tooltip.ToString());
			PackagesNotToPromptAnyMore.Remove(CurPackage->GetName());
			bPackagesAdded = true;
		}
		else if (OutPackagesNotNeedingCheckout)
		{
			// The current package does not need to be checked out in order to save.
			OutPackagesNotNeedingCheckout->Add(CurPackage);
			PackagesNotToPromptAnyMore.Remove(CurPackage->GetName());
		}
	}

	if (bPackagesAdded)
	{
		if (bShowWarning)
		{
			CheckoutPackagesDialogModule.SetWarning(
				NSLOCTEXT("PackagesDialogModule", "CheckoutPackagesWarnMessage", "Warning: There are modified assets which you will not be able to check out as they are locked or not at the head revision. You may lose your changes if you continue, as you will be unable to submit them to source control."));
		}
		else
		{
			CheckoutPackagesDialogModule.SetWarning(FText::GetEmpty());
		}
	}

	if (bOutHavePackageToCheckOut)
	{
		*bOutHavePackageToCheckOut = bHavePackageToCheckOut;
	}

	return bPackagesAdded;
}

void FEditorFileUtils::UpdateCheckoutPackageItems(bool bCheckDirty, TArray<UPackage*> PackagesToCheckOut, TArray<UPackage*>* OutPackagesNotNeedingCheckout)
{
	AddCheckoutPackageItems(bCheckDirty, PackagesToCheckOut, OutPackagesNotNeedingCheckout, nullptr);
}

bool FEditorFileUtils::PromptToCheckoutPackages(bool bCheckDirty, const TArray<UPackage*>& PackagesToCheckOut, TArray<UPackage*>* OutPackagesCheckedOutOrMadeWritable, TArray<UPackage*>* OutPackagesNotNeedingCheckout, const bool bPromptingAfterModify )
{
	bool bResult = true;

	ISourceControlProvider& SourceControlProvider = ISourceControlModule::Get().GetProvider();
	
	// The checkout dialog to show users if any packages need to be checked out
	const FText DialogTitle = NSLOCTEXT("PackagesDialogModule", "CheckoutPackagesDialogTitle", "Check Out Assets");
	const FText DialogHeading = NSLOCTEXT("PackagesDialogModule", "CheckoutPackagesDialogMessage", "Select assets to check out.");

	FPackagesDialogModule& CheckoutPackagesDialogModule = FModuleManager::LoadModuleChecked<FPackagesDialogModule>( TEXT("PackagesDialog") );

	// Add any of the packages which do not report as editable by source control, yet are currently in the source control depot
	// If the user has specified to check for dirty packages, only add those which are dirty
	bool bPackagesAdded = false;

	// If we found at least one package that can be checked out, this will be true
	bool bHavePackageToCheckOut = false;

	const bool bReadOnly = false;
	const bool bAllowSourceControlConnection = true;
	CheckoutPackagesDialogModule.CreatePackagesDialog(
		DialogTitle,
		DialogHeading,
		bReadOnly,
		bAllowSourceControlConnection,
		FSimpleDelegate::CreateStatic(&UpdateCheckoutPackageItems, bCheckDirty, PackagesToCheckOut, OutPackagesNotNeedingCheckout)
		);

	// If we got here and we have one package, it's because someone explicitly saved the asset, therefore remove the package from the ignore list.
	if(PackagesToCheckOut.Num()==1)
	{
		const FString& PackageName = PackagesToCheckOut[0]->GetName();
		PackagesNotSavedDuringSaveAll.Remove(PackageName);
	}

	bPackagesAdded = AddCheckoutPackageItems(bCheckDirty, PackagesToCheckOut, OutPackagesNotNeedingCheckout, &bHavePackageToCheckOut);

	// If any packages were added to the dialog, show the dialog to the user and allow them to select which files to check out
	if ( bPackagesAdded )
	{
		TAttribute<bool> CheckOutSelectedDisabledAttrib;
		if( !bHavePackageToCheckOut && !IsCheckOutSelectedDisabled() )
		{
			// No packages to checkout and we are connected to the server
			CheckOutSelectedDisabledAttrib.Set( true );
		}
		else
		{
			// There may be packages to check out or we arent connected to the server. We'll determine if we enable the button via a delegate 
			CheckOutSelectedDisabledAttrib.BindStatic( &IsCheckOutSelectedDisabled );
		}
		
		// Prepare the buttons for the checkout dialog
		// The checkout button should be disabled if no packages can be checked out.
		CheckoutPackagesDialogModule.AddButton(DRT_CheckOut, NSLOCTEXT("PackagesDialogModule", "Dlg_CheckOutButtonp", "Check Out Selected"), NSLOCTEXT("PackagesDialogModule", "Dlg_CheckOutTooltip", "Attempt to Check Out Checked Assets"), CheckOutSelectedDisabledAttrib );
		
		// Make writable button to make checked files writable
		CheckoutPackagesDialogModule.AddButton(DRT_MakeWritable, NSLOCTEXT("PackagesDialogModule", "Dlg_MakeWritableButton", "Make Writable"), NSLOCTEXT("PackagesDialogModule", "Dlg_MakeWritableTooltip", "Makes selected files writiable on disk"));

		// The cancel button should be different if we are prompting during a modify.
		const FText CancelButtonText  = bPromptingAfterModify ? NSLOCTEXT("PackagesDialogModule", "Dlg_AskMeLater", "Ask Me Later") : NSLOCTEXT("PackagesDialogModule", "Dlg_Cancel", "Cancel");
		const FText CancelButtonToolTip = bPromptingAfterModify ? NSLOCTEXT("PackagesDialogModule", "Dlg_AskMeLaterToolTip", "Don't ask again until this asset is saved") : NSLOCTEXT("PackagesDialogModule", "Dlg_CancelTooltip", "Cancel Request"); 
		CheckoutPackagesDialogModule.AddButton(DRT_Cancel, CancelButtonText, CancelButtonToolTip);

		// loop until a meaningful operation was performed (checked out successfully, made writable etc.)
		bool bPerformedOperation = false;
		while(!bPerformedOperation)
		{
			// Show the dialog and store the user's response
			EDialogReturnType UserResponse = CheckoutPackagesDialogModule.ShowPackagesDialog(PackagesNotSavedDuringSaveAll);
			// If the user has not cancelled out of the dialog
			if ( UserResponse == DRT_CheckOut )
			{
				// Get the packages that should be checked out from the user's choices in the dialog
				TArray<UPackage*> PkgsToCheckOut;
				CheckoutPackagesDialogModule.GetResults( PkgsToCheckOut, ECheckBoxState::Checked );

				if(CheckoutPackages(PkgsToCheckOut, OutPackagesCheckedOutOrMadeWritable) == ECommandResult::Cancelled)
				{
					CheckoutPackagesDialogModule.SetMessage(NSLOCTEXT("PackagesDialogModule", "CancelledCheckoutPackagesDialogMessage", "Check out operation was cancelled.\nSelect assets to make writable or try to check out again, right-click assets for more options."));
				}
				else
				{
					bPerformedOperation = true;
				}
			}
			else if( UserResponse == DRT_MakeWritable )
			{
				// Get the packages that should be made writable out from the user's choices in the dialog
				TArray<UPackage*> PkgsToMakeWritable;
				// Both undetermined and checked should be made writable.  Undetermined is only available when packages cant be checked out
				CheckoutPackagesDialogModule.GetResults( PkgsToMakeWritable, ECheckBoxState::Undetermined );
				CheckoutPackagesDialogModule.GetResults( PkgsToMakeWritable, ECheckBoxState::Checked);

				bool bPackageFailedWritable = false;
				FString PkgsWhichFailedWritable;

				// Attempt to make writable each package the user checked
				for( TArray<UPackage*>::TIterator PkgsToMakeWritableIter( PkgsToMakeWritable ); PkgsToMakeWritableIter; ++PkgsToMakeWritableIter )
				{
					UPackage* PackageToMakeWritable = *PkgsToMakeWritableIter;
					FString Filename;

					bool bFoundFile = FPackageName::DoesPackageExist( PackageToMakeWritable->GetName(), NULL, &Filename );
					if( bFoundFile )
					{
						// If we're ignoring the package due to the user ignoring it for saving, remove it from the ignore list
						// as getting here means we've explicitly decided to save the asset.
						PackagesNotSavedDuringSaveAll.Remove( PackageToMakeWritable->GetName() );

						// Get the fully qualified filename.
						const FString FullFilename = FPaths::ConvertRelativePathToFull(Filename);

						// Knock off the read only flag from the current file attributes
						if (FPlatformFileManager::Get().GetPlatformFile().SetReadOnly(*Filename, false))
						{
							PackagesNotToPromptAnyMore.Add(PackageToMakeWritable->GetName());
							if (OutPackagesCheckedOutOrMadeWritable)
							{
								OutPackagesCheckedOutOrMadeWritable->Add(PackageToMakeWritable);
							}
						}
						else
						{
							bPackageFailedWritable = true;
							PkgsWhichFailedWritable += FString::Printf( TEXT("\n%s"), *PackageToMakeWritable->GetName() );
						}
					}
				}

				if ( bPackageFailedWritable ) 
				{
					FFormatNamedArguments Arguments;
					Arguments.Add(TEXT("Packages"), FText::FromString( PkgsWhichFailedWritable ));
					FText MessageFormatting = NSLOCTEXT("FileHelper", "FailedMakingWritableDlgMessageFormatting", "The following assets could not be made writable:{Packages}");
					FText Message = FText::Format( MessageFormatting, Arguments );

					OpenMsgDlgInt( EAppMsgType::Ok, Message, NSLOCTEXT("FileHelper", "FailedMakingWritableDlg_Title", "Unable to make assets writable") );
				}

				bPerformedOperation = true;
			}
			// Handle the case of the user canceling out of the dialog
			else
			{
				bResult = false;
				bPerformedOperation = true;
			}
		}
	}

	// Update again to catch potentially new SCC states
	ISourceControlModule::Get().QueueStatusUpdate(PackagesToCheckOut);

	// If any files were just checked out, remove any pending flag to show a notification prompting for checkout.
	if (PackagesToCheckOut.Num() > 0)
	{
		for (UPackage* Package : PackagesToCheckOut)
		{
			GUnrealEd->PackageToNotifyState.Add(Package, NS_DialogPrompted);
		}
	}

	if (OutPackagesNotNeedingCheckout)
	{
		ISourceControlModule::Get().QueueStatusUpdate(*OutPackagesNotNeedingCheckout);
	}

	return bResult;
}

ECommandResult::Type FEditorFileUtils::CheckoutPackages(const TArray<UPackage*>& PkgsToCheckOut, TArray<UPackage*>* OutPackagesCheckedOut, const bool bErrorIfAlreadyCheckedOut)
{
	ECommandResult::Type CheckOutResult = ECommandResult::Succeeded;
	FString PkgsWhichFailedCheckout;

	ISourceControlProvider& SourceControlProvider = ISourceControlModule::Get().GetProvider();

	TArray<UPackage*> FinalPackageCheckoutList;

	// Source control may have been enabled in the package checkout dialog.
	// Ensure the status is up to date
	if(PkgsToCheckOut.Num() > 0)
	{
		CheckOutResult = SourceControlProvider.Execute(ISourceControlOperation::Create<FUpdateStatus>(), PkgsToCheckOut);
	}
	
	if(CheckOutResult != ECommandResult::Cancelled)
	{
		// Assemble a final list of packages to check out
		for( auto PkgsToCheckOutIter = PkgsToCheckOut.CreateConstIterator(); PkgsToCheckOutIter; ++PkgsToCheckOutIter )
		{
			UPackage* PackageToCheckOut = *PkgsToCheckOutIter;
			FSourceControlStatePtr SourceControlState = SourceControlProvider.GetState(PackageToCheckOut, EStateCacheUsage::Use);

			// If the file was marked for delete, revert it now so it can be checked out below
			if ( SourceControlState.IsValid() && SourceControlState->IsDeleted() )
			{
				SourceControlProvider.Execute(ISourceControlOperation::Create<FRevert>(), PackageToCheckOut);
				SourceControlState = SourceControlProvider.GetState(PackageToCheckOut, EStateCacheUsage::ForceUpdate);
			}

			// Mark the package for check out if possible
			bool bShowCheckoutError = true;
			if( SourceControlState.IsValid() )
			{
				if( SourceControlState->CanCheckout() )
				{
					bShowCheckoutError = false;
					FinalPackageCheckoutList.Add(PackageToCheckOut);
				}
				else if( !bErrorIfAlreadyCheckedOut && SourceControlState->IsCheckedOut() && !SourceControlState->IsCheckedOutOther() )
				{
					bShowCheckoutError = false;
				}
			}

			// If the package couldn't be checked out, log it so the list of failures can be displayed afterwards
			if(bShowCheckoutError)
			{
				const FString PackageToCheckOutName = PackageToCheckOut->GetName();
				PkgsWhichFailedCheckout += FString::Printf( TEXT("\n%s"), *PackageToCheckOutName );
				CheckOutResult = ECommandResult::Failed;
			}
		}
	}

	// Attempt to check out each package the user specified to be checked out that is not read only
	if(FinalPackageCheckoutList.Num() > 0)
	{
		CheckOutResult = SourceControlProvider.Execute(ISourceControlOperation::Create<FCheckOut>(), FinalPackageCheckoutList);
		if(CheckOutResult != ECommandResult::Cancelled)
		{
			// Checked out some or all files successfully, so check their state
			for( auto PkgsToCheckOutIter = FinalPackageCheckoutList.CreateConstIterator(); PkgsToCheckOutIter; ++PkgsToCheckOutIter )
			{
				UPackage* CurPackage = *PkgsToCheckOutIter;

				// If we're ignoring the package due to the user ignoring it for saving, remove it from the ignore list
				// as getting here means we've explicitly decided to save the asset.
				const FString CurPackageName = CurPackage->GetName();
				PackagesNotSavedDuringSaveAll.Remove(CurPackageName);

				FSourceControlStatePtr SourceControlState = SourceControlProvider.GetState(CurPackage, EStateCacheUsage::Use);
				if(SourceControlState.IsValid() && SourceControlState->IsCheckedOut())
				{
					if ( OutPackagesCheckedOut )
					{
						OutPackagesCheckedOut->Add(CurPackage);
					}
				}
				else
				{
					PkgsWhichFailedCheckout += FString::Printf( TEXT("\n%s"), *CurPackageName );
					CheckOutResult = ECommandResult::Failed;
				}
			}
		}
	}

	// If any packages failed the check out process, report them to the user so they know
	if ( !PkgsWhichFailedCheckout.IsEmpty() )
	{
		FFormatNamedArguments Arguments;
		Arguments.Add(TEXT("Packages"), FText::FromString( PkgsWhichFailedCheckout ));
		FText MessageFormat = NSLOCTEXT("FileHelper", "FailedCheckoutDlgMessageFormatting", "The following assets could not be successfully checked out from source control:{Packages}");
		FText Message = FText::Format( MessageFormat, Arguments );

		OpenMsgDlgInt( EAppMsgType::Ok, Message, NSLOCTEXT("FileHelper", "FailedCheckoutDlg_Title", "Unable to Check Out From Source Control!") );
	}

	return CheckOutResult;
}

ECommandResult::Type FEditorFileUtils::CheckoutPackages(const TArray<FString>& PkgsToCheckOut, TArray<FString>* OutPackagesCheckedOut, const bool bErrorIfAlreadyCheckedOut)
{
	ECommandResult::Type CheckOutResult = ECommandResult::Succeeded;
	FString PkgsWhichFailedCheckout;

	ISourceControlProvider& SourceControlProvider = ISourceControlModule::Get().GetProvider();

	// Source control may have been enabled in the package checkout dialog.
	// Ensure the status is up to date
	if(PkgsToCheckOut.Num() > 0)
	{
		// We have an array of package names, but the SCC needs an array of their corresponding filenames
		TArray<FString> PkgsToCheckOutFilenames;
		PkgsToCheckOutFilenames.Reserve(PkgsToCheckOut.Num());

		for( auto PkgsToCheckOutIter = PkgsToCheckOut.CreateConstIterator(); PkgsToCheckOutIter; ++PkgsToCheckOutIter )
		{
			const FString& PackageToCheckOutName = *PkgsToCheckOutIter;

			FString PackageFilename;
			if(FPackageName::DoesPackageExist(PackageToCheckOutName, nullptr, &PackageFilename))
			{
				PkgsToCheckOutFilenames.Add(PackageFilename);
			}
		}

		CheckOutResult = SourceControlProvider.Execute(ISourceControlOperation::Create<FUpdateStatus>(), PkgsToCheckOutFilenames);
	}

	TArray<FString> FinalPackageCheckoutList;
	if(CheckOutResult != ECommandResult::Cancelled)
	{
		// Assemble a final list of packages to check out
		for( auto PkgsToCheckOutIter = PkgsToCheckOut.CreateConstIterator(); PkgsToCheckOutIter; ++PkgsToCheckOutIter )
		{
			const FString& PackageToCheckOutName = *PkgsToCheckOutIter;

			// The SCC needs the filename
			FString PackageFilename;
			FPackageName::DoesPackageExist(PackageToCheckOutName, nullptr, &PackageFilename);

			FSourceControlStatePtr SourceControlState;
			if(!PackageFilename.IsEmpty())
			{
				SourceControlState = SourceControlProvider.GetState(PackageFilename, EStateCacheUsage::Use);
			}

			// If the file was marked for delete, revert it now so it can be checked out below
			if ( SourceControlState.IsValid() && SourceControlState->IsDeleted() )
			{
				SourceControlProvider.Execute(ISourceControlOperation::Create<FRevert>(), PackageFilename);
				SourceControlState = SourceControlProvider.GetState(PackageFilename, EStateCacheUsage::ForceUpdate);
			}

			// Mark the package for check out if possible
			bool bShowCheckoutError = true;
			if( SourceControlState.IsValid() )
			{
				if( SourceControlState->CanCheckout() )
				{
					bShowCheckoutError = false;
					FinalPackageCheckoutList.Add(PackageToCheckOutName);
				}
				else if( !bErrorIfAlreadyCheckedOut && SourceControlState->IsCheckedOut() && !SourceControlState->IsCheckedOutOther() )
				{
					bShowCheckoutError = false;
				}
			}

			// If the package couldn't be checked out, log it so the list of failures can be displayed afterwards
			if(bShowCheckoutError)
			{
				PkgsWhichFailedCheckout += FString::Printf( TEXT("\n%s"), *PackageToCheckOutName );
				CheckOutResult = ECommandResult::Failed;
			}
		}
	}

	// Attempt to check out each package the user specified to be checked out that is not read only
	if ( FinalPackageCheckoutList.Num() > 0 )
	{
		{
			// We have an array of package names, but the SCC needs an array of their corresponding filenames
			TArray<FString> FinalPackageCheckoutListFilenames;
			FinalPackageCheckoutListFilenames.Reserve(FinalPackageCheckoutList.Num());

			for( auto PkgsToCheckOutIter = FinalPackageCheckoutList.CreateConstIterator(); PkgsToCheckOutIter; ++PkgsToCheckOutIter )
			{
				const FString& PackageToCheckOutName = *PkgsToCheckOutIter;

				FString PackageFilename;
				if(FPackageName::DoesPackageExist(PackageToCheckOutName, nullptr, &PackageFilename))
				{
					FinalPackageCheckoutListFilenames.Add(PackageFilename);
				}
			}

			CheckOutResult = SourceControlProvider.Execute(ISourceControlOperation::Create<FCheckOut>(), FinalPackageCheckoutListFilenames);
		}

		if(CheckOutResult != ECommandResult::Cancelled)
		{
			// Checked out some or all files successfully, so check their state
			for( auto PkgsToCheckOutIter = FinalPackageCheckoutList.CreateConstIterator(); PkgsToCheckOutIter; ++PkgsToCheckOutIter )
			{
				const FString& CurPackageName = *PkgsToCheckOutIter;

				// If we're ignoring the package due to the user ignoring it for saving, remove it from the ignore list
				// as getting here means we've explicitly decided to save the asset.
				PackagesNotSavedDuringSaveAll.Remove(CurPackageName);

				// The SCC needs the filename
				FString PackageFilename;
				FPackageName::DoesPackageExist(CurPackageName, nullptr, &PackageFilename);

				FSourceControlStatePtr SourceControlState;
				if(!PackageFilename.IsEmpty())
				{
					SourceControlState = SourceControlProvider.GetState(PackageFilename, EStateCacheUsage::Use);
				}

				if(SourceControlState.IsValid() && SourceControlState->IsCheckedOut())
				{
					if ( OutPackagesCheckedOut )
					{
						OutPackagesCheckedOut->Add(CurPackageName);
					}
				}
				else
				{
					PkgsWhichFailedCheckout += FString::Printf( TEXT("\n%s"), *CurPackageName );
					CheckOutResult = ECommandResult::Failed;
				}
			}
		}
	}

	// If any packages failed the check out process, report them to the user so they know
	if ( CheckOutResult == ECommandResult::Failed )
	{
		FFormatNamedArguments Arguments;
		Arguments.Add(TEXT("Packages"), FText::FromString( PkgsWhichFailedCheckout ));
		FText MessageFormat = NSLOCTEXT("FileHelper", "FailedCheckoutDlgMessageFormatting", "The following assets could not be successfully checked out from source control:{Packages}");
		FText Message = FText::Format( MessageFormat, Arguments );

		OpenMsgDlgInt( EAppMsgType::Ok, Message, NSLOCTEXT("FileHelper", "FailedCheckoutDlg_Title", "Unable to Check Out From Source Control!") );
	}

	return CheckOutResult;
}

/**
 * Prompt the user with a check-box dialog allowing him/her to check out relevant level packages 
 * from source control
 *
 * @param	bCheckDirty					If true, non-dirty packages won't be added to the dialog
 * @param	SpecificLevelsToCheckOut	If specified, only the provided levels' packages will display in the
 *										dialog if they are under source control; If nothing is specified, all levels
 *										referenced by GWorld whose packages are under source control will be displayed
 * @param	OutPackagesNotNeedingCheckout	If not null, this array will be populated with packages that the user was not prompted about and do not need to be checked out to save.  Useful for saving packages even if the user canceled the checkout dialog.
 *
 * @return	true if the user did not cancel out of the dialog and has potentially checked out some files (or if there is
 *			no source control integration); false if the user cancelled the dialog
 */
bool FEditorFileUtils::PromptToCheckoutLevels(bool bCheckDirty, const TArray<ULevel*>& SpecificLevelsToCheckOut, TArray<UPackage*>* OutPackagesNotNeedingCheckout )
{
	bool bResult = true;

	// Only attempt to display the dialog and check out packages if source control integration is present
	TArray<UPackage*> WorldPackages;
	bool bPackagesAdded = false;

	// If levels were specified by the user, they should be the only ones considered potentially relevant
	for ( TArray<ULevel*>::TConstIterator SpecificLevelsIter( SpecificLevelsToCheckOut ); SpecificLevelsIter; ++SpecificLevelsIter )
	{
		UPackage* LevelsWorldPackage = ( *SpecificLevelsIter )->GetOutermost();

		// If the user has specified to check if the package is dirty, do so before deeming
		// the package potentially relevant
		if ( LevelsWorldPackage && ( !bCheckDirty || ( bCheckDirty && LevelsWorldPackage->IsDirty() ) )  )
		{
			WorldPackages.AddUnique( LevelsWorldPackage );
		}
	}

	// Prompt the user with the provided packages if they prove to be relevant (i.e. in source control and not checked out)
	// Note: The user's dirty flag option is not passed in here because it's already been taken care of within the function (with a special case)
	bResult = FEditorFileUtils::PromptToCheckoutPackages( false, WorldPackages, NULL, OutPackagesNotNeedingCheckout );

	return bResult;
}

/**
 * Overloaded version of PromptToCheckOutLevels which prompts the user with a check-box dialog allowing
 * him/her to check out the relevant level package if necessary
 *
 * @param	bCheckDirty				If true, non-dirty packages won't be added to the dialog
 * @param	SpecificLevelToCheckOut	The level whose package will display in the dialog if it is
 *									under source control
 *
 * @return	true if the user did not cancel out of the dialog and has potentially checked out some files (or if there is
 *			no source control integration); false if the user cancelled the dialog
 */
bool FEditorFileUtils::PromptToCheckoutLevels(bool bCheckDirty, ULevel* SpecificLevelToCheckOut)
{
	check( SpecificLevelToCheckOut != NULL );

	// Add the specified level to an array and use the other version of this function
	TArray<ULevel*> LevelsToCheckOut;
	LevelsToCheckOut.AddUnique( SpecificLevelToCheckOut );

	return FEditorFileUtils::PromptToCheckoutLevels( bCheckDirty, LevelsToCheckOut );	
}

void FEditorFileUtils::OpenLevelPickingDialog(const FOnLevelsChosen& OnLevelsChosen, const FOnLevelPickingCancelled& OnLevelPickingCancelled, bool bAllowMultipleSelection)
{
	struct FLocal
	{
		static void OnLevelsSelected(const TArray<FAssetData>& SelectedLevels, FOnLevelsChosen OnLevelsChosenDelegate)
		{
			if ( SelectedLevels.Num() > 0 )
			{
				// We selected a level. Save the path to this level to use as the default path next time we open.
				const FAssetData& FirstAssetData = SelectedLevels[0];
				
				// Convert from package name to filename. Add a trailing slash to prevent an invalid conversion when an asset is in a root folder (e.g. /Game)
				const FString FilesystemPathWithTrailingSlash = FPackageName::LongPackageNameToFilename(FirstAssetData.PackagePath.ToString() + TEXT("/"));

				// Remove the slash if needed
				FString FilesystemPath = FilesystemPathWithTrailingSlash;
				if ( FilesystemPath.EndsWith(TEXT("/")) )
				{
					FilesystemPath = FilesystemPath.LeftChop(1);
				}

				FEditorDirectories::Get().SetLastDirectory(ELastDirectory::LEVEL, FilesystemPath);

				OnLevelsChosenDelegate.ExecuteIfBound(SelectedLevels);
			}
		}

		static void OnDialogCancelled(FOnLevelPickingCancelled OnLevelPickingCancelledDelegate)
		{
			OnLevelPickingCancelledDelegate.ExecuteIfBound();
		}
	};

	// Determine the starting path. Try to use the most recently used directory
	FString DefaultPath;
	{
		FString DefaultFilesystemDirectory = FEditorDirectories::Get().GetLastDirectory(ELastDirectory::LEVEL);

		//ensure trailing "/" for directory name since TryConvertFilenameToLongPackageName expects one
		if(!DefaultFilesystemDirectory.IsEmpty() && !DefaultFilesystemDirectory.EndsWith("/"))
		{
			DefaultFilesystemDirectory.AppendChar(TEXT('/'));
		}

		if (DefaultFilesystemDirectory.IsEmpty() || !FPackageName::TryConvertFilenameToLongPackageName(DefaultFilesystemDirectory, DefaultPath))
		{
			// No saved path, just use a reasonable default
			DefaultPath = TEXT("/Game/Maps");
		}

		//OpenAssetDialog expects no trailing "/" so remove if necessary
		DefaultPath.RemoveFromEnd(TEXT("/"));
	}

	FOpenAssetDialogConfig OpenAssetDialogConfig;
	OpenAssetDialogConfig.DialogTitleOverride = LOCTEXT("OpenLevelDialogTitle", "Open Level");
	OpenAssetDialogConfig.DefaultPath = DefaultPath;
	OpenAssetDialogConfig.AssetClassNames.Add(UWorld::StaticClass()->GetFName());
	OpenAssetDialogConfig.bAllowMultipleSelection = bAllowMultipleSelection;

	FContentBrowserModule& ContentBrowserModule = FModuleManager::LoadModuleChecked<FContentBrowserModule>("ContentBrowser");
	ContentBrowserModule.Get().CreateOpenAssetDialog(OpenAssetDialogConfig,
													 FOnAssetsChosenForOpen::CreateStatic(&FLocal::OnLevelsSelected, OnLevelsChosen),
													 FOnAssetDialogCancelled::CreateStatic(&FLocal::OnDialogCancelled, OnLevelPickingCancelled));
}

bool FEditorFileUtils::IsValidMapFilename(const FString& MapFilename, FText& OutErrorMessage)
{
	if( FPaths::GetExtension(MapFilename, true) != FPackageName::GetMapPackageExtension() )
	{
		OutErrorMessage = FText::Format( NSLOCTEXT("IsValidMapFilename", "FileIsNotAMap", "Filename does not have a {0} extension."), FText::FromString(FPackageName::GetMapPackageExtension()) );
		return false;
	}

	if( !FEditorFileUtils::IsFilenameValidForSaving( MapFilename, OutErrorMessage ) )
	{
		return false;
	}

	// Make sure we can make a package name out of this file
	FString PackageName;
	if ( !FPackageName::TryConvertFilenameToLongPackageName(MapFilename, PackageName) )
	{
		TArray<FString> RootContentPaths;
		FPackageName::QueryRootContentPaths( RootContentPaths );

		const FString AbsoluteMapFilePath = IFileManager::Get().ConvertToAbsolutePathForExternalAppForRead(*MapFilename);
		TArray<FString> AbsoluteContentPaths;
		bool bValidPathButContainsInvalidCharacters = false;
		for( TArray<FString>::TConstIterator RootPathIt( RootContentPaths ); RootPathIt; ++RootPathIt )
		{
			const FString& RootPath = *RootPathIt;
			const FString& ContentFolder = FPackageName::LongPackageNameToFilename( RootPath );
			const FString AbsoluteContentFolder = IFileManager::Get().ConvertToAbsolutePathForExternalAppForRead( *ContentFolder );

			if ( AbsoluteMapFilePath.StartsWith(AbsoluteContentFolder) )
			{
				bValidPathButContainsInvalidCharacters = true;
			}

			AbsoluteContentPaths.Add(AbsoluteContentFolder);
			
		}

		if ( bValidPathButContainsInvalidCharacters )
		{
			FString InvalidCharacters = TEXT(".\\:");
			OutErrorMessage = FText::Format( NSLOCTEXT("IsValidMapFilename", "NotAValidPackage_InvalidCharacters", "The path contains at least one of these invalid characters below the content folder [{0}]"), FText::FromString(InvalidCharacters) );
		}
		else
		{
			FString ValidPathsString;
			for( TArray<FString>::TConstIterator RootPathIt( AbsoluteContentPaths ); RootPathIt; ++RootPathIt )
			{
				ValidPathsString += LINE_TERMINATOR;
				ValidPathsString += *RootPathIt;
			}

			FFormatNamedArguments Arguments;
			Arguments.Add(TEXT("LineTerminators"), FText::FromString(LINE_TERMINATOR));
			Arguments.Add(TEXT("ValidPaths"), FText::FromString(ValidPathsString));
			OutErrorMessage = FText::Format( NSLOCTEXT("IsValidMapFilename", "NotAValidPackage", "File is not in any of the following content folders:{LineTerminators}{ValidPaths}"), Arguments );
		}

		return false;
	}

	// Make sure the final package name contains no illegal characters
	{
		FName PackageFName(*PackageName);
		if ( !PackageFName.IsValidGroupName(OutErrorMessage) )
		{
			return false;
		}
	}

	// If there is a uasset file at the save location with the same name, this is an invalid filename
	const FString UAssetFilename = FPaths::GetBaseFilename(MapFilename, false) + FPackageName::GetAssetPackageExtension();
	if ( FPaths::FileExists(UAssetFilename) )
	{
		OutErrorMessage = NSLOCTEXT("IsValidMapFilename", "MapNameInUseByAsset", "Filename is in use by an asset file in the folder.");
		return false;
	}

	return true;
}

bool FEditorFileUtils::AttemptUnloadInactiveWorldPackage(UPackage* PackageToUnload, FText& OutErrorMessage)
{
	if ( ensure(PackageToUnload) )
	{
		UWorld* ExistingWorld = UWorld::FindWorldInPackage(PackageToUnload);
		if ( ExistingWorld )
		{
			bool bContinueUnloadingExistingWorld = false;

			switch (ExistingWorld->WorldType)
			{
				case EWorldType::None:
				case EWorldType::Inactive:
					// Untyped and inactive worlds are safe to unload
					bContinueUnloadingExistingWorld = true;
					break;

				case EWorldType::Editor:
					OutErrorMessage = NSLOCTEXT("SaveAsImplementation", "ExistingWorldNotInactive", "You can not unload a level you are currently editing.");
					bContinueUnloadingExistingWorld = false;
					break;

				case EWorldType::Game:
				case EWorldType::PIE:
				case EWorldType::Preview:
				default:
					OutErrorMessage = NSLOCTEXT("SaveAsImplementation", "ExistingWorldInvalid", "The level you are attempting to unload is invalid.");
					bContinueUnloadingExistingWorld = false;
					break;
			}

			if ( !bContinueUnloadingExistingWorld )
			{
				return false;
			}
		}

		TArray<UPackage*> PackagesToUnload;
		PackagesToUnload.Add(PackageToUnload);
		TWeakObjectPtr<UPackage> WeakPackage = PackageToUnload;
		if (!PackageTools::UnloadPackages(PackagesToUnload, OutErrorMessage))
		{
			return false;
		}

		if ( WeakPackage.IsValid() )
		{
			OutErrorMessage = NSLOCTEXT("SaveAsImplementation", "ExistingPackageFailedToUnload", "Failed to unload existing level.");
			return false;
		}
	}

	return true;
}

/**
 * Prompts the user to save the current map if necessary, the presents a load dialog and
 * loads a new map if selected by the user.
 */
void FEditorFileUtils::LoadMap()
{
	if (GUnrealEd->WarnIfLightingBuildIsCurrentlyRunning())
	{
		return;
	}

	if (UEditorEngine::IsUsingWorldAssets())
	{
		static bool bIsDialogOpen = false;

		struct FLocal
		{
			static void HandleLevelsChosen(const TArray<FAssetData>& SelectedAssets)
			{
				bIsDialogOpen = false;

				if ( SelectedAssets.Num() > 0 )
				{
					const FAssetData& AssetData = SelectedAssets[0];

					if (!GIsDemoMode)
					{
						// If there are any unsaved changes to the current level, see if the user wants to save those first.
						bool bPromptUserToSave = true;
						bool bSaveMapPackages = true;
						bool bSaveContentPackages = true;
						if (FEditorFileUtils::SaveDirtyPackages(bPromptUserToSave, bSaveMapPackages, bSaveContentPackages) == false)
						{
							return;
						}
					}

					const FString FileToOpen = FPackageName::LongPackageNameToFilename(AssetData.PackageName.ToString(), FPackageName::GetMapPackageExtension());
					const bool bLoadAsTemplate = false;
					const bool bShowProgress = true;
					FEditorFileUtils::LoadMap(FileToOpen, bLoadAsTemplate, bShowProgress);
				}
			}

			static void HandleDialogCancelled()
			{
				bIsDialogOpen = false;
			}
		};
		
		if (!bIsDialogOpen)
		{
			bIsDialogOpen = true;
			const bool bAllowMultipleSelection = false;
			OpenLevelPickingDialog(FOnLevelsChosen::CreateStatic(&FLocal::HandleLevelsChosen),
								   FOnLevelPickingCancelled::CreateStatic(&FLocal::HandleDialogCancelled),
								   bAllowMultipleSelection);
		}
	}
	else
	{
		bool bFilenameIsValid = false;
		FString DefaultDirectory = FEditorDirectories::Get().GetLastDirectory(ELastDirectory::LEVEL);

		while( !bFilenameIsValid )
		{
			TArray<FString> OutFiles;
			if ( FileDialogHelpers::OpenFiles( NSLOCTEXT("UnrealEd", "Open", "Open").ToString(), GetFilterString(FI_Load), DefaultDirectory, EFileDialogFlags::None, OutFiles) )
			{
				const FString& FileToOpen = OutFiles[0];

				FText ErrorMessage;
				bFilenameIsValid = FEditorFileUtils::IsValidMapFilename(FileToOpen, ErrorMessage);
				if ( !bFilenameIsValid )
				{
					// Start the loop over, prompting for load again
					const FText DisplayFilename = FText::FromString( IFileManager::Get().ConvertToAbsolutePathForExternalAppForRead(*FileToOpen) );
					FFormatNamedArguments Arguments;
					Arguments.Add(TEXT("Filename"), DisplayFilename);
					Arguments.Add(TEXT("LineTerminators"), FText::FromString(LINE_TERMINATOR LINE_TERMINATOR));
					Arguments.Add(TEXT("ErrorMessage"), ErrorMessage);
					const FText DisplayMessage = FText::Format( NSLOCTEXT("LoadMap", "InvalidMapName", "Failed to load map {Filename}{LineTerminators}{ErrorMessage}"), Arguments );
					FMessageDialog::Open( EAppMsgType::Ok, DisplayMessage );
					continue;
				}

				if( !GIsDemoMode )
				{
					// If there are any unsaved changes to the current level, see if the user wants to save those first.
					bool bPromptUserToSave = true;
					bool bSaveMapPackages = true;
					bool bSaveContentPackages = true;
					if( FEditorFileUtils::SaveDirtyPackages(bPromptUserToSave, bSaveMapPackages, bSaveContentPackages) == false )
					{
						// something went wrong or the user pressed cancel.  Return to the editor so the user doesn't lose their changes		
						return;
					}
				}

				FEditorDirectories::Get().SetLastDirectory(ELastDirectory::LEVEL, FPaths::GetPath(FileToOpen));
				LoadMap( FileToOpen, false, true );
			}
			else
			{
				// User canceled the open dialog, do not prompt again.
				break;
			}
		}
	}
}

static void NotifyBSPNeedsRebuild(const FString& PackageName)
{
	static TWeakPtr<SNotificationItem> NotificationPtr;

	auto RemoveNotification = []
	{
		TSharedPtr<SNotificationItem> Notification = NotificationPtr.Pin();
		if (Notification.IsValid())
		{
			Notification->SetEnabled(false);
			Notification->SetExpireDuration(0.0f);
			Notification->SetFadeOutDuration(0.5f);
			Notification->ExpireAndFadeout();
			NotificationPtr.Reset();
		}
	};

	// If there's still a notification present from the last time a map was loaded, get rid of it now.
	RemoveNotification();

	FNotificationInfo Info(LOCTEXT("BSPIssues", "Some issues were detected with BSP/Volume geometry in the loaded level or one of its sub-levels.\nThis is due to a fault in previous versions of the editor which has now been fixed, not user error.\nYou can choose to correct these issues by rebuilding the geometry now if you wish."));
	Info.bFireAndForget = true;
	Info.bUseLargeFont = false;
	Info.ExpireDuration = 25.0f;
	Info.FadeOutDuration = 0.5f;

	Info.ButtonDetails.Add(FNotificationButtonInfo(
		LOCTEXT("RebuildGeometry", "Rebuild Geometry"),
		FText(),
		FSimpleDelegate::CreateLambda([&RemoveNotification]{
			TArray<TWeakObjectPtr<ULevel>> LevelsToRebuild;
			ABrush::NeedsRebuild(&LevelsToRebuild);
			for (const TWeakObjectPtr<ULevel>& Level : LevelsToRebuild)
			{
				if (Level.IsValid())
				{
					GUnrealEd->RebuildLevel(*Level.Get());
				}
			}
			ABrush::OnRebuildDone();
			RemoveNotification();
		}),
		SNotificationItem::CS_None)
	);

	Info.ButtonDetails.Add(FNotificationButtonInfo(
		LOCTEXT("DontRebuild", "Don't Rebuild"),
		FText(),
		FSimpleDelegate::CreateLambda([&RemoveNotification]{
			RemoveNotification();
		}),
		SNotificationItem::CS_None)
	);

	Info.Hyperlink = FSimpleDelegate::CreateLambda([PackageName]{
		FMessageLog MessageLog("LoadErrors");
		MessageLog.NewPage(FText::Format(LOCTEXT("GeometryErrors", "Geometry errors from loading map '{0}'"), FText::FromString(PackageName)));

		TArray<TWeakObjectPtr<ULevel>> LevelsToRebuild;
		ABrush::NeedsRebuild(&LevelsToRebuild);
		for (const auto& Level : LevelsToRebuild)
		{
			if (Level.IsValid())
			{
				MessageLog.Message(EMessageSeverity::Info, FText::Format(LOCTEXT("GeometryErrorMap", "Level '{0}' has geometry with invalid normals."), FText::FromString(Level->GetOuter()->GetName())));
			}
		}

		MessageLog.Open();
	});
	Info.HyperlinkText = LOCTEXT("WhichLevels", "Which levels need a geometry rebuild?");

	NotificationPtr = FSlateNotificationManager::Get().AddNotification(Info);
}

/**
 * Loads the specified map.  Does not prompt the user to save the current map.
 *
 * @param	InFilename		Map package filename, including path.
 *
 * @param	LoadAsTemplate	Forces the map to load into an untitled outermost package
 *							preventing the map saving over the original file.
 */
void FEditorFileUtils::LoadMap(const FString& InFilename, bool LoadAsTemplate, bool bShowProgress)
{
	double LoadStartTime = FPlatformTime::Seconds();
	
	if (GUnrealEd->WarnIfLightingBuildIsCurrentlyRunning())
	{
		return;
	}

	const FScopedBusyCursor BusyCursor;

	FString Filename( InFilename );

#if PLATFORM_WINDOWS
	{
		// Check if the Filename is actually from network drive and if so attempt to
		// resolve to local path (if it's pointing to local machine's shared folder)
		FString LocalFilename;
		if ( FWindowsPlatformProcess::ResolveNetworkPath( Filename, LocalFilename ) )
		{
			// Use local path if resolve succeeded
			Filename = FString( *LocalFilename );
		}
	}
#endif

	FString LongMapPackageName;
	if ( !FPackageName::TryConvertFilenameToLongPackageName(Filename, LongMapPackageName) )
	{
		FMessageDialog::Open( EAppMsgType::Ok, FText::Format( NSLOCTEXT("Editor", "MapLoad_FriendlyBadFilename", "Map load failed. The filename '{0}' is not within the game or engine content folders found in '{1}'."), FText::FromString( Filename ), FText::FromString( FPaths::RootDir() ) ) );
		return;
	}

	// If a PIE world exists, warn the user that the PIE session will be terminated.
	// Abort if the user refuses to terminate the PIE session.
	if ( GEditor->ShouldAbortBecauseOfPIEWorld() )
	{
		return;
	}

	// If a level is in memory but never saved to disk, warn the user that the level will be lost.
	if (GEditor->ShouldAbortBecauseOfUnsavedWorld())
	{
		return;
	}

	// Save last opened level name.
	GConfig->SetString(TEXT("EditorStartup"), TEXT("LastLevel"), *LongMapPackageName, GEditorPerProjectIni);

	// Deactivate any editor modes when loading a new map
	GLevelEditorModeTools().DeactivateAllModes();

	FString LoadCommand = FString::Printf(TEXT("MAP LOAD FILE=\"%s\" TEMPLATE=%d SHOWPROGRESS=%d FEATURELEVEL=%d"), *Filename, LoadAsTemplate, bShowProgress, (int32)GEditor->DefaultWorldFeatureLevel);
	bool bResult = GUnrealEd->Exec( NULL, *LoadCommand );

	UWorld* World = GWorld;
	// Incase the load failed after gworld was torn down, default to a new blank map
	if( ( !World ) || ( bResult == false ) )
	{
		World = GUnrealEd->NewMap();

		ResetLevelFilenames();

		return;
	}

	World->IssueEditorLoadWarnings();

	ResetLevelFilenames();

	//only register the file if the name wasn't changed as a result of loading
	if (World->GetOutermost()->GetName() == LongMapPackageName)
	{
		RegisterLevelFilename( World, Filename );
	}

	if( !LoadAsTemplate )
	{
		// Don't set the last directory when loading the simple map or template as it is confusing to users
			FEditorDirectories::Get().SetLastDirectory(ELastDirectory::UNR, FPaths::GetPath(Filename)); // Save path as default for next time.
	}

	//ensure the name wasn't mangled during load before adding to the Recent File list
	if (World->GetOutermost()->GetName() == LongMapPackageName)
	{
		IMainFrameModule& MainFrameModule = FModuleManager::LoadModuleChecked<IMainFrameModule>( "MainFrame" );
		FMainMRUFavoritesList* MRUFavoritesList = MainFrameModule.GetMRUFavoritesList();
		if(MRUFavoritesList)
		{
			MRUFavoritesList->AddMRUItem(LongMapPackageName);
		}
	}

	FEditorDelegates::RefreshAllBrowsers.Broadcast();

	if( !GIsDemoMode )
	{
		// Check for deprecated actor classes.
		GEditor->Exec(World, TEXT("MAP CHECKDEP NOCLEARLOG"));
		FMessageLog("MapCheck").Open( EMessageSeverity::Warning );
	}

	// Track time spent loading map.
	UE_LOG(LogFileHelpers, Log, TEXT("Loading map '%s' took %.3f"), *FPaths::GetBaseFilename(Filename), FPlatformTime::Seconds() - LoadStartTime );

	// Update volume actor visibility for each viewport since we loaded a level which could
	// potentially contain volumes.
	GUnrealEd->UpdateVolumeActorVisibility(NULL);

	// If there are any old mirrored brushes in the map with inverted polys, fix them here
	GUnrealEd->FixAnyInvertedBrushes(World);

	// Request to rebuild BSP if the loading process flagged it as not up-to-date
	if (ABrush::NeedsRebuild())
	{
		NotifyBSPNeedsRebuild(LongMapPackageName);
	}

	// Fire delegate when a new map is opened, with name of map
	FEditorDelegates::OnMapOpened.Broadcast(InFilename, LoadAsTemplate);
}

/**
 * Saves the specified map package, returning true on success.
 *
 * @param	World			The world to save.
 * @param	Filename		Map package filename, including path.
 *
 * @return					true if the map was saved successfully.
 */
bool FEditorFileUtils::SaveMap(UWorld* InWorld, const FString& Filename )
{
	bool bLevelWasSaved = false;

	// Disallow the save if in interpolation editing mode and the user doesn't want to exit interpolation mode.
	if ( !InInterpEditMode() )
	{
		double SaveStartTime = FPlatformTime::Seconds();

		// Only save the world if GEditor is null, the Persistent Level is not using Externally referenced objects or the user wants to continue regardless
		if ( !GEditor || 
			!GEditor->PackageUsingExternalObjects(InWorld->PersistentLevel) || 
			EAppReturnType::Yes == FMessageDialog::Open( EAppMsgType::YesNo, NSLOCTEXT("UnrealEd", "Warning_UsingExternalPackage", "This map is using externally referenced packages which won't be found when in a game and all references will be broken. Perform a map check for more details.\n\nWould you like to continue?")) 
			)
		{
			FString FinalFilename;
			bLevelWasSaved = SaveWorld( InWorld, &Filename,
										NULL, NULL,
										true, false,
										FinalFilename,
										false, false );
		}

		// Track time spent saving map.
		UE_LOG(LogFileHelpers, Log, TEXT("Saving map '%s' took %.3f"), *FPaths::GetBaseFilename(Filename), FPlatformTime::Seconds() - SaveStartTime );
	}

	return bLevelWasSaved;
}


/**
 * Clears current level filename so that the user must SaveAs on next Save.
 * Called by NewMap() after the contents of the map are cleared.
 * Also called after loading a map template so that the template isn't overwritten.
 */
void FEditorFileUtils::ResetLevelFilenames()
{
	// Empty out any existing filenames.
	LevelFilenames.Empty();

	// Register a blank filename
	const FName PackageName(*GWorld->GetOutermost()->GetName());
	const FString EmptyFilename(TEXT(""));
	LevelFilenames.Add( PackageName, EmptyFilename );

	IMainFrameModule& MainFrameModule = FModuleManager::Get().LoadModuleChecked<IMainFrameModule>(TEXT("MainFrame"));
	MainFrameModule.SetLevelNameForWindowTitle(EmptyFilename);
}

bool FEditorFileUtils::AutosaveMap(const FString& AbsoluteAutosaveDir, const int32 AutosaveIndex, const bool bForceIfNotInList, const TSet< TWeakObjectPtr<UPackage> >& DirtyPackagesForAutoSave)
{
	auto Result = AutosaveMapEx(AbsoluteAutosaveDir, AutosaveIndex, bForceIfNotInList, DirtyPackagesForAutoSave);

	check(Result != EAutosaveContentPackagesResult::Failure);

	return Result == EAutosaveContentPackagesResult::Success;
}

EAutosaveContentPackagesResult::Type FEditorFileUtils::AutosaveMapEx(const FString& AbsoluteAutosaveDir, const int32 AutosaveIndex, const bool bForceIfNotInList, const TSet< TWeakObjectPtr<UPackage> >& DirtyPackagesForAutoSave)
{
	const FScopedBusyCursor BusyCursor;
	bool bResult  = false;
	double TotalSaveTime = 0.0f;

	FWorldContext &EditorContext = GEditor->GetEditorWorldContext();
	
	double SaveStartTime = FPlatformTime::Seconds();

	// Clean up any old worlds.
	CollectGarbage( GARBAGE_COLLECTION_KEEPFLAGS );

	// Get the set of all reference worlds.
	TArray<UWorld*> WorldsArray;
	EditorLevelUtils::GetWorlds( EditorContext.World(), WorldsArray, true );

	if ( WorldsArray.Num() > 0 )
	{
		FString FinalFilename;
		for ( int32 WorldIndex = 0 ; WorldIndex < WorldsArray.Num() && FUnrealEdMisc::Get().GetAutosaveState() != FUnrealEdMisc::EAutosaveState::Cancelled ; ++WorldIndex )
		{
			UWorld* World = WorldsArray[ WorldIndex ];
			UPackage* Package = Cast<UPackage>( World->GetOuter() );
			check( Package );

			// If this world needs saving . . .
			if ( Package->IsDirty() && (bForceIfNotInList || DirtyPackagesForAutoSave.Contains(Package)) )
			{
				const FString AutosaveFilename = GetAutoSaveFilename(Package, AbsoluteAutosaveDir, AutosaveIndex, FPackageName::GetMapPackageExtension());
				//UE_LOG(LogFileHelpers, Log,  TEXT("Autosaving '%s'"), *AutosaveFilename );
				const bool bLevelWasSaved = SaveWorld( World, &AutosaveFilename,
					NULL, NULL,
					false, true,
					FinalFilename,
					true, false );

				// Remark the package as being dirty, as saving will have undiritied the package.
				Package->MarkPackageDirty();

				if( bLevelWasSaved == false && FUnrealEdMisc::Get().GetAutosaveState() != FUnrealEdMisc::EAutosaveState::Cancelled )
				{
					UE_LOG(LogFileHelpers, Log, TEXT("Editor autosave (incl. sublevels) failed for file '%s' which belongs to world '%s'. Aborting autosave."), *FinalFilename, *EditorContext.World()->GetOutermost()->GetName() );
					return EAutosaveContentPackagesResult::Failure;
				}

				bResult |= bLevelWasSaved;
			}
			else
			{
				//UE_LOG(LogFileHelpers, Log,  TEXT("No need to autosave '%s', not dirty"), *Package->GetName() );
			}
		}

		// Track time spent saving map.
		double ThisTime = FPlatformTime::Seconds() - SaveStartTime;
		TotalSaveTime += ThisTime;
		UE_LOG(LogFileHelpers, Log, TEXT("Editor autosave (incl. sublevels) for '%s' took %.3f"), *EditorContext.World()->GetOutermost()->GetName(), ThisTime  );
	}
	if( bResult == true )
	{
		UE_LOG(LogFileHelpers, Log, TEXT("Editor autosave (incl. sublevels) for all levels took %.3f"), TotalSaveTime );
	}
	return bResult ? EAutosaveContentPackagesResult::Success : EAutosaveContentPackagesResult::NothingToDo;
}

bool FEditorFileUtils::AutosaveContentPackages(const FString& AbsoluteAutosaveDir, const int32 AutosaveIndex, const bool bForceIfNotInList, const TSet< TWeakObjectPtr<UPackage> >& DirtyPackagesForAutoSave)
{
	auto Result = AutosaveContentPackagesEx(AbsoluteAutosaveDir, AutosaveIndex, bForceIfNotInList, DirtyPackagesForAutoSave);

	check(Result != EAutosaveContentPackagesResult::Failure);

	return Result == EAutosaveContentPackagesResult::Success;
}

EAutosaveContentPackagesResult::Type FEditorFileUtils::AutosaveContentPackagesEx(const FString& AbsoluteAutosaveDir, const int32 AutosaveIndex, const bool bForceIfNotInList, const TSet< TWeakObjectPtr<UPackage> >& DirtyPackagesForAutoSave)
{
	const FScopedBusyCursor BusyCursor;
	double SaveStartTime = FPlatformTime::Seconds();
	
	bool bSavedPkgs = false;
	const UPackage* TransientPackage = GetTransientPackage();
	
	TArray<UPackage*> PackagesToSave;

	// Check all packages for dirty, non-map, non-transient packages
	for ( TObjectIterator<UPackage> PackageIter; PackageIter; ++PackageIter )
	{
		UPackage* CurPackage = *PackageIter;
		// If the package is dirty and is not the transient package, we'd like to autosave it
		if ( CurPackage && ( CurPackage != TransientPackage ) && CurPackage->IsDirty() && (bForceIfNotInList || DirtyPackagesForAutoSave.Contains(CurPackage)) )
		{
			UWorld* MapWorld = UWorld::FindWorldInPackage(CurPackage);

			// Also, make sure this is not a map package
			const bool bIsMapPackage = MapWorld != NULL;

			// Ignore packages with long, invalid names. This culls out packages with paths in read-only roots such as /Temp.
			const bool bInvalidLongPackageName = !FPackageName::IsShortPackageName(CurPackage->GetFName()) && !FPackageName::IsValidLongPackageName(CurPackage->GetName(), /*bIncludeReadOnlyRoots=*/false);
				
			if ( !bIsMapPackage && !bInvalidLongPackageName )
			{
				PackagesToSave.Add(CurPackage);
			}
		}
	}

	FScopedSlowTask SlowTask(PackagesToSave.Num()*2, LOCTEXT("PerformingAutoSave_Caption", "Auto-saving out of date packages..."));

	for (UPackage* CurPackage : PackagesToSave)
	{
		SlowTask.DefaultMessage = FText::Format(LOCTEXT("AutoSavingPackage", "Saving package {0}"), FText::FromString(CurPackage->GetName()));
		SlowTask.EnterProgressFrame();

		// In order to save, the package must be fully-loaded first
		if( !CurPackage->IsFullyLoaded() )
		{
			CurPackage->FullyLoad();
		}

		SlowTask.EnterProgressFrame();

		const FString AutosaveFilename = GetAutoSaveFilename(CurPackage, AbsoluteAutosaveDir, AutosaveIndex, FPackageName::GetAssetPackageExtension());
		if (!GUnrealEd->Exec(nullptr, *FString::Printf(TEXT("OBJ SAVEPACKAGE PACKAGE=\"%s\" FILE=\"%s\" SILENT=false AUTOSAVING=true"), *CurPackage->GetName(), *AutosaveFilename)))
		{
			return EAutosaveContentPackagesResult::Failure;
		}

		// Re-mark the package as dirty, because autosaving it will have cleared the dirty flag
		CurPackage->MarkPackageDirty();
		bSavedPkgs = true;
	}
	
	if ( bSavedPkgs )
	{	
		UE_LOG(LogFileHelpers, Log, TEXT("Auto-saving content packages took %.3f"), FPlatformTime::Seconds() - SaveStartTime );
	}

	return bSavedPkgs ? EAutosaveContentPackagesResult::Success : EAutosaveContentPackagesResult::NothingToDo;
}
/**
 * Actually save a package. Prompting for Save as if necessary
 *
 * @param Package						The package to save.
 * @param OutPackageLocallyWritable		Set to true if the provided package was locally writable but not under source control (of if source control is disabled).
 * @param SaveOutput					The output from the save process
 * @return	EAppReturnType::Yes if package saving was a success, EAppReturnType::No if the package saving failed and the user doesn't want to retry, EAppReturnType::Cancel if the user wants to cancel everything 
 */
static int32 InternalSavePackage( UPackage* PackageToSave, bool& bOutPackageLocallyWritable, FOutputDevice &SaveOutput )
{
	// What we will be returning. Assume for now that everything will go fine
	int32 ReturnCode = EAppReturnType::Yes;

	// Assume the package is locally writable in case SCC is disabled; if SCC is enabled, it will
	// correctly set this value later
	bOutPackageLocallyWritable = true;

	bool bShouldRetrySave = true;
	UWorld*	AssociatedWorld	= UWorld::FindWorldInPackage(PackageToSave);
	const bool	bIsMapPackage = AssociatedWorld != NULL;

	// The name of the package
	const FString PackageName = PackageToSave->GetName();

	// Place were we should save the file, including the filename
	FString FinalPackageSavePath;
	// Just the filename
	FString FinalPackageFilename;

	// True if we should attempt saving
	bool bAttemptSave = true;

	// If the package already has a valid path to a non read-only location, use it to determine where the file should be saved
	const bool bIncludeReadOnlyRoots = false;
	const bool bIsValidPath = FPackageName::IsValidLongPackageName(PackageName, bIncludeReadOnlyRoots);
	if( bIsValidPath )
	{
		FString ExistingFilename;
		const bool bPackageAlreadyExists = FPackageName::DoesPackageExist(PackageName, NULL, &ExistingFilename);
		if (!bPackageAlreadyExists)
		{
			// Construct a filename from long package name.
			const FString& FileExtension = bIsMapPackage ? FPackageName::GetMapPackageExtension() : FPackageName::GetAssetPackageExtension();
			ExistingFilename = FPackageName::LongPackageNameToFilename(PackageName, FileExtension);

			// Check if we can use this filename.
			FText ErrorText;
			if (!FEditorFileUtils::IsFilenameValidForSaving(ExistingFilename, ErrorText))
			{
				// Display the error (already localized) and exit gracefuly.
				FMessageDialog::Open(EAppMsgType::Ok, ErrorText);
				bAttemptSave = false;
			}
		}

		if (bAttemptSave)
		{
			// The file already exists, no need to prompt for save as
			FString BaseFilename, Extension, Directory;
			// Split the path to get the filename without the directory structure
			FPaths::NormalizeFilename(ExistingFilename);
			FPaths::Split(ExistingFilename, Directory, BaseFilename, Extension);
			// The final save path is whatever the existing filename is
			FinalPackageSavePath = ExistingFilename;
			// Format the filename we found from splitting the path
			FinalPackageFilename = FString::Printf( TEXT("%s.%s"), *BaseFilename, *Extension );
		}
	}
	else if ( bIsMapPackage )
	{
		// @todo Only maps should be allowed to change names at save time, for now.
		// If this changes, there must be generic code to rename assets to the new name BEFORE saving to disk.
		// Right now, all of this code is specific to maps

		// There wont be a "not checked out from SCC but writable on disk" conflict if the package is new.
		bOutPackageLocallyWritable = false;

		// Make a list of file types
		// We have to ask for save as.
		FString FileTypes;
		FText SavePackageText;

		if( bIsMapPackage )
		{
			FileTypes = FEditorFileUtils::GetFilterString(FI_Save);
			FinalPackageFilename = FString::Printf( TEXT("Untitled%s"), *FPackageName::GetMapPackageExtension() );
			SavePackageText = NSLOCTEXT("UnrealEd", "SaveMap", "Save Map");
		}
		else
		{
			FileTypes = FString::Printf( TEXT("(*%s)|*%s"), *FPackageName::GetAssetPackageExtension(), *FPackageName::GetAssetPackageExtension() );
			FinalPackageFilename = FString::Printf( TEXT("%s%s"), *PackageToSave->GetName(), *FPackageName::GetAssetPackageExtension() );
			SavePackageText = NSLOCTEXT("UnrealEd", "SaveAsset", "Save Asset");
		}

		// The number of times the user pressed cancel
		int32 NumSkips = 0;

		// If the user presses cancel more than this time, they really don't want to save the file
		const int32 NumSkipsBeforeAbort = 1;

		// if the user hit cancel on the Save dialog, ask again what the user wants to do, 
		// we shouldn't assume they want to skip the file
		// This loop continues indefinitely if the user does not supply a valid filename.  They must supply a valid filename or press cancel
		const FString Directory = *GetDefaultDirectory();
		while( NumSkips < NumSkipsBeforeAbort )
		{
			FString DefaultLocation = Directory;

			bool bSaveFile = false;
			if( UEditorEngine::IsUsingWorldAssets() )
			{
				FString DefaultPackagePath;
				if (!FPackageName::TryConvertFilenameToLongPackageName(DefaultLocation / FinalPackageFilename, DefaultPackagePath))
				{
					// Original location is invalid; set default location to /Game/Maps
					DefaultLocation = FPaths::GameContentDir() / TEXT("Maps");
					ensure(FPackageName::TryConvertFilenameToLongPackageName(DefaultLocation / FinalPackageFilename, DefaultPackagePath));
				}

				FString SaveAsPackageName;
				bSaveFile = OpenSaveAsDialog(
					UWorld::StaticClass(),
					FPackageName::GetLongPackagePath(DefaultPackagePath),
					FPaths::GetBaseFilename(FinalPackageFilename),
					SaveAsPackageName);

				if (bSaveFile)
				{
					// Leave out the extension. It will be added below.
					FinalPackageFilename = FPackageName::LongPackageNameToFilename(SaveAsPackageName);
				}
			}
			else
			{
				bSaveFile = FileDialogHelpers::SaveFile( SavePackageText.ToString(), FileTypes, DefaultLocation, FinalPackageFilename, FinalPackageFilename );
			}

			if( bSaveFile )
			{
				// If the supplied file name is missing an extension then give it the default package
				// file extension.
				if( FinalPackageFilename.Len() > 0 && FPaths::GetExtension(FinalPackageFilename).Len() == 0 )
				{
					FinalPackageFilename += bIsMapPackage ? FPackageName::GetMapPackageExtension() : FPackageName::GetAssetPackageExtension();
				}
			
				FText ErrorMessage;
				bool bValidFilename = FEditorFileUtils::IsFilenameValidForSaving( FinalPackageFilename, ErrorMessage );
				if ( bValidFilename )
				{
					bValidFilename = bIsMapPackage ? FEditorFileUtils::IsValidMapFilename( FinalPackageFilename, ErrorMessage ) : FPackageName::IsValidLongPackageName( FinalPackageFilename, false, &ErrorMessage );
				}

				if ( bValidFilename )
				{
					// If there is an existing world in memory that shares this name unload it now to prepare for overwrite.
					// Don't do this if we are using save as to overwrite the current level since it will just save naturally.
					const FString NewPackageName = FPackageName::FilenameToLongPackageName(FinalPackageFilename);
					UPackage* ExistingPackage = FindPackage(nullptr, *NewPackageName);
					if (ExistingPackage && ExistingPackage != PackageToSave)
					{
						bValidFilename = FEditorFileUtils::AttemptUnloadInactiveWorldPackage(ExistingPackage, ErrorMessage);
					}
				}

				if ( !bValidFilename )
				{
					// Start the loop over, prompting for save again
					const FText DisplayFilename = FText::FromString( IFileManager::Get().ConvertToAbsolutePathForExternalAppForRead( *FinalPackageFilename ) );
					FFormatNamedArguments Arguments;
					Arguments.Add( TEXT("Filename"), DisplayFilename );
					Arguments.Add( TEXT("LineTerminators"), FText::FromString( LINE_TERMINATOR LINE_TERMINATOR ) );
					Arguments.Add( TEXT("ErrorMessage"), ErrorMessage );
					const FText DisplayMessage = FText::Format( LOCTEXT( "InvalidSaveFilename", "Failed to save to {Filename}{LineTerminators}{ErrorMessage}" ), Arguments );
					FMessageDialog::Open( EAppMsgType::Ok, DisplayMessage );

					// Start the loop over, prompting for save again
					continue;
				}
				else
				{
					FinalPackageSavePath = FinalPackageFilename;
					// Stop looping, we successfully got a valid path and filename to save
					break;
				}
			}
			else
			{
				// if the user hit cancel on the Save dialog, ask again what the user wants to do, 
				// we shouldn't assume they want to skip the file unless they press cancel several times
				++NumSkips;
				if( NumSkips == NumSkipsBeforeAbort )
				{
					// They really want to stop
					bAttemptSave = false;
					ReturnCode = EAppReturnType::Cancel;
				}
			}
		}
	}

	// attempt the save

	while( bAttemptSave )
	{
		bool bWasSuccessful = false;
		if ( bIsMapPackage )
		{
			// have a Helper attempt to save the map
			SaveOutput.Log("LogFileHelpers", ELogVerbosity::Log, FString::Printf(TEXT("Saving Map: %s"), *PackageName));
			bWasSuccessful = FEditorFileUtils::SaveMap( AssociatedWorld, FinalPackageSavePath );
		}
		else
		{
			// normally, we just save the package
			SaveOutput.Log("LogFileHelpers", ELogVerbosity::Log, FString::Printf(TEXT("Saving Package: %s"), *PackageName));
			bWasSuccessful = GUnrealEd->Exec( NULL, *FString::Printf( TEXT("OBJ SAVEPACKAGE PACKAGE=\"%s\" FILE=\"%s\" SILENT=true"), *PackageName, *FinalPackageSavePath ), SaveOutput );
		}

		ISourceControlProvider& SourceControlProvider = ISourceControlModule::Get().GetProvider();
		if (ISourceControlModule::Get().IsEnabled())
		{
			// Assume the package was correctly checked out from SCC
			bOutPackageLocallyWritable = false;

			// Trusting the SCC status in the package file cache to minimize network activity during save.
			const FSourceControlStatePtr SourceControlState = SourceControlProvider.GetState(PackageToSave, EStateCacheUsage::Use);
			// If the package is in the depot, and not recognized as editable by source control, and not read-only, then we know the user has made the package locally writable!
			const bool bSCCCanEdit = !SourceControlState.IsValid() || SourceControlState->CanCheckIn() || SourceControlState->IsIgnored() || SourceControlState->IsUnknown();
			const bool bSCCIsCheckedOut = SourceControlState.IsValid() && SourceControlState->IsCheckedOut();
			const bool bInDepot = SourceControlState.IsValid() && SourceControlState->IsSourceControlled();
			if ( !bSCCCanEdit && bInDepot && !IFileManager::Get().IsReadOnly( *FinalPackageSavePath ) && SourceControlProvider.UsesLocalReadOnlyState() && !bSCCIsCheckedOut )
			{
				bOutPackageLocallyWritable = true;
			}
		}
		else
		{
			// If source control is disabled then we dont care if the package is locally writable
			bOutPackageLocallyWritable = false;
		}

		// Handle all failures the same way.
		if ( !bWasSuccessful )
		{
			// ask the user what to do if we failed
			const FText ErrorPrompt = GEditor->IsPlayingOnLocalPCSession() ?
				NSLOCTEXT("UnrealEd", "Prompt_41", "The asset '{0}' ({1}) cannot be saved as the package is locked because you are in play on PC mode.\n\nCancel: Stop saving all assets and return to the editor.\nRetry: Attempt to save the asset again.\nContinue: Skip saving this asset only." ) :
				NSLOCTEXT("UnrealEd", "Prompt_26", "The asset '{0}' ({1}) failed to save.\n\nCancel: Stop saving all assets and return to the editor.\nRetry: Attempt to save the asset again.\nContinue: Skip saving this asset only." );
			ReturnCode = FMessageDialog::Open( EAppMsgType::CancelRetryContinue, FText::Format(ErrorPrompt, FText::FromString(PackageName), FText::FromString(FinalPackageFilename)) );

			switch ( ReturnCode )
			{
			case EAppReturnType::Cancel:
				// if this happens, the user wants to stop everything
				bAttemptSave = false;
				break;
			case EAppReturnType::Retry:
				bAttemptSave = true;
				break;
			case EAppReturnType::Continue:
				ReturnCode = EAppReturnType::No;// this is if it failed to save, but the user wants to skip saving it
				bAttemptSave = false;
				break;
			default:
				// Should not get here
				check(0);
				break;
			}
		}
		else
		{
			// If we were successful at saving, there is no need to attempt to save again
			bAttemptSave = false;
			ReturnCode = EAppReturnType::Yes;
		}
		
	}

	return ReturnCode;

}

/**
 * Shows a dialog warning a user about packages which failed to save
 * 
 * @param Packages that should be displayed in the dialog
 */
static void WarnUserAboutFailedSave( const TArray<UPackage*>& InFailedPackages )
{
	// Warn the user if any packages failed to save
	if ( InFailedPackages.Num() > 0 )
	{
		FString FailedPackages;
		for ( TArray<UPackage*>::TConstIterator FailedIter( InFailedPackages ); FailedIter; ++FailedIter )
		{
			FailedPackages += FString::Printf( TEXT("\n%s"), *( (*FailedIter)->GetName() ) );
		}

		FFormatNamedArguments Arguments;
		Arguments.Add(TEXT("Packages"), FText::FromString( FailedPackages ));
		FText MessageFormatting = NSLOCTEXT("FileHelper", "FailedSavePromptMessageFormatting", "The following assets failed to save correctly:{Packages}");
		FText Message = FText::Format( MessageFormatting, Arguments );

		// Display warning
		OpenMsgDlgInt( EAppMsgType::Ok, Message, NSLOCTEXT("FileHelper", "FailedSavePrompt_Title", "Packages Failed To Save") );
	}
}

static bool InternalSavePackages(TArray<UPackage*>& PackagesToSave, int32 NumPackagesNotIgnored, bool bPromptUserToSave, bool bFastSave, bool bNotifyNoPackagesSaved, bool bCanBeDeclined, bool* bOutPackagesNeededSaving)
{
	bool bReturnCode = true;

	if (PackagesToSave.Num() > 0 && (NumPackagesNotIgnored > 0 || bPromptUserToSave))
	{
		// The caller asked us 
		if (bOutPackagesNeededSaving != NULL)
		{
			*bOutPackagesNeededSaving = true;
		}

		if (!bFastSave)
		{
			const bool bCheckDirty = true;
			const bool bAlreadyCheckedOut = false;
			const FEditorFileUtils::EPromptReturnCode Return = FEditorFileUtils::PromptForCheckoutAndSave(PackagesToSave, bCheckDirty, bPromptUserToSave, nullptr, bAlreadyCheckedOut, bCanBeDeclined);
			if (Return == FEditorFileUtils::EPromptReturnCode::PR_Cancelled)
			{
				// Only cancel should return false and stop whatever we were doing before.(like closing the editor)
				// If failure is returned, the user was given ample times to retry saving the package and didn't want to
				// So we should continue with whatever we were doing.  
				bReturnCode = false;
			}
		}
		else
		{
			FSaveErrorOutputDevice SaveErrors;
			GWarn->BeginSlowTask(NSLOCTEXT("UnrealEd", "SavingPackagesE", "Saving packages..."), true);

			// Packages that failed to save
			TArray< UPackage* > FailedPackages;

			for (TArray<UPackage*>::TConstIterator PkgIter(PackagesToSave); PkgIter; ++PkgIter)
			{
				UPackage* CurPackage = *PkgIter;

				// Check if a file exists for this package
				FString Filename;
				bool bFoundFile = FPackageName::DoesPackageExist(CurPackage->GetName(), NULL, &Filename);
				if (bFoundFile)
				{
					// determine if the package file is read only
					const bool bPkgReadOnly = IFileManager::Get().IsReadOnly(*Filename);

					// Only save writable files in fast mode
					if (!bPkgReadOnly)
					{
						if (!CurPackage->IsFullyLoaded())
						{
							// Packages must be fully loaded to save
							CurPackage->FullyLoad();
						}

						const UWorld* const AssociatedWorld = UWorld::FindWorldInPackage(CurPackage);
						const bool bIsMapPackage = AssociatedWorld != nullptr;

						const FText SavingPackageText = (bIsMapPackage)
							? FText::Format(NSLOCTEXT("UnrealEd", "SavingMapf", "Saving map {0}"), FText::FromString(CurPackage->GetName()))
							: FText::Format(NSLOCTEXT("UnrealEd", "SavingAssetf", "Saving asset {0}"), FText::FromString(CurPackage->GetName()));

						GWarn->StatusForceUpdate(PkgIter.GetIndex(), PackagesToSave.Num(), SavingPackageText);

						// Save the package
						bool bPackageLocallyWritable;
						const int32 SaveStatus = InternalSavePackage(CurPackage, bPackageLocallyWritable, SaveErrors);

						if ( SaveStatus == EAppReturnType::Cancel)
						{
							// we don't want to pop up a message box about failing to save packages if they cancel
							// instead warn here so there is some trace in the log and also unattended builds can find it
							UE_LOG(LogFileHelpers, Warning, TEXT("Cancelled saving package %s"), *CurPackage->GetName());
						}

						if (SaveStatus == EAppReturnType::No)
						{
							// The package could not be saved so add it to the failed array 
							FailedPackages.Add(CurPackage);
						}
					}
				}

			}
			GWarn->EndSlowTask();
			SaveErrors.Flush();

			// Warn the user about any packages which failed to save.
			WarnUserAboutFailedSave(FailedPackages);
		}
	}
	else if (bNotifyNoPackagesSaved)
	{
		FNotificationInfo NotificationInfo(LOCTEXT("NoAssetsToSave", "No new changes to save!"));
		NotificationInfo.Image = FEditorStyle::GetBrush(FTokenizedMessage::GetSeverityIconName(EMessageSeverity::Info));
		NotificationInfo.bFireAndForget = true;
		NotificationInfo.ExpireDuration = 4.0f; // Need this message to last a little longer than normal since the user may have expected there to be modified files.
		NotificationInfo.bUseThrobber = true;
		FSlateNotificationManager::Get().AddNotification(NotificationInfo);
	}
	return bReturnCode;
}

bool FEditorFileUtils::SaveDirtyPackages(const bool bPromptUserToSave, const bool bSaveMapPackages, const bool bSaveContentPackages, const bool bFastSave, const bool bNotifyNoPackagesSaved, const bool bCanBeDeclined, bool* bOutPackagesNeededSaving )
{
	if (bOutPackagesNeededSaving != NULL)
	{
		*bOutPackagesNeededSaving = false;
	}

	if( bSaveContentPackages )
	{
		CollectGarbage(GARBAGE_COLLECTION_KEEPFLAGS);
	}

	// A list of all packages that need to be saved
	TArray<UPackage*> PackagesToSave;

	if( bSaveMapPackages )
	{
		GetDirtyWorldPackages(PackagesToSave);
	}

	// Don't iterate through content packages if we don't plan on saving them
	if( bSaveContentPackages )
	{
		GetDirtyContentPackages(PackagesToSave);
	}

	// Need to track the number of packages we're not ignoring for save.
	int32 NumPackagesNotIgnored = 0;

	for (auto* Package : PackagesToSave)
	{
		// Count the number of packages to not ignore.
		NumPackagesNotIgnored += (PackagesNotSavedDuringSaveAll.Find(Package->GetName()) == NULL) ? 1 : 0;
	}

	return InternalSavePackages(PackagesToSave, NumPackagesNotIgnored, bPromptUserToSave, bFastSave, bNotifyNoPackagesSaved, bCanBeDeclined, bOutPackagesNeededSaving);
}

bool FEditorFileUtils::SaveDirtyContentPackages(TArray<UClass*>& SaveContentClasses, const bool bPromptUserToSave, const bool bFastSave, const bool bNotifyNoPackagesSaved, const bool bCanBeDeclined)
{
	bool bReturnCode = true;

	// A list of all packages that need to be saved
	TArray<UPackage*> PackagesToSave;

	CollectGarbage(GARBAGE_COLLECTION_KEEPFLAGS);

	// Make a list of all content packages that we should save
	for (TObjectIterator<UPackage> It; It; ++It)
	{
		UPackage*	Package = *It;
		bool		bShouldIgnorePackage = false;

		// Only look at root packages.
		bShouldIgnorePackage |= Package->GetOuter() != NULL;
		// Don't try to save "Transient" package.
		bShouldIgnorePackage |= Package == GetTransientPackage();
		// Ignore PIE packages.
		bShouldIgnorePackage |= Package->HasAnyPackageFlags(PKG_PlayInEditor);
		// Ignore packages that haven't been modified.
		bShouldIgnorePackage |= !Package->IsDirty();

		// Ignore packages with long, invalid names. This culls out packages with paths in read-only roots such as /Temp.
		bShouldIgnorePackage |= (!FPackageName::IsShortPackageName(Package->GetFName()) && !FPackageName::IsValidLongPackageName(Package->GetName(), /*bIncludeReadOnlyRoots=*/false));

		if (!bShouldIgnorePackage)
		{
			TArray<UObject*> Objects;
			GetObjectsWithOuter(Package, Objects);

			for (auto Iter = Objects.CreateIterator(); Iter; ++Iter)
			{
				bool bNeedToSave = false;

				for (const UClass* ClassType : SaveContentClasses)
				{
					if ((*Iter)->GetClass()->IsChildOf(ClassType))
					{
						bNeedToSave = true;
						break;
					}
				}

				if (bNeedToSave)
				{
					// add to asset 
					PackagesToSave.Add(Package);
					break;
				}
			}
		}
	}

	return InternalSavePackages(PackagesToSave, PackagesToSave.Num(), bPromptUserToSave, bFastSave, bNotifyNoPackagesSaved, bCanBeDeclined, NULL);
}

/**
 * Saves the active level, prompting the use for checkout if necessary.
 *
 * @return	true on success, False on fail
 */
bool FEditorFileUtils::SaveCurrentLevel()
{
	bool bReturnCode = false;

	ULevel* Level = GWorld->GetCurrentLevel();
	if ( Level && FEditorFileUtils::PromptToCheckoutLevels( false, Level ) )
	{
		bReturnCode = FEditorFileUtils::SaveLevel( Level );
	}

	return bReturnCode;
}

/**
 * Optionally prompts the user for which of the provided packages should be saved, and then additionally prompts the user to check-out any of
 * the provided packages which are under source control. If the user cancels their way out of either dialog, no packages are saved. It is possible the user
 * will be prompted again, if the saving process fails for any reason. In that case, the user will be prompted on a package-by-package basis, allowing them
 * to retry saving, skip trying to save the current package, or to again cancel out of the entire dialog. If the user skips saving a package that failed to save,
 * the package will be added to the optional OutFailedPackages array, and execution will continue. After all packages are saved (or not), the user is provided with
 * a warning about any packages that were writable on disk but not in source control, as well as a warning about which packages failed to save.
 *
 * @param		PackagesToSave				The list of packages to save.  Both map and content packages are supported 
 * @param		bCheckDirty					If true, only packages that are dirty in PackagesToSave will be saved	
 * @param		bPromptToSave				If true the user will be prompted with a list of packages to save, otherwise all passed in packages are saved
 * @param		OutFailedPackages			[out] If specified, will be filled in with all of the packages that failed to save successfully
 * @param		bAlreadyCheckedOut			If true, the user will not be prompted with the source control dialog
 * @param		bCanBeDeclined				If true, offer a "Don't Save" option in addition to "Cancel", which will not result in a cancellation return code.
 *
 * @return		An enum value signifying success, failure, user declined, or cancellation. If any packages at all failed to save during execution, the return code will be 
 *				failure, even if other packages successfully saved. If the user cancels at any point during any prompt, the return code will be cancellation, even though it
 *				is possible some packages have been successfully saved (if the cancel comes on a later package that can't be saved for some reason). If the user opts the "Don't
 *				Save" option on the dialog, the return code will indicate the user has declined out of the prompt. This way calling code can distinguish between a decline and a cancel
 *				and then proceed as planned, or abort its operation accordingly.
 */
FEditorFileUtils::EPromptReturnCode FEditorFileUtils::PromptForCheckoutAndSave( const TArray<UPackage*>& InPackages, bool bCheckDirty, bool bPromptToSave, TArray<UPackage*>* OutFailedPackages, bool bAlreadyCheckedOut, bool bCanBeDeclined )
{
	// Check for re-entrance into this function
	if ( bIsPromptingForCheckoutAndSave || FApp::IsUnattended() )
	{
		return PR_Cancelled;
	}

	// Prevent re-entrance into this function by setting up a guard value
	TGuardValue<bool> PromptForCheckoutAndSaveGuard(bIsPromptingForCheckoutAndSave, true);

	// Initialize the value we will return to indicate success
	FEditorFileUtils::EPromptReturnCode ReturnResponse = PR_Success;
	
	// Keep a static list of packages that have been unchecked by the user and uncheck them next time
	static TArray<TWeakObjectPtr<UPackage>> UncheckedPackages;

	// Keep a list of packages that have been filtered to be saved specifically; this could occur as the result of prompting the user
	// for which packages to save or from filtering by whether the package is dirty or not. This method allows us to save loop iterations and array copies.
	TArray<UPackage*> FilteredPackages;

	// Prompt the user for which packages they would like to save
	if( bPromptToSave )
	{
		// Set up the save package dialog
		FPackagesDialogModule& PackagesDialogModule = FModuleManager::LoadModuleChecked<FPackagesDialogModule>( TEXT("PackagesDialog") );
		PackagesDialogModule.CreatePackagesDialog(NSLOCTEXT("PackagesDialogModule", "PackagesDialogTitle", "Save Content"), NSLOCTEXT("PackagesDialogModule", "PackagesDialogMessage", "Select content to save."));
		PackagesDialogModule.AddButton(DRT_Save, NSLOCTEXT("PackagesDialogModule", "SaveSelectedButton", "Save Selected"), NSLOCTEXT("PackagesDialogModule", "SaveSelectedButtonTip", "Attempt to save the selected content"));
		if (bCanBeDeclined)
		{
			PackagesDialogModule.AddButton(DRT_DontSave, NSLOCTEXT("PackagesDialogModule", "DontSaveSelectedButton", "Don't Save"), NSLOCTEXT("PackagesDialogModule", "DontSaveSelectedButtonTip", "Do not save any content"));
		}
		PackagesDialogModule.AddButton(DRT_Cancel, NSLOCTEXT("PackagesDialogModule", "CancelButton", "Cancel"), NSLOCTEXT("PackagesDialogModule", "CancelButtonTip", "Do not save any content and cancel the current operation"));

		TArray<UPackage*> AddPackageItemsChecked;
		TArray<UPackage*> AddPackageItemsUnchecked;
		for ( TArray<UPackage*>::TConstIterator PkgIter( InPackages ); PkgIter; ++PkgIter )
		{
			UPackage* CurPackage = *PkgIter;
			check( CurPackage );

			// If the caller set bCheckDirty to true, only consider dirty packages
			if ( !bCheckDirty || ( bCheckDirty && CurPackage->IsDirty() ) )
			{
				// Never save the transient package
				if ( CurPackage != GetTransientPackage() )
				{
					// Never save compiled in packages
					if (CurPackage->HasAnyPackageFlags(PKG_CompiledIn) == false)
					{
						if (UncheckedPackages.Contains(TWeakObjectPtr<UPackage>(CurPackage)))
						{
							AddPackageItemsUnchecked.Add(CurPackage);
						}
						else
						{
							AddPackageItemsChecked.Add(CurPackage);
						}
					}
					else
					{
						UE_LOG(LogFileHelpers, Warning, TEXT("PromptForCheckoutAndSave attempted to open the save dialog with a compiled in package: %s"), *CurPackage->GetName());
					}
				}
				else
				{
					UE_LOG(LogFileHelpers, Warning, TEXT("PromptForCheckoutAndSave attempted to open the save dialog with the transient package"));
				}
			}
		}

		if ( AddPackageItemsUnchecked.Num() > 0 || AddPackageItemsChecked.Num() > 0 )
		{
			for (auto Iter = AddPackageItemsChecked.CreateIterator(); Iter; ++Iter)
			{
				PackagesDialogModule.AddPackageItem(*Iter, (*Iter)->GetName(), ECheckBoxState::Checked);
			}
			for (auto Iter = AddPackageItemsUnchecked.CreateIterator(); Iter; ++Iter)
			{
				PackagesDialogModule.AddPackageItem(*Iter, (*Iter)->GetName(), ECheckBoxState::Unchecked);
			}

			// If valid packages were added to the dialog, display it to the user
			const EDialogReturnType UserResponse = PackagesDialogModule.ShowPackagesDialog(PackagesNotSavedDuringSaveAll);

			// If the user has responded yes, they want to save the packages they have checked
			if ( UserResponse == DRT_Save )
			{
				PackagesDialogModule.GetResults( FilteredPackages, ECheckBoxState::Checked );

				TArray<UPackage*> UncheckedPackagesRaw;
				PackagesDialogModule.GetResults( UncheckedPackagesRaw, ECheckBoxState::Unchecked );
				UncheckedPackages.Empty();
				for (auto Iter = UncheckedPackagesRaw.CreateIterator(); Iter; ++Iter)
				{
					UncheckedPackages.Add(TWeakObjectPtr<UPackage>(*Iter));
				}
			}
			// If the user has responded they don't wish to save, set the response type accordingly
			else if ( UserResponse == DRT_DontSave )
			{
				ReturnResponse = PR_Declined;
			}
			// If the user has cancelled from the dialog, set the response type accordingly
			else
			{
				ReturnResponse = PR_Cancelled;
			}
		}
	}
	else
	{
		// The user will not be prompted about which files to save, so consider all provided packages directly
		for ( TArray<UPackage*>::TConstIterator PkgIter( InPackages ); PkgIter; ++PkgIter )
		{
			UPackage* CurPackage = *PkgIter;
			check( CurPackage );

			// (Don't consider non-dirty packages if the caller has specified bCheckDirty as true)
			if ( !bCheckDirty || CurPackage->IsDirty() )
			{
				// Never save the transient package
				if ( CurPackage != GetTransientPackage() )
				{
					// Never save compiled in packages
					if (CurPackage->HasAnyPackageFlags(PKG_CompiledIn) == false)
					{
						FilteredPackages.Add( CurPackage );
					}
					else
					{
						UE_LOG(LogFileHelpers, Warning, TEXT("PromptForCheckoutAndSave attempted to save a compiled in package: %s"), *CurPackage->GetName());
					}
				}
				else
				{
					UE_LOG(LogFileHelpers, Warning, TEXT("PromptForCheckoutAndSave attempted to save the transient package"));
				}
			}
		}
	}

	// Assemble list of packages to save
	const TArray<UPackage*>& PackagesToSave = FilteredPackages;

	// If there are any packages to save and the user didn't decline/cancel, then first prompt to check out any that are under source control, and then
	// go ahead and save the specified packages
	if ( PackagesToSave.Num() > 0 && ReturnResponse == PR_Success )
	{
		TArray<UPackage*> FailedPackages;
		TArray<UPackage*> WritablePackageFiles;

		TArray<UPackage*> PackagesCheckedOutOrMadeWritable;
		TArray<UPackage*> PackagesNotNeedingCheckout;

		// Prompt to check-out any packages under source control
		const bool UserResponse = bAlreadyCheckedOut || FEditorFileUtils::PromptToCheckoutPackages( false, PackagesToSave, &PackagesCheckedOutOrMadeWritable, &PackagesNotNeedingCheckout );

		if( UserResponse )
		{
			TArray<UPackage*> FinalSaveList;
			
			if (bAlreadyCheckedOut)
			{
				FinalSaveList = PackagesToSave;
			}
			else
			{
				FinalSaveList = PackagesNotNeedingCheckout;
				FinalSaveList.Append(PackagesCheckedOutOrMadeWritable);
			}

			const FScopedBusyCursor BusyCursor;
			FSaveErrorOutputDevice SaveErrors;

			{
				FScopedSlowTask SlowTask(FinalSaveList.Num()*2, NSLOCTEXT("UnrealEd", "SavingPackagesE", "Saving packages..."));
				SlowTask.MakeDialog();

				for (auto* Package : FinalSaveList)
				{
					SlowTask.EnterProgressFrame(1);

					if( !Package->IsFullyLoaded() )
					{
						// Packages must be fully loaded to save.
						Package->FullyLoad();
					}

					const UWorld* const AssociatedWorld = UWorld::FindWorldInPackage(Package);
					const bool bIsMapPackage = AssociatedWorld != nullptr;

					const FText SavingPackageText = (bIsMapPackage) 
						? FText::Format(NSLOCTEXT("UnrealEd", "SavingMapf", "Saving map {0}"), FText::FromString(Package->GetName()))
						: FText::Format(NSLOCTEXT("UnrealEd", "SavingAssetf", "Saving asset {0}"), FText::FromString(Package->GetName()));

					SlowTask.EnterProgressFrame(1, SavingPackageText);
					
					// Save the package
					bool bPackageLocallyWritable;
					const int32 SaveStatus = InternalSavePackage( Package, bPackageLocallyWritable, SaveErrors );
					
					// If InternalSavePackage reported that the provided package was locally writable, add it to the list of writable files
					// to warn the user about
					if ( bPackageLocallyWritable )
					{
						WritablePackageFiles.Add( Package );
					}

					if( SaveStatus == EAppReturnType::No )
					{
						// The package could not be saved so add it to the failed array and change the return response to indicate failure
						FailedPackages.Add( Package );
						ReturnResponse = PR_Failure;
					}
					else if( SaveStatus == EAppReturnType::Cancel )
					{
						// No need to save anything else, the user wants to cancel everything
						ReturnResponse = PR_Cancelled;
						break;
					}
				}
			}

			SaveErrors.Flush();

			if( UserResponse == false && PackagesNotNeedingCheckout.Num() > 0 )
			{
				// Return response should still be PR_Cancelled even if the user cancelled the source control dialog but there were writable packages we could save.
				// This is in case the save is happing during editor exit. We don't want to shutdown the editor if some packages failed to save.
				ReturnResponse = PR_Cancelled;
			}

			// If any packages were saved that weren't actually in source control but instead forcibly made writable,
			// then warn the user about those packages
			if( WritablePackageFiles.Num() > 0 )
			{
				FString WritableFiles;
				for( TArray<UPackage*>::TIterator PackageIter( WritablePackageFiles ); PackageIter; ++PackageIter )
				{
					// A warning message was created.  Try and show it.
					WritableFiles += FString::Printf( TEXT("\n%s"), *(*PackageIter)->GetName() );
				}

				const FText WritableFileWarning = FText::Format( NSLOCTEXT("UnrealEd", "Warning_WritablePackagesNotCheckedOut", "The following assets are writable on disk but not checked out from source control:{0}"),
					FText::FromString(WritableFiles) );

				FSuppressableWarningDialog::FSetupInfo Info( WritableFileWarning, NSLOCTEXT("UnrealEd", "Warning_WritablePackagesNotCheckedOutTitle", "Writable Assets Not Checked Out"), "WritablePackagesNotCheckedOut" );
				Info.ConfirmText = NSLOCTEXT("ModalDialogs", "WritablePackagesNotCheckedOutConfirm", "Close");

				FSuppressableWarningDialog PromptForWritableFiles( Info );

				PromptForWritableFiles.ShowModal();
			}

			// Warn the user if any packages failed to save
			if ( FailedPackages.Num() > 0 )
			{
				// Set the failure array to have the same contents as the local one.
				// The local one is required so we can always display the error, even if an array is not provided.
				if ( OutFailedPackages )
				{
					*OutFailedPackages = FailedPackages;
				}

				// Show a dialog for the failed packages
				WarnUserAboutFailedSave( FailedPackages );
			}
		}
		else
		{
			// The user cancelled the checkout dialog, so set the return response accordingly  
			ReturnResponse = PR_Cancelled;
		}

	}

	return ReturnResponse;
}

bool FEditorFileUtils::SaveWorlds(UWorld* InWorld, const FString& RootPath, const TCHAR* Prefix, TArray<FString>& OutFilenames)
{
	const FScopedBusyCursor BusyCursor;

	TArray<UWorld*> WorldsArray;
	EditorLevelUtils::GetWorlds( InWorld, WorldsArray, true );

	TArray<FName> PackageNames; 

	// Save all packages containing levels that are currently "referenced" by the global world pointer.
	bool bSavedAll = true;
	FString FinalFilename;
	for ( int32 WorldIndex = 0 ; WorldIndex < WorldsArray.Num() ; ++WorldIndex )
	{
		UWorld* World = WorldsArray[WorldIndex];

		const FString WorldPath = FString::Printf(TEXT("%s%s"), *RootPath, *FPackageName::GetLongPackagePath(World->GetOuter()->GetName()));
		const bool bLevelWasSaved = SaveWorld( World, NULL,
												*WorldPath, Prefix,
												false, false,
												FinalFilename,
												false, true);

		if (bLevelWasSaved)
		{
			OutFilenames.Add(FinalFilename);
		}
		else
		{
			bSavedAll = false;
		}
	}

	return bSavedAll;
}

/**
 * Checks to see if a filename is valid for saving.
 * A filename must be under MAX_UNREAL_FILENAME_LENGTH to be saved
 *
 * @param Filename	Filename, with or without path information, to check.
 * @param OutError	If an error occurs, this is the reason why
 */
bool FEditorFileUtils::IsFilenameValidForSaving( const FString& Filename, FText& OutError )
{
	bool bFilenameIsValid = false;

	// Get the clean filename (filename with extension but without path )
	const FString BaseFilename = FPaths::GetBaseFilename(Filename);

	// Check length of the filename
	if ( BaseFilename.Len() > 0 )
	{
		if ( BaseFilename.Len() <= MAX_UNREAL_FILENAME_LENGTH )
		{
			bFilenameIsValid = true;

			/*
			// Check that the name isn't the name of a UClass
			for ( TObjectIterator<UClass> It; It; ++It )
			{
				UClass* Class = *It;
				if ( Class->GetName() == BaseFilename )
				{
					bFilenameIsValid = false;
					break;
				}
			}
			*/
			
			for( size_t NameIdx = 0; NameIdx < NumInvalidNames; ++NameIdx )
			{
				if ( BaseFilename.Equals(InvalidFilenames[NameIdx], ESearchCase::IgnoreCase) )
				{
					OutError = NSLOCTEXT("UnrealEd", "Error_InvalidFilename", "A file/folder may not match any of the following : \nCON, PRN, AUX, CLOCK$, NUL, \nCOM1, COM2, COM3, COM4, COM5, COM6, COM7, COM8, COM9, \nLPT1, LPT2, LPT3, LPT4, LPT5, LPT6, LPT7, LPT8, or LPT9.");
					return false;
				}
			}

			// Check for invalid characters in the filename
			if( bFilenameIsValid &&
				(BaseFilename.Contains( TEXT( "." ), ESearchCase::CaseSensitive, ESearchDir::FromEnd ) || 
				 BaseFilename.Contains( TEXT( ":" ), ESearchCase::CaseSensitive, ESearchDir::FromEnd ) ) )
			{
				bFilenameIsValid = false;
			}

			if( !bFilenameIsValid )
			{
				OutError = FText::Format( NSLOCTEXT("UnrealEd", "Error_FilenameDisallowed", "Filename '{0}' is disallowed." ), FText::FromString(BaseFilename) );
			}
		}
		else
		{
			OutError = FText::Format( NSLOCTEXT("UnrealEd", "Error_FilenameIsTooLongForCooking", "Filename '{0}' is too long; this may interfere with cooking for consoles.  Unreal filenames should be no longer than {1} characters." ),
				FText::FromString(BaseFilename), FText::AsNumber(MAX_UNREAL_FILENAME_LENGTH) );
		}
	}
	else
	{
		OutError = LOCTEXT( "Error_FilenameIsTooShort", "Please provide a filename for the asset." );
	}

	return bFilenameIsValid;
}


void FEditorFileUtils::LoadDefaultMapAtStartup()
{
	FString EditorStartupMap;
	// Last opened map.
	if (GetDefault<UEditorLoadingSavingSettings>()->LoadLevelAtStartup == ELoadLevelAtStartup::LastOpened)
	{
		GConfig->GetString(TEXT("EditorStartup"), TEXT("LastLevel"), EditorStartupMap, GEditorPerProjectIni);
	}
	// Default project map.
	if (EditorStartupMap.IsEmpty()) 
	{
		EditorStartupMap = GetDefault<UGameMapsSettings>()->EditorStartupMap.GetLongPackageName();
	}
	
	const bool bIncludeReadOnlyRoots = true;
	if ( FPackageName::IsValidLongPackageName(EditorStartupMap, bIncludeReadOnlyRoots) )
	{
		FString MapFilenameToLoad = FPackageName::LongPackageNameToFilename( EditorStartupMap );

		bIsLoadingDefaultStartupMap = true;
		FEditorFileUtils::LoadMap( MapFilenameToLoad + FPackageName::GetMapPackageExtension(), GUnrealEd->IsTemplateMap(EditorStartupMap), true );
		bIsLoadingDefaultStartupMap = false;
	}
}

void FEditorFileUtils::FindAllPackageFiles(TArray<FString>& OutPackages)
{
#if UE_BUILD_SHIPPING
	FString Key = TEXT("Paths");
#else
	// decide which paths to use by commandline parameter
	// Used only for testing wrangled content -- not for ship!
	FString PathSet(TEXT("Normal"));
	FParse::Value(FCommandLine::Get(), TEXT("PATHS="), PathSet);

	FString Key = (PathSet == TEXT("Cutdown")) ? TEXT("CutdownPaths") : TEXT("Paths");
#endif

	TArray<FString> Paths;
	GConfig->GetArray( TEXT("Core.System"), *Key, Paths, GEngineIni );

	// If doing a 'Play on XXX' from the editor, add the auto-save directory to the package search path, so streamed sub-levels can be found
	if ( !GIsEditor && FParse::Param(FCommandLine::Get(), TEXT("PIEVIACONSOLE")) )
	{
		FString AutoSave;
		GConfig->GetString( TEXT("/Script/UnrealEd.EditorEngine"), TEXT("AutoSaveDir"), AutoSave, GEngineIni );
		if (AutoSave.Len())
		{
			Paths.AddUnique(AutoSave);
		}
	}

	for (int32 PathIndex = 0; PathIndex < Paths.Num(); PathIndex++)
	{
		FPackageName::FindPackagesInDirectory(OutPackages, *Paths[PathIndex]);
	}
}

void FEditorFileUtils::FindAllSubmittablePackageFiles(TMap<FString, FSourceControlStatePtr>& OutPackages, const bool bIncludeMaps)
{
	ISourceControlProvider& SourceControlProvider = ISourceControlModule::Get().GetProvider();

	OutPackages.Empty();

	TArray<FString> Packages;
	FEditorFileUtils::FindAllPackageFiles(Packages);
	for (TArray<FString>::TConstIterator PackageIter(Packages); PackageIter; ++PackageIter)
	{
		const FString Filename = *PackageIter;

		FString PackageName;
		FString FailureReason;
		if (!FPackageName::TryConvertFilenameToLongPackageName(Filename, PackageName, &FailureReason))
		{
			UE_LOG(LogFileHelpers, Warning, TEXT("%s"), *FailureReason);
			continue;
		}

		FSourceControlStatePtr SourceControlState = SourceControlProvider.GetState(FPaths::ConvertRelativePathToFull(Filename), EStateCacheUsage::Use);

		// Only include non-map packages that are currently checked out or packages not under source control
		if (SourceControlState.IsValid() && SourceControlState->IsCurrent() && 
			(SourceControlState->IsCheckedOut() || SourceControlState->IsAdded() || (!SourceControlState->IsSourceControlled() && SourceControlState->CanAdd())) &&
			(bIncludeMaps || !IsMapPackageAsset(*Filename)))
		{
			OutPackages.Add(MoveTemp(PackageName), MoveTemp(SourceControlState));
		}
	}
}

static void FindAllConfigFilesRecursive(TArray<FString>& OutConfigFiles, const FString& ParentDirectory)
{
	TArray<FString> IniFilenames;
	IFileManager::Get().FindFiles(IniFilenames, *(FPaths::GameConfigDir() / ParentDirectory / TEXT("*.ini")), true, false);
	for (const FString& IniFilename : IniFilenames)
	{
		OutConfigFiles.Add(FPaths::ConvertRelativePathToFull(FPaths::GameConfigDir() / ParentDirectory / IniFilename));
	}

	TArray<FString> Subdirectories;
	IFileManager::Get().FindFiles(Subdirectories, *(FPaths::GameConfigDir() / ParentDirectory / TEXT("*")), false, true);
	for (const FString& Subdirectory : Subdirectories)
	{
		FindAllConfigFilesRecursive(OutConfigFiles, ParentDirectory / Subdirectory);
	}
}

void FEditorFileUtils::FindAllConfigFiles(TArray<FString>& OutConfigFiles)
{
	FindAllConfigFilesRecursive(OutConfigFiles, FString());
}

void FEditorFileUtils::FindAllSubmittableConfigFiles(TMap<FString, TSharedPtr<class ISourceControlState, ESPMode::ThreadSafe> >& OutConfigFiles)
{
	ISourceControlProvider& SourceControlProvider = ISourceControlModule::Get().GetProvider();

	TArray<FString> ConfigFilenames;
	FEditorFileUtils::FindAllConfigFiles(ConfigFilenames);

	for (const FString& ConfigFilename : ConfigFilenames)
	{
		// Only check files which are intended to be under source control. Ignore all user config files.
		if (FPaths::GetCleanFilename(ConfigFilename) != TEXT("DefaultEditorPerProjectUserSettings.ini") && !FPaths::GetCleanFilename(ConfigFilename).StartsWith(TEXT("User")))
		{
			FSourceControlStatePtr SourceControlState = SourceControlProvider.GetState(ConfigFilename, EStateCacheUsage::Use);

			// Only include config files that are currently checked out or packages not under source control
			if (SourceControlState.IsValid() &&
				(SourceControlState->IsCheckedOut() || SourceControlState->IsAdded() || (!SourceControlState->IsSourceControlled() && SourceControlState->CanAdd())))
			{
				OutConfigFiles.Add(ConfigFilename, SourceControlState);
			}
		}
	}
}

bool FEditorFileUtils::IsMapPackageAsset(const FString& ObjectPath)
{
	FString MapFilePath;
	return FEditorFileUtils::IsMapPackageAsset(ObjectPath, MapFilePath);
}

bool FEditorFileUtils::IsMapPackageAsset(const FString& ObjectPath, FString& MapFilePath)
{
	const FString PackageName = ExtractPackageName(ObjectPath);
	if ( PackageName.Len() > 0 )
	{
		FString PackagePath;
		if ( FPackageName::DoesPackageExist(PackageName, NULL, &PackagePath) )
		{
			const FString FileExtension = FPaths::GetExtension(PackagePath, true);
			if ( FileExtension == FPackageName::GetMapPackageExtension() )
			{
				MapFilePath = PackagePath;
				return true;
			}
		}
	}

	return false;
}

FString FEditorFileUtils::ExtractPackageName(const FString& ObjectPath)
{
	// To find the package name in an object path we need to find the path left of the FIRST delimiter.
	// Assets like BSPs, lightmaps etc. can have multiple '.' delimiters.
	const int32 PackageDelimiterPos = ObjectPath.Find(TEXT("."), ESearchCase::CaseSensitive, ESearchDir::FromStart);
	if ( PackageDelimiterPos != INDEX_NONE )
	{
		return ObjectPath.Left(PackageDelimiterPos);
	}

	return ObjectPath;
}

void FEditorFileUtils::GetDirtyWorldPackages(TArray<UPackage*>& OutDirtyPackages)
{
	for (TObjectIterator<UWorld> WorldIt; WorldIt; ++WorldIt)
	{
		UPackage* WorldPackage = WorldIt->GetOutermost();
		if (WorldPackage->IsDirty() && (WorldPackage->HasAnyPackageFlags(PKG_PlayInEditor) == false)
			&& !WorldPackage->HasAnyFlags(RF_Transient))
		{
			// IF the package is dirty and its not a pie package, add the world package to the list of packages to save
			OutDirtyPackages.Add(WorldPackage);
		}
	}
}

void FEditorFileUtils::GetDirtyContentPackages(TArray<UPackage*>& OutDirtyPackages)
{
	// Make a list of all content packages that we should save
	for (TObjectIterator<UPackage> It; It; ++It)
	{
		UPackage*	Package = *It;
		bool		bShouldIgnorePackage = false;

		// Only look at root packages.
		bShouldIgnorePackage |= Package->GetOuter() != NULL;
		// Don't try to save "Transient" package.
		bShouldIgnorePackage |= Package == GetTransientPackage();
		// Don't try to save packages with the RF_Transient flag.
		bShouldIgnorePackage |= Package->HasAnyFlags(RF_Transient);
		// Ignore PIE packages.
		bShouldIgnorePackage |= Package->HasAnyPackageFlags(PKG_PlayInEditor);
		// Ignore packages that haven't been modified.
		bShouldIgnorePackage |= !Package->IsDirty();

		if (!bShouldIgnorePackage)
		{
			UWorld*		AssociatedWorld = UWorld::FindWorldInPackage(Package);
			const bool	bIsMapPackage = AssociatedWorld != NULL;

			// Ignore map packages, they are caught above.
			bShouldIgnorePackage |= bIsMapPackage;

			// Ignore packages with long, invalid names. This culls out packages with paths in read-only roots such as /Temp.
			bShouldIgnorePackage |= (!FPackageName::IsShortPackageName(Package->GetFName()) && !FPackageName::IsValidLongPackageName(Package->GetName(), /*bIncludeReadOnlyRoots=*/false));
		}

		if (!bShouldIgnorePackage)
		{
			OutDirtyPackages.Add(Package);
		}
	}
}

#undef LOCTEXT_NAMESPACE<|MERGE_RESOLUTION|>--- conflicted
+++ resolved
@@ -316,19 +316,11 @@
 		break;
 
 	case FI_ImportScene:
-<<<<<<< HEAD
-		Result = TEXT("FBX (*.fbx)|*.fbx|Unreal Text (*.t3d)|*.t3d");
-		break;
-
-	case FI_ExportScene:
-		Result = TEXT("FBX (*.fbx)|*.fbx|Object (*.obj)|*.obj|Unreal Text (*.t3d)|*.t3d|Stereo Litho (*.stl)|*.stl|LOD Export (*.lod.obj)|*.lod.obj|All Files|*.*");
-=======
 		Result = TEXT("FBX (*.fbx) OBJ (*.obj)|*.fbx;*.obj|FBX (*.fbx)|*.fbx|OBJ (*.obj)|*.obj");
 		break;
 
 	case FI_ExportScene:
 		Result = TEXT("FBX (*.fbx)|*.fbx|Object (*.obj)|*.obj|Unreal Text (*.t3d)|*.t3d|Stereo Litho (*.stl)|*.stl|LOD Export (*.lod.obj)|*.lod.obj");
->>>>>>> aaefee4c
 		break;
 
 	default:
