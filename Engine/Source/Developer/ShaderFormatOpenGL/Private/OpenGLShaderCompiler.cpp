--- conflicted
+++ resolved
@@ -29,12 +29,9 @@
 	#include <GL/wglext.h>
 #include "Windows/HideWindowsPlatformTypes.h"
 #elif PLATFORM_LINUX
-	#define GL_GLEXT_PROTOTYPES 1
 	#include <GL/glcorearb.h>
 	#include <GL/glext.h>
 	#include "SDL.h"
-	GLAPI GLuint APIENTRY glCreateShader (GLenum type);
-	GLAPI void APIENTRY glShaderSource (GLuint shader, GLsizei count, const GLchar* const *string, const GLint *length);
 	typedef SDL_Window*		SDL_HWindow;
 	typedef SDL_GLContext	SDL_HGLContext;
 	struct FPlatformOpenGLContext
@@ -281,6 +278,27 @@
 	wglMakeCurrent((HDC)ContextPtr, (HGLRC)PrevContextPtr);
 }
 #elif PLATFORM_LINUX
+/** List all OpenGL entry points needed for shader compilation. */
+#define ENUM_GL_ENTRYPOINTS(EnumMacro) \
+	EnumMacro(PFNGLCOMPILESHADERPROC,glCompileShader) \
+	EnumMacro(PFNGLCREATESHADERPROC,glCreateShader) \
+	EnumMacro(PFNGLDELETESHADERPROC,glDeleteShader) \
+	EnumMacro(PFNGLGETSHADERIVPROC,glGetShaderiv) \
+	EnumMacro(PFNGLGETSHADERINFOLOGPROC,glGetShaderInfoLog) \
+	EnumMacro(PFNGLSHADERSOURCEPROC,glShaderSource) \
+	EnumMacro(PFNGLDELETEBUFFERSPROC,glDeleteBuffers)
+
+/** Define all GL functions. */
+// We need to make pointer names different from GL functions otherwise we may end up getting
+// addresses of those symbols when looking for extensions.
+namespace GLFuncPointers
+{
+	#define DEFINE_GL_ENTRYPOINTS(Type,Func) static Type Func = NULL;
+	ENUM_GL_ENTRYPOINTS(DEFINE_GL_ENTRYPOINTS);
+};
+
+using namespace GLFuncPointers;
+
 static void _PlatformCreateDummyGLWindow(FPlatformOpenGLContext *OutContext)
 {
 	static bool bInitializedWindowClass = false;
@@ -330,6 +348,19 @@
 		if (SDL_GL_LoadLibrary(NULL))
 		{
 			UE_LOG(LogOpenGLShaderCompiler, Fatal, TEXT("Unable to dynamically load libGL: %s"), ANSI_TO_TCHAR(SDL_GetError()));
+		}
+
+		if (glCreateShader == nullptr)
+		{
+			// Initialize all entry points.
+			#define GET_GL_ENTRYPOINTS(Type,Func) GLFuncPointers::Func = reinterpret_cast<Type>(SDL_GL_GetProcAddress(#Func));
+			ENUM_GL_ENTRYPOINTS(GET_GL_ENTRYPOINTS);
+
+			// Check that all of the entry points have been initialized.
+			bool bFoundAllEntryPoints = true;
+			#define CHECK_GL_ENTRYPOINTS(Type,Func) if (Func == nullptr) { bFoundAllEntryPoints = false; UE_LOG(LogOpenGLShaderCompiler, Warning, TEXT("Failed to find entry point for %s"), TEXT(#Func)); }
+			ENUM_GL_ENTRYPOINTS(CHECK_GL_ENTRYPOINTS);
+			checkf(bFoundAllEntryPoints, TEXT("Failed to find all OpenGL entry points."));
 		}
 
 		if	(SDL_GL_SetAttribute( SDL_GL_CONTEXT_MAJOR_VERSION, InMajorVersion))
@@ -1372,13 +1403,8 @@
 		CompilerFlags.Contains(CFLAG_UseEmulatedUB))
 	{
 		CCFlags |= HLSLCC_FlattenUniformBuffers | HLSLCC_FlattenUniformBufferStructures;
-<<<<<<< HEAD
 		// Enabling HLSLCC_GroupFlattenedUniformBuffers, see FORT-159483.
 		CCFlags |= HLSLCC_GroupFlattenedUniformBuffers;
-=======
-		// Do not use this flag as it adds too many uniforms.
-		//CCFlags |= HLSLCC_GroupFlattenedUniformBuffers;
->>>>>>> 20ec4101
 		CCFlags |= HLSLCC_ExpandUBMemberArrays;
 	}
 
