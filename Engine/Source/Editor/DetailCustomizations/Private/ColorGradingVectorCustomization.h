// Copyright 1998-2015 Epic Games, Inc. All Rights Reserved.

#pragma once

#include "MathStructCustomizations.h"
#include "IDetailCustomNodeBuilder.h"

class FVector4StructCustomization;
class SColorGradingPicker;
class FColorGradingVectorCustomization;
class IDetailGroup;
enum class EColorGradingModes;

struct FColorGradingMinMaxSliderValue
{
	TOptional<float> CurrentMaxSliderValue;
	TOptional<float> CurrentMinSliderValue;
	TOptional<float> DefaultMaxSliderValue;
	TOptional<float> DefaultMinSliderValue;
};

class FColorGradingVectorCustomizationBase : public TSharedFromThis<FColorGradingVectorCustomizationBase>
{
public:
	/** Notification when the max/min slider values are changed (only apply if SupportDynamicSliderMaxValue or SupportDynamicSliderMinValue are true) */
	DECLARE_MULTICAST_DELEGATE_FourParams(FOnNumericEntryBoxDynamicSliderMinMaxValueChanged, float, TWeakPtr<SWidget>, bool, bool);
	
	/** Notification the current HSV color was changed */
	DECLARE_MULTICAST_DELEGATE_TwoParams(FOnCurrentHSVColorChanged, FLinearColor, bool);

	FColorGradingVectorCustomizationBase(TWeakPtr<IPropertyHandle> InColorGradingPropertyHandle, const TArray<TWeakPtr<IPropertyHandle>>& InSortedChildArray);

	/** Return max/min slider value changed delegate (only apply if SupportDynamicSliderMaxValue or SupportDynamicSliderMinValue are true) */
	FOnNumericEntryBoxDynamicSliderMinMaxValueChanged& GetOnNumericEntryBoxDynamicSliderMaxValueChangedDelegate() { return OnNumericEntryBoxDynamicSliderMaxValueChanged; }
	FOnNumericEntryBoxDynamicSliderMinMaxValueChanged& GetOnNumericEntryBoxDynamicSliderMinValueChangedDelegate() { return OnNumericEntryBoxDynamicSliderMinValueChanged; }

	/** Return the current HSV color was changed delegate */
	FOnCurrentHSVColorChanged& GetOnCurrentHSVColorChangedDelegate() { return OnCurrentHSVColorChanged; }

	/** Callback when the max/min slider value are changed (only apply if SupportDynamicSliderMaxValue or SupportDynamicSliderMinValue are true) */
	void OnDynamicSliderMaxValueChanged(float NewMaxSliderValue, TWeakPtr<SWidget> InValueChangedSourceWidget, bool IsOriginator, bool UpdateOnlyIfHigher);
	void OnDynamicSliderMinValueChanged(float NewMinSliderValue, TWeakPtr<SWidget> InValueChangedSourceWidget, bool IsOriginator, bool UpdateOnlyIfLower);

	/** Callback returning the current slider value for a specified color index */
	TOptional<float> OnSliderGetValue(int32 ColorIndex) const;
	
	/** Callback handling HSV color changed */
	void OnCurrentHSVColorChangedDelegate(FLinearColor NewHSVColor, bool Originator);

	/** Callback returning the desired gradiant color for a specified color index */
	TArray<FLinearColor> GetGradientColor(int32 ColorIndex) const;
protected:
	bool IsInRGBMode() const;
	EColorGradingModes GetColorGradingMode() const;

	TSharedRef<SNumericEntryBox<float>> MakeNumericEntryBox(int32 ColorIndex, TOptional<float>& MinValue, TOptional<float>& MaxValue, TOptional<float>& SliderMinValue, TOptional<float>& SliderMaxValue, float& SliderExponent, float& Delta, int32 &ShiftMouseMovePixelPerDelta, bool& SupportDynamicSliderMaxValue, bool& SupportDynamicSliderMinValue);

	/** Callback returning the color label text to display for a specified color index */
	FText OnGetColorLabelText(FText DefaultText, int32 ColorIndex) const;
	
	/** Callback returning the color label text tooltip to display for a specified color index */
	FText OnGetColorLabelToolTipsText(FText DefaultText, int32 ColorIndex) const;
	
	/** Callback returning the min/max slider value for a specified color index */
	TOptional<float> OnGetMaxSliderValue(TOptional<float> DefaultMaxSliderValue, int32 ColorIndex) const;
	TOptional<float> OnGetMinSliderValue(TOptional<float> DefaultMinSliderValue, int32 ColorIndex) const;
	
	/** Callback returning the delta slider value for a specified color index */
	float OnGetSliderDeltaValue(float DefaultValue, int32 ColorIndex) const;
	
	/** Callback returning the max value for a specified color index */
	TOptional<float> OnGetMaxValue(TOptional<float> DefaultValue, int32 ColorIndex) const;
	
	void OnBeginSliderMovement();
	void OnEndSliderMovement(float NewValue, int32 ColorIndex);

	/** Callback called when a slider value changed or the user typed into the text box*/
	void OnValueChanged(float NewValue, int32 ColorIndex);

	/** Callback returning if we support dynamic max/min slider value */
	bool GetSupportDynamicSliderMaxValue(bool DefaultValue, int32 ColorIndex) const;
	bool GetSupportDynamicSliderMinValue(bool DefaultValue, int32 ColorIndex) const;

	/** Callback returning if an entry box should be enabled */
	bool IsEntryBoxEnabled(int32 ColorIndex) const;

	/** Helper function used to compute desired gradient color for a requested color index */
	FLinearColor GetGradientEndColor(int32 ColorIndex) const;
	FLinearColor GetGradientStartColor(int32 ColorIndex) const;
	FLinearColor GetGradientFillerColor(int32 ColorIndex) const;

protected:
	/** Min/Max slider value that can change dynamically */
	FColorGradingMinMaxSliderValue SpinBoxMinMaxSliderValues;
	
	/** Registered numeric entry box list */
	TArray<TWeakPtr<SWidget>> NumericEntryBoxWidgetList;
	
	/** The color grading property we're editing */
	TWeakPtr<IPropertyHandle> ColorGradingPropertyHandle;
	
	/** Property for each color value (RGBY) */
	TArray<TWeakPtr<IPropertyHandle>> SortedChildArray;

	/** Tell us if we are in RGB mode or HSV */
	bool IsRGBMode;
	
	/** Represent the current HSV color. This is seperate as we store the value in FVector4 RGB format 
	 *  so during conversion value can be lost, so during editing we always use this variable in HSV mode 
	 */
	FLinearColor CurrentHSVColor;

	/** Callback when the max/min slider value are changed (only apply if SupportDynamicSliderMaxValue or SupportDynamicSliderMinValue are true) */
	FOnNumericEntryBoxDynamicSliderMinMaxValueChanged OnNumericEntryBoxDynamicSliderMaxValueChanged;
	FOnNumericEntryBoxDynamicSliderMinMaxValueChanged OnNumericEntryBoxDynamicSliderMinValueChanged;
	
	/** Return the current HSV color was changed delegate */
	FOnCurrentHSVColorChanged OnCurrentHSVColorChanged;

	/** Parent group in the property panel */
	IDetailGroup* ParentGroup;

	/** Whether or not the slider is actively being used */
	bool bIsUsingSlider;
};

class FColorGradingVectorCustomization : public FColorGradingVectorCustomizationBase
{
public:
	FColorGradingVectorCustomization(TWeakPtr<IPropertyHandle> InColorGradingPropertyHandle, const TArray<TWeakPtr<IPropertyHandle>>& InSortedChildArray);
	virtual ~FColorGradingVectorCustomization();
	
	void MakeHeaderRow(FDetailWidgetRow& Row, TSharedRef<FVector4StructCustomization> InVector4Customization);
	void CustomizeChildren(IDetailChildrenBuilder& StructBuilder, IPropertyTypeCustomizationUtils& StructCustomizationUtils);

	/** Callback when the ColorMode changed */
	void OnColorModeChanged(bool InIsRGBMode);	

private:
	/** Will return the color of the color block displayed in the header */
	FLinearColor OnGetHeaderColorBlock() const;
	EVisibility GetMultipleValuesTextVisibility() const;

	/** Represent the custom builder associated with the color grading property */
	TSharedPtr<class FColorGradingCustomBuilder> CustomColorGradingBuilder;
};

class FColorGradingCustomBuilder : public IDetailCustomNodeBuilder, public FColorGradingVectorCustomizationBase
{
public:
	/** Notification when we change color mode (RGB <-> HSV) */
	DECLARE_MULTICAST_DELEGATE_OneParam(FOnColorModeChanged, bool);

	/** Supported color mode */
	enum class ColorModeType
	{
		RGB,
		HSV
	};

	FColorGradingCustomBuilder(TWeakPtr<IPropertyHandle> InColorGradingPropertyHandle, const TArray<TWeakPtr<IPropertyHandle>>& InSortedChildArray, 
							   TSharedRef<FColorGradingVectorCustomization> InColorGradingCustomization, IDetailGroup* InParentGroup);
	virtual ~FColorGradingCustomBuilder();

	/** Delegate to register for notification when we change color mode (RGB <-> HSV) */
	FOnColorModeChanged& GetOnColorModeChanged() { return OnColorModeChanged; }

	/** Callback when user click the reset button of the color grading property */
	void ResetToDefault(TSharedPtr<IPropertyHandle> PropertyHandle);
	bool CanResetToDefault(TSharedPtr<IPropertyHandle> PropertyHandle);

private:

	/** IDetailCustomNodeBuilder interface */
	virtual void SetOnRebuildChildren(FSimpleDelegate InOnRebuildChildren) override { OnRebuildChildren = InOnRebuildChildren; }
	virtual bool RequiresTick() const override { return false; }
	virtual void Tick(float DeltaTime) override;
	virtual void GenerateHeaderRowContent(FDetailWidgetRow& NodeRow) override;
	virtual void GenerateChildContent(IDetailChildrenBuilder& ChildrenBuilder) override;
	virtual FName GetName() const override { return NAME_None; }
	virtual bool InitiallyCollapsed() const override { return false; }

	/* Local UI Handlers */
	void OnColorGradingPickerChanged(FVector4 &NewValue, bool ShouldCommitValueChanges);
	bool GetCurrentColorGradingValue(FVector4 &OutCurrentValue);
<<<<<<< HEAD
=======

	void OnBeginMainValueSliderMovement();
	void OnEndMainValueSliderMovement();
>>>>>>> f30f9b45

	/** Callback when user click the Group reset button */
	void OnDetailGroupReset();

	/** Callback returning which color mode text we should display */
	FText OnChangeColorModeText(ColorModeType ModeType) const;
	
	/** Callback returning which color mode text tooltip we should display */
	FText OnChangeColorModeToolTipText(ColorModeType ModeType) const;

	/** Callback returning which color mode is checked */	
	ECheckBoxState OnGetChangeColorMode(ColorModeType ModeType) const;

	/** Callback returning if the RGB/HSV button should be visible */
	EVisibility OnGetRGBHSVButtonVisibility(ColorModeType ModeType) const;

	/** Callback returning if the Gradient should be visible */
	EVisibility OnGetGradientVisibility() const;
	
	/** Callback Called when user click a color mode change checkbox */
	void OnChangeColorModeClicked(ECheckBoxState NewValue, ColorModeType ModeType);

	/** Called to rebuild the children of the detail tree */
	FSimpleDelegate OnRebuildChildren;

	/** Color Picker widget */
	TWeakPtr<SColorGradingPicker> ColorGradingPickerWidget;

	/** Parent of this custom builder (required to communicate with FColorGradingVectorCustomization) */
	TSharedPtr<FColorGradingVectorCustomization> ColorGradingCustomization;
	
	/** Delegate to register for notification when we change color mode (RGB <-> HSV) */
	FOnColorModeChanged OnColorModeChanged;
};<|MERGE_RESOLUTION|>--- conflicted
+++ resolved
@@ -183,12 +183,9 @@
 	/* Local UI Handlers */
 	void OnColorGradingPickerChanged(FVector4 &NewValue, bool ShouldCommitValueChanges);
 	bool GetCurrentColorGradingValue(FVector4 &OutCurrentValue);
-<<<<<<< HEAD
-=======
 
 	void OnBeginMainValueSliderMovement();
 	void OnEndMainValueSliderMovement();
->>>>>>> f30f9b45
 
 	/** Callback when user click the Group reset button */
 	void OnDetailGroupReset();
