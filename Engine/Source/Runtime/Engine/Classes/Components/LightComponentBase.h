// Copyright 1998-2019 Epic Games, Inc. All Rights Reserved.

#pragma once

#include "CoreMinimal.h"
#include "UObject/ObjectMacros.h"
#include "Misc/Guid.h"
#include "Components/SceneComponent.h"
#include "LightComponentBase.generated.h"

class UTexture2D;

UCLASS(abstract, HideCategories=(Trigger,Activation,"Components|Activation",Physics), ShowCategories=(Mobility))
class ENGINE_API ULightComponentBase : public USceneComponent
{
	GENERATED_UCLASS_BODY()

	/**
	 * GUID used to associate a light component with precomputed shadowing information across levels.
	 * The GUID changes whenever the light position changes.
	 */
	UPROPERTY()
	FGuid LightGuid;

	/**  */
	UPROPERTY()
	float Brightness_DEPRECATED;

	/** 
	 * Total energy that the light emits.  
	 */
	UPROPERTY(BlueprintReadOnly, interp, Category=Light, meta=(DisplayName = "Intensity", UIMin = "0.0", UIMax = "20.0"))
	float Intensity;

	/** 
	 * Filter color of the light.
	 * Note that this can change the light's effective intensity.
	 */
	UPROPERTY(BlueprintReadOnly, interp, Category=Light, meta=(HideAlphaChannel))
	FColor LightColor;

	/** 
	 * Whether the light can affect the world, or whether it is disabled.
	 * A disabled light will not contribute to the scene in any way.  This setting cannot be changed at runtime and unbuilds lighting when changed.
	 * Setting this to false has the same effect as deleting the light, so it is useful for non-destructive experiments.
	 */
	UPROPERTY(EditAnywhere, BlueprintReadOnly, Category=Light)
	uint32 bAffectsWorld:1;

	/**
	 * Whether the light should cast any shadows.
	 **/
	UPROPERTY(EditAnywhere, BlueprintReadOnly, Category=Light)
	uint32 CastShadows:1;

	/**
	 * Whether the light should cast shadows from static objects.  Also requires Cast Shadows to be set to True.
	 */
	UPROPERTY(EditAnywhere, BlueprintReadOnly, Category=Light, AdvancedDisplay)
	uint32 CastStaticShadows:1;

	/**
	 * Whether the light should cast shadows from dynamic objects.  Also requires Cast Shadows to be set to True.
	 **/
	UPROPERTY(EditAnywhere, BlueprintReadOnly, Category=Light, AdvancedDisplay)
	uint32 CastDynamicShadows:1;

	/** Whether the light affects translucency or not.  Disabling this can save GPU time when there are many small lights. */
	UPROPERTY(EditAnywhere, BlueprintReadOnly, Category=Light, AdvancedDisplay)
	uint32 bAffectTranslucentLighting:1;

	/** Whether light from this light transmits through surfaces with subsurface scattering profiles. Requires light to be movable. */
	UPROPERTY(EditAnywhere, BlueprintReadOnly, Category = Light, AdvancedDisplay)
	uint32 bTransmission : 1;

	/** Whether the light shadows volumetric fog.  Disabling this can save GPU time. */
	UPROPERTY(EditAnywhere, BlueprintReadOnly, Category = Light, AdvancedDisplay)
	uint32 bCastVolumetricShadow : 1;

	/** Whether the light shadows are computed with shadow-mapping or ray-tracing (when available). */
<<<<<<< HEAD
	UPROPERTY(EditAnywhere, BlueprintReadOnly, Category = Light, AdvancedDisplay)
=======
	UPROPERTY(EditAnywhere, BlueprintReadOnly, Category = Light, meta = (DisplayName = "Cast Ray Tracing Shadow"), AdvancedDisplay)
>>>>>>> 9ba46998
	uint32 bCastRaytracedShadow : 1;

	/** Whether the light affects objects in reflections, when ray-traced reflection is enabled. */
	UPROPERTY(EditAnywhere, BlueprintReadOnly, Category = Light, AdvancedDisplay)
	uint32 bAffectReflection : 1;

<<<<<<< HEAD
=======
	/** Whether the light affects objects in reflections, when ray-traced global illumination is enabled. */
	UPROPERTY(EditAnywhere, BlueprintReadOnly, Category = Light, AdvancedDisplay)
	uint32 bAffectGlobalIllumination : 1;

>>>>>>> 9ba46998
	/** 
	 * Scales the indirect lighting contribution from this light. 
	 * A value of 0 disables any GI from this light. Default is 1.
	 */
	UPROPERTY(BlueprintReadOnly, interp, Category=Light, meta=(UIMin = "0.0", UIMax = "6.0"))
	float IndirectLightingIntensity;

	/** Intensity of the volumetric scattering from this light.  This scales Intensity and LightColor. */
	UPROPERTY(BlueprintReadOnly, interp, Category=Light, meta=(UIMin = "0.25", UIMax = "4.0"))
	float VolumetricScatteringIntensity;

	/** Samples per pixel for ray tracing */
	UPROPERTY(EditAnywhere, BlueprintReadOnly, Category = RayTracing)
	int SamplesPerPixel;

#if WITH_EDITORONLY_DATA
	/** Sprite for static light in the editor. */
	UPROPERTY(transient)
	UTexture2D* StaticEditorTexture;

	/** Sprite scaling for static light in the editor. */
	UPROPERTY(transient)
	float StaticEditorTextureScale;

	/** Sprite for dynamic light in the editor. */
	UPROPERTY(transient)
	UTexture2D* DynamicEditorTexture;

	/** Sprite scaling for dynamic light in the editor. */
	UPROPERTY(transient)
	float DynamicEditorTextureScale;
#endif

	/** Sets whether this light casts shadows */
	UFUNCTION(BlueprintCallable, Category="Rendering|Components|Light")
	void SetCastShadows(bool bNewValue);

	/** Gets the light color as a linear color */
	UFUNCTION(BlueprintCallable, Category="Rendering|Components|Light")
	FLinearColor GetLightColor() const;

	UFUNCTION(BlueprintCallable, Category = "Rendering|Components|Light")
	void SetCastVolumetricShadow(bool bNewValue);

	UFUNCTION(BlueprintCallable, Category = "Rendering|Components|Light")
	void SetAffectReflection(bool bNewValue);

	UFUNCTION(BlueprintCallable, Category = "Rendering|Components|Light")
<<<<<<< HEAD
=======
	void SetAffectGlobalIllumination(bool bNewValue);

	UFUNCTION(BlueprintCallable, Category = "Rendering|Components|Light")
>>>>>>> 9ba46998
	void SetCastRaytracedShadow(bool bNewValue);

	UFUNCTION(BlueprintCallable, Category = "Rendering|Components|Light")
	void SetSamplesPerPixel(int NewValue);

	virtual void Serialize(FArchive& Ar) override;

	/**
	 * Called after duplication & serialization and before PostLoad. Used to e.g. make sure GUIDs remains globally unique.
	 */
	virtual void PostDuplicate(EDuplicateMode::Type DuplicateMode) override;

#if WITH_EDITOR
	/** UObject interface */
	virtual void PostEditImport() override;
	virtual void PostEditChangeProperty(FPropertyChangedEvent& PropertyChangedEvent) override;

	/**
	* @return Path to the editor sprite for the light component class
	*/
	UTexture2D* GetEditorSprite() const
	{
		return (Mobility == EComponentMobility::Movable) ? DynamicEditorTexture : StaticEditorTexture;
	}

	/**
	* @return Uniform scaling factor for the sprite for the light component class
	*/
	float GetEditorSpriteScale() const
	{
		return (Mobility == EComponentMobility::Movable) ? DynamicEditorTextureScale : StaticEditorTextureScale;
	}

	/** Update the texture used on the editor sprite */
	virtual void UpdateLightSpriteTexture();
#endif

	/**
	 * Validate light GUIDs and resets as appropriate.
	 */
	void ValidateLightGUIDs();

	/**
	 * Update/reset light GUIDs.
	 */
	virtual void UpdateLightGUIDs();

	/** Returns true if the light's Mobility is set to Movable */
	bool IsMovable() const
	{
		return (Mobility == EComponentMobility::Movable);
	}

	/**
	 * Return True if a light's parameters as well as its position is static during gameplay, and can thus use static lighting.
	 * A light with HasStaticLighting() == true will always have HasStaticShadowing() == true as well.
	 */
	bool HasStaticLighting() const;

	/** 
	 * Whether the light has static direct shadowing.  
	 * The light may still have dynamic brightness and color. 
	 * The light may or may not also have static lighting.
	 */
	bool HasStaticShadowing() const;

#if WITH_EDITOR
	/** UObject Interface */
	virtual void PostLoad() override;

	/** UActorComponent Interface */
	virtual void OnRegister() override;
	virtual bool CanEditChange(const UProperty* InProperty) const override;
#endif

	/** We return a small bounds to allow us to non-interpenetrates when placing lights in the level. */
	virtual bool ShouldCollideWhenPlacing() const override;

	/** Get the extent used when placing this component in the editor, used for 'pulling back' hit. */
	virtual FBoxSphereBounds GetPlacementExtent() const override;
};


<|MERGE_RESOLUTION|>--- conflicted
+++ resolved
@@ -78,24 +78,17 @@
 	uint32 bCastVolumetricShadow : 1;
 
 	/** Whether the light shadows are computed with shadow-mapping or ray-tracing (when available). */
-<<<<<<< HEAD
-	UPROPERTY(EditAnywhere, BlueprintReadOnly, Category = Light, AdvancedDisplay)
-=======
 	UPROPERTY(EditAnywhere, BlueprintReadOnly, Category = Light, meta = (DisplayName = "Cast Ray Tracing Shadow"), AdvancedDisplay)
->>>>>>> 9ba46998
 	uint32 bCastRaytracedShadow : 1;
 
 	/** Whether the light affects objects in reflections, when ray-traced reflection is enabled. */
 	UPROPERTY(EditAnywhere, BlueprintReadOnly, Category = Light, AdvancedDisplay)
 	uint32 bAffectReflection : 1;
 
-<<<<<<< HEAD
-=======
 	/** Whether the light affects objects in reflections, when ray-traced global illumination is enabled. */
 	UPROPERTY(EditAnywhere, BlueprintReadOnly, Category = Light, AdvancedDisplay)
 	uint32 bAffectGlobalIllumination : 1;
 
->>>>>>> 9ba46998
 	/** 
 	 * Scales the indirect lighting contribution from this light. 
 	 * A value of 0 disables any GI from this light. Default is 1.
@@ -144,12 +137,9 @@
 	void SetAffectReflection(bool bNewValue);
 
 	UFUNCTION(BlueprintCallable, Category = "Rendering|Components|Light")
-<<<<<<< HEAD
-=======
 	void SetAffectGlobalIllumination(bool bNewValue);
 
 	UFUNCTION(BlueprintCallable, Category = "Rendering|Components|Light")
->>>>>>> 9ba46998
 	void SetCastRaytracedShadow(bool bNewValue);
 
 	UFUNCTION(BlueprintCallable, Category = "Rendering|Components|Light")
