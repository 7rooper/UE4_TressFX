--- conflicted
+++ resolved
@@ -2,13 +2,8 @@
 
 #pragma once
 
-<<<<<<< HEAD
-class FSectionKeyAreaNode;
-class FTrackNode;
-=======
 class FSequencerSectionKeyAreaNode;
 class FSequencerTrackNode;
->>>>>>> 73f66985
 
 /**
  * Visualizes a section area and its children                                        
@@ -27,10 +22,7 @@
 private:
 	/** SWidget Interface */
 	virtual int32 OnPaint( const FPaintArgs& Args, const FGeometry& AllottedGeometry, const FSlateRect& MyClippingRect, FSlateWindowElementList& OutDrawElements, int32 LayerId, const FWidgetStyle& InWidgetStyle, bool bParentEnabled ) const override;
-<<<<<<< HEAD
-=======
 	virtual void Tick( const FGeometry& AllottedGeometry, const double InCurrentTime, const float InDeltaTime ) override;
->>>>>>> 73f66985
 
 	/** SPanel Interface */
 	virtual void OnArrangeChildren( const FGeometry& AllottedGeometry, FArrangedChildren& ArrangedChildren ) const override;
@@ -68,9 +60,5 @@
 	/** Background brush of the section area */
 	const FSlateBrush* BackgroundBrush;
 	/** All the widgets in the panel */
-<<<<<<< HEAD
-	TSlotlessChildren<SSection> Children;
-=======
 	TSlotlessChildren<SSequencerSection> Children;
->>>>>>> 73f66985
 };