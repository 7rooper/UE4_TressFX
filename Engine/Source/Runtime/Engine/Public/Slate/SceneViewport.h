--- conflicted
+++ resolved
@@ -214,10 +214,7 @@
 	virtual FReply OnFocusReceived( const FFocusEvent& InFocusEvent ) override;
 	virtual void OnFocusLost( const FFocusEvent& InFocusEvent ) override;
 	virtual void OnViewportClosed() override;
-<<<<<<< HEAD
-=======
 	virtual TWeakPtr<SWidget> GetWidget() override;
->>>>>>> e58dcb1b
 	virtual FReply OnViewportActivated(const FWindowActivateEvent& InActivateEvent) override;
 	virtual void OnViewportDeactivated(const FWindowActivateEvent& InActivateEvent) override;
 	virtual FIntPoint GetSize() const override { return GetSizeXY(); }
@@ -296,12 +293,6 @@
 	 */
 	void ApplyModifierKeys( const FModifierKeysState& InKeysState );
 
-<<<<<<< HEAD
-	/** Utility function to create an FReply that properly gets Focus and capture based on the settings*/
-	FReply AcquireFocusAndCapture(FIntPoint MousePosition);
-
-=======
->>>>>>> e58dcb1b
 	/** Utility function to figure out if we are currently a game viewport */
 	bool IsCurrentlyGameViewport();
 
