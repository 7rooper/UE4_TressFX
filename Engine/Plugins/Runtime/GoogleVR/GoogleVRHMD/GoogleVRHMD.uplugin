{
    "FileVersion": 3,
    "Version": 18,
    "VersionName": "1.170 (GVR NDK v1.170.0)",
    "FriendlyName": "Google VR",
    "Description": "Support for Google VR on mobile devices",
    "Category": "Virtual Reality",
    "CreatedBy": "Google",
    "CreatedByURL": "http://developers.google.com/vr",
    "DocsURL": "",
    "MarketplaceURL": "",
    "SupportURL": "",
    "EnabledByDefault": false,
    "CanContainContent": false,
    "IsBetaVersion": false,
    "Installed": false,

    "Modules": [
        {
            "Name": "GoogleVRHMD",
            "Type": "Runtime",
            "LoadingPhase": "PostConfigInit",
<<<<<<< HEAD
            "WhitelistPlatforms": [ "Win64", "Win32", "Mac", "Linux", "Android" ]
=======
            "WhitelistPlatforms": [ "Win64", "Win32", "Mac", "Android" ]
>>>>>>> 9ba46998
        }
    ]
}<|MERGE_RESOLUTION|>--- conflicted
+++ resolved
@@ -20,11 +20,7 @@
             "Name": "GoogleVRHMD",
             "Type": "Runtime",
             "LoadingPhase": "PostConfigInit",
-<<<<<<< HEAD
-            "WhitelistPlatforms": [ "Win64", "Win32", "Mac", "Linux", "Android" ]
-=======
             "WhitelistPlatforms": [ "Win64", "Win32", "Mac", "Android" ]
->>>>>>> 9ba46998
         }
     ]
 }