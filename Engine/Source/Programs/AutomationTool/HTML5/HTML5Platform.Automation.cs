--- conflicted
+++ resolved
@@ -147,8 +147,6 @@
 		string MacBashOutputFile = Path.Combine(PackagePath, "RunMacHTML5LaunchHelper.command");
 		string MonoPath = Path.Combine(CombinePaths(CmdEnv.LocalRoot, "Engine"), "Build", "BatchFiles", "Mac", "SetupMono.sh");
 		GenerateMacCommandFromTemplate(MacBashTemplateFile, MacBashOutputFile, MonoPath);
-<<<<<<< HEAD
-=======
 
 		string htaccessTemplate = Path.Combine(CombinePaths(CmdEnv.LocalRoot, "Engine"), "Build", "HTML5", "htaccess.template");
 		string htaccesspath = Path.Combine(PackagePath, ".htaccess");
@@ -162,7 +160,6 @@
 			}
 		}
 		File.Copy(htaccessTemplate, htaccesspath, true);
->>>>>>> 73f66985
 
 		string JSDir = Path.Combine(CombinePaths(CmdEnv.LocalRoot, "Engine"), "Build", "HTML5");
 		string OutDir = PackagePath;
@@ -171,11 +168,7 @@
 		string[] UtilityJavaScriptFiles = Directory.GetFiles(JSDir, "*.js");
 
 		string DestinationFile = OutDir + "/Utility.js";
-<<<<<<< HEAD
-		File.Delete(DestinationFile);
-=======
         File.Delete(DestinationFile);
->>>>>>> 73f66985
 		foreach( var UtilityFile in UtilityJavaScriptFiles)
 		{
 			string Data = File.ReadAllText(UtilityFile);
@@ -411,10 +404,7 @@
 		SC.ArchiveFiles(LaunchHelperPath, "HTML5LaunchHelper.exe");
 		SC.ArchiveFiles(Path.Combine(CombinePaths(CmdEnv.LocalRoot, "Engine"), "Build", "HTML5"), "Readme.txt");
 		SC.ArchiveFiles(PackagePath, Path.GetFileName(Path.Combine(PackagePath, "RunMacHTML5LaunchHelper.command")));
-<<<<<<< HEAD
-=======
 		SC.ArchiveFiles(PackagePath, Path.GetFileName(Path.Combine(PackagePath, ".htaccess")));
->>>>>>> 73f66985
 
 		if (HTMLPakAutomation.CanCreateMapPaks(Params))
 		{
