// Copyright 1998-2018 Epic Games, Inc. All Rights Reserved.

#pragma once


<<<<<<< HEAD
//@joeg -- Fix for non-unity build error
=======
>>>>>>> cf6d231e
#include "CoreMinimal.h"
#if PLATFORM_IOS && !PLATFORM_TVOS
	#include "Availability.h"
#endif

#if PLATFORM_IOS && !PLATFORM_TVOS

	// Check for ARKit 1.0
	#ifdef __IPHONE_11_0
		#define SUPPORTS_ARKIT_1_0 1
	#else
		#define SUPPORTS_ARKIT_1_0 0
	#endif

	// Check for ARKit 1.5
	#ifdef __IPHONE_11_3
		#define SUPPORTS_ARKIT_1_5 1
	#else
		#define SUPPORTS_ARKIT_1_5 0
	#endif

<<<<<<< HEAD
//@joeg -- Added image tracking support
	// Check for ARKit 2.0
	#ifdef __IPHONE_12_0
//	#ifdef __IPHONE_11_3
=======
	// Check for ARKit 2.0
	#ifdef __IPHONE_12_0
>>>>>>> cf6d231e
		#define SUPPORTS_ARKIT_2_0 1
	#else
		#define SUPPORTS_ARKIT_2_0 0
	#endif

#else

	// No ARKit support
	#define SUPPORTS_ARKIT_1_0 0
	#define SUPPORTS_ARKIT_1_5 0
<<<<<<< HEAD
//@joeg -- Added image tracking support
=======
>>>>>>> cf6d231e
	#define SUPPORTS_ARKIT_2_0 0

#endif

class FAppleARKitAvailability
{
public:
	static bool SupportsARKit10()
	{
		static bool bSupportsARKit10 = false;
#if SUPPORTS_ARKIT_1_0
		static bool bSupportChecked = false;
		if (!bSupportChecked)
		{
			bSupportChecked = true;
			// This call is slow, so cache the result
			if (@available(iOS 11.0, *))
			{
				bSupportsARKit10 = true;
			}
		}
#endif
		return bSupportsARKit10;
	}

	static bool SupportsARKit15()
	{
		static bool bSupportsARKit15 = false;
#if SUPPORTS_ARKIT_1_5
		static bool bSupportChecked = false;
		if (!bSupportChecked)
		{
			bSupportChecked = true;
			// This call is slow, so cache the result
			if (@available(iOS 11.3, *))
			{
				bSupportsARKit15 = true;
			}
		}
#endif
		return bSupportsARKit15;
	}

<<<<<<< HEAD
//@joeg -- Added image tracking support
=======
>>>>>>> cf6d231e
	static bool SupportsARKit20()
	{
		static bool bSupportsARKit20 = false;
#if SUPPORTS_ARKIT_2_0
		static bool bSupportChecked = false;
		if (!bSupportChecked)
		{
			bSupportChecked = true;
			// This call is slow, so cache the result
			if (@available(iOS 12.0, *))
<<<<<<< HEAD
//			if (@available(iOS 11.3, *))
=======
>>>>>>> cf6d231e
			{
				bSupportsARKit20 = true;
			}
		}
#endif
		return bSupportsARKit20;
	}
};<|MERGE_RESOLUTION|>--- conflicted
+++ resolved
@@ -3,10 +3,6 @@
 #pragma once
 
 
-<<<<<<< HEAD
-//@joeg -- Fix for non-unity build error
-=======
->>>>>>> cf6d231e
 #include "CoreMinimal.h"
 #if PLATFORM_IOS && !PLATFORM_TVOS
 	#include "Availability.h"
@@ -28,15 +24,8 @@
 		#define SUPPORTS_ARKIT_1_5 0
 	#endif
 
-<<<<<<< HEAD
-//@joeg -- Added image tracking support
 	// Check for ARKit 2.0
 	#ifdef __IPHONE_12_0
-//	#ifdef __IPHONE_11_3
-=======
-	// Check for ARKit 2.0
-	#ifdef __IPHONE_12_0
->>>>>>> cf6d231e
 		#define SUPPORTS_ARKIT_2_0 1
 	#else
 		#define SUPPORTS_ARKIT_2_0 0
@@ -47,10 +36,6 @@
 	// No ARKit support
 	#define SUPPORTS_ARKIT_1_0 0
 	#define SUPPORTS_ARKIT_1_5 0
-<<<<<<< HEAD
-//@joeg -- Added image tracking support
-=======
->>>>>>> cf6d231e
 	#define SUPPORTS_ARKIT_2_0 0
 
 #endif
@@ -94,10 +79,6 @@
 		return bSupportsARKit15;
 	}
 
-<<<<<<< HEAD
-//@joeg -- Added image tracking support
-=======
->>>>>>> cf6d231e
 	static bool SupportsARKit20()
 	{
 		static bool bSupportsARKit20 = false;
@@ -108,10 +89,6 @@
 			bSupportChecked = true;
 			// This call is slow, so cache the result
 			if (@available(iOS 12.0, *))
-<<<<<<< HEAD
-//			if (@available(iOS 11.3, *))
-=======
->>>>>>> cf6d231e
 			{
 				bSupportsARKit20 = true;
 			}
