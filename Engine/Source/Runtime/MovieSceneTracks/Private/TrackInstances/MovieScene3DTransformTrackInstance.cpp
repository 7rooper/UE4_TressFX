--- conflicted
+++ resolved
@@ -11,11 +11,7 @@
 }
 
 
-<<<<<<< HEAD
-void FMovieScene3DTransformTrackInstance::SaveState(const TArray<UObject*>& RuntimeObjects, IMovieScenePlayer& Player)
-=======
 void FMovieScene3DTransformTrackInstance::SaveState(const TArray<UObject*>& RuntimeObjects, IMovieScenePlayer& Player, FMovieSceneSequenceInstance& SequenceInstance)
->>>>>>> 73f66985
 {
 	for (int32 ObjIndex = 0; ObjIndex < RuntimeObjects.Num(); ++ObjIndex)
 	{
@@ -35,11 +31,7 @@
 }
 
 
-<<<<<<< HEAD
-void FMovieScene3DTransformTrackInstance::RestoreState(const TArray<UObject*>& RuntimeObjects, IMovieScenePlayer& Player)
-=======
 void FMovieScene3DTransformTrackInstance::RestoreState(const TArray<UObject*>& RuntimeObjects, IMovieScenePlayer& Player, FMovieSceneSequenceInstance& SequenceInstance)
->>>>>>> 73f66985
 {
 	for (int32 ObjIndex = 0; ObjIndex < RuntimeObjects.Num(); ++ObjIndex)
 	{
@@ -87,12 +79,7 @@
 	}
 }
 
-<<<<<<< HEAD
-
-void FMovieScene3DTransformTrackInstance::Update( float Position, float LastPosition, const TArray<UObject*>& RuntimeObjects, class IMovieScenePlayer& Player ) 
-=======
 void FMovieScene3DTransformTrackInstance::Update( float Position, float LastPosition, const TArray<UObject*>& RuntimeObjects, class IMovieScenePlayer& Player, FMovieSceneSequenceInstance& SequenceInstance, EMovieSceneUpdatePass UpdatePass ) 
->>>>>>> 73f66985
 {
 	if (UpdatePass == MSUP_PreUpdate)
 	{
@@ -111,14 +98,6 @@
 
 			if (SceneComponent != nullptr)
 			{
-<<<<<<< HEAD
-				SceneComponent->SetRelativeLocationAndRotation(Translation, Rotation);
-
-				SceneComponent->SetRelativeScale3D(Scale);
-			}
-		}
-	}
-=======
 				if (UpdatePass == MSUP_PreUpdate)
 				{
 					SceneComponent->ResetRelativeTransform();
@@ -137,5 +116,4 @@
 void FMovieScene3DTransformTrackInstance::RefreshInstance( const TArray<UObject*>& RuntimeObjects, IMovieScenePlayer& Player, FMovieSceneSequenceInstance& SequenceInstance )
 {
 	UpdateRuntimeMobility(RuntimeObjects);
->>>>>>> 73f66985
 }