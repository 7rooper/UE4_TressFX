// Copyright 1998-2019 Epic Games, Inc. All Rights Reserved.

#include "EdGraphSchema_Niagara.h"
#include "NiagaraEditorModule.h"
#include "INiagaraEditorTypeUtilities.h"
#include "Textures/SlateIcon.h"
#include "Framework/Commands/UIAction.h"
#include "Framework/MultiBox/MultiBoxBuilder.h"
#include "NiagaraCommon.h"
#include "NiagaraEditorCommon.h"
#include "INiagaraCompiler.h"
#include "NiagaraHlslTranslator.h"
#include "NiagaraComponent.h"
#include "ScopedTransaction.h"
#include "NiagaraGraph.h"
#include "GraphEditorSettings.h"
#include "GraphEditorActions.h"
#include "NiagaraConstants.h"

#include "NiagaraScript.h"
#include "NiagaraNodeOutput.h"
#include "NiagaraNodeInput.h"
#include "NiagaraNodeFunctionCall.h"
#include "NiagaraNodeReadDataSet.h"
#include "NiagaraNodeWriteDataSet.h"
#include "NiagaraNodeParameterMapGet.h"
#include "NiagaraNodeParameterMapSet.h"
#include "NiagaraNodeCustomHlsl.h"
#include "NiagaraNodeOp.h"
#include "NiagaraNodeConvert.h"
#include "NiagaraEditorUtilities.h"
#include "NiagaraDataInterface.h"
#include "NiagaraNodeIf.h"
#include "Misc/MessageDialog.h"
#include "NiagaraScriptSource.h"
#include "NiagaraEmitter.h"
#include "NiagaraNodeEmitter.h"
#include "NiagaraParameterCollection.h"
#include "NiagaraNodeReroute.h"
#include "NiagaraNodeUsageSelector.h"
#include "EdGraphNode_Comment.h"

#include "Modules/ModuleManager.h"
#include "AssetRegistryModule.h"
#include "NiagaraNodeSimTargetSelector.h"
#include "NiagaraNodeStaticSwitch.h"

#define LOCTEXT_NAMESPACE "NiagaraSchema"

#define SNAP_GRID (16) // @todo ensure this is the same as SNodePanel::GetSnapGridSize()

const FLinearColor UEdGraphSchema_Niagara::NodeTitleColor_Attribute = FLinearColor::Green;
const FLinearColor UEdGraphSchema_Niagara::NodeTitleColor_Constant = FLinearColor::Red;
const FLinearColor UEdGraphSchema_Niagara::NodeTitleColor_SystemConstant = FLinearColor::White;
const FLinearColor UEdGraphSchema_Niagara::NodeTitleColor_FunctionCall = FLinearColor::Blue;
const FLinearColor UEdGraphSchema_Niagara::NodeTitleColor_CustomHlsl = FLinearColor::Yellow;
const FLinearColor UEdGraphSchema_Niagara::NodeTitleColor_Event = FLinearColor::Red;
const FLinearColor UEdGraphSchema_Niagara::NodeTitleColor_TranslatorConstant = FLinearColor::Gray;
const FLinearColor UEdGraphSchema_Niagara::NodeTitleColor_RapidIteration = FLinearColor::Black;

const FName UEdGraphSchema_Niagara::PinCategoryType("Type");
const FName UEdGraphSchema_Niagara::PinCategoryMisc("Misc");
const FName UEdGraphSchema_Niagara::PinCategoryClass("Class");
const FName UEdGraphSchema_Niagara::PinCategoryEnum("Enum");

namespace 
{
	// Maximum distance a drag can be off a node edge to require 'push off' from node
	const int32 NodeDistance = 60;
}

UEdGraphNode* FNiagaraSchemaAction_NewNode::PerformAction(class UEdGraph* ParentGraph, UEdGraphPin* FromPin, const FVector2D Location, bool bSelectNewNode/* = true*/)
{
	UEdGraphNode* ResultNode = NULL;

	// If there is a template, we actually use it
	if (NodeTemplate != NULL)
	{
		FString OutErrorMsg;
		UNiagaraNode* NiagaraNodeTemplate = Cast<UNiagaraNode>(NodeTemplate);
		if (NiagaraNodeTemplate && !NiagaraNodeTemplate->CanAddToGraph(CastChecked<UNiagaraGraph>(ParentGraph), OutErrorMsg))
		{
			if (OutErrorMsg.Len() > 0)
			{
				FMessageDialog::Open(EAppMsgType::Ok, FText::FromString(OutErrorMsg));
			}
			return ResultNode;
		}

		const FScopedTransaction Transaction(NSLOCTEXT("UnrealEd", "NiagaraEditorNewNode", "Niagara Editor: New Node"));
		ParentGraph->Modify();

		NodeTemplate->SetFlags(RF_Transactional);

		// set outer to be the graph so it doesn't go away
		NodeTemplate->Rename(NULL, ParentGraph, REN_NonTransactional);
		ParentGraph->AddNode(NodeTemplate, true, bSelectNewNode);

		NodeTemplate->CreateNewGuid();
		NodeTemplate->PostPlacedNewNode();
		NodeTemplate->AllocateDefaultPins();
		NodeTemplate->AutowireNewNode(FromPin);

		// For input pins, new node will generally overlap node being dragged off
		// Work out if we want to visually push away from connected node
		int32 XLocation = Location.X;
		if (FromPin && FromPin->Direction == EGPD_Input)
		{
			UEdGraphNode* PinNode = FromPin->GetOwningNode();
			const float XDelta = FMath::Abs(PinNode->NodePosX - Location.X);

			if (XDelta < NodeDistance)
			{
				// Set location to edge of current node minus the max move distance
				// to force node to push off from connect node enough to give selection handle
				XLocation = PinNode->NodePosX - NodeDistance;
			}
		}

		NodeTemplate->NodePosX = XLocation;
		NodeTemplate->NodePosY = Location.Y;
		NodeTemplate->SnapToGrid(SNAP_GRID);

		ResultNode = NodeTemplate;

		//ParentGraph->NotifyGraphChanged();
	}

	return ResultNode;
}

UEdGraphNode* FNiagaraSchemaAction_NewNode::PerformAction(class UEdGraph* ParentGraph, TArray<UEdGraphPin*>& FromPins, const FVector2D Location, bool bSelectNewNode/* = true*/) 
{
	UEdGraphNode* ResultNode = NULL;

	if (FromPins.Num() > 0)
	{
		ResultNode = PerformAction(ParentGraph, FromPins[0], Location, bSelectNewNode);

		if (ResultNode)
		{
			// Try autowiring the rest of the pins
			for (int32 Index = 1; Index < FromPins.Num(); ++Index)
			{
				ResultNode->AutowireNewNode(FromPins[Index]);
			}
		}
	}
	else
	{
		ResultNode = PerformAction(ParentGraph, NULL, Location, bSelectNewNode);
	}

	return ResultNode;
}

void FNiagaraSchemaAction_NewNode::AddReferencedObjects( FReferenceCollector& Collector )
{
	FEdGraphSchemaAction::AddReferencedObjects( Collector );

	// These don't get saved to disk, but we want to make sure the objects don't get GC'd while the action array is around
	Collector.AddReferencedObject( NodeTemplate );
}

//////////////////////////////////////////////////////////////////////////

static int32 GbAllowAllNiagaraNodesInEmitterGraphs = 1;
static FAutoConsoleVariableRef CVarAllowAllNiagaraNodesInEmitterGraphs(
	TEXT("niagara.AllowAllNiagaraNodesInEmitterGraphs"),
	GbAllowAllNiagaraNodesInEmitterGraphs,
	TEXT("If true, all nodes will be allowed in the Niagara emitter graphs. \n"),
	ECVF_Default
);

UEdGraphSchema_Niagara::UEdGraphSchema_Niagara(const FObjectInitializer& ObjectInitializer)
	: Super(ObjectInitializer)
{
}

TSharedPtr<FNiagaraSchemaAction_NewNode> AddNewNodeAction(TArray<TSharedPtr<FNiagaraSchemaAction_NewNode> >& NewActions, const FText& Category, const FText& MenuDesc, const FName& InternalName, const FText& Tooltip, FText Keywords = FText())
{
	TSharedPtr<FNiagaraSchemaAction_NewNode> NewAction = TSharedPtr<FNiagaraSchemaAction_NewNode>(new FNiagaraSchemaAction_NewNode(Category, MenuDesc, InternalName, Tooltip, 0, Keywords));
	NewActions.Add(NewAction);
	return NewAction;
}



bool IsSystemGraph(const UNiagaraGraph* NiagaraGraph)
{
	TArray<UNiagaraNodeEmitter*> Emitters;
	NiagaraGraph->GetNodesOfClass<UNiagaraNodeEmitter>(Emitters);
	bool bSystemGraph = Emitters.Num() != 0 || NiagaraGraph->FindOutputNode(ENiagaraScriptUsage::SystemSpawnScript) != nullptr || NiagaraGraph->FindOutputNode(ENiagaraScriptUsage::SystemUpdateScript) != nullptr;
	return bSystemGraph;
}

bool IsParticleGraph(const UNiagaraGraph* NiagaraGraph)
{
	bool bParticleGraph = NiagaraGraph->FindOutputNode(ENiagaraScriptUsage::ParticleSpawnScriptInterpolated) != nullptr || NiagaraGraph->FindOutputNode(ENiagaraScriptUsage::ParticleSpawnScript) != nullptr || NiagaraGraph->FindOutputNode(ENiagaraScriptUsage::ParticleUpdateScript) != nullptr;
	return bParticleGraph;
}

bool IsModuleGraph(const UNiagaraGraph* NiagaraGraph)
{
	bool bModuleGraph = NiagaraGraph->FindOutputNode(ENiagaraScriptUsage::Module) != nullptr;
	return bModuleGraph;
}

bool IsDynamicInputGraph(const UNiagaraGraph* NiagaraGraph)
{
	bool bDynamicInputGraph = NiagaraGraph->FindOutputNode(ENiagaraScriptUsage::DynamicInput) != nullptr;
	return bDynamicInputGraph;
}


bool IsFunctionGraph(const UNiagaraGraph* NiagaraGraph)
{
	bool bFunctionGraph = NiagaraGraph->FindOutputNode(ENiagaraScriptUsage::Function) != nullptr;
	return bFunctionGraph;
}


bool IsParticleUpdateGraph(const UNiagaraGraph* NiagaraGraph)
{
	bool bUpdateGraph = NiagaraGraph->FindOutputNode(ENiagaraScriptUsage::ParticleUpdateScript) != nullptr;
	return bUpdateGraph;
}


const UNiagaraGraph* GetAlternateGraph(const UNiagaraGraph* NiagaraGraph)
{
	UNiagaraScriptSource* ScriptSource = Cast<UNiagaraScriptSource>(NiagaraGraph->GetOuter());
	if (ScriptSource != nullptr)
	{
		UNiagaraScript* Script = Cast<UNiagaraScript>(ScriptSource->GetOuter());
		if (Script != nullptr)
		{
			UNiagaraEmitter* EmitterProperties = Cast<UNiagaraEmitter>(Script->GetOuter());
			if (EmitterProperties != nullptr)
			{
				if (EmitterProperties->SpawnScriptProps.Script == Script)
				{
					return CastChecked<UNiagaraScriptSource>(EmitterProperties->UpdateScriptProps.Script->GetSource())->NodeGraph;
				}
				else if (EmitterProperties->UpdateScriptProps.Script == Script)
				{
					return CastChecked<UNiagaraScriptSource>(EmitterProperties->SpawnScriptProps.Script->GetSource())->NodeGraph;
				}
			}
		}
	}
	return nullptr;
}

FText GetGraphTypeTitle(const UNiagaraGraph* NiagaraGraph)
{
	UNiagaraScriptSource* ScriptSource = Cast<UNiagaraScriptSource>(NiagaraGraph->GetOuter());
	if (ScriptSource != nullptr)
	{
		UNiagaraScript* Script = Cast<UNiagaraScript>(ScriptSource->GetOuter());
		if (Script != nullptr)
		{
			if (Script->IsParticleSpawnScript())
			{
				return LOCTEXT("Parameter Menu Title Spawn", "Spawn Parameters");
			}
			else if (Script->IsParticleUpdateScript())
			{
				return LOCTEXT("Parameter Menu Title Update", "Update Parameters");
			}
		}
	}
	return LOCTEXT("Parameter Menu Title Generic", "Script Parameters");
}

void AddParametersForGraph(TArray<TSharedPtr<FNiagaraSchemaAction_NewNode> >& NewActions, const UNiagaraGraph* CurrentGraph,  UEdGraph* OwnerOfTemporaries, const UNiagaraGraph* NiagaraGraph)
{
	FText GraphParameterCategory = GetGraphTypeTitle(NiagaraGraph);
	TArray<UNiagaraNodeInput*> InputNodes;
	NiagaraGraph->GetNodesOfClass(InputNodes);

	TArray<FNiagaraVariable> SeenParams;
	for (UNiagaraNodeInput* InputNode : InputNodes)
	{
		if (InputNode->Usage == ENiagaraInputNodeUsage::Parameter && !SeenParams.Contains(InputNode->Input))
		{
			SeenParams.Add(InputNode->Input);
			FName Name = InputNode->Input.GetName();
			FText MenuDesc = FText::FromName(Name);
			if (NiagaraGraph != CurrentGraph)
			{
				Name = UNiagaraNodeInput::GenerateUniqueName(CastChecked<UNiagaraGraph>(CurrentGraph), Name, InputNode->Usage);
				MenuDesc = FText::Format(LOCTEXT("Parameter Menu Copy Param","Copy \"{0}\" to this Graph"), FText::FromName(Name));
			}

			TSharedPtr<FNiagaraSchemaAction_NewNode> ExistingInputAction = AddNewNodeAction(NewActions, GraphParameterCategory, MenuDesc, Name, FText::GetEmpty());

			UNiagaraNodeInput* InputNodeTemplate = NewObject<UNiagaraNodeInput>(OwnerOfTemporaries);
			InputNodeTemplate->Input = InputNode->Input;
			InputNodeTemplate->Usage = InputNode->Usage;
			InputNodeTemplate->ExposureOptions = InputNode->ExposureOptions;
			InputNodeTemplate->SetDataInterface(nullptr);

			// We also support parameters from an alternate graph. If that was used, then we need to take special care
			// to make the parameter unique to that graph.
			if (NiagaraGraph != CurrentGraph)
			{
				InputNodeTemplate->Input.SetName(Name);

				if (InputNode->GetDataInterface())
				{
					InputNodeTemplate->SetDataInterface(Cast<UNiagaraDataInterface>(StaticDuplicateObject(InputNode->GetDataInterface(), InputNodeTemplate, NAME_None, ~RF_Transient)));
				}
			}

			ExistingInputAction->NodeTemplate = InputNodeTemplate;
		}
	}
}

void AddParameterMenuOptions(TArray<TSharedPtr<FNiagaraSchemaAction_NewNode> >& NewActions, const UNiagaraGraph* CurrentGraph, UEdGraph* OwnerOfTemporaries, const UNiagaraGraph* NiagaraGraph)
{
	AddParametersForGraph(NewActions, CurrentGraph, OwnerOfTemporaries, NiagaraGraph);

	const UNiagaraGraph* AltGraph = GetAlternateGraph(NiagaraGraph);
	if (AltGraph != nullptr)
	{
		AddParametersForGraph(NewActions, CurrentGraph, OwnerOfTemporaries, AltGraph);
	}
}

void UEdGraphSchema_Niagara::GetGraphContextActions(FGraphContextMenuBuilder& ContextMenuBuilder) const
{
	const UNiagaraGraph* NiagaraGraph = CastChecked<UNiagaraGraph>(ContextMenuBuilder.CurrentGraph);
	TArray<TSharedPtr<FNiagaraSchemaAction_NewNode> > NewActions = GetGraphContextActions(NiagaraGraph, ContextMenuBuilder.SelectedObjects, ContextMenuBuilder.FromPin, ContextMenuBuilder.OwnerOfTemporaries);
	for (int32 i = 0; i < NewActions.Num(); i++)
	{
		ContextMenuBuilder.AddAction(NewActions[i]);
	}
}

TArray<TSharedPtr<FNiagaraSchemaAction_NewNode> > UEdGraphSchema_Niagara::GetGraphContextActions(const UEdGraph* CurrentGraph, TArray<UObject*>& SelectedObjects, const UEdGraphPin* FromPin, UEdGraph* OwnerOfTemporaries) const
{
	TArray<TSharedPtr<FNiagaraSchemaAction_NewNode> > NewActions;

	const UNiagaraGraph* NiagaraGraph = CastChecked<UNiagaraGraph>(CurrentGraph);
	
	bool bSystemGraph = IsSystemGraph(NiagaraGraph);
	bool bModuleGraph = IsModuleGraph(NiagaraGraph);
	bool bDynamicInputGraph = IsDynamicInputGraph(NiagaraGraph);
	bool bFunctionGraph = IsFunctionGraph(NiagaraGraph);
	bool bParticleUpdateGraph = IsParticleUpdateGraph(NiagaraGraph);
	
	if (GbAllowAllNiagaraNodesInEmitterGraphs || bModuleGraph || bFunctionGraph || bSystemGraph)
	{
		const TArray<FNiagaraOpInfo>& OpInfos = FNiagaraOpInfo::GetOpInfoArray();
		for (const FNiagaraOpInfo& OpInfo : OpInfos)
		{
			TSharedPtr<FNiagaraSchemaAction_NewNode> AddOpAction = AddNewNodeAction(NewActions, OpInfo.Category, OpInfo.FriendlyName, OpInfo.Name, OpInfo.Description, OpInfo.Keywords);
			UNiagaraNodeOp* OpNode = NewObject<UNiagaraNodeOp>(OwnerOfTemporaries);
			OpNode->OpName = OpInfo.Name;
			AddOpAction->NodeTemplate = OpNode;
		}
	}

	// Add custom code
	{
		const FText MenuDesc = LOCTEXT("CustomHLSLNode","Custom Hlsl");
		const FText TooltipDesc = LOCTEXT("CustomHlslPopupTooltip", "Add a node with custom hlsl content");
		TSharedPtr<FNiagaraSchemaAction_NewNode> FunctionCallAction = AddNewNodeAction(NewActions, LOCTEXT("Function Menu Title", "Functions"), MenuDesc, TEXT("CustomHLSL"), TooltipDesc);
		UNiagaraNodeCustomHlsl* CustomHlslNode = NewObject<UNiagaraNodeCustomHlsl>(OwnerOfTemporaries);
		CustomHlslNode->CustomHlsl = TEXT("// Insert the body of the function here and add any inputs\r\n// and outputs by name using the add pins above.\r\n// Currently, complicated branches, for loops, switches, etc are not advised.");
		FunctionCallAction->NodeTemplate = CustomHlslNode;
	}

	auto AddScriptFunctionAction = [&NewActions, OwnerOfTemporaries](const FText& Category, const FAssetData& ScriptAsset)
	{
		FText AssetDesc;
		ScriptAsset.GetTagValue(GET_MEMBER_NAME_CHECKED(UNiagaraScript, Description), AssetDesc);

		FText Keywords;
		ScriptAsset.GetTagValue(GET_MEMBER_NAME_CHECKED(UNiagaraScript, Keywords), Keywords);

		FString DisplayNameString = FName::NameToDisplayString(ScriptAsset.AssetName.ToString(), false);

		const FText MenuDesc = FText::FromString(DisplayNameString);
		const FText TooltipDesc = FNiagaraEditorUtilities::FormatScriptAssetDescription(AssetDesc, ScriptAsset.ObjectPath);

		TSharedPtr<FNiagaraSchemaAction_NewNode> FunctionCallAction = AddNewNodeAction(NewActions, Category, MenuDesc, *DisplayNameString, TooltipDesc, Keywords);

		UNiagaraNodeFunctionCall* FunctionCallNode = NewObject<UNiagaraNodeFunctionCall>(OwnerOfTemporaries);
		FunctionCallNode->FunctionScriptAssetObjectPath = ScriptAsset.ObjectPath;
		FunctionCallAction->NodeTemplate = FunctionCallNode;
	};

	//Add functions
	if (GbAllowAllNiagaraNodesInEmitterGraphs || bModuleGraph || bFunctionGraph || bDynamicInputGraph)
	{
		TArray<FAssetData> FunctionScriptAssets;
		FNiagaraEditorUtilities::FGetFilteredScriptAssetsOptions FunctionScriptFilterOptions;
		FunctionScriptFilterOptions.ScriptUsageToInclude = ENiagaraScriptUsage::Function;
		FNiagaraEditorUtilities::GetFilteredScriptAssets(FunctionScriptFilterOptions, FunctionScriptAssets);

		for (const FAssetData& FunctionScriptAsset : FunctionScriptAssets)
		{
			AddScriptFunctionAction(LOCTEXT("Function Menu Title", "Functions"), FunctionScriptAsset);
		}
	}

	//Add modules
	if (!bFunctionGraph)
	{
		TArray<FAssetData> ModuleScriptAssets;
		FNiagaraEditorUtilities::FGetFilteredScriptAssetsOptions ModuleScriptFilterOptions;
		ModuleScriptFilterOptions.ScriptUsageToInclude = ENiagaraScriptUsage::Module;
		FNiagaraEditorUtilities::GetFilteredScriptAssets(ModuleScriptFilterOptions, ModuleScriptAssets);
<<<<<<< HEAD

		for (const FAssetData& ModuleScriptAsset : ModuleScriptAssets)
		{
			AddScriptFunctionAction(LOCTEXT("Module Menu Title", "Modules"), ModuleScriptAsset);
		}
	}

	// Add dynamic inputs for default usage in module and dynamic input graphs
	if (bModuleGraph || bDynamicInputGraph)
	{
		TArray<FAssetData> DynamicInputScriptAssets;
		FNiagaraEditorUtilities::FGetFilteredScriptAssetsOptions DynamicInputScriptFilterOptions;
		DynamicInputScriptFilterOptions.ScriptUsageToInclude = ENiagaraScriptUsage::DynamicInput;
		FNiagaraEditorUtilities::GetFilteredScriptAssets(DynamicInputScriptFilterOptions, DynamicInputScriptAssets);

		for (const FAssetData& DynamicInputScriptAsset : DynamicInputScriptAssets)
		{
			AddScriptFunctionAction(LOCTEXT("Dynamic Input Menu Title", "Dynamic Inputs"), DynamicInputScriptAsset);
=======

		for (const FAssetData& ModuleScriptAsset : ModuleScriptAssets)
		{
			AddScriptFunctionAction(LOCTEXT("Module Menu Title", "Modules"), ModuleScriptAsset);
>>>>>>> 9ba46998
		}
	}

	//Add event read and writes nodes
	if (bModuleGraph)
	{
		const FText MenuCat = LOCTEXT("NiagaraEventMenuCat", "Events");
		const TArray<FNiagaraTypeDefinition>& RegisteredTypes = FNiagaraTypeRegistry::GetRegisteredPayloadTypes();
		for (FNiagaraTypeDefinition Type : RegisteredTypes)
		{
			if (Type.GetStruct() && !Type.GetStruct()->IsA(UNiagaraDataInterface::StaticClass()))
			{
				{
					const FText MenuDescFmt = LOCTEXT("AddEventReadFmt", "Add {0} Event Read");
					const FText MenuDesc = FText::Format(MenuDescFmt, Type.GetNameText());

					TSharedPtr<FNiagaraSchemaAction_NewNode> Action = AddNewNodeAction(NewActions, MenuCat, MenuDesc, *MenuDesc.ToString(), FText::GetEmpty());

					UNiagaraNodeReadDataSet* EventReadNode = NewObject<UNiagaraNodeReadDataSet>(OwnerOfTemporaries);
					EventReadNode->InitializeFromStruct(Type.GetStruct());
					Action->NodeTemplate = EventReadNode;
				}
				{
					const FText MenuDescFmt = LOCTEXT("AddEventWriteFmt", "Add {0} Event Write");
					const FText MenuDesc = FText::Format(MenuDescFmt, Type.GetNameText());

					TSharedPtr<FNiagaraSchemaAction_NewNode> Action = AddNewNodeAction(NewActions, MenuCat, MenuDesc, *MenuDesc.ToString(), FText::GetEmpty());

					UNiagaraNodeWriteDataSet* EventWriteNode = NewObject<UNiagaraNodeWriteDataSet>(OwnerOfTemporaries);
					EventWriteNode->InitializeFromStruct(Type.GetStruct());
					Action->NodeTemplate = EventWriteNode;
				}
			}
		}
	}
	
	TArray<ENiagaraScriptUsage> UsageTypesToAdd;
	if (bParticleUpdateGraph)
	{
		UsageTypesToAdd.Add(ENiagaraScriptUsage::ParticleEventScript);
		UsageTypesToAdd.Add(ENiagaraScriptUsage::EmitterSpawnScript);
		UsageTypesToAdd.Add(ENiagaraScriptUsage::EmitterUpdateScript);
	}

	if (bSystemGraph)
	{
		UsageTypesToAdd.Add(ENiagaraScriptUsage::SystemSpawnScript);
		UsageTypesToAdd.Add(ENiagaraScriptUsage::SystemUpdateScript);
	}

	if (UsageTypesToAdd.Num() != 0)
	{
		for (ENiagaraScriptUsage Usage : UsageTypesToAdd)
		{
			const FText MenuCat = LOCTEXT("NiagaraUsageMenuCat", "Output Nodes");

			UNiagaraNodeOutput* OutputNode = NewObject<UNiagaraNodeOutput>(OwnerOfTemporaries);
			OutputNode->SetUsage(Usage);

			FText MenuDesc = FText::Format(LOCTEXT("AddOutput", "Add {0}"), OutputNode->GetNodeTitle(ENodeTitleType::FullTitle));
			TSharedPtr<FNiagaraSchemaAction_NewNode> OutputNodeAction = AddNewNodeAction(NewActions, MenuCat, MenuDesc, *MenuDesc.ToString(), FText::GetEmpty());

			UNiagaraNodeOutput* UpdateOutputNode = NiagaraGraph->FindOutputNode(ENiagaraScriptUsage::ParticleUpdateScript);
			if (UpdateOutputNode)
			{
				OutputNode->Outputs = UpdateOutputNode->Outputs;
			}
			else
			{
				OutputNode->Outputs.Add(FNiagaraVariable(FNiagaraTypeDefinition::GetParameterMapDef(), TEXT("Out")));
			}
			OutputNodeAction->NodeTemplate = OutputNode;
		}
	}


	// Add Convert Nodes
	{
		FNiagaraTypeDefinition PinType = FNiagaraTypeDefinition::GetGenericNumericDef();
		bool bAddMakes = true;
		bool bAddBreaks = true;
		if (FromPin)
		{
			PinType = PinToTypeDefinition(FromPin);
			if (FromPin->Direction == EGPD_Input)
			{
				bAddBreaks = false;
			}
			else
			{
				bAddMakes = false;
			}
		}

		if (PinType.GetScriptStruct())
		{
			FText MakeCat = LOCTEXT("NiagaraMake", "Make");
			FText BreakCat = LOCTEXT("NiagaraBreak", "Break");

			FText DescFmt = LOCTEXT("NiagaraMakeBreakFmt", "{0}");
			auto MakeBreakType = [&](FNiagaraTypeDefinition Type, bool bMake)
			{
				FText DisplayName = Type.GetNameText();

				FText Desc = FText::Format(DescFmt, DisplayName);
				TSharedPtr<FNiagaraSchemaAction_NewNode> Action = AddNewNodeAction(NewActions, bMake ? MakeCat : BreakCat, Desc, *Type.GetStruct()->GetName(), FText::GetEmpty());
				UNiagaraNodeConvert* ConvertNode = NewObject<UNiagaraNodeConvert>(OwnerOfTemporaries);
				if (bMake)
				{
					ConvertNode->InitAsMake(Type);
				}
				else
				{
					ConvertNode->InitAsBreak(Type);
				}
				Action->NodeTemplate = ConvertNode;
			};

			if (PinType == FNiagaraTypeDefinition::GetGenericNumericDef())
			{
				if (bAddMakes)
				{
					const TArray<FNiagaraTypeDefinition>& RegisteredTypes = FNiagaraTypeRegistry::GetRegisteredTypes();
					for (FNiagaraTypeDefinition Type : RegisteredTypes)
					{
						// Data interfaces can't be made.
						if (!UNiagaraDataInterface::IsDataInterfaceType(Type))
						{
							MakeBreakType(Type, true);
						}
					}
				}

				if (bAddBreaks)
				{
					const TArray<FNiagaraTypeDefinition>& RegisteredTypes = FNiagaraTypeRegistry::GetRegisteredTypes();
					for (FNiagaraTypeDefinition Type : RegisteredTypes)
					{
						//Don't break scalars. Allow makes for now as a convenient method of getting internal script constants when dealing with numeric pins.
						// Data interfaces can't be broken.
						if (!FNiagaraTypeDefinition::IsScalarDefinition(Type) && !UNiagaraDataInterface::IsDataInterfaceType(Type))
						{
							MakeBreakType(Type, false);
						}
					}
				}
			}
			else
			{
				//If we have a valid type then add it as a convenience at the top level.
				FText TypedMakeBreakFmt = LOCTEXT("NiagaraTypedMakeBreakFmt", "{0} {1}");
				FText DisplayName = PinType.GetStruct()->GetDisplayNameText();
				if (PinType.GetEnum())
				{
					DisplayName = FText::FromString(PinType.GetEnum()->GetName());
				}
				FText Desc = FText::Format(TypedMakeBreakFmt, bAddMakes ? MakeCat : BreakCat, DisplayName);
				TSharedPtr<FNiagaraSchemaAction_NewNode> Action = AddNewNodeAction(NewActions, FText::GetEmpty(), Desc, *Desc.ToString(), FText::GetEmpty());
				UNiagaraNodeConvert* ConvertNode = NewObject<UNiagaraNodeConvert>(OwnerOfTemporaries);
				if (bAddMakes)
				{
					ConvertNode->InitAsMake(PinType);
				}
				else
				{
					ConvertNode->InitAsBreak(PinType);
				}
				Action->NodeTemplate = ConvertNode;
			}

			//Always add generic convert as an option.
			FText Desc = LOCTEXT("NiagaraConvert", "Convert");
			TSharedPtr<FNiagaraSchemaAction_NewNode> Action = AddNewNodeAction(NewActions, FText::GetEmpty(), Desc, TEXT("Convert"), FText::GetEmpty());
			UNiagaraNodeConvert* ConvertNode = NewObject<UNiagaraNodeConvert>(OwnerOfTemporaries);
			Action->NodeTemplate = ConvertNode;
		}
	}

	if (FromPin)
	{
		//Add pin specific menu options.
		FNiagaraTypeDefinition PinType = PinToTypeDefinition(FromPin);
		UNiagaraDataInterface* DataInterface = nullptr;
		const UClass* Class = PinType.GetClass();
		if (Class != nullptr)
		{
			if (UNiagaraNodeInput* InputNode = Cast<UNiagaraNodeInput>(FromPin->GetOwningNode()))
			{
				DataInterface = InputNode->GetDataInterface();
			}
			else 
			{
				DataInterface = Cast<UNiagaraDataInterface>(const_cast<UClass*>(Class)->GetDefaultObject());
			}

			if (DataInterface)
			{
				FText MenuCat = Class->GetDisplayNameText();
				TArray<FNiagaraFunctionSignature> Functions;
				DataInterface->GetFunctions(Functions);
				for (FNiagaraFunctionSignature& Sig : Functions)
				{
					TSharedPtr<FNiagaraSchemaAction_NewNode> Action = AddNewNodeAction(NewActions, MenuCat, FText::FromString(Sig.GetName()), *Sig.GetName(), FText::GetEmpty());
					UNiagaraNodeFunctionCall* FuncNode = NewObject<UNiagaraNodeFunctionCall>(OwnerOfTemporaries);
					Action->NodeTemplate = FuncNode;
					FuncNode->Signature = Sig;
				}
			}
		}

		if (FromPin->Direction == EGPD_Output)
		{
			//Add all swizzles for this type if it's a vector.
			if (FHlslNiagaraTranslator::IsHlslBuiltinVector(PinType))
			{
				TArray<FString> Components;
				for (TFieldIterator<UProperty> PropertyIt(PinType.GetStruct(), EFieldIteratorFlags::IncludeSuper); PropertyIt; ++PropertyIt)
				{
					UProperty* Property = *PropertyIt;
					Components.Add(Property->GetName().ToLower());
				}

				TArray<FString> Swizzles;
				TFunction<void(FString)> GenSwizzles = [&](FString CurrStr)
				{
					if (CurrStr.Len() == 4) return;//Only generate down to float4
					for (FString& CompStr : Components)
					{
						Swizzles.Add(CurrStr + CompStr);
						GenSwizzles(CurrStr + CompStr);
					}
				};

				GenSwizzles(FString());

				for (FString Swiz : Swizzles)
				{
					const FText Category = LOCTEXT("NiagaraSwizzles", "Swizzles");

					TSharedPtr<FNiagaraSchemaAction_NewNode> Action = AddNewNodeAction(NewActions, Category, FText::FromString(Swiz), *Swiz, FText::GetEmpty());

					UNiagaraNodeConvert* ConvertNode = NewObject<UNiagaraNodeConvert>(OwnerOfTemporaries);
					Action->NodeTemplate = ConvertNode;
					ConvertNode->InitAsSwizzle(Swiz);
				}
			}
		}
	}

	// Handle parameter map get/set
	{
		FText MenuCat = FText::FromString("Parameter Map");
		{
			FString Name = TEXT("Parameter Map Get");
			TSharedPtr<FNiagaraSchemaAction_NewNode> Action = AddNewNodeAction(NewActions, MenuCat, FText::FromString(Name), *Name, FText::GetEmpty());
			UNiagaraNodeParameterMapGet* BaseNode = NewObject<UNiagaraNodeParameterMapGet>(OwnerOfTemporaries);
			Action->NodeTemplate = BaseNode;
		}
		{
			FString Name = TEXT("Parameter Map Set");
			TSharedPtr<FNiagaraSchemaAction_NewNode> Action = AddNewNodeAction(NewActions, MenuCat, FText::FromString(Name), *Name, FText::GetEmpty());
			UNiagaraNodeParameterMapSet* BaseNode = NewObject<UNiagaraNodeParameterMapSet>(OwnerOfTemporaries);
			Action->NodeTemplate = BaseNode;
		}
	}

	// Handle comment nodes
	{
		FText MenuCat = FText::FromString("Comments");

		{
			FString Name = TEXT("Add Comment");
			TSharedPtr<FNiagaraSchemaAction_NewNode> Action = AddNewNodeAction(NewActions, MenuCat, FText::FromString(Name), *Name, FText::GetEmpty());
			UEdGraphNode_Comment* BaseNode = NewObject<UEdGraphNode_Comment>(OwnerOfTemporaries);
			Action->NodeTemplate = BaseNode;
		}		
	}



	//Add all input node options for input pins or no pin.
	if (FromPin == nullptr || FromPin->Direction == EGPD_Input)
	{
		TArray<UNiagaraNodeInput*> InputNodes;
		NiagaraGraph->GetNodesOfClass(InputNodes);

		if (bFunctionGraph)
		{
			//Emitter constants managed by the system.
			const TArray<FNiagaraVariable>& SystemConstants = FNiagaraConstants::GetEngineConstants();
			for (const FNiagaraVariable& SysConst : SystemConstants)
			{
				FFormatNamedArguments Args;
				Args.Add(TEXT("Constant"), FText::FromName(SysConst.GetName()));
				const FText MenuDesc = FText::Format(LOCTEXT("GetSystemConstant", "Get {Constant}"), Args);

				TSharedPtr<FNiagaraSchemaAction_NewNode> GetConstAction = AddNewNodeAction(NewActions, LOCTEXT("System Parameters Menu Title", "System Parameters"), MenuDesc, SysConst.GetName(), FText::GetEmpty());

				UNiagaraNodeInput* InputNode = NewObject<UNiagaraNodeInput>(OwnerOfTemporaries);
				InputNode->Usage = ENiagaraInputNodeUsage::SystemConstant;
				InputNode->Input = SysConst;
				GetConstAction->NodeTemplate = InputNode;
			}
		}

		//Emitter constants managed by the Translator.
		const TArray<FNiagaraVariable>& TranslatorConstants = FNiagaraConstants::GetTranslatorConstants();
		for (const FNiagaraVariable& TransConst : TranslatorConstants)
		{
			FFormatNamedArguments Args;
			Args.Add(TEXT("Constant"), FText::FromName(TransConst.GetName()));
			const FText MenuDesc = FText::Format(LOCTEXT("GetTranslatorConstant", "{Constant}"), Args);

			TSharedPtr<FNiagaraSchemaAction_NewNode> GetConstAction = AddNewNodeAction(NewActions, LOCTEXT("Translator Parameters Menu Title", "Special Purpose Parameters"), MenuDesc, TransConst.GetName(), FText::GetEmpty());

			UNiagaraNodeInput* InputNode = NewObject<UNiagaraNodeInput>(OwnerOfTemporaries);
			InputNode->Usage = ENiagaraInputNodeUsage::TranslatorConstant;
			InputNode->ExposureOptions.bCanAutoBind = true;
			InputNode->ExposureOptions.bHidden = true;
			InputNode->ExposureOptions.bRequired = false;
			InputNode->ExposureOptions.bExposed = false;
			InputNode->Input = TransConst;
			GetConstAction->NodeTemplate = InputNode;
		}

		AddParameterMenuOptions(NewActions, NiagaraGraph, OwnerOfTemporaries, NiagaraGraph);

		//Add a generic Parameter node to allow easy creation of parameters.
		{
			FNiagaraTypeDefinition PinType = FNiagaraTypeDefinition::GetGenericNumericDef();
			if (FromPin)
			{
				PinType = PinToTypeDefinition(FromPin);
			}

			if (PinType.GetStruct())
			{
				const FText MenuDescFmt = LOCTEXT("Add ParameterFmt", "Add {0} Parameter");
				const TArray<FNiagaraTypeDefinition>& RegisteredTypes = FNiagaraTypeRegistry::GetRegisteredParameterTypes();
				for (FNiagaraTypeDefinition Type : RegisteredTypes)
				{
					FText MenuCat;
					if (const UClass* Class = Type.GetClass())
					{						
						MenuCat = Class->GetMetaDataText(TEXT("Category"), TEXT("UObjectCategory"), Class->GetFullGroupName(false));
					}
					else
					{
						MenuCat = LOCTEXT("AddParameterCat", "Add Parameter");

						// If you are in dynamic inputs or modules, we only allow free-range variables for 
						// data interfaces and parameter maps.
						if (bDynamicInputGraph || bModuleGraph)
						{
							if (Type != FNiagaraTypeDefinition::GetParameterMapDef())
							{
								continue;
							}
						}
					}
						
					const FText MenuDesc = FText::Format(MenuDescFmt, Type.GetNameText());
					TSharedPtr<FNiagaraSchemaAction_NewNode> InputAction = AddNewNodeAction(NewActions, MenuCat, MenuDesc, *MenuDesc.ToString(), FText::GetEmpty());
					UNiagaraNodeInput* InputNode = NewObject<UNiagaraNodeInput>(OwnerOfTemporaries);
					FNiagaraEditorUtilities::InitializeParameterInputNode(*InputNode, Type, NiagaraGraph);
					InputAction->NodeTemplate = InputNode;
				}

				// TODO sckime please remove this..
				if (bSystemGraph || IsParticleGraph(NiagaraGraph))
				{
					for (FNiagaraTypeDefinition Type : RegisteredTypes)
					{
						FText MenuCat;
						if (const UClass* Class = Type.GetClass())
						{
							continue;
						}
						else
						{
							MenuCat = LOCTEXT("AddRIParameterCat", "Add Rapid Iteration Param");
						}

						const FText MenuDesc = FText::Format(MenuDescFmt, Type.GetNameText());
						TSharedPtr<FNiagaraSchemaAction_NewNode> InputAction = AddNewNodeAction(NewActions, MenuCat, MenuDesc, *MenuDesc.ToString(), FText::GetEmpty());
						UNiagaraNodeInput* InputNode = NewObject<UNiagaraNodeInput>(OwnerOfTemporaries);
						FNiagaraEditorUtilities::InitializeParameterInputNode(*InputNode, Type, NiagaraGraph);
						InputNode->Usage = ENiagaraInputNodeUsage::RapidIterationParameter;
						InputAction->NodeTemplate = InputNode;
					}
				}
				
				if (PinType != FNiagaraTypeDefinition::GetGenericNumericDef())
				{
					//For correctly typed pins, offer the correct type at the top level.				
					const FText MenuDesc = FText::Format(MenuDescFmt, PinType.GetNameText());
					TSharedPtr<FNiagaraSchemaAction_NewNode> InputAction = AddNewNodeAction(NewActions, FText::GetEmpty(), MenuDesc, *MenuDesc.ToString(), FText::GetEmpty());
					UNiagaraNodeInput* InputNode = NewObject<UNiagaraNodeInput>(OwnerOfTemporaries);
					FNiagaraEditorUtilities::InitializeParameterInputNode(*InputNode, PinType, NiagaraGraph);
					InputAction->NodeTemplate = InputNode;
				}
			}
		}
	}

	const FText MenuCat = LOCTEXT("NiagaraLogicMenuCat", "Logic");
	{
		const FText MenuDesc = LOCTEXT("If", "If");

		TSharedPtr<FNiagaraSchemaAction_NewNode> Action = AddNewNodeAction(NewActions, MenuCat, MenuDesc, TEXT("If"), FText::GetEmpty());

		UNiagaraNodeIf* IfNode = NewObject<UNiagaraNodeIf>(OwnerOfTemporaries);
		Action->NodeTemplate = IfNode;
	}
	//TODO: Add quick commands for certain UNiagaraStructs and UNiagaraScripts to be added as functions

	// Add reroute node
	const FText UtilMenuCat = LOCTEXT("NiagaraUsageSelectorMenuCat", "Util");
	{
		const FText RerouteMenuDesc = LOCTEXT("NiagaraRerouteMenuDesc", "Reroute ");
		TSharedPtr<FNiagaraSchemaAction_NewNode> Action = AddNewNodeAction(NewActions, UtilMenuCat, RerouteMenuDesc, TEXT("Reroute"), FText::GetEmpty());
		UNiagaraNodeReroute* RerouteNode = NewObject<UNiagaraNodeReroute>(OwnerOfTemporaries);
		Action->NodeTemplate = RerouteNode;
	}

	// Add usage selector node
	{		
		const FText UsageSelectorMenuDesc = LOCTEXT("NiagaraUsageSelectorMenuDesc", "Select By Use");
		TSharedPtr<FNiagaraSchemaAction_NewNode> Action = AddNewNodeAction(NewActions, UtilMenuCat, UsageSelectorMenuDesc, TEXT("Select By Use"), FText::GetEmpty());
		UNiagaraNodeUsageSelector* Node = NewObject<UNiagaraNodeUsageSelector>(OwnerOfTemporaries);
		Action->NodeTemplate = Node;
	}

	// Add static switch node
	{
		const FText UsageSelectorMenuDesc = LOCTEXT("NiagaraStaticSwitchMenuDesc", "Static Switch");
		TSharedPtr<FNiagaraSchemaAction_NewNode> Action = AddNewNodeAction(NewActions, UtilMenuCat, UsageSelectorMenuDesc, TEXT("Static Switch"), FText::GetEmpty());
		UNiagaraNodeStaticSwitch* Node = NewObject<UNiagaraNodeStaticSwitch>(OwnerOfTemporaries);
		Action->NodeTemplate = Node;
	}

	// Add simulation target selector node
	{
		const FText SimTargetSelectorMenuDesc = LOCTEXT("NiagaraSimTargetSelectorMenuDesc", "Select By Simulation Target");
		TSharedPtr<FNiagaraSchemaAction_NewNode> Action = AddNewNodeAction(NewActions, UtilMenuCat, SimTargetSelectorMenuDesc, TEXT("Select By Simulation Target"), FText::GetEmpty());
		UNiagaraNodeSimTargetSelector* Node = NewObject<UNiagaraNodeSimTargetSelector>(OwnerOfTemporaries);
		Action->NodeTemplate = Node;
	}

	return NewActions;
}

const FPinConnectionResponse UEdGraphSchema_Niagara::CanCreateConnection(const UEdGraphPin* PinA, const UEdGraphPin* PinB) const
{
	// Make sure the pins are not on the same node
	if (PinA->GetOwningNode() == PinB->GetOwningNode())
	{
		return FPinConnectionResponse(CONNECT_RESPONSE_DISALLOW, TEXT("Both are on the same node"));
	}

	// Check both pins support connections
	if(PinA->bNotConnectable || PinB->bNotConnectable)
	{
		return FPinConnectionResponse(CONNECT_RESPONSE_DISALLOW, TEXT("Pin doesn't support connections."));
	}

	// Compare the directions
	const UEdGraphPin* InputPin = NULL;
	const UEdGraphPin* OutputPin = NULL;

	if (!CategorizePinsByDirection(PinA, PinB, /*out*/ InputPin, /*out*/ OutputPin))
	{
		return FPinConnectionResponse(CONNECT_RESPONSE_DISALLOW, TEXT("Directions are not compatible"));
	}

	if (PinA->PinType.PinCategory != TEXT("wildcard") && PinB->PinType.PinCategory != TEXT("wildcard"))
	{
		// Check for compatible type pins.
		if (PinA->PinType.PinCategory == PinCategoryType &&
			PinB->PinType.PinCategory == PinCategoryType &&
			PinA->PinType != PinB->PinType)
		{
			FNiagaraTypeDefinition PinTypeA = PinToTypeDefinition(PinA);
			FNiagaraTypeDefinition PinTypeB = PinToTypeDefinition(PinB);

			if (PinTypeA == FNiagaraTypeDefinition::GetParameterMapDef() || PinTypeB == FNiagaraTypeDefinition::GetParameterMapDef())
			{
				return FPinConnectionResponse(CONNECT_RESPONSE_DISALLOW, TEXT("Types are not compatible"));
			}

			else if (FNiagaraTypeDefinition::TypesAreAssignable(PinTypeA, PinTypeB) == false)
			{
				//Do some limiting on auto conversions here?
				if (PinTypeA.GetClass())
				{
					return FPinConnectionResponse(CONNECT_RESPONSE_DISALLOW, TEXT("Types are not compatible"));
				}
				else
				{
					return FPinConnectionResponse(CONNECT_RESPONSE_MAKE_WITH_CONVERSION_NODE, FString::Printf(TEXT("Convert %s to %s"), *(PinToTypeDefinition(PinA).GetNameText().ToString()), *(PinToTypeDefinition(PinB).GetNameText().ToString())));
				}
			}
		}

		// Check for compatible misc pins
		if (PinA->PinType.PinCategory == PinCategoryMisc ||
			PinB->PinType.PinCategory == PinCategoryMisc)
		{
			// TODO: This shouldn't be handled explicitly here.
			bool PinAIsConvertAddAndPinBIsNonGenericType =
				PinA->PinType.PinCategory == PinCategoryMisc && PinA->PinType.PinSubCategory == UNiagaraNodeWithDynamicPins::AddPinSubCategory &&
				PinB->PinType.PinCategory == PinCategoryType && PinToTypeDefinition(PinB) != FNiagaraTypeDefinition::GetGenericNumericDef() &&
				PinToTypeDefinition(PinB) != FNiagaraTypeDefinition::GetParameterMapDef();

			bool PinBIsConvertAddAndPinAIsNonGenericType =
				PinB->PinType.PinCategory == PinCategoryMisc && PinB->PinType.PinSubCategory == UNiagaraNodeWithDynamicPins::AddPinSubCategory &&
				PinA->PinType.PinCategory == PinCategoryType && PinToTypeDefinition(PinA) != FNiagaraTypeDefinition::GetGenericNumericDef() &&
				PinToTypeDefinition(PinA) != FNiagaraTypeDefinition::GetParameterMapDef();

			if (PinAIsConvertAddAndPinBIsNonGenericType == false && PinBIsConvertAddAndPinAIsNonGenericType == false)
			{
				return FPinConnectionResponse(CONNECT_RESPONSE_DISALLOW, TEXT("Types are not compatible"));
			}
		}

		if (PinA->PinType.PinCategory == PinCategoryClass || PinB->PinType.PinCategory == PinCategoryClass)
		{
			FNiagaraTypeDefinition AType = PinToTypeDefinition(PinA);
			FNiagaraTypeDefinition BType = PinToTypeDefinition(PinB);
			if (AType != BType)
			{
				return FPinConnectionResponse(CONNECT_RESPONSE_DISALLOW, TEXT("Types are not compatible"));
			}
		}

		if (PinA->PinType.PinCategory == PinCategoryEnum || PinB->PinType.PinCategory == PinCategoryEnum)
		{
			FNiagaraTypeDefinition PinTypeA = PinToTypeDefinition(PinA);
			FNiagaraTypeDefinition PinTypeB = PinToTypeDefinition(PinB);
			if (FNiagaraTypeDefinition::TypesAreAssignable(PinTypeA, PinTypeB) == false)
			{
				return FPinConnectionResponse(CONNECT_RESPONSE_DISALLOW, TEXT("Types are not compatible"));
			}
		}
	}

	int32 Depth = 0;
	if (UEdGraphSchema_Niagara::CheckCircularConnection(PinB->GetOwningNode(), PinB->Direction, PinA, Depth))
	{
		return FPinConnectionResponse(CONNECT_RESPONSE_DISALLOW, TEXT("Circular connection found"));
	}

	// See if we want to break existing connections (if its an input with an existing connection)
	const bool bBreakExistingDueToDataInput = (InputPin->LinkedTo.Num() > 0);
	if (bBreakExistingDueToDataInput)
	{
		const ECanCreateConnectionResponse ReplyBreakInputs = (PinA == InputPin) ? CONNECT_RESPONSE_BREAK_OTHERS_A : CONNECT_RESPONSE_BREAK_OTHERS_B;
		return FPinConnectionResponse(ReplyBreakInputs, TEXT("Replace existing input connections"));
	}
	else
	{
		return FPinConnectionResponse(CONNECT_RESPONSE_MAKE, FString());
	}
}

void UEdGraphSchema_Niagara::BreakSinglePinLink(UEdGraphPin* SourcePin, UEdGraphPin* TargetPin) const
{
	const FScopedTransaction Transaction(NSLOCTEXT("UnrealEd", "NiagaraEditorBreakConnection", "Niagara Editor: Break Connection"));

	Super::BreakSinglePinLink(SourcePin, TargetPin);
}

void UEdGraphSchema_Niagara::BreakPinLinks(UEdGraphPin& TargetPin, bool bSendsNodeNotification) const
{
	const FScopedTransaction Transaction(NSLOCTEXT("UnrealEd", "NiagaraEditorBreakPinLinks", "Niagara Editor: Break Pin Links"));

	Super::BreakPinLinks(TargetPin, bSendsNodeNotification);
}

FConnectionDrawingPolicy* UEdGraphSchema_Niagara::CreateConnectionDrawingPolicy(int32 InBackLayerID, int32 InFrontLayerID, float InZoomFactor, const FSlateRect& InClippingRect, class FSlateWindowElementList& InDrawElements, class UEdGraph* InGraphObj) const
{
	return new FNiagaraConnectionDrawingPolicy(InBackLayerID, InFrontLayerID, InZoomFactor, InClippingRect, InDrawElements, InGraphObj);
}

void UEdGraphSchema_Niagara::ResetPinToAutogeneratedDefaultValue(UEdGraphPin* Pin, bool bCallModifyCallbacks) const
{
	Pin->DefaultValue = Pin->AutogeneratedDefaultValue;
	if (bCallModifyCallbacks)
	{
		Pin->GetOwningNode()->PinDefaultValueChanged(Pin);
	}
}

void UEdGraphSchema_Niagara::OnPinConnectionDoubleCicked(UEdGraphPin* PinA, UEdGraphPin* PinB, const FVector2D& GraphPosition) const
{
	const FScopedTransaction Transaction(LOCTEXT("CreateRerouteNodeOnWire", "Create Reroute Node"));

	//@TODO: This constant is duplicated from inside of SGraphNodeKnot
	const FVector2D NodeSpacerSize(42.0f, 24.0f);
	const FVector2D KnotTopLeft = GraphPosition - (NodeSpacerSize * 0.5f);

	// Create a new knot
	UEdGraph* ParentGraph = PinA->GetOwningNode()->GetGraph();
	UNiagaraNodeReroute* NewReroute = FNiagaraSchemaAction_NewNode::SpawnNodeFromTemplate<UNiagaraNodeReroute>(ParentGraph, NewObject<UNiagaraNodeReroute>(), KnotTopLeft);

	// Move the connections across (only notifying the knot, as the other two didn't really change)
	PinA->BreakLinkTo(PinB);
	PinA->MakeLinkTo((PinA->Direction == EGPD_Output) ? NewReroute->GetInputPin(0) : NewReroute->GetOutputPin(0));
	PinB->MakeLinkTo((PinB->Direction == EGPD_Output) ? NewReroute->GetInputPin(0) : NewReroute->GetOutputPin(0));
	NewReroute->PropagatePinType();
}

bool UEdGraphSchema_Niagara::TryCreateConnection(UEdGraphPin* PinA, UEdGraphPin* PinB) const
{
	const FScopedTransaction Transaction(NSLOCTEXT("UnrealEd", "NiagaraEditorCreateConnection", "Niagara Editor: Create Connection"));

	const FPinConnectionResponse Response = CanCreateConnection(PinA, PinB);
	bool bModified = false;

	switch (Response.Response)
	{
	case CONNECT_RESPONSE_MAKE:
		PinA->Modify();
		PinB->Modify();
		PinA->MakeLinkTo(PinB);
		bModified = true;
		break;

	case CONNECT_RESPONSE_BREAK_OTHERS_A:
		PinA->Modify();
		PinB->Modify();
		PinA->BreakAllPinLinks();
		PinA->MakeLinkTo(PinB);
		bModified = true;
		break;

	case CONNECT_RESPONSE_BREAK_OTHERS_B:
		PinA->Modify();
		PinB->Modify();
		PinB->BreakAllPinLinks();
		PinA->MakeLinkTo(PinB);
		bModified = true;
		break;

	case CONNECT_RESPONSE_BREAK_OTHERS_AB:
		PinA->Modify();
		PinB->Modify();
		PinA->BreakAllPinLinks();
		PinB->BreakAllPinLinks();
		PinA->MakeLinkTo(PinB);
		bModified = true;
		break;

	case CONNECT_RESPONSE_MAKE_WITH_CONVERSION_NODE:
	{
		if (PinA->Direction == EGPD_Input)
		{
			//Swap so that A is the from pin and B is the to pin.
			UEdGraphPin* Temp = PinA;
			PinA = PinB;
			PinB = Temp;
		}

		FNiagaraTypeDefinition AType = PinToTypeDefinition(PinA);
		FNiagaraTypeDefinition BType = PinToTypeDefinition(PinB);
		if (AType != BType && AType.GetClass() == nullptr && BType.GetClass() == nullptr)
		{
			UEdGraphNode* ANode = PinA->GetOwningNode();
			UEdGraphNode* BNode = PinB->GetOwningNode();
			UEdGraph* Graph = ANode->GetTypedOuter<UEdGraph>();
			
			// Since we'll be adding a node, make sure to modify the graph itself.
			Graph->Modify();
			FGraphNodeCreator<UNiagaraNodeConvert> NodeCreator(*Graph);
			UNiagaraNodeConvert* AutoConvertNode = NodeCreator.CreateNode(false);
			AutoConvertNode->AllocateDefaultPins();
			AutoConvertNode->NodePosX = (ANode->NodePosX + BNode->NodePosX) >> 1;
			AutoConvertNode->NodePosY = (ANode->NodePosY + BNode->NodePosY) >> 1;
			NodeCreator.Finalize();

			if (AutoConvertNode->InitConversion(PinA, PinB))
			{
				PinA->Modify();
				PinB->Modify();
				bModified = true;
			}
			else
			{
				Graph->RemoveNode(AutoConvertNode);
			}
		}
	}
	break;

	case CONNECT_RESPONSE_DISALLOW:
	default:
		break;
	}

#if WITH_EDITOR
	if (bModified)
	{
		PinA->GetOwningNode()->PinConnectionListChanged(PinA);
		PinB->GetOwningNode()->PinConnectionListChanged(PinB);
	}
#endif	//#if WITH_EDITOR

	return bModified;
}

FLinearColor UEdGraphSchema_Niagara::GetPinTypeColor(const FEdGraphPinType& PinType) const
{
	if (PinType.PinCategory == PinCategoryType)
	{
		FNiagaraTypeDefinition Type(CastChecked<UScriptStruct>(PinType.PinSubCategoryObject.Get()));
		return GetTypeColor(Type);
	}
		
	const UGraphEditorSettings* Settings = GetDefault<UGraphEditorSettings>();
	return Settings->WildcardPinTypeColor;
}

FLinearColor UEdGraphSchema_Niagara::GetTypeColor(const FNiagaraTypeDefinition& Type)
{
	const UGraphEditorSettings* Settings = GetDefault<UGraphEditorSettings>();
	if (Type == FNiagaraTypeDefinition::GetFloatDef())
	{
		return Settings->FloatPinTypeColor;
	}
	else if (Type == FNiagaraTypeDefinition::GetIntDef())
	{
		return Settings->IntPinTypeColor;
	}
	else if (Type == FNiagaraTypeDefinition::GetBoolDef())
	{
		return Settings->BooleanPinTypeColor;
	}
	else if (Type == FNiagaraTypeDefinition::GetVec3Def())
	{
		return Settings->VectorPinTypeColor;
	}
	else if (Type == FNiagaraTypeDefinition::GetParameterMapDef())
	{
		return Settings->ExecutionPinTypeColor;
	}
	else
	{
		return Settings->StructPinTypeColor;
	}
}

bool UEdGraphSchema_Niagara::ShouldHidePinDefaultValue(UEdGraphPin* Pin) const
{
	check(Pin != NULL);

	if (Pin->bDefaultValueIsIgnored)
	{
		return true;
	}

	return false;
}

FNiagaraVariable UEdGraphSchema_Niagara::PinToNiagaraVariable(const UEdGraphPin* Pin, bool bNeedsValue)const
{
	FNiagaraVariable Var = FNiagaraVariable(PinToTypeDefinition(Pin), Pin->PinName);
	bool bHasValue = false;
	if (Pin->bDefaultValueIsIgnored == false && Pin->DefaultValue.IsEmpty() == false)
	{
		FNiagaraEditorModule& NiagaraEditorModule = FModuleManager::GetModuleChecked<FNiagaraEditorModule>("NiagaraEditor");
		TSharedPtr<INiagaraEditorTypeUtilities, ESPMode::ThreadSafe> TypeEditorUtilities = NiagaraEditorModule.GetTypeUtilities(Var.GetType());
		if (TypeEditorUtilities.IsValid() && TypeEditorUtilities->CanHandlePinDefaults())
		{
			bHasValue = TypeEditorUtilities->SetValueFromPinDefaultString(Pin->DefaultValue, Var);
			if (bHasValue == false)
			{
				FString OwningNodePath = Pin->GetOwningNode() != nullptr ? Pin->GetOwningNode()->GetPathName() : TEXT("Unknown");
				UE_LOG(LogNiagaraEditor, Error, TEXT("PinToNiagaraVariable: Failed to convert default value '%s' to type %s. Owning node path: %s"), *Pin->DefaultValue, *Var.GetType().GetName(), *OwningNodePath);
			}
		}
		else
		{
			if (Pin->GetOwningNode() != nullptr && nullptr == Cast<UNiagaraNodeOp>(Pin->GetOwningNode()))
			{
				FString OwningNodePath = Pin->GetOwningNode() != nullptr ? Pin->GetOwningNode()->GetPathName() : TEXT("Unknown");
				UE_LOG(LogNiagaraEditor, Error, TEXT("Pin had default value string, but default values aren't supported for variables of type {%s}. Owning node path: %s"), *Var.GetType().GetName(), *OwningNodePath);
			}
		}
	}

	if (bNeedsValue && bHasValue == false)
	{
		FNiagaraEditorUtilities::ResetVariableToDefaultValue(Var);
		if (Var.GetData() == nullptr)
		{
			UE_LOG(LogNiagaraEditor, Error, TEXT("ResetVariableToDefaultValue called, but failed on var %s type %s. "), *Var.GetName().ToString(), *Var.GetType().GetName());
		}
	}

	return Var;
}

bool UEdGraphSchema_Niagara::TryGetPinDefaultValueFromNiagaraVariable(const FNiagaraVariable& Variable, FString& OutPinDefaultValue) const
{
	// Create a variable we can be sure is allocated since it's required for the call to GetPinDefaultStringFromValue.
	FNiagaraVariable PinDefaultVariable = Variable;
	if (Variable.IsDataAllocated() == false)
	{
		FNiagaraEditorUtilities::ResetVariableToDefaultValue(PinDefaultVariable);
	}

	FNiagaraEditorModule& NiagaraEditorModule = FModuleManager::GetModuleChecked<FNiagaraEditorModule>("NiagaraEditor");
	TSharedPtr<INiagaraEditorTypeUtilities, ESPMode::ThreadSafe> TypeEditorUtilities = NiagaraEditorModule.GetTypeUtilities(PinDefaultVariable.GetType());
	if (TypeEditorUtilities.IsValid() && TypeEditorUtilities->CanHandlePinDefaults())
	{
		OutPinDefaultValue = TypeEditorUtilities->GetPinDefaultStringFromValue(PinDefaultVariable);
		return true;
	}
	
	OutPinDefaultValue = FString();
	return false;
}

FNiagaraTypeDefinition UEdGraphSchema_Niagara::PinToTypeDefinition(const UEdGraphPin* Pin) const
{
	if (Pin == nullptr)
	{
		return FNiagaraTypeDefinition();
	}
	if (Pin->PinType.PinCategory == PinCategoryType && Pin->PinType.PinSubCategoryObject.IsValid())
	{
		UScriptStruct* Struct = Cast<UScriptStruct>(Pin->PinType.PinSubCategoryObject.Get());
		if (Struct == nullptr)
		{
			UE_LOG(LogNiagaraEditor, Error, TEXT("Pin states that it is of struct type, but is missing its struct object. This is usually the result of a registered type going away. Pin Name '%s' Owning Node '%s'."),
				*Pin->PinName.ToString(), *Pin->GetOwningNode()->GetName());
			return FNiagaraTypeDefinition();
		}
		return FNiagaraTypeDefinition(Struct);
	}
	else if (Pin->PinType.PinCategory == PinCategoryClass)
	{
		UClass* Class = Cast<UClass>(Pin->PinType.PinSubCategoryObject.Get());
		if (Class == nullptr)
		{
			UE_LOG(LogNiagaraEditor, Error, TEXT("Pin states that it is of class type, but is missing its class object. This is usually the result of a registered type going away. Pin Name '%s' Owning Node '%s'."),
				*Pin->PinName.ToString(), *Pin->GetOwningNode()->GetName());
			return FNiagaraTypeDefinition();
		}
		return FNiagaraTypeDefinition(Class);
	}
	else if (Pin->PinType.PinCategory == PinCategoryEnum)
	{
		UEnum* Enum = Cast<UEnum>(Pin->PinType.PinSubCategoryObject.Get());
		if (Enum == nullptr)
		{
			UE_LOG(LogNiagaraEditor, Error, TEXT("Pin states that it is of Enum type, but is missing its Enum! Pin Name '%s' Owning Node '%s'. Turning into standard int definition!"), *Pin->PinName.ToString(),
				*Pin->GetOwningNode()->GetName());
			return FNiagaraTypeDefinition(FNiagaraTypeDefinition::GetIntDef());
		}
		return FNiagaraTypeDefinition(Enum);
	}
	return FNiagaraTypeDefinition();
}

FEdGraphPinType UEdGraphSchema_Niagara::TypeDefinitionToPinType(FNiagaraTypeDefinition TypeDef)const
{
	if (TypeDef.GetClass())
	{
		return FEdGraphPinType(PinCategoryClass, NAME_None, const_cast<UClass*>(TypeDef.GetClass()), EPinContainerType::None, false, FEdGraphTerminalType());
	}
	else if (TypeDef.GetEnum())
	{
		return FEdGraphPinType(PinCategoryEnum, NAME_None, const_cast<UEnum*>(TypeDef.GetEnum()), EPinContainerType::None, false, FEdGraphTerminalType());
	}
	else
	{
		//TODO: Are base types better as structs or done like BPS as a special name?
		return FEdGraphPinType(PinCategoryType, NAME_None, const_cast<UScriptStruct*>(TypeDef.GetScriptStruct()), EPinContainerType::None, false, FEdGraphTerminalType());
	}
}

bool UEdGraphSchema_Niagara::IsSystemConstant(const FNiagaraVariable& Variable)const
{
	return FNiagaraConstants::GetEngineConstants().Find(Variable) != INDEX_NONE;
}

UNiagaraParameterCollection* UEdGraphSchema_Niagara::VariableIsFromParameterCollection(const FNiagaraVariable& Var)const
{
	FString VarName = Var.GetName().ToString();
	if (VarName.StartsWith(TEXT("NPC.")))
	{
		FAssetRegistryModule& AssetRegistryModule = FModuleManager::LoadModuleChecked<FAssetRegistryModule>("AssetRegistry");
		TArray<FAssetData> CollectionAssets;
		AssetRegistryModule.Get().GetAssetsByClass(UNiagaraParameterCollection::StaticClass()->GetFName(), CollectionAssets);
		TArray<FName> ExistingNames;
		for (FAssetData& CollectionAsset : CollectionAssets)
		{
			if (UNiagaraParameterCollection* Collection = CastChecked<UNiagaraParameterCollection>(CollectionAsset.GetAsset()))
			{
				if (VarName.StartsWith(Collection->GetFullNamespace()))
				{
					return Collection;
				}
			}
		}
	}
	return nullptr;
}

UNiagaraParameterCollection* UEdGraphSchema_Niagara::VariableIsFromParameterCollection(const FString& VarName, bool bAllowPartialMatch, FNiagaraVariable& OutVar)const
{
	OutVar = FNiagaraVariable();

	if (VarName.StartsWith(TEXT("NPC.")))
	{
		FAssetRegistryModule& AssetRegistryModule = FModuleManager::LoadModuleChecked<FAssetRegistryModule>("AssetRegistry");
		TArray<FAssetData> CollectionAssets;
		AssetRegistryModule.Get().GetAssetsByClass(UNiagaraParameterCollection::StaticClass()->GetFName(), CollectionAssets);
		TArray<FName> ExistingNames;
		for (FAssetData& CollectionAsset : CollectionAssets)
		{
			if (UNiagaraParameterCollection* Collection = CastChecked<UNiagaraParameterCollection>(CollectionAsset.GetAsset()))
			{
				if (VarName.StartsWith(Collection->GetFullNamespace()))
				{
					const TArray<FNiagaraVariable>& CollectionVariables = Collection->GetParameters();
					FString BestMatchSoFar;

					for (const FNiagaraVariable& CollVar : CollectionVariables)
					{
						FString CollVarName = CollVar.GetName().ToString();
						if (CollVarName == VarName)
						{
							OutVar = CollVar;
							break;
						}
						else if (bAllowPartialMatch && VarName.StartsWith(CollVarName + TEXT(".")) && (BestMatchSoFar.Len() == 0 || CollVarName.Len() > BestMatchSoFar.Len()))
						{
							OutVar = CollVar;
							BestMatchSoFar = CollVarName;
						}
					}
					return Collection;
				}
			}
		}
	}
	return nullptr;
}

FNiagaraTypeDefinition UEdGraphSchema_Niagara::GetTypeDefForProperty(const UProperty* Property)const
{
	if (Property->IsA(UFloatProperty::StaticClass()))
	{
		return FNiagaraTypeDefinition::GetFloatDef();
	}
	else if (Property->IsA(UIntProperty::StaticClass()))
	{
		return FNiagaraTypeDefinition::GetIntDef();
	}
	else if (Property->IsA(UBoolProperty::StaticClass()))
	{
		return FNiagaraTypeDefinition::GetBoolDef();
	}	
	else if (Property->IsA(UEnumProperty::StaticClass()))
	{
		const UEnumProperty* EnumProp = Cast<UEnumProperty>(Property);
		return FNiagaraTypeDefinition(EnumProp->GetEnum());
	}
	else if (const UStructProperty* StructProp = CastChecked<UStructProperty>(Property))
	{
		return FNiagaraTypeDefinition(StructProp->Struct);
	}

	check(0);
	return FNiagaraTypeDefinition::GetFloatDef();//Some invalid type?
}

void UEdGraphSchema_Niagara::GetBreakLinkToSubMenuActions(class FMenuBuilder& MenuBuilder, UEdGraphPin* InGraphPin)
{
	// Make sure we have a unique name for every entry in the list
	TMap< FString, uint32 > LinkTitleCount;

	// Add all the links we could break from
	for (TArray<class UEdGraphPin*>::TConstIterator Links(InGraphPin->LinkedTo); Links; ++Links)
	{
		UEdGraphPin* Pin = *Links;
		FString TitleString = Pin->GetOwningNode()->GetNodeTitle(ENodeTitleType::ListView).ToString();
		FText Title = FText::FromString(TitleString);
		if (!Pin->PinName.IsNone())
		{
			TitleString = FString::Printf(TEXT("%s (%s)"), *TitleString, *Pin->PinName.ToString());

			// Add name of connection if possible
			FFormatNamedArguments Args;
			Args.Add(TEXT("NodeTitle"), Title);
			Args.Add(TEXT("PinName"), Pin->GetDisplayName());
			Title = FText::Format(LOCTEXT("BreakDescPin", "{NodeTitle} ({PinName})"), Args);
		}

		uint32 &Count = LinkTitleCount.FindOrAdd(TitleString);

		FText Description;
		FFormatNamedArguments Args;
		Args.Add(TEXT("NodeTitle"), Title);
		Args.Add(TEXT("NumberOfNodes"), Count);

		if (Count == 0)
		{
			Description = FText::Format(LOCTEXT("BreakDesc", "Break link to {NodeTitle}"), Args);
		}
		else
		{
			Description = FText::Format(LOCTEXT("BreakDescMulti", "Break link to {NodeTitle} ({NumberOfNodes})"), Args);
		}
		++Count;
		MenuBuilder.AddMenuEntry(Description, Description, FSlateIcon(), FUIAction(
			FExecuteAction::CreateUObject((UEdGraphSchema_Niagara*const)this, &UEdGraphSchema::BreakSinglePinLink, const_cast<UEdGraphPin*>(InGraphPin), *Links)));
	}
}

void UEdGraphSchema_Niagara::ConvertNumericPinToType(UEdGraphPin* InGraphPin, FNiagaraTypeDefinition TypeDef)
{
	if (PinToTypeDefinition(InGraphPin) != TypeDef)
	{
		UNiagaraNode* Node = Cast<UNiagaraNode>(InGraphPin->GetOwningNode());
		if (Node)
		{
			FScopedTransaction Transaction(NSLOCTEXT("UnrealEd", "NiagaraEditorChangeNumericPinType", "Change Pin Type"));
			if (false == Node->ConvertNumericPinToType(InGraphPin, TypeDef))
			{
				Transaction.Cancel();
			}
		}
	}
}

bool UEdGraphSchema_Niagara::CheckCircularConnection(const UEdGraphNode* InRootNode, const EEdGraphPinDirection InRootPinDirection, const UEdGraphPin* InPin, int32& OutDepth)
{
	if (InPin->GetOwningNode() == InRootNode)
	{
		return true;
	}

	static const int32 MaxDepth = 3;
	OutDepth++;
	if (OutDepth > MaxDepth)
	{
		return false;
	}

	for (const UEdGraphPin* Pin : InPin->GetOwningNode()->GetAllPins())
	{
		if (Pin->Direction == InRootPinDirection && Pin != InPin)
		{
			for (const UEdGraphPin* LinkedPin : Pin->LinkedTo)
			{
				if (UEdGraphSchema_Niagara::CheckCircularConnection(InRootNode, InRootPinDirection, LinkedPin, OutDepth))
				{
					return true;
				}

				// If the CheckCircularConnection call above returned without finding the root node and was too deep.
				if (OutDepth > MaxDepth)
				{
					return false;
				}
			}
		}
	}

	OutDepth--;
	return false;
}

void UEdGraphSchema_Niagara::GetNumericConversionToSubMenuActions(class FMenuBuilder& MenuBuilder, UEdGraphPin* InGraphPin)
{
	// Add all the types we could convert to
	for (const FNiagaraTypeDefinition& TypeDef : FNiagaraTypeRegistry::GetNumericTypes())
	{
		FText Title = TypeDef.GetNameText();

		FText Description;
		FFormatNamedArguments Args;
		Args.Add(TEXT("TypeTitle"), Title);
		Description = FText::Format(LOCTEXT("NumericConversionText", "{TypeTitle}"), Args);
		MenuBuilder.AddMenuEntry(Description, Description, FSlateIcon(), FUIAction(
			FExecuteAction::CreateUObject((UEdGraphSchema_Niagara*const)this, &UEdGraphSchema_Niagara::ConvertNumericPinToType, const_cast<UEdGraphPin*>(InGraphPin), FNiagaraTypeDefinition(TypeDef))));
	}
}

void UEdGraphSchema_Niagara::ToggleNodeEnabledState(UNiagaraNode* InNode) const
{
	if (InNode != nullptr)
	{
		if (InNode->GetDesiredEnabledState() == ENodeEnabledState::Disabled)
		{
			const FScopedTransaction Transaction(NSLOCTEXT("UnrealEd", "NiagaraEditorSetNodeEnabled", "Enabled Node"));
			InNode->Modify();
			InNode->SetEnabledState(ENodeEnabledState::Enabled, true);
			InNode->MarkNodeRequiresSynchronization(__FUNCTION__, true);
		}
		else if (InNode->GetDesiredEnabledState() == ENodeEnabledState::Enabled)
		{
			const FScopedTransaction Transaction(NSLOCTEXT("UnrealEd", "NiagaraEditorSetNodeDisabled", "Disabled Node"));
			InNode->Modify();
			InNode->SetEnabledState(ENodeEnabledState::Disabled, true);
			InNode->MarkNodeRequiresSynchronization(__FUNCTION__, true);
		}
	}
}

void UEdGraphSchema_Niagara::RefreshNode(UNiagaraNode* InNode) const
{
	if (InNode != nullptr)
	{
		const FScopedTransaction Transaction(NSLOCTEXT("UnrealEd", "NiagaraEditorRefreshNode", "Refresh Node"));
		InNode->Modify();
		if (InNode->RefreshFromExternalChanges())
		{
			InNode->MarkNodeRequiresSynchronization(__FUNCTION__, true);
		}
	}
}

bool UEdGraphSchema_Niagara::CanPromoteSinglePinToParameter(const UEdGraphPin* SourcePin) 
{
	const UNiagaraGraph* NiagaraGraph = Cast<UNiagaraGraph>(SourcePin->GetOwningNode()->GetGraph());
	if (IsFunctionGraph(NiagaraGraph))
	{
		return true;
	}
	return false;
}

void UEdGraphSchema_Niagara::PromoteSinglePinToParameter(UEdGraphPin* SourcePin)
{
	if (SourcePin)
	{
		const FScopedTransaction Transaction(NSLOCTEXT("UnrealEd", "NiagaraEditorPromote", "Promote To Parameter"));
		{
			TSharedPtr<FNiagaraSchemaAction_NewNode> InputAction = TSharedPtr<FNiagaraSchemaAction_NewNode>(new FNiagaraSchemaAction_NewNode(FText::GetEmpty(), FText::GetEmpty(), NAME_None, FText::GetEmpty(), 0));
			UNiagaraNodeInput* InputNode = NewObject<UNiagaraNodeInput>(GetTransientPackage());
			FNiagaraVariable Var = PinToNiagaraVariable(SourcePin);
			UNiagaraGraph* Graph = Cast<UNiagaraGraph>(SourcePin->GetOwningNode()->GetGraph());
			FNiagaraEditorUtilities::InitializeParameterInputNode(*InputNode, Var.GetType(), Graph);
			InputAction->NodeTemplate = InputNode;

			UEdGraphNode* PinNode = SourcePin->GetOwningNode();

			const float PinVisualOffsetX = 175.0f;
			InputAction->PerformAction(Graph, SourcePin, FVector2D(PinNode->NodePosX - PinVisualOffsetX, PinNode->NodePosY));
		}
	}
}

bool CanResetPinToDefault(const UEdGraphSchema_Niagara* Schema, const UEdGraphPin* Pin)
{
	return Schema->DoesDefaultValueMatchAutogenerated(*Pin) == false;
}

void UEdGraphSchema_Niagara::GetContextMenuActions(const UEdGraph* CurrentGraph, const UEdGraphNode* InGraphNode, const UEdGraphPin* InGraphPin, class FMenuBuilder* MenuBuilder, bool bIsDebugging) const
{
	if (InGraphPin)
	{
		MenuBuilder->BeginSection("EdGraphSchema_NiagaraPinActions", LOCTEXT("PinActionsMenuHeader", "Pin Actions"));
		{
			if (PinToTypeDefinition(InGraphPin) == FNiagaraTypeDefinition::GetGenericNumericDef() && InGraphPin->LinkedTo.Num() == 0)
			{
				MenuBuilder->AddSubMenu(
					LOCTEXT("ConvertNumericSpecific", "Convert Numeric To..."),
					LOCTEXT("ConvertNumericSpecificToolTip", "Convert Numeric pin to specific typed pin."),
				FNewMenuDelegate::CreateUObject((UEdGraphSchema_Niagara*const)this, &UEdGraphSchema_Niagara::GetNumericConversionToSubMenuActions, const_cast<UEdGraphPin*>(InGraphPin)));
			}

			// Only display the 'Break Link' option if there is a link to break!
			if (InGraphPin->LinkedTo.Num() > 0)
			{
				MenuBuilder->AddMenuEntry(FGraphEditorCommands::Get().BreakPinLinks);

				// add sub menu for break link to
				if (InGraphPin->LinkedTo.Num() > 1)
				{
					MenuBuilder->AddSubMenu(
						LOCTEXT("BreakLinkTo", "Break Link To..."),
						LOCTEXT("BreakSpecificLinks", "Break a specific link..."),
						FNewMenuDelegate::CreateUObject((UEdGraphSchema_Niagara*const)this, &UEdGraphSchema_Niagara::GetBreakLinkToSubMenuActions, const_cast<UEdGraphPin*>(InGraphPin)));
				}
				else
				{
					((UEdGraphSchema_Niagara*const)this)->GetBreakLinkToSubMenuActions(*MenuBuilder, const_cast<UEdGraphPin*>(InGraphPin));
				}
			}

			if (InGraphPin->Direction == EEdGraphPinDirection::EGPD_Input)
			{
				MenuBuilder->AddMenuEntry(LOCTEXT("PromoteToParameter", "Promote to Parameter"), LOCTEXT("PromoteToParameterTooltip", "Create a parameter argument and connect this pin to that parameter."), FSlateIcon(),
					FUIAction(FExecuteAction::CreateUObject((UEdGraphSchema_Niagara*const)this, &UEdGraphSchema_Niagara::PromoteSinglePinToParameter, const_cast<UEdGraphPin*>(InGraphPin)),
						FCanExecuteAction::CreateStatic(&UEdGraphSchema_Niagara::CanPromoteSinglePinToParameter, InGraphPin)));
				if (InGraphPin->LinkedTo.Num() == 0 && InGraphPin->bDefaultValueIsIgnored == false)
				{
					MenuBuilder->AddMenuEntry(
						LOCTEXT("ResetInputToDefault", "Reset to Default"), 
						LOCTEXT("ResetInputToDefaultToolTip", "Reset this input to its default value."),
						FSlateIcon(),
						FUIAction(
							FExecuteAction::CreateUObject((UEdGraphSchema_Niagara*const)this, &UEdGraphSchema_Niagara::ResetPinToAutogeneratedDefaultValue, const_cast<UEdGraphPin*>(InGraphPin), true),
							FCanExecuteAction::CreateStatic(&CanResetPinToDefault, this, InGraphPin)));
				}
			}
		}
		MenuBuilder->EndSection();
	}
	else if (InGraphNode)
	{
		const UNiagaraNode* Node = Cast<UNiagaraNode>(InGraphNode);
		MenuBuilder->BeginSection("EdGraphSchema_NiagaraNodeActions", LOCTEXT("NodeActionsMenuHeader", "Node Actions"));
		MenuBuilder->AddMenuEntry(LOCTEXT("ToggleEnabledState", "Toggle Enabled State"), LOCTEXT("ToggleEnabledStateTooltip", "Toggle this node between Enbled (default) and Disabled (skipped from compilation)."), FSlateIcon(),
			FUIAction(FExecuteAction::CreateUObject((UEdGraphSchema_Niagara*const)this, &UEdGraphSchema_Niagara::ToggleNodeEnabledState, const_cast<UNiagaraNode*>(Node))));
		MenuBuilder->AddMenuEntry(LOCTEXT("RefreshNode", "Refresh Node"), LOCTEXT("RefreshNodeTooltip", "Refresh this node."), FSlateIcon(),
			FUIAction(FExecuteAction::CreateUObject((UEdGraphSchema_Niagara*const)this, &UEdGraphSchema_Niagara::RefreshNode, const_cast<UNiagaraNode*>(Node))));

		MenuBuilder->EndSection();
	}

	Super::GetContextMenuActions(CurrentGraph, InGraphNode, InGraphPin, MenuBuilder, bIsDebugging);
}

FNiagaraConnectionDrawingPolicy::FNiagaraConnectionDrawingPolicy(int32 InBackLayerID, int32 InFrontLayerID, float InZoomFactor, const FSlateRect& InClippingRect, FSlateWindowElementList& InDrawElements, UEdGraph* InGraph)
	: FConnectionDrawingPolicy(InBackLayerID, InFrontLayerID, InZoomFactor, InClippingRect, InDrawElements)
	, Graph(CastChecked<UNiagaraGraph>(InGraph))
{
	ArrowImage = nullptr;
	ArrowRadius = FVector2D::ZeroVector;
}

void FNiagaraConnectionDrawingPolicy::DetermineWiringStyle(UEdGraphPin* OutputPin, UEdGraphPin* InputPin, /*inout*/ FConnectionParams& Params)
{
	FConnectionDrawingPolicy::DetermineWiringStyle(OutputPin, InputPin, Params);
	if (HoveredPins.Contains(InputPin) && HoveredPins.Contains(OutputPin))
	{
		Params.WireThickness = Params.WireThickness * 5;
	}

	if (Graph)
	{
		const UEdGraphSchema_Niagara* NSchema = Cast<UEdGraphSchema_Niagara>(Graph->GetSchema());
		if (NSchema && OutputPin)
		{
			Params.WireColor = NSchema->GetPinTypeColor(OutputPin->PinType);
			if (NSchema->PinToTypeDefinition(OutputPin) == FNiagaraTypeDefinition::GetGenericNumericDef())
			{
				FNiagaraTypeDefinition NewDef = Graph->GetCachedNumericConversion(OutputPin);
				if (NewDef.IsValid())
				{
					FEdGraphPinType NewPinType = NSchema->TypeDefinitionToPinType(NewDef);
					Params.WireColor = NSchema->GetPinTypeColor(NewPinType);
				}
			}
		}
	}
}

#undef LOCTEXT_NAMESPACE<|MERGE_RESOLUTION|>--- conflicted
+++ resolved
@@ -414,31 +414,10 @@
 		FNiagaraEditorUtilities::FGetFilteredScriptAssetsOptions ModuleScriptFilterOptions;
 		ModuleScriptFilterOptions.ScriptUsageToInclude = ENiagaraScriptUsage::Module;
 		FNiagaraEditorUtilities::GetFilteredScriptAssets(ModuleScriptFilterOptions, ModuleScriptAssets);
-<<<<<<< HEAD
 
 		for (const FAssetData& ModuleScriptAsset : ModuleScriptAssets)
 		{
 			AddScriptFunctionAction(LOCTEXT("Module Menu Title", "Modules"), ModuleScriptAsset);
-		}
-	}
-
-	// Add dynamic inputs for default usage in module and dynamic input graphs
-	if (bModuleGraph || bDynamicInputGraph)
-	{
-		TArray<FAssetData> DynamicInputScriptAssets;
-		FNiagaraEditorUtilities::FGetFilteredScriptAssetsOptions DynamicInputScriptFilterOptions;
-		DynamicInputScriptFilterOptions.ScriptUsageToInclude = ENiagaraScriptUsage::DynamicInput;
-		FNiagaraEditorUtilities::GetFilteredScriptAssets(DynamicInputScriptFilterOptions, DynamicInputScriptAssets);
-
-		for (const FAssetData& DynamicInputScriptAsset : DynamicInputScriptAssets)
-		{
-			AddScriptFunctionAction(LOCTEXT("Dynamic Input Menu Title", "Dynamic Inputs"), DynamicInputScriptAsset);
-=======
-
-		for (const FAssetData& ModuleScriptAsset : ModuleScriptAssets)
-		{
-			AddScriptFunctionAction(LOCTEXT("Module Menu Title", "Modules"), ModuleScriptAsset);
->>>>>>> 9ba46998
 		}
 	}
 
