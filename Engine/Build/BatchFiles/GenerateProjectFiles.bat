--- conflicted
+++ resolved
@@ -29,10 +29,6 @@
 if not "%INCLUDE%" == "" if not "%LIB%" == "" goto ReadyToCompile
 
 
-<<<<<<< HEAD
-rem ## Check for Visual Studio 2015
-
-=======
 rem ## Try to get the MSBuild executable directly (see https://msdn.microsoft.com/en-us/library/hh162058(v=vs.120).aspx)
 
 if exist "%ProgramFiles%\MSBuild\12.0\bin\MSBuild.exe" (
@@ -48,7 +44,6 @@
 
 for %%P in (%*) do if "%%P" == "-2013" goto NoVisualStudio2015Environment
 
->>>>>>> 73f66985
 pushd %~dp0
 call GetVSComnToolsPath 14
 popd
