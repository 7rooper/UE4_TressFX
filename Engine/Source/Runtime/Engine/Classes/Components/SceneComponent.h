// Copyright 1998-2016 Epic Games, Inc. All Rights Reserved.

#pragma once
#include "Components/ActorComponent.h"
#include "Engine/EngineTypes.h"
#include "RHIDefinitions.h"
#include "ComponentInstanceDataCache.h" // for FActorComponentInstanceData
#include "SceneComponent.generated.h"

/** Overlap info consisting of the primitive and the body that is overlapping */
USTRUCT()
struct ENGINE_API FOverlapInfo
{
	GENERATED_USTRUCT_BODY()

	FOverlapInfo()
	{}

	FOverlapInfo(const FHitResult& InSweepResult)
		: bFromSweep(true), OverlapInfo(InSweepResult)
	{
	}

	FOverlapInfo(class UPrimitiveComponent* InComponent, int32 InBodyIndex = INDEX_NONE);
	
	int32 GetBodyIndex() const { return OverlapInfo.Item;  }

	//This function completely ignores SweepResult information. It seems that places that use this function do not care, but it still seems risky
	friend bool operator == (const FOverlapInfo& LHS, const FOverlapInfo& RHS) { return LHS.OverlapInfo.Component == RHS.OverlapInfo.Component && LHS.OverlapInfo.Item == RHS.OverlapInfo.Item; }
	bool bFromSweep;

	/** Information for both sweep and overlap queries. Different parts are valid depending on bFromSweep.
	  * If bFromSweep is true then FHitResult is completely valid just like a regular sweep result.
	  * If bFromSweep is false only FHitResult::Component, FHitResult::Actor, FHitResult::Item are valid as this is really just an FOverlapResult*/
	FHitResult OverlapInfo;
};

/** Detail mode for scene component rendering. */
UENUM()
enum EDetailMode
{
	DM_Low UMETA(DisplayName="Low"),
	DM_Medium UMETA(DisplayName="Medium"),
	DM_High UMETA(DisplayName="High"),
	DM_MAX,
};

/** The space for the transform */
UENUM()
enum ERelativeTransformSpace
{
	/** World space transform. */
	RTS_World,
	/** Actor space transform. */
	RTS_Actor,
	/** Component space transform. */
	RTS_Component,
};

//
// MoveComponent options.
//
enum EMoveComponentFlags
{
	// Bitflags.
	MOVECOMP_NoFlags					= 0x0000,	// no flags
	MOVECOMP_IgnoreBases				= 0x0001,	// ignore collisions with things the Actor is based on
	MOVECOMP_SkipPhysicsMove			= 0x0002,	// when moving this component, do not move the physics representation. Used internally to avoid looping updates when syncing with physics.
	MOVECOMP_NeverIgnoreBlockingOverlaps= 0x0004,	// never ignore initial blocking overlaps during movement, which are usually ignored when moving out of an object. MOVECOMP_IgnoreBases is still respected.
};

#define SCENECOMPONENT_QUAT_TOLERANCE		(1.e-8f) // Comparison tolerance for checking if two FQuats are the same when moving SceneComponents.
#define SCENECOMPONENT_ROTATOR_TOLERANCE	(1.e-4f) // Comparison tolerance for checking if two FRotators are the same when moving SceneComponents.

FORCEINLINE EMoveComponentFlags operator|(EMoveComponentFlags Arg1,EMoveComponentFlags Arg2)	{ return EMoveComponentFlags(uint32(Arg1) | uint32(Arg2)); }
FORCEINLINE EMoveComponentFlags operator&(EMoveComponentFlags Arg1,EMoveComponentFlags Arg2)	{ return EMoveComponentFlags(uint32(Arg1) & uint32(Arg2)); }
FORCEINLINE void operator&=(EMoveComponentFlags& Dest,EMoveComponentFlags Arg)					{ Dest = EMoveComponentFlags(Dest & Arg); }
FORCEINLINE void operator|=(EMoveComponentFlags& Dest,EMoveComponentFlags Arg)					{ Dest = EMoveComponentFlags(Dest | Arg); }

DECLARE_DYNAMIC_MULTICAST_DELEGATE_OneParam(FPhysicsVolumeChanged, class APhysicsVolume*, NewVolume);


/**
 * A SceneComponent has a transform and supports attachment, but has no rendering or collision capabilities.
 * Useful as a 'dummy' component in the hierarchy to offset others.
 * @see [Scene Components](https://docs.unrealengine.com/latest/INT/Programming/UnrealArchitecture/Actors/Components/index.html#scenecomponents)
 */
UCLASS(ClassGroup=(Utility, Common), BlueprintType, hideCategories=(Trigger, PhysicsVolume), meta=(BlueprintSpawnableComponent, IgnoreCategoryKeywordsInSubclasses, ShortTooltip="A Scene Component is a component that has a scene transform and can be attached to other scene components."))
class ENGINE_API USceneComponent : public UActorComponent
{
	GENERATED_BODY()
public:

	/** The name to use for the default scene root variable */
	static const FName& GetDefaultSceneRootVariableName();

	/**
	 * UObject constructor that takes an ObjectInitializer
	 */
	USceneComponent(const FObjectInitializer& ObjectInitializer = FObjectInitializer::Get());

public:

	virtual void GetLifetimeReplicatedProps(TArray<FLifetimeProperty>& OutLifetimeProps) const override;

	/** What we are currently attached to. If valid, RelativeLocation etc. are used relative to this object */
	UPROPERTY(ReplicatedUsing=OnRep_AttachParent)
	class USceneComponent* AttachParent;

	/** List of child SceneComponents that are attached to us. */
	UPROPERTY(Replicated, transient)
	TArray< USceneComponent* > AttachChildren;

	/** Optional socket name on AttachParent that we are attached to. */
	UPROPERTY(ReplicatedUsing=OnRep_AttachSocketName)
	FName AttachSocketName;

	/** if true, will call GetCustomLocation instead or returning the location part of ComponentToWorld */
	UPROPERTY()
	uint32 bRequiresCustomLocation:1;

protected:

	/** True if we have ever updated ComponentToWorld based on RelativeLocation/Rotation/Scale. Used at startup to make sure it is initialized. */
	UPROPERTY(Transient)
	uint32 bWorldToComponentUpdated : 1;

public:

	/** If RelativeLocation should be considered relative to the world, rather than the parent */
	UPROPERTY(EditAnywhere, AdvancedDisplay, BlueprintReadWrite, ReplicatedUsing=OnRep_Transform, Category=Transform)
	uint32 bAbsoluteLocation:1;

	/** If RelativeRotation should be considered relative to the world, rather than the parent */
	UPROPERTY(EditAnywhere, AdvancedDisplay, BlueprintReadWrite, ReplicatedUsing=OnRep_Transform, Category=Transform)
	uint32 bAbsoluteRotation:1;

	/** If RelativeScale3D should be considered relative to the world, rather than the parent */
	UPROPERTY(EditAnywhere, AdvancedDisplay, BlueprintReadWrite, ReplicatedUsing=OnRep_Transform, Category=Transform)
	uint32 bAbsoluteScale:1;

	/** Whether to completely draw the primitive; if false, the primitive is not drawn, does not cast a shadow. */
	UPROPERTY(EditAnywhere, BlueprintReadOnly, ReplicatedUsing=OnRep_Visibility,  Category = Rendering)
	uint32 bVisible:1;

	/** Whether to hide the primitive in game, if the primitive is Visible. */
	UPROPERTY(EditDefaultsOnly, BlueprintReadOnly, Category=Rendering)
	uint32 bHiddenInGame:1;

	/**
	 * Whether or not the cached PhysicsVolume this component overlaps should be updated when the component is moved.
	 * @see GetPhysicsVolume()
	 */
	UPROPERTY(EditAnywhere, BlueprintReadWrite, AdvancedDisplay, Category=Physics)
	uint32 bShouldUpdatePhysicsVolume:1;

	/** If true, a change in the bounds of the component will call trigger a streaming data rebuild */
	UPROPERTY()
	uint32 bBoundsChangeTriggersStreamingDataRebuild:1;

	/** If true, this component uses its parents bounds when attached.
	 *  This can be a significant optimization with many components attached together.
	 */
	UPROPERTY(EditAnywhere, BlueprintReadWrite, AdvancedDisplay, Category=Rendering)
	uint32 bUseAttachParentBound:1;

protected:

	// Transient flag that temporarily disables UpdateOverlaps within DetachFromParent().
	uint32 bDisableDetachmentUpdateOverlaps:1;

	/** If true, OnUpdateTransform virtual will be called each time this component is moved. */
	uint32 bWantsOnUpdateTransform:1;

private:

	// DEPRECATED
	UPROPERTY()
	uint32 bAbsoluteTranslation_DEPRECATED : 1;

	// Appends all descendants (recursively) of this scene component to the list of Children.  NOTE: It does NOT clear the list first.
	void AppendDescendants(TArray<USceneComponent*>& Children) const;

	/** Physics Volume in which this SceneComponent is located **/
	UPROPERTY(transient)
	TWeakObjectPtr<class APhysicsVolume> PhysicsVolume;

public:
	/** Current bounds of the component */
	FBoxSphereBounds Bounds;

	/** Current transform of the component, relative to the world */
	FTransform ComponentToWorld;

private:
	/** Cache that avoids Quat<->Rotator conversions if possible. Only to be used with ComponentToWorld.GetRotation(). */
	FRotationConversionCache WorldRotationCache;

public:

	/** Location of the component relative to its parent */
	UPROPERTY(EditAnywhere, BlueprintReadOnly, ReplicatedUsing=OnRep_Transform, Category = Transform)
	FVector RelativeLocation;

	/** Rotation of the component relative to its parent */
	UPROPERTY(EditAnywhere, BlueprintReadOnly, ReplicatedUsing=OnRep_Transform, Category=Transform)
	FRotator RelativeRotation;

private:
	/** Cache that avoids Quat<->Rotator conversions if possible. Only to be used with RelativeRotation. */
	FRotationConversionCache RelativeRotationCache;

public:
	/**
	*	Non-uniform scaling of the component relative to its parent.
	*	Note that scaling is always applied in local space (no shearing etc)
	*/
	UPROPERTY(BlueprintReadOnly, ReplicatedUsing=OnRep_Transform, interp, Category=Transform)
	FVector RelativeScale3D;

	UPROPERTY()
	FVector RelativeTranslation_DEPRECATED;

	/** How often this component is allowed to move, used to make various optimizations. Only safe to set in constructor, use SetMobility() during runtime. */
	UPROPERTY(Category = Mobility, EditAnywhere, BlueprintReadOnly)
	TEnumAsByte<EComponentMobility::Type> Mobility;

	/** If detail mode is >= system detail mode, primitive won't be rendered. */
	UPROPERTY(EditAnywhere, AdvancedDisplay, BlueprintReadOnly, Category=LOD)
	TEnumAsByte<enum EDetailMode> DetailMode;

private:

	bool bNetUpdateTransform;
	bool bNetUpdateAttachment;
	FName NetOldAttachSocketName;
	USceneComponent *NetOldAttachParent;

	UFUNCTION()
	void OnRep_Transform();

	UFUNCTION()
	void OnRep_AttachParent();

	UFUNCTION()
	void OnRep_AttachSocketName();

	UFUNCTION()
	void OnRep_Visibility(bool OldValue);

	virtual void PreNetReceive() override;
	virtual void PostNetReceive() override;
	virtual void PostRepNotifies() override;

public:

	/**
	 * Velocity of the component.
	 * @see GetComponentVelocity()
	 */
	UPROPERTY()
	FVector ComponentVelocity;

public:
	/**
	 * Set the location of the component relative to its parent
	 * @param NewLocation		New location of the component relative to its parent.		
	 * @param SweepHitResult	Hit result from any impact if sweep is true.
	 * @param bSweep			Whether we sweep to the destination location, triggering overlaps along the way and stopping short of the target if blocked by something.
	 *							Only the root component is swept and checked for blocking collision, child components move without sweeping. If collision is off, this has no effect.
	 * @param bTeleport			Whether we teleport the physics state (if physics collision is enabled for this object).
	 *							If true, physics velocity for this object is unchanged (so ragdoll parts are not affected by change in location).
	 *							If false, physics velocity is updated based on the change in position (affecting ragdoll parts).
	 *							If CCD is on and not teleporting, this will affect objects along the entire sweep volume.
	 */
	UFUNCTION(BlueprintCallable, Category="Utilities|Transformation", meta=(DisplayName="SetRelativeLocation"))
	void K2_SetRelativeLocation(FVector NewLocation, bool bSweep, FHitResult& SweepHitResult, bool bTeleport);
	void SetRelativeLocation(FVector NewLocation, bool bSweep=false, FHitResult* OutSweepHitResult=nullptr, ETeleportType Teleport = ETeleportType::None);


	/**
	 * Set the rotation of the component relative to its parent
	 * @param NewRotation		New rotation of the component relative to its parent
	 * @param SweepHitResult	Hit result from any impact if sweep is true.
	 * @param bSweep			Whether we sweep to the destination (currently not supported for rotation).
	 * @param bTeleport			Whether we teleport the physics state (if physics collision is enabled for this object).
	 *							If true, physics velocity for this object is unchanged (so ragdoll parts are not affected by change in location).
	 *							If false, physics velocity is updated based on the change in position (affecting ragdoll parts).
	 */
	UFUNCTION(BlueprintCallable, Category="Utilities|Transformation", meta=(DisplayName="SetRelativeRotation", AdvancedDisplay="bSweep,SweepHitResult,bTeleport"))
	void K2_SetRelativeRotation(FRotator NewRotation, bool bSweep, FHitResult& SweepHitResult, bool bTeleport);
	void SetRelativeRotation(FRotator NewRotation, bool bSweep=false, FHitResult* OutSweepHitResult=nullptr, ETeleportType Teleport = ETeleportType::None);
	void SetRelativeRotation(const FQuat& NewRotation, bool bSweep=false, FHitResult* OutSweepHitResult=nullptr, ETeleportType Teleport = ETeleportType::None);

	/**
	 * Set the transform of the component relative to its parent
	 * @param NewTransform		New transform of the component relative to its parent.
	 * @param SweepHitResult	Hit result from any impact if sweep is true.
	 * @param bSweep			Whether we sweep to the destination (currently not supported for rotation).
	 * @param bTeleport			Whether we teleport the physics state (if physics collision is enabled for this object).
	 *							If true, physics velocity for this object is unchanged (so ragdoll parts are not affected by change in location).
	 *							If false, physics velocity is updated based on the change in position (affecting ragdoll parts).
	 */
	UFUNCTION(BlueprintCallable, Category="Utilities|Transformation", meta=(DisplayName="SetRelativeTransform"))
	void K2_SetRelativeTransform(const FTransform& NewTransform, bool bSweep, FHitResult& SweepHitResult, bool bTeleport);
	void SetRelativeTransform(const FTransform& NewTransform, bool bSweep=false, FHitResult* OutSweepHitResult=nullptr, ETeleportType Teleport = ETeleportType::None);

	/** Returns the transform of the component relative to its parent */
	UFUNCTION(BlueprintCallable, Category="Utilities|Transformation")
	FTransform GetRelativeTransform() const;

	/** Reset the transform of the component relative to its parent. Sets relative location to zero, relative rotation to no rotation, and Scale to 1. */
	UFUNCTION(BlueprintCallable, Category="Utilities|Transformation")
	void ResetRelativeTransform();

	/** Set the non-uniform scale of the component relative to its parent */
	UFUNCTION(BlueprintCallable, Category="Utilities|Transformation")
	virtual void SetRelativeScale3D(FVector NewScale3D);

	/**
	 * Adds a delta to the translation of the component relative to its parent
	 * @param DeltaLocation		Change in location of the component relative to its parent
	 * @param SweepHitResult	Hit result from any impact if sweep is true.
	 * @param bSweep			Whether we sweep to the destination location, triggering overlaps along the way and stopping short of the target if blocked by something.
	 *							Only the root component is swept and checked for blocking collision, child components move without sweeping. If collision is off, this has no effect.
	 * @param bTeleport			Whether we teleport the physics state (if physics collision is enabled for this object).
	 *							If true, physics velocity for this object is unchanged (so ragdoll parts are not affected by change in location).
	 *							If false, physics velocity is updated based on the change in position (affecting ragdoll parts).
	 *							If CCD is on and not teleporting, this will affect objects along the entire sweep volume.
	 */
	UFUNCTION(BlueprintCallable, Category="Utilities|Transformation", meta=(DisplayName="AddRelativeLocation"))
	void K2_AddRelativeLocation(FVector DeltaLocation, bool bSweep, FHitResult& SweepHitResult, bool bTeleport);
	void AddRelativeLocation(FVector DeltaLocation, bool bSweep=false, FHitResult* OutSweepHitResult=nullptr, ETeleportType Teleport = ETeleportType::None);

	/**
	 * Adds a delta the rotation of the component relative to its parent
	 * @param DeltaRotation		Change in rotation of the component relative to is parent.
	 * @param SweepHitResult	Hit result from any impact if sweep is true.
	 * @param bSweep			Whether we sweep to the destination (currently not supported for rotation).
	 * @param bTeleport			Whether we teleport the physics state (if physics collision is enabled for this object).
	 *							If true, physics velocity for this object is unchanged (so ragdoll parts are not affected by change in location).
	 *							If false, physics velocity is updated based on the change in position (affecting ragdoll parts).
	 */
	UFUNCTION(BlueprintCallable, Category="Utilities|Transformation", meta=(DisplayName="AddRelativeRotation", AdvancedDisplay="bSweep,SweepHitResult,bTeleport"))
	void K2_AddRelativeRotation(FRotator DeltaRotation, bool bSweep, FHitResult& SweepHitResult, bool bTeleport);
	void AddRelativeRotation(FRotator DeltaRotation, bool bSweep=false, FHitResult* OutSweepHitResult=nullptr, ETeleportType Teleport = ETeleportType::None);
	void AddRelativeRotation(const FQuat& DeltaRotation, bool bSweep=false, FHitResult* OutSweepHitResult=nullptr, ETeleportType Teleport = ETeleportType::None);

	/**
	 * Adds a delta to the location of the component in its local reference frame
	 * @param DeltaLocation		Change in location of the component in its local reference frame.
	 * @param SweepHitResult	Hit result from any impact if sweep is true.
	 * @param bSweep			Whether we sweep to the destination location, triggering overlaps along the way and stopping short of the target if blocked by something.
	 *							Only the root component is swept and checked for blocking collision, child components move without sweeping. If collision is off, this has no effect.
	 * @param bTeleport			Whether we teleport the physics state (if physics collision is enabled for this object).
	 *							If true, physics velocity for this object is unchanged (so ragdoll parts are not affected by change in location).
	 *							If false, physics velocity is updated based on the change in position (affecting ragdoll parts).
	 *							If CCD is on and not teleporting, this will affect objects along the entire sweep volume.
	 */
	UFUNCTION(BlueprintCallable, Category="Utilities|Transformation", meta=(DisplayName="AddLocalOffset", Keywords="location position"))
	void K2_AddLocalOffset(FVector DeltaLocation, bool bSweep, FHitResult& SweepHitResult, bool bTeleport);
	void AddLocalOffset(FVector DeltaLocation, bool bSweep=false, FHitResult* OutSweepHitResult=nullptr, ETeleportType Teleport = ETeleportType::None);

	
	/**
	 * Adds a delta to the rotation of the component in its local reference frame
	 * @param DeltaRotation		Change in rotation of the component in its local reference frame.
	 * @param SweepHitResult	Hit result from any impact if sweep is true.
	 * @param bSweep			Whether we sweep to the destination (currently not supported for rotation).
	 * @param bTeleport			Whether we teleport the physics state (if physics collision is enabled for this object).
	 *							If true, physics velocity for this object is unchanged (so ragdoll parts are not affected by change in location).
	 *							If false, physics velocity is updated based on the change in position (affecting ragdoll parts).
	 */
	UFUNCTION(BlueprintCallable, Category="Utilities|Transformation", meta=(DisplayName="AddLocalRotation", AdvancedDisplay="bSweep,SweepHitResult,bTeleport"))
	void K2_AddLocalRotation(FRotator DeltaRotation, bool bSweep, FHitResult& SweepHitResult, bool bTeleport);
	void AddLocalRotation(FRotator DeltaRotation, bool bSweep=false, FHitResult* OutSweepHitResult=nullptr, ETeleportType Teleport = ETeleportType::None);
	void AddLocalRotation(const FQuat& DeltaRotation, bool bSweep=false, FHitResult* OutSweepHitResult=nullptr, ETeleportType Teleport = ETeleportType::None);


	/**
	 * Adds a delta to the transform of the component in its local reference frame. Scale is unchanged.
	 * @param DeltaTransform	Change in transform of the component in its local reference frame. Scale is unchanged.
	 * @param SweepHitResult	Hit result from any impact if sweep is true.
	 * @param bSweep			Whether we sweep to the destination location, triggering overlaps along the way and stopping short of the target if blocked by something.
	 *							Only the root component is swept and checked for blocking collision, child components move without sweeping. If collision is off, this has no effect.
	 * @param bTeleport			Whether we teleport the physics state (if physics collision is enabled for this object).
	 *							If true, physics velocity for this object is unchanged (so ragdoll parts are not affected by change in location).
	 *							If false, physics velocity is updated based on the change in position (affecting ragdoll parts).
	 *							If CCD is on and not teleporting, this will affect objects along the entire sweep volume.
	 */
	UFUNCTION(BlueprintCallable, Category="Utilities|Transformation", meta=(DisplayName="AddLocalTransform"))
	void K2_AddLocalTransform(const FTransform& DeltaTransform, bool bSweep, FHitResult& SweepHitResult, bool bTeleport);
	void AddLocalTransform(const FTransform& DeltaTransform, bool bSweep=false, FHitResult* OutSweepHitResult=nullptr, ETeleportType Teleport = ETeleportType::None);


	/**
	 * Put this component at the specified location in world space. Updates relative location to achieve the final world location.
	 * @param NewLocation		New location in world space for the component.
	 * @param SweepHitResult	Hit result from any impact if sweep is true.
	 * @param bSweep			Whether we sweep to the destination location, triggering overlaps along the way and stopping short of the target if blocked by something.
	 *							Only the root component is swept and checked for blocking collision, child components move without sweeping. If collision is off, this has no effect.
	 * @param bTeleport			Whether we teleport the physics state (if physics collision is enabled for this object).
	 *							If true, physics velocity for this object is unchanged (so ragdoll parts are not affected by change in location).
	 *							If false, physics velocity is updated based on the change in position (affecting ragdoll parts).
	 *							If CCD is on and not teleporting, this will affect objects along the entire sweep volume.
	 */
	UFUNCTION(BlueprintCallable, Category="Utilities|Transformation", meta=(DisplayName="SetWorldLocation"))
	void K2_SetWorldLocation(FVector NewLocation, bool bSweep, FHitResult& SweepHitResult, bool bTeleport);
	void SetWorldLocation(FVector NewLocation, bool bSweep=false, FHitResult* OutSweepHitResult=nullptr, ETeleportType Teleport = ETeleportType::None);


	/*
	 * Put this component at the specified rotation in world space. Updates relative rotation to achieve the final world rotation.
	 * @param NewRotation		New rotation in world space for the component.
	 * @param SweepHitResult	Hit result from any impact if sweep is true.
	 * @param bSweep			Whether we sweep to the destination (currently not supported for rotation).
	 * @param bTeleport			Whether we teleport the physics state (if physics collision is enabled for this object).
	 *							If true, physics velocity for this object is unchanged (so ragdoll parts are not affected by change in location).
	 *							If false, physics velocity is updated based on the change in position (affecting ragdoll parts).
	 *							If CCD is on and not teleporting, this will affect objects along the entire sweep volume.
	 */
	UFUNCTION(BlueprintCallable, Category="Utilities|Transformation", meta=(DisplayName="SetWorldRotation", AdvancedDisplay="bSweep,SweepHitResult,bTeleport"))
	void K2_SetWorldRotation(FRotator NewRotation, bool bSweep, FHitResult& SweepHitResult, bool bTeleport);
	void SetWorldRotation(FRotator NewRotation, bool bSweep=false, FHitResult* OutSweepHitResult=nullptr, ETeleportType Teleport = ETeleportType::None);
	void SetWorldRotation(const FQuat& NewRotation, bool bSweep=false, FHitResult* OutSweepHitResult=nullptr, ETeleportType Teleport = ETeleportType::None);


	/**
	 * Set the relative scale of the component to put it at the supplied scale in world space.
	 * @param NewScale		New scale in world space for this component.
	 */
	UFUNCTION(BlueprintCallable, Category="Utilities|Transformation")
	void SetWorldScale3D(FVector NewScale);

	/**
	 * Set the transform of the component in world space.
	 * @param NewTransform		New transform in world space for the component.
	 * @param SweepHitResult	Hit result from any impact if sweep is true.
	 * @param bSweep			Whether we sweep to the destination location, triggering overlaps along the way and stopping short of the target if blocked by something.
	 *							Only the root component is swept and checked for blocking collision, child components move without sweeping. If collision is off, this has no effect.
	 * @param bTeleport			Whether we teleport the physics state (if physics collision is enabled for this object).
	 *							If true, physics velocity for this object is unchanged (so ragdoll parts are not affected by change in location).
	 *							If false, physics velocity is updated based on the change in position (affecting ragdoll parts).
	 *							If CCD is on and not teleporting, this will affect objects along the entire sweep volume.
	 */
	UFUNCTION(BlueprintCallable, Category="Utilities|Transformation", meta=(DisplayName="SetWorldTransform"))
	void K2_SetWorldTransform(const FTransform& NewTransform, bool bSweep, FHitResult& SweepHitResult, bool bTeleport);
	void SetWorldTransform(const FTransform& NewTransform, bool bSweep=false, FHitResult* OutSweepHitResult=nullptr, ETeleportType Teleport = ETeleportType::None);


	/**
	 * Adds a delta to the location of the component in world space.
	 * @param DeltaLocation		Change in location in world space for the component.
	 * @param SweepHitResult	Hit result from any impact if sweep is true.
	 * @param bSweep			Whether we sweep to the destination location, triggering overlaps along the way and stopping short of the target if blocked by something.
	 *							Only the root component is swept and checked for blocking collision, child components move without sweeping. If collision is off, this has no effect.
	 * @param bTeleport			Whether we teleport the physics state (if physics collision is enabled for this object).
	 *							If true, physics velocity for this object is unchanged (so ragdoll parts are not affected by change in location).
	 *							If false, physics velocity is updated based on the change in position (affecting ragdoll parts).
	 *							If CCD is on and not teleporting, this will affect objects along the entire sweep volume.
	 */
	UFUNCTION(BlueprintCallable, Category="Utilities|Transformation", meta=(DisplayName="AddWorldOffset", Keywords="location position"))
	void K2_AddWorldOffset(FVector DeltaLocation, bool bSweep, FHitResult& SweepHitResult, bool bTeleport);
	void AddWorldOffset(FVector DeltaLocation, bool bSweep=false, FHitResult* OutSweepHitResult=nullptr, ETeleportType Teleport = ETeleportType::None);


	/**
	 * Adds a delta to the rotation of the component in world space.
	 * @param DeltaRotation		Change in rotation in world space for the component.
	 * @param SweepHitResult	Hit result from any impact if sweep is true.
	 * @param bSweep			Whether we sweep to the destination (currently not supported for rotation).
	 * @param bTeleport			Whether we teleport the physics state (if physics collision is enabled for this object).
	 *							If true, physics velocity for this object is unchanged (so ragdoll parts are not affected by change in location).
	 *							If false, physics velocity is updated based on the change in position (affecting ragdoll parts).
	 *							If CCD is on and not teleporting, this will affect objects along the entire sweep volume.
	 */
	UFUNCTION(BlueprintCallable, Category="Utilities|Transformation", meta=(DisplayName="AddWorldRotation", AdvancedDisplay="bSweep,SweepHitResult,bTeleport"))
	void K2_AddWorldRotation(FRotator DeltaRotation, bool bSweep, FHitResult& SweepHitResult, bool bTeleport);
	void AddWorldRotation(FRotator DeltaRotation, bool bSweep=false, FHitResult* OutSweepHitResult=nullptr, ETeleportType Teleport = ETeleportType::None);
	void AddWorldRotation(const FQuat& DeltaRotation, bool bSweep=false, FHitResult* OutSweepHitResult=nullptr, ETeleportType Teleport = ETeleportType::None);

	/**
	 * Adds a delta to the transform of the component in world space. Scale is unchanged.
	 * @param DeltaTransform	Change in transform in world space for the component. Scale is unchanged.
	 * @param SweepHitResult	Hit result from any impact if sweep is true.
	 * @param bSweep			Whether we sweep to the destination location, triggering overlaps along the way and stopping short of the target if blocked by something.
	 *							Only the root component is swept and checked for blocking collision, child components move without sweeping. If collision is off, this has no effect.
	 * @param bTeleport			Whether we teleport the physics state (if physics collision is enabled for this object).
	 *							If true, physics velocity for this object is unchanged (so ragdoll parts are not affected by change in location).
	 *							If false, physics velocity is updated based on the change in position (affecting ragdoll parts).
	 *							If CCD is on and not teleporting, this will affect objects along the entire sweep volume.
	 */
	UFUNCTION(BlueprintCallable, Category="Utilities|Transformation", meta=(DisplayName="AddWorldTransform"))
	void K2_AddWorldTransform(const FTransform& DeltaTransform, bool bSweep, FHitResult& SweepHitResult, bool bTeleport);
	void AddWorldTransform(const FTransform& DeltaTransform, bool bSweep=false, FHitResult* OutSweepHitResult=nullptr, ETeleportType Teleport = ETeleportType::None);

	/** Return location of the component, in world space */
	UFUNCTION(BlueprintCallable, meta=(DisplayName = "GetWorldLocation"), Category="Utilities|Transformation")
	FVector K2_GetComponentLocation() const;

	/** Returns rotation of the component, in world space. */
	UFUNCTION(BlueprintCallable, meta=(DisplayName = "GetWorldRotation"), Category="Utilities|Transformation")
	FRotator K2_GetComponentRotation() const;
	
	/** Returns scale of the component, in world space. */
	UFUNCTION(BlueprintCallable, meta=(DisplayName = "GetWorldScale"), Category="Utilities|Transformation")
	FVector K2_GetComponentScale() const;

	/** Get the current component-to-world transform for this component */
	UFUNCTION(BlueprintCallable, meta=(DisplayName = "GetWorldTransform"), Category="Utilities|Transformation")
	FTransform K2_GetComponentToWorld() const;

	/** Get the forward (X) unit direction vector from this component, in world space.  */
	UFUNCTION(BlueprintCallable, Category="Utilities|Transformation")
	FVector GetForwardVector() const;

	/** Get the up (Z) unit direction vector from this component, in world space.  */
	UFUNCTION(BlueprintCallable, Category="Utilities|Transformation")
	FVector GetUpVector() const;

	/** Get the right (Y) unit direction vector from this component, in world space.  */
	UFUNCTION(BlueprintCallable, Category="Utilities|Transformation")
	FVector GetRightVector() const;

	/** Returns whether the specified body is currently using physics simulation */
	UFUNCTION(BlueprintCallable, Category="Physics")
	virtual bool IsSimulatingPhysics(FName BoneName = NAME_None) const;

	/** Returns whether the specified body is currently using physics simulation */
	UFUNCTION(BlueprintCallable, Category="Physics")
	virtual bool IsAnySimulatingPhysics() const;

	/** Get the SceneComponent we are attached to. */
	UFUNCTION(BlueprintCallable, Category="Utilities|Transformation")
	USceneComponent* GetAttachParent() const;

	/** Get the socket we are attached to. */
	UFUNCTION(BlueprintCallable, Category="Utilities|Transformation")
	FName GetAttachSocketName() const;

	/** Gets all parent components up to and including the root component */
	UFUNCTION(BlueprintCallable, Category="Components")
	void GetParentComponents(TArray<class USceneComponent*>& Parents) const;

	/** Gets the number of attached children components */
	UFUNCTION(BlueprintCallable, Category="Components")
	int32 GetNumChildrenComponents() const;

	/** Gets the attached child component at the specified location */
	UFUNCTION(BlueprintCallable, Category="Components")
	class USceneComponent* GetChildComponent(int32 ChildIndex) const;

	/** 
	 * Gets all the attached child components
	 * @param bIncludeAllDescendants Whether to include all descendants in the list of children (i.e. grandchildren, great grandchildren, etc.)
	 * @param Children The list of attached child components
	 */
	UFUNCTION(BlueprintCallable, Category="Components")
	void GetChildrenComponents(bool bIncludeAllDescendants, TArray<USceneComponent*>& Children) const;

	/**
	 * Attach this component to another scene component, optionally at a named socket. It is valid to call this on components whether or not they have been Registered.
	 * @param  InParent				Parent to attach to.
	 * @param  InSocketName			Optional socket to attach to on the parent.
	 * @param  AttachType			How to handle transform when attaching (Keep relative offset, keep world position, etc).
	 * @param  bWeldSimulatedBodies Whether to weld together simulated physics bodies.
	 * @return True if attachment is successful (or already attached to requested parent/socket), false if attachment is rejected and there is no change in AttachParent.
	 */
	 bool AttachTo(class USceneComponent* InParent, FName InSocketName = NAME_None, EAttachLocation::Type AttachType = EAttachLocation::KeepRelativeOffset, bool bWeldSimulatedBodies = false);

	/**
	 * Attach this component to another scene component, optionally at a named socket. It is valid to call this on components whether or not they have been Registered.
	 * @param  InParent				Parent to attach to.
	 * @param  InSocketName			Optional socket to attach to on the parent.
	 * @param  AttachType			How to handle transform when attaching (Keep relative offset, keep world position, etc).
	 * @param  bWeldSimulatedBodies Whether to weld together simulated physics bodies.
	*/
	UFUNCTION(BlueprintCallable, Category = "Utilities|Transformation", meta = (DisplayName = "AttachTo", AttachType = "KeepRelativeOffset"))
	void K2_AttachTo(class USceneComponent* InParent, FName InSocketName = NAME_None, EAttachLocation::Type AttachType = EAttachLocation::KeepRelativeOffset, bool bWeldSimulatedBodies = true);

	/** Zeroes out the relative transform of the component, and calls AttachTo(). Useful for attaching directly to a scene component or socket location  */
	UFUNCTION(BlueprintCallable, meta=(DeprecatedFunction, DeprecationMessage = "Use AttachTo with EAttachLocation::SnapToTarget option instead"), Category="Utilities|Transformation")
	void SnapTo(class USceneComponent* InParent, FName InSocketName = NAME_None);

	/** 
	 *	Detach this component from whatever it is attached to. Automatically unwelds components that are welded together (See WeldTo)
	 *   @param bMaintainWorldTransform	If true, update the relative location/rotation of the component to keep its world position the same *	
	 */
	UFUNCTION(BlueprintCallable, Category="Utilities|Transformation")
	virtual void DetachFromParent(bool bMaintainWorldPosition = false, bool bCallModify = true);


	/** 
	 * Gets the names of all the sockets on the component.
	 * @return Get the names of all the sockets on the component.
	 */
	UFUNCTION(BlueprintCallable, Category="Utilities|Transformation", meta=(Keywords="Bone"))
	TArray<FName> GetAllSocketNames() const;

	/** 
	 * Get world-space socket transform.
	 * @param InSocketName Name of the socket or the bone to get the transform 
	 * @return Socket transform in world space if socket if found. Otherwise it will return component's transform in world space.
	 */
	UFUNCTION(BlueprintCallable, Category="Utilities|Transformation", meta=(Keywords="Bone"))
	virtual FTransform GetSocketTransform(FName InSocketName, ERelativeTransformSpace TransformSpace = RTS_World) const;

	/** 
	 * Get world-space socket or bone location.
	 * @param InSocketName Name of the socket or the bone to get the transform 
	 * @return Socket transform in world space if socket if found. Otherwise it will return component's transform in world space.
	 */
	UFUNCTION(BlueprintCallable, Category="Utilities|Transformation", meta=(Keywords="Bone"))
	virtual FVector GetSocketLocation(FName InSocketName) const;

	/** 
	 * Get world-space socket or bone  FRotator rotation.
	 * @param InSocketName Name of the socket or the bone to get the transform 
	 * @return Socket transform in world space if socket if found. Otherwise it will return component's transform in world space.
	 */
	UFUNCTION(BlueprintCallable, Category="Utilities|Transformation", meta=(Keywords="Bone"))
	virtual FRotator GetSocketRotation(FName InSocketName) const;

	/** 
	 * Get world-space socket or bone FQuat rotation.
	 * @param InSocketName Name of the socket or the bone to get the transform 
	 * @return Socket transform in world space if socket if found. Otherwise it will return component's transform in world space.
	 */
	UFUNCTION(BlueprintCallable, Category="Utilities|Transformation", meta=(Keywords="Bone", DeprecatedFunction, DeprecationMessage="Use GetSocketRotation instead, Quat is not fully supported in blueprints."))
	virtual FQuat GetSocketQuaternion(FName InSocketName) const;

	/** 
	 * return true if socket with the given name exists
	 * @param InSocketName Name of the socket or the bone to get the transform 
	 * @return true if the socket with the given name exists. Otherwise, return false
	 */
	UFUNCTION(BlueprintCallable, Category="Utilities|Transformation", meta=(Keywords="Bone"))
	virtual bool DoesSocketExist(FName InSocketName) const;

	/**
	 * Returns true if this component has any sockets
	 */
	virtual bool HasAnySockets() const;

	/**
	 * Get a list of sockets this component contains
	 */
	virtual void QuerySupportedSockets(TArray<FComponentSocketDescription>& OutSockets) const;

	/** 
	 * Get velocity of the component: either ComponentVelocity, or the velocity of the physics body if simulating physics.
	 * @return Velocity of the component
	 */
	UFUNCTION(BlueprintCallable, Category="Utilities|Transformation")
	virtual FVector GetComponentVelocity() const;

	/** 
	 * Is this component visible or not in game
	 * @return true if visible
	 */
	UFUNCTION(BlueprintCallable, Category="Rendering")
	virtual bool IsVisible() const;

	/** 
	 * Set visibility of the component, if during game use this to turn on/off
	 */
	UFUNCTION(BlueprintCallable, Category="Rendering")
	virtual void SetVisibility(bool bNewVisibility, bool bPropagateToChildren=false);

	/** 
	 * Toggle visibility of the component
	 */
	UFUNCTION(BlueprintCallable, Category="Rendering")
	void ToggleVisibility(bool bPropagateToChildren=false);

	/**
	 * Changes the value of HiddenGame.
	 * @param NewHidden	- The value to assign to HiddenGame.
	 */
	UFUNCTION(BlueprintCallable, Category="Development")
	virtual void SetHiddenInGame(bool NewHidden, bool bPropagateToChildren=false);

public:
	/** Delegate that will be called when PhysicsVolume has been changed **/
	UPROPERTY(BlueprintAssignable, Category=PhysicsVolume, meta=(DisplayName="Physics Volume Changed"))
	FPhysicsVolumeChanged PhysicsVolumeChangedDelegate;

	//~ Begin ActorComponent Interface
	virtual void OnRegister() override;
	/** Return true if CreateRenderState() should be called */
	virtual bool ShouldCreateRenderState() const override
	{
		return true;
	}
	virtual void UpdateComponentToWorld(bool bSkipPhysicsMove = false, ETeleportType Teleport = ETeleportType::None) override final
	{
		UpdateComponentToWorldWithParent(AttachParent, AttachSocketName, bSkipPhysicsMove, RelativeRotationCache.RotatorToQuat(RelativeRotation), Teleport);
	}
	virtual void DestroyComponent(bool bPromoteChildren = false) override;
	virtual void OnComponentDestroyed() override;
	virtual void ApplyWorldOffset(const FVector& InOffset, bool bWorldShift) override;
	virtual class FActorComponentInstanceData* GetComponentInstanceData() const override;
	//~ End ActorComponent Interface

	// Call UpdateComponentToWorld if bWorldToComponentUpdated is false.
	void ConditionalUpdateComponentToWorld();

	//~ Begin UObject Interface
	virtual void Serialize(FArchive& Ar) override;
	virtual void PostInterpChange(UProperty* PropertyThatChanged) override;
	virtual void BeginDestroy() override;
#if WITH_EDITORONLY_DATA
	static void AddReferencedObjects(UObject* InThis, FReferenceCollector& Collector);
#endif

#if WITH_EDITOR
	virtual void PostEditChangeProperty(FPropertyChangedEvent& PropertyChangedEvent) override;
	virtual void PostEditChangeChainProperty(FPropertyChangedChainEvent& PropertyChangedEvent) override;
#endif

	//~ End UObject Interface
protected:
	/**
	 * Internal helper, for use from MoveComponent().  Special codepath since the normal setters call MoveComponent.
	 * @return: true if location or rotation was changed.
	 */
	bool InternalSetWorldLocationAndRotation(FVector NewLocation, const FQuat& NewQuat, bool bNoPhysics = false, ETeleportType Teleport = ETeleportType::None);

	virtual void OnUpdateTransform(bool bSkipPhysicsMove, ETeleportType Teleport = ETeleportType::None);

	/** Check if mobility is set to non-static. If it's static we trigger a PIE warning and return true*/
	bool CheckStaticMobilityAndWarn(const FText& ActionText) const;

private:

	void PropagateTransformUpdate(bool bTransformChanged, bool bSkipPhysicsMove = false, ETeleportType Teleport = ETeleportType::None);
	void UpdateComponentToWorldWithParent(USceneComponent* Parent, FName SocketName, bool bSkipPhysicsMove, const FQuat& RelativeRotationQuat, ETeleportType Teleport = ETeleportType::None);


public:

	/** Queries world and updates overlap tracking state for this component */
	virtual void UpdateOverlaps(TArray<FOverlapInfo> const* PendingOverlaps=nullptr, bool bDoNotifies=true, const TArray<FOverlapInfo>* OverlapsAtEndLocation=nullptr);

	/**
	 * Tries to move the component by a movement vector (Delta) and sets rotation to NewRotation.
	 * Assumes that the component's current location is valid and that the component does fit in its current Location.
	 * Dispatches blocking hit notifications (if bSweep is true), and calls UpdateOverlaps() after movement to update overlap state.
	 *
	 * @note This simply calls the virtual MoveComponentImpl() which can be overridden to implement custom behavior.
	 * @note The overload taking rotation as an FQuat is slightly faster than the version using FRotator (which will be converted to an FQuat)..
	 * @param Delta			The desired location change in world space.
	 * @param NewRotation	The new desired rotation in world space.
	 * @param bSweep		Whether we sweep to the destination location, triggering overlaps along the way and stopping short of the target if blocked by something.
	 *						Only the root component is swept and checked for blocking collision, child components move without sweeping. If collision is off, this has no effect.
	 * @param Teleport		Whether we teleport the physics state (if physics collision is enabled for this object).
	 *						If TeleportPhysics, physics velocity for this object is unchanged (so ragdoll parts are not affected by change in location).
	 *						If None, physics velocity is updated based on the change in position (affecting ragdoll parts).
	 *						If CCD is on and not teleporting, this will affect objects along the entire swept volume.
	 * @param Hit			Optional output describing the blocking hit that stopped the move, if any.
	 * @param MoveFlags		Flags controlling behavior of the move. @see EMoveComponentFlags
	 * @param Teleport      Determines whether to teleport the physics body or not. Teleporting will maintain constant velocity and avoid collisions along the path
	 * @return				True if some movement occurred, false if no movement occurred.
	 */
	bool MoveComponent( const FVector& Delta, const FQuat& NewRotation,    bool bSweep, FHitResult* Hit=NULL, EMoveComponentFlags MoveFlags = MOVECOMP_NoFlags, ETeleportType Teleport = ETeleportType::None);
	bool MoveComponent( const FVector& Delta, const FRotator& NewRotation, bool bSweep, FHitResult* Hit=NULL, EMoveComponentFlags MoveFlags = MOVECOMP_NoFlags, ETeleportType Teleport = ETeleportType::None);

protected:

	// Override this method for custom behavior.
	virtual bool MoveComponentImpl(const FVector& Delta, const FQuat& NewRotation, bool bSweep, FHitResult* Hit = NULL, EMoveComponentFlags MoveFlags = MOVECOMP_NoFlags, ETeleportType Teleport = ETeleportType::None);

public:


	/** Returns true if movement is currently within the scope of an FScopedMovementUpdate. */
	bool IsDeferringMovementUpdates() const;

	/** Returns the current scoped movement update, or NULL if there is none. @see FScopedMovementUpdate */
	class FScopedMovementUpdate* GetCurrentScopedMovement() const;

private:

	/** Stack of current movement scopes. */
	TArray<class FScopedMovementUpdate*> ScopedMovementStack;

	void BeginScopedMovementUpdate(class FScopedMovementUpdate& ScopedUpdate);
	void EndScopedMovementUpdate(class FScopedMovementUpdate& ScopedUpdate);

	friend class FScopedMovementUpdate;

#if WITH_EDITORONLY_DATA
protected:
	/** Editor only component used to display the sprite so as to be able to see the location of the Audio Component  */
	class UBillboardComponent* SpriteComponent;

public:
	UPROPERTY()
	uint32 bVisualizeComponent : 1;
#endif

public:

	/** Called when AttachParent changes, to allow the scene to update its attachment state. */
	virtual void OnAttachmentChanged() {}

	/** Return location of the component, in world space */
	FORCEINLINE FVector GetComponentLocation() const
	{
		if (bRequiresCustomLocation)
		{
			return GetCustomLocation();
		}
		else
		{
			return ComponentToWorld.GetLocation();
		}
	}

	/** Internal routine. Only called if bRequiresCustomLocation is true, Return location of the component, in world space */
	virtual FVector GetCustomLocation() const
	{
		check(0); // if you have custom location, you should not end up here!
		return ComponentToWorld.GetLocation();
	}

	/** Return rotation of the component, in world space */
	FORCEINLINE FRotator GetComponentRotation() const
	{
		return WorldRotationCache.NormalizedQuatToRotator(ComponentToWorld.GetRotation());
	}

	/** Return rotation quaternion of the component, in world space */
	FORCEINLINE FQuat GetComponentQuat() const
	{
		return ComponentToWorld.GetRotation();
	}

	/** Return scale of the component, in world space */
	FORCEINLINE FVector GetComponentScale() const
	{
		return ComponentToWorld.GetScale3D();
	}

	/** Get the current component-to-world transform for this component */
	FORCEINLINE FTransform GetComponentToWorld() const 
	{ 
		return ComponentToWorld; // TODO: probably deprecate this in favor of GetComponentTransform
	}

	/** Get the current component-to-world transform for this component */
	FORCEINLINE FTransform GetComponentTransform() const
	{
		return ComponentToWorld;
	}

	/** Update transforms of any components attached to this one. */
	void UpdateChildTransforms(bool bSkipPhysicsMove = false, ETeleportType Teleport = ETeleportType::None);

	/** Calculate the bounds of the component. Default behavior is a bounding box/sphere of zero size. */
	virtual FBoxSphereBounds CalcBounds(const FTransform& LocalToWorld) const;

	/**
	 * Calculate the axis-aligned bounding cylinder of the component (radius in X-Y, half-height along Z axis).
	 * Default behavior is just a cylinder around the box of the cached BoxSphereBounds.
	 */
	virtual void CalcBoundingCylinder(float& CylinderRadius, float& CylinderHalfHeight) const;

	/** Update the Bounds of the component.*/
	void UpdateBounds();

	/** If true, bounds should be used when placing component/actor in level. Does not affect spawning. */
	virtual bool ShouldCollideWhenPlacing() const
	{
		return false;
	}

	/** 
	 * Updates the PhysicsVolume of this SceneComponent, if bShouldUpdatePhysicsVolume is true.
	 * 
	 * @param bTriggerNotifiers		if true, send zone/volume change events
	 */
	virtual void UpdatePhysicsVolume( bool bTriggerNotifiers );

	/**
	 * Replace current PhysicsVolume to input NewVolume
	 *
	 * @param NewVolume				NewVolume to replace
	 * @param bTriggerNotifiers		if true, send zone/volume change events
	 */
	void SetPhysicsVolume( APhysicsVolume * NewVolume,  bool bTriggerNotifiers );

	/** 
	 * Get the PhysicsVolume overlapping this component.
	 */
	UFUNCTION(BlueprintCallable, Category=PhysicsVolume)
	APhysicsVolume* GetPhysicsVolume() const;


	/** Return const reference to CollsionResponseContainer */
	virtual const FCollisionResponseContainer& GetCollisionResponseToChannels() const;

	/** Return true if visible in editor **/
	virtual bool IsVisibleInEditor() const;

	/** return true if it should render **/
	bool ShouldRender() const;

	/** return true if it can ever render **/
	bool CanEverRender() const;

	/** 
	 *  Looking at various values of the component, determines if this
	 *  component should be added to the scene
	 * @return true if the component is visible and should be added to the scene, false otherwise
	 */
	bool ShouldComponentAddToScene() const;

#if WITH_EDITOR
	/** Called when this component is moved in the editor */
	virtual void PostEditComponentMove(bool bFinished) {}
	virtual bool CanEditChange( const UProperty* Property ) const override;

	virtual const int32 GetNumUncachedStaticLightingInteractions() const;

	virtual void PreFeatureLevelChange(ERHIFeatureLevel::Type PendingFeatureLevel) {}
#endif // WITH_EDITOR

protected:

	/** Calculate the new ComponentToWorld transform for this component.
		Parent is optional and can be used for computing ComponentToWorld based on arbitrary USceneComponent.
<<<<<<< HEAD
		If Parent is not passed in or is NULL then we use the component's existing AttachParent and AttachSocket */
	virtual FTransform CalcNewComponentToWorld(const FTransform& NewRelativeTransform, const USceneComponent* Parent = NULL, FName SocketName = NAME_None) const;
=======
		If Parent is not passed in we use the component's AttachParent*/
	FORCEINLINE FTransform CalcNewComponentToWorld(const FTransform& NewRelativeTransform, const USceneComponent* Parent = NULL, FName SocketName = NAME_None) const
	{
		SocketName = Parent ? SocketName : AttachSocketName;
		Parent = Parent ? Parent : AttachParent;
		if (Parent)
		{
			const bool bGeneral = bAbsoluteLocation || bAbsoluteRotation || bAbsoluteScale;
			if (!bGeneral)
			{
				return NewRelativeTransform * Parent->GetSocketTransform(AttachSocketName);
			}
			
			return CalcNewComponentToWorld_GeneralCase(NewRelativeTransform, Parent, SocketName);
		}
		else
		{
			return NewRelativeTransform;
		}
	}

	FTransform CalcNewComponentToWorld_GeneralCase(const FTransform& NewRelativeTransform, const USceneComponent* Parent, FName SocketName) const;
>>>>>>> 73f66985

	
public:
	/**
	 * Set the location and rotation of the component relative to its parent
	 * @param NewLocation		New location of the component relative to its parent.
	 * @param NewRotation		New rotation of the component relative to its parent.
	 * @param SweepHitResult	Hit result from any impact if sweep is true.
	 * @param bSweep			Whether we sweep to the destination location, triggering overlaps along the way and stopping short of the target if blocked by something.
	 *							Only the root component is swept and checked for blocking collision, child components move without sweeping. If collision is off, this has no effect.
	 * @param bTeleport			Whether we teleport the physics state (if physics collision is enabled for this object).
	 *							If true, physics velocity for this object is unchanged (so ragdoll parts are not affected by change in location).
	 *							If false, physics velocity is updated based on the change in position (affecting ragdoll parts).
	 *							If CCD is on and not teleporting, this will affect objects along the entire sweep volume.
	 */
	UFUNCTION(BlueprintCallable, Category="Utilities|Transformation", meta=(DisplayName="SetRelativeLocationAndRotation"))
	void K2_SetRelativeLocationAndRotation(FVector NewLocation, FRotator NewRotation, bool bSweep, FHitResult& SweepHitResult, bool bTeleport);
	void SetRelativeLocationAndRotation(FVector NewLocation, FRotator NewRotation, bool bSweep=false, FHitResult* OutSweepHitResult=nullptr, ETeleportType Teleport = ETeleportType::None);
	void SetRelativeLocationAndRotation(FVector NewLocation, const FQuat& NewRotation, bool bSweep=false, FHitResult* OutSweepHitResult=nullptr, ETeleportType Teleport = ETeleportType::None);

	/** Set which parts of the relative transform should be relative to parent, and which should be relative to world */
	UFUNCTION(BlueprintCallable, Category="Utilities|Transformation")
	void SetAbsolute(bool bNewAbsoluteLocation = false, bool bNewAbsoluteRotation = false, bool bNewAbsoluteScale = false);

	/**
	 * Set the relative location and rotation of the component to put it at the supplied pose in world space.
	 * @param NewLocation		New location in world space for the component.
	 * @param NewRotation		New rotation in world space for the component.
	 * @param SweepHitResult	Hit result from any impact if sweep is true.
	 * @param bSweep			Whether we sweep to the destination location, triggering overlaps along the way and stopping short of the target if blocked by something.
	 *							Only the root component is swept and checked for blocking collision, child components move without sweeping. If collision is off, this has no effect.
	 * @param bTeleport			Whether we teleport the physics state (if physics collision is enabled for this object).
	 *							If true, physics velocity for this object is unchanged (so ragdoll parts are not affected by change in location).
	 *							If false, physics velocity is updated based on the change in position (affecting ragdoll parts).
	 *							If CCD is on and not teleporting, this will affect objects along the entire sweep volume.
	 */
	UFUNCTION(BlueprintCallable, Category="Utilities|Transformation", meta=(DisplayName="SetWorldLocationAndRotation"))
	void K2_SetWorldLocationAndRotation(FVector NewLocation, FRotator NewRotation, bool bSweep, FHitResult& SweepHitResult, bool bTeleport);
	void SetWorldLocationAndRotation(FVector NewLocation, FRotator NewRotation, bool bSweep=false, FHitResult* OutSweepHitResult=nullptr, ETeleportType Teleport = ETeleportType::None);

	/** Set the relative location and FQuat rotation of the component to put it at the supplied pose in world space. */
	void SetWorldLocationAndRotation(FVector NewLocation, const FQuat& NewRotation, bool bSweep=false, FHitResult* OutSweepHitResult=nullptr, ETeleportType Teleport = ETeleportType::None);

	/** Special version of SetWorldLocationAndRotation that does not affect physics. */
	void SetWorldLocationAndRotationNoPhysics(const FVector& NewLocation, const FRotator& NewRotation);

	/** Is this component considered 'world' geometry */
	virtual bool IsWorldGeometry() const;

	/** Returns the form of collision for this component */
	virtual ECollisionEnabled::Type GetCollisionEnabled() const;

	/** Utility to see if there is any form of collision (query or physics) enabled on this component. */
	FORCEINLINE_DEBUGGABLE bool IsCollisionEnabled() const
	{
		return GetCollisionEnabled() != ECollisionEnabled::NoCollision;
	}

	/** Utility to see if there is any query collision enabled on this component. */
	FORCEINLINE_DEBUGGABLE bool IsQueryCollisionEnabled() const
	{
		const ECollisionEnabled::Type CollisionSetting = GetCollisionEnabled();
		return (CollisionSetting == ECollisionEnabled::QueryAndPhysics) || (CollisionSetting == ECollisionEnabled::QueryOnly);
	}

	/** Utility to see if there is any physics collision enabled on this component. */
	FORCEINLINE_DEBUGGABLE bool IsPhysicsCollisionEnabled() const
	{
		const ECollisionEnabled::Type CollisionSetting = GetCollisionEnabled();
		return (CollisionSetting == ECollisionEnabled::QueryAndPhysics) || (CollisionSetting == ECollisionEnabled::PhysicsOnly);
	}

	/** Returns the response that this component has to a specific collision channel. */
	virtual ECollisionResponse GetCollisionResponseToChannel(ECollisionChannel Channel) const;

	/** Returns the channel that this component belongs to when it moves. */
	virtual ECollisionChannel GetCollisionObjectType() const;

	/** Compares the CollisionObjectType of each component against the Response of the other, to see what kind of response we should generate */
	ECollisionResponse GetCollisionResponseToComponent(class USceneComponent* OtherComponent) const;

	/** Set how often this component is allowed to move during runtime. Causes a component re-register if the component is already registered */
	virtual void SetMobility(EComponentMobility::Type NewMobility);

	/** Walks up the attachment chain from this SceneComponent and returns the SceneComponent at the top. this->Attachparent is NULL, returns this. */
	class USceneComponent* GetAttachmentRoot() const;
	
	/** Walks up the attachment chain from this SceneComponent and returns the top-level actor it's attached to.  Returns NULL if unattached. */
	class AActor* GetAttachmentRootActor() const;

	/** Walks up the attachment chain to see if this component is attached to the supplied component. If TestComp == this, returns false.*/
	bool IsAttachedTo(class USceneComponent* TestComp) const;

	/**
	 * Find the world-space location and rotation of the given named socket.
	 * If the socket is not found, then it returns the component's location and rotation in world space.
	 * @param InSocketName the name of the socket to find
	 * @param OutLocation (out) set to the world space location of the socket
	 * @param OutRotation (out) set to the world space rotation of the socket
	 * @return whether or not the socket was found
	 */
	void GetSocketWorldLocationAndRotation(FName InSocketName, FVector& OutLocation, FRotator& OutRotation) const;
	void GetSocketWorldLocationAndRotation(FName InSocketName, FVector& OutLocation, FQuat& OutRotation) const;

	/**
	 * Called to see if it's possible to attach another scene component as a child.
	 * Note: This can be called on template component as well!
	 */
	virtual bool CanAttachAsChild(USceneComponent* ChildComponent, FName SocketName) const { return true; }

	/** Get the extent used when placing this component in the editor, used for 'pulling back' hit. */
	virtual FBoxSphereBounds GetPlacementExtent() const;

protected:
	/**
	 * Called after a child scene component is attached to this component.
	 * Note: Do not change the attachment state of the child during this call.
	 */
	virtual void OnChildAttached(USceneComponent* ChildComponent) {}

	/**
	 * Called after a child scene component is detached from this component.
	 * Note: Do not change the attachment state of the child during this call.
	 */
	virtual void OnChildDetached(USceneComponent* ChildComponent) {}

	/** Called after changing transform, tries to update navigation octree for this component */
	void UpdateNavigationData();

	/** Called after changing transform, tries to update navigation octree for owner */
	void PostUpdateNavigationData();

	/**
	 * Determine if dynamic data is allowed to be changed.
	 * 
	 * @param bIgnoreStationary Whether or not to ignore stationary mobility when checking. Default is true (i.e. - check for static mobility only).
	 * @return Whether or not dynamic data is allowed to be changed.
	 */
	FORCEINLINE bool AreDynamicDataChangesAllowed(bool bIgnoreStationary = true) const
	{
		return (IsOwnerRunningUserConstructionScript()) || !(IsRegistered() && (Mobility == EComponentMobility::Static || (!bIgnoreStationary && Mobility == EComponentMobility::Stationary)));
	}
};


//////////////////////////////////////////////////////////////////////////
// USceneComponent inlines

FORCEINLINE USceneComponent* USceneComponent::GetAttachParent() const
{
	return AttachParent;
}

FORCEINLINE FName USceneComponent::GetAttachSocketName() const
{
	return AttachSocketName;
}

FORCEINLINE_DEBUGGABLE void USceneComponent::ConditionalUpdateComponentToWorld()
{
	if (!bWorldToComponentUpdated)
	{
		UpdateComponentToWorld();
	}
}

FORCEINLINE_DEBUGGABLE bool USceneComponent::MoveComponent(const FVector& Delta, const FQuat& NewRotation, bool bSweep, FHitResult* Hit, EMoveComponentFlags MoveFlags, ETeleportType Teleport)
{
	return MoveComponentImpl(Delta, NewRotation, bSweep, Hit, MoveFlags, Teleport);
}

FORCEINLINE_DEBUGGABLE void USceneComponent::SetRelativeLocation(FVector NewLocation, bool bSweep, FHitResult* OutSweepHitResult, ETeleportType Teleport)
{
	SetRelativeLocationAndRotation(NewLocation, RelativeRotationCache.RotatorToQuat(RelativeRotation), bSweep, OutSweepHitResult, Teleport);
}

FORCEINLINE_DEBUGGABLE void USceneComponent::SetRelativeRotation(const FQuat& NewRotation, bool bSweep, FHitResult* OutSweepHitResult, ETeleportType Teleport)
{
	SetRelativeLocationAndRotation(RelativeLocation, NewRotation, bSweep, OutSweepHitResult, Teleport);
}

FORCEINLINE_DEBUGGABLE void USceneComponent::AddRelativeLocation(FVector DeltaLocation, bool bSweep, FHitResult* OutSweepHitResult, ETeleportType Teleport)
{
	SetRelativeLocationAndRotation(RelativeLocation + DeltaLocation, RelativeRotationCache.RotatorToQuat(RelativeRotation), bSweep, OutSweepHitResult, Teleport);
}

FORCEINLINE_DEBUGGABLE void USceneComponent::AddRelativeRotation(FRotator DeltaRotation, bool bSweep, FHitResult* OutSweepHitResult, ETeleportType Teleport)
{
	SetRelativeRotation(RelativeRotation + DeltaRotation, bSweep, OutSweepHitResult, Teleport);
}

//////////////////////////////////////////////////////////////////////////

/** 
 *  Component instance cached data base class for scene components. 
 *  Stores a list of instance components attached to the 
 */
class ENGINE_API FSceneComponentInstanceData : public FActorComponentInstanceData
{
public:
	FSceneComponentInstanceData(const USceneComponent* SourceComponent);
			
	virtual ~FSceneComponentInstanceData()
	{}

	virtual void ApplyToComponent(UActorComponent* Component, const ECacheApplyPhase CacheApplyPhase) override;
	virtual void FindAndReplaceInstances(const TMap<UObject*, UObject*>& OldToNewInstanceMap) override;
	virtual void AddReferencedObjects(FReferenceCollector& Collector) override;

	TArray<USceneComponent*> AttachedInstanceComponents;
};


//////////////////////////////////////////////////////////////////////////

/**
 * Utility for temporarily changing the behavior of a SceneComponent to use absolute transforms, and then restore it to the behavior at the start of the scope.
 */
class ENGINE_API FScopedPreventAttachedComponentMove : private FNoncopyable
{
public:

	/**
	 * Init scoped behavior for a given Component.
	 * Note that null is perfectly acceptable here (does nothing) as a simple way to toggle behavior at runtime without weird conditional compilation.
	 */
	FScopedPreventAttachedComponentMove(USceneComponent* Component)
	: Owner(Component)
	{
		if (Component)
		{
			// Save old flags
			bSavedAbsoluteLocation = Component->bAbsoluteLocation;
			bSavedAbsoluteRotation = Component->bAbsoluteRotation;
			bSavedAbsoluteScale = Component->bAbsoluteScale;
			bSavedNonAbsoluteComponent = !(bSavedAbsoluteLocation && bSavedAbsoluteRotation && bSavedAbsoluteScale);
		
			// Use absolute (stay in world space no matter what parent does)
			Component->bAbsoluteLocation = true;
			Component->bAbsoluteRotation = true;
			Component->bAbsoluteScale = true;

			if (bSavedNonAbsoluteComponent && Component->GetAttachParent())
			{
				// Make RelativeLocation etc relative to the world.
				Component->ConditionalUpdateComponentToWorld();
				Component->RelativeLocation = Component->GetComponentLocation();
				Component->RelativeRotation = Component->GetComponentRotation();
				Component->RelativeScale3D = Component->GetComponentScale();
			}
		}
		else
		{
			bSavedAbsoluteLocation = false;
			bSavedAbsoluteRotation = false;
			bSavedAbsoluteScale = false;
		}
	}

	~FScopedPreventAttachedComponentMove();

private:

	USceneComponent* Owner;
	uint32 bSavedAbsoluteLocation:1;
	uint32 bSavedAbsoluteRotation:1;
	uint32 bSavedAbsoluteScale:1;
	uint32 bSavedNonAbsoluteComponent:1; // Whether any of the saved location/rotation/scale flags were false (or equivalently: not all were true).

	// This class can only be created on the stack, otherwise the ordering constraints
	// of the constructor and destructor between encapsulated scopes could be violated.
	void*	operator new		(size_t);
	void*	operator new[]		(size_t);
	void	operator delete		(void *);
	void	operator delete[]	(void*);
};

//////////////////////////////////////////////////////////////////////////

/**
 * Enum that controls the scoping behavior of FScopedMovementUpdate.
 * Note that EScopedUpdate::ImmediateUpdates is not allowed within outer scopes that defer updates,
 * and any attempt to do so will change the new inner scope to use deferred updates instead.
 */
namespace EScopedUpdate
{
	enum Type
	{
		ImmediateUpdates,
		DeferredUpdates	
	};
}


/**
 * FScopedMovementUpdate creates a new movement scope, within which propagation of moves may be deferred until the end of the outermost scope that does not defer updates.
 * Moves within this scope will avoid updates such as UpdateBounds(), OnUpdateTransform(), UpdatePhysicsVolume(), UpdateChildTransforms() etc
 * until the move is committed (which happens when the last deferred scope goes out of context).
 *
 * Note that non-deferred scopes are not allowed within outer scopes that defer updates, and any attempt to use one will change the inner scope to use deferred updates.
 */
class ENGINE_API FScopedMovementUpdate : private FNoncopyable
{
public:
	
	typedef TArray<struct FHitResult, TInlineAllocator<2>> TBlockingHitArray;

	FScopedMovementUpdate( class USceneComponent* Component, EScopedUpdate::Type ScopeBehavior = EScopedUpdate::DeferredUpdates );
	~FScopedMovementUpdate();

	enum class EHasMovedTransformOption
	{
		eTestTransform,
		eIgnoreTransform
	};

	enum class EOverlapState
	{
		eUseParent,
		eUnknown,
		eIncludesOverlaps,
		eForceUpdate,
	};

	/** Get the scope containing this scope. A scope only has an outer scope if they both defer updates. */
	const FScopedMovementUpdate* GetOuterDeferredScope() const;

	/** Return true if deferring updates, false if updates are applied immediately. */
	bool IsDeferringUpdates() const;
	
	/** Revert movement to the initial location of the Component at the start of the scoped update. Also clears pending overlaps and sets bHasMoved to false. */
	void RevertMove();

	/** Returns whether movement has occurred at all during this scope, optionally checking if the transform is different (since changing scale does not go through a move). RevertMove() sets this back to false. */
	bool HasMoved(EHasMovedTransformOption CheckTransform) const;

	/** Returns true if the Component's transform differs from that at the start of the scoped update. */
	bool IsTransformDirty() const;

	/** Returns true if there are pending overlaps queued in this scope. */
	bool HasPendingOverlaps() const;

	/** Returns the pending overlaps within this scope. */
	const TArray<FOverlapInfo>& GetPendingOverlaps() const;

	/** Returns the list of pending blocking hits, which will be used for notifications once the move is committed. */
	const TBlockingHitArray& GetPendingBlockingHits() const;

	//--------------------------------------------------------------------------------------------------------//
	// These methods are intended only to be used by SceneComponent and derived classes.

	/** Add overlaps to the queued overlaps array. This is intended for use only by SceneComponent and its derived classes whenever movement is performed. */
	void AppendOverlapsAfterMove(const TArray<FOverlapInfo>& NewPendingOverlaps, bool bSweep, bool bIncludesOverlapsAtEnd);

	/** Keep current pending overlaps after a move but make note that there was movement (just a symmetric rotation). */
	void KeepCurrentOverlapsAfterRotation(bool bSweep);

	/** Add blocking hit that will get processed once the move is committed. This is intended for use only by SceneComponent and its derived classes. */
	void AppendBlockingHitAfterMove(const FHitResult& Hit);

	/** Clear overlap state at current location, we don't know what it is. */
	void InvalidateCurrentOverlaps();

	/** Force full overlap update once this scope finishes. */
	void ForceOverlapUpdate();

	//--------------------------------------------------------------------------------------------------------//

private:

	/** Fills in the list of overlaps at the end location (in EndOverlaps). Returns pointer to the list, or null if it can't be computed. */
	const TArray<FOverlapInfo>* GetOverlapsAtEnd(class UPrimitiveComponent& PrimComponent, TArray<FOverlapInfo>& EndOverlaps, bool bTransformChanged) const;

	/** Notify this scope that the given inner scope completed its update (ie is going out of scope). Only occurs for deferred updates. */
	void OnInnerScopeComplete(const FScopedMovementUpdate& InnerScope);
	
	// This class can only be created on the stack, otherwise the ordering constraints
	// of the constructor and destructor between encapsulated scopes could be violated.
	void*	operator new		(size_t);
	void*	operator new[]		(size_t);
	void	operator delete		(void *);
	void	operator delete[]	(void*);

private:

	class USceneComponent* Owner;
	FScopedMovementUpdate* OuterDeferredScope;
	uint32 bDeferUpdates:1;
	uint32 bHasMoved:1;
	EOverlapState CurrentOverlapState;

	FTransform InitialTransform;
	FVector InitialRelativeLocation;
	FRotator InitialRelativeRotation;
	FVector InitialRelativeScale;

	int32 FinalOverlapCandidatesIndex;
	TArray<FOverlapInfo> PendingOverlaps;
	TBlockingHitArray BlockingHits;

	friend class USceneComponent;
};

//////////////////////////////////////////////////////////////////////////
// FScopedMovementUpdate inlines

FORCEINLINE const FScopedMovementUpdate* FScopedMovementUpdate::GetOuterDeferredScope() const
{
	return OuterDeferredScope;
}

FORCEINLINE bool FScopedMovementUpdate::IsDeferringUpdates() const
{
	return bDeferUpdates;
}

FORCEINLINE bool FScopedMovementUpdate::HasMoved(EHasMovedTransformOption CheckTransform) const
{
	return bHasMoved || (CheckTransform == EHasMovedTransformOption::eTestTransform && IsTransformDirty());
}

FORCEINLINE bool FScopedMovementUpdate::HasPendingOverlaps() const
{
	return PendingOverlaps.Num() > 0;
}

FORCEINLINE const TArray<struct FOverlapInfo>& FScopedMovementUpdate::GetPendingOverlaps() const
{
	return PendingOverlaps;
}

FORCEINLINE const FScopedMovementUpdate::TBlockingHitArray& FScopedMovementUpdate::GetPendingBlockingHits() const
{
	return BlockingHits;
}

FORCEINLINE_DEBUGGABLE void FScopedMovementUpdate::AppendBlockingHitAfterMove(const FHitResult& Hit)
{
	BlockingHits.Add(Hit);
}

FORCEINLINE_DEBUGGABLE void FScopedMovementUpdate::KeepCurrentOverlapsAfterRotation(bool bSweep)
{
	bHasMoved = true;
	// CurrentOverlapState is unchanged
}

FORCEINLINE_DEBUGGABLE void FScopedMovementUpdate::InvalidateCurrentOverlaps()
{
	bHasMoved = true;
	CurrentOverlapState = EOverlapState::eUnknown;
	FinalOverlapCandidatesIndex = INDEX_NONE;
}

FORCEINLINE_DEBUGGABLE void FScopedMovementUpdate::ForceOverlapUpdate()
{
	bHasMoved = true;
	CurrentOverlapState = EOverlapState::eForceUpdate;
	FinalOverlapCandidatesIndex = INDEX_NONE;
}



FORCEINLINE_DEBUGGABLE class FScopedMovementUpdate* USceneComponent::GetCurrentScopedMovement() const
{
	if (ScopedMovementStack.Num() > 0)
	{
		return ScopedMovementStack.Last();
	}
	return nullptr;
}

//////////////////////////////////////////////////////////////////////////
// SceneComponent inlines that depend on FScopedMovementUpdate

FORCEINLINE_DEBUGGABLE bool USceneComponent::IsDeferringMovementUpdates() const
{
	if (ScopedMovementStack.Num() > 0)
	{
		checkSlow(ScopedMovementStack.Last()->IsDeferringUpdates());
		return true;
	}
	return false;
}

FORCEINLINE_DEBUGGABLE void USceneComponent::BeginScopedMovementUpdate(class FScopedMovementUpdate& ScopedUpdate)
{
	checkSlow(IsInGameThread());
	checkSlow(ScopedUpdate.IsDeferringUpdates());
	ScopedMovementStack.Push(&ScopedUpdate);
}
<|MERGE_RESOLUTION|>--- conflicted
+++ resolved
@@ -930,10 +930,6 @@
 
 	/** Calculate the new ComponentToWorld transform for this component.
 		Parent is optional and can be used for computing ComponentToWorld based on arbitrary USceneComponent.
-<<<<<<< HEAD
-		If Parent is not passed in or is NULL then we use the component's existing AttachParent and AttachSocket */
-	virtual FTransform CalcNewComponentToWorld(const FTransform& NewRelativeTransform, const USceneComponent* Parent = NULL, FName SocketName = NAME_None) const;
-=======
 		If Parent is not passed in we use the component's AttachParent*/
 	FORCEINLINE FTransform CalcNewComponentToWorld(const FTransform& NewRelativeTransform, const USceneComponent* Parent = NULL, FName SocketName = NAME_None) const
 	{
@@ -956,7 +952,6 @@
 	}
 
 	FTransform CalcNewComponentToWorld_GeneralCase(const FTransform& NewRelativeTransform, const USceneComponent* Parent, FName SocketName) const;
->>>>>>> 73f66985
 
 	
 public:
