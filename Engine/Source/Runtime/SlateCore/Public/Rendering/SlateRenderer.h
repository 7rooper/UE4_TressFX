--- conflicted
+++ resolved
@@ -335,11 +335,7 @@
 	 * usage.  During some operations like ending a game.  It becomes important to immediately release game related
 	 * resources.  This should flush any buffer holding onto those referenced objects.
 	 */
-<<<<<<< HEAD
-	virtual void ReleaseAccessedResources() {}
-=======
 	virtual void ReleaseAccessedResources(bool bImmediatelyFlush) {}
->>>>>>> 73f66985
 
 	/** 
 	 * Prepares the renderer to take a screenshot of the UI.  The Rect is portion of the rendered output
