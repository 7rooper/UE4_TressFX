--- conflicted
+++ resolved
@@ -33,13 +33,9 @@
 	/**
 	 * Adds the given media sink to this stream.
 	 *
-<<<<<<< HEAD
-	 * @param Sink The sink to add.  Uses deferred CPU copies to update the resource.
-=======
 	 * This method uses deferred CPU copies to update the resource, which can be slow.
 	 *
 	 * @param Sink The sink to add.
->>>>>>> 73f66985
 	 * @see RemoveSink
 	 */
 	virtual void AddSink(const TSharedRef<IMediaSink, ESPMode::ThreadSafe>& Sink) = 0;
