--- conflicted
+++ resolved
@@ -1416,15 +1416,6 @@
 
 							MaterialResource->SetGameThreadShaderMap(LoadedShaderMap);
 							MaterialResource->RegisterInlineShaderMap(false);
-<<<<<<< HEAD
-
-							ENQUEUE_RENDER_COMMAND(FSetShaderMapOnMaterialResources)(
-								[MaterialResource, LoadedShaderMap](FRHICommandListImmediate& RHICmdList)
-								{
-									MaterialResource->SetRenderingThreadShaderMap(LoadedShaderMap);
-								});
-=======
->>>>>>> 9ba46998
 						}
 					}
 				}
