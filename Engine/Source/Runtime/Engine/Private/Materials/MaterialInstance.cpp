--- conflicted
+++ resolved
@@ -1259,10 +1259,6 @@
 	if (bShouldRecacheMaterialExpressions)
 	{
 		RecacheUniformExpressions(false);
-<<<<<<< HEAD
-		RecacheMaterialInstanceUniformExpressions(this);
-=======
->>>>>>> 9ba46998
 	}
 #endif // #if WITH_EDITOR
 }
@@ -1297,10 +1293,6 @@
 	if (bShouldRecacheMaterialExpressions)
 	{
 		RecacheUniformExpressions(false);
-<<<<<<< HEAD
-		RecacheMaterialInstanceUniformExpressions(this);
-=======
->>>>>>> 9ba46998
 	}
 #endif // #if WITH_EDITOR
 }
@@ -1335,10 +1327,6 @@
 	if (bShouldRecacheMaterialExpressions)
 	{
 		RecacheUniformExpressions(false);
-<<<<<<< HEAD
-		RecacheMaterialInstanceUniformExpressions(this);
-=======
->>>>>>> 9ba46998
 	}
 #endif // #if WITH_EDITOR
 }
