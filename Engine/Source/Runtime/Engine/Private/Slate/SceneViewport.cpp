// Copyright 1998-2018 Epic Games, Inc. All Rights Reserved.


#include "Slate/SceneViewport.h"
#include "Rendering/DrawElements.h"
#include "Widgets/SViewport.h"
#include "Misc/App.h"
#include "EngineGlobals.h"
#include "RenderingThread.h"
#include "GameFramework/PlayerController.h"
#include "Engine/Canvas.h"
#include "Engine/RendererSettings.h"
#include "Application/SlateApplicationBase.h"
#include "Layout/WidgetPath.h"
#include "UnrealEngine.h"
#include "Framework/Application/SlateApplication.h"
#include "Slate/SlateTextures.h"
#include "Slate/DebugCanvas.h"

#include "IHeadMountedDisplay.h"
#include "IXRTrackingSystem.h"
#include "StereoRenderTargetManager.h"

extern EWindowMode::Type GetWindowModeType(EWindowMode::Type WindowMode);

FSceneViewport::FSceneViewport( FViewportClient* InViewportClient, TSharedPtr<SViewport> InViewportWidget )
	: FViewport( InViewportClient )
	, CurrentReplyState( FReply::Unhandled() )
	, CachedCursorPos(-1, -1)
	, PreCaptureCursorPos(-1, -1)
	, SoftwareCursorPosition( 0, 0 )
	, bIsSoftwareCursorVisible( false )	
	, DebugCanvasDrawer( new FDebugCanvasDrawer )
	, ViewportWidget( InViewportWidget )
	, NumMouseSamplesX( 0 )
	, NumMouseSamplesY( 0 )
	, MouseDelta( 0, 0 )
	, bIsCursorVisible( true )
	, bShouldCaptureMouseOnActivate( true )
	, bRequiresVsync( false )
	, bUseSeparateRenderTarget( InViewportWidget.IsValid() ? !InViewportWidget->ShouldRenderDirectly() : true )
	, bForceSeparateRenderTarget( false )
	, bIsResizing( false )
	, bForceViewportSize(false)
	, bPlayInEditorIsSimulate( false )
	, bCursorHiddenDueToCapture( false )
	, MousePosBeforeHiddenDueToCapture( -1, -1 )
	, RTTSize( 0, 0 )
	, NumBufferedFrames(1)
	, CurrentBufferedTargetIndex(0)
	, NextBufferedTargetIndex(0)
	, NumTouches(0)
{
	bIsSlateViewport = true;
	RenderThreadSlateTexture = new FSlateRenderTargetRHI(nullptr, 0, 0);

	if (InViewportClient)
	{
		bShouldCaptureMouseOnActivate = InViewportClient->CaptureMouseOnLaunch();
	}

	if(FSlateApplication::IsInitialized())
	{
		FSlateApplication::Get().GetRenderer()->OnSlateWindowDestroyed().AddRaw(this, &FSceneViewport::OnWindowBackBufferResourceDestroyed);
		FSlateApplication::Get().GetRenderer()->OnPreResizeWindowBackBuffer().AddRaw(this, &FSceneViewport::OnPreResizeWindowBackbuffer);
		FSlateApplication::Get().GetRenderer()->OnPostResizeWindowBackBuffer().AddRaw(this, &FSceneViewport::OnPostResizeWindowBackbuffer);
	}
}

FSceneViewport::~FSceneViewport()
{
	Destroy();
	// Wait for resources to be deleted
	FlushRenderingCommands();

	if(FSlateApplication::IsInitialized())
	{
		FSlateApplication::Get().GetRenderer()->OnSlateWindowDestroyed().RemoveAll(this);
		FSlateApplication::Get().GetRenderer()->OnPreResizeWindowBackBuffer().RemoveAll(this);
		FSlateApplication::Get().GetRenderer()->OnPostResizeWindowBackBuffer().RemoveAll(this);
	}

}

bool FSceneViewport::HasMouseCapture() const
{
	return ViewportWidget.IsValid() && ViewportWidget.Pin()->HasMouseCapture();
}

bool FSceneViewport::HasFocus() const
{
	return FSlateApplication::Get().GetUserFocusedWidget(0) == ViewportWidget.Pin();
}

void FSceneViewport::CaptureMouse( bool bCapture )
{
	if( bCapture )
	{
		CurrentReplyState.UseHighPrecisionMouseMovement( ViewportWidget.Pin().ToSharedRef() );
	}
	else
	{
		CurrentReplyState.ReleaseMouseCapture();
	}
}

void FSceneViewport::LockMouseToViewport( bool bLock )
{
	if( bLock )
	{
		CurrentReplyState.LockMouseToWidget( ViewportWidget.Pin().ToSharedRef() );
	}
	else
	{
		CurrentReplyState.ReleaseMouseLock();
	}
}

void FSceneViewport::ShowCursor( bool bVisible )
{
	if ( bVisible && !bIsCursorVisible )
	{
		if( bIsSoftwareCursorVisible )
		{
			const int32 ClampedMouseX = FMath::Clamp<int32>(SoftwareCursorPosition.X / CachedGeometry.Scale, 0, SizeX);
			const int32 ClampedMouseY = FMath::Clamp<int32>(SoftwareCursorPosition.Y / CachedGeometry.Scale, 0, SizeY);

			CurrentReplyState.SetMousePos( CachedGeometry.LocalToAbsolute( FVector2D(ClampedMouseX, ClampedMouseY) ).IntPoint() );
		}
		else
		{
			// Restore the old mouse position when we show the cursor.
			CurrentReplyState.SetMousePos( PreCaptureCursorPos );
		}

		SetPreCaptureMousePosFromSlateCursor();
		bIsCursorVisible = true;
	}
	else if ( !bVisible && bIsCursorVisible )
	{
		// Remember the current mouse position when we hide the cursor.
		SetPreCaptureMousePosFromSlateCursor();
		bIsCursorVisible = false;
	}
}

bool FSceneViewport::SetUserFocus(bool bFocus)
{
	if (bFocus)
	{
		CurrentReplyState.SetUserFocus(ViewportWidget.Pin().ToSharedRef(), EFocusCause::SetDirectly, true);
	}
	else
	{
		CurrentReplyState.ClearUserFocus(true);
	}

	return bFocus;
}

bool FSceneViewport::KeyState( FKey Key ) const
{
	return KeyStateMap.FindRef( Key );
}

void FSceneViewport::Destroy()
{
	ViewportClient = NULL;
	
	UpdateViewportRHI( true, 0, 0, EWindowMode::Windowed, PF_Unknown );	
}

int32 FSceneViewport::GetMouseX() const
{
	return CachedCursorPos.X;
}

int32 FSceneViewport::GetMouseY() const
{
	return CachedCursorPos.Y;
}

void FSceneViewport::GetMousePos( FIntPoint& MousePosition, const bool bLocalPosition )
{
	if (bLocalPosition)
	{
		MousePosition = CachedCursorPos;
	}
	else
	{
		const FVector2D AbsoluteMousePos = CachedGeometry.LocalToAbsolute(FVector2D(CachedCursorPos.X / CachedGeometry.Scale, CachedCursorPos.Y / CachedGeometry.Scale));
		MousePosition.X = AbsoluteMousePos.X;
		MousePosition.Y = AbsoluteMousePos.Y;
	}
}

void FSceneViewport::SetMouse( int32 X, int32 Y )
{
	const FVector2D NormalizedLocalMousePosition = FVector2D(X, Y) / GetSizeXY();
	FVector2D AbsolutePos = CachedGeometry.LocalToAbsolute(NormalizedLocalMousePosition * CachedGeometry.GetLocalSize());
	FSlateApplication::Get().SetCursorPos( AbsolutePos );
	CachedCursorPos = FIntPoint(X, Y);
}

void FSceneViewport::ProcessInput( float DeltaTime )
{
	// Required 
}

void FSceneViewport::UpdateCachedCursorPos( const FGeometry& InGeometry, const FPointerEvent& InMouseEvent )
{
	FVector2D LocalPixelMousePos = InGeometry.AbsoluteToLocal(InMouseEvent.GetScreenSpacePosition());
	LocalPixelMousePos.X *= CachedGeometry.Scale;
	LocalPixelMousePos.Y *= CachedGeometry.Scale;

	CachedCursorPos = LocalPixelMousePos.IntPoint();
}

void FSceneViewport::UpdateCachedGeometry( const FGeometry& InGeometry )
{
	CachedGeometry = InGeometry;
}

void FSceneViewport::UpdateModifierKeys( const FPointerEvent& InMouseEvent )
{
	KeyStateMap.Add(EKeys::LeftAlt, InMouseEvent.IsLeftAltDown());
	KeyStateMap.Add(EKeys::RightAlt, InMouseEvent.IsRightAltDown());
	KeyStateMap.Add(EKeys::LeftControl, InMouseEvent.IsLeftControlDown());
	KeyStateMap.Add(EKeys::RightControl, InMouseEvent.IsRightControlDown());
	KeyStateMap.Add(EKeys::LeftShift, InMouseEvent.IsLeftShiftDown());
	KeyStateMap.Add(EKeys::RightShift, InMouseEvent.IsRightShiftDown());
	KeyStateMap.Add(EKeys::LeftCommand, InMouseEvent.IsLeftCommandDown());
	KeyStateMap.Add(EKeys::RightCommand, InMouseEvent.IsRightCommandDown());
}

void FSceneViewport::ApplyModifierKeys( const FModifierKeysState& InKeysState )
{
	if( ViewportClient && GetSizeXY() != FIntPoint::ZeroValue )
	{
		// Switch to the viewport clients world before processing input
		FScopedConditionalWorldSwitcher WorldSwitcher( ViewportClient );

		if ( InKeysState.IsLeftAltDown() )
		{
			ViewportClient->InputKey( this, 0, EKeys::LeftAlt, IE_Pressed );
		}
		if ( InKeysState.IsRightAltDown() )
		{
			ViewportClient->InputKey( this, 0, EKeys::RightAlt, IE_Pressed );
		}
		if ( InKeysState.IsLeftControlDown() )
		{
			ViewportClient->InputKey( this, 0, EKeys::LeftControl, IE_Pressed );
		}
		if ( InKeysState.IsRightControlDown() )
		{
			ViewportClient->InputKey( this, 0, EKeys::RightControl, IE_Pressed );
		}
		if ( InKeysState.IsLeftShiftDown() )
		{
			ViewportClient->InputKey( this, 0, EKeys::LeftShift, IE_Pressed );
		}
		if ( InKeysState.IsRightShiftDown() )
		{
			ViewportClient->InputKey( this, 0, EKeys::RightShift, IE_Pressed );
		}
	}
}

void FSceneViewport::ProcessAccumulatedPointerInput()
{
	if( !ViewportClient )
	{
		return;
	}

	// Switch to the viewport clients world before processing input
	FScopedConditionalWorldSwitcher WorldSwitcher( ViewportClient );

	const bool bViewportHasCapture = ViewportWidget.IsValid() && ViewportWidget.Pin()->HasMouseCapture();

	if (NumMouseSamplesX > 0 || NumMouseSamplesY > 0)
	{
		const float DeltaTime = FApp::GetDeltaTime();
		ViewportClient->InputAxis( this, 0, EKeys::MouseX, MouseDelta.X, DeltaTime, NumMouseSamplesX );
		ViewportClient->InputAxis( this, 0, EKeys::MouseY, MouseDelta.Y, DeltaTime, NumMouseSamplesY );
	}

	if ( bCursorHiddenDueToCapture )
	{
		switch ( ViewportClient->CaptureMouseOnClick() )
		{
		case EMouseCaptureMode::NoCapture:
		case EMouseCaptureMode::CaptureDuringMouseDown:
		case EMouseCaptureMode::CaptureDuringRightMouseDown:
			if ( !bViewportHasCapture )
			{
				bool bShouldMouseBeVisible = ViewportClient->GetCursor(this, GetMouseX(), GetMouseY()) != EMouseCursor::None;

				UWorld* World = ViewportClient->GetWorld();
				if ( World && World->IsGameWorld() && World->GetGameInstance() )
				{
					APlayerController* PC = World->GetGameInstance()->GetFirstLocalPlayerController();
					bShouldMouseBeVisible &= PC && PC->ShouldShowMouseCursor();
				}

				if ( bShouldMouseBeVisible )
				{
					bCursorHiddenDueToCapture = false;
					CurrentReplyState.SetMousePos(MousePosBeforeHiddenDueToCapture);
					MousePosBeforeHiddenDueToCapture = FIntPoint(-1, -1);
				}
			}
			break;
		}
	}

	MouseDelta = FIntPoint::ZeroValue;
	NumMouseSamplesX = 0;
	NumMouseSamplesY = 0;
}

FVector2D FSceneViewport::VirtualDesktopPixelToViewport(FIntPoint VirtualDesktopPointPx) const
{
	// Virtual Desktop Pixel to local slate unit
	const FVector2D TransformedPoint = CachedGeometry.AbsoluteToLocal(FVector2D(VirtualDesktopPointPx.X, VirtualDesktopPointPx.Y));

	// Pixels to normalized coordinates and correct for DPI scale
<<<<<<< HEAD
	return FVector2D( TransformedPoint.X / SizeX * CachedGeometry.Scale, TransformedPoint.Y / SizeY * CachedGeometry.Scale );
=======
	return FVector2D( TransformedPoint.X / SizeX * CachedGeometry.Scale, TransformedPoint.Y / SizeY * CachedGeometry.Scale);
>>>>>>> cf6d231e
}

FIntPoint FSceneViewport::ViewportToVirtualDesktopPixel(FVector2D ViewportCoordinate) const
{
	// Normalized to pixels transform
	const FVector2D LocalCoordinateInSu = FVector2D( ViewportCoordinate.X * SizeX, ViewportCoordinate.Y * SizeY );
	// Local slate unit to virtual desktop pixel.
	const FVector2D TransformedPoint = FVector2D( CachedGeometry.LocalToAbsolute( LocalCoordinateInSu ) );

<<<<<<< HEAD
	//Correct for DPI
=======
	// Correct for DPI
>>>>>>> cf6d231e
	return FIntPoint( FMath::TruncToInt(TransformedPoint.X / CachedGeometry.Scale), FMath::TruncToInt(TransformedPoint.Y / CachedGeometry.Scale) );
}

void FSceneViewport::OnDrawViewport( const FGeometry& AllottedGeometry, const FSlateRect& MyCullingRect, FSlateWindowElementList& OutDrawElements, int32 LayerId, const FWidgetStyle& InWidgetStyle, bool bParentEnabled )
{
	// Switch to the viewport clients world before resizing
	FScopedConditionalWorldSwitcher WorldSwitcher( ViewportClient );

	/** Check to see if the viewport should be resized */
	if (!bForceViewportSize)
	{
		FIntPoint DrawSize = FIntPoint( FMath::RoundToInt( AllottedGeometry.GetDrawSize().X ), FMath::RoundToInt( AllottedGeometry.GetDrawSize().Y ) );
		if( GetSizeXY() != DrawSize )
		{
			TSharedPtr<SWindow> Window = FSlateApplication::Get().FindWidgetWindow( ViewportWidget.Pin().ToSharedRef() );
			if ( Window.IsValid() )
			{
				//@HACK VREDITOR
				//check(Window.IsValid());
				if ( Window->IsViewportSizeDrivenByWindow() )
				{
					if (ViewportWidget.Pin()->ShouldRenderDirectly())
					{
						InitialPositionX = FMath::Max(0.0f, AllottedGeometry.AbsolutePosition.X);
						InitialPositionY = FMath::Max(0.0f, AllottedGeometry.AbsolutePosition.Y);
					}

					ResizeViewport(FMath::Max(0, DrawSize.X), FMath::Max(0, DrawSize.Y), Window->GetWindowMode());
				}
			}
		}
	}
	
}

bool FSceneViewport::IsForegroundWindow() const
{
	bool bIsForeground = false;
	if( ViewportWidget.IsValid() )
	{
		TSharedPtr<SWindow> Window = FSlateApplication::Get().FindWidgetWindow( ViewportWidget.Pin().ToSharedRef() );
		if( Window.IsValid() )
		{
			bIsForeground = Window->GetNativeWindow()->IsForegroundWindow();
		}
	}

	return bIsForeground;
}

FCursorReply FSceneViewport::OnCursorQuery( const FGeometry& MyGeometry, const FPointerEvent& CursorEvent )
{
	if (bCursorHiddenDueToCapture)
	{
		return FCursorReply::Cursor(EMouseCursor::None);
	}

	EMouseCursor::Type MouseCursorToUse = EMouseCursor::Default;

	// If the cursor should be hidden, use EMouseCursor::None,
	// only when in the foreground, or we'll hide the mouse in the window/program above us.
	if( ViewportClient && GetSizeXY() != FIntPoint::ZeroValue  )
	{
		const int32 MouseX = GetMouseX();
		const int32 MouseY = GetMouseY();
		MouseCursorToUse = ViewportClient->GetCursor(this, MouseX, MouseY);
	}

	// In game mode we may be using a borderless window, which needs OnCursorQuery call to handle window resize cursors
	if (IsRunningGame() && GEngine && GEngine->GameViewport && MouseCursorToUse != EMouseCursor::None)
	{
		TSharedPtr<SWindow> Window = GEngine->GameViewport->GetWindow();
		if (Window.IsValid())
		{
			FCursorReply Reply = Window->OnCursorQuery(MyGeometry, CursorEvent);
			if (Reply.IsEventHandled())
			{
				return Reply;
			}
		}
	}

	// Use the default cursor if there is no viewport client or we dont have focus
	return FCursorReply::Cursor(MouseCursorToUse);
}

TOptional<TSharedRef<SWidget>> FSceneViewport::OnMapCursor(const FCursorReply& CursorReply)
{
	if (ViewportClient && GetSizeXY() != FIntPoint::ZeroValue)
	{
		return ViewportClient->MapCursor(this, CursorReply);
	}
	return ISlateViewport::OnMapCursor(CursorReply);
}

FReply FSceneViewport::OnMouseButtonDown( const FGeometry& InGeometry, const FPointerEvent& InMouseEvent )
{
	// Start a new reply state
	// Prevent throttling when interacting with the viewport so we can move around in it
	CurrentReplyState = FReply::Handled().PreventThrottling();

	KeyStateMap.Add(InMouseEvent.GetEffectingButton(), true);
	UpdateModifierKeys(InMouseEvent);

	UpdateCachedGeometry(InGeometry);
	UpdateCachedCursorPos(InGeometry, InMouseEvent);

	// Switch to the viewport clients world before processing input
	FScopedConditionalWorldSwitcher WorldSwitcher(ViewportClient);
	if (ViewportClient && GetSizeXY() != FIntPoint::ZeroValue)
	{
		// If we're obtaining focus, we have to copy the modifier key states prior to processing this mouse button event, as this is the only point at which the mouse down
		// event is processed when focus initially changes and the modifier keys need to be in-place to detect any unique drag-like events.
		if (!HasFocus())
		{
			FModifierKeysState KeysState = FSlateApplication::Get().GetModifierKeys();
			ApplyModifierKeys(KeysState);
		}

		const bool bTemporaryCapture = 
			ViewportClient->CaptureMouseOnClick() == EMouseCaptureMode::CaptureDuringMouseDown ||
			(ViewportClient->CaptureMouseOnClick() == EMouseCaptureMode::CaptureDuringRightMouseDown && InMouseEvent.GetEffectingButton() == EKeys::RightMouseButton);

		// Process primary input if we aren't currently a game viewport, we already have capture, or we are permanent capture that dosn't consume the mouse down.
		const bool bProcessInputPrimary = !IsCurrentlyGameViewport() || HasMouseCapture() || (ViewportClient->CaptureMouseOnClick() == EMouseCaptureMode::CapturePermanently_IncludingInitialMouseDown);

		const bool bAnyMenuWasVisible = FSlateApplication::Get().AnyMenusVisible();

		// Process the mouse event
		if (bTemporaryCapture || bProcessInputPrimary)
		{
			if (!ViewportClient->InputKey(this, InMouseEvent.GetUserIndex(), InMouseEvent.GetEffectingButton(), IE_Pressed))
			{
				CurrentReplyState = FReply::Unhandled();
			}
		}

		// a new menu was opened if there was previously not a menu visible but now there is
		const bool bNewMenuWasOpened = !bAnyMenuWasVisible && FSlateApplication::Get().AnyMenusVisible();

		const bool bPermanentCapture =
			(ViewportClient->CaptureMouseOnClick() == EMouseCaptureMode::CapturePermanently) ||
			(ViewportClient->CaptureMouseOnClick() == EMouseCaptureMode::CapturePermanently_IncludingInitialMouseDown);

		if (FSlateApplication::Get().IsActive() && !ViewportClient->IgnoreInput() &&
			!bNewMenuWasOpened && // We should not focus the viewport if a menu was opened as it would close the menu
			(bPermanentCapture || bTemporaryCapture))
		{
			CurrentReplyState = AcquireFocusAndCapture(FIntPoint(InMouseEvent.GetScreenSpacePosition().X, InMouseEvent.GetScreenSpacePosition().Y));
		}
	}

	// Re-set prevent throttling here as it can get reset when inside of InputKey()
	CurrentReplyState.PreventThrottling();

	return CurrentReplyState;
}

FReply FSceneViewport::AcquireFocusAndCapture(FIntPoint MousePosition)
{
	bShouldCaptureMouseOnActivate = false;

	FReply ReplyState = FReply::Handled().PreventThrottling();

	TSharedRef<SViewport> ViewportWidgetRef = ViewportWidget.Pin().ToSharedRef();

	// Mouse down should focus viewport for user input
	ReplyState.SetUserFocus(ViewportWidgetRef, EFocusCause::SetDirectly, true);

	UWorld* World = ViewportClient->GetWorld();
	if (World && World->IsGameWorld() && World->GetGameInstance() && (World->GetGameInstance()->GetFirstLocalPlayerController() || World->IsPlayInEditor()))
	{
		ReplyState.CaptureMouse(ViewportWidgetRef);

		if (ViewportClient->LockDuringCapture())
		{
			ReplyState.LockMouseToWidget(ViewportWidgetRef);
		}

		APlayerController* PC = World->GetGameInstance()->GetFirstLocalPlayerController();
		const bool bShouldShowMouseCursor = PC && PC->ShouldShowMouseCursor();

		if ( ViewportClient->HideCursorDuringCapture() && bShouldShowMouseCursor )
		{
			bCursorHiddenDueToCapture = true;
			MousePosBeforeHiddenDueToCapture = MousePosition;
		}

		if ( bCursorHiddenDueToCapture || !bShouldShowMouseCursor )
		{
			ReplyState.UseHighPrecisionMouseMovement(ViewportWidgetRef);
		}
	}
	else
	{
		ReplyState.UseHighPrecisionMouseMovement(ViewportWidgetRef);
	}

	return ReplyState;
}

bool FSceneViewport::IsCurrentlyGameViewport()
{
	// Either were game code only or were are currently play in editor.
	return (FApp::IsGame() && !GIsEditor) || IsPlayInEditorViewport();
}

FReply FSceneViewport::OnMouseButtonUp( const FGeometry& InGeometry, const FPointerEvent& InMouseEvent )
{
	// Start a new reply state
	CurrentReplyState = FReply::Handled();

	KeyStateMap.Add( InMouseEvent.GetEffectingButton(), false );
	UpdateModifierKeys( InMouseEvent );

	UpdateCachedGeometry(InGeometry);
	UpdateCachedCursorPos( InGeometry, InMouseEvent );
	

	// Switch to the viewport clients world before processing input
	FScopedConditionalWorldSwitcher WorldSwitcher( ViewportClient );
	bool bCursorVisible = true;
	bool bReleaseMouseCapture = true;
	
	if( ViewportClient && GetSizeXY() != FIntPoint::ZeroValue )
	{
		if (!ViewportClient->InputKey(this, InMouseEvent.GetUserIndex(), InMouseEvent.GetEffectingButton(), IE_Released))
		{
			CurrentReplyState = FReply::Unhandled(); 
		}

		bCursorVisible = ViewportClient->GetCursor(this, GetMouseX(), GetMouseY()) != EMouseCursor::None;

		bReleaseMouseCapture =
			bCursorVisible ||
			ViewportClient->CaptureMouseOnClick() == EMouseCaptureMode::CaptureDuringMouseDown ||
			( ViewportClient->CaptureMouseOnClick() == EMouseCaptureMode::CaptureDuringRightMouseDown && InMouseEvent.GetEffectingButton() == EKeys::RightMouseButton );
	}

	if ( !IsCurrentlyGameViewport() || bReleaseMouseCapture )
	{
		// On mouse up outside of the game (editor viewport) or if the cursor is visible in game, we should make sure the mouse is no longer captured
		// as long as the left or right mouse buttons are not still down
		if ( !InMouseEvent.IsMouseButtonDown(EKeys::RightMouseButton) && !InMouseEvent.IsMouseButtonDown(EKeys::LeftMouseButton) )
		{
			if ( bCursorHiddenDueToCapture )
			{
				bCursorHiddenDueToCapture = false;
				CurrentReplyState.SetMousePos(MousePosBeforeHiddenDueToCapture);
				MousePosBeforeHiddenDueToCapture = FIntPoint(-1, -1);
			}

			CurrentReplyState.ReleaseMouseCapture();

			if ( bCursorVisible && !ViewportClient->ShouldAlwaysLockMouse() )
			{
				CurrentReplyState.ReleaseMouseLock();
			}
		}
	}

	return CurrentReplyState;
}

void FSceneViewport::OnMouseEnter( const FGeometry& MyGeometry, const FPointerEvent& MouseEvent )
{
	UpdateCachedCursorPos( MyGeometry, MouseEvent );
	ViewportClient->MouseEnter( this, GetMouseX(), GetMouseY() );
}

void FSceneViewport::OnMouseLeave( const FPointerEvent& MouseEvent )
{
	if( ViewportClient )
	{
		ViewportClient->MouseLeave( this );
	
		if (IsCurrentlyGameViewport())
		{
			CachedCursorPos = FIntPoint(-1, -1);
		}
	}
}

FReply FSceneViewport::OnMouseMove( const FGeometry& InGeometry, const FPointerEvent& InMouseEvent )
{
	// Start a new reply state
	CurrentReplyState = FReply::Handled();

	UpdateCachedGeometry(InGeometry);
	UpdateCachedCursorPos(InGeometry, InMouseEvent);

	const bool bViewportHasCapture = ViewportWidget.IsValid() && ViewportWidget.Pin()->HasMouseCapture();
	if ( ViewportClient && GetSizeXY() != FIntPoint::ZeroValue )
	{
		// Switch to the viewport clients world before processing input
		FScopedConditionalWorldSwitcher WorldSwitcher(ViewportClient);

		if ( bViewportHasCapture )
		{
			ViewportClient->CapturedMouseMove(this, GetMouseX(), GetMouseY());
		}
		else
		{
			ViewportClient->MouseMove(this, GetMouseX(), GetMouseY());
		}

		if ( bViewportHasCapture )
		{
			// Accumulate delta changes to mouse movement.  Depending on the sample frequency of a mouse we may get many per frame.
			//@todo Slate: In directinput, number of samples in x/y could be different...
			const FVector2D CursorDelta = InMouseEvent.GetCursorDelta();
			MouseDelta.X += CursorDelta.X;
			++NumMouseSamplesX;

			MouseDelta.Y -= CursorDelta.Y;
			++NumMouseSamplesY;
		}

		if ( bCursorHiddenDueToCapture )
		{
			// If hidden during capture, don't actually move the cursor
			FVector2D RevertedCursorPos( MousePosBeforeHiddenDueToCapture.X, MousePosBeforeHiddenDueToCapture.Y );
			FSlateApplication::Get().SetCursorPos(RevertedCursorPos);
		}
	}

	return CurrentReplyState;
}

FReply FSceneViewport::OnMouseWheel( const FGeometry& InGeometry, const FPointerEvent& InMouseEvent )
{
	// Start a new reply state
	CurrentReplyState = FReply::Handled();

	UpdateCachedGeometry(InGeometry);
	UpdateCachedCursorPos( InGeometry, InMouseEvent );

	if( ViewportClient  && GetSizeXY() != FIntPoint::ZeroValue  )
	{
		// Switch to the viewport clients world before processing input
		FScopedConditionalWorldSwitcher WorldSwitcher( ViewportClient );

		// The viewport client accepts two different keys depending on the direction of scroll.  
		FKey const ViewportClientKey = InMouseEvent.GetWheelDelta() < 0 ? EKeys::MouseScrollDown : EKeys::MouseScrollUp;

		// Pressed and released should be sent
		ViewportClient->InputKey(this, InMouseEvent.GetUserIndex(), ViewportClientKey, IE_Pressed);
		ViewportClient->InputKey(this, InMouseEvent.GetUserIndex(), ViewportClientKey, IE_Released);
		ViewportClient->InputAxis(this, InMouseEvent.GetUserIndex(), EKeys::MouseWheelAxis, InMouseEvent.GetWheelDelta(), FApp::GetDeltaTime());
	}
	return CurrentReplyState;
}

FReply FSceneViewport::OnMouseButtonDoubleClick( const FGeometry& InGeometry, const FPointerEvent& InMouseEvent )
{
	// Start a new reply state
	CurrentReplyState = FReply::Handled(); 

	// Note: When double-clicking, the following message sequence is sent:
	//	WM_*BUTTONDOWN
	//	WM_*BUTTONUP
	//	WM_*BUTTONDBLCLK	(Needs to set the KeyStates[*] to true)
	//	WM_*BUTTONUP
	KeyStateMap.Add( InMouseEvent.GetEffectingButton(), true );

	UpdateCachedGeometry(InGeometry);
	UpdateCachedCursorPos(InGeometry, InMouseEvent);

	if( ViewportClient && GetSizeXY() != FIntPoint::ZeroValue  )
	{
		// Switch to the viewport clients world before processing input
		FScopedConditionalWorldSwitcher WorldSwitcher( ViewportClient );

		if (!ViewportClient->InputKey(this, InMouseEvent.GetUserIndex(), InMouseEvent.GetEffectingButton(), IE_DoubleClick))
		{
			CurrentReplyState = FReply::Unhandled(); 
		}
	}
	return CurrentReplyState;
}

FReply FSceneViewport::OnTouchStarted( const FGeometry& MyGeometry, const FPointerEvent& TouchEvent )
{
	// Start a new reply state
	CurrentReplyState = FReply::Handled().PreventThrottling(); 
	++NumTouches;

	UpdateCachedGeometry(MyGeometry);
	UpdateCachedCursorPos(MyGeometry, TouchEvent);
	
	if( ViewportClient )
	{
		// Switch to the viewport clients world before processing input
		FScopedConditionalWorldSwitcher WorldSwitcher( ViewportClient );

<<<<<<< HEAD
		const FVector2D TouchPosition = MyGeometry.AbsoluteToLocal(TouchEvent.GetScreenSpacePosition()) * MyGeometry.Scale;
=======
		const FVector2D TouchPosition = CachedCursorPos;
>>>>>>> cf6d231e

		if(ViewportClient->InputTouch( this, TouchEvent.GetUserIndex(), TouchEvent.GetPointerIndex(), ETouchType::Began, TouchPosition, TouchEvent.GetTouchForce(), FDateTime::Now(), TouchEvent.GetTouchpadIndex()) )
		{
			const bool bTemporaryCapture = ViewportClient->CaptureMouseOnClick() == EMouseCaptureMode::CaptureDuringMouseDown;
			if (bTemporaryCapture)
			{
				CurrentReplyState = AcquireFocusAndCapture(FIntPoint(TouchEvent.GetScreenSpacePosition().X, TouchEvent.GetScreenSpacePosition().Y));
			}
		}
		else
		{
			CurrentReplyState = FReply::Unhandled(); 
		}
	}

	return CurrentReplyState;
}

FReply FSceneViewport::OnTouchMoved( const FGeometry& MyGeometry, const FPointerEvent& TouchEvent )
{
	// Start a new reply state
	CurrentReplyState = FReply::Handled();

	UpdateCachedGeometry(MyGeometry);
	UpdateCachedCursorPos(MyGeometry, TouchEvent);

	if( ViewportClient )
	{
		// Switch to the viewport clients world before processing input
		FScopedConditionalWorldSwitcher WorldSwitcher( ViewportClient );

<<<<<<< HEAD
		const FVector2D TouchPosition = MyGeometry.AbsoluteToLocal(TouchEvent.GetScreenSpacePosition()) * MyGeometry.Scale;
=======
>>>>>>> cf6d231e

		if( !ViewportClient->InputTouch( this, TouchEvent.GetUserIndex(), TouchEvent.GetPointerIndex(), ETouchType::Moved, CachedCursorPos, TouchEvent.GetTouchForce(), FDateTime::Now(), TouchEvent.GetTouchpadIndex()) )
		{
			CurrentReplyState = FReply::Unhandled(); 
		}
	}

	return CurrentReplyState;
}

FReply FSceneViewport::OnTouchEnded( const FGeometry& MyGeometry, const FPointerEvent& TouchEvent )
{
	// Start a new reply state
	CurrentReplyState = FReply::Handled();

	FIntPoint CurCursorPos;

	UpdateCachedGeometry(MyGeometry);
	if (--NumTouches > 0)
	{
		UpdateCachedCursorPos(MyGeometry, TouchEvent);
		CurCursorPos = CachedCursorPos;
	}
	else
	{
		CurCursorPos = CachedCursorPos;
		CachedCursorPos = FIntPoint(-1, -1);
	}


	if( ViewportClient )
	{
		// Switch to the viewport clients world before processing input
		FScopedConditionalWorldSwitcher WorldSwitcher( ViewportClient );

<<<<<<< HEAD
		const FVector2D TouchPosition = MyGeometry.AbsoluteToLocal(TouchEvent.GetScreenSpacePosition()) * MyGeometry.Scale;

		if( !ViewportClient->InputTouch( this, TouchEvent.GetUserIndex(), TouchEvent.GetPointerIndex(), ETouchType::Ended, TouchPosition, 0.0f, FDateTime::Now(), TouchEvent.GetTouchpadIndex()) )
=======
		if( !ViewportClient->InputTouch( this, TouchEvent.GetUserIndex(), TouchEvent.GetPointerIndex(), ETouchType::Ended, CurCursorPos, 0.0f, FDateTime::Now(), TouchEvent.GetTouchpadIndex()) )
>>>>>>> cf6d231e
		{
			CurrentReplyState = FReply::Unhandled(); 
		}

		if (ViewportClient->CaptureMouseOnClick() == EMouseCaptureMode::CaptureDuringMouseDown)
		{
			CurrentReplyState.ReleaseMouseCapture();
		}
	}

	return CurrentReplyState;
}

FReply FSceneViewport::OnTouchForceChanged(const FGeometry& MyGeometry, const FPointerEvent& TouchEvent)
{
	// Start a new reply state
	CurrentReplyState = FReply::Handled();

	UpdateCachedCursorPos(MyGeometry, TouchEvent);
	UpdateCachedGeometry(MyGeometry);

	if (ViewportClient)
	{
		// Switch to the viewport clients world before processing input
		FScopedConditionalWorldSwitcher WorldSwitcher(ViewportClient);

		const FVector2D TouchPosition = MyGeometry.AbsoluteToLocal(TouchEvent.GetScreenSpacePosition()) * MyGeometry.Scale;

		if (!ViewportClient->InputTouch(this, TouchEvent.GetUserIndex(), TouchEvent.GetPointerIndex(), ETouchType::ForceChanged, TouchPosition, TouchEvent.GetTouchForce(), FDateTime::Now(), TouchEvent.GetTouchpadIndex()))
		{
			CurrentReplyState = FReply::Unhandled();
		}
	}

	return CurrentReplyState;
}

FReply FSceneViewport::OnTouchFirstMove(const FGeometry& MyGeometry, const FPointerEvent& TouchEvent)
{
	// Start a new reply state
	CurrentReplyState = FReply::Handled();

	UpdateCachedCursorPos(MyGeometry, TouchEvent);
	UpdateCachedGeometry(MyGeometry);

	if (ViewportClient)
	{
		// Switch to the viewport clients world before processing input
		FScopedConditionalWorldSwitcher WorldSwitcher(ViewportClient);

		const FVector2D TouchPosition = MyGeometry.AbsoluteToLocal(TouchEvent.GetScreenSpacePosition()) * MyGeometry.Scale;

		if (!ViewportClient->InputTouch(this, TouchEvent.GetUserIndex(), TouchEvent.GetPointerIndex(), ETouchType::FirstMove, TouchPosition, TouchEvent.GetTouchForce(), FDateTime::Now(), TouchEvent.GetTouchpadIndex()))
		{
			CurrentReplyState = FReply::Unhandled();
		}
	}

	return CurrentReplyState;
}

FReply FSceneViewport::OnTouchGesture( const FGeometry& MyGeometry, const FPointerEvent& GestureEvent )
{
	// Start a new reply state
	CurrentReplyState = FReply::Handled();

	UpdateCachedGeometry(MyGeometry);
	UpdateCachedCursorPos( MyGeometry, GestureEvent );

	if( ViewportClient )
	{
		// Switch to the viewport clients world before processing input
		FScopedConditionalWorldSwitcher WorldSwitcher( ViewportClient );

		FSlateApplication::Get().SetKeyboardFocus(ViewportWidget.Pin());

		if( !ViewportClient->InputGesture( this, GestureEvent.GetGestureType(), GestureEvent.GetGestureDelta(), GestureEvent.IsDirectionInvertedFromDevice() ) )
		{
			CurrentReplyState = FReply::Unhandled();
		}
	}

	return CurrentReplyState;
}

FReply FSceneViewport::OnMotionDetected( const FGeometry& MyGeometry, const FMotionEvent& MotionEvent )
{
	// Start a new reply state
	CurrentReplyState = FReply::Handled(); 

	if( ViewportClient )
	{
		// Switch to the viewport clients world before processing input
		FScopedConditionalWorldSwitcher WorldSwitcher( ViewportClient );

		if( !ViewportClient->InputMotion( this, MotionEvent.GetUserIndex(), MotionEvent.GetTilt(), MotionEvent.GetRotationRate(), MotionEvent.GetGravity(), MotionEvent.GetAcceleration()) )
		{
			CurrentReplyState = FReply::Unhandled(); 
		}
	}

	return CurrentReplyState;
}

FPopupMethodReply FSceneViewport::OnQueryPopupMethod() const
{
	if (ViewportClient != nullptr)
	{
		return ViewportClient->OnQueryPopupMethod();
	}
	else
	{
		return FPopupMethodReply::Unhandled();
	}
}

bool FSceneViewport::HandleNavigation(const uint32 InUserIndex, TSharedPtr<SWidget> InDestination)
{
	if (ViewportClient != nullptr)
	{
		return ViewportClient->HandleNavigation(InUserIndex, InDestination);
	}
	return false;
}

TOptional<bool> FSceneViewport::OnQueryShowFocus(const EFocusCause InFocusCause) const
{
	if (ViewportClient)
	{
		// Switch to the viewport clients world before processing input
		FScopedConditionalWorldSwitcher WorldSwitcher(ViewportClient);

		return ViewportClient->QueryShowFocus(InFocusCause);
	}

	return TOptional<bool>();
}

void FSceneViewport::OnFinishedPointerInput()
{
	ProcessAccumulatedPointerInput();
}

FReply FSceneViewport::OnKeyDown( const FGeometry& InGeometry, const FKeyEvent& InKeyEvent )
{
	// Start a new reply state
	CurrentReplyState = FReply::Handled(); 

	FKey Key = InKeyEvent.GetKey();
	if (Key.IsValid())
	{
		KeyStateMap.Add(Key, true);

		//@todo Slate Viewports: FWindowsViewport checks for Alt+Enter or F11 and toggles fullscreen.  Unknown if fullscreen via this method will be needed for slate viewports. 
		if (ViewportClient && GetSizeXY() != FIntPoint::ZeroValue)
		{
			// Switch to the viewport clients world before processing input
			FScopedConditionalWorldSwitcher WorldSwitcher(ViewportClient);

			if (!ViewportClient->InputKey(this, InKeyEvent.GetUserIndex(), Key, InKeyEvent.IsRepeat() ? IE_Repeat : IE_Pressed, 1.0f, Key.IsGamepadKey()))
			{
				CurrentReplyState = FReply::Unhandled();
			}
		}
	}
	else
	{
		CurrentReplyState = FReply::Unhandled();
	}
	return CurrentReplyState;
}

FReply FSceneViewport::OnKeyUp( const FGeometry& InGeometry, const FKeyEvent& InKeyEvent )
{
	// Start a new reply state
	CurrentReplyState = FReply::Handled(); 

	FKey Key = InKeyEvent.GetKey();
	if (Key.IsValid())
	{
		KeyStateMap.Add(Key, false);

		if (ViewportClient && GetSizeXY() != FIntPoint::ZeroValue)
		{
			// Switch to the viewport clients world before processing input
			FScopedConditionalWorldSwitcher WorldSwitcher(ViewportClient);

			if (!ViewportClient->InputKey(this, InKeyEvent.GetUserIndex(), Key, IE_Released, 1.0f, Key.IsGamepadKey()))
			{
				CurrentReplyState = FReply::Unhandled();
			}
		}
	}
	else
	{
		CurrentReplyState = FReply::Unhandled();
	}

	return CurrentReplyState;
}

FReply FSceneViewport::OnAnalogValueChanged(const FGeometry& MyGeometry, const FAnalogInputEvent& InAnalogInputEvent)
{
	// Start a new reply state
	CurrentReplyState = FReply::Handled();

	FKey Key = InAnalogInputEvent.GetKey();
	if (Key.IsValid())
	{
		KeyStateMap.Add(Key, true);

		if (ViewportClient)
		{
			// Switch to the viewport clients world before processing input
			FScopedConditionalWorldSwitcher WorldSwitcher(ViewportClient);

			if (!ViewportClient->InputAxis(this, InAnalogInputEvent.GetUserIndex(), Key, Key == EKeys::Gamepad_RightY ? -InAnalogInputEvent.GetAnalogValue() : InAnalogInputEvent.GetAnalogValue(), FApp::GetDeltaTime(), 1, Key.IsGamepadKey()))
			{
				CurrentReplyState = FReply::Unhandled();
			}
		}
	}
	else
	{
		CurrentReplyState = FReply::Unhandled();
	}

	return CurrentReplyState;
}

FReply FSceneViewport::OnKeyChar( const FGeometry& InGeometry, const FCharacterEvent& InCharacterEvent )
{
	// Start a new reply state
	CurrentReplyState = FReply::Handled(); 

	if( ViewportClient && GetSizeXY() != FIntPoint::ZeroValue  )
	{
		// Switch to the viewport clients world before processing input
		FScopedConditionalWorldSwitcher WorldSwitcher( ViewportClient );

		if (!ViewportClient->InputChar(this, InCharacterEvent.GetUserIndex(), InCharacterEvent.GetCharacter()))
		{
			CurrentReplyState = FReply::Unhandled();
		}
	}
	return CurrentReplyState;
}

FReply FSceneViewport::OnFocusReceived(const FFocusEvent& InFocusEvent)
{
	CurrentReplyState = FReply::Handled(); 

	if ( InFocusEvent.GetUser() == 0 )
	{
		if ( ViewportClient != nullptr )
		{
			FScopedConditionalWorldSwitcher WorldSwitcher(ViewportClient);
			ViewportClient->ReceivedFocus(this);
		}

		// Update key state mappings so that the the viewport modifier states are valid upon focus.
		const FModifierKeysState KeysState = FSlateApplication::Get().GetModifierKeys();
		KeyStateMap.Add(EKeys::LeftAlt, KeysState.IsLeftAltDown());
		KeyStateMap.Add(EKeys::RightAlt, KeysState.IsRightAltDown());
		KeyStateMap.Add(EKeys::LeftControl, KeysState.IsLeftControlDown());
		KeyStateMap.Add(EKeys::RightControl, KeysState.IsRightControlDown());
		KeyStateMap.Add(EKeys::LeftShift, KeysState.IsLeftShiftDown());
		KeyStateMap.Add(EKeys::RightShift, KeysState.IsRightShiftDown());
		KeyStateMap.Add(EKeys::LeftCommand, KeysState.IsLeftCommandDown());
		KeyStateMap.Add(EKeys::RightCommand, KeysState.IsRightCommandDown());


		if ( IsCurrentlyGameViewport() )
		{
			FSlateApplication& SlateApp = FSlateApplication::Get();

			const bool bPermanentCapture = (!GIsEditor || InFocusEvent.GetCause() == EFocusCause::Mouse) && 
				(( ViewportClient->CaptureMouseOnClick() == EMouseCaptureMode::CapturePermanently ) ||
				( ViewportClient->CaptureMouseOnClick() == EMouseCaptureMode::CapturePermanently_IncludingInitialMouseDown ));

			if ( SlateApp.IsActive() && !ViewportClient->IgnoreInput() && bPermanentCapture )
			{
				TSharedRef<SViewport> ViewportWidgetRef = ViewportWidget.Pin().ToSharedRef();

				FWidgetPath PathToWidget;
				SlateApp.GeneratePathToWidgetUnchecked(ViewportWidgetRef, PathToWidget);

				return AcquireFocusAndCapture(GetSizeXY() / 2);
			}
		}
	}

	return CurrentReplyState;
}

void FSceneViewport::OnFocusLost( const FFocusEvent& InFocusEvent )
{
	// If the focus loss event isn't the for the primary 'keyboard' user, don't worry about it.
	if ( InFocusEvent.GetUser() != 0 )
	{
		return;
	}

	bShouldCaptureMouseOnActivate = false;
	bCursorHiddenDueToCapture = false;
	KeyStateMap.Empty();
	if ( ViewportClient != nullptr )
	{
		FScopedConditionalWorldSwitcher WorldSwitcher(ViewportClient);
		ViewportClient->LostFocus(this);

		TSharedPtr<SWidget> ViewportWidgetPin = ViewportWidget.Pin();
		if ( ViewportWidgetPin.IsValid() )
		{
			FSlateApplication::Get().ForEachUser([&] (FSlateUser* User) {
				if ( User->GetFocusedWidget() == ViewportWidgetPin )
				{
					FSlateApplication::Get().ClearUserFocus(User->GetUserIndex());
				}
			});
		}

		UE_LOG(LogSlate, Log, TEXT("FSceneViewport::OnFocusLost() reason %d"), (int32)InFocusEvent.GetCause());
	}
}

void FSceneViewport::OnViewportClosed()
{
	if( ViewportClient )
	{
		FScopedConditionalWorldSwitcher WorldSwitcher( ViewportClient );
		ViewportClient->CloseRequested( this );
	}
}

FReply FSceneViewport::OnRequestWindowClose()
{
	return (ViewportClient && !ViewportClient->WindowCloseRequested()) ? FReply::Handled() : FReply::Unhandled();
}

TWeakPtr<SWidget> FSceneViewport::GetWidget()
{
	return GetViewportWidget();
}

FReply FSceneViewport::OnViewportActivated(const FWindowActivateEvent& InActivateEvent)
{
	if (ViewportClient != nullptr)
	{
		FScopedConditionalWorldSwitcher WorldSwitcher(ViewportClient);
		ViewportClient->Activated(this, InActivateEvent);
		
		// Determine if we're in permanent capture mode.  This cannot be cached as part of bShouldCaptureMouseOnActivate because it could change between window activate and deactivate
		const bool bPermanentCapture =
			!GIsEditor && ((ViewportClient->CaptureMouseOnClick() == EMouseCaptureMode::CapturePermanently) ||
			(ViewportClient->CaptureMouseOnClick() == EMouseCaptureMode::CapturePermanently_IncludingInitialMouseDown));

		// If we are activating and had Mouse Capture on deactivate then we should get focus again
		// It's important to note in the case of:
		//    InActivateEvent.ActivationType == FWindowActivateEvent::EA_ActivateByMouse
		// we do NOT acquire focus the reasoning is that the click itself will give us a chance on Mouse down to get capture.
		// This also means we don't go and grab capture in situations like:
		//    - the user clicked on the application header
		//    - the user clicked on some UI
		//    - the user clicked in our window but not an area our viewport covers.
		if (InActivateEvent.GetActivationType() == FWindowActivateEvent::EA_Activate && (bShouldCaptureMouseOnActivate || bPermanentCapture))
		{
			return AcquireFocusAndCapture(GetSizeXY() / 2);
		}
	}

	return FReply::Unhandled();
}
void FSceneViewport::OnViewportDeactivated(const FWindowActivateEvent& InActivateEvent)
{
	// We backup if we have capture for us on activation, however we also maintain "true" if it's already true!
	// The reasoning behind maintaining "true" is that if the viewport is activated, 
	// however doesn't reclaim capture we want to claim capture next time we activate unless something else gets focus.
	// So we reset bHadMouseCaptureOnDeactivate in AcquireFocusAndCapture() and in OnFocusLost()
	//
	// This is not ideal, however the better fix probably requires that slate fundamentally chance when it "activates" a window or maybe just the viewport
	// Which there simply doesn't exist the right hooks currently.
	//
	// This fixes the case where the application is deactivated, then the user click on the windows header
	// this activates the window but we do not capture the mouse, then the User Alt-Tabs to the application.
	// We properly acquire capture because we maintained the "true" through the activation where nothing was focuses
	bShouldCaptureMouseOnActivate = !GIsEditor  && (bShouldCaptureMouseOnActivate || HasMouseCapture());

	KeyStateMap.Empty();
	if (ViewportClient != nullptr)
	{
		FScopedConditionalWorldSwitcher WorldSwitcher(ViewportClient);
		ViewportClient->Deactivated(this, InActivateEvent);
	}
}

FSlateShaderResource* FSceneViewport::GetViewportRenderTargetTexture() const
{ 
	check(IsThreadSafeForSlateRendering());
	return (BufferedSlateHandles.Num() != 0) ? BufferedSlateHandles[CurrentBufferedTargetIndex] : nullptr;
}

void FSceneViewport::SetDebugCanvas(TSharedPtr<SDebugCanvas> InDebugCanvas)
{
	DebugCanvas = InDebugCanvas;
}

void FSceneViewport::PaintDebugCanvas(const FGeometry& AllottedGeometry, FSlateWindowElementList& OutDrawElements, int32 LayerId) const
{
	if (DebugCanvasDrawer->GetGameThreadDebugCanvas() && DebugCanvasDrawer->GetGameThreadDebugCanvas()->HasBatchesToRender())
	{
		// Cannot pass negative canvas positions
		float CanvasMinX = FMath::Max(0.0f, AllottedGeometry.AbsolutePosition.X);
		float CanvasMinY = FMath::Max(0.0f, AllottedGeometry.AbsolutePosition.Y);
		FIntRect CanvasRect(
			FMath::RoundToInt(CanvasMinX),
			FMath::RoundToInt(CanvasMinY),
			FMath::RoundToInt(CanvasMinX + AllottedGeometry.GetLocalSize().X * AllottedGeometry.Scale),
			FMath::RoundToInt(CanvasMinY + AllottedGeometry.GetLocalSize().Y * AllottedGeometry.Scale));

		DebugCanvasDrawer->BeginRenderingCanvas(CanvasRect);

		FSlateDrawElement::MakeCustom(OutDrawElements, LayerId, DebugCanvasDrawer);
	}
}

void FSceneViewport::ResizeFrame(uint32 NewWindowSizeX, uint32 NewWindowSizeY, EWindowMode::Type NewWindowMode)
{
	// Resizing the window directly is only supported in the game
	if( FApp::IsGame() && NewWindowSizeX > 0 && NewWindowSizeY > 0 )
	{		
		FWidgetPath WidgetPath;
		TSharedPtr<SWindow> WindowToResize = FSlateApplication::Get().FindWidgetWindow( ViewportWidget.Pin().ToSharedRef(), WidgetPath );

		if( WindowToResize.IsValid() )
		{
			NewWindowMode = GetWindowModeType(NewWindowMode);

			const FVector2D OldWindowPos = WindowToResize->GetPositionInScreen();
			const FVector2D OldWindowSize = WindowToResize->GetClientSizeInScreen();
			const EWindowMode::Type OldWindowMode = WindowToResize->GetWindowMode();

			// Set the new window mode first to ensure that the work area size is correct (fullscreen windows can affect this)
			if (NewWindowMode != OldWindowMode)
			{
				WindowToResize->SetWindowMode(NewWindowMode);
				WindowMode = NewWindowMode;
			}

			TOptional<FVector2D> NewWindowPos;
			FVector2D NewWindowSize(NewWindowSizeX, NewWindowSizeY);

			// Only adjust window size if not in off-screen rendering mode, because off-screen rendering skips rendering to screen and uses custom size.
			if (!FSlateApplication::Get().IsRenderingOffScreen())
			{
				const FSlateRect BestWorkArea = FSlateApplication::Get().GetWorkArea(FSlateRect::FromPointAndExtent(OldWindowPos, OldWindowSize));

				// A switch to window mode should position the window to be in the center of the work-area (we don't do this if we were already in window mode to allow the user to move the window)
				// Fullscreen modes should position the window to the top-left of the monitor.
				// If we're going into windowed fullscreen mode, we always want the window to fill the entire screen.
				// When we calculate the scene view, we'll check the fullscreen mode and configure the screen percentage
				// scaling so we actual render to the resolution we've been asked for.
				if (NewWindowMode == EWindowMode::Windowed)
				{
					if (OldWindowMode == EWindowMode::Windowed && NewWindowSize == OldWindowSize)
					{
						// Leave the window position alone!
						NewWindowPos.Reset();
					}
					else
					{
						const FVector2D BestWorkAreaTopLeft = BestWorkArea.GetTopLeft();
						const FVector2D BestWorkAreaSize = BestWorkArea.GetSize();

						FVector2D CenteredWindowPos = BestWorkAreaTopLeft;

						if (NewWindowSize.X < BestWorkAreaSize.X)
						{
							CenteredWindowPos.X += FMath::Max(0.0f, (BestWorkAreaSize.X - NewWindowSize.X) * 0.5f);
						}

						if (NewWindowSize.Y < BestWorkAreaSize.Y)
						{
							CenteredWindowPos.Y += FMath::Max(0.0f, (BestWorkAreaSize.Y - NewWindowSize.Y) * 0.5f);
						}

						NewWindowPos = CenteredWindowPos;
					}
				}
				else
				{
					FDisplayMetrics DisplayMetrics;
					FSlateApplication::Get().GetInitialDisplayMetrics(DisplayMetrics);

					if (DisplayMetrics.MonitorInfo.Num() > 0)
					{
						// Try to find the monitor that the viewport belongs to based on BestWorkArea.
						// For widowed fullscreen and fullscreen modes it should be top left position of one of monitors.
						FPlatformRect DisplayRect = DisplayMetrics.MonitorInfo[0].DisplayRect;
						for (int32 Index = 1; Index < DisplayMetrics.MonitorInfo.Num(); ++Index)
						{
							const FMonitorInfo& MonitorInfo = DisplayMetrics.MonitorInfo[Index];
							if (BestWorkArea.GetTopLeft() == FVector2D(MonitorInfo.WorkArea.Left, MonitorInfo.WorkArea.Top))
							{
								DisplayRect = DisplayMetrics.MonitorInfo[Index].DisplayRect;
							}
						}

						NewWindowPos = FVector2D(DisplayRect.Left, DisplayRect.Top);

						if (NewWindowMode == EWindowMode::WindowedFullscreen)
						{
							NewWindowSize.X = DisplayRect.Right - DisplayRect.Left;
							NewWindowSize.Y = DisplayRect.Bottom - DisplayRect.Top;
						}
					}
					else
					{
						NewWindowPos = FVector2D(0.0f, 0.0f);

						if (NewWindowMode == EWindowMode::WindowedFullscreen)
						{
							NewWindowSize.X = DisplayMetrics.PrimaryDisplayWidth;
							NewWindowSize.Y = DisplayMetrics.PrimaryDisplayHeight;
						}
					}
				}

#if !PLATFORM_MAC
				IHeadMountedDisplay::MonitorInfo MonitorInfo;
				if (GEngine->XRSystem.IsValid() && GEngine->XRSystem->GetHMDDevice() && GEngine->XRSystem->GetHMDDevice()->GetHMDMonitorInfo(MonitorInfo))
				{
					if (MonitorInfo.DesktopX > 0 || MonitorInfo.DesktopY > 0)
					{
						NewWindowSize.X = MonitorInfo.ResolutionX;
						NewWindowSize.Y = MonitorInfo.ResolutionY;
						NewWindowPos = FVector2D(MonitorInfo.DesktopX, MonitorInfo.DesktopY);
					}
				}
#endif
			}
			else
			{
				NewWindowPos = FVector2D(0.0f, 0.0f);
			}

			// Resize window
			const bool bSizeChanged = NewWindowSize != OldWindowSize;
			const bool bPositionChanged = NewWindowPos.IsSet() && NewWindowPos != OldWindowPos;
			const bool bModeChanged = NewWindowMode != OldWindowMode;
			if (bSizeChanged || bPositionChanged || bModeChanged)
			{
				if (CurrentReplyState.ShouldReleaseMouseLock())
				{
					LockMouseToViewport(false);
				}

				if (bModeChanged || (bSizeChanged && bPositionChanged))
				{
					WindowToResize->ReshapeWindow(NewWindowPos.GetValue(), NewWindowSize);
				}
				else if (bSizeChanged)
				{
					WindowToResize->Resize(NewWindowSize);
				}
				else
				{
					WindowToResize->MoveWindowTo(NewWindowPos.GetValue());
				}
			}

			// Resize viewport
			FVector2D ViewportSize = WindowToResize->GetWindowSizeFromClientSize(FVector2D(SizeX, SizeY));
			FVector2D NewViewportSize = WindowToResize->GetViewportSize();

			if (NewViewportSize != ViewportSize || NewWindowMode != OldWindowMode)
			{
				ResizeViewport(NewViewportSize.X, NewViewportSize.Y, NewWindowMode);
			}

			// Resize backbuffer
			FVector2D BackBufferSize = WindowToResize->IsMirrorWindow() ? OldWindowSize : ViewportSize;
			FVector2D NewBackbufferSize = WindowToResize->IsMirrorWindow() ? NewWindowSize : NewViewportSize;
			
			if (NewBackbufferSize != BackBufferSize)
			{
				FSlateApplicationBase::Get().GetRenderer()->UpdateFullscreenState(WindowToResize.ToSharedRef(), NewBackbufferSize.X, NewBackbufferSize.Y);
			}

			UCanvas::UpdateAllCanvasSafeZoneData();
		}
	}
}

void FSceneViewport::SetFixedViewportSize(uint32 NewViewportSizeX, uint32 NewViewportSizeY)
{
	bForceViewportSize = true;
	TSharedPtr<SWindow> Window = FSlateApplication::Get().FindWidgetWindow(ViewportWidget.Pin().ToSharedRef());
	if (Window.IsValid())
	{
		ResizeViewport(FMath::Max(0U, NewViewportSizeX), FMath::Max(0U, NewViewportSizeY), Window->GetWindowMode());
	}
}

void FSceneViewport::SetViewportSize(uint32 NewViewportSizeX, uint32 NewViewportSizeY)
{
	TSharedPtr<SWindow> Window = FSlateApplication::Get().FindWidgetWindow(ViewportWidget.Pin().ToSharedRef());
	if (Window.IsValid())
	{
		Window->SetIndependentViewportSize(FVector2D(NewViewportSizeX, NewViewportSizeY));
		const FVector2D vp = Window->IsMirrorWindow() ? Window->GetSizeInScreen() : Window->GetViewportSize();
		FSlateApplicationBase::Get().GetRenderer()->UpdateFullscreenState(Window.ToSharedRef(), vp.X, vp.Y);
		ResizeViewport(NewViewportSizeX, NewViewportSizeY, Window->GetWindowMode());
	}
}

TSharedPtr<SWindow> FSceneViewport::FindWindow()
{
	if ( ViewportWidget.IsValid() )
	{
		TSharedPtr<SViewport> PinnedViewportWidget = ViewportWidget.Pin();
		return FSlateApplication::Get().FindWidgetWindow(PinnedViewportWidget.ToSharedRef());
	}

	return TSharedPtr<SWindow>();
}

bool FSceneViewport::IsStereoRenderingAllowed() const
{
	if (ViewportWidget.IsValid())
	{
		return ViewportWidget.Pin()->IsStereoRenderingAllowed();
	}
	return false;
}

void FSceneViewport::ResizeViewport(uint32 NewSizeX, uint32 NewSizeY, EWindowMode::Type NewWindowMode)
{
	// Do not resize if the viewport is an invalid size or our UI should be responsive
	if( NewSizeX > 0 && NewSizeY > 0 )
	{
		bIsResizing = true;

		UpdateViewportRHI(false, NewSizeX, NewSizeY, NewWindowMode, PF_Unknown);

#if WITH_EDITOR
		FMargin SafeMargin;
		if (FDisplayMetrics::GetDebugTitleSafeZoneRatio() < 1.f || !FSlateApplication::Get().GetCustomSafeZone().GetDesiredSize().IsZero())
		{
			FSlateApplication::Get().GetSafeZoneSize(SafeMargin, FVector2D(NewSizeX, NewSizeY));
			SafeMargin.Left /= (NewSizeX / 2.0f);
			SafeMargin.Right /= (NewSizeX / 2.0f);
			SafeMargin.Bottom /= (NewSizeY / 2.0f);
			SafeMargin.Top /= (NewSizeY / 2.0f);
		}
		FSlateApplication::Get().OnDebugSafeZoneChanged.Broadcast(SafeMargin, false);
#endif
		FCoreDelegates::OnSafeFrameChangedEvent.Broadcast();

		if (ViewportClient)
		{
			// Invalidate, then redraw immediately so the user isn't left looking at an empty black viewport
			// as they continue to resize the window.
			Invalidate();

			if ( ViewportClient->GetWorld() )
			{
				Draw();
			}
		}

		//if we have a delegate, fire it off
		if(FApp::IsGame() && OnSceneViewportResizeDel.IsBound())
		{
			OnSceneViewportResizeDel.Execute(FVector2D(NewSizeX, NewSizeY));
		}

		bIsResizing = false;
	}
}

void FSceneViewport::InvalidateDisplay()
{
	// Dirty the viewport.  It will be redrawn next time the editor ticks.
	if( ViewportClient != NULL )
	{
		ViewportClient->RedrawRequested( this );
	}
}

void FSceneViewport::DeferInvalidateHitProxy()
{
	if( ViewportClient != NULL )
	{
		ViewportClient->RequestInvalidateHitProxy( this );
	}
}

FCanvas* FSceneViewport::GetDebugCanvas()
{
	return DebugCanvasDrawer->GetGameThreadDebugCanvas();
}

float FSceneViewport::GetDisplayGamma() const
{
	if (ViewportGammaOverride.IsSet())
	{
		return ViewportGammaOverride.GetValue();
	}
	return	FViewport::GetDisplayGamma();
}

void FSceneViewport::EnqueueEndRenderFrame(const bool bLockToVsync, const bool bShouldPresent)
{
	FViewport::EnqueueEndRenderFrame(bLockToVsync, bShouldPresent);

	// Invalidate the debug canvas after rendering is complete if the debug canvas has elements
	if (DebugCanvasDrawer->GetGameThreadDebugCanvas() && DebugCanvasDrawer->GetGameThreadDebugCanvas()->HasBatchesToRender() && DebugCanvas.IsValid())
	{
		DebugCanvas.Pin()->Invalidate(EInvalidateWidget::Paint);
	}
}

const FTexture2DRHIRef& FSceneViewport::GetRenderTargetTexture() const
{
	if (IsInRenderingThread())
	{
		return RenderTargetTextureRenderThreadRHI;
	}
	return 	RenderTargetTextureRHI;
}

FSlateShaderResource* FSceneViewport::GetViewportRenderTargetTexture()
{
	if (IsInRenderingThread())
	{
		return RenderThreadSlateTexture;
	}
	return (BufferedSlateHandles.Num() != 0) ? BufferedSlateHandles[CurrentBufferedTargetIndex] : nullptr;
}

void FSceneViewport::SetRenderTargetTextureRenderThread(FTexture2DRHIRef& RT)
{
	check(IsInRenderingThread());
	RenderTargetTextureRenderThreadRHI = RT;
	if (RT.IsValid())
	{
		RenderThreadSlateTexture->SetRHIRef(RenderTargetTextureRenderThreadRHI, RT->GetSizeX(), RT->GetSizeY());
	}
	else
	{
		RenderThreadSlateTexture->SetRHIRef(nullptr, 0, 0);
	}
}

void FSceneViewport::UpdateViewportRHI(bool bDestroyed, uint32 NewSizeX, uint32 NewSizeY, EWindowMode::Type NewWindowMode, EPixelFormat PreferredPixelFormat)
{
	{
		SCOPED_SUSPEND_RENDERING_THREAD(true);

		// Update the viewport attributes.
		// This is done AFTER the command flush done by UpdateViewportRHI, to avoid disrupting rendering thread accesses to the old viewport size.
		SizeX = NewSizeX;
		SizeY = NewSizeY;
		WindowMode = NewWindowMode;

		// Release the viewport's resources.
		BeginReleaseResource(this);

		if( !bDestroyed )
		{
			BeginInitResource(this);
				
			if( !UseSeparateRenderTarget() )
			{
				// Get the viewport for this window from the renderer so we can render directly to the backbuffer
				FSlateRenderer* Renderer = FSlateApplication::Get().GetRenderer();
				FWidgetPath WidgetPath;
				void* ViewportResource = Renderer->GetViewportResource( *FSlateApplication::Get().FindWidgetWindow( ViewportWidget.Pin().ToSharedRef(), WidgetPath ) );
				if( ViewportResource )
				{
					ViewportRHI = *((FViewportRHIRef*)ViewportResource);
				}
			}

			ViewportResizedEvent.Broadcast(this, 0);
		}
		else
		{
			// Enqueue a render command to delete the handle.  It must be deleted on the render thread after the resource is released
			ENQUEUE_UNIQUE_RENDER_COMMAND_TWOPARAMETER(DeleteSlateRenderTarget, TArray<FSlateRenderTargetRHI*>&, BufferedSlateHandles, BufferedSlateHandles,
																				FSlateRenderTargetRHI*&, RenderThreadSlateTexture, RenderThreadSlateTexture,
			{
				for (int32 i = 0; i < BufferedSlateHandles.Num(); ++i)
				{
					delete BufferedSlateHandles[i];
					BufferedSlateHandles[i] = nullptr;

					delete RenderThreadSlateTexture;
					RenderThreadSlateTexture = nullptr;
				}						
			});

		}
	}
}

void FSceneViewport::EnqueueBeginRenderFrame(const bool bShouldPresent)
{
	check( IsInGameThread() );
	const bool bStereoRenderingAvailable = GEngine->StereoRenderingDevice.IsValid() && IsStereoRenderingAllowed();
	const bool bStereoRenderingEnabled = bStereoRenderingAvailable && GEngine->StereoRenderingDevice->IsStereoEnabled();

	IStereoRenderTargetManager* StereoRenderTargetManager = bStereoRenderingAvailable ? GEngine->StereoRenderingDevice->GetRenderTargetManager(): nullptr;

	CurrentBufferedTargetIndex = NextBufferedTargetIndex;
	NextBufferedTargetIndex = (CurrentBufferedTargetIndex + 1) % BufferedSlateHandles.Num();
	if (BufferedRenderTargetsRHI[CurrentBufferedTargetIndex])
	{
		RenderTargetTextureRHI = BufferedRenderTargetsRHI[CurrentBufferedTargetIndex];
	}

	// check if we need to reallocate rendertarget for HMD and update HMD rendering viewport 
	if (bStereoRenderingAvailable)
	{
		bool bHMDWantsSeparateRenderTarget = StereoRenderTargetManager != nullptr ? StereoRenderTargetManager->ShouldUseSeparateRenderTarget() : false;
		if (bHMDWantsSeparateRenderTarget != bForceSeparateRenderTarget ||
		    (bHMDWantsSeparateRenderTarget && StereoRenderTargetManager->NeedReAllocateViewportRenderTarget(*this)))
		{
			// This will cause RT to be allocated (or freed)
			bForceSeparateRenderTarget = bHMDWantsSeparateRenderTarget;
			UpdateViewportRHI(false, SizeX, SizeY, WindowMode, PF_Unknown);
		}
	}

	DebugCanvasDrawer->InitDebugCanvas(GetClient(), GetClient()->GetWorld());

	// Note: ViewportRHI is only updated on the game thread

	// If we dont have the ViewportRHI then we need to get it before rendering
	// Note, we need ViewportRHI even if UseSeparateRenderTarget() is true when stereo rendering
	// is enabled.
	if (!IsValidRef(ViewportRHI) && (!UseSeparateRenderTarget() || bStereoRenderingEnabled))
	{
		// Get the viewport for this window from the renderer so we can render directly to the backbuffer
		FSlateRenderer* Renderer = FSlateApplication::Get().GetRenderer();
		FWidgetPath WidgetPath;
		if (ViewportWidget.IsValid())
		{
			auto WidgetWindow = FSlateApplication::Get().FindWidgetWindow(ViewportWidget.Pin().ToSharedRef(), WidgetPath);
			if (WidgetWindow.IsValid())
			{
				void* ViewportResource = Renderer->GetViewportResource(*WidgetWindow);
				if (ViewportResource)
				{
					ViewportRHI = *((FViewportRHIRef*)ViewportResource);
				}
			}
		}
	}


	//set the rendertarget visible to the render thread
	//must come before any render thread frame handling.
	ENQUEUE_UNIQUE_RENDER_COMMAND_TWOPARAMETER(
		SetRenderThreadViewportTarget,
		FSceneViewport*, Viewport, this,
		FTexture2DRHIRef, RT, RenderTargetTextureRHI,		
		{

		Viewport->SetRenderTargetTextureRenderThread(RT);			
	});		

	FViewport::EnqueueBeginRenderFrame(bShouldPresent);

	if (StereoRenderTargetManager != nullptr && bShouldPresent)
	{
		StereoRenderTargetManager->UpdateViewport(UseSeparateRenderTarget(), *this, ViewportWidget.Pin().Get());
	}
}

void FSceneViewport::BeginRenderFrame(FRHICommandListImmediate& RHICmdList)
{
	check( IsInRenderingThread() );
	if (UseSeparateRenderTarget())
	{		
		RHICmdList.TransitionResource(EResourceTransitionAccess::EWritable, RenderTargetTextureRenderThreadRHI);
		SetRenderTarget(RHICmdList,  RenderTargetTextureRenderThreadRHI,  FTexture2DRHIRef(), true);
	}
	else if( IsValidRef( ViewportRHI ) ) 
	{
		// Get the backbuffer render target to render directly to it
		RenderTargetTextureRenderThreadRHI = RHICmdList.GetViewportBackBuffer(ViewportRHI);
		RenderThreadSlateTexture->SetRHIRef(RenderTargetTextureRenderThreadRHI, RenderTargetTextureRenderThreadRHI->GetSizeX(), RenderTargetTextureRenderThreadRHI->GetSizeY());
	}
}

void FSceneViewport::EndRenderFrame(FRHICommandListImmediate& RHICmdList, bool bPresent, bool bLockToVsync)
{
	check( IsInRenderingThread() );
	if (UseSeparateRenderTarget())
	{
		if (BufferedSlateHandles[CurrentBufferedTargetIndex])
		{			
			RHICmdList.CopyToResolveTarget(RenderTargetTextureRenderThreadRHI, RenderTargetTextureRenderThreadRHI, FResolveParams());
		}
	}
	else
	{
		// Workaround: un-setting targets splits Post->UI render-pass, we should avoid this as we don't resize viewport on mobile devices
		bool bShouldUnsetTargets = !(IsVulkanMobilePlatform(GMaxRHIShaderPlatform) && !IsPCPlatform(GMaxRHIShaderPlatform));
		if (bShouldUnsetTargets)
		{
			// Set the active render target(s) to nothing to release references in the case that the viewport is resized by slate before we draw again
			SetRenderTarget(RHICmdList,  FTexture2DRHIRef(), FTexture2DRHIRef() );
		}
		// Note: this releases our reference but does not release the resource as it is owned by slate (this is intended)
		RenderTargetTextureRenderThreadRHI.SafeRelease();
		RenderThreadSlateTexture->SetRHIRef(nullptr, 0, 0);
	}
}

void FSceneViewport::Tick( const FGeometry& AllottedGeometry, double InCurrentTime, float DeltaTime )
{
	UpdateCachedGeometry(AllottedGeometry);
	ProcessInput( DeltaTime );

	if(IsValidRef(ViewportRHI))
	{
		ViewportRHI->Tick(DeltaTime);
	}
	// In order to get material parameter collections to function properly, we need the current world's Scene
	// properly propagated through to any widgets that depend on that functionality. The SceneViewport and RetainerWidget are the 
	// only locations where this information exists in Slate, so we push the current scene onto the current
	// Slate application so that we can leverage it in later calls.
	if (ViewportClient && ViewportClient->GetWorld() && ViewportClient->GetWorld()->Scene)
	{
		FSlateApplication::Get().GetRenderer()->RegisterCurrentScene(ViewportClient->GetWorld()->Scene);
	}
	else
	{
		FSlateApplication::Get().GetRenderer()->RegisterCurrentScene(nullptr);
	}
}

void FSceneViewport::OnPlayWorldViewportSwapped( const FSceneViewport& OtherViewport )
{
	// We need to call WindowRenderTargetUpdate() to make sure the Slate renderer is updated to render
	// to the viewport client we'll be using for PIE/SIE.  Otherwise if stereo rendering is enabled, Slate
	// could render the HMD mirror to a game viewport client which is not visible on screen!
	TSharedPtr<SWidget> PinnedViewport = ViewportWidget.Pin();
	if( PinnedViewport.IsValid() )
	{
		FSlateRenderer* Renderer = FSlateApplication::Get().GetRenderer();

		FWidgetPath WidgetPath;
		TSharedPtr<SWindow> Window = FSlateApplication::Get().FindWidgetWindow( PinnedViewport.ToSharedRef(), WidgetPath );

		WindowRenderTargetUpdate( Renderer, Window.Get() );
	}

	// Play world viewports should always be the same size.  Resize to other viewports size
	if( GetSizeXY() != OtherViewport.GetSizeXY() )
	{
		// Switch to the viewport clients world before processing input
		FScopedConditionalWorldSwitcher WorldSwitcher( ViewportClient );

		UpdateViewportRHI( false, OtherViewport.GetSizeXY().X, OtherViewport.GetSizeXY().Y, EWindowMode::Windowed, PF_Unknown );

		// Invalidate, then redraw immediately so the user isn't left looking at an empty black viewport
		// as they continue to resize the window.
		Invalidate();
	}

	// Play world viewports should transfer active stats so it doesn't appear like a seperate viewport
	SwapStatCommands(OtherViewport);
}


void FSceneViewport::SwapStatCommands( const FSceneViewport& OtherViewport )
{
	FViewportClient* ClientA = GetClient();
	FViewportClient* ClientB = OtherViewport.GetClient();
	check(ClientA && ClientB);
	// Only swap if both viewports have stats
	const TArray<FString>* StatsA = ClientA->GetEnabledStats();
	const TArray<FString>* StatsB = ClientB->GetEnabledStats();
	if (StatsA && StatsB)
	{
		const TArray<FString> StatsCopy = *StatsA;
		ClientA->SetEnabledStats(*StatsB);
		ClientB->SetEnabledStats(StatsCopy);
	}
}

/** Queue an update to the Window's RT on the Renderthread */
void FSceneViewport::WindowRenderTargetUpdate(FSlateRenderer* Renderer, SWindow* Window)
{	
	check(IsInGameThread());
	if (Renderer)
	{
		if (UseSeparateRenderTarget())
		{
			if (Window)
			{
				// We need to pass a texture to the renderer only for stereo rendering. Otherwise, Editor will be rendered incorrectly.
				if (GEngine->IsStereoscopic3D(this))
				{
					//todo: mw Make this function take an FSlateTexture* rather than a void*
					Renderer->SetWindowRenderTarget(*Window, static_cast<IViewportRenderTargetProvider*>(this));
				}
				else
				{
					Renderer->SetWindowRenderTarget(*Window, nullptr);
				}
			}
		}
		else
		{
			if (Window)
			{
				Renderer->SetWindowRenderTarget(*Window, nullptr);
			}
		}
	}
}

void FSceneViewport::OnWindowBackBufferResourceDestroyed(void* Backbuffer)
{
	check(IsInGameThread());
	FViewportRHIRef TestReference = *(FViewportRHIRef*)Backbuffer;
	// Backbuffer we are rendering to is being released.  We must free our resource
	if(ViewportRHI == TestReference)
	{
		ViewportRHI.SafeRelease();
	}
}

void FSceneViewport::OnPreResizeWindowBackbuffer(void* Backbuffer)
{
	OnWindowBackBufferResourceDestroyed(Backbuffer);
}

void FSceneViewport::OnPostResizeWindowBackbuffer(void* Backbuffer)
{
	check(IsInGameThread());

	if(!UseSeparateRenderTarget() && !IsValidRef(ViewportRHI) && ViewportWidget.IsValid())
	{
		FSlateRenderer* Renderer = FSlateApplication::Get().GetRenderer();

		TSharedPtr<SWindow> Window = FSlateApplication::Get().FindWidgetWindow(ViewportWidget.Pin().ToSharedRef());

		// If the window is not valid then we are likely in a loading movie and the viewport is not attached to the window.  
		// We'll have to wait until safe
		if(Window.IsValid())
		{
			void* ViewportResource = Renderer->GetViewportResource(*Window);
			if (ViewportResource)
			{
				ViewportRHI = *((FViewportRHIRef*)ViewportResource);
			}
		}
	}
}

void FSceneViewport::InitDynamicRHI()
{
	if(bRequiresHitProxyStorage)
	{
		// Initialize the hit proxy map.
		HitProxyMap.Init(SizeX,SizeY);
	}
	RTTSize = FIntPoint(0, 0);

	FSlateRenderer* Renderer = FSlateApplication::Get().GetRenderer();
	uint32 TexSizeX = SizeX, TexSizeY = SizeY;
	if (UseSeparateRenderTarget())
	{
		NumBufferedFrames = 1;
		
		// @todo vreditor switch: This code needs to be called when switching between stereo/non when going immersive.  Seems to always work out that way anyway though? (Probably due to resize)
		IStereoRenderTargetManager * const StereoRenderTargetManager = 
			(IsStereoRenderingAllowed() && GEngine->StereoRenderingDevice.IsValid() && GEngine->StereoRenderingDevice->IsStereoEnabledOnNextFrame())
				? GEngine->StereoRenderingDevice->GetRenderTargetManager() 
				: nullptr;

		if (StereoRenderTargetManager != nullptr)
		{
			StereoRenderTargetManager->CalculateRenderTargetSize(*this, TexSizeX, TexSizeY);
			NumBufferedFrames = StereoRenderTargetManager->GetNumberOfBufferedFrames();
		}
		
		check(BufferedSlateHandles.Num() == BufferedRenderTargetsRHI.Num() && BufferedSlateHandles.Num() == BufferedShaderResourceTexturesRHI.Num());

		//clear existing entries
		for (int32 i = 0; i < BufferedSlateHandles.Num(); ++i)
		{
			if (!BufferedSlateHandles[i])
			{
				BufferedSlateHandles[i] = new FSlateRenderTargetRHI(nullptr, 0, 0);
			}
			BufferedRenderTargetsRHI[i] = nullptr;
			BufferedShaderResourceTexturesRHI[i] = nullptr;
		}

		if (BufferedSlateHandles.Num() < NumBufferedFrames)
		{
			//add sufficient entires for buffering.
			for (int32 i = BufferedSlateHandles.Num(); i < NumBufferedFrames; i++)
			{
				BufferedSlateHandles.Add(new FSlateRenderTargetRHI(nullptr, 0, 0)); 
				BufferedRenderTargetsRHI.Add(nullptr);
				BufferedShaderResourceTexturesRHI.Add(nullptr);
			}
		}
		else if (BufferedSlateHandles.Num() > NumBufferedFrames)
		{
			BufferedSlateHandles.SetNum(NumBufferedFrames);
			BufferedRenderTargetsRHI.SetNum(NumBufferedFrames);
			BufferedShaderResourceTexturesRHI.SetNum(NumBufferedFrames);
		}
		check(BufferedSlateHandles.Num() == BufferedRenderTargetsRHI.Num() && BufferedSlateHandles.Num() == BufferedShaderResourceTexturesRHI.Num());

		static const auto CVarDefaultBackBufferPixelFormat = IConsoleManager::Get().FindTConsoleVariableDataInt(TEXT("r.DefaultBackBufferPixelFormat"));
		EPixelFormat SceneTargetFormat = EDefaultBackBufferPixelFormat::Convert2PixelFormat(EDefaultBackBufferPixelFormat::FromInt(CVarDefaultBackBufferPixelFormat->GetValueOnRenderThread()));

		FRHIResourceCreateInfo CreateInfo;
		FTexture2DRHIRef BufferedRTRHI;
		FTexture2DRHIRef BufferedSRVRHI;

		for (int32 i = 0; i < NumBufferedFrames; ++i)
		{
			// try to allocate texture via StereoRenderingDevice; if not successful, use the default way
			if (StereoRenderTargetManager == nullptr || !StereoRenderTargetManager->AllocateRenderTargetTexture(i, TexSizeX, TexSizeY, SceneTargetFormat, 1, TexCreate_None, TexCreate_RenderTargetable, BufferedRTRHI, BufferedSRVRHI))
			{
				RHICreateTargetableShaderResource2D(TexSizeX, TexSizeY, SceneTargetFormat, 1, TexCreate_None, TexCreate_RenderTargetable, false, CreateInfo, BufferedRTRHI, BufferedSRVRHI);
			}
			BufferedRenderTargetsRHI[i] = BufferedRTRHI;
			BufferedShaderResourceTexturesRHI[i] = BufferedSRVRHI;

			if (BufferedSlateHandles[i])
			{
				BufferedSlateHandles[i]->SetRHIRef(BufferedShaderResourceTexturesRHI[0], TexSizeX, TexSizeY);
			}
		}

		// clear out any extra entries we have hanging around
		for (int32 i = NumBufferedFrames; i < BufferedSlateHandles.Num(); ++i)
		{
			if (BufferedSlateHandles[i])
			{
				BufferedSlateHandles[i]->SetRHIRef(nullptr, 0, 0);
			}
			BufferedRenderTargetsRHI[i] = nullptr;
			BufferedShaderResourceTexturesRHI[i] = nullptr;
		}

		CurrentBufferedTargetIndex = 0;
		NextBufferedTargetIndex = (CurrentBufferedTargetIndex + 1) % BufferedSlateHandles.Num();
		RenderTargetTextureRHI = BufferedShaderResourceTexturesRHI[CurrentBufferedTargetIndex];
	}
	else
	{
		check(BufferedSlateHandles.Num() == BufferedRenderTargetsRHI.Num() && BufferedSlateHandles.Num() == BufferedShaderResourceTexturesRHI.Num());
		if (BufferedSlateHandles.Num() == 0)
		{
			BufferedSlateHandles.Add(nullptr);
			BufferedRenderTargetsRHI.Add(nullptr);
			BufferedShaderResourceTexturesRHI.Add(nullptr);
		}		
		NumBufferedFrames = 1;

		RenderTargetTextureRHI = nullptr;		
		CurrentBufferedTargetIndex = NextBufferedTargetIndex = 0;
	}

	//how is this useful at all?  Pinning a weakptr to get a non-threadsafe shared ptr?  Pinning a weakptr is supposed to be protecting me from my weakptr dying underneath me...
	TSharedPtr<SWidget> PinnedViewport = ViewportWidget.Pin();
	if (PinnedViewport.IsValid())
	{

		FWidgetPath WidgetPath;
		TSharedPtr<SWindow> Window = FSlateApplication::Get().FindWidgetWindow(PinnedViewport.ToSharedRef(), WidgetPath);
		
		WindowRenderTargetUpdate(Renderer, Window.Get());
		if (UseSeparateRenderTarget())
		{
			RTTSize = FIntPoint(TexSizeX, TexSizeY);
		}
	}
}

void FSceneViewport::ReleaseDynamicRHI()
{
	FViewport::ReleaseDynamicRHI();

	ViewportRHI.SafeRelease();

	DebugCanvasDrawer->ReleaseResources();

	for (int32 i = 0; i < BufferedSlateHandles.Num(); ++i)
	{
		if (BufferedSlateHandles[i])
		{
			BufferedSlateHandles[i]->ReleaseDynamicRHI();
		}
	}
	if (RenderThreadSlateTexture)
	{
		RenderThreadSlateTexture->ReleaseDynamicRHI();
	}
}

void FSceneViewport::SetPreCaptureMousePosFromSlateCursor()
{
	PreCaptureCursorPos = FSlateApplication::Get().GetCursorPos().IntPoint();
}<|MERGE_RESOLUTION|>--- conflicted
+++ resolved
@@ -326,11 +326,7 @@
 	const FVector2D TransformedPoint = CachedGeometry.AbsoluteToLocal(FVector2D(VirtualDesktopPointPx.X, VirtualDesktopPointPx.Y));
 
 	// Pixels to normalized coordinates and correct for DPI scale
-<<<<<<< HEAD
-	return FVector2D( TransformedPoint.X / SizeX * CachedGeometry.Scale, TransformedPoint.Y / SizeY * CachedGeometry.Scale );
-=======
 	return FVector2D( TransformedPoint.X / SizeX * CachedGeometry.Scale, TransformedPoint.Y / SizeY * CachedGeometry.Scale);
->>>>>>> cf6d231e
 }
 
 FIntPoint FSceneViewport::ViewportToVirtualDesktopPixel(FVector2D ViewportCoordinate) const
@@ -340,11 +336,7 @@
 	// Local slate unit to virtual desktop pixel.
 	const FVector2D TransformedPoint = FVector2D( CachedGeometry.LocalToAbsolute( LocalCoordinateInSu ) );
 
-<<<<<<< HEAD
-	//Correct for DPI
-=======
 	// Correct for DPI
->>>>>>> cf6d231e
 	return FIntPoint( FMath::TruncToInt(TransformedPoint.X / CachedGeometry.Scale), FMath::TruncToInt(TransformedPoint.Y / CachedGeometry.Scale) );
 }
 
@@ -740,11 +732,7 @@
 		// Switch to the viewport clients world before processing input
 		FScopedConditionalWorldSwitcher WorldSwitcher( ViewportClient );
 
-<<<<<<< HEAD
-		const FVector2D TouchPosition = MyGeometry.AbsoluteToLocal(TouchEvent.GetScreenSpacePosition()) * MyGeometry.Scale;
-=======
 		const FVector2D TouchPosition = CachedCursorPos;
->>>>>>> cf6d231e
 
 		if(ViewportClient->InputTouch( this, TouchEvent.GetUserIndex(), TouchEvent.GetPointerIndex(), ETouchType::Began, TouchPosition, TouchEvent.GetTouchForce(), FDateTime::Now(), TouchEvent.GetTouchpadIndex()) )
 		{
@@ -776,10 +764,6 @@
 		// Switch to the viewport clients world before processing input
 		FScopedConditionalWorldSwitcher WorldSwitcher( ViewportClient );
 
-<<<<<<< HEAD
-		const FVector2D TouchPosition = MyGeometry.AbsoluteToLocal(TouchEvent.GetScreenSpacePosition()) * MyGeometry.Scale;
-=======
->>>>>>> cf6d231e
 
 		if( !ViewportClient->InputTouch( this, TouchEvent.GetUserIndex(), TouchEvent.GetPointerIndex(), ETouchType::Moved, CachedCursorPos, TouchEvent.GetTouchForce(), FDateTime::Now(), TouchEvent.GetTouchpadIndex()) )
 		{
@@ -815,13 +799,7 @@
 		// Switch to the viewport clients world before processing input
 		FScopedConditionalWorldSwitcher WorldSwitcher( ViewportClient );
 
-<<<<<<< HEAD
-		const FVector2D TouchPosition = MyGeometry.AbsoluteToLocal(TouchEvent.GetScreenSpacePosition()) * MyGeometry.Scale;
-
-		if( !ViewportClient->InputTouch( this, TouchEvent.GetUserIndex(), TouchEvent.GetPointerIndex(), ETouchType::Ended, TouchPosition, 0.0f, FDateTime::Now(), TouchEvent.GetTouchpadIndex()) )
-=======
 		if( !ViewportClient->InputTouch( this, TouchEvent.GetUserIndex(), TouchEvent.GetPointerIndex(), ETouchType::Ended, CurCursorPos, 0.0f, FDateTime::Now(), TouchEvent.GetTouchpadIndex()) )
->>>>>>> cf6d231e
 		{
 			CurrentReplyState = FReply::Unhandled(); 
 		}
