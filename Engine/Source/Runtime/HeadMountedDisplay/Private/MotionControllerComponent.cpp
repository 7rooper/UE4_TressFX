--- conflicted
+++ resolved
@@ -3,10 +3,7 @@
 #include "HeadMountedDisplayPrivate.h"
 #include "MotionControllerComponent.h"
 #include "PrimitiveSceneInfo.h"
-<<<<<<< HEAD
-=======
 #include "Features/IModularFeatures.h"
->>>>>>> e58dcb1b
 
 namespace {
 	/** This is to prevent destruction of motion controller components while they are
