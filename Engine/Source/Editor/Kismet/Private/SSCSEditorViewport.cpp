// Copyright 1998-2015 Epic Games, Inc. All Rights Reserved.

#include "BlueprintEditorPrivatePCH.h"
#include "BlueprintEditor.h"
#include "BlueprintEditorCommands.h"
#include "SSCSEditorViewport.h"
#include "SCSEditorViewportClient.h"
#include "SSCSEditor.h"
#include "Runtime/Engine/Public/Slate/SceneViewport.h"
#include "Editor/UnrealEd/Public/SViewportToolBar.h"
#include "Editor/UnrealEd/Public/STransformViewportToolbar.h"
#include "EditorViewportCommands.h"
#include "SEditorViewportToolBarMenu.h"
#include "BlueprintEditorTabs.h"
#include "BlueprintEditorSettings.h"

/*-----------------------------------------------------------------------------
   SSCSEditorViewportToolBar
-----------------------------------------------------------------------------*/

class SSCSEditorViewportToolBar : public SViewportToolBar
{
public:
	SLATE_BEGIN_ARGS( SSCSEditorViewportToolBar ){}
		SLATE_ARGUMENT(TWeakPtr<SSCSEditorViewport>, EditorViewport)
	SLATE_END_ARGS()

	/** Constructs this widget with the given parameters */
	void Construct(const FArguments& InArgs)
	{
		EditorViewport = InArgs._EditorViewport;

		static const FName DefaultForegroundName("DefaultForeground");

		this->ChildSlot
		[
			SNew(SBorder)
			.BorderImage(FEditorStyle::GetBrush("NoBorder"))
			.ColorAndOpacity(this, &SViewportToolBar::OnGetColorAndOpacity)
			.ForegroundColor(FEditorStyle::GetSlateColor(DefaultForegroundName))
			[
				SNew(SHorizontalBox)
				+SHorizontalBox::Slot()
				.AutoWidth()
				.Padding(2.0f, 2.0f)
				[
					SNew(SEditorViewportToolbarMenu)
					.ParentToolBar(SharedThis(this))
					.Cursor(EMouseCursor::Default)
					.Image("EditorViewportToolBar.MenuDropdown")
					.OnGetMenuContent(this, &SSCSEditorViewportToolBar::GeneratePreviewMenu)
				]
				+ SHorizontalBox::Slot()
				.AutoWidth()
				.Padding(2.0f, 2.0f)
				[
					SNew( SEditorViewportToolbarMenu )
					.ParentToolBar( SharedThis( this ) )
					.Cursor( EMouseCursor::Default )
					.Label(this, &SSCSEditorViewportToolBar::GetCameraMenuLabel)
					.LabelIcon(this, &SSCSEditorViewportToolBar::GetCameraMenuLabelIcon)
					.OnGetMenuContent(this, &SSCSEditorViewportToolBar::GenerateCameraMenu)
				]
				+ SHorizontalBox::Slot()
				.AutoWidth()
				.Padding(2.0f, 2.0f)
				[
					SNew( SEditorViewportToolbarMenu )
					.ParentToolBar( SharedThis( this ) )
					.Cursor( EMouseCursor::Default )
					.Label(this, &SSCSEditorViewportToolBar::GetViewMenuLabel)
					.LabelIcon(this, &SSCSEditorViewportToolBar::GetViewMenuLabelIcon)
					.OnGetMenuContent(this, &SSCSEditorViewportToolBar::GenerateViewMenu)
				]
				+ SHorizontalBox::Slot()
				.Padding( 3.0f, 1.0f )
				.HAlign( HAlign_Right )
				[
					SNew(STransformViewportToolBar)
					.Viewport(EditorViewport.Pin().ToSharedRef())
					.CommandList(EditorViewport.Pin()->GetCommandList())
				]
			]
		];

		SViewportToolBar::Construct(SViewportToolBar::FArguments());
	}

	/** Creates the preview menu */
	TSharedRef<SWidget> GeneratePreviewMenu() const
	{
		TSharedPtr<const FUICommandList> CommandList = EditorViewport.IsValid()? EditorViewport.Pin()->GetCommandList(): NULL;

		const bool bInShouldCloseWindowAfterMenuSelection = true;

		FMenuBuilder PreviewOptionsMenuBuilder(bInShouldCloseWindowAfterMenuSelection, CommandList);
		{
			PreviewOptionsMenuBuilder.BeginSection("BlueprintEditorPreviewOptions", NSLOCTEXT("BlueprintEditor", "PreviewOptionsMenuHeader", "Preview Viewport Options"));
			{
				PreviewOptionsMenuBuilder.AddMenuEntry(FBlueprintEditorCommands::Get().ResetCamera);
				PreviewOptionsMenuBuilder.AddMenuEntry(FEditorViewportCommands::Get().ToggleRealTime);
				PreviewOptionsMenuBuilder.AddMenuEntry(FBlueprintEditorCommands::Get().ShowFloor);
				PreviewOptionsMenuBuilder.AddMenuEntry(FBlueprintEditorCommands::Get().ShowGrid);
			}
			PreviewOptionsMenuBuilder.EndSection();
		}

		return PreviewOptionsMenuBuilder.MakeWidget();
	}

	FText GetCameraMenuLabel() const
	{
		FText Label = NSLOCTEXT("BlueprintEditor", "CameraMenuTitle_Default", "Camera");

		if(EditorViewport.IsValid())
		{
			switch(EditorViewport.Pin()->GetViewportClient()->GetViewportType())
			{
			case LVT_Perspective:
				Label = NSLOCTEXT("BlueprintEditor", "CameraMenuTitle_Perspective", "Perspective");
				break;

			case LVT_OrthoXY:
				Label = NSLOCTEXT("BlueprintEditor", "CameraMenuTitle_Top", "Top");
				break;

			case LVT_OrthoYZ:
				Label = NSLOCTEXT("BlueprintEditor", "CameraMenuTitle_Left", "Left");
				break;

			case LVT_OrthoXZ:
				Label = NSLOCTEXT("BlueprintEditor", "CameraMenuTitle_Front", "Front");
				break;

			case LVT_OrthoNegativeXY:
				Label = NSLOCTEXT("BlueprintEditor", "CameraMenuTitle_Bottom", "Bottom");
				break;

			case LVT_OrthoNegativeYZ:
				Label = NSLOCTEXT("BlueprintEditor", "CameraMenuTitle_Right", "Right");
				break;

			case LVT_OrthoNegativeXZ:
				Label = NSLOCTEXT("BlueprintEditor", "CameraMenuTitle_Back", "Back");
				break;

			case LVT_OrthoFreelook:
				Label = NSLOCTEXT("BlueprintEditor", "CameraMenuTitle_OrthoFreelook", "Ortho");
				break;
			}
		}

		return Label;
	}

	const FSlateBrush* GetCameraMenuLabelIcon() const
	{
		static FName PerspectiveIconName("EditorViewport.Perspective");
		static FName TopIconName("EditorViewport.Top");
		static FName LeftIconName("EditorViewport.Left");
		static FName FrontIconName("EditorViewport.Front");
		static FName BottomIconName("EditorViewport.Bottom");
		static FName RightIconName("EditorViewport.Right");
		static FName BackIconName("EditorViewport.Back");

		FName Icon = NAME_None;

		if(EditorViewport.IsValid())
		{
			switch(EditorViewport.Pin()->GetViewportClient()->GetViewportType())
			{
			case LVT_Perspective:
				Icon = PerspectiveIconName;
				break;

			case LVT_OrthoXY:
				Icon = TopIconName;
				break;

			case LVT_OrthoYZ:
				Icon = LeftIconName;
				break;

			case LVT_OrthoXZ:
				Icon = FrontIconName;
				break;

			case LVT_OrthoNegativeXY:
				Icon = BottomIconName;
				break;

			case LVT_OrthoNegativeYZ:
				Icon = RightIconName;
				break;

			case LVT_OrthoNegativeXZ:
				Icon = BackIconName;
				break;
			}
		}

		return FEditorStyle::GetBrush(Icon);
	}

	TSharedRef<SWidget> GenerateCameraMenu() const
	{
		TSharedPtr<const FUICommandList> CommandList = EditorViewport.IsValid()? EditorViewport.Pin()->GetCommandList(): nullptr;

		const bool bInShouldCloseWindowAfterMenuSelection = true;
		FMenuBuilder CameraMenuBuilder(bInShouldCloseWindowAfterMenuSelection, CommandList);

		CameraMenuBuilder.AddMenuEntry(FEditorViewportCommands::Get().Perspective);

		CameraMenuBuilder.BeginSection("LevelViewportCameraType_Ortho", NSLOCTEXT("BlueprintEditor", "CameraTypeHeader_Ortho", "Orthographic"));
			CameraMenuBuilder.AddMenuEntry(FEditorViewportCommands::Get().Top);
			CameraMenuBuilder.AddMenuEntry(FEditorViewportCommands::Get().Bottom);
			CameraMenuBuilder.AddMenuEntry(FEditorViewportCommands::Get().Left);
			CameraMenuBuilder.AddMenuEntry(FEditorViewportCommands::Get().Right);
			CameraMenuBuilder.AddMenuEntry(FEditorViewportCommands::Get().Front);
			CameraMenuBuilder.AddMenuEntry(FEditorViewportCommands::Get().Back);
		CameraMenuBuilder.EndSection();

		return CameraMenuBuilder.MakeWidget();
	}

	FText GetViewMenuLabel() const
	{
		FText Label = NSLOCTEXT("BlueprintEditor", "ViewMenuTitle_Default", "View");

		if (EditorViewport.IsValid())
		{
			switch (EditorViewport.Pin()->GetViewportClient()->GetViewMode())
			{
			case VMI_Lit:
				Label = NSLOCTEXT("BlueprintEditor", "ViewMenuTitle_Lit", "Lit");
				break;

			case VMI_Unlit:
				Label = NSLOCTEXT("BlueprintEditor", "ViewMenuTitle_Unlit", "Unlit");
				break;

			case VMI_BrushWireframe:
				Label = NSLOCTEXT("BlueprintEditor", "ViewMenuTitle_Wireframe", "Wireframe");
				break;
			}
		}

		return Label;
	}

	const FSlateBrush* GetViewMenuLabelIcon() const
	{
		static FName LitModeIconName("EditorViewport.LitMode");
		static FName UnlitModeIconName("EditorViewport.UnlitMode");
		static FName WireframeModeIconName("EditorViewport.WireframeMode");

		FName Icon = NAME_None;

		if (EditorViewport.IsValid())
		{
			switch (EditorViewport.Pin()->GetViewportClient()->GetViewMode())
			{
			case VMI_Lit:
				Icon = LitModeIconName;
				break;

			case VMI_Unlit:
				Icon = UnlitModeIconName;
				break;

			case VMI_BrushWireframe:
				Icon = WireframeModeIconName;
				break;
			}
		}

		return FEditorStyle::GetBrush(Icon);
	}

	TSharedRef<SWidget> GenerateViewMenu() const
	{
		TSharedPtr<const FUICommandList> CommandList = EditorViewport.IsValid() ? EditorViewport.Pin()->GetCommandList() : nullptr;

		const bool bInShouldCloseWindowAfterMenuSelection = true;
		FMenuBuilder ViewMenuBuilder(bInShouldCloseWindowAfterMenuSelection, CommandList);

		ViewMenuBuilder.AddMenuEntry(FEditorViewportCommands::Get().LitMode, NAME_None, NSLOCTEXT("BlueprintEditor", "LitModeMenuOption", "Lit"));
		ViewMenuBuilder.AddMenuEntry(FEditorViewportCommands::Get().UnlitMode, NAME_None, NSLOCTEXT("BlueprintEditor", "UnlitModeMenuOption", "Unlit"));
		ViewMenuBuilder.AddMenuEntry(FEditorViewportCommands::Get().WireframeMode, NAME_None, NSLOCTEXT("BlueprintEditor", "WireframeModeMenuOption", "Wireframe"));

		return ViewMenuBuilder.MakeWidget();
	}

private:
	/** Reference to the parent viewport */
	TWeakPtr<SSCSEditorViewport> EditorViewport;
};


/*-----------------------------------------------------------------------------
   SSCSEditorViewport
-----------------------------------------------------------------------------*/

void SSCSEditorViewport::Construct(const FArguments& InArgs)
{
	bIsActiveTimerRegistered = false;

	// Save off the Blueprint editor reference, we'll need this later
	BlueprintEditorPtr = InArgs._BlueprintEditor;

	SEditorViewport::Construct( SEditorViewport::FArguments() );

	// Refresh the preview scene
	RequestRefresh(true);
}

SSCSEditorViewport::~SSCSEditorViewport()
{
	if(ViewportClient.IsValid())
	{
		// Reset this to ensure it's no longer in use after destruction
		ViewportClient->Viewport = NULL;
	}
}

bool SSCSEditorViewport::IsVisible() const
{
	// We consider the viewport to be visible if the reference is valid
	return ViewportWidget.IsValid() && SEditorViewport::IsVisible();
}

TSharedRef<FEditorViewportClient> SSCSEditorViewport::MakeEditorViewportClient()
{
	FPreviewScene* PreviewScene = BlueprintEditorPtr.Pin()->GetPreviewScene();

	// Construct a new viewport client instance.
	ViewportClient = MakeShareable(new FSCSEditorViewportClient(BlueprintEditorPtr, PreviewScene, SharedThis(this)));
	ViewportClient->SetRealtime(true);
	ViewportClient->bSetListenerPosition = false;
	ViewportClient->VisibilityDelegate.BindSP(this, &SSCSEditorViewport::IsVisible);

	return ViewportClient.ToSharedRef();
}

TSharedPtr<SWidget> SSCSEditorViewport::MakeViewportToolbar()
{
	return 
		SNew(SSCSEditorViewportToolBar)
		.EditorViewport(SharedThis(this))
		.IsEnabled(FSlateApplication::Get().GetNormalExecutionAttribute());
}


void SSCSEditorViewport::BindCommands()
{
	FSCSEditorViewportCommands::Register(); // make sure the viewport specific commands have been registered

	TSharedPtr<FBlueprintEditor> BlueprintEditor = BlueprintEditorPtr.Pin();
	TSharedPtr<SSCSEditor> SCSEditorWidgetPtr = BlueprintEditor->GetSCSEditor();
	SSCSEditor* SCSEditorWidget = SCSEditorWidgetPtr.Get();
	// for mac, we have to bind a command that would override the BP-Editor's 
	// "NavigateToParentBackspace" command, because the delete key is the 
	// backspace key for that platform (and "NavigateToParentBackspace" does not 
	// make sense in the viewport window... it blocks the generic delete command)
	// 
	// NOTE: this needs to come before we map any other actions (so it is 
	// prioritized first)
	CommandList->MapAction(
		FSCSEditorViewportCommands::Get().DeleteComponent,
		FExecuteAction::CreateSP(SCSEditorWidget, &SSCSEditor::OnDeleteNodes),
		FCanExecuteAction::CreateSP(SCSEditorWidget, &SSCSEditor::CanDeleteNodes)
	);

	const FBlueprintEditorCommands& Commands = FBlueprintEditorCommands::Get();

	CommandList->Append(BlueprintEditor->GetToolkitCommands());
	CommandList->Append(BlueprintEditor->GetSCSEditor()->CommandList.ToSharedRef());
	SEditorViewport::BindCommands();

	BlueprintEditorPtr.Pin()->GetToolkitCommands()->MapAction(
<<<<<<< HEAD
		FBlueprintEditorCommands::Get().EnableSimulation,
=======
		Commands.EnableSimulation,
>>>>>>> cce8678d
		FExecuteAction::CreateSP(this, &SSCSEditorViewport::ToggleIsSimulateEnabled),
		FCanExecuteAction(),
		FIsActionChecked::CreateSP(ViewportClient.Get(), &FSCSEditorViewportClient::GetIsSimulateEnabled));

	// Toggle camera lock on/off
	CommandList->MapAction(
		Commands.ResetCamera,
		FExecuteAction::CreateSP(ViewportClient.Get(), &FSCSEditorViewportClient::ResetCamera) );

	CommandList->MapAction(
		Commands.ShowFloor,
		FExecuteAction::CreateSP(ViewportClient.Get(), &FSCSEditorViewportClient::ToggleShowFloor),
		FCanExecuteAction(),
		FIsActionChecked::CreateSP(ViewportClient.Get(), &FSCSEditorViewportClient::GetShowFloor));

	CommandList->MapAction(
		Commands.ShowGrid,
		FExecuteAction::CreateSP(ViewportClient.Get(), &FSCSEditorViewportClient::ToggleShowGrid),
		FCanExecuteAction(),
		FIsActionChecked::CreateSP(ViewportClient.Get(), &FSCSEditorViewportClient::GetShowGrid));
}

void SSCSEditorViewport::Invalidate()
{
	ViewportClient->Invalidate();
}

void SSCSEditorViewport::ToggleIsSimulateEnabled()
{
	// If we're in unified BP editing mode, make the viewport visible when simulation is starting.
	if ( GetDefault<UEditorExperimentalSettings>()->bUnifiedBlueprintEditor )
	{
		// Only trigger the switch if the simulation is starting.
		if ( !ViewportClient->GetIsSimulateEnabled() )
		{
			if ( GetDefault<UBlueprintEditorSettings>()->bShowViewportOnSimulate )
			{
				BlueprintEditorPtr.Pin()->GetTabManager()->InvokeTab(FBlueprintEditorTabs::SCSViewportID);
			}
		}
	}

	ViewportClient->ToggleIsSimulateEnabled();
}

void SSCSEditorViewport::EnablePreview(bool bEnable)
{
	if(bEnable)
	{
		// Restore the previously-saved realtime setting
		ViewportClient->RestoreRealtime();
	}
	else
	{
		// Disable and store the current realtime setting. This will bypass real-time rendering in the preview viewport (see UEditorEngine::UpdateSingleViewportClient).
		ViewportClient->SetRealtime(false, true);
	}
}

void SSCSEditorViewport::RequestRefresh(bool bResetCamera, bool bRefreshNow)
{
	if(bRefreshNow)
	{
		Invalidate();

		if(ViewportClient.IsValid())
		{
			ViewportClient->InvalidatePreview(bResetCamera);
		}
	}
	else
	{
		// Defer the update until the next tick. This way we don't accidentally spawn the preview actor in the middle of a transaction, for example.
		if (!bIsActiveTimerRegistered)
		{
			bIsActiveTimerRegistered = true;
			RegisterActiveTimer(0.f, FWidgetActiveTimerDelegate::CreateSP(this, &SSCSEditorViewport::DeferredUpdatePreview, bResetCamera));
		}
	}
}

void SSCSEditorViewport::OnComponentSelectionChanged()
{
	// When the component selection changes, make sure to invalidate hit proxies to sync with the current selection
	SceneViewport->Invalidate();
}

void SSCSEditorViewport::OnFocusViewportToSelection()
{
	ViewportClient->FocusViewportToSelection();
}

bool SSCSEditorViewport::GetIsSimulateEnabled()
{
	return ViewportClient->GetIsSimulateEnabled();
}

void SSCSEditorViewport::SetOwnerTab(TSharedRef<SDockTab> Tab)
<<<<<<< HEAD
{
	OwnerTab = Tab;
}

TSharedPtr<SDockTab> SSCSEditorViewport::GetOwnerTab() const
{
	return OwnerTab.Pin();
}

FReply SSCSEditorViewport::OnDrop(const FGeometry& MyGeometry, const FDragDropEvent& DragDropEvent)
{
	TSharedPtr<SSCSEditor> SCSEditor = BlueprintEditorPtr.Pin()->GetSCSEditor();
	return SCSEditor->TryHandleAssetDragDropOperation(DragDropEvent);
}

void SSCSEditorViewport::Tick(const FGeometry& AllottedGeometry, const double InCurrentTime, const float InDeltaTime)
=======
>>>>>>> cce8678d
{
	OwnerTab = Tab;
}

<<<<<<< HEAD
	// If the preview scene is no longer valid (i.e. all actors have destroyed themselves), then attempt to recreate the scene. This way we can "loop" certain "finite" Blueprints that might destroy themselves.
	if(ViewportClient.IsValid() && bPreviewNeedsUpdating)
	{
		Invalidate();

		ViewportClient->InvalidatePreview(bResetCameraOnNextPreviewUpdate);

		// Reset for next update
		bPreviewNeedsUpdating = false;
		bResetCameraOnNextPreviewUpdate = false;
	}
=======
TSharedPtr<SDockTab> SSCSEditorViewport::GetOwnerTab() const
{
	return OwnerTab.Pin();
}

FReply SSCSEditorViewport::OnDrop(const FGeometry& MyGeometry, const FDragDropEvent& DragDropEvent)
{
	TSharedPtr<SSCSEditor> SCSEditor = BlueprintEditorPtr.Pin()->GetSCSEditor();
	return SCSEditor->TryHandleAssetDragDropOperation(DragDropEvent);
}

EActiveTimerReturnType SSCSEditorViewport::DeferredUpdatePreview(double InCurrentTime, float InDeltaTime, bool bResetCamera)
{
	if (ViewportClient.IsValid())
	{
		ViewportClient->InvalidatePreview(bResetCamera);
	}

	bIsActiveTimerRegistered = false;
	return EActiveTimerReturnType::Stop;
>>>>>>> cce8678d
}<|MERGE_RESOLUTION|>--- conflicted
+++ resolved
@@ -378,11 +378,7 @@
 	SEditorViewport::BindCommands();
 
 	BlueprintEditorPtr.Pin()->GetToolkitCommands()->MapAction(
-<<<<<<< HEAD
-		FBlueprintEditorCommands::Get().EnableSimulation,
-=======
 		Commands.EnableSimulation,
->>>>>>> cce8678d
 		FExecuteAction::CreateSP(this, &SSCSEditorViewport::ToggleIsSimulateEnabled),
 		FCanExecuteAction(),
 		FIsActionChecked::CreateSP(ViewportClient.Get(), &FSCSEditorViewportClient::GetIsSimulateEnabled));
@@ -446,8 +442,6 @@
 {
 	if(bRefreshNow)
 	{
-		Invalidate();
-
 		if(ViewportClient.IsValid())
 		{
 			ViewportClient->InvalidatePreview(bResetCamera);
@@ -481,7 +475,6 @@
 }
 
 void SSCSEditorViewport::SetOwnerTab(TSharedRef<SDockTab> Tab)
-<<<<<<< HEAD
 {
 	OwnerTab = Tab;
 }
@@ -497,37 +490,6 @@
 	return SCSEditor->TryHandleAssetDragDropOperation(DragDropEvent);
 }
 
-void SSCSEditorViewport::Tick(const FGeometry& AllottedGeometry, const double InCurrentTime, const float InDeltaTime)
-=======
->>>>>>> cce8678d
-{
-	OwnerTab = Tab;
-}
-
-<<<<<<< HEAD
-	// If the preview scene is no longer valid (i.e. all actors have destroyed themselves), then attempt to recreate the scene. This way we can "loop" certain "finite" Blueprints that might destroy themselves.
-	if(ViewportClient.IsValid() && bPreviewNeedsUpdating)
-	{
-		Invalidate();
-
-		ViewportClient->InvalidatePreview(bResetCameraOnNextPreviewUpdate);
-
-		// Reset for next update
-		bPreviewNeedsUpdating = false;
-		bResetCameraOnNextPreviewUpdate = false;
-	}
-=======
-TSharedPtr<SDockTab> SSCSEditorViewport::GetOwnerTab() const
-{
-	return OwnerTab.Pin();
-}
-
-FReply SSCSEditorViewport::OnDrop(const FGeometry& MyGeometry, const FDragDropEvent& DragDropEvent)
-{
-	TSharedPtr<SSCSEditor> SCSEditor = BlueprintEditorPtr.Pin()->GetSCSEditor();
-	return SCSEditor->TryHandleAssetDragDropOperation(DragDropEvent);
-}
-
 EActiveTimerReturnType SSCSEditorViewport::DeferredUpdatePreview(double InCurrentTime, float InDeltaTime, bool bResetCamera)
 {
 	if (ViewportClient.IsValid())
@@ -537,5 +499,4 @@
 
 	bIsActiveTimerRegistered = false;
 	return EActiveTimerReturnType::Stop;
->>>>>>> cce8678d
 }