--- conflicted
+++ resolved
@@ -14,14 +14,9 @@
 {
 	enum Type
 	{
-<<<<<<< HEAD
-		Active = 0,
-		Inactive = 1,
-=======
 		Activate = 0,
 		Deactivate = 1,
 		Trigger = 2,
->>>>>>> 73f66985
 	};
 }
 
