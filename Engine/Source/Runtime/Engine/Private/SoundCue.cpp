// Copyright 1998-2016 Epic Games, Inc. All Rights Reserved.

#include "EnginePrivate.h"
#include "Sound/SoundCue.h"
#include "Sound/SoundNodeMixer.h"
#include "Sound/SoundNodeWavePlayer.h"
#include "Sound/SoundNodeAttenuation.h"
#include "Sound/SoundNodeQualityLevel.h"
#include "Sound/SoundNodeSoundClass.h"
#include "Sound/SoundWave.h"
#include "GameFramework/GameUserSettings.h"
#if WITH_EDITOR
#include "Kismet2/BlueprintEditorUtils.h"
#include "UnrealEd.h"
#endif

/*-----------------------------------------------------------------------------
	USoundCue implementation.
-----------------------------------------------------------------------------*/

USoundCue::USoundCue(const FObjectInitializer& ObjectInitializer)
	: Super(ObjectInitializer)
{
	VolumeMultiplier = 0.75f;
	PitchMultiplier = 1.0f;
}

#if WITH_EDITOR
void USoundCue::PostInitProperties()
{
	Super::PostInitProperties();
	if (!HasAnyFlags(RF_ClassDefaultObject | RF_NeedLoad))
	{
		CreateGraph();
	}
}


void USoundCue::AddReferencedObjects(UObject* InThis, FReferenceCollector& Collector)
{
	USoundCue* This = CastChecked<USoundCue>(InThis);

	Collector.AddReferencedObject(This->SoundCueGraph, This);

	Super::AddReferencedObjects(InThis, Collector);
}
#endif // WITH_EDITOR


void USoundCue::Serialize(FArchive& Ar)
{
	// Always force the duration to be updated when we are saving or cooking
	if (Ar.IsSaving() || Ar.IsCooking())
	{
		Duration = (FirstNode ? FirstNode->GetDuration() : 0.f);
	}

	Super::Serialize(Ar);

	if (Ar.UE4Ver() >= VER_UE4_COOKED_ASSETS_IN_EDITOR_SUPPORT)
	{
		FStripDataFlags StripFlags(Ar);
#if WITH_EDITORONLY_DATA
		if (!StripFlags.IsEditorDataStripped())
		{
			Ar << SoundCueGraph;
		}
#endif
	}
#if WITH_EDITOR
	else
	{
		Ar << SoundCueGraph;
	}
#endif
}

void USoundCue::PostLoad()
{
	Super::PostLoad();

	// Game doesn't care if there are NULL graph nodes
#if WITH_EDITOR
	if (GIsEditor )
	{
		if (SoundCueGraph)
		{
			// Deal with SoundNode types being removed - iterate in reverse as nodes may be removed
			for (int32 idx = SoundCueGraph->Nodes.Num() - 1; idx >= 0; --idx)
			{
				USoundCueGraphNode* Node = Cast<USoundCueGraphNode>(SoundCueGraph->Nodes[idx]);

				if (Node && Node->SoundNode == NULL)
				{
					FBlueprintEditorUtils::RemoveNode(NULL, Node, true);
				}
			}
		}
		else
		{
			// we should have a soundcuegraph unless we are contained in a package which is missing editor only data
			check( GetOutermost()->HasAnyPackageFlags(PKG_FilterEditorOnly) );
		}

		// Always load all sound waves in the editor
		for (USoundNode* SoundNode : AllNodes)
		{
			if (USoundNodeAssetReferencer* AssetReferencerNode = Cast<USoundNodeAssetReferencer>(SoundNode))
			{
				AssetReferencerNode->LoadAsset();
			}
		}
	}
	else
#endif
	if (GEngine)
	{
		EvaluateNodes(false);
	}
	else
	{
		OnPostEngineInitHandle = UEngine::OnPostEngineInit.AddUObject(this, &USoundCue::OnPostEngineInit);
	}
}

void USoundCue::OnPostEngineInit()
{
	UEngine::OnPostEngineInit.Remove(OnPostEngineInitHandle);
	OnPostEngineInitHandle.Reset();

	EvaluateNodes(true);
}
<<<<<<< HEAD

void USoundCue::EvaluateNodes(bool bAddToRoot)
{
	TArray<USoundNode*> NodesToEvaluate;
	NodesToEvaluate.Push(FirstNode);

=======

void USoundCue::EvaluateNodes(bool bAddToRoot)
{
	TArray<USoundNode*> NodesToEvaluate;
	NodesToEvaluate.Push(FirstNode);

>>>>>>> aaefee4c
	while (NodesToEvaluate.Num() > 0)
	{
		if (USoundNode* SoundNode = NodesToEvaluate.Pop(false))
		{
			if (USoundNodeAssetReferencer* AssetReferencerNode = Cast<USoundNodeAssetReferencer>(SoundNode))
			{
				AssetReferencerNode->LoadAsset(bAddToRoot);
			}
			else if (USoundNodeQualityLevel* QualityLevelNode = Cast<USoundNodeQualityLevel>(SoundNode))
			{
				// Only pick the node connected for current quality, currently don't support changing audio quality on the fly
				static const int32 CachedQualityLevel = GEngine->GetGameUserSettings()->GetAudioQualityLevel();
				if (CachedQualityLevel < QualityLevelNode->ChildNodes.Num())
				{
					NodesToEvaluate.Add(QualityLevelNode->ChildNodes[CachedQualityLevel]);
				}
			}
			else
			{
				NodesToEvaluate.Append(SoundNode->ChildNodes);
			}
		}
	}
}


#if WITH_EDITOR

void USoundCue::PostEditChangeProperty(struct FPropertyChangedEvent& PropertyChangedEvent)
{
	Super::PostEditChangeProperty(PropertyChangedEvent);

	if (PropertyChangedEvent.Property)
	{
		for (TObjectIterator<UAudioComponent> It; It; ++It)
		{
			if (It->Sound == this && It->bIsActive)
			{
				It->Stop();
				It->Play();
			}
		}
	}
}
#endif

template<typename T> ENGINE_API void USoundCue::RecursiveFindNode( USoundNode* Node, TArray<T*>& OutNodes )
{
	if( Node )
	{
		// Record the node if it is the desired type
		if( Node->IsA( T::StaticClass() ) )
		{
			OutNodes.AddUnique( static_cast<T*>( Node ) );
		}

		// Recurse.
		const int32 MaxChildNodes = Node->GetMaxChildNodes();
		for( int32 ChildIndex = 0 ; ChildIndex < Node->ChildNodes.Num() && ChildIndex < MaxChildNodes ; ++ChildIndex )
		{
			RecursiveFindNode<T>( Node->ChildNodes[ ChildIndex ], OutNodes );
		}
	}
}
// Explicitly instantiate the USoundNodeMixer template so it can be found by ContentAuditCommandlet
template ENGINE_API void USoundCue::RecursiveFindNode<USoundNodeMixer>(USoundNode* Node, TArray<USoundNodeMixer*>& OutNodes);

void USoundCue::RecursiveFindAttenuation( USoundNode* Node, TArray<class USoundNodeAttenuation*> &OutNodes )
{
	RecursiveFindNode<USoundNodeAttenuation>( Node, OutNodes );
}

void USoundCue::RecursiveFindAllNodes( USoundNode* Node, TArray<class USoundNode*> &OutNodes )
{
	if( Node )
	{
		OutNodes.AddUnique( Node );

		// Recurse.
		const int32 MaxChildNodes = Node->GetMaxChildNodes();
		for( int32 ChildIndex = 0 ; ChildIndex < Node->ChildNodes.Num() && ChildIndex < MaxChildNodes ; ++ChildIndex )
		{
			RecursiveFindAllNodes( Node->ChildNodes[ ChildIndex ], OutNodes );
		}
	}
}

bool USoundCue::RecursiveFindPathToNode(USoundNode* CurrentNode, const UPTRINT CurrentHash, const UPTRINT NodeHashToFind, TArray<USoundNode*>& OutPath) const
{
	OutPath.Push(CurrentNode);
	if (CurrentHash == NodeHashToFind)
	{
		return true;
	}

	for (int32 ChildIndex = 0; ChildIndex < CurrentNode->ChildNodes.Num(); ++ChildIndex)
	{
		USoundNode* ChildNode = CurrentNode->ChildNodes[ChildIndex];
		if (ChildNode)
		{
			if (RecursiveFindPathToNode(ChildNode, USoundNode::GetNodeWaveInstanceHash(CurrentHash, ChildNode, ChildIndex), NodeHashToFind, OutPath))
			{
				return true;
			}
		}
	}

	OutPath.Pop();
	return false;
}

bool USoundCue::FindPathToNode(const UPTRINT NodeHashToFind, TArray<USoundNode*>& OutPath) const
{
	return RecursiveFindPathToNode(FirstNode, (UPTRINT)FirstNode, NodeHashToFind, OutPath);
}


FString USoundCue::GetDesc()
{
	FString Description = TEXT( "" );

	// Display duration
	const float CueDuration = GetDuration();
	if( CueDuration < INDEFINITELY_LOOPING_DURATION )
	{
		Description = FString::Printf( TEXT( "%3.2fs" ), CueDuration );
	}
	else
	{
		Description = TEXT( "Forever" );
	}

	// Display group
	Description += TEXT( " [" );
	Description += *GetSoundClass()->GetName();
	Description += TEXT( "]" );

	return Description;
}

SIZE_T USoundCue::GetResourceSize(EResourceSizeMode::Type Mode)
{
	if( Mode == EResourceSizeMode::Exclusive )
	{
		return( 0 );
	}
	else
	{
		// Sum up the size of referenced waves
		int32 ResourceSize = 0;

		TArray<USoundNodeWavePlayer*> WavePlayers;
		RecursiveFindNode<USoundNodeWavePlayer>( FirstNode, WavePlayers );

		for( int32 WaveIndex = 0; WaveIndex < WavePlayers.Num(); ++WaveIndex )
		{
			USoundWave* SoundWave = WavePlayers[WaveIndex]->GetSoundWave();
			if (SoundWave)
			{
				ResourceSize += SoundWave->GetResourceSize(Mode);
			}
		}

		return( ResourceSize );
	}
}

int32 USoundCue::GetResourceSizeForFormat(FName Format)
{
	TArray<USoundNodeWavePlayer*> WavePlayers;
	RecursiveFindNode<USoundNodeWavePlayer>(FirstNode, WavePlayers);

	int32 ResourceSize = 0;
	for (int32 WaveIndex = 0; WaveIndex < WavePlayers.Num(); ++WaveIndex)
	{
		USoundWave* SoundWave = WavePlayers[WaveIndex]->GetSoundWave();
		if (SoundWave)
		{
			ResourceSize += SoundWave->GetResourceSizeForFormat(Format);
		}
	}

	return ResourceSize;
}

float USoundCue::GetMaxAudibleDistance()
{
	if (FirstNode)
	{
		// Always recalc the max audible distance when in the editor as it could change
		if ((GIsEditor && !FApp::IsGame()) || (MaxAudibleDistance < SMALL_NUMBER))
		{
			// initialize AudibleDistance
			TArray<USoundNode*> SoundNodes;

			FirstNode->GetAllNodes( SoundNodes );
			for( int32 i = 0; i < SoundNodes.Num(); ++i )
			{
				MaxAudibleDistance = SoundNodes[ i ]->MaxAudibleDistance( MaxAudibleDistance );
			}
			if( MaxAudibleDistance < SMALL_NUMBER )
			{
				MaxAudibleDistance = WORLD_MAX;
			}
		}
	}
	else
	{
		MaxAudibleDistance = 0.f;
	}

	return MaxAudibleDistance;
}

float USoundCue::GetDuration()
{
	// Always recalc the duration when in the editor as it could change
	if( GIsEditor || ( Duration < SMALL_NUMBER ) )
	{
		if( FirstNode )
		{
			Duration = FirstNode->GetDuration();
		}
	}

	return Duration;
}

bool USoundCue::ShouldApplyInteriorVolumes() const
{
	if (Super::ShouldApplyInteriorVolumes())
	{
		return true;
	}

	// TODO: Consider caching this so we only reevaluate in editor
	TArray<UObject*> Children;
	GetObjectsWithOuter(this, Children);

	for (UObject* Child : Children)
	{
		if (USoundNodeSoundClass* SoundClassNode = Cast<USoundNodeSoundClass>(Child))
		{
			if (SoundClassNode->SoundClassOverride && SoundClassNode->SoundClassOverride->Properties.bApplyAmbientVolumes)
			{
				return true;
			}
		}
	}

	return false;
}

bool USoundCue::IsPlayable() const
{
	return FirstNode != nullptr;
}

void USoundCue::Parse( FAudioDevice* AudioDevice, const UPTRINT NodeWaveInstanceHash, FActiveSound& ActiveSound, const FSoundParseParameters& ParseParams, TArray<FWaveInstance*>& WaveInstances )
{
	if (FirstNode)
	{
		FirstNode->ParseNodes(AudioDevice,(UPTRINT)FirstNode,ActiveSound,ParseParams,WaveInstances);
	}
}

float USoundCue::GetVolumeMultiplier()
{
	return VolumeMultiplier;
}

float USoundCue::GetPitchMultiplier()
{
	return PitchMultiplier;
}

const FAttenuationSettings* USoundCue::GetAttenuationSettingsToApply() const
{
	if (bOverrideAttenuation)
	{
		return &AttenuationOverrides;
	}
	return Super::GetAttenuationSettingsToApply();
}

#if WITH_EDITOR
USoundCueGraph* USoundCue::GetGraph()
{ 
	return CastChecked<USoundCueGraph>(SoundCueGraph);
}

void USoundCue::CreateGraph()
{
	if (SoundCueGraph == nullptr)
	{
		SoundCueGraph = CastChecked<USoundCueGraph>(FBlueprintEditorUtils::CreateNewGraph(this, NAME_None, USoundCueGraph::StaticClass(), USoundCueGraphSchema::StaticClass()));
		SoundCueGraph->bAllowDeletion = false;

		// Give the schema a chance to fill out any required nodes (like the results node)
		const UEdGraphSchema* Schema = SoundCueGraph->GetSchema();
		Schema->CreateDefaultNodesForGraph(*SoundCueGraph);
	}
}

void USoundCue::ClearGraph()
{
	if (SoundCueGraph)
	{
		SoundCueGraph->Nodes.Empty();
		// Give the schema a chance to fill out any required nodes (like the results node)
		const UEdGraphSchema* Schema = SoundCueGraph->GetSchema();
		Schema->CreateDefaultNodesForGraph(*SoundCueGraph);
	}
}

void USoundCue::SetupSoundNode(USoundNode* InSoundNode, bool bSelectNewNode/* = true*/)
{
	// Create the graph node
	check(InSoundNode->GraphNode == NULL);

	FGraphNodeCreator<USoundCueGraphNode> NodeCreator(*SoundCueGraph);
	USoundCueGraphNode* GraphNode = NodeCreator.CreateNode(bSelectNewNode);
	GraphNode->SetSoundNode(InSoundNode);
	NodeCreator.Finalize();
}

void USoundCue::LinkGraphNodesFromSoundNodes()
{
	// Use SoundNodes to make GraphNode Connections
	if (FirstNode != NULL)
	{
		// Find the root node
		TArray<USoundCueGraphNode_Root*> RootNodeList;
		SoundCueGraph->GetNodesOfClass<USoundCueGraphNode_Root>(/*out*/ RootNodeList);
		check(RootNodeList.Num() == 1);

		RootNodeList[0]->Pins[0]->BreakAllPinLinks();
		RootNodeList[0]->Pins[0]->MakeLinkTo(FirstNode->GetGraphNode()->GetOutputPin());
	}

	for(TArray<USoundNode*>::TConstIterator It(AllNodes); It; ++It)
	{
		USoundNode* SoundNode = *It;
		if (SoundNode)
		{
			TArray<UEdGraphPin*> InputPins;
			SoundNode->GetGraphNode()->GetInputPins(/*out*/ InputPins);
			check(InputPins.Num() == SoundNode->ChildNodes.Num());
			for (int32 ChildIndex = 0; ChildIndex < SoundNode->ChildNodes.Num(); ChildIndex++)
			{
				USoundNode* ChildNode = SoundNode->ChildNodes[ChildIndex];
				if (ChildNode)
				{
					InputPins[ChildIndex]->BreakAllPinLinks();
					InputPins[ChildIndex]->MakeLinkTo(ChildNode->GetGraphNode()->GetOutputPin());
				}
			}
		}
	}
}

void USoundCue::CompileSoundNodesFromGraphNodes()
{
	// Use GraphNodes to make SoundNode Connections
	TArray<USoundNode*> ChildNodes;
	TArray<UEdGraphPin*> InputPins;

	for (int32 NodeIndex = 0; NodeIndex < SoundCueGraph->Nodes.Num(); ++NodeIndex)
	{
		USoundCueGraphNode* GraphNode = Cast<USoundCueGraphNode>(SoundCueGraph->Nodes[NodeIndex]);
		if (GraphNode && GraphNode->SoundNode)
		{
			// Set ChildNodes of each SoundNode
			
			GraphNode->GetInputPins(InputPins);
			ChildNodes.Empty();
			for (int32 PinIndex = 0; PinIndex < InputPins.Num(); ++PinIndex)
			{
				UEdGraphPin* ChildPin = InputPins[PinIndex];

				if (ChildPin->LinkedTo.Num() > 0)
				{
					USoundCueGraphNode* GraphChildNode = CastChecked<USoundCueGraphNode>(ChildPin->LinkedTo[0]->GetOwningNode());
					ChildNodes.Add(GraphChildNode->SoundNode);
				}
				else
				{
					ChildNodes.AddZeroed();
				}
			}

			GraphNode->SoundNode->SetFlags(RF_Transactional);
			GraphNode->SoundNode->Modify();
			GraphNode->SoundNode->SetChildNodes(ChildNodes);
			GraphNode->SoundNode->PostEditChange();
		}
		else
		{
			// Set FirstNode based on RootNode connection
			USoundCueGraphNode_Root* RootNode = Cast<USoundCueGraphNode_Root>(SoundCueGraph->Nodes[NodeIndex]);
			if (RootNode)
			{
				Modify();
				if (RootNode->Pins[0]->LinkedTo.Num() > 0)
				{
					FirstNode = CastChecked<USoundCueGraphNode>(RootNode->Pins[0]->LinkedTo[0]->GetOwningNode())->SoundNode;
				}
				else
				{
					FirstNode = NULL;
				}
				PostEditChange();
			}
		}
	}
}
#endif<|MERGE_RESOLUTION|>--- conflicted
+++ resolved
@@ -130,21 +130,12 @@
 
 	EvaluateNodes(true);
 }
-<<<<<<< HEAD
 
 void USoundCue::EvaluateNodes(bool bAddToRoot)
 {
 	TArray<USoundNode*> NodesToEvaluate;
 	NodesToEvaluate.Push(FirstNode);
 
-=======
-
-void USoundCue::EvaluateNodes(bool bAddToRoot)
-{
-	TArray<USoundNode*> NodesToEvaluate;
-	NodesToEvaluate.Push(FirstNode);
-
->>>>>>> aaefee4c
 	while (NodesToEvaluate.Num() > 0)
 	{
 		if (USoundNode* SoundNode = NodesToEvaluate.Pop(false))
