--- conflicted
+++ resolved
@@ -261,20 +261,7 @@
 			}
 		}
 
-<<<<<<< HEAD
-		ALandscape* Landscape = LandscapeInfo->LandscapeActor.Get();
-
-		if (Landscape != nullptr && Landscape->HasProceduralContent && !GetMutableDefault<UEditorExperimentalSettings>()->bProceduralLandscape)
-		{
-			FMessageLog("MapCheck").Warning()->AddToken(FTextToken::Create(LOCTEXT("LandscapeProcedural_ChangingDataWithoutSettings", "This map contains landscape procedural content, modifying the landscape data will result in data loss when the map is reopened with Landscape Procedural settings on. Please enable Landscape Procedural settings before modifying the data.")));
-			FMessageLog("MapCheck").Open(EMessageSeverity::Warning);
-		}
-
-		HeightCache.SetCachedData(X1, Y1, X2, Y2, HeightData);
-		HeightCache.Flush();
-=======
 		LayerHeightDataCache.Write(X1, Y1, X2, Y2, HeightData);
->>>>>>> 9ba46998
 		if (bWeightApplied)
 		{
 			WeightCache.SetCachedData(X1, Y1, X2, Y2, WeightDatas, LayerNum, ELandscapeLayerPaintingRestriction::None);
@@ -499,20 +486,7 @@
 			LowPassFilter<uint16>(X1, Y1, X2, Y2, BrushInfo, HeightData, UISettings->HErosionDetailScale, 1.0f);
 		}
 
-<<<<<<< HEAD
-		ALandscape* Landscape = LandscapeInfo->LandscapeActor.Get();
-
-		if (Landscape != nullptr && Landscape->HasProceduralContent && !GetMutableDefault<UEditorExperimentalSettings>()->bProceduralLandscape)
-		{
-			FMessageLog("MapCheck").Warning()->AddToken(FTextToken::Create(LOCTEXT("LandscapeProcedural_ChangingDataWithoutSettings", "This map contains landscape procedural content, modifying the landscape data will result in data loss when the map is reopened with Landscape Procedural settings on. Please enable Landscape Procedural settings before modifying the data.")));
-			FMessageLog("MapCheck").Open(EMessageSeverity::Warning);
-		}
-
-		HeightCache.SetCachedData(X1, Y1, X2, Y2, HeightData);
-		HeightCache.Flush();
-=======
 		LayerHeightDataCache.Write(X1, Y1, X2, Y2, HeightData);
->>>>>>> 9ba46998
 	}
 };
 
