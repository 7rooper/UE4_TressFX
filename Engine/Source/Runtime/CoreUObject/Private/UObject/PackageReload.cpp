--- conflicted
+++ resolved
@@ -601,24 +601,15 @@
 			{
 				FixingUpReferencesSlowTask.EnterProgressFrame(1.0f);
 
-<<<<<<< HEAD
-				UPackage* ExistingPackage = ExistingPackages[BatchPackageIndex].RawRef;
-				UPackage* NewPackage = NewPackages[BatchPackageIndex].Package.Get();
-=======
 				UPackage* ExistingPackage = ExistingPackages.Refs[BatchPackageIndex].RawRef;
 				UPackage* NewPackage = NewPackages.Refs[BatchPackageIndex].Package;
->>>>>>> cf6d231e
 
 				if (ExistingPackage && NewPackage)
 				{
 					// Allow the old package to be GC'd
 					PackageReloadInternal::MakePackagePurgeable(ExistingPackage);
-<<<<<<< HEAD
-					ExistingPackages[BatchPackageIndex].StrongRef.Reset();
-=======
 					ExistingPackages.Refs[BatchPackageIndex].StrongRef = nullptr;
 					NewPackages.Refs[BatchPackageIndex].EventData.Reset();
->>>>>>> cf6d231e
 				}
 			}
 			CollectGarbage(GARBAGE_COLLECTION_KEEPFLAGS);
