--- conflicted
+++ resolved
@@ -279,15 +279,9 @@
 
 				// Note that the StaticMesh.SectionInfoMap MaterialIndex will overwrite the StaticMeshLODResources.Sections MaterialIndex through FStaticMeshRenderData::ResolveSectionInfo()
 				// This ensures there won't be any mismatch when that happens
-<<<<<<< HEAD
-				FMeshSectionInfo SectionInfo = StaticMesh->SectionInfoMap.Get( LODIndex, SectionIndex );
-				SectionInfo.MaterialIndex = SectionIndex;
-				StaticMesh->SectionInfoMap.Set( LODIndex, SectionIndex, SectionInfo );
-=======
 				FMeshSectionInfo SectionInfo = StaticMesh->GetSectionInfoMap().Get( LODIndex, SectionIndex );
 				SectionInfo.MaterialIndex = SectionIndex;
 				StaticMesh->GetSectionInfoMap().Set( LODIndex, SectionIndex, SectionInfo );
->>>>>>> 9ba46998
 
 				++SectionIndex;
 			}
@@ -299,11 +293,6 @@
 			}
 		}
 	}
-<<<<<<< HEAD
-
-	FDatasmithObjectTemplateUtils::SetObjectTemplate( Destination, this );
-=======
->>>>>>> 9ba46998
 #endif // #if WITH_EDITORONLY_DATA
 
 	return Destination;
