--- conflicted
+++ resolved
@@ -449,21 +449,6 @@
 		}
 	}
 
-<<<<<<< HEAD
-	void ProxyGenerationFailed(const FGuid OutJobGUID, const FString& ErrorMessage )
-	{
-		FScopeLock Lock(&StateLock);
-		FMergeCompleteData** FindData = ProxyMeshJobs.Find(OutJobGUID);
-		if (FindData)
-		{
-			ProxyMeshJobs.Remove(OutJobGUID);
-			if (*FindData)
-			{
-				UE_LOG(LogMeshUtilities, Log, TEXT("Failed to generate proxy mesh for cluster %s, %s"), *(*FindData)->ProxyBasePackageName, *ErrorMessage);
-			}
-		}
-	}
-=======
 	//@third party BEGIN SIMPLYGON
 	void ProxyGenerationFailed(const FGuid OutJobGUID, const FString& ErrorMessage)
 	{
@@ -477,7 +462,6 @@
 	}
 	//@third party END SIMPLYGON
 
->>>>>>> 92a3597a
 
 protected:
 	/** Called when the map has changed*/
@@ -5960,16 +5944,11 @@
 			// Add constructed raw mesh to source mesh array
 			const int32 SourceMeshIndex = SourceMeshes.AddZeroed();
 			SourceMeshes[SourceMeshIndex].MeshLODData[ProxyMeshTargetLODLevel].RawMesh = RawMesh;
-<<<<<<< HEAD
-			SourceMeshes[SourceMeshIndex].bShouldExportLOD[ProxyMeshSourceLODLevel] = true;
-			SourceMeshes[SourceMeshIndex].ExportLODIndex = ProxyMeshSourceLODLevel;
-=======
 			SourceMeshes[SourceMeshIndex].bShouldExportLOD[ProxyMeshTargetLODLevel] = true;
 			SourceMeshes[SourceMeshIndex].ExportLODIndex = ProxyMeshTargetLODLevel;
 
 			// Make sure we do now the bounds of our UVs
 			//CalculateTextureCoordinateBoundsForRawMesh(*SourceMeshes[SourceMeshIndex].MeshLODData[ProxyMeshTargetLODLevel].RawMesh, SourceMeshes[SourceMeshIndex].MeshLODData[ProxyMeshTargetLODLevel].TexCoordBounds);
->>>>>>> 92a3597a
 
 			// Append retrieved materials for this static mesh component to the global material map
 			GlobalMaterialMap.Add(FMeshIdAndLOD(SourceMeshIndex, ProxyMeshTargetLODLevel), StaticMeshGlobalMaterialMap);
@@ -7521,47 +7500,6 @@
 	MergeStaticMeshComponents(ComponentsToMerge, World, InSettings, InOuter, InBasePackageName, OutAssetsToSync, OutMergedActorLocation, ScreenAreaSize, bSilent);
 }
 
-static void CheckWrappingUVs(TArray<FRawMeshExt>& SourceMeshes, TArray<bool>& MeshShouldBakeVertexData)
-{
-	const uint32 MeshCount = SourceMeshes.Num();
-	for (uint32 MeshIndex = 0; MeshIndex < MeshCount; ++MeshIndex)
-	{
-		FRawMeshExt& SourceMesh = SourceMeshes[MeshIndex];
-		const int32 LODIndex = SourceMeshes[MeshIndex].ExportLODIndex;
-		if (SourceMesh.bShouldExportLOD[LODIndex])
-		{
-			FRawMesh* RawMesh = SourceMesh.MeshLODData[LODIndex].RawMesh;
-			check(RawMesh);
-
-			for (uint32 ChannelIndex = 0; ChannelIndex < MAX_MESH_TEXTURE_COORDS; ++ChannelIndex)
-			{
-				bool bProcessed = false;
-				bool bHasCoordinates = (RawMesh->WedgeTexCoords[ChannelIndex].Num() != 0);
-
-				if (bHasCoordinates)
-				{
-					FVector2D Min(FLT_MAX, FLT_MAX);
-					FVector2D Max(-FLT_MAX, -FLT_MAX);
-					for (const FVector2D& Coordinate : RawMesh->WedgeTexCoords[ChannelIndex])
-					{						
-						if ((FMath::IsNegativeFloat(Coordinate.X) || FMath::IsNegativeFloat(Coordinate.Y)) || (Coordinate.X > ( 1.0f + KINDA_SMALL_NUMBER) || Coordinate.Y > (1.0f + KINDA_SMALL_NUMBER)))
-						{
-							MeshShouldBakeVertexData[MeshIndex] = true;
-							bProcessed = true;
-							break;
-						}
-					}
-				}
-
-				if (bProcessed)
-				{
-					break;
-				}
-			}
-		}
-	}
-}
-
 void FMeshUtilities::MergeStaticMeshComponents(const TArray<UStaticMeshComponent*>& ComponentsToMerge, UWorld* World, const FMeshMergingSettings& InSettings, UPackage* InOuter, const FString& InBasePackageName, TArray<UObject*>& OutAssetsToSync, FVector& OutMergedActorLocation, const float ScreenAreaSize, bool bSilent /*= false*/) const
 			{
 	FScopedSlowTask SlowTask(100.f, (LOCTEXT("MergeStaticMeshComponents_BuildingMesh", "Merging Static Mesh Components")));
@@ -7612,10 +7550,6 @@
 	}
 
 	const bool bMergeAllAvailableLODs = InSettings.LODSelectionType == EMeshLODSelectionType::AllLODs;
-<<<<<<< HEAD
-	MainTask.EnterProgressFrame(10, LOCTEXT("MeshUtilities_MergeStaticMeshComponents_RetrievingRawMesh", "Retrieving Raw Meshes"));
-=======
->>>>>>> 92a3597a
 		
 	SlowTask.EnterProgressFrame(10.0f, LOCTEXT("MergeStaticMeshComponents_RetrievingStaticMeshes", "Collecting Source Static Meshes"));
 	for (int32 MeshId = 0; MeshId < ComponentsToMerge.Num(); ++MeshId)
@@ -7630,20 +7564,12 @@
 			IHierarchicalLODUtilities* Utilities = Module.GetUtilities();
 			CalculatedLODIndex = Utilities->GetLODLevelForScreenAreaSize(StaticMeshComponent, ScreenAreaSize);
 		}
-<<<<<<< HEAD
-
-		// Retrieve the lowest available LOD level from the mesh 
-		int32 StartLODIndex = InSettings.LODSelectionType == EMeshLODSelectionType::CalculateLOD ? CalculatedLODIndex : FMath::Min(BaseLODIndex, StaticMeshComponent->StaticMesh->SourceModels.Num() - 1);
-		int32 EndLODIndex = bMergeAllAvailableLODs ? FMath::Min(StaticMeshComponent->StaticMesh->SourceModels.Num(), MAX_STATIC_MESH_LODS) : StartLODIndex + 1;
-
-=======
 		SourceMeshes[MeshId].SourceStaticMesh = StaticMeshComponent->GetStaticMesh();
 
 		// Retrieve the lowest available LOD level from the mesh 
 		int32 StartLODIndex = InSettings.LODSelectionType == EMeshLODSelectionType::CalculateLOD ? CalculatedLODIndex : FMath::Min(BaseLODIndex, StaticMeshComponent->GetStaticMesh()->SourceModels.Num() - 1);
 		int32 EndLODIndex = bMergeAllAvailableLODs ? FMath::Min(StaticMeshComponent->GetStaticMesh()->SourceModels.Num(), MAX_STATIC_MESH_LODS) : StartLODIndex + 1;
 
->>>>>>> 92a3597a
 		SourceMeshes[MeshId].MaxLODExport = EndLODIndex - 1;
 
 		// Set export LOD index if we are exporting one specifically
@@ -7652,28 +7578,17 @@
 		for (int32 LODIndex = StartLODIndex; LODIndex < EndLODIndex; ++LODIndex)
 		{
 			// Store source static mesh and set LOD export flag
-<<<<<<< HEAD
-			SourceMeshes[MeshId].SourceStaticMesh = StaticMeshComponent->StaticMesh;
-			SourceMeshes[MeshId].bShouldExportLOD[LODIndex] = true;
-=======
 			SourceMeshes[MeshId].SourceStaticMesh = StaticMeshComponent->GetStaticMesh();
 			SourceMeshes[MeshId].bShouldExportLOD[LODIndex] = false;
->>>>>>> 92a3597a
 
 			TArray<int32> MeshMaterialMap;
 			// Retrieve and construct raw mesh from source meshes
 			SourceMeshes[MeshId].MeshLODData[LODIndex].RawMesh = new FRawMesh();
 			FRawMesh* RawMeshLOD = SourceMeshes[MeshId].MeshLODData[LODIndex].RawMesh;
-<<<<<<< HEAD
-			if (ConstructRawMesh(StaticMeshComponent, LODIndex, InSettings.bBakeVertexDataToMesh || InSettings.bUseVertexDataForBakingMaterial, *RawMeshLOD, UniqueMaterials, MeshMaterialMap))
-			{
-				MaterialMap.Add(FMeshIdAndLOD(MeshId, LODIndex), MeshMaterialMap);
-=======
 			if ( ConstructRawMesh(StaticMeshComponent, LODIndex, InSettings.bBakeVertexDataToMesh || InSettings.bUseVertexDataForBakingMaterial, *RawMeshLOD, UniqueSections, MeshMaterialMap))
 			{
 				// Only flag the lod to be eligible for exporting if we found valid data
 				SourceMeshes[MeshId].bShouldExportLOD[LODIndex] = true;
->>>>>>> 92a3597a
 
 				// Check if vertex colours should be propagated
 				if (InSettings.bBakeVertexDataToMesh)
@@ -7685,19 +7600,6 @@
 				// Which UV channels has data at least in one mesh
 				for (int32 ChannelIdx = 0; ChannelIdx < MAX_MESH_TEXTURE_COORDS; ++ChannelIdx)
 				{
-<<<<<<< HEAD
-					bOcuppiedUVChannels[LODIndex][ChannelIdx] |= (RawMeshLOD->WedgeTexCoords[ChannelIdx].Num() != 0);
-				}
-				if (InSettings.bUseLandscapeCulling)
-				{
-					// Landscape / volume culling
-					CullTrianglesFromVolumesAndUnderLandscapes(StaticMeshComponent, *RawMeshLOD);
-				}
-			}
-		}
-	}
-	
-=======
 						bOcuppiedUVChannels[LODIndex][ChannelIdx] |= (RawMeshLOD->WedgeTexCoords[ChannelIdx].Num() != 0) && StaticMeshComponent->GetStaticMesh()->LightMapCoordinateIndex != ChannelIdx;
 				}
 
@@ -7728,7 +7630,6 @@
 		return;
 	}
 	
->>>>>>> 92a3597a
 	if (InSettings.bMergePhysicsData)
 	{
 		for (int32 MeshId = 0; MeshId < ComponentsToMerge.Num(); ++MeshId)
@@ -7773,20 +7674,10 @@
 	Exchange(MaterialMap, NewMaterialMap);
 	Exchange(UniqueSections, NewSections);
 
-<<<<<<< HEAD
-	if (InSettings.bMergeMaterials && !bMergeAllAvailableLODs)
-	{
-		// Should merge flattened materials into one texture
-		MainTask.EnterProgressFrame(20, LOCTEXT("MeshUtilities_MergeStaticMeshComponents_MergingMaterials", "Merging Materials"));
-		
-		// If we have UVs outside of the UV boundaries we should use unique UVs to render out the materials
-		CheckWrappingUVs(SourceMeshes, MeshShouldBakeVertexData);
-=======
 	if (bShouldBakeOutMaterials)
 	{
 		// Should merge flattened materials into one texture
 		SlowTask.EnterProgressFrame(30.0f, LOCTEXT("MergeStaticMeshComponents_BakingDownMaterials", "Rendering out Materials"));
->>>>>>> 92a3597a
 
 		// Flatten Materials
 		TArray<FFlattenMaterial> FlattenedMaterials;
@@ -7815,9 +7706,6 @@
 		MergedFlatMaterial.SetPropertySize(EFlattenMaterialProperties::Opacity, InSettings.MaterialSettings.bOpacityMap ? AtlasTextureSize : FIntPoint::ZeroValue);
 
 		TArray<FRawMeshUVTransform> UVTransforms;
-<<<<<<< HEAD
-		MergeFlattenedMaterials(FlattenedMaterials, MergedFlatMaterial, UVTransforms);
-=======
 
 		if (InSettings.bUseTextureBinning)
 		{
@@ -7831,7 +7719,6 @@
 		{
 			MergeFlattenedMaterials(FlattenedMaterials, MergedFlatMaterial, UVTransforms);
 		}
->>>>>>> 92a3597a
 
 		FMaterialUtilities::OptimizeFlattenMaterial(MergedFlatMaterial);
 
@@ -7931,23 +7818,15 @@
 		NewSection.bShadowCastingEnabled = true;
 		NewSection.bCollisionEnabled = false;
 
-<<<<<<< HEAD
-=======
 		UniqueSections.Add(NewSection);
 	}
 
->>>>>>> 92a3597a
 	FRawMeshExt MergedMesh;
 	FMemory::Memset(&MergedMesh, 0, sizeof(MergedMesh));
 
 	// Flatten out the occupied UV channel flags, we need this to ensure the same amount of uv sets written out for each mesh
-<<<<<<< HEAD
-	bool bFlattenedOcuppiedUVChannels[MAX_MESH_TEXTURE_COORDS] = {};
-	FMemory::Memset(bFlattenedOcuppiedUVChannels, 0, sizeof(bool) * MAX_MESH_TEXTURE_COORDS);	
-=======
 	bool bFlattenedOcuppiedUVChannels[MAX_MESH_TEXTURE_COORDS];
 	FMemory::Memset(bFlattenedOcuppiedUVChannels, 0, sizeof(bool) * MAX_MESH_TEXTURE_COORDS);
->>>>>>> 92a3597a
 	for (int CoordinateIndex = 0; CoordinateIndex < MAX_MESH_TEXTURE_COORDS; ++CoordinateIndex)
 	{
 		for (int32 LODIndex = 0; LODIndex < MAX_STATIC_MESH_LODS; ++LODIndex)
@@ -7956,11 +7835,8 @@
 		}
 	}
 
-<<<<<<< HEAD
-=======
 	SlowTask.EnterProgressFrame(40.0f, LOCTEXT("MergeStaticMeshComponents_MergingMeshesTogether", "Generating Output Static Mesh"));
 	FMeshSectionInfoMap SectionInfoMap;
->>>>>>> 92a3597a
 	int32 MaxExportLODs = bMergeAllAvailableLODs ? NumMaxLOD : 1;
 	// Merge meshes into single mesh
 	for (int32 SourceMeshIdx = 0; SourceMeshIdx < SourceMeshes.Num(); ++SourceMeshIdx)
@@ -7970,7 +7846,6 @@
 			int32 SourceLODIndex = SourceMeshes[SourceMeshIdx].bShouldExportLOD[TargetLODIndex] ? TargetLODIndex : (SourceMeshes[SourceMeshIdx].MaxLODExport);
 
 			if (!bMergeAllAvailableLODs)
-<<<<<<< HEAD
 			{
 				SourceLODIndex = SourceMeshes[SourceMeshIdx].ExportLODIndex;
 			}
@@ -7995,32 +7870,6 @@
 			FRawMesh& TargetRawMesh = *MergedMesh.MeshLODData[TargetLODIndex].RawMesh;
 			TargetRawMesh.FaceSmoothingMasks.Append(SourceRawMesh.FaceSmoothingMasks);
 
-=======
-			{
-				SourceLODIndex = SourceMeshes[SourceMeshIdx].ExportLODIndex;
-			}
-			
-			// Allocate raw meshes where needed 
-			if (MergedMesh.MeshLODData[TargetLODIndex].RawMesh == nullptr)
-			{
-				MergedMesh.MeshLODData[TargetLODIndex].RawMesh = new FRawMesh();
-			}
-
-			// Merge vertex data from source mesh list into single mesh
-			const FRawMesh& SourceRawMesh = *SourceMeshes[SourceMeshIdx].MeshLODData[SourceLODIndex].RawMesh;
-
-			if (SourceRawMesh.VertexPositions.Num() == 0)
-			{
-				continue;
-			}
-
-			const TArray<int32> MaterialIndices = MaterialMap[FMeshIdAndLOD(SourceMeshIdx, SourceLODIndex)];
-			check(MaterialIndices.Num() > 0);
-
-			FRawMesh& TargetRawMesh = *MergedMesh.MeshLODData[TargetLODIndex].RawMesh;
-			TargetRawMesh.FaceSmoothingMasks.Append(SourceRawMesh.FaceSmoothingMasks);
-
->>>>>>> 92a3597a
 			if (InSettings.bMergeMaterials && !bMergeAllAvailableLODs)
 			{
 				TargetRawMesh.FaceMaterialIndices.AddZeroed(SourceRawMesh.FaceMaterialIndices.Num());
@@ -8036,21 +7885,12 @@
 			int32 IndicesOffset = TargetRawMesh.VertexPositions.Num();
 
 			for (int32 Index : SourceRawMesh.WedgeIndices)
-<<<<<<< HEAD
 			{
 				TargetRawMesh.WedgeIndices.Add(Index + IndicesOffset);
 			}
 
 			for (FVector VertexPos : SourceRawMesh.VertexPositions)
 			{
-=======
-			{
-				TargetRawMesh.WedgeIndices.Add(Index + IndicesOffset);
-			}
-
-			for (FVector VertexPos : SourceRawMesh.VertexPositions)
-			{
->>>>>>> 92a3597a
 				TargetRawMesh.VertexPositions.Add(VertexPos - MergedAssetPivot);
 			}
 
@@ -8060,21 +7900,12 @@
 
 			// Deal with vertex colors
 			// Some meshes may have it, in this case merged mesh will be forced to have vertex colors as well
-<<<<<<< HEAD
-			if (bWithVertexColors[SourceLODIndex] && InSettings.bBakeVertexDataToMesh)
-			{
-				if (SourceRawMesh.WedgeColors.Num())
-				{
-					TargetRawMesh.WedgeColors.Append(SourceRawMesh.WedgeColors);
-				}
-=======
 			if (InSettings.bBakeVertexDataToMesh)
 			{
 				if (bWithVertexColors[SourceLODIndex] && SourceRawMesh.WedgeColors.Num())
 				{
 					TargetRawMesh.WedgeColors.Append(SourceRawMesh.WedgeColors);
 				}	
->>>>>>> 92a3597a
 				else
 				{
 					// In case this source mesh does not have vertex colors, fill target with 0xFF
@@ -8084,10 +7915,7 @@
 					FMemory::Memset(&TargetRawMesh.WedgeColors[ColorsOffset], 0xFF, ColorsNum*TargetRawMesh.WedgeColors.GetTypeSize());
 				}
 			}
-<<<<<<< HEAD
-=======
 			
->>>>>>> 92a3597a
 
 			// Merge all other UV channels 
 			for (int32 ChannelIdx = 0; ChannelIdx < MAX_MESH_TEXTURE_COORDS; ++ChannelIdx)
@@ -8100,19 +7928,11 @@
 
 					// Whether source mesh has data in this channel
 					if (SourceChannel.Num())
-<<<<<<< HEAD
 					{
 						TargetChannel.Append(SourceChannel);
 					}
 					else
 					{
-=======
-					{
-						TargetChannel.Append(SourceChannel);
-					}
-					else
-					{
->>>>>>> 92a3597a
 						// Fill with zero coordinates if source mesh has no data for this channel
 						const int32 TexCoordNum = SourceRawMesh.WedgeIndices.Num();
 						for (int32 CoordIdx = 0; CoordIdx < TexCoordNum; ++CoordIdx)
@@ -8122,8 +7942,6 @@
 					}
 				}
 			}			
-<<<<<<< HEAD
-=======
 		}
 	}
 
@@ -8148,7 +7966,6 @@
 			SectionInfo.bEnableCollision = StoredSectionInfo.bCollisionEnabled;
 			SectionInfo.MaterialIndex = MaterialIndex;
 			SectionInfoMap.Set(TargetLODIndex, Index, SectionInfo);
->>>>>>> 92a3597a
 		}
 	}
 
@@ -8162,14 +7979,6 @@
 		}
 	}
 	
-<<<<<<< HEAD
-	// Compute target lightmap channel for each LOD
-	// User can specify any index, but there are should not be empty gaps in UV channel list
-	int32 LightMapUVChannel = 0;
-	for (int32 ChannelIdx = InSettings.TargetLightMapUVChannel; ChannelIdx < MAX_MESH_TEXTURE_COORDS; ++ChannelIdx)
-	{
-		bool bOccupied = false;		
-=======
 	// Compute target lightmap channel for each LOD, by looking at the first empty UV channel
 	int32 LightMapUVChannel = InSettings.bGenerateLightMapUV ? -1 : 0;
 	if (InSettings.bGenerateLightMapUV)
@@ -8177,7 +7986,6 @@
 		for (int32 ChannelIdx = 0; ChannelIdx < MAX_MESH_TEXTURE_COORDS; ++ChannelIdx)
 	{
 		bool bOccupied = false;
->>>>>>> 92a3597a
 		if (bFlattenedOcuppiedUVChannels[ChannelIdx])
 		{
 			continue;
