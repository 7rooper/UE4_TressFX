--- conflicted
+++ resolved
@@ -1166,7 +1166,76 @@
 
 	void Tick( const FGeometry& AllottedGeometry, const double InCurrentTime, const float InDeltaTime )
 	{
-<<<<<<< HEAD
+		UpdateResourceError();
+	}
+
+private:
+	void OnBrushResourceChanged()
+	{
+		UObject* ResourceObject;
+		FPropertyAccess::Result Result = ResourceObjectProperty->GetValue(ResourceObject);
+		if ( Result == FPropertyAccess::Success )
+		{
+			TArray<void*> RawBrushData;
+			ResourceObjectProperty->GetParentHandle()->AccessRawData(RawBrushData);
+			for (int32 BrushIndex = 0; BrushIndex < RawBrushData.Num(); BrushIndex++)
+			{
+				FSlateBrush* TemporaryBrush = static_cast<FSlateBrush*>(RawBrushData[BrushIndex]);
+				if (TemporaryBrush)
+				{
+					TemporaryBrush->InvalidateResourceHandle();
+				}
+			}
+			FVector2D CachedTextureSize;
+
+			TArray<void*> RawData;
+			ImageSizeProperty->AccessRawData(RawData);
+			if ( RawData.Num() > 0 && RawData[0] != NULL )
+			{
+				CachedTextureSize = *static_cast<FVector2D*>( RawData[0] );
+			}
+
+			UTexture2D* BrushTexture = Cast<UTexture2D>(ResourceObject);
+			if ( BrushTexture )
+			{
+				CachedTextureSize = FVector2D(BrushTexture->GetSizeX(), BrushTexture->GetSizeY());
+			}
+			else if ( ISlateTextureAtlasInterface* AtlasedTextureObject = Cast<ISlateTextureAtlasInterface>(ResourceObject) )
+			{
+				CachedTextureSize = AtlasedTextureObject->GetSlateAtlasData().GetSourceDimensions();
+			}
+
+			ImageSizeProperty->SetValue(CachedTextureSize);
+		}
+	}
+
+	void OnErrorLinkClicked()
+	{
+		UObject* Resource = nullptr;
+
+		if( ResourceObjectProperty->GetValue(Resource) == FPropertyAccess::Success && Resource && Resource->IsA<UMaterialInterface>() )
+		{
+			UMaterialInterface* MaterialInterface = Cast<UMaterialInterface>( Resource );
+			UMaterial* BaseMaterial = MaterialInterface->GetBaseMaterial();
+			if ( BaseMaterial && !BaseMaterial->IsUIMaterial() )
+			{
+				UProperty* MaterialDomainProp = FindField<UProperty>(UMaterial::StaticClass(), GET_MEMBER_NAME_CHECKED(UMaterial,MaterialDomain) );
+
+				FScopedTransaction Transaction( FText::Format( NSLOCTEXT("FSlateBrushStructCustomization", "ChangeMaterialDomainTransaction", "Changed {0} to use the UI material domain"), FText::FromString( BaseMaterial->GetName() ) ) );
+				FMaterialUpdateContext MaterialUpdateContext;
+				MaterialUpdateContext.AddMaterial(BaseMaterial);
+				BaseMaterial->PreEditChange( MaterialDomainProp );
+
+				BaseMaterial->MaterialDomain = MD_UI;
+
+				FPropertyChangedEvent ChangeEvent( MaterialDomainProp );
+				BaseMaterial->PostEditChangeProperty( ChangeEvent );
+			}
+		}
+	}
+
+	void UpdateResourceError()
+	{
 		UObject* Resource = nullptr;
 
 		if( ResourceObjectProperty->GetValue(Resource) == FPropertyAccess::Success && Resource && Resource->IsA<UMaterialInterface>() )
@@ -1200,111 +1269,6 @@
 		{
 			ResourceError->SetVisibility( EVisibility::Collapsed );
 		}
-=======
-		UpdateResourceError();
->>>>>>> 9ba46998
-	}
-
-private:
-	void OnBrushResourceChanged()
-	{
-		UObject* ResourceObject;
-		FPropertyAccess::Result Result = ResourceObjectProperty->GetValue(ResourceObject);
-		if ( Result == FPropertyAccess::Success )
-		{
-			TArray<void*> RawBrushData;
-			ResourceObjectProperty->GetParentHandle()->AccessRawData(RawBrushData);
-			for (int32 BrushIndex = 0; BrushIndex < RawBrushData.Num(); BrushIndex++)
-			{
-				FSlateBrush* TemporaryBrush = static_cast<FSlateBrush*>(RawBrushData[BrushIndex]);
-				if (TemporaryBrush)
-				{
-					TemporaryBrush->InvalidateResourceHandle();
-				}
-			}
-			FVector2D CachedTextureSize;
-
-			TArray<void*> RawData;
-			ImageSizeProperty->AccessRawData(RawData);
-			if ( RawData.Num() > 0 && RawData[0] != NULL )
-			{
-				CachedTextureSize = *static_cast<FVector2D*>( RawData[0] );
-			}
-
-			UTexture2D* BrushTexture = Cast<UTexture2D>(ResourceObject);
-			if ( BrushTexture )
-			{
-				CachedTextureSize = FVector2D(BrushTexture->GetSizeX(), BrushTexture->GetSizeY());
-			}
-			else if ( ISlateTextureAtlasInterface* AtlasedTextureObject = Cast<ISlateTextureAtlasInterface>(ResourceObject) )
-			{
-				CachedTextureSize = AtlasedTextureObject->GetSlateAtlasData().GetSourceDimensions();
-			}
-
-			ImageSizeProperty->SetValue(CachedTextureSize);
-		}
-	}
-
-	void OnErrorLinkClicked()
-	{
-		UObject* Resource = nullptr;
-
-		if( ResourceObjectProperty->GetValue(Resource) == FPropertyAccess::Success && Resource && Resource->IsA<UMaterialInterface>() )
-		{
-			UMaterialInterface* MaterialInterface = Cast<UMaterialInterface>( Resource );
-			UMaterial* BaseMaterial = MaterialInterface->GetBaseMaterial();
-			if ( BaseMaterial && !BaseMaterial->IsUIMaterial() )
-			{
-				UProperty* MaterialDomainProp = FindField<UProperty>(UMaterial::StaticClass(), GET_MEMBER_NAME_CHECKED(UMaterial,MaterialDomain) );
-
-				FScopedTransaction Transaction( FText::Format( NSLOCTEXT("FSlateBrushStructCustomization", "ChangeMaterialDomainTransaction", "Changed {0} to use the UI material domain"), FText::FromString( BaseMaterial->GetName() ) ) );
-				FMaterialUpdateContext MaterialUpdateContext;
-				MaterialUpdateContext.AddMaterial(BaseMaterial);
-				BaseMaterial->PreEditChange( MaterialDomainProp );
-
-				BaseMaterial->MaterialDomain = MD_UI;
-
-				FPropertyChangedEvent ChangeEvent( MaterialDomainProp );
-				BaseMaterial->PostEditChangeProperty( ChangeEvent );
-			}
-		}
-	}
-
-	void UpdateResourceError()
-	{
-		UObject* Resource = nullptr;
-
-		if( ResourceObjectProperty->GetValue(Resource) == FPropertyAccess::Success && Resource && Resource->IsA<UMaterialInterface>() )
-		{
-			UMaterialInterface* MaterialInterface = Cast<UMaterialInterface>( Resource );
-			UMaterial* BaseMaterial = MaterialInterface->GetBaseMaterial();
-			if( BaseMaterial && !BaseMaterial->IsUIMaterial() )
-			{
-				ResourceError->SetVisibility( EVisibility::Visible );
-
-				// Special engine materials cannot change domain. This typically occurs when
-				// the user creates or assigns a material instance with no parent material.
-				// In this case, we warn the user rather than offer to change the domain.
-				if (BaseMaterial->bUsedAsSpecialEngineMaterial)
-				{
-					ChangeDomainLink->SetVisibility( EVisibility::Collapsed );
-					IsEngineMaterialError->SetVisibility( EVisibility::Visible );
-				}
-				else
-				{
-					ChangeDomainLink->SetVisibility( EVisibility::Visible );
-					IsEngineMaterialError->SetVisibility( EVisibility::Collapsed );
-				}
-			}
-			else
-			{
-				ResourceError->SetVisibility( EVisibility::Collapsed );
-			}
-		}
-		else if( ResourceError->GetVisibility() != EVisibility::Collapsed )
-		{
-			ResourceError->SetVisibility( EVisibility::Collapsed );
-		}
 	}
 
 private:
