--- conflicted
+++ resolved
@@ -4307,11 +4307,7 @@
 
 		// Add this object
 		FMovieScenePossessable NewPossessable( NewActorLabel, Actor->GetClass());
-<<<<<<< HEAD
-		ParentGuid = NewPossessable.GetGuid();
-=======
 		NewGuid = NewPossessable.GetGuid();
->>>>>>> 50b84fc1
 		OwnerSequence->BindPossessableObject(NewPossessable.GetGuid(), *Actor, GetPlaybackContext());
 
 		// Replace
