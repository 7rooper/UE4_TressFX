// Copyright 1998-2016 Epic Games, Inc. All Rights Reserved.


#include "UnrealEd.h"
#include "EditorSupportDelegates.h"
#include "Factories.h"
#include "BusyCursor.h"
#include "SoundDefinitions.h"
#include "ParticleDefinitions.h"
#include "AnimationUtils.h"
#include "LevelUtils.h"
#include "EditorLevelUtils.h"
#include "Layers/ILayers.h"
#include "ScopedTransaction.h"
#include "SurfaceIterators.h"
#include "LightMap.h"
#include "BSPOps.h"
#include "EditorLevelUtils.h"
#include "Editor/MainFrame/Public/MainFrame.h"
#include "PackageTools.h"
#include "Editor/LevelEditor/Public/LevelEditor.h"
#include "Editor/UnrealEd/Public/Kismet2/BlueprintEditorUtils.h"
#include "../Private/GeomFitUtils.h"
#include "Editor/GeometryMode/Public/GeometryEdMode.h"
#include "Editor/GeometryMode/Public/EditorGeometry.h"
#include "LandscapeProxy.h"
#include "Lightmass/PrecomputedVisibilityOverrideVolume.h"
#include "Animation/AnimSet.h"
#include "Matinee/InterpTrackAnimControl.h"
#include "Matinee/InterpData.h"
#include "Animation/SkeletalMeshActor.h"
#include "InstancedFoliageActor.h"
#include "MovieSceneCaptureModule.h"

#include "Editor/UnrealEd/Public/Kismet2/KismetEditorUtilities.h"
#include "Editor/PropertyEditor/Public/PropertyEditorModule.h"
#include "Editor/PropertyEditor/Public/IPropertyTable.h"
#include "Editor/PropertyEditor/Public/IDetailsView.h"
#include "Toolkits/AssetEditorManager.h"
#include "AssetRegistryModule.h"
#include "SnappingUtils.h"

#include "TargetPlatform.h"
#include "IConsoleManager.h"

#include "Editor/ActorPositioning.h"

#include "Editor/StatsViewer/Public/StatsViewerModule.h"
#include "ActorEditorUtils.h"
#include "ContentBrowserModule.h"
#include "MessageLog.h"
#include "UObjectToken.h"
#include "MapErrors.h"

#include "Particles/Emitter.h"
#include "Particles/ParticleSystemComponent.h"

#include "ComponentReregisterContext.h"
#include "Engine/DocumentationActor.h"
#include "ShaderCompiler.h"
#include "SNotificationList.h"
#include "NotificationManager.h"
#include "EditorUndoClient.h"
#include "DesktopPlatformModule.h"
#include "Layers/Layer.h"
#include "Engine/Light.h"
#include "Animation/AnimNotifies/AnimNotify.h"
#include "Components/BillboardComponent.h"
#include "Components/DrawFrustumComponent.h"
#include "UnrealEngine.h"
#include "AI/Navigation/NavLinkRenderingComponent.h"
<<<<<<< HEAD

#include "Analytics/AnalyticsPrivacySettings.h"

=======
#include "PhysicsPublic.h"
#include "AnimationRecorder.h"
#include "Analytics/AnalyticsPrivacySettings.h"
>>>>>>> 73f66985
#include "KismetReinstanceUtilities.h"

DEFINE_LOG_CATEGORY_STATIC(LogEditorServer, Log, All);

/** Used for the "tagsounds" and "checksounds" commands only			*/
static FUObjectAnnotationSparseBool DebugSoundAnnotation;

namespace EditorEngineDefs
{
	/** Limit the minimum size of the bounding box when centering cameras on individual components to avoid extreme zooming */
	static const float MinComponentBoundsForZoom = 50.0f;
}

namespace 
{
	/**
	 * A stat group use to track memory usage.
	 */
	class FWaveCluster
	{
	public:
		FWaveCluster() {}
		FWaveCluster(const TCHAR* InName)
			:	Name( InName )
			,	Num( 0 )
			,	Size( 0 )
		{}

		FString Name;
		int32 Num;
		int32 Size;
	};

	struct FAnimSequenceUsageInfo
	{
		FAnimSequenceUsageInfo( float InStartOffset, float InEndOffset, UInterpTrackAnimControl* InAnimControl, int32 InTrackKeyIndex )
		: 	StartOffset( InStartOffset )
		,	EndOffset( InEndOffset )
		,	AnimControl( InAnimControl )
		,	TrackKeyIndex( InTrackKeyIndex )
		{}

		float						StartOffset;
		float						EndOffset;
		UInterpTrackAnimControl*	AnimControl;
		int32							TrackKeyIndex;
	};
}

/**
* @param		bPreviewOnly		If true, don't actually clear material references.  Useful for e.g. map error checking.
* @param		bLogReferences		If true, write to the log any references that were cleared (brush name and material name).
* @return							The number of surfaces that need cleaning or that were cleaned
*/
static int32 CleanBSPMaterials(UWorld* InWorld, bool bPreviewOnly, bool bLogBrushes)
{
	// Clear the mark flag the polys of all non-volume, non-builder brushes.
	// Make a list of all brushes that were encountered.
	TArray<ABrush*> Brushes;
	for ( TActorIterator<ABrush> It(InWorld) ; It ; ++It )
	{
		ABrush* ItBrush = *It;
		if ( !ItBrush->IsVolumeBrush() && !FActorEditorUtils::IsABuilderBrush(ItBrush) && !ItBrush->IsBrushShape() )
		{
			if( ItBrush->Brush && ItBrush->Brush->Polys )
			{
				for ( int32 PolyIndex = 0 ; PolyIndex < ItBrush->Brush->Polys->Element.Num() ; ++PolyIndex )
				{
					ItBrush->Brush->Polys->Element[PolyIndex].PolyFlags &= ~PF_EdProcessed;
				}
				Brushes.Add( ItBrush );
			}
		}
	}													

	// Iterate over all surfaces and mark the corresponding brush polys.
	for ( TSurfaceIterator<> It(InWorld) ; It ; ++It )
	{
		if ( It->Actor && It->iBrushPoly != INDEX_NONE )
		{										
			It->Actor->Brush->Polys->Element[ It->iBrushPoly ].PolyFlags |= PF_EdProcessed;
		}
	}

	// Go back over all brushes and clear material references on all unmarked polys.
	int32 NumRefrencesCleared = 0;
	for ( int32 BrushIndex = 0 ; BrushIndex < Brushes.Num() ; ++BrushIndex )
	{
		ABrush* Actor = Brushes[BrushIndex];
		for ( int32 PolyIndex = 0 ; PolyIndex < Actor->Brush->Polys->Element.Num() ; ++PolyIndex )
		{
			// If the poly was marked . . .
			if ( (Actor->Brush->Polys->Element[PolyIndex].PolyFlags & PF_EdProcessed) != 0 )
			{
				// . . . simply clear the mark flag.
				Actor->Brush->Polys->Element[PolyIndex].PolyFlags &= ~PF_EdProcessed;
			}
			else
			{
				// This poly wasn't marked, so clear its material reference if one exists.
				UMaterialInterface*& ReferencedMaterial = Actor->Brush->Polys->Element[PolyIndex].Material;
				if ( ReferencedMaterial && ReferencedMaterial != UMaterial::GetDefaultMaterial(MD_Surface) )
				{
					NumRefrencesCleared++;
					if ( bLogBrushes )
					{
						UE_LOG(LogEditorServer, Log, TEXT("Cleared %s:%s"), *Actor->GetPathName(), *ReferencedMaterial->GetPathName() );
					}
					if ( !bPreviewOnly )
					{
						ReferencedMaterial = UMaterial::GetDefaultMaterial(MD_Surface);
					}
				}
			}
		}
	}

	return NumRefrencesCleared;
}


void UEditorEngine::RedrawAllViewports(bool bInvalidateHitProxies)
{
	for( int32 ViewportIndex = 0 ; ViewportIndex < AllViewportClients.Num() ; ++ViewportIndex )
	{
		FEditorViewportClient* ViewportClient = AllViewportClients[ViewportIndex];
		if ( ViewportClient && ViewportClient->Viewport )
		{
			if ( bInvalidateHitProxies )
			{
				// Invalidate hit proxies and display pixels.
				ViewportClient->Viewport->Invalidate();
			}
			else
			{
				// Invalidate only display pixels.
				ViewportClient->Viewport->InvalidateDisplay();
			}
		}
	}
}


void UEditorEngine::InvalidateChildViewports(FSceneViewStateInterface* InParentView, bool bInvalidateHitProxies)
{
	if ( InParentView )
	{
		// Iterate over viewports and redraw those that have the specified view as a parent.
		for( int32 ViewportIndex = 0 ; ViewportIndex < AllViewportClients.Num() ; ++ViewportIndex )
		{
			FEditorViewportClient* ViewportClient = AllViewportClients[ViewportIndex];
			if ( ViewportClient && ViewportClient->ViewState.GetReference() )
			{
				if ( ViewportClient->ViewState.GetReference()->HasViewParent() &&
					ViewportClient->ViewState.GetReference()->GetViewParent() == InParentView &&
					!ViewportClient->ViewState.GetReference()->IsViewParent() )
				{
					if ( bInvalidateHitProxies )
					{
						// Invalidate hit proxies and display pixels.
						ViewportClient->Viewport->Invalidate();
					}
					else
					{
						// Invalidate only display pixels.
						ViewportClient->Viewport->InvalidateDisplay();
					}
				}
			}
		}
	}
}


bool UEditorEngine::SafeExec( UWorld* InWorld, const TCHAR* InStr, FOutputDevice& Ar )
{
	const TCHAR* Str = InStr;

	// Keep a pointer to the beginning of the string to use for message displaying purposes
	const TCHAR* const FullStr = InStr;

	if( FParse::Command(&Str,TEXT("MACRO")) || FParse::Command(&Str,TEXT("EXEC")) )//oldver (exec)
	{
		FMessageDialog::Open( EAppMsgType::Ok, FText::Format(NSLOCTEXT("UnrealEd", "Error_TriedToExecDeprecatedCmd", "Tried to execute deprecated command: {0}"),FText::FromString(FullStr)) );
	}
	else if( FParse::Command( &Str, TEXT( "EXECFILE" ) ) )
	{
		// Executes a file that contains a list of commands
		TCHAR FilenameString[ MAX_EDCMD ];
		if( FParse::Token( Str, FilenameString, ARRAY_COUNT( FilenameString ), 0 ) )
		{
			ExecFile( InWorld, FilenameString, Ar );
		}

		return true;
	}
	else if( FParse::Command(&Str,TEXT("NEW")) )
	{
		// Generalized object importing.
		EObjectFlags Flags = RF_Public|RF_Standalone;
		if( FParse::Command(&Str,TEXT("STANDALONE")) )
		{
			Flags = RF_Public|RF_Standalone;
		}
		else if( FParse::Command(&Str,TEXT("PUBLIC")) )
		{
			Flags = RF_Public;
		}
		else if( FParse::Command(&Str,TEXT("PRIVATE")) )
		{
			Flags = RF_NoFlags;
		}

		const FString ClassName     = FParse::Token(Str,0);
		UClass* Class         = FindObject<UClass>( ANY_PACKAGE, *ClassName );
		if( !Class )
		{
			UE_SUPPRESS(LogExec, Warning, Ar.Logf(TEXT("Unrecognized or missing factor class %s"), *ClassName ));
			return true;
		}

		FString  PackageName  = ParentContext ? ParentContext->GetName() : TEXT("");
		FString	 GroupName	  = TEXT("");
		FString  FileName     = TEXT("");
		FString  ObjectName   = TEXT("");
		UClass*  ContextClass = NULL;
		UObject* Context      = NULL;

		FParse::Value( Str, TEXT("Package="), PackageName );
		FParse::Value( Str, TEXT("Group="), GroupName );
		FParse::Value( Str, TEXT("File="), FileName );

		ParseObject<UClass>( Str, TEXT("ContextClass="), ContextClass, NULL );
		ParseObject( Str, TEXT("Context="), ContextClass, Context, NULL );

		if ( !FParse::Value( Str, TEXT("Name="), ObjectName ) && FileName != TEXT("") )
		{
			// Deduce object name from filename.
			ObjectName = FileName;
			for( ; ; )
			{
				int32 i=ObjectName.Find(TEXT("/"), ESearchCase::CaseSensitive);
				if( i==-1 )
				{
					i=ObjectName.Find(TEXT("\\"), ESearchCase::CaseSensitive);
				}
				if( i==-1 )
				{
					break;
				}
				ObjectName = ObjectName.Mid( i+1 );
			}
			if( ObjectName.Find(TEXT("."), ESearchCase::CaseSensitive)>=0 )
			{
				ObjectName = ObjectName.Left( ObjectName.Find(TEXT(".")) );
			}
		}

		UFactory* Factory = NULL;
		if( Class->IsChildOf(UFactory::StaticClass()) )
		{
			Factory = NewObject<UFactory>(GetTransientPackage(), Class);
		}

		UObject* NewObject = NULL;
		bool bOperationCanceled = false;

		// Make sure the user isn't trying to create a class with a factory that doesn't
		// advertise its supported type.
		UClass* FactoryClass = Factory ? Factory->GetSupportedClass() : Class;
		if ( FactoryClass )
		{
			NewObject = UFactory::StaticImportObject
			(
				FactoryClass,
				CreatePackage(NULL,*(GroupName != TEXT("") ? (PackageName+TEXT(".")+GroupName) : PackageName)),
				*ObjectName,
				Flags,
				bOperationCanceled,
				*FileName,
				Context,
				Factory,
				Str,
				GWarn
			);
		}

		if( !NewObject && !bOperationCanceled )
		{
			UE_SUPPRESS(LogExec, Warning, Ar.Logf(TEXT("Failed factoring: %s"), InStr ));
		}

		return true;
	}
	else if( FParse::Command( &Str, TEXT("LOAD") ) )
	{
		FMessageDialog::Open( EAppMsgType::Ok, FText::Format(NSLOCTEXT("UnrealEd", "Error_TriedToExecDeprecatedCmd", "Tried to execute deprecated command: {0}"),FText::FromString(FullStr)) );
	}
	else if( FParse::Command( &Str, TEXT("MESHMAP")) )
	{
		FMessageDialog::Open( EAppMsgType::Ok, FText::Format(NSLOCTEXT("UnrealEd", "Error_TriedToExecDeprecatedCmd", "Tried to execute deprecated command: {0}"),FText::FromString(FullStr)) );
	}
	else if( FParse::Command(&Str,TEXT("ANIM")) )
	{
		FMessageDialog::Open( EAppMsgType::Ok, FText::Format(NSLOCTEXT("UnrealEd", "Error_TriedToExecDeprecatedCmd", "Tried to execute deprecated command: {0}"),FText::FromString(FullStr)) );
	}
	else if( FParse::Command(&Str,TEXT("MESH")) )
	{
		FMessageDialog::Open( EAppMsgType::Ok, FText::Format(NSLOCTEXT("UnrealEd", "Error_TriedToExecDeprecatedCmd", "Tried to execute deprecated command: {0}"),FText::FromString(FullStr)) );
	}
	else if( FParse::Command( &Str, TEXT("AUDIO")) )
	{
		FMessageDialog::Open( EAppMsgType::Ok, FText::Format(NSLOCTEXT("UnrealEd", "Error_TriedToExecDeprecatedCmd", "Tried to execute deprecated command: {0}"),FText::FromString(FullStr)) );
	}
	else if ( FParse::Command( &Str, TEXT("DumpThumbnailStats") ) )
	{
		bool bShowImageData = FParse::Command(&Str, TEXT("ShowImageData"));
		FArchiveCountMem UncompressedArc(NULL), CompressedArc(NULL);
		int32 TotalThumbnailCount=0, UncompressedThumbnailCount=0;
		int32 PackagesWithUncompressedThumbnails=0;
		SIZE_T SizeOfNames=0;

		SIZE_T TotalKB = 0;
		for ( TObjectIterator<UPackage> PackageIt; PackageIt; ++PackageIt )
		{

			UPackage* Pkg = *PackageIt;
			if ( Pkg->HasThumbnailMap() )
			{
				
				FThumbnailMap& Thumbs = Pkg->AccessThumbnailMap();
				FArchiveCountMem MemArc(NULL);
				MemArc << Thumbs;


				SIZE_T PkgThumbnailFootprint = MemArc.GetMax() / 1024;
				Ar.Logf(TEXT("Pkg %s has %i thumbnails (%i KB)"), *Pkg->GetName(), Thumbs.Num(), PkgThumbnailFootprint);
				
				TotalThumbnailCount += Thumbs.Num();
				TotalKB += PkgThumbnailFootprint;

				if ( bShowImageData )
				{
					bool bHasUncompressedImageData = false;
					for ( TMap<FName,FObjectThumbnail>::TIterator ThumbnailIt(Thumbs); ThumbnailIt; ++ThumbnailIt )
					{
						FName& ThumbName = ThumbnailIt.Key();

						FObjectThumbnail& ThumbData = ThumbnailIt.Value();
						ThumbData.CountImageBytes_Uncompressed(UncompressedArc);
						ThumbData.CountImageBytes_Compressed(CompressedArc);

						TArray<uint8>& UncompressedData = ThumbData.AccessImageData();
						if ( UncompressedData.Num() > 0 )
						{
							bHasUncompressedImageData = true;
							UncompressedThumbnailCount++;
						}
					}

					if ( bHasUncompressedImageData )
					{
						PackagesWithUncompressedThumbnails++;
					}
				}
			}
		}

		if ( bShowImageData )
		{
			SIZE_T UncompressedImageSize = UncompressedArc.GetMax() / 1024;
			SIZE_T CompressedImageSize = CompressedArc.GetMax() / 1024;

			Ar.Log(TEXT("Total size of image data:"));
			Ar.Logf(TEXT("%i total thumbnails (%i uncompressed) across %i packages"), TotalThumbnailCount, UncompressedThumbnailCount, PackagesWithUncompressedThumbnails);
			Ar.Logf(TEXT("Total size of compressed image data: %i KB"), CompressedImageSize);
			Ar.Logf(TEXT("Total size of UNcompressed image data: %i KB"), UncompressedImageSize);
		}
		Ar.Logf(TEXT("Total memory required for all package thumbnails: %i KB"), TotalKB);
		return true;
	}
	return false;
}

/*-----------------------------------------------------------------------------
	UnrealEd command line.
-----------------------------------------------------------------------------*/

//@hack: this needs to be cleaned up!
static const TCHAR* GStream = NULL;
static TCHAR TempStr[MAX_SPRINTF], TempFname[MAX_EDCMD], TempName[MAX_EDCMD];
static uint16 Word2;

bool UEditorEngine::Exec_StaticMesh( UWorld* InWorld, const TCHAR* Str, FOutputDevice& Ar )
{
	bool bResult = false;
#if !UE_BUILD_SHIPPING
	// Not supported on shipped builds because PC cooking strips raw mesh data.
	ABrush* WorldBrush = InWorld->GetDefaultBrush();
	if(FParse::Command(&Str,TEXT("TO")))
	{
		if(FParse::Command(&Str,TEXT("BRUSH")))
		{
			const FScopedTransaction Transaction( NSLOCTEXT("UnrealEd", "StaticMeshToBrush", "StaticMesh to Brush") );
			WorldBrush->Brush->Modify();

			// Find the first selected static mesh actor.
			AStaticMeshActor* SelectedActor = NULL;
			for ( FSelectionIterator It( GetSelectedActorIterator() ) ; It ; ++It )
			{
				AActor* Actor = static_cast<AActor*>( *It );
				checkSlow( Actor->IsA(AActor::StaticClass()) );

				AStaticMeshActor* StaticMeshActor = Cast<AStaticMeshActor>( Actor );
				if( StaticMeshActor )
				{
					SelectedActor = StaticMeshActor;
					break;
				}
			}

			if(SelectedActor)
			{
				WorldBrush->SetActorLocation(SelectedActor->GetActorLocation(), false);
				SelectedActor->SetActorLocation(FVector::ZeroVector, false);

				CreateModelFromStaticMesh(WorldBrush->Brush,SelectedActor);

				SelectedActor->SetActorLocation(WorldBrush->GetActorLocation(), false);
			}
			else
			{
				Ar.Logf(TEXT("No suitable actors found."));
			}

			RedrawLevelEditingViewports();
			bResult = true;
		}
	}
	else if( FParse::Command(&Str,TEXT("DEFAULT")) )	// STATICMESH DEFAULT NAME=<name>
	{
		GetSelectedObjects()->DeselectAll( UStaticMesh::StaticClass() );
		UStaticMesh* StaticMesh = NULL;
		bResult = ParseObject<UStaticMesh>(Str,TEXT("NAME="), StaticMesh, ANY_PACKAGE);
		if( bResult && StaticMesh)
		{
			GetSelectedObjects()->Select( StaticMesh );
		}
	}
#endif // UE_BUILD_SHIPPING
	return bResult;
}

void UEditorEngine::LoadAndSelectAssets( TArray<FAssetData>& Assets, UClass* TypeOfAsset )
{
	USelection* EditorSelection = GEditor->GetSelectedObjects();
	if ( EditorSelection != NULL )
	{
		EditorSelection->BeginBatchSelectOperation();
		for ( int32 CurrentAssetIndex=0; CurrentAssetIndex < Assets.Num(); CurrentAssetIndex++ )
		{
			FAssetData& SelectedAsset = Assets[CurrentAssetIndex];
			if ( TypeOfAsset == NULL || SelectedAsset.GetClass()->IsChildOf( TypeOfAsset ) )
			{
				// GetAsset() will load the asset if necessary
				UObject* LoadedAsset = SelectedAsset.GetAsset();

				EditorSelection->Select( LoadedAsset );
			}
		}
		EditorSelection->EndBatchSelectOperation();
	}
}

bool UEditorEngine::UsePercentageBasedScaling() const
{
	return GetDefault<ULevelEditorViewportSettings>()->UsePercentageBasedScaling();
}

bool UEditorEngine::Exec_Brush( UWorld* InWorld, const TCHAR* Str, FOutputDevice& Ar )
{
	// Keep a pointer to the beginning of the string to use for message displaying purposes
	const TCHAR* const FullStr = Str;
	ABrush* WorldBrush = InWorld->GetDefaultBrush();
	if( FParse::Command(&Str,TEXT("APPLYTRANSFORM")) )
	{
		CommandIsDeprecated( TEXT("APPLYTRANSFORM"), Ar );
		return false;
	}
	else if( FParse::Command(&Str,TEXT("SET")) )
	{
		{
			const FScopedTransaction Transaction( NSLOCTEXT("UnrealEd", "BrushSet", "Brush Set") );
			FRotator Temp(0.0f, 0.0f, 0.0f);
			FVector SnapLocation(0.0f, 0.0f, 0.0f);
			FVector PrePivot(0.0f, 0.0f, 0.0f);
			ABrush* DefaultBrush = InWorld->GetDefaultBrush();
			if (DefaultBrush != NULL)
			{
				DefaultBrush->Brush->Modify();
				SnapLocation = DefaultBrush->GetActorLocation();
				PrePivot = DefaultBrush->GetPivotOffset();
			}
			
			FSnappingUtils::SnapToBSPVertex( SnapLocation, FVector::ZeroVector, Temp );

			WorldBrush->SetActorLocation(SnapLocation - PrePivot, false);
			WorldBrush->SetPivotOffset( FVector::ZeroVector );
			WorldBrush->Brush->Polys->Element.Empty();
			UPolysFactory* It = NewObject<UPolysFactory>();
			It->FactoryCreateText( UPolys::StaticClass(), WorldBrush->Brush->Polys->GetOuter(), *WorldBrush->Brush->Polys->GetName(), RF_NoFlags, WorldBrush->Brush->Polys, TEXT("t3d"), GStream, GStream+FCString::Strlen(GStream), GWarn );
			// Do NOT merge faces.
			FBSPOps::bspValidateBrush( WorldBrush->Brush, 0, 1 );
			WorldBrush->Brush->BuildBound();
		}
		NoteSelectionChange();
		return true;
	}
	else if( FParse::Command(&Str,TEXT("RESET")) )
	{
		const FScopedTransaction Transaction( NSLOCTEXT("UnrealEd", "BrushReset", "Brush Reset") );
		WorldBrush->Modify();
		WorldBrush->InitPosRotScale();
		RedrawLevelEditingViewports();
		return true;
	}
	else if( FParse::Command(&Str,TEXT("SCALE")) )
	{
		const FScopedTransaction Transaction( NSLOCTEXT("UnrealEd", "BrushScale", "Brush Scale") );

		FVector Scale;
		GetFVECTOR( Str, Scale );
		if( !Scale.X ) Scale.X = 1.f;
		if( !Scale.Y ) Scale.Y = 1.f;
		if( !Scale.Z ) Scale.Z = 1.f;

		const FVector InvScale( 1.f / Scale.X, 1.f / Scale.Y, 1.f / Scale.Z );

		// Fire ULevel::LevelDirtiedEvent when falling out of scope.
		FScopedLevelDirtied		LevelDirtyCallback;

		for ( FSelectionIterator It( GetSelectedActorIterator() ) ; It ; ++It )
		{
			AActor* Actor = static_cast<AActor*>( *It );
			checkSlow( Actor->IsA(AActor::StaticClass()) );

			ABrush* Brush = Cast< ABrush >( Actor );
			if( Brush )
			{
				if ( Brush->Brush )
				{
					Brush->Brush->Modify();
					for( int32 poly = 0 ; poly < Brush->Brush->Polys->Element.Num() ; poly++ )
					{
						FPoly* Poly = &(Brush->Brush->Polys->Element[poly]);

						Poly->TextureU *= InvScale;
						Poly->TextureV *= InvScale;
						Poly->Base = ((Poly->Base - Brush->GetPivotOffset()) * Scale) + Brush->GetPivotOffset();

						for( int32 vtx = 0 ; vtx < Poly->Vertices.Num() ; vtx++ )
						{
							Poly->Vertices[vtx] = ((Poly->Vertices[vtx] - Brush->GetPivotOffset()) * Scale) + Brush->GetPivotOffset();
						}

						Poly->CalcNormal();
					}

					Brush->Brush->BuildBound();

					Brush->MarkPackageDirty();
					LevelDirtyCallback.Request();
				}
			}
		}

		RedrawLevelEditingViewports();
		return true;
	}
	else if( FParse::Command(&Str,TEXT("MOVETO")) )
	{
		const FScopedTransaction Transaction( NSLOCTEXT("UnrealEd", "BrushMoveTo", "Brush MoveTo") );
		WorldBrush->Modify();
		FVector TempVector(0.f);
		GetFVECTOR( Str, TempVector );
		WorldBrush->SetActorLocation(TempVector, false);
		RedrawLevelEditingViewports();
		return true;
	}
	else if( FParse::Command(&Str,TEXT("MOVEREL")) )
	{
		const FScopedTransaction Transaction( NSLOCTEXT("UnrealEd", "BrushMoveRel", "Brush MoveRel") );
		WorldBrush->Modify();
		FVector TempVector( 0, 0, 0 );
		GetFVECTOR( Str, TempVector );
		FVector NewLocation = WorldBrush->GetActorLocation();
		NewLocation.AddBounded( TempVector, HALF_WORLD_MAX1 );
		WorldBrush->SetActorLocation(NewLocation, false);
		RedrawLevelEditingViewports();
		return true;
	}
	else if (FParse::Command(&Str,TEXT("ADD")))
	{
		ABrush* NewBrush = NULL;
		{
			const FScopedTransaction Transaction( NSLOCTEXT("UnrealEd", "BrushAdd", "Brush Add") );
			FinishAllSnaps();
			int32 DWord1=0;
			FParse::Value( Str, TEXT("FLAGS="), DWord1 );
			NewBrush = FBSPOps::csgAddOperation( WorldBrush, DWord1, Brush_Add );
			if( NewBrush )
			{
				// Materials selected in the Content Browser, but not actually loaded, will not be
				// in the global selection set, which is expected by bspBrushCSG when it comes to
				// applying the material to the surfaces. This goes through the set of objects selected
				// in the primary content browser and, if it is a material type, ensures it is loaded
				// and selected ready for use.
				{
					TArray<FAssetData> SelectedAssets;
					{
						FContentBrowserModule& ContentBrowserModule = FModuleManager::Get().LoadModuleChecked<FContentBrowserModule>("ContentBrowser");
						ContentBrowserModule.Get().GetSelectedAssets(SelectedAssets);
					}
					LoadAndSelectAssets( SelectedAssets, UMaterial::StaticClass() );
				}

				InWorld->GetModel()->Modify();
				NewBrush->Modify();
				bspBrushCSG( NewBrush, InWorld->GetModel(), DWord1, Brush_Add, CSG_None, true, true, true );
			}
			InWorld->InvalidateModelGeometry( InWorld->GetCurrentLevel() );
		}

		InWorld->GetCurrentLevel()->UpdateModelComponents();
		RedrawLevelEditingViewports();
		if ( NewBrush )
		{
			ULevel::LevelDirtiedEvent.Broadcast();
			RebuildStaticNavigableGeometry(InWorld->GetCurrentLevel());
		}

		if(FParse::Command(&Str,TEXT("SELECTNEWBRUSH")))
		{
			GEditor->SelectNone(false, true);
			GEditor->SelectActor(NewBrush, true, true);
		}

		return true;
	}
	else if (FParse::Command(&Str,TEXT("ADDVOLUME"))) // BRUSH ADDVOLUME
	{
		AVolume* Actor = NULL;
		{
			const FScopedTransaction Transaction( NSLOCTEXT("UnrealEd", "BrushAddVolume", "Brush AddVolume") );
			FinishAllSnaps();

			UClass* VolumeClass = NULL;
			ParseObject<UClass>( Str, TEXT("CLASS="), VolumeClass, ANY_PACKAGE );
			if( !VolumeClass || !VolumeClass->IsChildOf(AVolume::StaticClass()) )
			{
				VolumeClass = AVolume::StaticClass();
			}

			FVector SpawnLoc = WorldBrush->GetActorLocation();
			Actor = InWorld->SpawnActor<AVolume>( VolumeClass, SpawnLoc, FRotator::ZeroRotator );
			if( Actor )
			{
				Actor->PreEditChange(NULL);

				FBSPOps::csgCopyBrush
				(
					Actor,
					WorldBrush,
					0,
					RF_Transactional,
					1,
					true
				);

				// Set the texture on all polys to NULL.  This stops invisible texture
				// dependencies from being formed on volumes.
				if( Actor->Brush )
				{
					for( int32 poly = 0 ; poly < Actor->Brush->Polys->Element.Num() ; ++poly )
					{
						FPoly* Poly = &(Actor->Brush->Polys->Element[poly]);
						Poly->Material = NULL;
					}
				}
				Actor->PostEditChange();
			}
		}

		RedrawLevelEditingViewports();
		if ( Actor )
		{
			ULevel::LevelDirtiedEvent.Broadcast();
			InWorld->BroadcastLevelsChanged();
		}
		return true;
	}
	else if (FParse::Command(&Str,TEXT("SUBTRACT"))) // BRUSH SUBTRACT
	{
		ABrush* NewBrush = NULL;
		{
			const FScopedTransaction Transaction( NSLOCTEXT("UnrealEd", "BrushSubtract", "Brush Subtract") );
			FinishAllSnaps();
			NewBrush = FBSPOps::csgAddOperation(WorldBrush,0,Brush_Subtract); // Layer
			if( NewBrush )
			{
				NewBrush->Modify();
				InWorld->GetModel()->Modify();
				bspBrushCSG( NewBrush, InWorld->GetModel(), 0, Brush_Subtract, CSG_None, true, true, true );
			}
			InWorld->InvalidateModelGeometry( InWorld->GetCurrentLevel() );
		}
		
		InWorld->GetCurrentLevel()->UpdateModelComponents();
		RedrawLevelEditingViewports();
		if ( NewBrush )
		{
			ULevel::LevelDirtiedEvent.Broadcast();
			RebuildStaticNavigableGeometry(InWorld->GetCurrentLevel());
		}

		if(FParse::Command(&Str,TEXT("SELECTNEWBRUSH")))
		{
			GEditor->SelectNone(false, true);
			GEditor->SelectActor(NewBrush, true, true);
		}

		return true;
	}
	else if (FParse::Command(&Str,TEXT("FROM"))) // BRUSH FROM INTERSECTION/DEINTERSECTION
	{
		if( FParse::Command(&Str,TEXT("INTERSECTION")) )
		{
			Ar.Log( TEXT("Brush from intersection") );
			{
				if( FParse::Command(&Str,TEXT("NOTRANSACTION")) )
				{
					BSPIntersectionHelper(InWorld, CSG_Intersect);
				} 
				else
				{
					const FScopedTransaction Transaction( NSLOCTEXT("UnrealEd", "BrushFromIntersection", "Brush From Intersection") );
					BSPIntersectionHelper(InWorld, CSG_Intersect);
				}
			}
			WorldBrush->ReregisterAllComponents();

			GLevelEditorModeTools().MapChangeNotify();
			RedrawLevelEditingViewports();
			return true;
		}
		else if( FParse::Command(&Str,TEXT("DEINTERSECTION")) )
		{
			Ar.Log( TEXT("Brush from deintersection") );
			{
				if( FParse::Command(&Str,TEXT("NOTRANSACTION")) )
				{
					BSPIntersectionHelper(InWorld, CSG_Deintersect);
				} 
				else
				{
					const FScopedTransaction Transaction( NSLOCTEXT("UnrealEd", "BrushFromDeintersection", "Brush From Deintersection") );
					BSPIntersectionHelper(InWorld, CSG_Deintersect);
				}
			}
			WorldBrush->ReregisterAllComponents();

			GLevelEditorModeTools().MapChangeNotify();
			RedrawLevelEditingViewports();
			return true;
		}
	}
	else if( FParse::Command (&Str,TEXT("NEW")) )
	{
		const FScopedTransaction Transaction( NSLOCTEXT("UnrealEd", "BrushNew", "Brush New") );
		WorldBrush->Brush->Modify();
		WorldBrush->Brush->Polys->Element.Empty();
		RedrawLevelEditingViewports();
		return true;
	}
	else if( FParse::Command (&Str,TEXT("LOAD")) ) // BRUSH LOAD
	{
		if( FParse::Value( Str, TEXT("FILE="), TempFname, 256 ) )
		{
			const FScopedBusyCursor BusyCursor;

			ResetTransaction( NSLOCTEXT("UnrealEd", "LoadingBrush", "Loading Brush") );
			const FVector TempVector = WorldBrush->GetActorLocation();
			LoadPackage( InWorld->GetOutermost(), TempFname, 0 );
			WorldBrush->SetActorLocation(TempVector, false);
			FBSPOps::bspValidateBrush( WorldBrush->Brush, 0, 1 );
			Cleanse( false, 1, NSLOCTEXT("UnrealEd", "LoadingBrush", "Loading Brush") );
			return true;
		}
	}
	else if( FParse::Command( &Str, TEXT("SAVE") ) )
	{
		if( FParse::Value(Str,TEXT("FILE="),TempFname, 256) )
		{
			Ar.Logf( TEXT("Saving %s"), TempFname );
			check(InWorld);
			this->SavePackage( WorldBrush->Brush->GetOutermost(), WorldBrush->Brush, RF_NoFlags, TempFname, GWarn );
		}
		else
		{
			UE_SUPPRESS(LogExec, Warning, Ar.Log(*NSLOCTEXT("UnrealEd", "MissingFilename", "Missing filename").ToString() ));
		}
		return true;
	}
	else if( FParse::Command( &Str, TEXT("IMPORT")) )
	{
		if( FParse::Value(Str,TEXT("FILE="),TempFname, 256) )
		{
			const FScopedBusyCursor BusyCursor;
			const FScopedTransaction Transaction( NSLOCTEXT("UnrealEd", "BrushImport", "Brush Import") );

			GWarn->BeginSlowTask( NSLOCTEXT("UnrealEd", "ImportingBrush", "Importing brush"), true );

			WorldBrush->Brush->Polys->Modify();
			WorldBrush->Brush->Polys->Element.Empty();
			uint32 Flags=0;
			bool Merge=0;
			FParse::Bool( Str, TEXT("MERGE="), Merge );
			FParse::Value( Str, TEXT("FLAGS="), Flags );
			WorldBrush->Brush->Linked = 0;
			ImportObject<UPolys>( WorldBrush->Brush->Polys->GetOuter(), *WorldBrush->Brush->Polys->GetName(), RF_NoFlags, TempFname );
			if( Flags )
			{
				for( Word2=0; Word2<TempModel->Polys->Element.Num(); Word2++ )
				{
					WorldBrush->Brush->Polys->Element[Word2].PolyFlags |= Flags;
				}
			}
			for( int32 i=0; i<WorldBrush->Brush->Polys->Element.Num(); i++ )
			{
				WorldBrush->Brush->Polys->Element[i].iLink = i;
			}
			if( Merge )
			{
				bspMergeCoplanars( WorldBrush->Brush, 0, 1 );
				FBSPOps::bspValidateBrush( WorldBrush->Brush, 0, 1 );
			}
			WorldBrush->ReregisterAllComponents();
			GWarn->EndSlowTask();
		}
		else
		{
			UE_SUPPRESS(LogExec, Warning, Ar.Log( TEXT("Missing filename") ));
		}
		return true;
	}
	else if (FParse::Command(&Str,TEXT("EXPORT")))
	{
		if( FParse::Value(Str,TEXT("FILE="),TempFname, 256) )
		{
			const FScopedBusyCursor BusyCursor;

			GWarn->BeginSlowTask( NSLOCTEXT("UnrealEd", "ExportingBrush", "Exporting brush"), true );
			UExporter::ExportToFile( WorldBrush->Brush->Polys, NULL, TempFname, 0 );
			GWarn->EndSlowTask();
		}
		else
		{
			UE_SUPPRESS(LogExec, Warning, Ar.Log( TEXT("Missing filename") ));
		}
		return true;
	}
	else if( FParse::Command(&Str,TEXT("MERGEPOLYS")) ) // BRUSH MERGEPOLYS
	{
		const FScopedBusyCursor BusyCursor;

		// Merges the polys on all selected brushes
		GWarn->BeginSlowTask( NSLOCTEXT("UnrealEd", "MergePolys", "Merge polys"), true );
		const int32 ProgressDenominator = InWorld->GetProgressDenominator();

		// Fire ULevel::LevelDirtiedEvent when falling out of scope.
		FScopedLevelDirtied		LevelDirtyCallback;

		for ( FSelectionIterator It( GetSelectedActorIterator() ) ; It ; ++It )
		{
			AActor* Actor = static_cast<AActor*>( *It );
			checkSlow( Actor->IsA(AActor::StaticClass()) );
			ABrush* Brush = Cast< ABrush >( Actor );
			if ( Brush )
			{
				FBSPOps::bspValidateBrush( Brush->Brush, 1, 1 );
				Brush->MarkPackageDirty();
				LevelDirtyCallback.Request();
			}
		}
		RedrawLevelEditingViewports();
		GWarn->EndSlowTask();
	}
	else if( FParse::Command(&Str,TEXT("SEPARATEPOLYS")) ) // BRUSH SEPARATEPOLYS
	{
		const FScopedBusyCursor BusyCursor;

		GWarn->BeginSlowTask( NSLOCTEXT("UnrealEd", "SeparatePolys", "Separate polys"),  true );
		const int32 ProgressDenominator = InWorld->GetProgressDenominator();

		// Fire ULevel::LevelDirtiedEvent when falling out of scope.
		FScopedLevelDirtied		LevelDirtyCallback;

		for ( FSelectionIterator It( GetSelectedActorIterator() ) ; It ; ++It )
		{
			AActor* Actor = static_cast<AActor*>( *It );
			checkSlow( Actor->IsA(AActor::StaticClass()) );
			ABrush* Brush = Cast< ABrush >( Actor );
			if ( Brush )
			{
				FBSPOps::bspUnlinkPolys( Brush->Brush );
				Brush->MarkPackageDirty();
				LevelDirtyCallback.Request();
			}
		}
		RedrawLevelEditingViewports();
		GWarn->EndSlowTask();
	}

	return false;
}

int32 UEditorEngine::BeginTransaction(const TCHAR* TransactionContext, const FText& Description, UObject* PrimaryObject)
{
	int32 Index = INDEX_NONE;

	if (!bIsSimulatingInEditor)
	{
		// generate transaction context
		Index = Trans->Begin(TransactionContext, Description);
		Trans->SetPrimaryUndoObject(PrimaryObject);
	}
	return Index;
}

int32 UEditorEngine::BeginTransaction(const FText& Description)
{
	return BeginTransaction(NULL, Description, NULL);
}

int32 UEditorEngine::EndTransaction()
{
	int32 Index = INDEX_NONE;
	if (!bIsSimulatingInEditor)
	{
		Index = Trans->End();
	}

	return Index;
}

void UEditorEngine::ResetTransaction(const FText& Reason)
{
	if(!IsRunningCommandlet())
	{
		Trans->Reset( Reason );
	}
}

void UEditorEngine::CancelTransaction(int32 Index)
{
	Trans->Cancel( Index );
}

void UEditorEngine::ShowUndoRedoNotification(const FText& NotificationText, bool bSuccess)
{
	// Add a new notification item only if the previous one has expired or is otherwise done fading out (CS_None). This way multiple undo/redo notifications do not pollute the notification window.
	if(!UndoRedoNotificationItem.IsValid() || UndoRedoNotificationItem->GetCompletionState() == SNotificationItem::CS_None)
	{
		FNotificationInfo Info( NotificationText );
		Info.bUseLargeFont = false;
		Info.bUseSuccessFailIcons = false;

		UndoRedoNotificationItem = FSlateNotificationManager::Get().AddNotification(Info);
	}
	
	if ( UndoRedoNotificationItem.IsValid() )
	{
		// Update the text and completion state to reflect current info
		UndoRedoNotificationItem->SetText( NotificationText );
		UndoRedoNotificationItem->SetCompletionState( bSuccess ? SNotificationItem::CS_Success : SNotificationItem::CS_Fail );

		// Restart the fade animation for the current undo/redo notification
		UndoRedoNotificationItem->ExpireAndFadeout();
	}
}

void UEditorEngine::HandleTransactorBeforeRedoUndo( FUndoSessionContext SessionContext )
{
	//Get the list of all selected actors before the undo/redo is performed
	OldSelectedActors.Empty();
	for ( FSelectionIterator It( GetSelectedActorIterator() ) ; It ; ++It )
	{
		AActor* Actor = CastChecked<AActor>( *It );
		OldSelectedActors.Add( Actor);
	}

	// Get the list of selected components as well
	OldSelectedComponents.Empty();
	for (FSelectionIterator It(GetSelectedComponentIterator()); It; ++It)
	{
		auto Component = CastChecked<UActorComponent>(*It);
		OldSelectedComponents.Add(Component);
	}
}

void UEditorEngine::HandleTransactorRedo( FUndoSessionContext SessionContext, bool Succeeded )
{
	NoteSelectionChange();
	PostUndo(Succeeded);

	BroadcastPostRedo(SessionContext.Context, SessionContext.PrimaryObject, Succeeded);
	InvalidateAllViewportsAndHitProxies();
	ShowUndoRedoNotification(FText::Format(NSLOCTEXT("UnrealEd", "RedoMessageFormat", "Redo: {0}"), SessionContext.Title), Succeeded);
}

void UEditorEngine::HandleTransactorUndo( FUndoSessionContext SessionContext, bool Succeeded )
{
	NoteSelectionChange();
	PostUndo(Succeeded);

	BroadcastPostUndo(SessionContext.Context, SessionContext.PrimaryObject, Succeeded);
	InvalidateAllViewportsAndHitProxies();
	ShowUndoRedoNotification(FText::Format(NSLOCTEXT("UnrealEd", "UndoMessageFormat", "Undo: {0}"), SessionContext.Title), Succeeded);
}

bool UEditorEngine::AreEditorAnalyticsEnabled() const 
{
	return GetDefault<UAnalyticsPrivacySettings>()->bSendUsageData;
}

void UEditorEngine::CreateStartupAnalyticsAttributes( TArray<FAnalyticsEventAttribute>& StartSessionAttributes ) const
{
	Super::CreateStartupAnalyticsAttributes( StartSessionAttributes );

	IDesktopPlatform* DesktopPlatform = FDesktopPlatformModule::Get();
	if(DesktopPlatform != nullptr)
	{
		// If this is false, CanOpenLauncher will only return true if the launcher is already installed on the users machine
		const bool bIncludeLauncherInstaller = false;

		bool bIsLauncherInstalled = DesktopPlatform->CanOpenLauncher(bIncludeLauncherInstaller);
		StartSessionAttributes.Add(FAnalyticsEventAttribute(TEXT("IsLauncherInstalled"), bIsLauncherInstalled));
	}
}

UTransactor* UEditorEngine::CreateTrans()
{
	int32 UndoBufferSize;

	if (!GConfig->GetInt(TEXT("Undo"), TEXT("UndoBufferSize"), UndoBufferSize, GEditorPerProjectIni))
	{
		UndoBufferSize = 16;
	}

	UTransBuffer* TransBuffer = NewObject<UTransBuffer>();
	TransBuffer->Initialize(UndoBufferSize * 1024 * 1024);
	TransBuffer->OnBeforeRedoUndo().AddUObject(this, &UEditorEngine::HandleTransactorBeforeRedoUndo);
	TransBuffer->OnRedo().AddUObject(this, &UEditorEngine::HandleTransactorRedo);
	TransBuffer->OnUndo().AddUObject(this, &UEditorEngine::HandleTransactorUndo);

	return TransBuffer;
}

void UEditorEngine::PostUndo(bool bSuccess)
{
	// Cache any Actor that needs to be re-instanced because it still points to a REINST_ class
	TMap< UClass*, UClass* > OldToNewClassMapToReinstance;

	//Update the actor selection followed by the component selection if needed (note: order is important)
		
	//Get the list of all selected actors after the operation
	TArray<AActor*> SelectedActors;
	for (FSelectionIterator It(GEditor->GetSelectedActorIterator()); It; ++It)
	{
		AActor* Actor = CastChecked<AActor>(*It);
		//if this actor is NOT in a hidden level add it to the list - otherwise de-select it
		if (FLevelUtils::IsLevelLocked(Actor) == false)
		{
			SelectedActors.Add(Actor);
		}
		else
		{
			GetSelectedActors()->Select(Actor, false);
		}

		// If the Actor's Class is not the AuthoritativeClass, then it needs to be re-instanced
		UClass* OldClass = Actor->GetClass();
		if (OldClass->HasAnyClassFlags(CLASS_NewerVersionExists))
		{
			UClass* NewClass = OldClass->GetAuthoritativeClass();
			if (!ensure(NewClass != OldClass))
			{
				UE_LOG(LogActor, Warning, TEXT("WARNING: %s is out of date and is the same as its AuthoritativeClass during PostUndo!"), *OldClass->GetName());
			};

			OldToNewClassMapToReinstance.Add(OldClass, NewClass);
		}
	}

	USelection* ActorSelection = GetSelectedActors();
	ActorSelection->BeginBatchSelectOperation();

	//Deselect all of the actors that were selected prior to the operation
	for (int32 OldSelectedActorIndex = OldSelectedActors.Num() - 1; OldSelectedActorIndex >= 0; --OldSelectedActorIndex)
	{
		AActor* Actor = OldSelectedActors[OldSelectedActorIndex];

		//To stop us from unselecting and then reselecting again (causing two force update components, we will remove (from both lists) any object that was selected and should continue to be selected
		int32 FoundIndex;
		if (SelectedActors.Find(Actor, FoundIndex))
		{
			OldSelectedActors.RemoveAt(OldSelectedActorIndex);
			SelectedActors.RemoveAt(FoundIndex);
		}
		else
		{
			SelectActor(Actor, false, false);//First false is to deselect, 2nd is to notify
			Actor->UpdateComponentTransforms();
		}
	}

	//Select all of the actors in SelectedActors
	for (int32 SelectedActorIndex = 0; SelectedActorIndex < SelectedActors.Num(); ++SelectedActorIndex)
	{
		AActor* Actor = SelectedActors[SelectedActorIndex];
		SelectActor(Actor, true, false);	//false is to stop notify which is done below if bOpWasSuccessful
		Actor->UpdateComponentTransforms();
	}

	OldSelectedActors.Empty();
	ActorSelection->EndBatchSelectOperation();
	
	if (GetSelectedComponentCount() > 0)
	{
		//@todo Check to see if component owner is in a hidden level
		
		// Get a list of all selected components after the operation
		TArray<UActorComponent*> SelectedComponents;
		for (FSelectionIterator It(GetSelectedComponentIterator()); It; ++It)
		{
			SelectedComponents.Add(CastChecked<UActorComponent>(*It));
		}
		
		USelection* ComponentSelection = GetSelectedComponents();
		ComponentSelection->BeginBatchSelectOperation();

		//Deselect all of the actors that were selected prior to the operation
		for (int32 OldSelectedComponentIndex = OldSelectedComponents.Num() - 1; OldSelectedComponentIndex >= 0; --OldSelectedComponentIndex)
		{
			UActorComponent* Component = OldSelectedComponents[OldSelectedComponentIndex];

			//To stop us from unselecting and then reselecting again (causing two force update components, we will remove (from both lists) any object that was selected and should continue to be selected
			int32 FoundIndex;
			if (SelectedComponents.Find(Component, FoundIndex))
			{
				OldSelectedComponents.RemoveAt(OldSelectedComponentIndex);
				SelectedComponents.RemoveAt(FoundIndex);
			}
			else
			{
				// Deselect without any notification
				SelectComponent(Component, false, false);
				//Actor->UpdateComponentTransforms();
			}
		}

		//Select all of the components left in SelectedComponents
		for (int32 SelectedComponentIndex = 0; SelectedComponentIndex < SelectedComponents.Num(); ++SelectedComponentIndex)
		{
			UActorComponent* Component = SelectedComponents[SelectedComponentIndex];
			SelectComponent(Component, true, false);	//false is to stop notify which is done below if bOpWasSuccessful
			//Actor->UpdateComponentTransforms();
		}

		OldSelectedComponents.Empty();

		// We want to broadcast the component SelectionChangedEvent even if the selection didn't actually change
		ComponentSelection->MarkBatchDirty();
		ComponentSelection->EndBatchSelectOperation();
	}

	// Re-instance any actors that need it
	FBlueprintCompileReinstancer::BatchReplaceInstancesOfClass(OldToNewClassMapToReinstance);
}

bool UEditorEngine::UndoTransaction()
{
	// make sure we're in a valid state to perform this
	if (GIsSavingPackage || IsGarbageCollecting())
	{
		return false;
	}

	return Trans->Undo();
}

bool UEditorEngine::RedoTransaction()
{
	// make sure we're in a valid state to perform this
	if (GIsSavingPackage || IsGarbageCollecting())
	{
		return false;
	}

	return Trans->Redo();
}

bool UEditorEngine::IsTransactionActive()
{
	return Trans->IsActive();
}

FText UEditorEngine::GetTransactionName() const
{
	return Trans->GetUndoContext(false).Title;
}

bool UEditorEngine::IsObjectInTransactionBuffer( const UObject* Object ) const
{
	return Trans->IsObjectInTransationBuffer(Object);
}

bool UEditorEngine::Map_Select( UWorld* InWorld, const TCHAR* Str, FOutputDevice& Ar)
{
	const FScopedTransaction Transaction( NSLOCTEXT("UnrealEd", "SelectBrushes", "Select Brushes") );

	GetSelectedActors()->BeginBatchSelectOperation();
	GetSelectedActors()->Modify();

	SelectNone( false, true );

	if( FParse::Command(&Str,TEXT("ADDS")) )
	{
		MapSelectOperation( InWorld, Brush_Add );
	}
	else if( FParse::Command(&Str,TEXT("SUBTRACTS")) )
	{
		MapSelectOperation( InWorld, Brush_Subtract );
	}
	else if( FParse::Command(&Str,TEXT("SEMISOLIDS")) )
	{
		MapSelectFlags( InWorld, PF_Semisolid );
	}
	else if( FParse::Command(&Str,TEXT("NONSOLIDS")) )
	{
		MapSelectFlags( InWorld, PF_NotSolid );
	}

	GetSelectedActors()->EndBatchSelectOperation();
	NoteSelectionChange();

	RedrawLevelEditingViewports();

	return true;
}

bool UEditorEngine::Map_Brush(UWorld* InWorld, const TCHAR* Str, FOutputDevice& Ar)
{
	bool bSuccess = false;

	if( FParse::Command (&Str,TEXT("GET")) )
	{
		const FScopedTransaction Transaction( NSLOCTEXT("UnrealEd", "BrushGet", "Brush Get") );
		GetSelectedActors()->Modify();
		MapBrushGet(InWorld);
		RedrawLevelEditingViewports();
		bSuccess = true;
	}
	else if( FParse::Command (&Str,TEXT("PUT")) )
	{
		const FScopedTransaction Transaction( NSLOCTEXT("UnrealEd", "BrushPut", "Brush Put") );
		mapBrushPut();
		RedrawLevelEditingViewports();
		bSuccess = true;
	}

	return bSuccess;
}

bool UEditorEngine::Map_Sendto(UWorld* InWorld, const TCHAR* Str, FOutputDevice& Ar)
{
	bool bSuccess = false;

	if( FParse::Command(&Str,TEXT("FIRST")) )
	{
		const FScopedTransaction Transaction( NSLOCTEXT("UnrealEd", "MapSendToFront", "Send To Front") );
		mapSendToFirst(InWorld);
		RedrawLevelEditingViewports();
		RebuildAlteredBSP(); // Update the Bsp of any levels containing a modified brush
		bSuccess = true;
	}
	else if( FParse::Command(&Str,TEXT("LAST")) )
	{
		const FScopedTransaction Transaction( NSLOCTEXT("UnrealEd", "MapSendToBack", "Send To Back") );
		mapSendToLast(InWorld);
		RedrawLevelEditingViewports();
		RebuildAlteredBSP(); // Update the Bsp of any levels containing a modified brush
		bSuccess = true;
	}
	else if( FParse::Command(&Str,TEXT("SWAP")) )
	{
		const FScopedTransaction Transaction( NSLOCTEXT("UnrealEd", "MapSwap", "Swap") );
		mapSendToSwap(InWorld);
		RedrawLevelEditingViewports();
		RebuildAlteredBSP(); // Update the Bsp of any levels containing a modified brush
		bSuccess = true;
	}

	return bSuccess;
}

bool UEditorEngine::Map_Rebuild(UWorld* InWorld, const TCHAR* Str, FOutputDevice& Ar)
{
	TMap<AActor*, TArray<int32>> VisibleBSPSurfaceMap;
	bool bAllVisible;

	// Get the map of visible BSP surfaces.
	// bAllVisible will tell us if all the current geometry was visible. If any of the current geometry is hidden, we do not want any new geometry that is made during rebuild to be visible.
	// If this is true, all geometry automatically becomes visible due to reconstruction and will remain so, new geometry included.
	GUnrealEd->CreateBSPVisibilityMap(InWorld, VisibleBSPSurfaceMap, bAllVisible );

	EMapRebuildType RebuildType = EMapRebuildType::MRT_Current;

	if( FParse::Command(&Str,TEXT("ALLVISIBLE")) )
	{
		RebuildType = EMapRebuildType::MRT_AllVisible;
	}
	else if( FParse::Command(&Str,TEXT("ALLDIRTYFORLIGHTING")) )
	{
		RebuildType = EMapRebuildType::MRT_AllDirtyForLighting;
	}

	RebuildMap(InWorld, RebuildType);

	//Clean BSP references afterward (artist request)
	const int32 NumReferences = CleanBSPMaterials(InWorld, false, false);
	if (NumReferences > 0)
	{
		UE_LOG(LogEditorServer, Log, TEXT("Cleared %d NULL BSP materials after rebuild."), NumReferences);
	}

	// Not all of our geometry is visible, so we need to make any that were not before hidden. If the geometry is new, it will also be made hidden.
	if(!bAllVisible)
	{
		// Force visible any objects that were previously visible.
		GUnrealEd->MakeBSPMapVisible(VisibleBSPSurfaceMap, InWorld );
	}
	return true;
}


void UEditorEngine::RebuildMap(UWorld* InWorld, EMapRebuildType RebuildType)
{
	FlushRenderingCommands();

	ResetTransaction( NSLOCTEXT("UnrealEd", "RebuildingMap", "Rebuilding Map") );
	GWarn->BeginSlowTask( NSLOCTEXT("UnrealEd", "RebuildingGeometry", "Rebuilding geometry"), false);

	if ( InWorld->IsNavigationRebuilt() )
	{
		UE_LOG(LogEditorServer, Log, TEXT("Rebuildmap Clear paths rebuilt"));
	}

	TArray<ULevel*> UpdatedLevels;

	switch (RebuildType)
	{
		case EMapRebuildType::MRT_AllVisible:
		{
			// Store old current level
			ULevel* OldCurrentLevel = InWorld->GetCurrentLevel();

			// Build CSG for the persistent level
			ULevel* Level = InWorld->PersistentLevel;
			InWorld->SetCurrentLevel( Level );
			if ( FLevelUtils::IsLevelVisible( Level ) )
			{
				csgRebuild( InWorld );
				InWorld->InvalidateModelGeometry( Level );
				Level->bGeometryDirtyForLighting = false;
				UpdatedLevels.AddUnique( Level );
			}

			// Build CSG for all visible streaming levels
			for( int32 LevelIndex = 0; LevelIndex < InWorld->StreamingLevels.Num() && !GEngine->GetMapBuildCancelled(); ++LevelIndex )
			{
				ULevelStreaming* StreamingLevel = InWorld->StreamingLevels[ LevelIndex ];
				if( StreamingLevel != NULL && FLevelUtils::IsLevelVisible( StreamingLevel ) )
				{
					Level = StreamingLevel->GetLoadedLevel();
					if ( Level != NULL )
					{
						InWorld->SetCurrentLevel( Level );
						csgRebuild( InWorld );
						InWorld->InvalidateModelGeometry( Level );
						InWorld->GetCurrentLevel()->bGeometryDirtyForLighting = false;
						UpdatedLevels.AddUnique( Level );
					}
				}
			}
			// Restore the current level
			InWorld->SetCurrentLevel( OldCurrentLevel );
		}
		break;

		case EMapRebuildType::MRT_AllDirtyForLighting:
		{
			// Store old current level
			ULevel* OldCurrent = InWorld->GetCurrentLevel();
			{
				// Build CSG for the persistent level if it's out of date
				if (InWorld->PersistentLevel->bGeometryDirtyForLighting)
				{
					ULevel* Level = InWorld->PersistentLevel;
					InWorld->SetCurrentLevel( Level );
					csgRebuild( InWorld );
					InWorld->InvalidateModelGeometry( Level );
					Level->bGeometryDirtyForLighting = false;
					UpdatedLevels.AddUnique( Level );
				}

				// Build CSG for each streaming level that is out of date
				for( int32 LevelIndex = 0 ; LevelIndex < InWorld->StreamingLevels.Num() && !GEngine->GetMapBuildCancelled(); ++LevelIndex )
				{
					ULevelStreaming* StreamingLevel = InWorld->StreamingLevels[ LevelIndex ];
					if( StreamingLevel != NULL )
					{
						ULevel* Level = StreamingLevel->GetLoadedLevel();
						if ( Level != NULL && Level->bGeometryDirtyForLighting )
						{
							InWorld->SetCurrentLevel( Level );
							csgRebuild( InWorld );
							InWorld->InvalidateModelGeometry( Level );
							Level->bGeometryDirtyForLighting = false;
							UpdatedLevels.AddUnique( Level );
						}
					}
				}
			}
			// Restore the current level.
			InWorld->SetCurrentLevel( OldCurrent );
		}
		break;

		case EMapRebuildType::MRT_Current:
		{
			// Just build the current level
			csgRebuild( InWorld );
			InWorld->InvalidateModelGeometry( InWorld->GetCurrentLevel() );
			InWorld->GetCurrentLevel()->bGeometryDirtyForLighting = false;
			UpdatedLevels.AddUnique( InWorld->GetCurrentLevel() );
		}
		break;
	}

	// See if there is any foliage that also needs to be updated
	for (ULevel* Level : UpdatedLevels)
	{
		AInstancedFoliageActor* IFA = AInstancedFoliageActor::GetInstancedFoliageActorForLevel(Level);
		if (IFA)
		{
			IFA->MapRebuild();
		}
	}
	
	GWarn->StatusUpdate( -1, -1, NSLOCTEXT("UnrealEd", "CleaningUpE", "Cleaning up...") );

	RedrawLevelEditingViewports();

	// Building the map can cause actors be created, so trigger a notification for that
	FEditorDelegates::MapChange.Broadcast(MapChangeEventFlags::MapRebuild );
	GEngine->BroadcastLevelActorListChanged();
	
	GWarn->EndSlowTask();
}


void UEditorEngine::RebuildLevel(ULevel& Level)
{
	// Early out if BSP auto-updating is disabled
	if (!GetDefault<ULevelEditorMiscSettings>()->bBSPAutoUpdate)
	{
		return;
	}

	FScopedSlowTask SlowTask(2);
	SlowTask.MakeDialogDelayed(3.0f);

	SlowTask.EnterProgressFrame(1);

	// Note: most of the following code was taken from UEditorEngine::csgRebuild()
	FinishAllSnaps();
	FBSPOps::GFastRebuild = 1;
	
	UWorld* World = Level.OwningWorld;
	// Build CSG for the level
	World->InvalidateModelGeometry(&Level);
	FlushRenderingCommands();

	RebuildModelFromBrushes(Level.Model, false);

	Level.MarkPackageDirty();
	ULevel::LevelDirtiedEvent.Broadcast();

	// Actors in the level may have changed due to a rebuild
	GEngine->BroadcastLevelActorListChanged();

	FBSPOps::GFastRebuild = 1;

	SlowTask.EnterProgressFrame(1);
	Level.UpdateModelComponents();

	RebuildStaticNavigableGeometry(&Level);

	// See if there is any foliage that also needs to be updated
	AInstancedFoliageActor* IFA = AInstancedFoliageActor::GetInstancedFoliageActorForLevel(&Level);
	if (IFA)
	{
		IFA->MapRebuild();
	}

	GLevelEditorModeTools().MapChangeNotify();
}

void UEditorEngine::RebuildModelFromBrushes(UModel* Model, bool bSelectedBrushesOnly, bool bTreatMovableBrushesAsStatic)
{
	TUniquePtr<FBspPointsGrid> BspPoints = MakeUnique<FBspPointsGrid>(50.0f, THRESH_POINTS_ARE_SAME);
	TUniquePtr<FBspPointsGrid> BspVectors = MakeUnique<FBspPointsGrid>(1/16.0f, FMath::Max(THRESH_NORMALS_ARE_SAME, THRESH_VECTORS_ARE_NEAR));
	FBspPointsGrid::GBspPoints = BspPoints.Get();
	FBspPointsGrid::GBspVectors = BspVectors.Get();

	// Empty the model out.
	const int32 NumPoints = Model->Points.Num();
	const int32 NumNodes = Model->Nodes.Num();
	const int32 NumVerts = Model->Verts.Num();
	const int32 NumVectors = Model->Vectors.Num();
	const int32 NumSurfs = Model->Surfs.Num();

	Model->Modify();
	Model->EmptyModel(1, 1);

	// Reserve arrays an eighth bigger than the previous allocation
	Model->Points.Empty(NumPoints + NumPoints / 8);
	Model->Nodes.Empty(NumNodes + NumNodes / 8);
	Model->Verts.Empty(NumVerts + NumVerts / 8);
	Model->Vectors.Empty(NumVectors + NumVectors / 8);
	Model->Surfs.Empty(NumSurfs + NumSurfs / 8);

	// Limit the brushes used to the level the model is for
	ULevel* Level = Model->GetTypedOuter<ULevel>();
	if ( !Level )
	{
		// If the model doesn't have a level, use the world's current level instead.
		FWorldContext &Context = GetEditorWorldContext();
		check(Context.World() == GWorld);
		Level = Context.World()->GetCurrentLevel();
	}
	check( Level );

	// Build list of all static brushes, first structural brushes and portals
	TArray<ABrush*> StaticBrushes;
	for (auto It(Level->Actors.CreateConstIterator()); It; ++It)
	{
		ABrush* Brush = Cast<ABrush>(*It);
		if ((Brush && (Brush->IsStaticBrush() || bTreatMovableBrushesAsStatic) && !FActorEditorUtils::IsABuilderBrush(Brush)) &&
			(!bSelectedBrushesOnly || Brush->IsSelected()) &&
			(!(Brush->PolyFlags & PF_Semisolid) || (Brush->BrushType != Brush_Add) || (Brush->PolyFlags & PF_Portal)))
		{
			StaticBrushes.Add(Brush);

			// Treat portals as solids for cutting.
			if (Brush->PolyFlags & PF_Portal)
			{
				Brush->PolyFlags = (Brush->PolyFlags & ~PF_Semisolid) | PF_NotSolid;
			}
		}
	}

	// Next append all detail brushes
	for (auto It(Level->Actors.CreateConstIterator()); It; ++It)
	{
		ABrush* Brush = Cast<ABrush>(*It);
		if (Brush && Brush->IsStaticBrush() && !FActorEditorUtils::IsABuilderBrush(Brush) &&
			(!bSelectedBrushesOnly || Brush->IsSelected()) &&
			(Brush->PolyFlags & PF_Semisolid) && !(Brush->PolyFlags & PF_Portal) && (Brush->BrushType == Brush_Add))
		{
			StaticBrushes.Add(Brush);
		}
	}

	// Build list of dynamic brushes
	TArray<ABrush*> DynamicBrushes;
<<<<<<< HEAD
=======
	if (!bTreatMovableBrushesAsStatic)
	{
>>>>>>> 73f66985
	for( auto It(Level->Actors.CreateConstIterator()); It; ++It )
		{
			ABrush* DynamicBrush = Cast<ABrush>(*It);
			if (DynamicBrush && DynamicBrush->Brush && !DynamicBrush->IsStaticBrush() &&
				(!bSelectedBrushesOnly || DynamicBrush->IsSelected()))
			{
				DynamicBrushes.Add(DynamicBrush);
			}
		}

	FScopedSlowTask SlowTask(StaticBrushes.Num() + DynamicBrushes.Num());
	SlowTask.MakeDialogDelayed(3.0f);

	// Compose all static brushes
	for (ABrush* Brush : StaticBrushes)
	{
		SlowTask.EnterProgressFrame(1);
		Brush->Modify();
		bspBrushCSG(Brush, Model, Brush->PolyFlags, (EBrushType)Brush->BrushType, CSG_None, false, true, false, false);
	}

	// Rebuild dynamic brush BSP's (if they weren't handled earlier)
	for (ABrush* DynamicBrush : DynamicBrushes)
	{
		SlowTask.EnterProgressFrame(1);
		BspPoints = MakeUnique<FBspPointsGrid>(50.0f, THRESH_POINTS_ARE_SAME);
		BspVectors = MakeUnique<FBspPointsGrid>(1 / 16.0f, FMath::Max(THRESH_NORMALS_ARE_SAME, THRESH_VECTORS_ARE_NEAR));
		FBspPointsGrid::GBspPoints = BspPoints.Get();
		FBspPointsGrid::GBspVectors = BspVectors.Get();

		FBSPOps::csgPrepMovingBrush(DynamicBrush);
	}

	FScopedSlowTask SlowTask(StaticBrushes.Num() + DynamicBrushes.Num());
	SlowTask.MakeDialogDelayed(3.0f);

	// Compose all static brushes
	for (ABrush* Brush : StaticBrushes)
	{
		SlowTask.EnterProgressFrame(1);
		Brush->Modify();
		bspBrushCSG(Brush, Model, Brush->PolyFlags, (EBrushType)Brush->BrushType, CSG_None, false, true, false, false);
	}

	// Rebuild dynamic brush BSP's (if they weren't handled earlier)
	for (ABrush* DynamicBrush : DynamicBrushes)
	{
		SlowTask.EnterProgressFrame(1);
		BspPoints = MakeUnique<FBspPointsGrid>(50.0f, THRESH_POINTS_ARE_SAME);
		BspVectors = MakeUnique<FBspPointsGrid>(1 / 16.0f, FMath::Max(THRESH_NORMALS_ARE_SAME, THRESH_VECTORS_ARE_NEAR));
		FBspPointsGrid::GBspPoints = BspPoints.Get();
		FBspPointsGrid::GBspVectors = BspVectors.Get();

		FBSPOps::csgPrepMovingBrush(DynamicBrush);
	}

	FBspPointsGrid::GBspPoints = nullptr;
	FBspPointsGrid::GBspVectors = nullptr;
}


void UEditorEngine::RebuildAlteredBSP()
{
	if( !GIsTransacting )
	{
		// Early out if BSP auto-updating is disabled
		if (!GetDefault<ULevelEditorMiscSettings>()->bBSPAutoUpdate)
		{
			return;
		}

		FlushRenderingCommands();

		// A list of all the levels that need to be rebuilt
		TArray< TWeakObjectPtr< ULevel > > LevelsToRebuild;
		ABrush::NeedsRebuild(&LevelsToRebuild);

		// Determine which levels need to be rebuilt
		for (FSelectionIterator It(GetSelectedActorIterator()); It; ++It)
		{
			AActor* Actor = static_cast<AActor*>(*It);
			checkSlow(Actor->IsA(AActor::StaticClass()));

			ABrush* SelectedBrush = Cast< ABrush >(Actor);
			if (SelectedBrush && !FActorEditorUtils::IsABuilderBrush(Actor))
			{
				ULevel* Level = SelectedBrush->GetLevel();
				if (Level)
				{
					LevelsToRebuild.AddUnique(Level);
				}
			}
			else
			{
				// In addition to any selected brushes, any brushes attached to a selected actor should be rebuilt
				TArray<AActor*> AttachedActors;
				Actor->GetAttachedActors(AttachedActors);

				const bool bExactClass = true;
				TArray<AActor*> AttachedBrushes;
				// Get any brush actors attached to the selected actor
				if (ContainsObjectOfClass(AttachedActors, ABrush::StaticClass(), bExactClass, &AttachedBrushes))
				{
					for (int32 BrushIndex = 0; BrushIndex < AttachedBrushes.Num(); ++BrushIndex)
					{
						ULevel* Level = CastChecked<ABrush>(AttachedBrushes[BrushIndex])->GetLevel();
						if (Level)
						{
							LevelsToRebuild.AddUnique(Level);
						}
					}
				}

			}

		}

		// Rebuild the levels
		{
			FScopedSlowTask SlowTask(LevelsToRebuild.Num(), NSLOCTEXT("EditorServer", "RebuildingBSP", "Rebuilding BSP..."));
			SlowTask.MakeDialogDelayed(3.0f);

			for (int32 LevelIdx = 0; LevelIdx < LevelsToRebuild.Num(); ++LevelIdx)
			{
				SlowTask.EnterProgressFrame(1.0f);

				TWeakObjectPtr< ULevel > LevelToRebuild = LevelsToRebuild[LevelIdx];
				if (LevelToRebuild.IsValid())
				{
					RebuildLevel(*LevelToRebuild.Get());
				}
			}
		}

		RedrawLevelEditingViewports();

		ABrush::OnRebuildDone();
	}
	else
	{
 		ensureMsgf(0, TEXT("Rebuild BSP ignored during undo/redo") );
		ABrush::OnRebuildDone();
	}
}

void UEditorEngine::BSPIntersectionHelper(UWorld* InWorld, ECsgOper Operation)
{
	FEdModeGeometry* Mode = GLevelEditorModeTools().GetActiveModeTyped<FEdModeGeometry>(FBuiltinEditorModes::EM_Geometry);
	if (Mode)
	{
		Mode->GeometrySelectNone(true, true);
	}
	ABrush* DefaultBrush = InWorld->GetDefaultBrush();
	if (DefaultBrush != NULL)
	{
		DefaultBrush->Modify();
		InWorld->GetModel()->Modify();
		FinishAllSnaps();
		bspBrushCSG(DefaultBrush, InWorld->GetModel(), 0, Brush_MAX, Operation, false, true, true);
	}
}

void UEditorEngine::CheckForWorldGCLeaks( UWorld* NewWorld, UPackage* WorldPackage )
{
	// Make sure the old world is completely gone, except if the new world was one of it's sublevels
	for(TObjectIterator<UWorld> It; It; ++It)
	{
		UWorld* RemainingWorld = *It;
		const bool bIsNewWorld = (NewWorld && RemainingWorld == NewWorld);
		const bool bIsPersistantWorldType = (RemainingWorld->WorldType == EWorldType::Inactive) || (RemainingWorld->WorldType == EWorldType::Preview);
		if(!bIsNewWorld && !bIsPersistantWorldType && !WorldHasValidContext(RemainingWorld))
		{
			StaticExec(RemainingWorld, *FString::Printf(TEXT("OBJ REFS CLASS=WORLD NAME=%s"), *RemainingWorld->GetPathName()));

			TMap<UObject*, UProperty*>	Route		= FArchiveTraceRoute::FindShortestRootPath(RemainingWorld, true, GARBAGE_COLLECTION_KEEPFLAGS);
			FString						ErrorString	= FArchiveTraceRoute::PrintRootPath(Route, RemainingWorld);

			UE_LOG(LogEditorServer, Fatal, TEXT("%s still around trying to load %s") LINE_TERMINATOR TEXT("%s"), *RemainingWorld->GetPathName(), TempFname, *ErrorString);
		}
	}


	if(WorldPackage != NULL)
	{
		UPackage* NewWorldPackage = NewWorld ? NewWorld->GetOutermost() : nullptr;
		for(TObjectIterator<UPackage> It; It; ++It)
		{
			UPackage* RemainingPackage = *It;
			const bool bIsNewWorldPackage = (NewWorldPackage && RemainingPackage == NewWorldPackage);
			if(!bIsNewWorldPackage && RemainingPackage == WorldPackage)
			{
				StaticExec(NULL, *FString::Printf(TEXT("OBJ REFS CLASS=PACKAGE NAME=%s"), *RemainingPackage->GetPathName()));

				TMap<UObject*, UProperty*>	Route		= FArchiveTraceRoute::FindShortestRootPath(RemainingPackage, true, GARBAGE_COLLECTION_KEEPFLAGS);
				FString						ErrorString	= FArchiveTraceRoute::PrintRootPath(Route, RemainingPackage);

				UE_LOG(LogEditorServer, Fatal, TEXT("%s still around trying to load %s") LINE_TERMINATOR TEXT("%s"), *RemainingPackage->GetPathName(), TempFname, *ErrorString);
			}
		}
	}
}

void UEditorEngine::EditorDestroyWorld( FWorldContext & Context, const FText& CleanseText, UWorld* NewWorld )
{
	if( FModuleManager::Get().IsModuleLoaded("LevelEditor") )
	{
		FLevelEditorModule& LevelEditor = FModuleManager::GetModuleChecked<FLevelEditorModule>("LevelEditor");

		// Notify level editors of the map change
		LevelEditor.BroadcastMapChanged( Context.World(), EMapChangeType::TearDownWorld );
	}


	UWorld* ContextWorld = Context.World();

	if (ContextWorld == NULL )
	{
		return;		// We cannot destroy a world if the pointer is not valid
	}

	UPackage* WorldPackage = CastChecked<UPackage>(ContextWorld->GetOuter());
	if (WorldPackage == GetTransientPackage())
	{
		// Don't check if the package was properly cleaned up if we were created in the transient package
		WorldPackage = NULL;
	}

	if (ContextWorld->WorldType != EWorldType::Preview && ContextWorld->WorldType != EWorldType::Inactive)
	{
		// Go away, come again never!
		ContextWorld->ClearFlags(RF_Standalone | RF_Transactional);
		ContextWorld->RemoveFromRoot();

		// If this was a memory-only world, we should inform the asset registry that this asset is going away forever.
		if (WorldPackage)
		{
			const FString PackageName = WorldPackage->GetName();
			const bool bIncludeReadOnlyRoots = false;
			if (FPackageName::IsValidLongPackageName(PackageName, bIncludeReadOnlyRoots))
			{
				// Now check if the file exists on disk. If it does, it won't be "lost" when GC'd.
				if (!FPackageName::DoesPackageExist(PackageName))
				{
					// We are preparing the object for GC and there is no file on disk to reload it. Count this as a delete.
					FAssetRegistryModule::AssetDeleted(ContextWorld);
				}
			}
		}

		ContextWorld->SetFlags(RF_Transient);
	}

	GUnrealEd->CurrentLODParentActor = NULL;
	SelectNone( true, true );

	ContextWorld->ClearWorldComponents();
	ClearPreviewComponents();
	// Remove all active groups, they belong to a map being unloaded
	ContextWorld->ActiveGroupActors.Empty();

	// Make sure we don't have any apps open on for assets owned by the world we are closing
	CloseEditedWorldAssets(ContextWorld);

	// Stop all audio and remove references 
	if (FAudioDevice* AudioDevice = ContextWorld->GetAudioDevice())
	{
		AudioDevice->Flush(ContextWorld);
	}

	// Reset the editor transform to avoid loading the new world with an offset if loading a sublevel
	if (NewWorld)
	{
		ULevelStreaming* LevelStreaming = FLevelUtils::FindStreamingLevel(NewWorld->PersistentLevel);
		if (LevelStreaming && NewWorld->PersistentLevel->bAlreadyMovedActors)
		{
			FLevelUtils::RemoveEditorTransform(LevelStreaming);
			NewWorld->PersistentLevel->bAlreadyMovedActors = false;
		}
	}

	ContextWorld->DestroyWorld( true, NewWorld );
	Context.SetCurrentWorld(NULL);

	// Add the new world to root if it wasn't already and keep track of it so we can remove it from root later if appropriate
	bool bNewWorldAddedToRoot = false;
	if ( NewWorld )
	{
		if ( !NewWorld->IsRooted() )
		{
			NewWorld->AddToRoot();
			bNewWorldAddedToRoot = true;
		}

		// Reset the owning level to allow the old world to GC if it was a sublevel
		NewWorld->PersistentLevel->OwningWorld = NewWorld;
	}

	// Cleanse which should remove the old world which we are going to verify.
	GEditor->Cleanse( true, 0, CleanseText );

	// If we added the world to the root set above, remove it now that the GC is complete.
	if ( bNewWorldAddedToRoot )
	{
		NewWorld->RemoveFromRoot();
	}

	CheckForWorldGCLeaks( NewWorld, WorldPackage );

}

bool UEditorEngine::ShouldAbortBecauseOfPIEWorld() const
{
	// If a PIE world exists, warn the user that the PIE session will be terminated.
	if ( GEditor->PlayWorld )
	{
		if( EAppReturnType::Yes == FMessageDialog::Open( EAppMsgType::YesNo, NSLOCTEXT("UnrealEd", "Prompt_ThisActionWillTerminatePIEContinue", "This action will terminate your Play In Editor session.  Continue?") ) )
		{
			// End the play world.
			GEditor->EndPlayMap();
		}
		else
		{
			// User didn't want to end the PIE session -- abort the load.
			return true;
		}
	}
	return false;
}

bool UEditorEngine::ShouldAbortBecauseOfUnsavedWorld() const
{
	// If an unsaved world exists that would be lost in a map transition, give the user the option to cancel a map load.

	// First check if we have a world and it is dirty
	UWorld* LevelEditorWorld = GEditor->GetEditorWorldContext().World();
	if (LevelEditorWorld && LevelEditorWorld->GetOutermost()->IsDirty())
	{
		// Now check if the world is in a path that can be saved (otherwise it is in something like the transient package or temp)
		const FString PackageName = LevelEditorWorld->GetOutermost()->GetName();
		const bool bIncludeReadOnlyRoots = false;
		if ( FPackageName::IsValidLongPackageName(PackageName, bIncludeReadOnlyRoots) )
		{
			// Now check if the file exists on disk. If it does, it won't be "lost" when GC'd.
			if ( !FPackageName::DoesPackageExist(PackageName) )
			{
				// This world will be completely lost if a map transition happens. Warn the user that this is happening and ask him/her how to proceed.
				if (EAppReturnType::Yes != FMessageDialog::Open(EAppMsgType::YesNo, FText::Format(NSLOCTEXT("UnrealEd", "Prompt_ThisActionWillDiscardWorldContinue", "The unsaved level {0} will be lost.  Continue?"), FText::FromString(LevelEditorWorld->GetName()))))
				{
					// User doesn't want to lose the world -- abort the load.
					return true;
				}
			}
		}
	}
	return false;
}

/**
 * Prompts the user to save the current map if necessary, then creates a new (blank) map.
 */
void UEditorEngine::CreateNewMapForEditing()
{
	// If a PIE world exists, warn the user that the PIE session will be terminated.
	// Abort if the user refuses to terminate the PIE session.
	if ( ShouldAbortBecauseOfPIEWorld() )
	{
		return;
	}

	// If there are any unsaved changes to the current level, see if the user wants to save those first.
	bool bPromptUserToSave = true;
	bool bSaveMapPackages = true;
	bool bSaveContentPackages = false;
	if( FEditorFileUtils::SaveDirtyPackages(bPromptUserToSave, bSaveMapPackages, bSaveContentPackages) == false )
	{
		// something went wrong or the user pressed cancel.  Return to the editor so the user doesn't lose their changes		
		return;
	}

	if ( ShouldAbortBecauseOfUnsavedWorld() )
	{
		return;
	}
	
	const FScopedBusyCursor BusyCursor;

	// Change out of Matinee when opening new map, so we avoid editing data in the old one.
	if( GLevelEditorModeTools().IsModeActive( FBuiltinEditorModes::EM_InterpEdit ) )
	{
		GLevelEditorModeTools().DeactivateMode( FBuiltinEditorModes::EM_InterpEdit );
	}

	// Also change out of Landscape mode to ensure all references are cleared.
	if( GLevelEditorModeTools().IsModeActive( FBuiltinEditorModes::EM_Landscape ) )
	{
		GLevelEditorModeTools().DeactivateMode( FBuiltinEditorModes::EM_Landscape );
	}

	// Also change out of Foliage mode to ensure all references are cleared.
	if( GLevelEditorModeTools().IsModeActive( FBuiltinEditorModes::EM_Foliage ) )
	{
		GLevelEditorModeTools().DeactivateMode( FBuiltinEditorModes::EM_Foliage );
	}

	// Change out of mesh paint mode when opening a new map.
	if( GLevelEditorModeTools().IsModeActive( FBuiltinEditorModes::EM_MeshPaint ) )
	{
		GLevelEditorModeTools().DeactivateMode( FBuiltinEditorModes::EM_MeshPaint );
	}

	GUnrealEd->NewMap();

	FEditorFileUtils::ResetLevelFilenames();
}

#define LOCTEXT_NAMESPACE "EditorEngine"

UWorld* UEditorEngine::NewMap()
{
	// If we have a PIE session kill it before creating a new map
	if (PlayWorld)
	{
		EndPlayMap();
	}

	const FScopedBusyCursor BusyCursor;

	FWorldContext &Context = GetEditorWorldContext();

	// Clear the lighting build results
	FMessageLog("LightingResults").NewPage(LOCTEXT("LightingBuildNewLogPage", "Lighting Build"));

	FStatsViewerModule& StatsViewerModule = FModuleManager::Get().LoadModuleChecked<FStatsViewerModule>(TEXT("StatsViewer"));
	StatsViewerModule.GetPage(EStatsPage::LightingBuildInfo)->Clear();

	// Destroy the old world if there is one
	const FText CleanseText = LOCTEXT("LoadingMap_Template", "New Map");
	EditorDestroyWorld( Context, CleanseText );

	// Create a new world
	UWorldFactory* Factory = NewObject<UWorldFactory>();
	Factory->WorldType = EWorldType::Editor;
	Factory->bInformEngineOfWorld = true;
	Factory->FeatureLevel = GEditor->DefaultWorldFeatureLevel;
	UPackage* Pkg = CreatePackage( NULL, NULL );
	EObjectFlags Flags = RF_Public | RF_Standalone;
	UWorld* NewWorld = CastChecked<UWorld>(Factory->FactoryCreateNew(UWorld::StaticClass(), Pkg, TEXT("NewWorld"), Flags, NULL, GWarn));
	Context.SetCurrentWorld(NewWorld);
	GWorld = NewWorld;
	NewWorld->AddToRoot();
	// Register components in the persistent level (current)
	NewWorld->UpdateWorldComponents(true, true);

	NoteSelectionChange();

	// Starting a new map will wipe existing actors and add some defaults actors to the scene, so we need
	// to notify other systems about this
	GEngine->BroadcastLevelActorListChanged();
	FEditorDelegates::MapChange.Broadcast(MapChangeEventFlags::NewMap );

	FMessageLog("LoadErrors").NewPage(LOCTEXT("NewMapLogPage", "New Map"));
	FEditorDelegates::DisplayLoadErrors.Broadcast();

	if( FModuleManager::Get().IsModuleLoaded("LevelEditor") )
	{
		FLevelEditorModule& LevelEditor = FModuleManager::GetModuleChecked<FLevelEditorModule>("LevelEditor");

		// Notify slate level editors of the map change
		LevelEditor.BroadcastMapChanged( NewWorld, EMapChangeType::NewMap );
	}

	// Move the brush to the origin.
	if (Context.World()->GetDefaultBrush() != NULL)
	{
		Context.World()->GetDefaultBrush()->SetActorLocation(FVector::ZeroVector, false);
	}

	// Make the builder brush a small 256x256x256 cube so its visible.
	InitBuilderBrush( Context.World() );

	// Let navigation system know we're done creating new world
	UNavigationSystem::InitializeForWorld(Context.World(), FNavigationSystemRunMode::EditorMode);

	// Deselect all
	GEditor->SelectNone( false, true );

	// Clear the transaction buffer so the user can't remove the builder brush
	GUnrealEd->ResetTransaction( CleanseText );

	// Invalidate all the level viewport hit proxies
	RedrawLevelEditingViewports();

	return NewWorld;
}


bool UEditorEngine::PackageIsAMapFile( const TCHAR* PackageFilename, FText& OutNotMapReason )
{
	// make sure that the file is a map
	OutNotMapReason = FText::GetEmpty();
	FArchive* CheckMapPackageFile = IFileManager::Get().CreateFileReader( PackageFilename );
	if( CheckMapPackageFile )
	{
		FPackageFileSummary Summary;
		( *CheckMapPackageFile ) << Summary;
		delete CheckMapPackageFile;

		// Check flag.
		if( ( Summary.PackageFlags & PKG_ContainsMap ) == 0 )
		{
			FFormatNamedArguments Arguments;
			Arguments.Add(TEXT("File"), FText::FromString( FString( PackageFilename ) ));
			OutNotMapReason = FText::Format( LOCTEXT( "FileIsAnAsset", "{File} appears to be an asset file." ), 
				Arguments );
			return false;
		}

		const int32 UE4Version = Summary.GetFileVersionUE4();

		// Validate the summary.
		if( UE4Version < VER_UE4_OLDEST_LOADABLE_PACKAGE )
		{
			FFormatNamedArguments Arguments;
			Arguments.Add(TEXT("File"), FText::FromString( FString( PackageFilename ) ));
			Arguments.Add(TEXT("Version"), UE4Version);
			Arguments.Add(TEXT("First"), VER_UE4_OLDEST_LOADABLE_PACKAGE);
			OutNotMapReason = FText::Format( LOCTEXT( "UE4FileIsOlder", "{File} is an UE4 map [File:v{Version}], from an engine release no longer supported [Min:v{First}]." ), 
				Arguments);
			return false;
		}

		const int32 UE4LicenseeVersion = Summary.GetFileVersionLicenseeUE4();

		// Don't load packages that were saved with an engine version newer than the current one.
		if( UE4Version > GPackageFileUE4Version )
		{
			FFormatNamedArguments Arguments;
			Arguments.Add(TEXT("File"), FText::FromString( FString( PackageFilename ) ));
			Arguments.Add(TEXT("Version"), UE4Version);
			Arguments.Add(TEXT("Last"), GPackageFileUE4Version);
			OutNotMapReason = FText::Format( LOCTEXT( "UE4FileIsNewer", "{File} is a UE4 map [File:v{Version}], from an engine release newer than this [Cur:v{Last}]." ), 
				Arguments);
			return false;
		}
		else if( UE4LicenseeVersion > GPackageFileLicenseeUE4Version )
		{
			FFormatNamedArguments Arguments;
			Arguments.Add(TEXT("File"), FText::FromString( FString( PackageFilename ) ));
			Arguments.Add(TEXT("Version"), UE4LicenseeVersion);
			Arguments.Add(TEXT("Last"), GPackageFileLicenseeUE4Version);
			OutNotMapReason = FText::Format( LOCTEXT( "UE4FileIsNewer", "{File} is a UE4 map [File:v{Version}], from an engine release newer than this [Cur:v{Last}]." ), 
				Arguments);
			return false;
		}
	}
	return true;
}

#undef LOCTEXT_NAMESPACE

bool UEditorEngine::Map_Load(const TCHAR* Str, FOutputDevice& Ar)
{
#define LOCTEXT_NAMESPACE "EditorEngine"
	// We are beginning a map load
	GIsEditorLoadingPackage = true;

	FWorldContext &Context = GetEditorWorldContext();
	check(Context.World() == GWorld);

	if( FParse::Value( Str, TEXT("FILE="), TempFname, 256 ) )
	{
		FString LongTempFname;
		if ( FPackageName::TryConvertFilenameToLongPackageName(TempFname, LongTempFname) )
		{
			// Is the new world already loaded?
			UPackage* ExistingPackage = FindPackage(NULL, *LongTempFname);
			UWorld* ExistingWorld = NULL;
			if (ExistingPackage)
			{
				ExistingWorld = UWorld::FindWorldInPackage(ExistingPackage);
			}

			FString UnusedAlteredPath;
			if ( ExistingWorld || FPackageName::DoesPackageExist(LongTempFname, NULL, &UnusedAlteredPath) )
			{
				FText NotMapReason;
				if( !ExistingWorld && !PackageIsAMapFile( TempFname, NotMapReason ) )
				{
					// Map load failed
					FFormatNamedArguments Arguments;
					Arguments.Add(TEXT("Reason"), NotMapReason);
					FMessageDialog::Open(EAppMsgType::Ok, FText::Format(LOCTEXT("MapLoadFailed", "Failed to load map!\n{Reason}"), Arguments));
					GIsEditorLoadingPackage = false;
					return false;
				}

				const FScopedBusyCursor BusyCursor;

				// Are we loading a template map that should be loaded into an untitled package?
				int32 bIsLoadingMapTemplate = 0;
				FParse::Value(Str, TEXT("TEMPLATE="), bIsLoadingMapTemplate);

				// Should we display progress while loading?
				int32 bShowProgress = 1;
				FParse::Value(Str, TEXT("SHOWPROGRESS="), bShowProgress);

				FString MapFileName = FPaths::GetCleanFilename(TempFname);

				// Detect whether the map we are loading is a template map and alter the undo
				// readout accordingly.
				FText LocalizedLoadingMap;
				if (!bIsLoadingMapTemplate)
				{
					LocalizedLoadingMap = FText::Format( NSLOCTEXT("UnrealEd", "LoadingMap_F", "Loading map: {0}..."), FText::FromString( MapFileName ) );
				}
				else
				{
					LocalizedLoadingMap = NSLOCTEXT("UnrealEd", "LoadingMap_Template", "New Map");
				}
				
				// Don't show progress dialogs when loading one of our startup maps. They should load rather quickly.
				FScopedSlowTask SlowTask(100, FText::Format( NSLOCTEXT("UnrealEd", "LoadingMapStatus_Loading", "Loading {0}"), LocalizedLoadingMap ), bShowProgress != 0);
				SlowTask.MakeDialog();

				SlowTask.EnterProgressFrame(10, FText::Format( NSLOCTEXT("UnrealEd", "LoadingMapStatus_CleaningUp", "{0} (Clearing existing world)"), LocalizedLoadingMap ));

				UObject* OldOuter = NULL;

				{
					// Clear the lighting build results
					FMessageLog("LightingResults").NewPage(LOCTEXT("LightingBuildNewLogPage", "Lighting Build"));

					FStatsViewerModule& StatsViewerModule = FModuleManager::Get().LoadModuleChecked<FStatsViewerModule>(TEXT("StatsViewer"));
					StatsViewerModule.GetPage(EStatsPage::LightingBuildInfo)->Clear();

					GLevelEditorModeTools().ActivateDefaultMode();

					OldOuter = Context.World()->GetOuter();

					ResetTransaction( LocalizedLoadingMap );

					// Don't clear errors if we are loading a startup map so we can see all startup load errors
					if (!FEditorFileUtils::IsLoadingStartupMap())
					{
						FFormatNamedArguments Arguments;
						Arguments.Add(TEXT("MapFileName"), FText::FromString( MapFileName ));
						FMessageLog("LoadErrors").NewPage( FText::Format( LOCTEXT("LoadMapLogPage", "Loading map: {MapFileName}"), Arguments ) );
					}

					// If we are loading the same world again (reloading) then we must not specify that we want to keep this world in memory.
					// Otherwise, try to keep the existing world in memory since there is not reason to reload it.
					UWorld* NewWorld = nullptr;
					if (ExistingWorld != nullptr && Context.World() != ExistingWorld)
					{
						NewWorld = ExistingWorld;
					}
					EditorDestroyWorld( Context, LocalizedLoadingMap, NewWorld );

					// Unload all other map packages currently loaded, before opening a new map.
					// The world is only initialized correctly as part of the level loading process, so ensure that every map package needs loading.
					TArray<UPackage*> WorldPackages;
					for (TObjectIterator<UWorld> It; It; ++It)
					{
						UPackage* Package = Cast<UPackage>(It->GetOuter());
						

						if (Package && Package != GetTransientPackage() && Package->GetPathName() != LongTempFname)
						{
							WorldPackages.AddUnique(Package);
						}
					}
					PackageTools::UnloadPackages(WorldPackages);

					// Refresh ExistingPackage and Existing World now that GC has occurred.
					ExistingPackage = FindPackage(NULL, *LongTempFname);
					if (ExistingPackage)
					{
						ExistingWorld = UWorld::FindWorldInPackage(ExistingPackage);
					}
					else
					{
						ExistingWorld = NULL;
					}

					SlowTask.EnterProgressFrame( 70, LocalizedLoadingMap );
				}

				// Record the name of this file to make sure we load objects in this package on top of in-memory objects in this package.
				UserOpenedFile				= TempFname;
				
				uint32 LoadFlags = LOAD_None;

				const int32 MAX_STREAMLVL_SIZE = 16384;  // max cmd line size (16kb)
				TCHAR StreamLvlBuf[MAX_STREAMLVL_SIZE]; //There can be a lot of streaming levels with very large path names

				if(FParse::Value(Str, TEXT("STREAMLVL="), StreamLvlBuf, ARRAY_COUNT(StreamLvlBuf)))
				{
					TCHAR *ContextStr = NULL;
					
					TCHAR* CurStreamMap = FCString::Strtok(StreamLvlBuf, TEXT(";"), &ContextStr);

					while(CurStreamMap)
					{
						LoadPackage(NULL, CurStreamMap, LoadFlags);

						CurStreamMap = FCString::Strtok(NULL, TEXT(";"), &ContextStr);
					}
				}

				
				UPackage* WorldPackage;
				// Load startup maps and templates into new outermost packages so that the Save function in the editor won't overwrite the original
				if (bIsLoadingMapTemplate)
				{
					FScopedSlowTask LoadScope(2);

					LoadScope.EnterProgressFrame();

					//create a package with the proper name
					WorldPackage = CreatePackage(NULL, *(MakeUniqueObjectName(NULL, UPackage::StaticClass()).ToString()));

					LoadScope.EnterProgressFrame();

					//now load the map into the package created above
					const FName WorldPackageFName = WorldPackage->GetFName();
					UWorld::WorldTypePreLoadMap.FindOrAdd(WorldPackageFName) = EWorldType::Editor;
					WorldPackage = LoadPackage( WorldPackage, *LongTempFname, LoadFlags );
					UWorld::WorldTypePreLoadMap.Remove(WorldPackageFName);
				}
				else
				{
					if ( ExistingPackage )
					{
						WorldPackage = ExistingPackage;
					}
					else
					{
						//Load the map normally into a new package
						const FName WorldPackageFName = FName(*LongTempFname);
						UWorld::WorldTypePreLoadMap.FindOrAdd(WorldPackageFName) = EWorldType::Editor;
						WorldPackage = LoadPackage( NULL, *LongTempFname, LoadFlags );
						UWorld::WorldTypePreLoadMap.Remove(WorldPackageFName);
					}
				}

				if (WorldPackage == NULL)
				{
					FMessageDialog::Open( EAppMsgType::Ok, NSLOCTEXT("UnrealEd", "MapPackageLoadFailed", "Failed to open map file. This is most likely because the map was saved with a newer version of the engine."));
					GIsEditorLoadingPackage = false;
					return false;
				}

				// Reset the opened package to nothing.
				UserOpenedFile				= FString();


				UWorld* World = UWorld::FindWorldInPackage(WorldPackage);
				
				if (World == NULL)
				{
					StaticExec(NULL, *FString::Printf(TEXT("OBJ REFS CLASS=PACKAGE NAME=%s"), *WorldPackage->GetPathName()));

					TMap<UObject*,UProperty*>	Route		= FArchiveTraceRoute::FindShortestRootPath( WorldPackage, true, GARBAGE_COLLECTION_KEEPFLAGS );
					FString						ErrorString	= FArchiveTraceRoute::PrintRootPath( Route, WorldPackage );

					UE_LOG(LogEditorServer, Fatal,TEXT("Failed to find the world in %s.") LINE_TERMINATOR TEXT("%s"),*WorldPackage->GetPathName(),TempFname,*ErrorString);
				}
				Context.SetCurrentWorld(World);
				GWorld = World;

				// UE-21181 - Tracking where the loaded editor level's package gets flagged as a PIE object
				UPackage::EditorPackage = WorldPackage;

				World->WorldType = EWorldType::Editor;

				// Parse requested feature level if supplied
				int32 FeatureLevelIndex = (int32)GMaxRHIFeatureLevel;
				FParse::Value(Str, TEXT("FEATURELEVEL="), FeatureLevelIndex);
				FeatureLevelIndex = FMath::Clamp(FeatureLevelIndex, 0, (int32)ERHIFeatureLevel::Num);

				if (World->bIsWorldInitialized)
				{
					// If we are using a previously initialized world, make sure it has a physics scene and FXSystem.
					// Inactive worlds are already initialized but lack these two objects for memory reasons.
					World->ClearWorldComponents();

					if (World->FeatureLevel == FeatureLevelIndex)
					{
						if (World->GetPhysicsScene() == nullptr)
						{
							World->CreatePhysicsScene();
						}

						if (World->FXSystem == nullptr)
						{
							World->CreateFXSystem();
						}
					}
					else
					{
						World->ChangeFeatureLevel((ERHIFeatureLevel::Type)FeatureLevelIndex);
					}
				}
				else
				{
					World->FeatureLevel = (ERHIFeatureLevel::Type)FeatureLevelIndex;
					World->InitWorld( GetEditorWorldInitializationValues() );
				}

				SlowTask.EnterProgressFrame(20, FText::Format( LOCTEXT( "LoadingMapStatus_Initializing", "Loading map: {0}... (Initializing world)" ), FText::FromString(MapFileName) ));
				{
					FBSPOps::bspValidateBrush(Context.World()->GetDefaultBrush()->Brush, 0, 1);

					// This is a relatively long process, so break it up a bit
					FScopedSlowTask InitializingFeedback(5);
					InitializingFeedback.EnterProgressFrame();

					Context.World()->AddToRoot();


					Context.World()->PersistentLevel->SetFlags( RF_Transactional );
					Context.World()->GetModel()->SetFlags( RF_Transactional );
					if( Context.World()->GetModel()->Polys ) 
					{
						Context.World()->GetModel()->Polys->SetFlags( RF_Transactional );
					}

					// Register components in the persistent level (current)
					Context.World()->UpdateWorldComponents(true, true);

					// Make sure secondary levels are loaded & visible.
					Context.World()->FlushLevelStreaming();

					// Update any actors that can be affected by CullDistanceVolumes
					Context.World()->UpdateCullDistanceVolumes();

					InitializingFeedback.EnterProgressFrame();

					// A new level was loaded into the editor, so we need to let other systems know about the new
					// actors in the scene
					FEditorDelegates::MapChange.Broadcast(MapChangeEventFlags::NewMap );
					GEngine->BroadcastLevelActorListChanged();

					// Process any completed shader maps since we at a loading screen anyway
					if (GShaderCompilingManager)
					{
						// Process any asynchronous shader compile results that are ready, limit execution time
						GShaderCompilingManager->ProcessAsyncResults(false, true);
					}

					NoteSelectionChange();

					InitializingFeedback.EnterProgressFrame();

					// Look for 'orphan' actors - that is, actors which are in the Package of the level we just loaded, but not in the Actors array.
					// If we find any, set IsPendingKill() to 'true', so that PendingKill will return 'true' for them. We can NOT use FActorIterator here
					// as it just traverses the Actors list.
					const double StartTime = FPlatformTime::Seconds();
					for( TObjectIterator<AActor> It; It; ++It )
					{
						AActor* Actor = *It;

						// If Actor is part of the world we are loading's package, but not in Actor list, clear it
						if( Actor->GetOutermost() == WorldPackage && !Context.World()->ContainsActor(Actor) && !Actor->IsPendingKill()
							&& !Actor->HasAnyFlags(RF_ArchetypeObject) )
						{
							UE_LOG(LogEditorServer, Log,  TEXT("Destroying orphan Actor: %s"), *Actor->GetName() );					
							Actor->MarkPendingKill();
							Actor->MarkComponentsAsPendingKill();
						}
					}
					UE_LOG(LogEditorServer, Log,  TEXT("Finished looking for orphan Actors (%3.3lf secs)"), FPlatformTime::Seconds() - StartTime );

					// Set Transactional flag.
					for( FActorIterator It(Context.World()); It; ++It )
					{
						AActor* Actor = *It;
						Actor->SetFlags( RF_Transactional );
					}

					InitializingFeedback.EnterProgressFrame();

					UNavigationSystem::InitializeForWorld(Context.World(), FNavigationSystemRunMode::EditorMode);
					Context.World()->CreateAISystem();

					// Assign stationary light channels for previewing
					ULightComponent::ReassignStationaryLightChannels(Context.World(), false);

					// Process Layers
					{
						for( auto LayerIter = Context.World()->Layers.CreateIterator(); LayerIter; ++LayerIter )
						{
							// Clear away any previously cached actor stats
							(*LayerIter)->ActorStats.Empty();
						}

						TArray< FName > LayersToHide;

						for( FActorIterator It(Context.World()); It; ++It )
						{
							TWeakObjectPtr< AActor > Actor = *It;

							if( !GEditor->Layers->IsActorValidForLayer( Actor ) )
							{
								continue;
							}

							for( auto NameIt = Actor->Layers.CreateConstIterator(); NameIt; ++NameIt )
							{
								auto Name = *NameIt;
								TWeakObjectPtr< ULayer > Layer;
								if( !GEditor->Layers->TryGetLayer( Name, Layer ) )
								{
									GEditor->Layers->CreateLayer( Name );

									// The layers created here need to be hidden.
									LayersToHide.AddUnique( Name );
								}

								Actor->Layers.AddUnique( Name );
							}

							GEditor->Layers->InitializeNewActorLayers( Actor );
						}

						const bool bIsVisible = false;
						GEditor->Layers->SetLayersVisibility( LayersToHide, bIsVisible );
					}

					InitializingFeedback.EnterProgressFrame();

					FEditorDelegates::DisplayLoadErrors.Broadcast();

					if( FModuleManager::Get().IsModuleLoaded("LevelEditor") )
					{
						FLevelEditorModule& LevelEditor = FModuleManager::GetModuleChecked<FLevelEditorModule>("LevelEditor");

						// Notify level editors of the map change
						LevelEditor.BroadcastMapChanged( Context.World(), EMapChangeType::LoadMap );
					}

					// Tell the engine about this new world
					if( GEngine )
					{
						GEngine->WorldAdded( Context.World() );
					}

					// Invalidate all the level viewport hit proxies
					RedrawLevelEditingViewports();
				}
			}
			else
			{
				UE_LOG(LogEditorServer, Warning, TEXT("%s"), *FString::Printf( TEXT("Can't find file '%s'"), TempFname) );
			}
		}
		else
		{
			UE_SUPPRESS(LogExec, Warning, Ar.Logf(*NSLOCTEXT("Editor", "MapLoad_BadFilename", "Map_Load failed. The filename '%s' could not be converted to a long package name.").ToString(), TempFname));
		}
	}
	else
	{
		UE_SUPPRESS(LogExec, Warning, Ar.Log(*NSLOCTEXT("UnrealEd", "MissingFilename", "Missing filename").ToString() ));
	}

	// Done loading a map
	GIsEditorLoadingPackage = false;
	return true;
#undef LOCTEXT_NAMESPACE
}

bool UEditorEngine::Map_Import( UWorld* InWorld, const TCHAR* Str, FOutputDevice& Ar )
{
	if( FParse::Value( Str, TEXT("FILE="), TempFname, 256) )
	{
		const FScopedBusyCursor BusyCursor;

		FFormatNamedArguments Args;
		Args.Add( TEXT("MapFilename"), FText::FromString( FPaths::GetCleanFilename(TempFname) ) );
		const FText LocalizedImportingMap = FText::Format( NSLOCTEXT("UnrealEd", "ImportingMap_F", "Importing map: {MapFilename}..." ), Args );
		
		ResetTransaction( LocalizedImportingMap );
		GWarn->BeginSlowTask( LocalizedImportingMap, true );
		InWorld->ClearWorldComponents();
		InWorld->CleanupWorld();
		ImportObject<UWorld>(InWorld->GetOuter(), InWorld->GetFName(), RF_Transactional, TempFname );
		GWarn->EndSlowTask();

		// Importing content into a map will likely cause the list of actors in the level to change,
		// so we'll trigger an event to notify other systems
		FEditorDelegates::MapChange.Broadcast( MapChangeEventFlags::NewMap );
		GEngine->BroadcastLevelActorListChanged();

		NoteSelectionChange();
		Cleanse( false, 1, NSLOCTEXT("UnrealEd", "ImportingActors", "Importing actors") );
	}
	else
	{
		UE_SUPPRESS(LogExec, Warning, Ar.Log( TEXT("Missing filename") ));
	}

	return true;
}


void UEditorEngine::ExportMap(UWorld* InWorld, const TCHAR* InFilename, bool bExportSelectedActorsOnly)
{
	const FScopedBusyCursor BusyCursor;

	FString MapFileName = FPaths::GetCleanFilename(InFilename);
	const FText LocalizedExportingMap = FText::Format( NSLOCTEXT("UnrealEd", "ExportingMap_F", "Exporting map: {0}..." ), FText::FromString(MapFileName) );
	GWarn->BeginSlowTask( LocalizedExportingMap, true);

	UExporter::FExportToFileParams Params;
	Params.Object = InWorld;
	Params.Exporter = NULL;
	Params.Filename = InFilename;
	Params.InSelectedOnly = bExportSelectedActorsOnly;
	Params.NoReplaceIdentical = false;
	Params.Prompt = false;
	Params.bUseFileArchive = false;
	Params.WriteEmptyFiles = false;

	UExporter::ExportToFileEx(Params);

	GWarn->EndSlowTask();
}

/**
 * Helper structure for finding meshes at the same point in space.
 */
struct FGridBounds
{
	/**
	 * Constructor, intializing grid bounds based on passed in center and extent.
	 * 
	 * @param InCenter	Center location of bounds.
	 * @param InExtent	Extent of bounds.
	 */
	FGridBounds( const FVector& InCenter, const FVector& InExtent )
	{
		const int32 GRID_SIZE_XYZ = 16;
		CenterX = InCenter.X / GRID_SIZE_XYZ;
		CenterY = InCenter.Y / GRID_SIZE_XYZ;
		CenterZ = InCenter.Z / GRID_SIZE_XYZ;
		ExtentX = InExtent.X / GRID_SIZE_XYZ;
		ExtentY = InExtent.Y / GRID_SIZE_XYZ;
		ExtentZ = InExtent.Z / GRID_SIZE_XYZ;
	}

	/** Center integer coordinates */
	int32	CenterX, CenterY, CenterZ;

	/** Extent integer coordinates */
	int32	ExtentX, ExtentY, ExtentZ;

	/**
	 * Equals operator.
	 *
	 * @param Other	Other gridpoint to compare agains
	 * @return true if equal, false otherwise
	 */
	bool operator == ( const FGridBounds& Other ) const
	{
		return CenterX == Other.CenterX 
			&& CenterY == Other.CenterY 
			&& CenterZ == Other.CenterZ
			&& ExtentX == Other.ExtentX
			&& ExtentY == Other.ExtentY
			&& ExtentZ == Other.ExtentZ;
	}
	
	/**
	 * Helper function for TMap support, generating a hash value for the passed in 
	 * grid bounds.
	 *
	 * @param GridBounds Bounds to calculated hash value for
	 * @return Hash value of passed in grid bounds.
	 */
	friend inline uint32 GetTypeHash( const FGridBounds& GridBounds )
	{
		return FCrc::MemCrc_DEPRECATED( &GridBounds,sizeof(FGridBounds) );
	}
};


namespace MoveSelectedActors {
/**
 * A collection of actors and prefabs to move that all belong to the same level.
 */
class FCopyJob
{
public:
	/** A list of actors to move. */
	TArray<AActor*>	Actors;

	/** The index of the selected surface to copy. */
	int32 SurfaceIndex;

	/** The source level that all actors in the Actors array and/or selected BSP surface come from. */
	ULevel*			SrcLevel;

	explicit FCopyJob( ULevel* SourceLevel )
		:	SurfaceIndex(INDEX_NONE)
		,	SrcLevel(SourceLevel)
	{
		check(SrcLevel);
	}

	/**
	* Moves the job's actors to the destination level.  The move happens via the
	* buffer level if one is specified; this is so that references are cleared
	* when the source actors refer to objects whose names also exist in the destination
	* level.  By serializing through a temporary level, the references are cleanly
	* severed.
	*
	* @param	OutNewActors			[out] Newly created actors are appended to this list.
	* @param	DestLevel				The level to duplicate the actors in this job to.
	*/
	void MoveActorsToLevel(TArray<AActor*>& OutNewActors, ULevel* DestLevel, ULevel* BufferLevel, bool bCopyOnly, FString* OutClipboardContents )
	{
		UWorld* World = SrcLevel->OwningWorld;
		ULevel* OldCurrentLevel = World->GetCurrentLevel();
		World->SetCurrentLevel( SrcLevel );

		// Set the selection set to be precisely the actors belonging to this job,
		// but make sure not to deselect selected BSP surfaces. 
		GEditor->SelectNone( false, true );
		for ( int32 ActorIndex = 0 ; ActorIndex < Actors.Num() ; ++ActorIndex )
		{
			AActor* Actor = Actors[ ActorIndex ];
			GEditor->SelectActor( Actor, true, false );

			// Groups cannot contain actors in different levels.  If the current actor is in a group but not being moved to the same level as the group
			// then remove the actor from the group
			AGroupActor* GroupActor = AGroupActor::GetParentForActor( Actor );
			if( GroupActor && GroupActor->GetLevel() != DestLevel )
			{
				GroupActor->Remove( *Actor );
			}
		}

		FString ScratchData;

		// Cut actors from src level.
		GEditor->edactCopySelected( World, &ScratchData );

		if( !bCopyOnly )
		{
			const bool bSuccess = GEditor->edactDeleteSelected( World, false );
			if ( !bSuccess )
			{
				// The deletion was aborted.
				World->SetCurrentLevel( OldCurrentLevel );
				GEditor->SelectNone( false, true );
				return;
			}
		}

		if ( BufferLevel )
		{
			// Paste to the buffer level.
			World->SetCurrentLevel( BufferLevel );
			GEditor->edactPasteSelected( World, true, false, false, &ScratchData );

			const bool bCopySurfaceToBuffer = (SurfaceIndex != INDEX_NONE);
			UModel* OldModel = BufferLevel->Model;

			if( bCopySurfaceToBuffer )
			{
				// When copying surfaces, we need to override the level's UModel to 
				// point to the existing UModel containing the BSP surface. This is 
				// because a buffer level is setup with an empty UModel.
				BufferLevel->Model = SrcLevel->Model;

				// Select the surface because we deselected everything earlier because 
				// we wanted to deselect all but the first selected BSP surface.
				GEditor->SelectBSPSurf( BufferLevel->Model, SurfaceIndex, true, false );
			}

			// Cut Actors from the buffer level.
			World->SetCurrentLevel( BufferLevel );
			GEditor->edactCopySelected( World, &ScratchData );

			if( bCopySurfaceToBuffer )
			{
				// Deselect the surface.
				GEditor->SelectBSPSurf( BufferLevel->Model, SurfaceIndex, false, false );

				// Restore buffer level's original empty UModel
				BufferLevel->Model = OldModel;
			}
			
			if( OutClipboardContents != NULL )
			{
				*OutClipboardContents = *ScratchData;
			}

			GEditor->edactDeleteSelected( World, false );
		}

		if( DestLevel )
		{
			// Paste to the dest level.
			World->SetCurrentLevel( DestLevel );
			//A hidden level must be shown first, otherwise the paste will fail (it will not properly import the properties because that is based on selection)
			bool bReHideLevel = !FLevelUtils::IsLevelVisible(DestLevel);
			if (bReHideLevel)
			{
				const bool bShouldBeVisible = true;
				const bool bForceGroupsVisible = false;
				EditorLevelUtils::SetLevelVisibility(DestLevel, bShouldBeVisible, bForceGroupsVisible);
			}

			GEditor->edactPasteSelected( World, true, false, true, &ScratchData );

			//if the level was hidden, hide it again
			if (bReHideLevel)
			{
				//empty selection
				GEditor->SelectNone( false, true );

				const bool bShouldBeVisible = false;
				const bool bForceGroupsVisible = false;
				EditorLevelUtils::SetLevelVisibility(DestLevel, bShouldBeVisible, bForceGroupsVisible);
			}
		}

		// The current selection set is the actors that were moved during this job; copy them over to the output array.
		for ( FSelectionIterator It( GEditor->GetSelectedActorIterator() ) ; It ; ++It )
		{
			AActor* Actor = static_cast<AActor*>( *It );
			checkSlow( Actor->IsA(AActor::StaticClass()) );
			OutNewActors.Add( Actor );
		}

		if( !bCopyOnly )
		{
			// Delete prefabs that were instanced into the new level.
			World->SetCurrentLevel( SrcLevel );
			GEditor->SelectNone( false, true );
		}

		// Restore the current level
		World->SetCurrentLevel( OldCurrentLevel  );
	}

};
} // namespace MoveSelectedActors


void UEditorEngine::MoveSelectedActorsToLevel( ULevel* InDestLevel )
{
	// do the actual work...
	DoMoveSelectedActorsToLevel( InDestLevel );
}

void UEditorEngine::DoMoveSelectedActorsToLevel( ULevel* InDestLevel )
{
	// Can't move into a locked level
	if (FLevelUtils::IsLevelLocked(InDestLevel))
	{
		FNotificationInfo Info(NSLOCTEXT("UnrealEd", "CannotMoveIntoLockedLevel", "Cannot move the selected actors into a locked level"));
		Info.bUseThrobber = false;
		FSlateNotificationManager::Get().AddNotification(Info)->SetCompletionState(SNotificationItem::CS_Fail);
		return;
	}

	// Find actors that are already in the destination level and deselect them
	{
		TArray<AActor*> ActorsToDeselect;
		for (FSelectionIterator It(GetSelectedActorIterator()); It; ++It)
		{
			AActor* Actor = static_cast<AActor*>(*It);
			if ( Actor && Actor->GetLevel() == InDestLevel )
			{
				ActorsToDeselect.Add(Actor);
			}
		}

		for ( auto* Actor : ActorsToDeselect )
		{
			const bool bInSelected = false;
			const bool bNotify = false;
			SelectActor(Actor, bInSelected, bNotify);
		}
	}

	if (GetSelectedActorCount() <= 0)
	{
		// Nothing to move, probably source level was hidden and actors lost selection mark or all actors were already in the destination level
		return;
	}

	// Start the transaction
	GEditor->Trans->Begin( NULL, NSLOCTEXT("UnrealEd", "MoveSelectedActorsToSelectedLevel", "Move Actors To Level"));
	
	// Get a world context
	UWorld* World = InDestLevel->OwningWorld;

	// Cache the old level
	ULevel* OldCurrentLevel = World->GetCurrentLevel();	

	// Grab the location of the first selected actor.  Even though there may be many actors selected
	// we'll make sure we find an appropriately destination level for the first actor.  The other
	// actors will be moved to their appropriate levels automatically afterwards.
	FVector FirstSelectedActorLocation = FVector::ZeroVector;
	AActor* FirstActor = Cast< AActor >( *GetSelectedActorIterator() );
	if ( FirstActor )
	{
		FirstSelectedActorLocation = FirstActor->GetActorLocation();
	}

	// Copy the actors we have selected to the clipboard
	CopySelectedActorsToClipboard( World, true );

	// Set the new level and force it visible while we do the paste
	World->SetCurrentLevel( InDestLevel );
	const bool bLevelVisible = InDestLevel->bIsVisible;
	if (!bLevelVisible)
	{
		EditorLevelUtils::SetLevelVisibility(InDestLevel, true, false);
	}

	// Paste the actors into the new level
	edactPasteSelected( World, false, false, false );

	// Restore new level visibility to previous state
	if (!bLevelVisible)
	{
		EditorLevelUtils::SetLevelVisibility(InDestLevel, false, false);
	}

	// Restore the original current level
	World->SetCurrentLevel( OldCurrentLevel );

	// End the transaction
	GEditor->Trans->End();
}

void UEditorEngine::MoveSelectedFoliageToLevel(ULevel* InTargetLevel)
{
	// Can't move into a locked level
	if (FLevelUtils::IsLevelLocked(InTargetLevel))
	{
		FNotificationInfo Info(NSLOCTEXT("UnrealEd", "CannotMoveFoliageIntoLockedLevel", "Cannot move the selected foliage into a locked level"));
		Info.bUseThrobber = false;
		FSlateNotificationManager::Get().AddNotification(Info)->SetCompletionState(SNotificationItem::CS_Fail);
		return;
	}

	const FScopedTransaction Transaction(NSLOCTEXT("UnrealEd", "MoveSelectedFoliageToSelectedLevel", "Move Selected Foliage to Level"));

	// Get a world context
	UWorld* World = InTargetLevel->OwningWorld;
	
	// Iterate over all foliage actors in the world and move selected instances to a foliage actor in the target level
	const int32 NumLevels = World->GetNumLevels();
	for (int32 LevelIdx = 0; LevelIdx < NumLevels; ++LevelIdx)
	{
		ULevel* Level = World->GetLevel(LevelIdx);
		if (Level != InTargetLevel)
		{
			AInstancedFoliageActor* IFA = AInstancedFoliageActor::GetInstancedFoliageActorForLevel(Level, /*bCreateIfNone*/ false);
			if (IFA && IFA->HasSelectedInstances())
			{
				IFA->MoveSelectedInstancesToLevel(InTargetLevel);
			}
		}
	}
}

TArray<UFoliageType*> UEditorEngine::GetFoliageTypesInWorld(UWorld* InWorld)
{
	TSet<UFoliageType*> FoliageSet;
	
	// Iterate over all foliage actors in the world
	for (TActorIterator<AInstancedFoliageActor> It(InWorld); It; ++It)
	{
		for (const auto& Pair : It->FoliageMeshes)
		{
			FoliageSet.Add(Pair.Key);
		}
	}

	return FoliageSet.Array();
}

ULevel*  UEditorEngine::CreateTransLevelMoveBuffer( UWorld* InWorld )
{
	ULevel* BufferLevel = NewObject<ULevel>(GetTransientPackage(), TEXT("TransLevelMoveBuffer"));
	BufferLevel->Initialize(FURL(nullptr));
	check( BufferLevel );
	BufferLevel->AddToRoot();
	BufferLevel->OwningWorld = InWorld;
	BufferLevel->Model = NewObject<UModel>(BufferLevel);
	BufferLevel->Model->Initialize(nullptr, true);
	BufferLevel->bIsVisible = true;
		
	BufferLevel->SetFlags( RF_Transactional );
	BufferLevel->Model->SetFlags( RF_Transactional );

	// Spawn worldsettings.
	FActorSpawnParameters SpawnInfo;
	SpawnInfo.OverrideLevel = BufferLevel;
	InWorld->SpawnActor( GEngine->WorldSettingsClass, NULL, NULL, SpawnInfo );
	check( Cast<AWorldSettings>( BufferLevel->Actors[0] ) );

	// Spawn builder brush for the buffer level.
	ABrush* BufferDefaultBrush = InWorld->SpawnActor<ABrush>( SpawnInfo );

	check( BufferDefaultBrush->GetBrushComponent() );
	BufferDefaultBrush->Brush = CastChecked<UModel>(StaticFindObject(UModel::StaticClass(), BufferLevel->OwningWorld->GetOuter(), TEXT("Brush"), true), ECastCheckedType::NullAllowed);
	if (!BufferDefaultBrush->Brush)
	{
		BufferDefaultBrush->Brush = NewObject<UModel>(InWorld, TEXT("Brush"));
		BufferDefaultBrush->Brush->Initialize(BufferDefaultBrush, 1);
	}
	BufferDefaultBrush->GetBrushComponent()->Brush = BufferDefaultBrush->Brush;
	BufferDefaultBrush->SetNotForClientOrServer();
	BufferDefaultBrush->SetFlags( RF_Transactional );
	BufferDefaultBrush->Brush->SetFlags( RF_Transactional );

	// Find the index in the array the default brush has been spawned at. Not necessarily
	// the last index as the code might spawn the default physics volume afterwards.
	const int32 DefaultBrushActorIndex = BufferLevel->Actors.Find( BufferDefaultBrush );

	// The default brush needs to reside at index 1.
	Exchange(BufferLevel->Actors[1],BufferLevel->Actors[DefaultBrushActorIndex]);

	// Re-sort actor list as we just shuffled things around.
	BufferLevel->SortActorList();

	InWorld->AddLevel( BufferLevel );
	BufferLevel->UpdateLevelComponents(true);
	return BufferLevel;
}

bool UEditorEngine::CanCopySelectedActorsToClipboard( UWorld* InWorld, FCopySelectedInfo* OutCopySelected )
{
	FCopySelectedInfo CopySelected;

	// For faster performance, if all actors belong to the same level then we can just go ahead and copy normally
	{
		for ( FSelectionIterator It( GetSelectedActorIterator() ) ; It ; ++It )
		{
			AActor* Actor = static_cast<AActor*>( *It );
			checkSlow( Actor->IsA(AActor::StaticClass()) );

			CopySelected.bHasSelectedActors = true;
			if( CopySelected.LevelAllActorsAreIn == NULL )
			{
				CopySelected.LevelAllActorsAreIn = Actor->GetLevel();
			}

			if( Actor->GetLevel() != CopySelected.LevelAllActorsAreIn )
			{
				CopySelected.bAllActorsInSameLevel = false;
				CopySelected.LevelAllActorsAreIn = NULL;
				break;
			}
		}
	}

	// Next, check for selected BSP surfaces. 
	{
		for( TSelectedSurfaceIterator<> SurfaceIter(InWorld); SurfaceIter; ++SurfaceIter )
		{
			ULevel* OwningLevel = SurfaceIter.GetLevel();

			if( CopySelected.LevelWithSelectedSurface == NULL )
			{
				CopySelected.LevelWithSelectedSurface = OwningLevel;
				CopySelected.bHasSelectedSurfaces = true;
			}

			if( OwningLevel != CopySelected.LevelWithSelectedSurface )
			{
				CopySelected.LevelWithSelectedSurface = NULL;
				break;
			}
		}
	}


	// Copy out to the user, if they require it
	if ( OutCopySelected )
	{
		*OutCopySelected = CopySelected;
	}


	// Return whether or not a copy can be performed
	if ( CopySelected.CanPerformQuickCopy() || CopySelected.bHasSelectedActors || CopySelected.bHasSelectedSurfaces )
	{
		return true;
	}
	return false;
}

void UEditorEngine::CopySelectedActorsToClipboard( UWorld* InWorld, bool bShouldCut )
{
	FCopySelectedInfo CopySelected;
	if ( !CanCopySelectedActorsToClipboard( InWorld, &CopySelected ) )
	{
		return;
	}

	using namespace MoveSelectedActors;

	// Perform a quick copy if all the conditions are right. 
	if( CopySelected.CanPerformQuickCopy() )
	{	
		UWorld* World = NULL;
		ULevel* OldCurrentLevel = NULL;
		
		if( CopySelected.LevelAllActorsAreIn != NULL )
		{
			World = CopySelected.LevelAllActorsAreIn->OwningWorld;
			OldCurrentLevel = InWorld->GetCurrentLevel();
			World->SetCurrentLevel( CopySelected.LevelAllActorsAreIn );
		}
		else if( CopySelected.LevelWithSelectedSurface != NULL )
		{
			World = CopySelected.LevelWithSelectedSurface->OwningWorld;
			OldCurrentLevel = World->GetCurrentLevel();
			World->SetCurrentLevel( CopySelected.LevelWithSelectedSurface );
		}

		// We should have a valid world by now.
		check(World);

		if( bShouldCut )
		{
			// Cut!
			const FScopedTransaction Transaction( NSLOCTEXT("UnrealEd", "Cut", "Cut") );
			edactCopySelected( World );
			edactDeleteSelected( World );
		}
		else
		{
			// Copy!
			edactCopySelected( World );
		}

		World->SetCurrentLevel( OldCurrentLevel );
	}
	else
	{
		// OK, we'll use a copy method that supports cleaning up references for actors in multiple levels
		if( bShouldCut )
		{
			// Provide the option to abort up-front.
			if ( ShouldAbortActorDeletion() )
			{
				return;
			}
		}

		// Take a note of the current selection, so it can be restored at the end of this process
		TArray<AActor*> CurrentlySelectedActors;
		for ( FSelectionIterator It( GetSelectedActorIterator() ) ; It ; ++It )
		{
			AActor* Actor = static_cast<AActor*>( *It );
			CurrentlySelectedActors.Add(Actor);
		}

		const FScopedBusyCursor BusyCursor;

		// If we have selected actors and/or selected BSP surfaces, we need to setup some copy jobs. 
		if( CopySelected.bHasSelectedActors || CopySelected.bHasSelectedSurfaces )
		{
			// Create per-level job lists.
			typedef TMap<ULevel*, FCopyJob*>	CopyJobMap;
			CopyJobMap							CopyJobs;

			
			// First, create new copy jobs for BSP surfaces if we have selected surfaces. 
			if( CopySelected.bHasSelectedSurfaces )
			{
				// Create copy job for the selected surfaces that need copying.
				for( TSelectedSurfaceIterator<> SurfaceIter(InWorld); SurfaceIter; ++SurfaceIter )
				{
					ULevel* LevelWithSelectedSurface = SurfaceIter.GetLevel();

					// Currently, we only support one selected surface per level. So, If the 
					// level is already in the map, we don't need to copy this surface. 
					if( !CopyJobs.Find(LevelWithSelectedSurface) )
					{
						FCopyJob* NewJob = new FCopyJob( LevelWithSelectedSurface );
						NewJob->SurfaceIndex = SurfaceIter.GetSurfaceIndex();

						check( NewJob->SurfaceIndex != INDEX_NONE );

						CopyJobs.Add( NewJob->SrcLevel, NewJob );
					}
				}
			}

			// Add selected actors to the per-level job lists.
			for ( FSelectionIterator It( GetSelectedActorIterator() ) ; It ; ++It )
			{
				AActor* Actor = static_cast<AActor*>( *It );
				checkSlow( Actor->IsA(AActor::StaticClass()) );

				ULevel* OldLevel = Actor->GetLevel();
				FCopyJob** Job = CopyJobs.Find( OldLevel );
				if ( Job )
				{
					(*Job)->Actors.Add( Actor );
				}
				else
				{
					// Allocate a new job for the level.
					FCopyJob* NewJob = new FCopyJob(OldLevel);
					NewJob->Actors.Add( Actor );
					CopyJobs.Add( OldLevel, NewJob );
				}
			}


			if ( CopyJobs.Num() > 0 )
			{
				// Create a buffer level that actors will be moved through to cleanly break references.
				// Create a new ULevel and UModel.
				ULevel* BufferLevel = CreateTransLevelMoveBuffer( InWorld );

				// We'll build up our final clipboard string with the result of each copy
				FString ClipboardString;

				if( bShouldCut )
				{
					GEditor->Trans->Begin( NULL, NSLOCTEXT("UnrealEd", "Cut", "Cut") );
					GetSelectedActors()->Modify();
				}

				// For each level, select the actors in that level and copy-paste into the destination level.
				TArray<AActor*>	NewActors;
				for ( CopyJobMap::TIterator It( CopyJobs ) ; It ; ++It )
				{
					FCopyJob* Job = It.Value();
					check( Job );

					FString CopiedActorsString;
					const bool bCopyOnly = !bShouldCut;
					Job->MoveActorsToLevel( NewActors, NULL, BufferLevel, bCopyOnly, &CopiedActorsString );

					// Append our copied actors to our final clipboard string
					ClipboardString += CopiedActorsString;
				}

				if( bShouldCut )
				{
					GEditor->Trans->End();
				}

				// Update the clipboard with the final string
				FPlatformMisc::ClipboardCopy( *ClipboardString );

				// Cleanup.
				for ( CopyJobMap::TIterator It( CopyJobs ) ; It ; ++It )
				{
					FCopyJob* Job = It.Value();
					delete Job;
				}

				// Clean-up flag for Landscape Proxy cases...
				for( TActorIterator<ALandscapeProxy> ProxyIt(InWorld); ProxyIt; ++ProxyIt )
				{
					ProxyIt->bIsMovingToLevel = false;
				}

				BufferLevel->ClearLevelComponents();
				InWorld->RemoveLevel( BufferLevel );
				BufferLevel->OwningWorld = NULL;
				BufferLevel->RemoveFromRoot();
			}
		}

		// Restore old selection
		GEditor->SelectNone( false, true );
		for (auto& Actor : CurrentlySelectedActors)
		{
			GEditor->SelectActor( Actor, true, false );
		}
	}
}


bool UEditorEngine::CanPasteSelectedActorsFromClipboard( UWorld* InWorld )
{
	// Intentionally not checking if the level is locked/hidden here, as it's better feedback for the user if they attempt to paste
	// and get the message explaining why it's failed, than just not having the option available to them.
	FString PasteString;
	FPlatformMisc::ClipboardPaste(PasteString);
	return PasteString.StartsWith( "BEGIN MAP" );
}


void UEditorEngine::PasteSelectedActorsFromClipboard( UWorld* InWorld, const FText& TransDescription, const EPasteTo PasteTo )
{
	if ( !CanPasteSelectedActorsFromClipboard( InWorld ) )
	{
		return;
	}

	const FSnappedPositioningData PositioningData = FSnappedPositioningData(GCurrentLevelEditingViewportClient, GEditor->ClickLocation, GEditor->ClickPlane)
		.AlignToSurfaceRotation(false);
	FVector SaveClickLocation = FActorPositioning::GetSnappedSurfaceAlignedTransform(PositioningData).GetLocation();
	
	ULevel* DesiredLevel = InWorld->GetCurrentLevel();

	// Don't allow pasting to levels that are locked
	if( !FLevelUtils::IsLevelLocked( DesiredLevel ) )
	{
		// Make sure the desired level is current
		ULevel* OldCurrentLevel = InWorld->GetCurrentLevel();
		InWorld->SetCurrentLevel( DesiredLevel );

		const FScopedTransaction Transaction( TransDescription );

		GEditor->SelectNone( true, false );
		ABrush::SetSuppressBSPRegeneration(true);
		edactPasteSelected( InWorld, false, false, true );
		ABrush::SetSuppressBSPRegeneration(false);

		if( PasteTo != PT_OriginalLocation )
		{
			// Get a bounding box for all the selected actors locations.
			FBox bbox(0);
			int32 NumActorsToMove = 0;

			for ( FSelectionIterator It( GetSelectedActorIterator() ) ; It ; ++It )
			{
				AActor* Actor = static_cast<AActor*>( *It );
				checkSlow( Actor->IsA(AActor::StaticClass()) );

				bbox += Actor->GetActorLocation();
				++NumActorsToMove;
			}

			if ( NumActorsToMove > 0 )
			{
				// Figure out which location to center the actors around.
				const FVector Origin( PasteTo == PT_Here ? SaveClickLocation : FVector::ZeroVector );

				// Compute how far the actors have to move.
				const FVector Location = bbox.GetCenter();
				const FVector Adjust = Origin - Location;

				// List of group actors in the selection
				TArray<AGroupActor*> GroupActors;

				// Move the actors.
				AActor* SingleActor = NULL;
				for ( FSelectionIterator It( GEditor->GetSelectedActorIterator() ) ; It ; ++It )
				{
					AActor* Actor = static_cast<AActor*>( *It );
					checkSlow( Actor->IsA(AActor::StaticClass()) );

					// If this actor is in a group, add it to the list
					if (GEditor->bGroupingActive)
					{
						AGroupActor* ActorGroupRoot = AGroupActor::GetRootForActor(Actor, true, true);
						if (ActorGroupRoot)
						{
							GroupActors.AddUnique(ActorGroupRoot);
						}
					}

					SingleActor = Actor;
					Actor->SetActorLocation(Actor->GetActorLocation() + Adjust, false);
					Actor->PostEditMove(true);
				}

				// Update the pivot location.
				check(SingleActor);
				SetPivot( SingleActor->GetActorLocation(), false, true );

				// If grouping is active, go through the unique group actors and update the group actor location
				if (GEditor->bGroupingActive)
				{
					for (AGroupActor* GroupActor : GroupActors)
					{
						GroupActor->CenterGroupLocation();
					}
				}
			}
		}

		InWorld->SetCurrentLevel( OldCurrentLevel );

		RedrawLevelEditingViewports();

		// If required, update the Bsp of any levels that received a pasted brush actor
		RebuildAlteredBSP();
	}
	else
	{
		FMessageDialog::Open( EAppMsgType::Ok, NSLOCTEXT("UnrealEd", "Error_OperationDisallowedOnLockedLevelPasteActor", "PasteActor: The requested operation could not be completed because the level is locked.") );
	}
}

namespace
{
	/** Property value used for property-based coloration. */
	static FString				GPropertyColorationValue;

	/** Property used for property-based coloration. */
	static UProperty*			GPropertyColorationProperty = NULL;

	/** Class of object to which property-based coloration is applied. */
	static UClass*				GPropertyColorationClass = NULL;

	/** true if GPropertyColorationClass is an actor class. */
	static bool				GbColorationClassIsActor = false;

	/** true if GPropertyColorationProperty is an object property. */
	static bool				GbColorationPropertyIsObjectProperty = false;

	/** The chain of properties from member to lowest priority*/
	static FEditPropertyChain*	GPropertyColorationChain = NULL;

	/** Used to collect references to actors that match the property coloration settings. */
	static TArray<AActor*>*		GPropertyColorationActorCollector = NULL;
}


void UEditorEngine::SetPropertyColorationTarget(UWorld* InWorld, const FString& PropertyValue, UProperty* Property, UClass* CommonBaseClass, FEditPropertyChain* PropertyChain)
{
	if ( GPropertyColorationProperty != Property || 
		GPropertyColorationClass != CommonBaseClass ||
		GPropertyColorationChain != PropertyChain ||
		GPropertyColorationValue != PropertyValue )
	{
		const FScopedBusyCursor BusyCursor;
		delete GPropertyColorationChain;

		GPropertyColorationValue = PropertyValue;
		GPropertyColorationProperty = Property;
		GPropertyColorationClass = CommonBaseClass;
		GPropertyColorationChain = PropertyChain;

		GbColorationClassIsActor = GPropertyColorationClass->IsChildOf( AActor::StaticClass() );
		GbColorationPropertyIsObjectProperty = Cast<UObjectPropertyBase>(GPropertyColorationProperty) != NULL;

		InWorld->UpdateWorldComponents( false, false );
		RedrawLevelEditingViewports();
	}
}


void UEditorEngine::GetPropertyColorationTarget(FString& OutPropertyValue, UProperty*& OutProperty, UClass*& OutCommonBaseClass, FEditPropertyChain*& OutPropertyChain)
{
	OutPropertyValue	= GPropertyColorationValue;
	OutProperty			= GPropertyColorationProperty;
	OutCommonBaseClass	= GPropertyColorationClass;
	OutPropertyChain	= GPropertyColorationChain;
}


bool UEditorEngine::GetPropertyColorationColor(UObject* Object, FColor& OutColor)
{
	bool bResult = false;
	if ( GPropertyColorationClass && GPropertyColorationChain && GPropertyColorationChain->Num() > 0 )
	{
		UObject* MatchingBase = NULL;
		AActor* Owner = NULL;
		if ( Object->IsA(GPropertyColorationClass) )
		{
			// The querying object matches the coloration class.
			MatchingBase = Object;
		}
		else
		{
			// If the coloration class is an actor, check if the querying object is a component.
			// If so, compare the class of the component's owner against the coloration class.
			if ( GbColorationClassIsActor )
			{
				UActorComponent* ActorComponent = Cast<UActorComponent>( Object );
				if ( ActorComponent )
				{
					Owner = ActorComponent->GetOwner();
					if ( Owner && Owner->IsA( GPropertyColorationClass ) )
					{
						MatchingBase = Owner;
					}
				}
			}
		}

		// Do we have a matching object?
		if ( MatchingBase )
		{
			bool bDontCompareProps = false;

			uint8* Base = (uint8*) MatchingBase;
			int32 TotalChainLength = GPropertyColorationChain->Num();
			int32 ChainIndex = 0;
			for ( FEditPropertyChain::TIterator It(GPropertyColorationChain->GetHead()); It; ++It )
			{
				UProperty* Prop = *It;
				UObjectPropertyBase* ObjectPropertyBase = Cast<UObjectPropertyBase>(Prop);
				if( Cast<UArrayProperty>(Prop) )
				{
					// @todo DB: property coloration -- add support for array properties.
					bDontCompareProps = true;
					break;
				}
				else if ( ObjectPropertyBase && (ChainIndex != TotalChainLength-1))
				{
					uint8* ObjAddr = Prop->ContainerPtrToValuePtr<uint8>(Base);
					UObject* ReferencedObject = ObjectPropertyBase->GetObjectPropertyValue(ObjAddr);
					Base = (uint8*) ReferencedObject;
				}
				else
				{
					Base = Prop->ContainerPtrToValuePtr<uint8>(Base);
				}
				ChainIndex++;
			}

			// Export the property value.  We don't want to exactly compare component properties.
			if ( !bDontCompareProps && Base) 
			{
				FString PropertyValue;
				GPropertyColorationProperty->ExportText_Direct(PropertyValue, Base, Base, NULL, 0 );
				if ( PropertyValue == GPropertyColorationValue )
				{
					bResult  = true;
					OutColor = FColor::Red;

					// Collect actor references.
					if ( GPropertyColorationActorCollector && Owner )
					{
						GPropertyColorationActorCollector->AddUnique( Owner );
					}
				}
			}
		}
	}
	return bResult;
}


void UEditorEngine::SelectByPropertyColoration(UWorld* InWorld)
{
	TArray<AActor*> Actors;
	GPropertyColorationActorCollector = &Actors;
	InWorld->UpdateWorldComponents( false, false );
	GPropertyColorationActorCollector = NULL;

	if ( Actors.Num() > 0 )
	{
		const FScopedTransaction Transaction( NSLOCTEXT("UnrealEd", "SelectByProperty", "Select by Property") );
		USelection* SelectedActors = GetSelectedActors();
		SelectedActors->BeginBatchSelectOperation();
		SelectedActors->Modify();
		SelectNone( false, true );
		for ( int32 ActorIndex = 0 ; ActorIndex < Actors.Num() ; ++ActorIndex )
		{
			AActor* Actor = Actors[ActorIndex];
			SelectActor( Actor, true, false );
		}
		SelectedActors->EndBatchSelectOperation();
		NoteSelectionChange();
	}
}


bool UEditorEngine::Map_Check( UWorld* InWorld, const TCHAR* Str, FOutputDevice& Ar, bool bCheckDeprecatedOnly, EMapCheckNotification::Type Notification/*= EMapCheckNotification::DisplayResults*/, bool bClearLog/*= true*/)
{
#define LOCTEXT_NAMESPACE "EditorEngine"
	const FText CheckMapLocText = NSLOCTEXT("UnrealEd", "CheckingMap", "Checking map");
	GWarn->BeginSlowTask( CheckMapLocText, false );
	const double StartTime = FPlatformTime::Seconds();

	FMessageLog MapCheckLog("MapCheck");

	if (bClearLog)
	{
		FFormatNamedArguments Arguments;
		Arguments.Add(TEXT("Name"), FText::FromString(FPackageName::GetShortName(InWorld->GetOutermost())));
		Arguments.Add(TEXT("TimeStamp"), FText::AsDateTime(FDateTime::Now()));
		FText MapCheckPageName(FText::Format(LOCTEXT("MapCheckPageName", "{Name} - {TimeStamp}"), Arguments));
		MapCheckLog.NewPage(MapCheckPageName);
	}

	TMap<FGridBounds,AActor*>	GridBoundsToActorMap;
	TMap<FGuid,AActor*>			LightGuidToActorMap;
	const int32 ProgressDenominator = InWorld->GetProgressDenominator();

	if ( !bCheckDeprecatedOnly )
	{
		// Report if any brush material references could be cleaned by running 'Clean BSP Materials'.
		const int32 NumRefrencesCleared = CleanBSPMaterials( InWorld, true, false );
		if ( NumRefrencesCleared > 0 )
		{
			FFormatNamedArguments Arguments;
			Arguments.Add(TEXT("NumReferencesCleared"), NumRefrencesCleared);
			FMessageLog("MapCheck").Warning()
				->AddToken(FTextToken::Create(FText::Format( LOCTEXT( "MapCheck_Message_CleanBSPMaterials", "Run 'Clean BSP Materials' to clear {NumReferencesCleared} unnecessary materal references" ), Arguments ) ) )
				->AddToken(FMapErrorToken::Create(FMapErrors::CleanBSPMaterials));
		}
	}

	// Check to see if any of the streaming levels have streaming levels of their own
	// Grab the world info, and loop through the streaming levels
	for (int32 LevelIndex = 0; LevelIndex < InWorld->StreamingLevels.Num(); LevelIndex++)
	{
		ULevelStreaming* LevelStreaming = InWorld->StreamingLevels[LevelIndex];
		if (LevelStreaming != NULL)
		{
			const ULevel* Level = LevelStreaming->GetLoadedLevel();
			if (Level != NULL)
			{
				// Grab the world info of the streaming level, and loop through it's streaming levels
				AWorldSettings* SubLevelWorldSettings = CastChecked<AWorldSettings>(Level->Actors[0]);
				UWorld *SubLevelWorld = CastChecked<UWorld>(Level->GetOuter());
				if (SubLevelWorld != NULL && SubLevelWorldSettings != NULL )
				{
					for (int32 SubLevelIndex=0; SubLevelIndex < SubLevelWorld->StreamingLevels.Num(); SubLevelIndex++ )
					{
						// If it has any and they aren't loaded flag a warning to the user
						ULevelStreaming* SubLevelStreaming = SubLevelWorld->StreamingLevels[SubLevelIndex];
						if (SubLevelStreaming != NULL && SubLevelStreaming->GetLoadedLevel() == NULL)
						{
							UE_LOG(LogEditorServer, Warning, TEXT("%s contains streaming level '%s' which isn't loaded."), *SubLevelWorldSettings->GetName(), *SubLevelStreaming->GetWorldAssetPackageName());
						}
					}
				}
			}
		}
	}

	// Make sure all levels in the world have a filename length less than the max limit
	// Filenames over the max limit interfere with cooking for consoles.
	const int32 MaxFilenameLen = MAX_UNREAL_FILENAME_LENGTH;
	for ( int32 LevelIndex = 0; LevelIndex < InWorld->GetNumLevels(); LevelIndex++ )
	{
		ULevel* Level = InWorld->GetLevel( LevelIndex );
		UPackage* LevelPackage = Level->GetOutermost();
		FString PackageFilename;
		if( FPackageName::DoesPackageExist( LevelPackage->GetName(), NULL, &PackageFilename ) && 
			FPaths::GetBaseFilename(PackageFilename).Len() > MaxFilenameLen )
		{
			FFormatNamedArguments Arguments;
			Arguments.Add(TEXT("Filename"), FText::FromString(FPaths::GetBaseFilename(PackageFilename)));
			Arguments.Add(TEXT("MaxFilenameLength"), MaxFilenameLen);
			FMessageLog("MapCheck").Warning()
				->AddToken(FTextToken::Create(FText::Format(LOCTEXT( "MapCheck_Message_FilenameIsTooLongForCooking", "Filename '{Filename}' is too long - this may interfere with cooking for consoles.  Unreal filenames should be no longer than {MaxFilenameLength} characters." ), Arguments ) ))
				->AddToken(FMapErrorToken::Create(FMapErrors::FilenameIsTooLongForCooking));
		}
	}

	Game_Map_Check(InWorld, Str, Ar, bCheckDeprecatedOnly);

	GWarn->StatusUpdate( 0, ProgressDenominator, CheckMapLocText );

	int32 LastUpdateCount = 0;
	int32 UpdateGranularity = ProgressDenominator / 5;
	for( FActorIterator It(InWorld); It; ++It ) 
	{
		if(It.GetProgressNumerator() >= LastUpdateCount + UpdateGranularity)
		{
			GWarn->UpdateProgress( It.GetProgressNumerator(), ProgressDenominator );
			LastUpdateCount=It.GetProgressNumerator();
		}
		
		AActor* Actor = *It;
		if(bCheckDeprecatedOnly)
		{
			Actor->CheckForDeprecated();
		}
		else
		{
			Actor->CheckForErrors();
			
			// Determine actor location and bounds, falling back to actor location property and 0 extent
			FVector Center = Actor->GetActorLocation();
			FVector Extent = FVector::ZeroVector;
			AStaticMeshActor*	StaticMeshActor		= Cast<AStaticMeshActor>(Actor);
			ASkeletalMeshActor*	SkeletalMeshActor	= Cast<ASkeletalMeshActor>(Actor);
			ALight*				LightActor			= Cast<ALight>(Actor);
			UMeshComponent*		MeshComponent		= NULL;
			if( StaticMeshActor )
			{
				MeshComponent = StaticMeshActor->GetStaticMeshComponent();
			}
			else if( SkeletalMeshActor )
			{
				MeshComponent = SkeletalMeshActor->GetSkeletalMeshComponent();
			}

			// See whether there are lights that ended up with the same component. This was possible in earlier versions of the engine.
			if( LightActor )
			{
				ULightComponent* LightComponent = LightActor->GetLightComponent();
				AActor* ExistingLightActor = LightGuidToActorMap.FindRef( LightComponent->LightGuid );
				if( ExistingLightActor )
				{
					{
						FFormatNamedArguments Arguments;
						Arguments.Add(TEXT("LightActor0"), FText::FromString(LightActor->GetName()));
						Arguments.Add(TEXT("LightActor1"), FText::FromString(ExistingLightActor->GetName()));
						FMessageLog("MapCheck").Warning()
							->AddToken(FUObjectToken::Create(LightActor))
							->AddToken(FTextToken::Create(FText::Format( LOCTEXT( "MapCheck_Message_MatchingLightGUID", "'{LightActor0}' has same light GUID as '{LightActor1}' (Duplicate and replace the orig with the new one)" ), Arguments ) ))
							->AddToken(FMapErrorToken::Create(FMapErrors::MatchingLightGUID));
					}

					{
						FFormatNamedArguments Arguments;
						Arguments.Add(TEXT("LightActor0"), FText::FromString(ExistingLightActor->GetName()));
						Arguments.Add(TEXT("LightActor1"), FText::FromString(LightActor->GetName()));
						FMessageLog("MapCheck").Warning()
							->AddToken(FUObjectToken::Create(ExistingLightActor))
							->AddToken(FTextToken::Create(FText::Format( LOCTEXT( "MapCheck_Message_MatchingLightGUID", "'{LightActor0}' has same light GUID as '{LightActor1}' (Duplicate and replace the orig with the new one)" ), Arguments ) ))
							->AddToken(FMapErrorToken::Create(FMapErrors::MatchingLightGUID));
					}
				}
				else
				{
					LightGuidToActorMap.Add( LightComponent->LightGuid, LightActor );
				}
			}
			

			// Use center of bounding box for location.
			if( MeshComponent )
			{
				Center = MeshComponent->Bounds.GetBox().GetCenter();
				Extent = MeshComponent->Bounds.GetBox().GetExtent();
			}

			// Check for two actors being in the same location.
			FGridBounds	GridBounds( Center, Extent );
			AActor*		ExistingActorInSameLocation = GridBoundsToActorMap.FindRef( GridBounds );		
			if( ExistingActorInSameLocation )
			{
				// We emit two warnings to allow easy double click selection.
//superville
// Disable same location warnings for now
//				GWarn->MapCheck_Add( MCTYPE_WARNING, Actor, *FString::Printf( LocalizeSecure( NSLOCTEXT("UnrealEd", "MapCheck_Message_ActorInSameLocation", "'`~' in same location as '`~'" ).ToString(), *Actor->GetName(), *ExistingActorInSameLocation->GetName() ) ), TEXT( "ActorInSameLocation" ) );
//				GWarn->MapCheck_Add( MCTYPE_WARNING, ExistingActorInSameLocation, *FString::Printf( LocalizeSecure( NSLOCTEXT("UnrealEd", "MapCheck_Message_ActorInSameLocation", "'`~' in same location as '`~'" ).ToString(), *ExistingActorInSameLocation->GetName(), *Actor->GetName() ) ), TEXT( "ActorInSameLocation" ) );
			}
			// We only care about placeable classes.
			else if( !Actor->GetClass()->HasAnyClassFlags( CLASS_NotPlaceable | CLASS_Abstract ) )
			{
				GridBoundsToActorMap.Add( GridBounds, Actor );
			}
		}

		Game_Map_Check_Actor(Str, Ar, bCheckDeprecatedOnly, Actor);
	}
	
	// Check for externally reference actors and add them to the map check
	PackageUsingExternalObjects(InWorld->PersistentLevel, true);

	// Add a summary of the Map Check
	const int32 ErrorCount = MapCheckLog.NumMessages( EMessageSeverity::Error );
	const int32 WarningCount = MapCheckLog.NumMessages( EMessageSeverity::Warning );
	const double CurrentTime = (FPlatformTime::Seconds() - StartTime) * 1000.0f;
	{
		FFormatNamedArguments Arguments;
		Arguments.Add(TEXT("Errors"), ErrorCount);
		Arguments.Add(TEXT("Warnings"), WarningCount - ErrorCount);
		Arguments.Add(TEXT("Time"), CurrentTime);
		FMessageLog("MapCheck").Info()
			->AddToken(FTextToken::Create(FText::Format( LOCTEXT( "MapCheck_Complete", "Map check complete: {Errors} Error(s), {Warnings} Warning(s), took {Time}ms to complete." ), Arguments ) ));
	}

	GWarn->EndSlowTask();

	if( Notification != EMapCheckNotification::DontDisplayResults )
	{
		if(bCheckDeprecatedOnly)
		{
			if(ErrorCount > 0)
			{
				MapCheckLog.Notify(LOCTEXT("MapCheckGenErrors", "Map check generated errors!"));
			}
			else if (WarningCount > 0)
			{
				MapCheckLog.Notify(LOCTEXT("MapCheckGenWarnings", "Map check generated warnings!"));
			}
		}
		else
		{
			if(Notification == EMapCheckNotification::DisplayResults)
			{
				MapCheckLog.Open(EMessageSeverity::Info, true);
			}
			else if(Notification == EMapCheckNotification::NotifyOfResults)
			{				
				if (ErrorCount > 0)
				{
					MapCheckLog.Notify(LOCTEXT("MapCheckFoundErrors", "Map Check found some errors!"));
				}
				else if (WarningCount > 0)
				{
					MapCheckLog.Notify(LOCTEXT("MapCheckFoundWarnings", "Map Check found some issues!"));
				}
				else
				{
					// Nothing to notify about.  Everything went fine!
				}
			}
		}
	}
	return true;
#undef LOCTEXT_NAMESPACE
}

bool UEditorEngine::Map_Scale( UWorld* InWorld, const TCHAR* Str, FOutputDevice& Ar )
{
	float Factor = 1.f;
	if( FParse::Value(Str,TEXT("FACTOR="),Factor) )
	{
		bool bAdjustLights=0;
		FParse::Bool( Str, TEXT("ADJUSTLIGHTS="), bAdjustLights );
		bool bScaleSprites=0;
		FParse::Bool( Str, TEXT("SCALESPRITES="), bScaleSprites );
		bool bScaleLocations=0;
		FParse::Bool( Str, TEXT("SCALELOCATIONS="), bScaleLocations );
		bool bScaleCollision=0;
		FParse::Bool( Str, TEXT("SCALECOLLISION="), bScaleCollision );

		const FScopedBusyCursor BusyCursor;

		const FScopedTransaction Transaction( NSLOCTEXT("UnrealEd", "MapScaling", "Scale") );
		const FText LocalizeScaling = NSLOCTEXT("UnrealEd", "Scaling", "Scaling");
		GWarn->BeginSlowTask( LocalizeScaling, true );

		NoteActorMovement();
		const int32 ProgressDenominator = InWorld->GetProgressDenominator();

		// Fire ULevel::LevelDirtiedEvent when falling out of scope.
		FScopedLevelDirtied		LevelDirtyCallback;

		int32 Progress = 0;
		for ( FSelectionIterator It( GetSelectedActorIterator() ) ; It ; ++It )
		{
			AActor* Actor = static_cast<AActor*>( *It );
			checkSlow( Actor->IsA(AActor::StaticClass()) );

			GWarn->StatusUpdate( Progress++, GetSelectedActors()->Num(), LocalizeScaling );
			Actor->PreEditChange(NULL);
			Actor->Modify();

			LevelDirtyCallback.Request();

			ABrush* Brush = Cast< ABrush >( Actor );
			if( Brush )
			{
				for( int32 poly = 0 ; poly < Brush->Brush->Polys->Element.Num() ; poly++ )
				{
					FPoly* Poly = &(Brush->Brush->Polys->Element[poly]);

					Poly->TextureU /= Factor;
					Poly->TextureV /= Factor;
					Poly->Base = ((Poly->Base - Brush->GetPivotOffset()) * Factor) + Brush->GetPivotOffset();

					for( int32 vtx = 0 ; vtx < Poly->Vertices.Num() ; vtx++ )
					{
						Poly->Vertices[vtx] = ((Poly->Vertices[vtx] - Brush->GetPivotOffset()) * Factor) + Brush->GetPivotOffset();
					}

					Poly->CalcNormal();
				}

				Brush->Brush->BuildBound();
			}
			else if( Actor->GetRootComponent() != NULL )
			{
				Actor->GetRootComponent()->SetRelativeScale3D( Actor->GetRootComponent()->RelativeScale3D * Factor );
			}

			if( bScaleLocations )
			{
				FVector ScaledLocation = Actor->GetActorLocation();
				ScaledLocation.X *= Factor;
				ScaledLocation.Y *= Factor;
				ScaledLocation.Z *= Factor;
				Actor->SetActorLocation(ScaledLocation, false);
			}

			Actor->PostEditChange();
		}
		GWarn->EndSlowTask();
	}
	else
	{
		UE_SUPPRESS(LogExec, Warning, Ar.Log(*NSLOCTEXT("UnrealEd", "MissingScaleFactor", "Missing scale factor").ToString()));
	}

	return true;
}

bool UEditorEngine::Map_Setbrush( UWorld* InWorld, const TCHAR* Str, FOutputDevice& Ar )
{
	const FScopedTransaction Transaction( NSLOCTEXT("UnrealEd", "SetBrushProperties", "Set Brush Properties") );

	uint16 PropertiesMask = 0;

	int32 BrushType = 0;
	if (FParse::Value(Str,TEXT("BRUSHTYPE="),BrushType))	PropertiesMask |= MSB_BrushType;

	uint16 BrushColor = 0;
	if (FParse::Value(Str,TEXT("COLOR="),BrushColor))		PropertiesMask |= MSB_BrushColor;

	FName GroupName = NAME_None;
	if (FParse::Value(Str,TEXT("GROUP="),GroupName))		PropertiesMask |= MSB_Group;

	int32 SetFlags = 0;
	if (FParse::Value(Str,TEXT("SETFLAGS="),SetFlags))		PropertiesMask |= MSB_PolyFlags;

	int32 ClearFlags = 0;
	if (FParse::Value(Str,TEXT("CLEARFLAGS="),ClearFlags))	PropertiesMask |= MSB_PolyFlags;

	MapSetBrush( InWorld,
				static_cast<EMapSetBrushFlags>( PropertiesMask ),
				 BrushColor,
				 GroupName,
				 SetFlags,
				 ClearFlags,
				 BrushType,
				 0 // Draw type
				 );

	RedrawLevelEditingViewports();
	RebuildAlteredBSP(); // Update the Bsp of any levels containing a modified brush

	return true;
}

//////////////////////////////////////////////////////////////////////////////////////////////////////////////

namespace {
	/** Implements texmult and texpan*/
	static void ScaleTexCoords(UWorld* InWorld, const TCHAR* Str)
	{
		// Ensure each polygon has unique texture vector indices.
		for ( TSelectedSurfaceIterator<> It(InWorld) ; It ; ++It )
		{
			FBspSurf* Surf = *It;
			UModel* Model = It.GetModel();
			Model->Modify();
			const FVector TextureU( Model->Vectors[Surf->vTextureU] );
			const FVector TextureV( Model->Vectors[Surf->vTextureV] );
			Surf->vTextureU = Model->Vectors.Add(TextureU);
			Surf->vTextureV = Model->Vectors.Add(TextureV);
		}

		float UU,UV,VU,VV;
		UU=1.0; FParse::Value(Str,TEXT("UU="),UU);
		UV=0.0; FParse::Value(Str,TEXT("UV="),UV);
		VU=0.0; FParse::Value(Str,TEXT("VU="),VU);
		VV=1.0; FParse::Value(Str,TEXT("VV="),VV);

		for( FConstLevelIterator Iterator = InWorld->GetLevelIterator(); Iterator; ++Iterator )
		{
			UModel* Model = (*Iterator)->Model;
			Model->Modify();
			GEditor->polyTexScale( Model, UU, UV, VU, VV, !!Word2 );
		}
	}
} // namespace

void UEditorEngine::ExecuteCommandForAllLevelModels( UWorld* InWorld, FSelectCommand InSelectCommand, const FText& TransDesription )
{
	const FScopedTransaction Transaction( TransDesription );
	for( FConstLevelIterator Iterator = InWorld->GetLevelIterator(); Iterator; ++Iterator )
	{
		UModel* Model = (*Iterator)->Model;
		InSelectCommand.ExecuteIfBound( Model );
	}
	USelection::SelectionChangedEvent.Broadcast(NULL);
}

void UEditorEngine::ExecuteCommandForAllLevelModels( UWorld* InWorld, FSelectInWorldCommand InSelectCommand, const FText& TransDesription )
{
	const FScopedTransaction Transaction( TransDesription );
	for( FConstLevelIterator Iterator = InWorld->GetLevelIterator(); Iterator; ++Iterator )
	{
		UModel* Model = (*Iterator)->Model;
		InSelectCommand.ExecuteIfBound( InWorld, Model );
	}
	USelection::SelectionChangedEvent.Broadcast(NULL);
}

void UEditorEngine::FlagModifyAllSelectedSurfacesInLevels( UWorld* InWorld )
{
	for( FConstLevelIterator Iterator = InWorld->GetLevelIterator(); Iterator; ++Iterator )
	{
		UModel* Model = (*Iterator)->Model;
		Model->ModifySelectedSurfs( true );
	}
}

bool UEditorEngine::Exec_Poly( UWorld* InWorld, const TCHAR* Str, FOutputDevice& Ar )
{
	if( FParse::Command(&Str,TEXT("SELECT")) ) // POLY SELECT [ALL/NONE/INVERSE] FROM [LEVEL/SOLID/GROUP/ITEM/ADJACENT/MATCHING]
	{		
		FCString::Sprintf( TempStr, TEXT("POLY SELECT %s"), Str );
		if( FParse::Command(&Str,TEXT("NONE")) )
		{
			return Exec( InWorld, TEXT("SELECT NONE") );
		}
		else if( FParse::Command(&Str,TEXT("ALL")) )
		{
			const FScopedTransaction Transaction( NSLOCTEXT("UnrealEd", "SelectAll", "Select All") );
			GetSelectedActors()->Modify();
			SelectNone( false, true );
			
			for( FConstLevelIterator Iterator = InWorld->GetLevelIterator(); Iterator; ++Iterator )
			{
				UModel* Model = (*Iterator)->Model;
				polySelectAll( Model );
			}
			NoteSelectionChange();
			return true;
		}
		else if( FParse::Command(&Str,TEXT("REVERSE")) )
		{
			FSelectCommand SelectCommand = FSelectCommand::CreateUObject(this, &UEditorEngine::polySelectReverse);
			ExecuteCommandForAllLevelModels( InWorld, SelectCommand, NSLOCTEXT("UnrealEd", "ReverseSelection", "Reverse Selection") );
			return true;
		}
		else if( FParse::Command(&Str,TEXT("MATCHING")) )
		{
			if (FParse::Command(&Str,TEXT("GROUPS")))
			{				
				FSelectCommand SelectCommand = FSelectCommand::CreateUObject(this, &UEditorEngine::polySelectMatchingGroups);
				ExecuteCommandForAllLevelModels( InWorld, SelectCommand, NSLOCTEXT("UnrealEd", "SelectMatchingGroups", "Selet Matching Groups") );
			}
			else if (FParse::Command(&Str,TEXT("ITEMS")))
			{
				FSelectCommand SelectCommand = FSelectCommand::CreateUObject(this, &UEditorEngine::polySelectMatchingItems);
				ExecuteCommandForAllLevelModels( InWorld, SelectCommand, NSLOCTEXT("UnrealEd", "SelectMatchingItems", "Select Matching Items") );				
			}
			else if (FParse::Command(&Str,TEXT("BRUSH")))
			{
				FSelectCommand SelectCommand = FSelectCommand::CreateUObject(this, &UEditorEngine::polySelectMatchingBrush);
				ExecuteCommandForAllLevelModels( InWorld, SelectCommand, NSLOCTEXT("UnrealEd", "SelectMatchingBrush", "Select Matching Brush") );					
			}
			else if (FParse::Command(&Str,TEXT("TEXTURE")))
			{
				polySelectMatchingMaterial( InWorld, false );
				USelection::SelectionChangedEvent.Broadcast(NULL);
			}
			else if (FParse::Command(&Str,TEXT("RESOLUTION")))
			{
				if (FParse::Command(&Str,TEXT("CURRENT")))
				{
					polySelectMatchingResolution(InWorld, true);
				}
				else
				{
					polySelectMatchingResolution(InWorld, false);
				}
				USelection::SelectionChangedEvent.Broadcast(NULL);
			}
			
			return true;
		}
		else if( FParse::Command(&Str,TEXT("ADJACENT")) )
		{
			if (FParse::Command(&Str,TEXT("ALL")))
			{
				FSelectCommand SelectCommand = FSelectCommand::CreateUObject(this, &UEditorEngine::polySelectMatchingBrush);
				ExecuteCommandForAllLevelModels( InWorld, SelectCommand, NSLOCTEXT("UnrealEd", "SelectAllAdjacent", "Select All Adjacent") );
			}
			if (FParse::Command(&Str,TEXT("COPLANARS")))
			{
				FSelectInWorldCommand SelectCommand = FSelectInWorldCommand::CreateUObject(this, &UEditorEngine::polySelectCoplanars);
				ExecuteCommandForAllLevelModels( InWorld, SelectCommand, NSLOCTEXT("UnrealEd", "SelectAdjacentCoplanars", "Select Adjacent Coplanars") );
			}
			else if (FParse::Command(&Str,TEXT("WALLS")))
			{
				FSelectInWorldCommand SelectCommand = FSelectInWorldCommand::CreateUObject(this, &UEditorEngine::polySelectAdjacentWalls);
				ExecuteCommandForAllLevelModels( InWorld, SelectCommand, NSLOCTEXT("UnrealEd", "SelectAdjacentWalls", "Select Adjacent Walls") );
			}
			else if (FParse::Command(&Str,TEXT("FLOORS")))
			{
				FSelectInWorldCommand SelectCommand = FSelectInWorldCommand::CreateUObject(this, &UEditorEngine::polySelectAdjacentFloors);
				ExecuteCommandForAllLevelModels( InWorld, SelectCommand, NSLOCTEXT("UnrealEd", "SelectAdjacentFloors", "Select Adjacent Floors") );
			}
			else if (FParse::Command(&Str,TEXT("CEILINGS")))
			{
				FSelectInWorldCommand SelectCommand = FSelectInWorldCommand::CreateUObject(this, &UEditorEngine::polySelectAdjacentFloors);
				ExecuteCommandForAllLevelModels( InWorld, SelectCommand, NSLOCTEXT("UnrealEd", "SelectAdjacentCeilings", "Select Adjacent Ceilings") );
			}
			else if (FParse::Command(&Str,TEXT("SLANTS")))
			{
				FSelectInWorldCommand SelectCommand = FSelectInWorldCommand::CreateUObject(this, &UEditorEngine::polySelectAdjacentSlants);
				ExecuteCommandForAllLevelModels( InWorld, SelectCommand, NSLOCTEXT("UnrealEd", "SelectAdjacentSlants", "Select Adjacent Slants") );
			}			
			return true;
		}
		else if( FParse::Command(&Str,TEXT("MEMORY")) )
		{			
			
			if (FParse::Command(&Str,TEXT("SET")))
			{
				FSelectCommand SelectCommand = FSelectCommand::CreateUObject(this, &UEditorEngine::polyMemorizeSet);
				ExecuteCommandForAllLevelModels( InWorld, SelectCommand, NSLOCTEXT("UnrealEd", "MemorizeSelectionSet", "Memorize Selection Set") );
			}
			else if (FParse::Command(&Str,TEXT("RECALL")))
			{
				FSelectCommand SelectCommand = FSelectCommand::CreateUObject(this, &UEditorEngine::polyRememberSet);
				ExecuteCommandForAllLevelModels( InWorld, SelectCommand, NSLOCTEXT("UnrealEd", "RememberSelectionSet", "Recall Selection Set") );
			}
			else if (FParse::Command(&Str,TEXT("UNION")))
			{
				FSelectCommand SelectCommand = FSelectCommand::CreateUObject(this, &UEditorEngine::polyUnionSet);
				ExecuteCommandForAllLevelModels( InWorld, SelectCommand, NSLOCTEXT("UnrealEd", "UnionSelectionSet", "Union Selection Set") );
			}
			else if (FParse::Command(&Str,TEXT("INTERSECT")))
			{
				FSelectCommand SelectCommand = FSelectCommand::CreateUObject(this, &UEditorEngine::polyIntersectSet);
				ExecuteCommandForAllLevelModels( InWorld, SelectCommand, NSLOCTEXT("UnrealEd", "IntersectSelectionSet", "Intersect Selection Set") );
			}
			else if (FParse::Command(&Str,TEXT("XOR")))
			{
				FSelectCommand SelectCommand = FSelectCommand::CreateUObject(this, &UEditorEngine::polyXorSet);
				ExecuteCommandForAllLevelModels( InWorld, SelectCommand, NSLOCTEXT("UnrealEd", "XorSelectionSet", "XOR Selection Set") );
			}
			return true;
		}
		else if( FParse::Command(&Str,TEXT("ZONE")) )
		{
			FSelectCommand SelectCommand = FSelectCommand::CreateUObject(this, &UEditorEngine::polySelectZone);
			ExecuteCommandForAllLevelModels( InWorld, SelectCommand, NSLOCTEXT("UnrealEd", "SelectZone", "Select Zone") );			
			return true;
		}
		RedrawLevelEditingViewports();
	}
	else if( FParse::Command(&Str,TEXT("DEFAULT")) ) // POLY DEFAULT <variable>=<value>...
	{
		//CurrentMaterial=NULL;
		//ParseObject<UMaterial>(Str,TEXT("TEXTURE="),CurrentMaterial,ANY_PACKAGE);
		return true;
	}
	else if( FParse::Command(&Str,TEXT("SETMATERIAL")) )
	{
		bool bModelDirtied = false;
		{
			const FScopedTransaction Transaction( NSLOCTEXT("UnrealEd", "PolySetMaterial", "Set Material") );
			FlagModifyAllSelectedSurfacesInLevels( InWorld );

			UMaterialInterface* SelectedMaterialInstance = GetSelectedObjects()->GetTop<UMaterialInterface>();

			for ( TSelectedSurfaceIterator<> It(InWorld) ; It ; ++It )
			{
				UModel* Model = It.GetModel();
				const int32 SurfaceIndex = It.GetSurfaceIndex();

				Model->Surfs[SurfaceIndex].Material = SelectedMaterialInstance;
				const bool bUpdateTexCoords = false;
				const bool bOnlyRefreshSurfaceMaterials = true;
				polyUpdateMaster(Model, SurfaceIndex, bUpdateTexCoords, bOnlyRefreshSurfaceMaterials);
				Model->MarkPackageDirty();

				bModelDirtied = true;
			}
		}
		RedrawLevelEditingViewports();
		if ( bModelDirtied )
		{
			ULevel::LevelDirtiedEvent.Broadcast();
		}
		return true;
	}
	else if( FParse::Command(&Str,TEXT("SET")) ) // POLY SET <variable>=<value>...
	{
		{
			const FScopedTransaction Transaction( NSLOCTEXT("UnrealEd", "PolySetTexture", "Set Texture") );
			FlagModifyAllSelectedSurfacesInLevels( InWorld );
			uint64 Ptr;
			if( !FParse::Value(Str,TEXT("TEXTURE="),Ptr) )
			{
				Ptr = 0;
			}

			UMaterialInterface*	Material = (UMaterialInterface*)Ptr;
			if( Material )
			{
				for ( TSelectedSurfaceIterator<> It(InWorld) ; It ; ++It )
				{
					const int32 SurfaceIndex = It.GetSurfaceIndex();
					It.GetModel()->Surfs[SurfaceIndex].Material = Material;
					const bool bUpdateTexCoords = false;
					const bool bOnlyRefreshSurfaceMaterials = true;
					polyUpdateMaster(It.GetModel(), SurfaceIndex, bUpdateTexCoords, bOnlyRefreshSurfaceMaterials);
				}
			}

			int32 SetBits = 0;
			int32 ClearBits = 0;

			FParse::Value(Str,TEXT("SETFLAGS="),SetBits);
			FParse::Value(Str,TEXT("CLEARFLAGS="),ClearBits);

			// Update selected polys' flags.
			if ( SetBits != 0 || ClearBits != 0 )
			{
				for( FConstLevelIterator Iterator = InWorld->GetLevelIterator(); Iterator; ++Iterator )
				{
					UModel* Model = (*Iterator)->Model;
					polySetAndClearPolyFlags( Model,SetBits,ClearBits,1,1 );
				}
			}
		}
		RedrawLevelEditingViewports();
		ULevel::LevelDirtiedEvent.Broadcast();
		return true;
	}
	else if( FParse::Command(&Str,TEXT("TEXSCALE")) ) // POLY TEXSCALE [U=..] [V=..] [UV=..] [VU=..]
	{
		{
			const FScopedTransaction Transaction( NSLOCTEXT("UnrealEd", "PolySetTexscale", "Set Texscale") );

			FlagModifyAllSelectedSurfacesInLevels( InWorld );

			Word2 = 1; // Scale absolute
			if( FParse::Command(&Str,TEXT("RELATIVE")) )
			{
				Word2=0;
			}
			ScaleTexCoords( InWorld, Str );
		}
		RedrawLevelEditingViewports();
		ULevel::LevelDirtiedEvent.Broadcast();
		return true;
	}
	else if( FParse::Command(&Str,TEXT("TEXMULT")) ) // POLY TEXMULT [U=..] [V=..]
	{
		{
			const FScopedTransaction Transaction( NSLOCTEXT("UnrealEd", "PolySetTexmult", "Set Texmult") );
			FlagModifyAllSelectedSurfacesInLevels( InWorld );
			Word2 = 0; // Scale relative;
			ScaleTexCoords( InWorld, Str );
		}
		RedrawLevelEditingViewports();
		ULevel::LevelDirtiedEvent.Broadcast();
		return true;
	}
	else if( FParse::Command(&Str,TEXT("TEXPAN")) ) // POLY TEXPAN [RESET] [U=..] [V=..]
	{
		{
			const FScopedTransaction Transaction( NSLOCTEXT("UnrealEd", "PolySetTexpan", "Set Texpan") );
			FlagModifyAllSelectedSurfacesInLevels( InWorld );

			// Ensure each polygon has a unique base point index.
			for ( TSelectedSurfaceIterator<> It(InWorld) ; It ; ++It )
			{
				FBspSurf* Surf = *It;
				UModel* Model = It.GetModel();
				Model->Modify();
				const FVector Base( Model->Points[Surf->pBase] );
				Surf->pBase = Model->Points.Add(Base);
			}

			if( FParse::Command (&Str,TEXT("RESET")) )
			{
				for( FConstLevelIterator Iterator = InWorld->GetLevelIterator(); Iterator; ++Iterator )
				{
					UModel* Model = (*Iterator)->Model;
					Model->Modify();
					polyTexPan( Model, 0, 0, 1 );
				}
			}

			int32 PanU = 0; FParse::Value(Str,TEXT("U="),PanU);
			int32 PanV = 0; FParse::Value(Str,TEXT("V="),PanV);
			for( FConstLevelIterator Iterator = InWorld->GetLevelIterator(); Iterator; ++Iterator )
			{
				UModel* Model = (*Iterator)->Model;
				Model->Modify();
				polyTexPan( Model, PanU, PanV, 0 );
			}
		}

		RedrawLevelEditingViewports();
		ULevel::LevelDirtiedEvent.Broadcast();
		return true;
	}

	return false;
}

bool UEditorEngine::Exec_Obj( const TCHAR* Str, FOutputDevice& Ar )
{
	if( FParse::Command(&Str,TEXT("EXPORT")) )//oldver
	{
		FName Package=NAME_None;
		UClass* Type;
		UObject* Res;
		FParse::Value( Str, TEXT("PACKAGE="), Package );
		if
		(	ParseObject<UClass>( Str, TEXT("TYPE="), Type, ANY_PACKAGE )
		&&	FParse::Value( Str, TEXT("FILE="), TempFname, 256 )
		&&	ParseObject( Str, TEXT("NAME="), Type, Res, ANY_PACKAGE ) )
		{
			for( FObjectIterator It; It; ++It )
				It->UnMark(EObjectMark(OBJECTMARK_TagImp | OBJECTMARK_TagExp));
			UExporter* Exporter = UExporter::FindExporter( Res, *FPaths::GetExtension(TempFname) );
			if( Exporter )
			{
				Exporter->ParseParms( Str );
				UExporter::ExportToFile( Res, Exporter, TempFname, 0 );
			}
		}
		else
		{
			UE_SUPPRESS(LogExec, Warning, Ar.Log(TEXT("Missing file, name, or type") ));
		}
		return true;
	}
	else if( FParse::Command( &Str, TEXT( "SavePackage" ) ) )
	{
		UPackage* Pkg;
		bool bWasSuccessful = true;

		if( FParse::Value( Str, TEXT( "FILE=" ), TempFname, 256 ) && ParseObject<UPackage>( Str, TEXT( "Package=" ), Pkg, NULL ) )
		{
			if ( GUnrealEd == NULL || Pkg == NULL || !GUnrealEd->CanSavePackage(Pkg) )
			{
				return false;
			}

			const FScopedBusyCursor BusyCursor;

			bool bSilent = false;
			bool bAutosaving = false;
			bool bKeepDirty = false;
			FParse::Bool( Str, TEXT( "SILENT=" ), bSilent );
			FParse::Bool( Str, TEXT( "AUTOSAVING=" ), bAutosaving );
			FParse::Bool( Str, TEXT( "KEEPDIRTY=" ), bKeepDirty );

			// Save the package.
			const bool bIsMapPackage = UWorld::FindWorldInPackage(Pkg) != nullptr;
			const FText SavingPackageText = (bIsMapPackage) 
				? FText::Format(NSLOCTEXT("UnrealEd", "SavingMapf", "Saving map {0}"), FText::FromString(Pkg->GetName()))
				: FText::Format(NSLOCTEXT("UnrealEd", "SavingAssetf", "Saving asset {0}"), FText::FromString(Pkg->GetName()));

			FScopedSlowTask SlowTask(100, SavingPackageText, !bSilent);

			uint32 SaveFlags = bAutosaving ? SAVE_FromAutosave : SAVE_None;
			if ( bKeepDirty )
			{
				SaveFlags |= SAVE_KeepDirty;
			}

			const bool bWarnOfLongFilename = !bAutosaving;
			bWasSuccessful = this->SavePackage( Pkg, NULL, RF_Standalone, TempFname, &Ar, NULL, false, bWarnOfLongFilename, SaveFlags );
		}
		else
		{
			UE_SUPPRESS(LogExec, Warning, Ar.Log( TEXT("Missing filename") ) );
		}

		return bWasSuccessful;
	}
	else if( FParse::Command(&Str,TEXT("Rename")) )
	{
		UObject* Object=NULL;
		UObject* OldPackage=NULL, *OldGroup=NULL;
		FString NewName, NewGroup, NewPackage;
		ParseObject<UObject>( Str, TEXT("OLDPACKAGE="), OldPackage, NULL );
		ParseObject<UObject>( Str, TEXT("OLDGROUP="), OldGroup, OldPackage );
		Cast<UPackage>(OldPackage)->SetDirtyFlag(true);
		if( OldGroup )
		{
			OldPackage = OldGroup;
		}
		ParseObject<UObject>( Str, TEXT("OLDNAME="), Object, OldPackage );
		FParse::Value( Str, TEXT("NEWPACKAGE="), NewPackage );
		UPackage* Pkg = CreatePackage(NULL,*NewPackage);
		Pkg->SetDirtyFlag(true);
		if( FParse::Value(Str,TEXT("NEWGROUP="),NewGroup) && FCString::Stricmp(*NewGroup,TEXT("None"))!= 0)
		{
			Pkg = CreatePackage( Pkg, *NewGroup );
		}
		FParse::Value( Str, TEXT("NEWNAME="), NewName );
		if( Object )
		{
			Object->Rename( *NewName, Pkg );
			Object->SetFlags(RF_Public|RF_Standalone);
		}

		return true;
	}

	return false;

}


AActor* UEditorEngine::SelectNamedActor(const TCHAR* TargetActorName)
{
	AActor* Actor = FindObject<AActor>( ANY_PACKAGE, TargetActorName, false );
	if( Actor && !Actor->IsA(AWorldSettings::StaticClass()) )
	{
		SelectActor( Actor, true, true );
		return Actor;
	}
	return NULL;
}


/** 
 * Handy util to tell us if Obj is 'within' a ULevel.
 * 
 * @return Returns whether or not an object is 'within' a ULevel.
 */
static bool IsInALevel(UObject* Obj)
{
	UObject* Outer = Obj->GetOuter();

	// Keep looping while we walk up Outer chain.
	while(Outer)
	{
		if(Outer->IsA(ULevel::StaticClass()))
		{
			return true;
		}

		Outer = Outer->GetOuter();
	}

	return false;
}


void UEditorEngine::MoveViewportCamerasToActor(AActor& Actor,  bool bActiveViewportOnly)
{
	// Pack the provided actor into a array and call the more robust version of this function.
	TArray<AActor*> Actors;

	Actors.Add( &Actor );

	MoveViewportCamerasToActor( Actors, TArray<UPrimitiveComponent*>(), bActiveViewportOnly );
}

void UEditorEngine::MoveViewportCamerasToActor(const TArray<AActor*> &Actors, bool bActiveViewportOnly)
{
	MoveViewportCamerasToActor( Actors, TArray<UPrimitiveComponent*>(), bActiveViewportOnly );
}

void UEditorEngine::MoveViewportCamerasToActor(const TArray<AActor*> &Actors, const TArray<UPrimitiveComponent*>& Components, bool bActiveViewportOnly)
{
	if( Actors.Num() == 0 && Components.Num() == 0 )
	{
		return;
	}

	// If the first actor is a documentation actor open his document link
	if (Actors.Num() == 1)
	{
		ADocumentationActor* DocActor = Cast<ADocumentationActor>(Actors[0]);
		if (DocActor != nullptr)
		{
			DocActor->OpenDocumentLink();
		}
	}

	struct ComponentTypeMatcher
	{
		ComponentTypeMatcher(UPrimitiveComponent* InComponentToMatch)
			: ComponentToMatch(InComponentToMatch)
		{}

		bool operator()(const UClass* ComponentClass) const
		{
			return ComponentToMatch->IsA(ComponentClass);
		}

		UPrimitiveComponent* ComponentToMatch;
	};

	TArray<AActor*> InvisLevelActors;

	TArray<UClass*> PrimitiveComponentTypesToIgnore;
	PrimitiveComponentTypesToIgnore.Add( UShapeComponent::StaticClass() );
	PrimitiveComponentTypesToIgnore.Add( UNavLinkRenderingComponent::StaticClass() );
	PrimitiveComponentTypesToIgnore.Add( UDrawFrustumComponent::StaticClass() );
	// Create a bounding volume of all of the selected actors.
	FBox BoundingBox( 0 );

	if( Components.Num() > 0 )
	{
		// First look at components
		for(UPrimitiveComponent* PrimitiveComponent : Components)
		{
			if(PrimitiveComponent)
			{
				if(!FLevelUtils::IsLevelVisible(PrimitiveComponent->GetComponentLevel()))
				{
					continue;
				}

				// Some components can have huge bounds but are not visible.  Ignore these components unless it is the only component on the actor 
				const bool bIgnore = Components.Num() > 1 && PrimitiveComponentTypesToIgnore.IndexOfByPredicate(ComponentTypeMatcher(PrimitiveComponent)) != INDEX_NONE;

				if(!bIgnore && PrimitiveComponent->IsRegistered())
				{
					BoundingBox += PrimitiveComponent->Bounds.GetBox();
				}

			}
		}
	}
	else 
	{
		for(int32 ActorIdx = 0; ActorIdx < Actors.Num(); ActorIdx++)
		{
			AActor* Actor = Actors[ActorIdx];

			if(Actor)
			{

				// Don't allow moving the viewport cameras to actors in invisible levels
				if(!FLevelUtils::IsLevelVisible(Actor->GetLevel()))
				{
					InvisLevelActors.Add(Actor);
					continue;
				}

				const bool bActorIsEmitter = (Cast<AEmitter>(Actor) != NULL);

				if(bActorIsEmitter && bCustomCameraAlignEmitter)
				{
					const FVector DefaultExtent(CustomCameraAlignEmitterDistance, CustomCameraAlignEmitterDistance, CustomCameraAlignEmitterDistance);
					const FBox DefaultSizeBox(Actor->GetActorLocation() - DefaultExtent, Actor->GetActorLocation() + DefaultExtent);
					BoundingBox += DefaultSizeBox;
				}
				else
				{
					TInlineComponentArray<UPrimitiveComponent*> PrimitiveComponents(Actor);

					for(int32 ComponentIndex = 0; ComponentIndex < PrimitiveComponents.Num(); ++ComponentIndex)
					{
						UPrimitiveComponent* PrimitiveComponent = PrimitiveComponents[ComponentIndex];

						if(PrimitiveComponent->IsRegistered())
						{

							// Some components can have huge bounds but are not visible.  Ignore these components unless it is the only component on the actor 
							const bool bIgnore = PrimitiveComponents.Num() > 1 && PrimitiveComponentTypesToIgnore.IndexOfByPredicate(ComponentTypeMatcher(PrimitiveComponent)) != INDEX_NONE;

							if(!bIgnore)
							{
								BoundingBox += PrimitiveComponent->Bounds.GetBox();
							}
						}
					}

					if(Actor->IsA<ABrush>() && GLevelEditorModeTools().IsModeActive(FBuiltinEditorModes::EM_Geometry))
					{
						FEdModeGeometry* GeometryMode = GLevelEditorModeTools().GetActiveModeTyped<FEdModeGeometry>(FBuiltinEditorModes::EM_Geometry);

						TArray<FGeomVertex*> SelectedVertices;
						TArray<FGeomPoly*> SelectedPolys;
						TArray<FGeomEdge*> SelectedEdges;

						GeometryMode->GetSelectedVertices(SelectedVertices);
						GeometryMode->GetSelectedPolygons(SelectedPolys);
						GeometryMode->GetSelectedEdges(SelectedEdges);

						if(SelectedVertices.Num() + SelectedPolys.Num() + SelectedEdges.Num() > 0)
						{
							BoundingBox.Init();

							for(FGeomVertex* Vertex : SelectedVertices)
							{
								BoundingBox += Vertex->GetWidgetLocation();
							}

							for(FGeomPoly* Poly : SelectedPolys)
							{
								BoundingBox += Poly->GetWidgetLocation();
							}

							for(FGeomEdge* Edge : SelectedEdges)
							{
								BoundingBox += Edge->GetWidgetLocation();
							}

							// Zoom out a little bit so you can see the selection
							BoundingBox = BoundingBox.ExpandBy(25);
						}
					}
				}
			}
		}
	}

	MoveViewportCamerasToBox(BoundingBox, bActiveViewportOnly);

	// Warn the user with a suppressable dialog if they attempted to zoom to actors that are in an invisible level
	if ( InvisLevelActors.Num() > 0 )
	{
		FString InvisLevelActorString;
		for ( TArray<AActor*>::TConstIterator InvisLevelActorIter( InvisLevelActors ); InvisLevelActorIter; ++InvisLevelActorIter )
		{
			const AActor* CurActor = *InvisLevelActorIter;
			InvisLevelActorString += FString::Printf( TEXT("%s\n"), *CurActor->GetName() );
		}
		const FText WarningMessage = FText::Format( NSLOCTEXT("UnrealEd", "MoveCameraToInvisLevelActor_Message", "Attempted to move camera to actors whose levels are currently not visible:\n{0}"), FText::FromString(InvisLevelActorString) );

		FSuppressableWarningDialog::FSetupInfo Info( WarningMessage, NSLOCTEXT("UnrealEd", "MoveCameraToInvisLevelActor_Title", "Hidden Actors"), TEXT("MoveViewportCamerasToActorsInInvisLevel") );
		Info.ConfirmText = NSLOCTEXT("UnrealEd", "InvalidMoveCommand", "Close");

		FSuppressableWarningDialog InvisLevelActorWarning( Info );
		InvisLevelActorWarning.ShowModal();
	}

	// Notify 'focus on actors' delegate
	FEditorDelegates::OnFocusViewportOnActors.Broadcast(Actors);
}

void UEditorEngine::MoveViewportCamerasToComponent(USceneComponent* Component, bool bActiveViewportOnly)
{
	if (Component != nullptr)
	{
		if (FLevelUtils::IsLevelVisible(Component->GetComponentLevel()) && Component->IsRegistered())
		{
			FBox Box = Component->Bounds.GetBox();
			FVector Center;
			FVector Extents;
			Box.GetCenterAndExtents(Center, Extents);

			// Apply a minimum size to the extents of the component's box to avoid the camera's zooming too close to small or zero-sized components
			if (Extents.SizeSquared() < EditorEngineDefs::MinComponentBoundsForZoom * EditorEngineDefs::MinComponentBoundsForZoom)
			{
				FVector NewExtents(EditorEngineDefs::MinComponentBoundsForZoom, SMALL_NUMBER, SMALL_NUMBER);
				Box = FBox(Center - NewExtents, Center + NewExtents);
			}

			MoveViewportCamerasToBox(Box, bActiveViewportOnly);
		}
	}
}

/** 
 * Snaps an actor in a direction.  Optionally will align with the trace normal.
 * @param InActor			Actor to move to the floor.
 * @param InAlign			Whether or not to rotate the actor to align with the trace normal.
 * @param InUseLineTrace	Whether or not to only trace with a line through the world.
 * @param InUseBounds		Whether or not to base the line trace off of the bounds.
 * @param InUsePivot		Whether or not to use the pivot position.
 * @param InDestination		The destination actor we want to move this actor to, NULL assumes we just want to go towards the floor
 * @return					Whether or not the actor was moved.
 */
bool UEditorEngine::SnapObjectTo( FActorOrComponent Object, const bool InAlign, const bool InUseLineTrace, const bool InUseBounds, const bool InUsePivot, FActorOrComponent InDestination )
{
	if ( !Object.IsValid() || Object == InDestination )	// Early out
	{
		return false;
	}


	FVector	StartLocation = Object.GetWorldLocation();
	FVector	LocationOffset = FVector::ZeroVector;
	FVector	Extent = FVector::ZeroVector;
	ABrush* Brush = Cast< ABrush >( Object.Actor );
	bool UseLineTrace = Brush ? true: InUseLineTrace;
	bool UseBounds = Brush ? true: InUseBounds;

	if( UseLineTrace && UseBounds )
	{
		if (InUsePivot)
		{
			// Will do a line trace from the pivot location.
			StartLocation = GetPivotLocation();
		}
		else
		{
			// Will do a line trace from the center bottom of the bounds through the world. Will begin at the bottom center of the component's bounds.
			StartLocation = Object.GetBounds().Origin;
			StartLocation.Z -= Object.GetBounds().BoxExtent.Z;
		}

		// Forces a line trace.
		Extent = FVector::ZeroVector;
		LocationOffset = StartLocation - Object.GetWorldLocation();
	}
	else if( UseLineTrace )
	{
		// This will be false if multiple objects are selected. In that case the actor's position should be used so all the objects do not go to the same point.
		if( InUsePivot && !InDestination.IsValid() )	// @todo: If the destination actor is part of the selection tho, we can't use the pivot! (remove check if not)
		{
			StartLocation = GetPivotLocation();
		}
		else
		{
			StartLocation = Object.GetWorldLocation();
		}

		// Forces a line trace.
		Extent = FVector::ZeroVector;
		LocationOffset = StartLocation - Object.GetWorldLocation();
	}
	else 
	{
		StartLocation = Object.GetBounds().Origin;

		Extent = Object.GetBounds().BoxExtent;
		LocationOffset = StartLocation - Object.GetWorldLocation();
	}


	FVector Direction = FVector(0.f,0.f,-1.f);
	if ( InDestination.IsValid() )	// If a destination actor was specified, work out the direction
	{
		FVector	EndLocation = InDestination.GetWorldLocation();

		// Code here assumes you want to same type of end point as the start point used, comment out to just use the destination actors origin!
		if( UseLineTrace && UseBounds )
		{
			EndLocation = InDestination.GetBounds().Origin;
			EndLocation.Z -= InDestination.GetBounds().BoxExtent.Z;
		}
		else if( UseLineTrace )
		{
			// This will be false if multiple objects are selected. In that case the actor's position should be used so all the objects do not go to the same point.
			if( InUsePivot && !InDestination.IsValid() )	// @todo: If the destination actor is part of the selection tho, we can't use the pivot! (remove check if not)
			{
				EndLocation = GetPivotLocation();
			}
			else
			{
				EndLocation = InDestination.GetWorldLocation();
			}
		}
		else
		{
			EndLocation = InDestination.GetBounds().Origin;
		}

		if ( EndLocation.Equals( StartLocation ) )
		{
			return false;
		}
		Direction = ( EndLocation - StartLocation );
		Direction.Normalize();
	}

	// In the case that we're about to do a line trace from a brush, move the start position so it's guaranteed to be very slightly
	// outside of the brush bounds. The BSP geometry is double-sided which will give rise to an unwanted hit.
	if (Brush)
	{
		const float fTinyOffset = 0.01f;
		StartLocation.Z = Brush->GetRootComponent()->Bounds.Origin.Z - Brush->GetRootComponent()->Bounds.BoxExtent.Z - fTinyOffset;
	}

	// Do the actual actor->world check.  We try to collide against the world, straight down from our current position.
	// If we hit anything, we will move the actor to a position that lets it rest on the floor.
	FHitResult Hit(1.0f);
	FCollisionQueryParams Params(FName(TEXT("MoveActorToTrace")), false);
	if( Object.Actor )
	{
		Params.AddIgnoredActor( Object.Actor );
	}
	else
	{
		Params.AddIgnoredComponent( Cast<UPrimitiveComponent>(Object.Component) );
	}

	if (Object.GetWorld()->SweepSingleByChannel(Hit, StartLocation, StartLocation + Direction*WORLD_MAX, FQuat::Identity, ECC_WorldStatic, FCollisionShape::MakeBox(Extent), Params))
	{
		FVector NewLocation = Hit.Location - LocationOffset;
		NewLocation.Z += KINDA_SMALL_NUMBER;	// Move the new desired location up by an error tolerance
		
		if (Object.Actor)
		{
			GEditor->BroadcastBeginObjectMovement(*Object.Actor);
		}
		else
		{
			GEditor->BroadcastBeginObjectMovement(*Object.Component);
		}

		Object.SetWorldLocation( NewLocation );
		//InActor->TeleportTo( NewLocation, InActor->GetActorRotation(), false,true );
		
		if( InAlign )
		{
			//@todo: This doesn't take into account that rotating the actor changes LocationOffset.
			FRotator NewRotation( Hit.Normal.Rotation() );
			NewRotation.Pitch -= 90.f;
			Object.SetWorldRotation( NewRotation );
		}

		if (Object.Actor)
		{
			GEditor->BroadcastEndObjectMovement(*Object.Actor);
		}
		else
		{
			GEditor->BroadcastEndObjectMovement(*Object.Component);
		}


		// Switch to the pie world if we have one
		FScopedConditionalWorldSwitcher WorldSwitcher( GCurrentLevelEditingViewportClient );

		Object.Actor ? Object.Actor->PostEditMove(true) : Object.Component->GetOwner()->PostEditMove(true);
		//InActor->PostEditMove( true );
		if (Brush)
		{
			RebuildAlteredBSP();
		}
		return true;
	}

	return false;
}


void UEditorEngine::MoveActorInFrontOfCamera( AActor& InActor, const FVector& InCameraOrigin, const FVector& InCameraDirection )
{
	const FVector NewLocation = FActorPositioning::GetActorPositionInFrontOfCamera(InActor, InCameraOrigin, InCameraDirection);

	// Move the actor to its new location.  Not checking for collisions
	InActor.TeleportTo( NewLocation, InActor.GetActorRotation(), false, true );

	if( InActor.IsSelected() )
	{
		// If the actor was selected, reselect it so the widget is set in the correct location
		SelectNone( false, true );
		SelectActor( &InActor, true, true );
	}

	// Switch to the pie world if we have one
	FScopedConditionalWorldSwitcher WorldSwitcher( GCurrentLevelEditingViewportClient );

	InActor.InvalidateLightingCache();
	InActor.PostEditMove( true );
}


void UEditorEngine::SnapViewTo(const FActorOrComponent& Object)
{
	for(int32 ViewportIndex = 0; ViewportIndex < LevelViewportClients.Num(); ++ViewportIndex)
	{
		FLevelEditorViewportClient* ViewportClient = LevelViewportClients[ViewportIndex];

		if ( ViewportClient->IsPerspective()  )
		{
			ViewportClient->SetViewLocation( Object.GetWorldLocation() );
			ViewportClient->SetViewRotation( Object.GetWorldRotation() );
			ViewportClient->Invalidate();
		}
	}
}

void UEditorEngine::RemovePerspectiveViewRotation(bool Roll, bool Pitch, bool Yaw)
{
	for(int32 ViewportIndex = 0; ViewportIndex < LevelViewportClients.Num(); ++ViewportIndex)
	{
		FLevelEditorViewportClient* ViewportClient = LevelViewportClients[ViewportIndex];

		if (ViewportClient->IsPerspective() && !ViewportClient->GetActiveActorLock().IsValid())
		{
			FVector RotEuler = ViewportClient->GetViewRotation().Euler();

			if (Roll)
			{
				RotEuler.X = 0.0f;
			}
			if (Pitch)
			{
				RotEuler.Y = 0.0f;
			}
			if (Yaw)
			{
				RotEuler.Z = 0.0f;
			}

			ViewportClient->SetViewRotation( FRotator::MakeFromEuler(RotEuler) );
			ViewportClient->Invalidate();
		}
	}
}

bool UEditorEngine::Exec_Camera( const TCHAR* Str, FOutputDevice& Ar )
{
	const bool bAlign = FParse::Command( &Str,TEXT("ALIGN") );
	const bool bSnap = !bAlign && FParse::Command( &Str, TEXT("SNAP") );

	if ( !bAlign && !bSnap )
	{
		return false;
	}

	AActor* TargetSelectedActor = NULL;

	if( bAlign )
	{
		// Try to select the named actor if specified.
		if( FParse::Value( Str, TEXT("NAME="), TempStr, NAME_SIZE ) )
		{
			TargetSelectedActor = SelectNamedActor( TempStr );
			if ( TargetSelectedActor ) 
			{
				NoteSelectionChange();
			}
		}

		// Position/orient viewports to look at the selected actor.
		const bool bActiveViewportOnly = FParse::Command( &Str,TEXT("ACTIVEVIEWPORTONLY") );

		// If they specifed a specific Actor to align to, then align to that actor only.
		// Otherwise, build a list of all selected actors and fit the camera to them.
		// If there are no actors selected, give an error message and return false.
		if ( TargetSelectedActor )
		{
			MoveViewportCamerasToActor( *TargetSelectedActor, bActiveViewportOnly );
			Ar.Log( TEXT("Aligned camera to the specified actor.") );
		}
		else 
		{
			TArray<AActor*> Actors;
			for ( FSelectionIterator It( GetSelectedActorIterator() ) ; It ; ++It )
			{
				AActor* Actor = static_cast<AActor*>( *It );
				checkSlow( Actor->IsA(AActor::StaticClass()) );
				Actors.Add( Actor );
			}

			TArray<UPrimitiveComponent*> SelectedComponents;
			for( FSelectionIterator It( GetSelectedComponentIterator() ); It; ++It )
			{
				UPrimitiveComponent* PrimitiveComp = Cast<UPrimitiveComponent>( *It );
				if( PrimitiveComp )
				{
					SelectedComponents.Add( PrimitiveComp );
				}
			}

			if( Actors.Num() || SelectedComponents.Num() )
			{
				MoveViewportCamerasToActor( Actors, SelectedComponents, bActiveViewportOnly );
				return true;
			}
			else
			{
				Ar.Log( TEXT("Can't find target actor or component.") );
				return false;
			}
		}
	}
	else if ( bSnap )
	{
		FActorOrComponent SelectedObject(GEditor->GetSelectedComponents()->GetTop<USceneComponent>());
		if (!SelectedObject.IsValid())
		{
			SelectedObject.Actor = GEditor->GetSelectedActors()->GetTop<AActor>();
		}

		if (SelectedObject.IsValid())
		{
			// Set perspective viewport camera parameters to that of the selected camera.
			SnapViewTo(SelectedObject);
			Ar.Log( TEXT("Snapped camera to the first selected object.") );
		}
	}

	return true;
}

bool UEditorEngine::Exec_Transaction(const TCHAR* Str, FOutputDevice& Ar)
{
	if (FParse::Command(&Str,TEXT("REDO")))
	{
		RedoTransaction();
	}
	else if (FParse::Command(&Str,TEXT("UNDO")))
	{
		UndoTransaction();
	}

	return true;
}

void UEditorEngine::BroadcastPostUndo(const FString& Context, UObject* PrimaryObject, bool bUndoSuccess )
{
	for (auto UndoIt = UndoClients.CreateIterator(); UndoIt; ++UndoIt)
	{
		FEditorUndoClient* Client = *UndoIt;
		if (Client && Client->MatchesContext(Context, PrimaryObject))
		{
			Client->PostUndo( bUndoSuccess );
		}
	}
}

void UEditorEngine::BroadcastPostRedo(const FString& Context, UObject* PrimaryObject, bool bRedoSuccess )
{
	for (auto UndoIt = UndoClients.CreateIterator(); UndoIt; ++UndoIt)
	{
		FEditorUndoClient* Client = *UndoIt;
		if (Client && Client->MatchesContext(Context, PrimaryObject))
		{
			Client->PostRedo( bRedoSuccess );
		}
	}

	// Invalidate all viewports
	InvalidateAllViewportsAndHitProxies();
}

bool UEditorEngine::Exec_Particle(const TCHAR* Str, FOutputDevice& Ar)
{
	bool bHandled = false;
	UE_LOG(LogEditorServer, Log, TEXT("Exec Particle!"));
	if (FParse::Command(&Str,TEXT("RESET")))
	{
		TArray<AEmitter*> EmittersToReset;
		if (FParse::Command(&Str,TEXT("SELECTED")))
		{
			// Reset any selected emitters in the level
			for (FSelectionIterator It(GEditor->GetSelectedActorIterator()) ; It ; ++It)
			{
				AActor* Actor = static_cast<AActor*>( *It );
				checkSlow(Actor->IsA(AActor::StaticClass()));

				AEmitter* Emitter = Cast<AEmitter>(Actor);
				if (Emitter)
				{
					Emitter->ResetInLevel();
				}
			}
		}
		else if (FParse::Command(&Str,TEXT("ALL")))
		{
			// Reset ALL emitters in the level
			for (TObjectIterator<AEmitter> It;It;++It)
			{
				AEmitter* Emitter = *It;
				Emitter->ResetInLevel();
			}
		}
	}
	return bHandled;
}


void UEditorEngine::ExecFile( UWorld* InWorld, const TCHAR* InFilename, FOutputDevice& Ar )
{
	FString FileTextContents;
	if( FFileHelper::LoadFileToString( FileTextContents, InFilename ) )
	{
		UE_LOG(LogEditorServer, Log,  TEXT( "Execing file: %s..." ), InFilename );

		const TCHAR* FileString = *FileTextContents;
		FString LineString;
		while( FParse::Line( &FileString, LineString ) )
		{
			Exec( InWorld, *LineString, Ar );
		}
	}
	else
	{
		UE_SUPPRESS(LogExec, Warning, Ar.Logf(*FString::Printf( TEXT("Can't find file '%s'"), TempFname)));
	}
}


void UEditorEngine::AssignReplacementComponentsByActors(TArray<AActor*>& ActorsToReplace, AActor* Replacement, UClass* ClassToReplace)
{
	// the code will use this to find the best possible component, in the priority listed here
	// (ie it will first look for a mesh component, then a particle, and finally a sprite)
	UClass* PossibleReplacementClass[] = 
	{
		UMeshComponent::StaticClass(),
		UParticleSystemComponent::StaticClass(),
		UBillboardComponent::StaticClass(),
	};

	// look for a mesh component to replace with
	UPrimitiveComponent* ReplacementComponent = NULL;

	// loop over the clases until a component is found
	for (int32 ClassIndex = 0; ClassIndex < ARRAY_COUNT(PossibleReplacementClass) && ReplacementComponent == NULL; ClassIndex++)
	{
		// use ClassToReplace of UMeshComponent if not specified
		UClass* ReplacementComponentClass = ClassToReplace ? ClassToReplace : PossibleReplacementClass[ClassIndex];

		// if we are clearing the replacement, then we don't need to find a component
		if (Replacement)
		{
			TInlineComponentArray<UPrimitiveComponent*> Components;
			Replacement->GetComponents(Components);

			for (int32 ComponentIndex = 0; ComponentIndex < Components.Num(); ComponentIndex++)
			{
				UPrimitiveComponent* PrimitiveComponent = Components[ComponentIndex];
				if (PrimitiveComponent->IsA(ReplacementComponentClass))
				{
					ReplacementComponent = PrimitiveComponent;
					break;
				}
			}
		}
	}

	// attempt to set replacement component for all selected actors
	for (int32 ActorIndex = 0; ActorIndex < ActorsToReplace.Num(); ActorIndex++)
	{
		AActor* Actor = ActorsToReplace[ActorIndex];

		TInlineComponentArray<UPrimitiveComponent*> Components;
		Actor->GetComponents(Components);

		for (int32 ComponentIndex = 0; ComponentIndex < Components.Num(); ComponentIndex++)
		{
			UPrimitiveComponent* PrimitiveComponent = Components[ComponentIndex];
			// if the primitive component matches the class we are looking for (if specified)
			// then set it's replacement component
			if (ClassToReplace == NULL || PrimitiveComponent->IsA(ClassToReplace))
			{
				// need to reregister the component
				FComponentReregisterContext ComponentReattch(PrimitiveComponent);

				// set the replacement
				PrimitiveComponent->SetLODParentPrimitive(ReplacementComponent);

				// makr the package as dirty now that we've modified it
				Actor->MarkPackageDirty();
			}
		}
	}
}

/**
 *	Fix up bad animnotifiers that has wrong outers
 *	It uses all loaded animsets
 */
bool FixUpBadAnimNotifiers()
{
	// Iterate over all interp groups in the current level and remove the unreferenced anim sets
	for (TObjectIterator<UAnimSet> It; It; ++It)
	{
		UAnimSet* AnimSet = *It;

		for (int32 J=0; J<AnimSet->Sequences.Num(); ++J)
		{
			UAnimSequence * AnimSeq = AnimSet->Sequences[J];
			// iterate over all animnotifiers
			// if any animnotifier outer != current animsequence
			// then add to map
			for (int32 I=0; I<AnimSeq->Notifies.Num(); ++I)
			{
				if (AnimSeq->Notifies[I].Notify && AnimSeq->Notifies[I].Notify->GetOuter()!=AnimSeq)
				{
					// fix animnotifiers
					UE_LOG(LogEditorServer, Log, TEXT("Animation[%s] Notifier[%s:%d] is being fixed (Current Outer:%s)"), *AnimSeq->GetName(), *AnimSeq->Notifies[I].Notify->GetName(), I, *AnimSeq->Notifies[I].Notify->GetOuter()->GetName());
					AnimSeq->Notifies[I].Notify = NewObject<UAnimNotify>(AnimSeq, AnimSeq->Notifies[I].Notify->GetClass(), NAME_None, RF_NoFlags, AnimSeq->Notifies[I].Notify);
					UE_LOG(LogEditorServer, Log, TEXT("After fixed (Current Outer:%s)"), *AnimSeq->Notifies[I].Notify->GetOuter()->GetName());
					AnimSeq->MarkPackageDirty();
				}
			}
		}
	}

	return true;
}

/**
 *	Helper function for listing package dependencies
 *
 *	@param	InStr					The EXEC command string
 */
void ListMapPackageDependencies(const TCHAR* InStr)
{
	TArray<UPackage*> PackagesToProcess;
	TMap<FString,bool> ReferencedPackages;
	TMap<FString,bool> ReferencedPackagesWithTextures;
	bool bTexturesOnly = false;
	bool bResave = false;

	// Check the 'command line'
	if (FParse::Command(&InStr,TEXT("TEXTURES"))) // LISTMAPPKGDEPENDENCIES TEXTURE
	{
		bTexturesOnly = true;
		//@todo. Implement resave option!
		if (FParse::Command(&InStr,TEXT("RESAVE"))) // LISTMAPPKGDEPENDENCIES TEXTURE RESAVE
		{
			bResave = true;
		}
	}
	UE_LOG(LogEditorServer, Warning, TEXT("Listing MAP package dependencies%s%s"),
		bTexturesOnly ? TEXT(" with TEXTURES") : TEXT(""),
		bResave ? TEXT(" RESAVE") : TEXT(""));

	// For each loaded level, list out it's dependency map
	for (TObjectIterator<ULevel> LevelIt; LevelIt; ++LevelIt)
	{
		ULevel* Level = *LevelIt;
		UPackage* LevelPackage = Level->GetOutermost();
		FString LevelPackageName = LevelPackage->GetName();
		UE_LOG(LogEditorServer, Warning, TEXT("\tFound level %s - %s"), *Level->GetPathName(), *LevelPackageName);

		if (LevelPackageName.StartsWith(TEXT("/Temp/Untitled")) == false)
		{
			PackagesToProcess.AddUnique(LevelPackage);
		}
	}

	// For each package in the list, generate the appropriate package dependency list
	for (int32 PkgIdx = 0; PkgIdx < PackagesToProcess.Num(); PkgIdx++)
	{
		UPackage* ProcessingPackage = PackagesToProcess[PkgIdx];
		FString ProcessingPackageName = ProcessingPackage->GetName();
		UE_LOG(LogEditorServer, Warning, TEXT("Processing package %s..."), *ProcessingPackageName);
		if (ProcessingPackage->IsDirty() == true)
		{
			UE_LOG(LogEditorServer, Warning, TEXT("\tPackage is dirty so results may not contain all references!"));
			UE_LOG(LogEditorServer, Warning, TEXT("\tResave packages and run again to ensure accurate results."));
		}

		auto Linker = ProcessingPackage->GetLinker();
		if (!Linker)
		{
			// Create a new linker object which goes off and tries load the file.
			Linker = GetPackageLinker(NULL, *(ProcessingPackage->GetName()), LOAD_None, NULL, NULL );
		}
		if (Linker)
		{
			for (int32 ImportIdx = 0; ImportIdx < Linker->ImportMap.Num(); ImportIdx++)
			{
				// don't bother outputting package references, just the objects
				if (Linker->ImportMap[ImportIdx].ClassName != NAME_Package)
				{
					// get package name of the import
					FString ImportPackage = FPackageName::FilenameToLongPackageName(Linker->GetImportPathName(ImportIdx));
					int32 PeriodIdx = ImportPackage.Find(TEXT("."));
					if (PeriodIdx != INDEX_NONE)
					{
						ImportPackage = ImportPackage.Left(PeriodIdx);
					}
					ReferencedPackages.Add(ImportPackage, true);
				}
			}
		}
		else
		{
			UE_LOG(LogEditorServer, Warning, TEXT("\t\tCouldn't get package linker. Skipping..."));
		}
	}

	if (bTexturesOnly == true)
	{
		FName CheckTexture2DName(TEXT("Texture2D"));
		FName CheckCubeTextureName(TEXT("TextureCube"));
		FName CheckLightmap2DName(TEXT("Lightmap2D"));
		FName CheckShadowmap2DName(TEXT("Shadowmap2D"));
		
		for (TMap<FString,bool>::TIterator PkgIt(ReferencedPackages); PkgIt; ++PkgIt)
		{
			FString RefdPkgName = PkgIt.Key();
			UPackage* RefdPackage = LoadPackage(NULL, *RefdPkgName, LOAD_None);
			if (RefdPackage != NULL)
			{
				auto Linker = RefdPackage->GetLinker();
				if (!Linker)
				{
					// Create a new linker object which goes off and tries load the file.
					Linker = GetPackageLinker(NULL, *RefdPkgName,  LOAD_None, NULL, NULL );
				}
				if (Linker)
				{
					for (int32 ExportIdx = 0; ExportIdx < Linker->ExportMap.Num(); ExportIdx++)
					{
						FName CheckClassName = Linker->GetExportClassName(ExportIdx);
						UClass* CheckClass = (UClass*)(StaticFindObject(UClass::StaticClass(), ANY_PACKAGE, *(CheckClassName.ToString()), true));
						if (
							(CheckClass != NULL) &&
							(CheckClass->IsChildOf(UTexture::StaticClass()) == true)
							)
						{
							ReferencedPackagesWithTextures.Add(RefdPkgName, true);
							break;
						}
					}
				}
			}
		}
		ReferencedPackages.Empty();
		ReferencedPackages = ReferencedPackagesWithTextures;
	}

	UE_LOG(LogEditorServer, Warning, TEXT("--------------------------------------------------------------------------------"));
	UE_LOG(LogEditorServer, Warning, TEXT("Referenced packages%s..."), 
		bTexturesOnly ? TEXT(" (containing Textures)") : TEXT(""));
	for (TMap<FString,bool>::TIterator PkgIt(ReferencedPackages); PkgIt; ++PkgIt)
	{
		UE_LOG(LogEditorServer, Warning, TEXT("\t%s"), *(PkgIt.Key()));
	}
}

bool UEditorEngine::Exec( UWorld* InWorld, const TCHAR* Stream, FOutputDevice& Ar )
{
	TCHAR CommandTemp[MAX_EDCMD];
	TCHAR ErrorTemp[256]=TEXT("Setup: ");
	bool bProcessed=false;

	// Echo the command to the log window
	if( FCString::Strlen(Stream)<200 )
	{
		FCString::Strcat( ErrorTemp, Stream );
		DEFINE_LOG_CATEGORY_STATIC(Cmd, All, All);
		UE_LOG(Cmd, Log, TEXT("%s"), Stream );
	}

	GStream = Stream;

	FCString::Strncpy( CommandTemp, Stream, ARRAY_COUNT(CommandTemp) );
	const TCHAR* Str = &CommandTemp[0];

	FCString::Strncpy( ErrorTemp, Str, 79 );
	ErrorTemp[79]=0;

	if( SafeExec( InWorld, Stream, Ar ) )
	{
		return true;
	}

	//------------------------------------------------------------------------------------
	// MISC
	//
	else if (FParse::Command(&Str, TEXT("BLUEPRINTIFY")))
	{
		HandleBlueprintifyFunction( Str, Ar );
	}
	else if( FParse::Command(&Str,TEXT("EDCALLBACK")) )
	{
		HandleCallbackCommand( InWorld, Str, Ar );
	}
	else if(FParse::Command(&Str,TEXT("STATICMESH")))
	{
		if( Exec_StaticMesh( InWorld, Str, Ar ) )
		{
			return true;
		}
	}
	else if( FParse::Command(&Str,TEXT("TESTPROPS")))
	{
		return HandleTestPropsCommand( Str, Ar );
	}
	//------------------------------------------------------------------------------------
	// BRUSH
	//
	else if( FParse::Command(&Str,TEXT("BRUSH")) )
	{
		if( Exec_Brush( InWorld, Str, Ar ) )
		{
			return true;
		}
	}
	//------------------------------------------------------------------------------------
	// BSP
	//
	else if( FParse::Command( &Str, TEXT("BSP") ) )
	{
		return CommandIsDeprecated( CommandTemp, Ar );
	}
	//------------------------------------------------------------------------------------
	// LIGHT
	//
	else if( FParse::Command( &Str, TEXT("LIGHT") ) )
	{
		return CommandIsDeprecated( CommandTemp, Ar );
	}
	//------------------------------------------------------------------------------------
	// MAP
	//
	else if (FParse::Command(&Str,TEXT("MAP")))
	{
		if( HandleMapCommand( Str, Ar, InWorld ) )
		{
			return true;
		}
	}
	//------------------------------------------------------------------------------------
	// SELECT: Rerouted to mode-specific command
	//
	else if( FParse::Command(&Str,TEXT("SELECT")) )
	{
		HandleSelectCommand( Str, Ar, InWorld );
	}
	//------------------------------------------------------------------------------------
	// DELETE: Rerouted to mode-specific command
	//
	else if (FParse::Command(&Str,TEXT("DELETE")))
	{
		return HandleDeleteCommand( Str, Ar, InWorld );
	}
	//------------------------------------------------------------------------------------
	// DUPLICATE: Rerouted to mode-specific command
	//
	else if (FParse::Command(&Str,TEXT("DUPLICATE")))
	{
		return Exec( InWorld, TEXT("ACTOR DUPLICATE") );
	}
	//------------------------------------------------------------------------------------
	// POLY: Polygon adjustment and mapping
	//
	else if( FParse::Command(&Str,TEXT("POLY")) )
	{
		if( Exec_Poly( InWorld, Str, Ar ) )
		{
			return true;
		}
	}
	//------------------------------------------------------------------------------------
	// ANIM: All mesh/animation management.
	//
	else if( FParse::Command(&Str,TEXT("NEWANIM")) )
	{
		return CommandIsDeprecated( CommandTemp, Ar );
	}
	//------------------------------------------------------------------------------------
	// Transaction tracking and control
	//
	else if( FParse::Command(&Str,TEXT("TRANSACTION")) )
	{
		if( Exec_Transaction( Str, Ar ) )
		{
			return true;
		}
	}
	//------------------------------------------------------------------------------------
	// General objects
	//
	else if( FParse::Command(&Str,TEXT("OBJ")) )
	{
		if( Exec_Obj( Str, Ar ) )
		{
			return true;
		}
	}
	//------------------------------------------------------------------------------------
	// CAMERA: cameras
	//
	else if( FParse::Command(&Str,TEXT("CAMERA")) )
	{
		if( Exec_Camera( Str, Ar ) )
		{
			return true;
		}
	}
	//------------------------------------------------------------------------------------
	// LEVEL
	//
	if( FParse::Command(&Str,TEXT("LEVEL")) )
	{
		return CommandIsDeprecated( CommandTemp, Ar );
	}
	//------------------------------------------------------------------------------------
	// PARTICLE: Particle system-related commands
	//
	else if (FParse::Command(&Str,TEXT("PARTICLE")))
	{
		if( Exec_Particle(Str, Ar) )
		{
			return true;
		}
	}
	//----------------------------------------------------------------------------------
	// QUIT_EDITOR - Closes the wx main editor frame.  We need to do this in slate but it is routed differently.
	// Don't call quit_editor directly with slate
	//
	else if( FParse::Command(&Str,TEXT("QUIT_EDITOR")) )
	{
		CloseEditor();
		return true;
	}
	else if( FParse::Command(&Str,TEXT("CLOSE_SLATE_MAINFRAME")) )
	{
		IMainFrameModule& MainFrameModule = FModuleManager::LoadModuleChecked<IMainFrameModule>(TEXT("MainFrame"));
		MainFrameModule.RequestCloseEditor();
		return true;
	}
	//----------------------------------------------------------------------------------
	// LIGHTMASSDEBUG - Toggles whether UnrealLightmass.exe is launched automatically (default),
	// or must be launched manually (e.g. through a debugger) with the -debug command line parameter.
	//
	else if( FParse::Command(&Str,TEXT("LIGHTMASSDEBUG")) )
	{
		return HandleLightmassDebugCommand( Str, Ar );
	}
	//----------------------------------------------------------------------------------
	// LIGHTMASSSTATS - Toggles whether all participating Lightmass agents will report
	// back detailed stats to the log.
	//
	else if( FParse::Command(&Str,TEXT("LIGHTMASSSTATS")) )
	{
		return HandleLightmassStatsCommand( Str, Ar );
	}
	//----------------------------------------------------------------------------------
	// SWARMDISTRIBUTION - Toggles whether to enable Swarm distribution for Jobs.
	// Default is off (local builds only).
	//
	else if( FParse::Command(&Str,TEXT("SWARMDISTRIBUTION")) )
	{
		return HandleSwarmDistributionCommand( Str, Ar );
	}
	//----------------------------------------------------------------------------------
	// LMIMM - Toggles Lightmass ImmediateImport mode.
	//	If true, Lightmass will import mappings immediately as they complete.
	//	It will not process them, however.
	//	Default value is false
	//
	else if (
		( FParse::Command(&Str,TEXT("LMIMMEDIATE")) ) ||
		( FParse::Command(&Str,TEXT("LMIMM")) ))
	{
		return HandleLightmassImmediateImportCommand( Str, Ar );
	}
	//----------------------------------------------------------------------------------
	// LMIMP - Toggles Lightmass ImmediateProcess mode.
	//	If true, Lightmass will process appropriate mappings as they are imported.
	//	NOTE: Requires ImmediateMode be enabled to actually work.
	//	Default value is false
	//
	else if ( FParse::Command(&Str,TEXT("LMIMP")) )
	{
		return HandleLightmassImmediateProcessCommand( Str, Ar );
	}
	//----------------------------------------------------------------------------------
	// LMSORT - Toggles Lightmass sorting mode.
	//	If true, Lightmass will sort mappings by texel cost.
	//
	else if ( FParse::Command(&Str,TEXT("LMSORT")) )
	{
		return HandleLightmassSortCommand( Str, Ar );
	}
	//----------------------------------------------------------------------------------
	// LMDEBUGMAT - Toggles Lightmass dumping of exported material samples.
	//	If true, Lightmass will write out BMPs for each generated material property 
	//	sample to <GAME>\ScreenShots\Materials.
	//
	else if ( FParse::Command(&Str,TEXT("LMDEBUGMAT")) )
	{
		return HandleLightmassDebugMaterialCommand( Str, Ar );
	}
	//----------------------------------------------------------------------------------
	// LMPADDING - Toggles Lightmass padding of mappings.
	//
	else if ( FParse::Command(&Str,TEXT("LMPADDING")) )
	{
		return HandleLightmassPaddingCommand( Str, Ar );
	}
	//----------------------------------------------------------------------------------
	// LMDEBUGPAD - Toggles Lightmass debug padding of mappings.
	// Means nothing if LightmassPadMappings is not enabled...
	//
	else if ( FParse::Command(&Str,TEXT("LMDEBUGPAD")) )
	{
		return HandleLightmassDebugPaddingCommand( Str, Ar );
	}
	//----------------------------------------------------------------------------------
	// LMPROFILE - Switched settings for Lightmass to a mode suited for profiling.
	// Specifically, it disabled ImmediateImport and ImmediateProcess of completed mappings.
	//
	else if( FParse::Command(&Str,TEXT("LMPROFILE")) )
	{
		return HandleLightmassProfileCommand( Str, Ar );
	}
	//----------------------------------------------------------------------------------
	// SETREPLACEMENT - Sets the replacement primitive for selected actors
	//
	else if( FParse::Command(&Str,TEXT("SETREPLACEMENT")) )
	{
		HandleSetReplacementCommand( Str, Ar, InWorld );
	}
	//------------------------------------------------------------------------------------
	// Other handlers.
	//
	else if( InWorld && InWorld->Exec( InWorld, Stream, Ar) )
	{
		// The level handled it.
		bProcessed = true;
	}
	else if( UEngine::Exec( InWorld, Stream, Ar ) )
	{
		// The engine handled it.
		bProcessed = true;
	}
	else if( FParse::Command(&Str,TEXT("SELECTNAME")) )
	{
		bProcessed = HandleSelectNameCommand( Str, Ar, InWorld );
	}
	// Dump a list of all public UObjects in the level
	else if( FParse::Command(&Str,TEXT("DUMPPUBLIC")) )
	{
		HandleDumpPublicCommand( Str, Ar );
	}
	else if( FParse::Command(&Str,TEXT("JUMPTO")) )
	{
		return HandleJumpToCommand( Str, Ar );
	}
	else if( FParse::Command(&Str,TEXT("BugItGo")) )
	{
		return HandleBugItGoCommand( Str, Ar );
	}
	else if ( FParse::Command(&Str,TEXT("TAGSOUNDS")) )
	{
		return HandleTagSoundsCommand( Str, Ar );
	}
	else if ( FParse::Command(&Str,TEXT("CHECKSOUNDS")) )
	{
		return HandlecheckSoundsCommand( Str, Ar );
	}
	else if( FParse::Command(&Str,TEXT("FIXUPBADANIMNOTIFIERS")) )
	{
		return HandleFixupBadAnimNotifiersCommand( Str, Ar );
	}
	else if( FParse::Command(&Str,TEXT("SETDETAILMODE")) )
	{		
		bProcessed = HandleSetDetailModeCommand( Str, Ar );
	}
	else if( FParse::Command(&Str,TEXT("SETDETAILMODEVIEW")) )
	{
		bProcessed = HandleSetDetailModeViewCommand( Str, Ar, InWorld );
	}
	else if( FParse::Command(&Str,TEXT("CLEANBSPMATERIALS")) )
	{		
		bProcessed = HandleCleanBSPMaterialCommand( Str, Ar, InWorld );
	}
	else if( FParse::Command(&Str,TEXT("AUTOMERGESM")) )
	{		
		bProcessed = HandleAutoMergeStaticMeshCommand( Str, Ar );
	}
	else if (FParse::Command(&Str, TEXT("ADDSELECTED")))
	{
		HandleAddSelectedCommand( Str, Ar );
	}
	else if (FParse::Command(&Str, TEXT("TOGGLESOCKETGMODE")))
	{
		HandleToggleSocketGModeCommand( Str, Ar );
	}
	else if (FParse::Command(&Str, TEXT("LISTMAPPKGDEPENDENCIES")))
	{
		ListMapPackageDependencies(Str);
	}
	else if( FParse::Command(&Str,TEXT("REBUILDVOLUMES")) )
	{
		HandleRebuildVolumesCommand( Str, Ar, InWorld );
	}
	else if ( FParse::Command(&Str,TEXT("REMOVEARCHETYPEFLAG")) )
	{
		HandleRemoveArchtypeFlagCommand( Str, Ar );
	}
	else if( FParse::Command(&Str,TEXT("STARTMOVIECAPTURE")) )
	{
		bProcessed = HandleStartMovieCaptureCommand( Str, Ar );
	}
	else
	{
		bProcessed = FBlueprintEditorUtils::KismetDiagnosticExec(Stream, Ar);
	}

	return bProcessed;
}

bool UEditorEngine::HandleBlueprintifyFunction( const TCHAR* Str , FOutputDevice& Ar )
{
	bool bResult = false;
	TArray<AActor*> SelectedActors;
	USelection* EditorSelection = GEditor->GetSelectedActors();
	for (FSelectionIterator Itor(*EditorSelection); Itor; ++Itor)
	{
		if (AActor* Actor = Cast<AActor>(*Itor))
		{
			SelectedActors.Add(Actor);
		}
	}
	if(SelectedActors.Num() >0)
	{
		FKismetEditorUtilities::HarvestBlueprintFromActors(TEXT("/Game/Unsorted/"), SelectedActors, false);
		bResult = true;
	}
	return bResult;
	
}

bool UEditorEngine::HandleCallbackCommand( UWorld* InWorld, const TCHAR* Str , FOutputDevice& Ar )
{
	bool bResult = true;
	if ( FParse::Command(&Str,TEXT("SELECTEDPROPS")) )
	{
		FEditorDelegates::SelectedProps.Broadcast();
	}
	else if( FParse::Command( &Str, TEXT( "FITTEXTURETOSURFACE" ) ) )
	{
		FEditorDelegates::FitTextureToSurface.Broadcast(InWorld);
	}
	else
	{
		bResult = false;
	}
	return bResult;
}

bool UEditorEngine::HandleTestPropsCommand( const TCHAR* Str, FOutputDevice& Ar )
{
	UObject* Object;
	UClass* Class = NULL;
	if( ParseObject<UClass>( Str, TEXT("CLASS="), Class, ANY_PACKAGE ) != false )
	{ 
		Object = NewObject<UObject>(GetTransientPackage(), Class);
	}
	else
	{
		Object = NewObject<UPropertyEditorTestObject>();
	}

	TSharedRef<SWindow> Window = SNew(SWindow)
		.Title( NSLOCTEXT("UnrealEd", "PropertyEditorTestWindowTitle", "Property Editor Test") )
		.ClientSize(FVector2D(500,1000));

	FPropertyEditorModule& Module = FModuleManager::LoadModuleChecked<FPropertyEditorModule>( "PropertyEditor" );


	if( FParse::Command(&Str,TEXT("TREE")) )
	{
		FDetailsViewArgs Args;
		Args.bHideSelectionTip = true;

		FPropertyEditorModule& PropertyModule = FModuleManager::LoadModuleChecked<FPropertyEditorModule>("PropertyEditor");
		TSharedPtr<IDetailsView> DetailsView = PropertyModule.CreateDetailView(Args);
		DetailsView->SetObject(Object);
		
		// TreeView
		Window->SetContent
			(
			SNew(SBorder)
			.BorderImage(FEditorStyle::GetBrush("ToolPanel.GroupBorder"))
			[
				DetailsView.ToSharedRef()
			]
		);
	}
	else if ( FParse::Command(&Str,TEXT("TABLE")) )
	{
		// TableView
		const TSharedRef< IPropertyTable > Table = Module.CreatePropertyTable();

		TArray< UObject* > Objects;

		for (int Count = 0; Count < 50; Count++)
		{
			Objects.Add(NewObject<UPropertyEditorTestObject>());
		}

		Table->SetObjects( Objects );

		for (TFieldIterator<UProperty> PropertyIter( UPropertyEditorTestObject::StaticClass(), EFieldIteratorFlags::IncludeSuper); PropertyIter; ++PropertyIter)
		{
			const TWeakObjectPtr< UProperty >& Property = *PropertyIter;
			Table->AddColumn( Property );
		}

		Window->SetContent
			( 
			SNew(SBorder)
			.BorderImage(FEditorStyle::GetBrush("ToolPanel.GroupBorder"))
			[
				Module.CreatePropertyTableWidget( Table ) 
			]
		);
	}
	else
	{
		//Details
		TArray<UObject*> Objects;
		Objects.Add( Object );

		FDetailsViewArgs Args;
		Args.bAllowSearch = true;
		Args.bUpdatesFromSelection = false;
		TSharedRef<IDetailsView> DetailsView = Module.CreateDetailView( Args );

		Window->SetContent
			(
			SNew(SBorder)
			.BorderImage(FEditorStyle::GetBrush("ToolPanel.GroupBorder"))
			[
				DetailsView 
			]
		);


		DetailsView->SetObjects( Objects );
	}

	FSlateApplication::Get().AddWindow( Window );

	return true;
}

bool  UEditorEngine::CommandIsDeprecated( const TCHAR* Str, FOutputDevice& Ar )
{
	FMessageDialog::Open( EAppMsgType::Ok, FText::Format( NSLOCTEXT("UnrealEd", "Error_TriedToExecDeprecatedCmd", "Tried to execute deprecated command: {0}"), FText::FromString(Str) ) );
	return false;
}

bool UEditorEngine::HandleMapCommand( const TCHAR* Str, FOutputDevice& Ar, UWorld* InWorld )
{
	if (FParse::Command(&Str,TEXT("SELECT")))
	{
		return Map_Select( InWorld, Str, Ar );
	}
	else if( FParse::Command(&Str,TEXT("BRUSH")) )
	{
		return Map_Brush( InWorld, Str, Ar );
	}
	else if (FParse::Command(&Str,TEXT("SENDTO")))
	{
		return Map_Sendto( InWorld, Str, Ar );
	}
	else if( FParse::Command(&Str,TEXT("REBUILD")) )
	{
		return Map_Rebuild( InWorld, Str, Ar );
	}
	else if( FParse::Command (&Str,TEXT("NEW")) )
	{
		return CommandIsDeprecated( TEXT("NEW"), Ar );
	}
	else if( FParse::Command( &Str, TEXT("LOAD") ) )
	{
		return Map_Load( Str, Ar );
	}
	else if( FParse::Command( &Str, TEXT("IMPORTADD") ) )
	{
		SelectNone( false, true );
		return Map_Import( InWorld, Str, Ar );
	}
	else if (FParse::Command (&Str,TEXT("EXPORT")))
	{
		return CommandIsDeprecated( TEXT("EXPORT"), Ar );
	}
	else if (FParse::Command (&Str,TEXT("SETBRUSH"))) // MAP SETBRUSH (set properties of all selected brushes)
	{
		return Map_Setbrush( InWorld, Str, Ar );
	}
	else if (FParse::Command (&Str,TEXT("CHECK")))
	{
		EMapCheckNotification::Type Notification = EMapCheckNotification::DisplayResults;
		bool bClearLog = true;
		if(FParse::Command(&Str,TEXT("DONTDISPLAYDIALOG")))
		{
			Notification = EMapCheckNotification::DontDisplayResults;
		}
		else if(FParse::Command(&Str,TEXT("NOTIFYRESULTS")))
		{
			Notification = EMapCheckNotification::NotifyOfResults;
		}
		if (FParse::Command(&Str, TEXT("NOCLEARLOG")))
		{
			bClearLog = false;
		}
		return Map_Check(InWorld, Str, Ar, false, Notification, bClearLog);
	}
	else if (FParse::Command (&Str,TEXT("CHECKDEP")))
	{
		EMapCheckNotification::Type Notification = EMapCheckNotification::DisplayResults;
		bool bClearLog = true;
		if(FParse::Command(&Str,TEXT("DONTDISPLAYDIALOG")))
		{
			Notification = EMapCheckNotification::DontDisplayResults;
		}
		else if(FParse::Command(&Str,TEXT("NOTIFYRESULTS")))
		{
			Notification = EMapCheckNotification::NotifyOfResults;
		}
		if (FParse::Command(&Str, TEXT("NOCLEARLOG")))
		{
			bClearLog = false;
		}
		return Map_Check(InWorld, Str, Ar, true, Notification, bClearLog);
	}
	else if (FParse::Command (&Str,TEXT("SCALE")))
	{
		return Map_Scale( InWorld, Str, Ar );
	}
	return false;
}

bool UEditorEngine::HandleSelectCommand( const TCHAR* Str, FOutputDevice& Ar, UWorld* InWorld )
{
	if( FParse::Command(&Str,TEXT("NONE")) )
	{
		const FScopedTransaction Transaction( NSLOCTEXT("UnrealEd", "SelectNone", "Select None") );
		SelectNone( true, true );
		RedrawLevelEditingViewports();
		return true;
	}
	
	return false;
}

bool UEditorEngine::HandleDeleteCommand( const TCHAR* Str, FOutputDevice& Ar, UWorld* InWorld )
{
	// If geometry mode is active, give it a chance to handle this command.  If it does not, use the default handler
	if( !GLevelEditorModeTools().IsModeActive( FBuiltinEditorModes::EM_Geometry ) || !( (FEdModeGeometry*)GLevelEditorModeTools().GetActiveMode(FBuiltinEditorModes::EM_Geometry) )->ExecDelete() )
	{
		return Exec( InWorld, TEXT("ACTOR DELETE") );
	}
	return true;
}

bool UEditorEngine::HandleLightmassDebugCommand( const TCHAR* Str, FOutputDevice& Ar )
{
	extern UNREALED_API bool GLightmassDebugMode;
	GLightmassDebugMode = !GLightmassDebugMode;
	Ar.Logf( TEXT("Lightmass Debug Mode: %s"), GLightmassDebugMode ? TEXT("true (launch UnrealLightmass.exe manually)") : TEXT("false") );
	return true;
}

bool UEditorEngine::HandleLightmassStatsCommand( const TCHAR* Str, FOutputDevice& Ar )
{
	extern UNREALED_API bool GLightmassStatsMode;
	GLightmassStatsMode = !GLightmassStatsMode;
	Ar.Logf( TEXT("Show detailed Lightmass statistics: %s"), GLightmassStatsMode ? TEXT("ENABLED") : TEXT("DISABLED") );
	return true;
}

bool UEditorEngine::HandleSwarmDistributionCommand( const TCHAR* Str, FOutputDevice& Ar )
{
	extern FSwarmDebugOptions GSwarmDebugOptions;
	GSwarmDebugOptions.bDistributionEnabled = !GSwarmDebugOptions.bDistributionEnabled;
	UE_LOG(LogEditorServer, Log, TEXT("Swarm Distribution Mode: %s"), GSwarmDebugOptions.bDistributionEnabled ? TEXT("true (Jobs will be distributed)") : TEXT("false (Jobs will be local only)"));
	return true;
}

bool UEditorEngine::HandleLightmassImmediateImportCommand( const TCHAR* Str, FOutputDevice& Ar )
{
	GLightmassDebugOptions.bUseImmediateImport = !GLightmassDebugOptions.bUseImmediateImport;
	UE_LOG(LogEditorServer, Log, TEXT("Lightmass Immediate Import will be %s"), GLightmassDebugOptions.bUseImmediateImport ? TEXT("ENABLED") : TEXT("DISABLED"));
	return true;
}

bool UEditorEngine::HandleLightmassImmediateProcessCommand( const TCHAR* Str, FOutputDevice& Ar )
{
	GLightmassDebugOptions.bImmediateProcessMappings = !GLightmassDebugOptions.bImmediateProcessMappings;
	UE_LOG(LogEditorServer, Log, TEXT("Lightmass Immediate Process will be %s"), GLightmassDebugOptions.bImmediateProcessMappings ? TEXT("ENABLED") : TEXT("DISABLED"));
	if ((GLightmassDebugOptions.bImmediateProcessMappings == true) && (GLightmassDebugOptions.bUseImmediateImport == false))
	{
		UE_LOG(LogEditorServer, Log, TEXT("\tLightmass Immediate Import needs to be enabled for this to matter..."));
	}
	return true;
}

bool UEditorEngine::HandleLightmassSortCommand( const TCHAR* Str, FOutputDevice& Ar )
{
	GLightmassDebugOptions.bSortMappings = !GLightmassDebugOptions.bSortMappings;
	UE_LOG(LogEditorServer, Log, TEXT("Lightmass Sorting is now %s"), GLightmassDebugOptions.bSortMappings ? TEXT("ENABLED") : TEXT("DISABLED"));
	return true;
}
bool UEditorEngine::HandleLightmassDebugMaterialCommand( const TCHAR* Str, FOutputDevice& Ar )
{
	GLightmassDebugOptions.bDebugMaterials = !GLightmassDebugOptions.bDebugMaterials;
	UE_LOG(LogEditorServer, Log, TEXT("Lightmass Dump Materials is now %s"), GLightmassDebugOptions.bDebugMaterials ? TEXT("ENABLED") : TEXT("DISABLED"));
	return true;
}

bool UEditorEngine::HandleLightmassPaddingCommand( const TCHAR* Str, FOutputDevice& Ar )
{
	GLightmassDebugOptions.bPadMappings = !GLightmassDebugOptions.bPadMappings;
	UE_LOG(LogEditorServer, Log, TEXT("Lightmass Mapping Padding is now %s"), GLightmassDebugOptions.bPadMappings ? TEXT("ENABLED") : TEXT("DISABLED"));
	return true;
}

bool UEditorEngine::HandleLightmassDebugPaddingCommand( const TCHAR* Str, FOutputDevice& Ar )
{
	GLightmassDebugOptions.bDebugPaddings = !GLightmassDebugOptions.bDebugPaddings;
	UE_LOG(LogEditorServer, Log, TEXT("Lightmass Mapping Debug Padding is now %s"), GLightmassDebugOptions.bDebugPaddings ? TEXT("ENABLED") : TEXT("DISABLED"));
	return true;
}

bool UEditorEngine::HandleLightmassProfileCommand( const TCHAR* Str, FOutputDevice& Ar )
{
	GLightmassDebugOptions.bUseImmediateImport = false;
	GLightmassDebugOptions.bImmediateProcessMappings = false;
	UE_LOG(LogEditorServer, Log, TEXT("Lightmass Profiling mode is ENABLED"));
	UE_LOG(LogEditorServer, Log, TEXT("\tLightmass ImmediateImport mode is DISABLED"));
	UE_LOG(LogEditorServer, Log, TEXT("\tLightmass ImmediateProcess mode is DISABLED"));
	return true;
}

bool UEditorEngine::HandleSetReplacementCommand( const TCHAR* Str, FOutputDevice& Ar, UWorld* InWorld )
{
	UPrimitiveComponent* ReplacementComponent;
	if (!ParseObject<UPrimitiveComponent>(Str, TEXT("COMPONENT="), ReplacementComponent, ANY_PACKAGE))
	{
		Ar.Logf(TEXT("Replacement component was not specified or invalid(COMPONENT=)"));
		return false;
	}

	// filter which types of component to set to the ReplacementComponent
	UClass* ClassToReplace;
	if (!ParseObject<UClass>(Str, TEXT("CLASS="), ClassToReplace, ANY_PACKAGE))
	{
		ClassToReplace = NULL;
	}

	// attempt to set replacement component for all selected actors
	for( FSelectedActorIterator It(InWorld); It; ++It )
	{
		TInlineComponentArray<UPrimitiveComponent*> Components;
		It->GetComponents(Components);

		for (int32 ComponentIndex = 0; ComponentIndex < Components.Num(); ComponentIndex++)
		{
			UPrimitiveComponent* PrimitiveComponent = Components[ComponentIndex];
			// if the primitive component matches the class we are looking for (if specified)
			// then set it's replacement component
			if (ClassToReplace == NULL || PrimitiveComponent->IsA(ClassToReplace))
			{
				PrimitiveComponent->SetLODParentPrimitive(ReplacementComponent);
			}
		}
	}
	return true;
}



bool UEditorEngine::HandleSelectNameCommand( const TCHAR* Str, FOutputDevice& Ar, UWorld* InWorld  )
{
	FName FindName=NAME_None;
	FParse::Value( Str, TEXT("NAME="), FindName );

	USelection* Selection = GetSelectedActors();
	Selection->BeginBatchSelectOperation();
	for( FActorIterator It(InWorld); It; ++It ) 
	{
		AActor* Actor = *It;
		SelectActor( Actor, Actor->GetFName()==FindName, 0 );
	}

	Selection->EndBatchSelectOperation();
	return true;
}

bool UEditorEngine::HandleDumpPublicCommand( const TCHAR* Str, FOutputDevice& Ar )
{
	for( FObjectIterator It; It; ++It )
	{
		UObject* Obj = *It;
		if(Obj && IsInALevel(Obj) && Obj->HasAnyFlags(RF_Public))
		{
			UE_LOG(LogEditorServer, Log,  TEXT("--%s"), *(Obj->GetFullName()) );
		}
	}
	return true;
}

bool UEditorEngine::HandleJumpToCommand( const TCHAR* Str, FOutputDevice& Ar )
{
	FVector Loc;
	if( GetFVECTOR( Str, Loc ) )
	{
		for( int32 i=0; i<LevelViewportClients.Num(); i++ )
		{
			LevelViewportClients[i]->SetViewLocation( Loc );
		}
	}
	return true;
}

bool UEditorEngine::HandleBugItGoCommand( const TCHAR* Str, FOutputDevice& Ar )
{
	if (PlayWorld)
	{
		// in PIE, let the in-game codepath handle it
		return false;
	}

	const TCHAR* Stream = Str;
	FVector Loc;
	Stream = GetFVECTORSpaceDelimited( Stream, Loc );
	if( Stream != NULL )
	{
		for( int32 i=0; i<LevelViewportClients.Num(); i++ )
		{
			LevelViewportClients[i]->SetViewLocation( Loc );
		}
	}

	// so here we need to do move the string forward by a ' ' to get to the Rotator data
	if( Stream != NULL )
	{
		Stream = FCString::Strchr(Stream,' ');
		if( Stream != NULL )
		{
			++Stream;
		}
	}


	FRotator Rot;
	Stream = GetFROTATORSpaceDelimited( Stream, Rot, 1.0f );
	if( Stream != NULL )
	{
		for( int32 i=0; i<LevelViewportClients.Num(); i++ )
		{
			LevelViewportClients[i]->SetViewRotation( Rot );
		}
	}

	RedrawLevelEditingViewports();

	return true;
}

bool UEditorEngine::HandleTagSoundsCommand( const TCHAR* Str, FOutputDevice& Ar )
{
	int32 NumObjects = 0;
	int32 TotalSize = 0;
	for( FObjectIterator It(USoundWave::StaticClass()); It; ++It )
	{
		++NumObjects;
		DebugSoundAnnotation.Set(*It);

		USoundWave* Wave = static_cast<USoundWave*>(*It);
		const SIZE_T Size = Wave->GetResourceSize(EResourceSizeMode::Exclusive);
		TotalSize += Size;
	}
	UE_LOG(LogEditorServer, Log,  TEXT("Marked %i sounds %10.2fMB"), NumObjects, ((float)TotalSize) /(1024.f*1024.f) );
	return true;
}

bool UEditorEngine::HandlecheckSoundsCommand( const TCHAR* Str, FOutputDevice& Ar )
{
	TArray<USoundWave*> WaveList;
		for( FObjectIterator It(USoundWave::StaticClass()); It; ++It )
		{
			USoundWave* Wave = static_cast<USoundWave*>(*It);
			if ( !DebugSoundAnnotation.Get(Wave))
			{
				WaveList.Add( Wave );
			}
		}
		DebugSoundAnnotation.ClearAll();

		struct FCompareUSoundWaveByPathName
		{
			FORCEINLINE bool operator()(const USoundWave& A, const USoundWave& B) const
			{
				return A.GetPathName() < B.GetPathName();
			}
		};
		// Sort based on full path name.
		WaveList.Sort( FCompareUSoundWaveByPathName() );

		TArray<FWaveCluster> Clusters;
		Clusters.Add( FWaveCluster(TEXT("Total")) );
		Clusters.Add( FWaveCluster(TEXT("Ambient")) );
		Clusters.Add( FWaveCluster(TEXT("Foley")) );
		Clusters.Add( FWaveCluster(TEXT("Chatter")) );
		Clusters.Add( FWaveCluster(TEXT("Dialog")) );
		Clusters.Add( FWaveCluster(TEXT("Efforts")) );
		const int32 NumCoreClusters = Clusters.Num();

		// Output information.
		int32 TotalSize = 0;
		UE_LOG(LogEditorServer, Log,  TEXT("=================================================================================") );
		UE_LOG(LogEditorServer, Log,  TEXT("%60s %10s"), TEXT("Wave Name"), TEXT("Size") );
		for ( int32 WaveIndex = 0 ; WaveIndex < WaveList.Num() ; ++WaveIndex )
		{
			USoundWave* Wave = WaveList[WaveIndex];
			const SIZE_T WaveSize = Wave->GetResourceSize(EResourceSizeMode::Exclusive);
			UPackage* WavePackage = Wave->GetOutermost();
			const FString PackageName( WavePackage->GetName() );

			// Totals.
			Clusters[0].Num++;
			Clusters[0].Size += WaveSize;

			// Core clusters
			for ( int32 ClusterIndex = 1 ; ClusterIndex < NumCoreClusters ; ++ClusterIndex )
			{
				FWaveCluster& Cluster = Clusters[ClusterIndex];
				if ( PackageName.Find( Cluster.Name ) != -1 )
				{
					Cluster.Num++;
					Cluster.Size += WaveSize;
				}
			}

			// Package
			bool bFoundMatch = false;
			for ( int32 ClusterIndex = NumCoreClusters ; ClusterIndex < Clusters.Num() ; ++ClusterIndex )
			{
				FWaveCluster& Cluster = Clusters[ClusterIndex];
				if ( PackageName == Cluster.Name )
				{
					// Found a cluster with this package name.
					Cluster.Num++;
					Cluster.Size += WaveSize;
					bFoundMatch = true;
					break;
				}
			}
			if ( !bFoundMatch )
			{
				// Create a new cluster with the package name.
				FWaveCluster NewCluster( *PackageName );
				NewCluster.Num = 1;
				NewCluster.Size = WaveSize;
				Clusters.Add( NewCluster );
			}

			// Dump bulk sound list.
			UE_LOG(LogEditorServer, Log,  TEXT("%70s %10.2fk"), *Wave->GetPathName(), ((float)WaveSize)/1024.f );
		}
		UE_LOG(LogEditorServer, Log,  TEXT("=================================================================================") );
		UE_LOG(LogEditorServer, Log,  TEXT("%60s %10s %10s"), TEXT("Cluster Name"), TEXT("Num"), TEXT("Size") );
		UE_LOG(LogEditorServer, Log,  TEXT("=================================================================================") );
		int32 TotalClusteredSize = 0;
		for ( int32 ClusterIndex = 0 ; ClusterIndex < Clusters.Num() ; ++ClusterIndex )
		{
			const FWaveCluster& Cluster = Clusters[ClusterIndex];
			if ( ClusterIndex == NumCoreClusters )
			{
				UE_LOG(LogEditorServer, Log,  TEXT("---------------------------------------------------------------------------------") );
				TotalClusteredSize += Cluster.Size;
			}
			UE_LOG(LogEditorServer, Log,  TEXT("%60s %10i %10.2fMB"), *Cluster.Name, Cluster.Num, ((float)Cluster.Size)/(1024.f*1024.f) );
		}
		UE_LOG(LogEditorServer, Log,  TEXT("=================================================================================") );
		UE_LOG(LogEditorServer, Log,  TEXT("Total Clusterd: %10.2fMB"), ((float)TotalClusteredSize)/(1024.f*1024.f) );
		return true;
}

bool UEditorEngine::HandleFixupBadAnimNotifiersCommand( const TCHAR* Str, FOutputDevice& Ar )
{
	// Clear out unreferenced animsets from groups...
	FixUpBadAnimNotifiers();
	return true;
}

bool UEditorEngine::HandleSetDetailModeCommand( const TCHAR* Str, FOutputDevice& Ar )
{
	TArray<AActor*> ActorsToDeselect;

	uint8 ParsedDetailMode = DM_High;
	if ( FParse::Value( Str, TEXT("MODE="), ParsedDetailMode ) )
	{
		for ( FSelectionIterator It( GetSelectedActorIterator() ) ; It ; ++It )
		{
			AActor* Actor = static_cast<AActor*>( *It );
			checkSlow( Actor->IsA(AActor::StaticClass()) );

			TInlineComponentArray<UPrimitiveComponent*> Components;
			Actor->GetComponents(Components);

			for(int32 ComponentIndex = 0;ComponentIndex < Components.Num();ComponentIndex++)
			{
				UPrimitiveComponent* primComp = Components[ComponentIndex];

				if( primComp->DetailMode != ParsedDetailMode )
				{
					primComp->Modify();
					primComp->DetailMode = EDetailMode(ParsedDetailMode);
					primComp->MarkRenderStateDirty();

					// If the actor will not be visible after changing the detail mode, deselect it
					if( primComp->DetailMode > GetCachedScalabilityCVars().DetailMode )
					{
						ActorsToDeselect.AddUnique( Actor );
					}
				}
			}
		}

		for( int32 x = 0 ; x < ActorsToDeselect.Num() ; ++x )
		{
			GEditor->SelectActor( ActorsToDeselect[x], false, false );
		}
	}

	ULevel::LevelDirtiedEvent.Broadcast();
	FEditorSupportDelegates::RefreshPropertyWindows.Broadcast();
	FEditorDelegates::RefreshEditor.Broadcast();

	RedrawLevelEditingViewports( true );

	return true;
}

bool UEditorEngine::HandleSetDetailModeViewCommand( const TCHAR* Str, FOutputDevice& Ar, UWorld* InWorld )
{
	uint8 DM = DM_High;
	if ( FParse::Value( Str, TEXT("MODE="), DM ) )
	{
		DetailMode = (EDetailMode)DM;

		// Detail mode was modified, so store in the CVar
		static IConsoleVariable* DetailModeCVar = IConsoleManager::Get().FindConsoleVariable(TEXT("r.DetailMode"));
		check (DetailMode);
		DetailModeCVar->Set(DetailMode);
	}

	RedrawLevelEditingViewports( true );
	return true;
}

bool UEditorEngine::HandleCleanBSPMaterialCommand( const TCHAR* Str, FOutputDevice& Ar, UWorld* InWorld )
{
	const FScopedBusyCursor BusyCursor;
	const FScopedTransaction Transaction( NSLOCTEXT("UnrealEd", "CleanBSPMaterials", "Clean BSP Materials") );
	const int32 NumRefrencesCleared = CleanBSPMaterials( InWorld, false, true );
	// Prompt the user that the operation is complete.
	FMessageDialog::Open( EAppMsgType::Ok, FText::Format(NSLOCTEXT("UnrealEd", "CleanBSPMaterialsReportF", "Cleared {0} BSP material references.  Check log window for further details."), FText::AsNumber(NumRefrencesCleared)) );
	return true;
}

bool UEditorEngine::HandleAutoMergeStaticMeshCommand( const TCHAR* Str, FOutputDevice& Ar )
{
	AutoMergeStaticMeshes();

	return true;
}

bool UEditorEngine::HandleAddSelectedCommand( const TCHAR* Str, FOutputDevice& Ar )
{
	bool bVisible = true;
	FString OverrideGroup;
	FString VolumeName;
	if (FParse::Value(Str, TEXT("GROUP="), OverrideGroup))
	{
		if (OverrideGroup.ToUpper() == TEXT("INVISIBLE"))
		{
			bVisible = false;
		}
	}

	if (FParse::Value(Str, TEXT("VOLUME="), VolumeName))
	{
		UE_LOG(LogEditorServer, Log, TEXT("Adding selected actors to %s group of PrecomputedVisibiltyOverrideVolume %s"), 
			bVisible ? TEXT(" VISIBLE ") : TEXT("INVISIBLE"), *VolumeName);

		APrecomputedVisibilityOverrideVolume* PrecompOverride = NULL;
		// Find the selected volume
		for (TObjectIterator<APrecomputedVisibilityOverrideVolume> VolumeIt; VolumeIt; ++VolumeIt)
		{
			APrecomputedVisibilityOverrideVolume* CheckPrecompOverride = *VolumeIt;
			if (CheckPrecompOverride->GetName() == VolumeName)
			{
				// Found the volume
				PrecompOverride = CheckPrecompOverride;
				break;
			}
		}

		if (PrecompOverride != NULL)
		{
			TArray<class AActor*>* OverrideActorList = 
				bVisible ? &(PrecompOverride->OverrideVisibleActors) : &(PrecompOverride->OverrideInvisibleActors);
			// Grab a list of selected actors...
			for (FSelectionIterator ActorIt(GetSelectedActorIterator()) ; ActorIt; ++ActorIt)
			{
				AActor* Actor = static_cast<AActor*>(*ActorIt);
				checkSlow(Actor->IsA(AActor::StaticClass()));
				OverrideActorList->AddUnique(Actor);
			}
		}
		else
		{
			UE_LOG(LogEditorServer, Warning, TEXT("Unable to find PrecomputedVisibilityOverrideVolume %s"), *VolumeName);
		}
	}
	else
	{
		UE_LOG(LogEditorServer, Warning, TEXT("Usage: ADDSELECTED GROUP=<VISIBLE/INVISIBLE> VOLUME=<Name of volume actor>"));
	}
	return true;
}

bool UEditorEngine::HandleToggleSocketGModeCommand( const TCHAR* Str, FOutputDevice& Ar )
{
	GEditor->bDrawSocketsInGMode = !GEditor->bDrawSocketsInGMode;
	UE_LOG(LogEditorServer, Warning, TEXT("Draw sockets in 'G' mode is now %s"), GEditor->bDrawSocketsInGMode ? TEXT("ENABLED") : TEXT("DISABLED"));
	return true;
}

bool UEditorEngine::HandleListMapPackageDependenciesCommand( const TCHAR* Str, FOutputDevice& Ar )
{
	ListMapPackageDependencies(Str);
	return true;
}

bool UEditorEngine::HandleRebuildVolumesCommand( const TCHAR* Str, FOutputDevice& Ar, UWorld* InWorld )
{
	for( TActorIterator<AVolume> It(InWorld); It; ++It )
	{
		AVolume* Volume = *It;

		if(!Volume->IsTemplate() && Volume->GetBrushComponent())
		{
			UE_LOG(LogEditorServer, Log, TEXT("BSBC: %s"), *Volume->GetPathName() );
			Volume->GetBrushComponent()->BuildSimpleBrushCollision();
		}
	}
	return true;
}

bool UEditorEngine::HandleRemoveArchtypeFlagCommand( const TCHAR* Str, FOutputDevice& Ar )
{
	USelection* SelectedAssets = GEditor->GetSelectedObjects();
	for (FSelectionIterator Iter(*SelectedAssets); Iter; ++Iter)
	{
		UObject* Asset = *Iter;
		if (Asset->HasAnyFlags(RF_ArchetypeObject))
		{
			// Strip archetype flag, resave
			Asset->ClearFlags(RF_ArchetypeObject);
			Asset->Modify();
		}
	}
	return true;
}

bool UEditorEngine::HandleStartMovieCaptureCommand( const TCHAR* Cmd, FOutputDevice& Ar )
{
	IMovieSceneCaptureInterface* CaptureInterface = IMovieSceneCaptureModule::Get().GetFirstActiveMovieSceneCapture();
	if (CaptureInterface)
	{
		CaptureInterface->StartCapturing();
		return true;
	}

	for (const FWorldContext& Context : GEngine->GetWorldContexts())
	{
		if (Context.WorldType == EWorldType::PIE)
		{
			FSlatePlayInEditorInfo* SlatePlayInEditorSession = GEditor->SlatePlayInEditorMap.Find(Context.ContextHandle);
			if (SlatePlayInEditorSession && SlatePlayInEditorSession->SlatePlayInEditorWindowViewport.IsValid())
			{
				IMovieSceneCaptureModule::Get().CreateMovieSceneCapture(SlatePlayInEditorSession->SlatePlayInEditorWindowViewport.ToSharedRef());
				return true;
			}
		}
	}

	return false;
}

/**
 * @return true if the given component's StaticMesh can be merged with other StaticMeshes
 */
bool IsComponentMergable(UStaticMeshComponent* Component)
{
	// we need a component to work
	if (Component == NULL)
	{
		return false;
	}

	// we need a static mesh to work
	if (Component->StaticMesh == NULL || Component->StaticMesh->RenderData == NULL)
	{
		return false;
	}

	// only components with a single LOD can be merged
	if (Component->StaticMesh->GetNumLODs() != 1)
	{
		return false;
	}

	// only components with a single material can be merged
	int32 NumSetElements = 0;
	for (int32 ElementIndex = 0; ElementIndex < Component->GetNumMaterials(); ElementIndex++)
	{
		if (Component->GetMaterial(ElementIndex) != NULL)
		{
			NumSetElements++;
		}
	}

	if (NumSetElements > 1)
	{
		return false;
	}

	return true;
}

void UEditorEngine::RegisterForUndo( FEditorUndoClient* Client)
{
	if (Client)
	{
		UndoClients.Add(Client);
	}
}

void UEditorEngine::UnregisterForUndo( FEditorUndoClient* Client)
{
	if (Client)
	{
		UndoClients.Remove(Client);
	}
}


void UEditorEngine::AutoMergeStaticMeshes()
{
#if TODO_STATICMESH
	TArray<AStaticMeshActor*> SMAs;
	for (FActorIterator It; It; ++It)
	{
		if (It->GetClass() == AStaticMeshActor::StaticClass())
		{
			SMAs.Add((AStaticMeshActor*)*It);
		}
	}

	// keep a mapping of actors and the other components that will be merged in to them
	TMap<AStaticMeshActor*, TArray<UStaticMeshComponent*> > ActorsToComponentForMergingMap;

	for (int32 SMAIndex = 0; SMAIndex < SMAs.Num(); SMAIndex++)
	{
		AStaticMeshActor* SMA = SMAs[SMAIndex];
		UStaticMeshComponent* Component = SMAs[SMAIndex]->StaticMeshComponent;

		// can this component merge with others?
		bool bCanBeMerged = IsComponentMergable(Component);

		// look for an already collected component to merge in to if I can be merged
		if (bCanBeMerged)
		{
			UMaterialInterface* Material = Component->GetMaterial(0);
			UObject* Outermost = SMA->GetOutermost();

			for (int32 OtherSMAIndex = 0; OtherSMAIndex < SMAIndex; OtherSMAIndex++)
			{
				AStaticMeshActor* OtherSMA = SMAs[OtherSMAIndex];
				UStaticMeshComponent* OtherComponent = OtherSMA->StaticMeshComponent;

				// is this other mesh mergable?
				bool bCanOtherBeMerged = IsComponentMergable(OtherComponent);

				// has this other mesh already been merged into another one? (after merging, DestroyActor
				// is called on it, setting IsPendingKillPending())
				bool bHasAlreadyBeenMerged = OtherSMA->IsPendingKillPending() == true;

				// only look at this mesh if it can be merged and the actor hasn't already been merged
				if (bCanOtherBeMerged && !bHasAlreadyBeenMerged)
				{
					// do materials match?
					bool bHasMatchingMaterials = Material == OtherComponent->GetMaterial(0);

					// we shouldn't go over 65535 verts so the index buffer can use 16 bit indices
					bool bWouldResultingMeshBeSmallEnough = 
						(Component->StaticMesh->RenderData->LODResources[0].VertexBuffer.GetNumVertices() + 
						 OtherComponent->StaticMesh->RenderData->LODResources[0].VertexBuffer.GetNumVertices()) < 65535;

					// make sure they are in the same level
					bool bHasMatchingOutermost = Outermost == OtherSMA->GetOutermost();

					// now, determine compatibility between components/meshes
					if (bHasMatchingMaterials && bHasMatchingOutermost && bWouldResultingMeshBeSmallEnough)
					{
						// if these two can go together, collect the information for later merging
						TArray<UStaticMeshComponent*>* ComponentsForMerging = ActorsToComponentForMergingMap.Find(OtherSMA);
						if (ComponentsForMerging == NULL)
						{
							ComponentsForMerging = &ActorsToComponentForMergingMap.Add(OtherSMA, TArray<UStaticMeshComponent*>());
						}

						// @todo: Remove this limitation, and improve the lightmap UV packing below
						if (ComponentsForMerging->Num() == 16)
						{
							continue;
						}

						// add my component as a component to merge in to the other actor
						ComponentsForMerging->Add(Component);

						// and remove this actor from the world, it is no longer needed (it won't be deleted
						// until after this function returns, so it's safe to use it's components below)
						World->DestroyActor(SMA);

						break;
					}
				}
			}
		}
	}

	// now that everything has been gathered, we can build some meshes!
	for (TMap<AStaticMeshActor*, TArray<UStaticMeshComponent*> >::TIterator It(ActorsToComponentForMergingMap); It; ++It)
	{
		AStaticMeshActor* OwnerActor = It.Key();
		TArray<UStaticMeshComponent*>& MergeComponents = It.Value();

		// get the component for the owner actor (its component is not in the TArray)
		UStaticMeshComponent* OwnerComponent = OwnerActor->StaticMeshComponent;

		// all lightmap UVs will go in to channel 1
		// @todo: This needs to look at the material and look for the smallest UV not used by the material
		int32 LightmapUVChannel = 1;

		// first, create an empty mesh
		TArray<FStaticMeshTriangle> EmptyTris;
		UStaticMesh* NewStaticMesh = CreateStaticMesh(EmptyTris, OwnerComponent->StaticMesh->LODModels[0].Elements, OwnerActor->GetOutermost(), NAME_None);

		// set where the lightmap UVs come from
		NewStaticMesh->LightMapCoordinateIndex = LightmapUVChannel;

		// figure out how much to grow the lightmap resolution by, since it needs to be square, start by sqrt'ing the number
		int32 LightmapMultiplier = FMath::TruncToInt(FMath::Sqrt(MergeComponents.Num()));

		// increase the sqrt by 1 unless it was a perfect square
		if (LightmapMultiplier * LightmapMultiplier != MergeComponents.Num())
		{
			LightmapMultiplier++;
		}

		// cache the 1 over
		float InvLightmapMultiplier = 1.0f / (float)LightmapMultiplier;

		// look for the largest lightmap resolution
		int32 MaxLightMapResolution = OwnerComponent->bOverrideLightMapRes ? OwnerComponent->OverriddenLightMapRes : OwnerComponent->StaticMesh->LightMapResolution;
		for (int32 ComponentIndex = 0; ComponentIndex < MergeComponents.Num(); ComponentIndex++)
		{
			UStaticMeshComponent* Component = MergeComponents[ComponentIndex];
			MaxLightMapResolution = FMath::Max(MaxLightMapResolution,
				Component->bOverrideLightMapRes ? Component->OverriddenLightMapRes : Component->StaticMesh->LightMapResolution);
		}

		// clamp the multiplied res to 1024
		// @todo: maybe 2048? 
		int32 LightmapRes = FMath::Min(1024, MaxLightMapResolution * LightmapMultiplier);

		// now, use the max resolution in the new mesh
		if (OwnerComponent->bOverrideLightMapRes)
		{
			OwnerComponent->OverriddenLightMapRes = LightmapRes;
		}
		else
		{
			NewStaticMesh->LightMapResolution = LightmapRes;
		}

		// set up the merge parameters
		FMergeStaticMeshParams Params;
		Params.bDeferBuild = true;
		Params.OverrideElement = 0;
		Params.bUseUVChannelRemapping = true;
		Params.UVChannelRemap[LightmapUVChannel] = OwnerComponent->StaticMesh->LightMapCoordinateIndex;
		Params.bUseUVScaleBias = true;
		Params.UVScaleBias[LightmapUVChannel] = FVector4(InvLightmapMultiplier, InvLightmapMultiplier, 0.0f, 0.0f);

		// merge in to the empty mesh
		MergeStaticMesh(NewStaticMesh, OwnerComponent->StaticMesh, Params);

		// the component now uses this mesh
		// @todo: Is this needed? I think the Merge handles this
		{
			FComponentReregisterContext ReregisterContext(OwnerComponent);
			OwnerComponent->StaticMesh = NewStaticMesh;
		}

		// now merge all of the other component's meshes in to me
		for (int32 ComponentIndex = 0; ComponentIndex < MergeComponents.Num(); ComponentIndex++)
		{
			UStaticMeshComponent* Component = MergeComponents[ComponentIndex];

			// calculate a matrix to go from my component space to the owner's component's space
			FMatrix TransformToOwnerSpace = Component->ComponentToWorld.ToMatrixWithScale() * OwnerComponent->ComponentToWorld.ToMatrixWithScale().Inverse();

			// if we have negative scale, we need to munge the matrix and scaling
			if (TransformToOwnerSpace.Determinant() < 0.0f)
			{
				// get and remove the scale vector from the matrix
				Params.ScaleFactor3D = TransformToOwnerSpace.ExtractScaling();

				// negate X scale and top row of the matrix (will result in same transform, but then
				// MergeStaticMesh will fix the poly winding)
				Params.ScaleFactor3D.X = -Params.ScaleFactor3D.X;
				TransformToOwnerSpace.SetAxis(0, -TransformToOwnerSpace.GetScaledAxis( EAxis::X ));
			}
			else
			{
				Params.ScaleFactor3D = TransformToOwnerSpace.GetScaleVector();
			}

			// now get the offset and rotation from the transform
			Params.Offset = TransformToOwnerSpace.GetOrigin();
			Params.Rotation = TransformToOwnerSpace.Rotator();

			// set the UV offset 
			int32 XSlot = (ComponentIndex + 1) % LightmapMultiplier;
			int32 YSlot = (ComponentIndex + 1) / LightmapMultiplier;
			Params.UVScaleBias[LightmapUVChannel].Z = (float)XSlot * InvLightmapMultiplier;
			Params.UVScaleBias[LightmapUVChannel].W = (float)YSlot * InvLightmapMultiplier;

			// route our lightmap UVs to the final lightmap channel
			Params.UVChannelRemap[LightmapUVChannel] = Component->StaticMesh->LightMapCoordinateIndex;

			// if compatible, merge them
			MergeStaticMesh(OwnerComponent->StaticMesh, Component->StaticMesh, Params);
		}

		// now that everything has been merged in, perform the slow build operation
		OwnerComponent->StaticMesh->Build();
	}
#endif // #if TODO_STATICMESH
}

void UEditorEngine::MoveViewportCamerasToBox(const FBox& BoundingBox, bool bActiveViewportOnly) const
{
	// Make sure we had at least one non-null actor in the array passed in.
	if (BoundingBox.GetSize() != FVector::ZeroVector)
	{
		if (bActiveViewportOnly)
		{
			if (GCurrentLevelEditingViewportClient)
			{
				GCurrentLevelEditingViewportClient->FocusViewportOnBox(BoundingBox);

				// Update Linked Orthographic viewports.
				if (GCurrentLevelEditingViewportClient->IsOrtho() && GetDefault<ULevelEditorViewportSettings>()->bUseLinkedOrthographicViewports)
				{
					// Search through all viewports
					for (auto ViewportIt = LevelViewportClients.CreateConstIterator(); ViewportIt; ++ViewportIt)
					{
						FLevelEditorViewportClient* LinkedViewportClient = *ViewportIt;
						// Only update other orthographic viewports
						if (LinkedViewportClient && LinkedViewportClient != GCurrentLevelEditingViewportClient && LinkedViewportClient->IsOrtho())
						{
							LinkedViewportClient->FocusViewportOnBox(BoundingBox);
						}
					}
				}
			}

		}
		else
		{
			// Update all viewports.
			for (auto ViewportIt = LevelViewportClients.CreateConstIterator(); ViewportIt; ++ViewportIt)
			{
				FLevelEditorViewportClient* LinkedViewportClient = *ViewportIt;
				//Dont move camera attach to an actor
				if (!LinkedViewportClient->IsAnyActorLocked())
					LinkedViewportClient->FocusViewportOnBox(BoundingBox);
			}
		}
	}
}<|MERGE_RESOLUTION|>--- conflicted
+++ resolved
@@ -69,15 +69,9 @@
 #include "Components/DrawFrustumComponent.h"
 #include "UnrealEngine.h"
 #include "AI/Navigation/NavLinkRenderingComponent.h"
-<<<<<<< HEAD
-
-#include "Analytics/AnalyticsPrivacySettings.h"
-
-=======
 #include "PhysicsPublic.h"
 #include "AnimationRecorder.h"
 #include "Analytics/AnalyticsPrivacySettings.h"
->>>>>>> 73f66985
 #include "KismetReinstanceUtilities.h"
 
 DEFINE_LOG_CATEGORY_STATIC(LogEditorServer, Log, All);
@@ -1675,11 +1669,8 @@
 
 	// Build list of dynamic brushes
 	TArray<ABrush*> DynamicBrushes;
-<<<<<<< HEAD
-=======
 	if (!bTreatMovableBrushesAsStatic)
 	{
->>>>>>> 73f66985
 	for( auto It(Level->Actors.CreateConstIterator()); It; ++It )
 		{
 			ABrush* DynamicBrush = Cast<ABrush>(*It);
@@ -1689,28 +1680,6 @@
 				DynamicBrushes.Add(DynamicBrush);
 			}
 		}
-
-	FScopedSlowTask SlowTask(StaticBrushes.Num() + DynamicBrushes.Num());
-	SlowTask.MakeDialogDelayed(3.0f);
-
-	// Compose all static brushes
-	for (ABrush* Brush : StaticBrushes)
-	{
-		SlowTask.EnterProgressFrame(1);
-		Brush->Modify();
-		bspBrushCSG(Brush, Model, Brush->PolyFlags, (EBrushType)Brush->BrushType, CSG_None, false, true, false, false);
-	}
-
-	// Rebuild dynamic brush BSP's (if they weren't handled earlier)
-	for (ABrush* DynamicBrush : DynamicBrushes)
-	{
-		SlowTask.EnterProgressFrame(1);
-		BspPoints = MakeUnique<FBspPointsGrid>(50.0f, THRESH_POINTS_ARE_SAME);
-		BspVectors = MakeUnique<FBspPointsGrid>(1 / 16.0f, FMath::Max(THRESH_NORMALS_ARE_SAME, THRESH_VECTORS_ARE_NEAR));
-		FBspPointsGrid::GBspPoints = BspPoints.Get();
-		FBspPointsGrid::GBspVectors = BspVectors.Get();
-
-		FBSPOps::csgPrepMovingBrush(DynamicBrush);
 	}
 
 	FScopedSlowTask SlowTask(StaticBrushes.Num() + DynamicBrushes.Num());
