--- conflicted
+++ resolved
@@ -28,6 +28,23 @@
 class FClothingActor
 {
 public:
+	enum TeleportMode
+	{
+		/** Simulation continues smoothly. This is the most commonly used mode */
+		Continuous,
+		/**
+		 * Transforms the current simulation state from the old global pose to the new global pose.
+		 * This will transform positions and velocities and thus keep the simulation state, just translate it to a new pose.
+		 */
+		Teleport,
+
+		/**
+		 * Forces the cloth to the animated position in the next frame.
+		 * This can be used to reset it from a bad state or by a teleport where the old state is not important anymore.
+		 */
+		TeleportAndReset,
+	};
+
 	void Clear(bool bReleaseResource = false);
 
 	/** 
@@ -282,11 +299,6 @@
 	UPROPERTY(EditAnywhere, AdvancedDisplay, BlueprintReadWrite, Category=SkeletalMesh)
 	uint32 bUpdateJointsFromAnimation:1;
 
-	UPROPERTY(EditAnywhere, BlueprintReadWrite, Category=Clothing)
-	uint32	bFreezeClothSection:1;
-
-	UPROPERTY(EditAnywhere, BlueprintReadWrite, Category=Clothing)
-	uint32	bAutomaticLodCloth:1;
 	/** Disable cloth simulation and play original animation without simulation */
 	UPROPERTY(EditAnywhere, BlueprintReadWrite, Category=Clothing)
 	uint32 bDisableClothSimulation:1;
@@ -297,6 +309,24 @@
 	/** can't collide with part of attached children if total collision volumes exceed 16 capsules or 32 planes per convex */
 	UPROPERTY(EditAnywhere, BlueprintReadWrite, Category=Clothing)
 	uint32 bCollideWithAttachedChildren:1;
+	/** reset the clothing after moving the clothing position (called teleport) */
+	UPROPERTY(EditAnywhere, BlueprintReadWrite, Category=Clothing)
+	uint32 bResetAfterTeleport:1;
+	/** 
+	 * conduct teleportation if the character's movement is greater than this threshold in 1 frame. 
+	 * Zero or negative values will skip the check 
+	 * you can also do force teleport manually using ForceNextUpdateTeleport() / ForceNextUpdateTeleportAndReset()
+	 */
+	UPROPERTY(EditAnywhere, BlueprintReadWrite, Category=Clothing)
+	float TeleportDistanceThreshold;
+	/** 
+	 * rotation threshold in degree, ranging from 0 to 180
+	 * conduct teleportation if the character's rotation is greater than this threshold in 1 frame. 
+	 * Zero or negative values will skip the check 
+	 */
+	UPROPERTY(EditAnywhere, BlueprintReadWrite, Category=Clothing)
+	float TeleportRotationThreshold;
+	
 
 	/** Draw the APEX Clothing Normals on clothing sections. */
 	uint32 bDisplayClothingNormals:1;
@@ -445,6 +475,25 @@
 	float GetClothMaxDistanceScale();
 	UFUNCTION(BlueprintCallable, Category="Components|SkeletalMesh")
 	void SetClothMaxDistanceScale(float Scale);
+
+	/** 
+	 * Used to indicate we should force 'teleport' during the next call to UpdateClothState, 
+	 * This will transform positions and velocities and thus keep the simulation state, just translate it to a new pose.
+	 */
+	UFUNCTION(BlueprintCallable, Category="Components|SkeletalMesh")
+	void ForceClothNextUpdateTeleport();
+	/** 
+	 * Used to indicate we should force 'teleport and reset' during the next call to UpdateClothState.
+	 * This can be used to reset it from a bad state or by a teleport where the old state is not important anymore.
+	 */
+	UFUNCTION(BlueprintCallable, Category="Components|SkeletalMesh")
+	void ForceClothNextUpdateTeleportAndReset();
+
+	/**
+	 * Reset the teleport mode of a next update to 'Continuous'
+	 */
+	UFUNCTION(BlueprintCallable, Category="Components|SkeletalMesh")
+	void ResetClothTeleportMode();
 
 	/** We detach the Component once we are done playing it.
 	 *
@@ -491,6 +540,19 @@
 
 	float ClothMaxDistanceScale;
 
+	FClothingActor::TeleportMode ClothTeleportMode;
+	/** previous root bone matrix to compare the difference and decide to do clothing teleport  */
+	FMatrix	PrevRootBoneMatrix;
+	/** used for pre-computation using TeleportRotationThreshold property */
+	float ClothTeleportCosineThresholdInRad;
+	/** used for pre-computation using tTeleportDistanceThreshold property */
+	float ClothTeleportDistThresholdSquared;
+	/** 
+	 * clothing reset is needed once more to avoid clothing pop up 
+	 * use until Apex clothing bug is resolved 
+	 */
+	bool bNeedTeleportAndResetOnceMore;
+
 #if WITH_CLOTH_COLLISION_DETECTION
 	/** increase every tick to update clothing collision  */
 	uint32 ClothingCollisionRevision; 
@@ -519,7 +581,7 @@
 	void TickAnimation(float DeltaTime);
 
 	/** Tick Clothing Animation , basically this is called inside TickComponent */
-	void TickClothing();
+	void TickClothing(float DeltaTime);
 
 	/** Store cloth simulation data into OutClothSimData */
 	void GetUpdateClothSimulationData(TArray<FClothSimulData>& OutClothSimData);
@@ -602,10 +664,11 @@
 	 *  @param  World			World to use for overlap test
 	 *  @param  Pos             Location to place the component's geometry at to test against the world
 	 *  @param  Rot             Rotation to place components' geometry at to test against the world
+	 *  @param  TestChannel		The 'channel' that this ray is in, used to determine which components to hit
 	 *	@param	ObjectQueryParams	List of object types it's looking for. When this enters, we do object query with component shape
 	 *  @return TRUE if OutOverlaps contains any blocking results
 	 */
-	virtual bool ComponentOverlapMulti(TArray<struct FOverlapResult>& OutOverlaps, const class UWorld* World, const FVector& Pos, const FRotator& Rot, const struct FComponentQueryParams& Params, const struct FCollisionObjectQueryParams& ObjectQueryParams=FCollisionObjectQueryParams::DefaultObjectQueryParam) const OVERRIDE;
+	virtual bool ComponentOverlapMulti(TArray<struct FOverlapResult>& OutOverlaps, const class UWorld* World, const FVector& Pos, const FRotator& Rot, ECollisionChannel TestChannel, const struct FComponentQueryParams& Params, const struct FCollisionObjectQueryParams& ObjectQueryParams = FCollisionObjectQueryParams::DefaultObjectQueryParam) const OVERRIDE;
 	// End USceneComponent interface.
 
 	// Begin UPrimitiveComponent interface.
@@ -824,17 +887,14 @@
 	void AddClothingBounds(FBoxSphereBounds& InOutBounds) const;
 	/** changes clothing LODs, if clothing LOD is disabled or LODIndex is greater than apex clothing LODs, simulation will be disabled */
 	void SetClothingLOD(int32 LODIndex);
-<<<<<<< HEAD
-=======
 	/** check whether clothing teleport is needed or not to avoid a weird simulation result */
 	void CheckClothTeleport(float DeltaTime);
 	/** Calls needed cloth updates */
 	void PreClothTick(float DeltaTime);
->>>>>>> 5338f086
 	/** 
 	 * Updates all clothing animation states including ComponentToWorld-related states.
 	 */
-	void UpdateClothState();
+	void UpdateClothState(float DeltaTime);
 	/** 
 	 * Updates clothing actor's global pose.
 	 * So should be called when ComponentToWorld is changed.
