// Copyright 1998-2016 Epic Games, Inc. All Rights Reserved.

#include "HMDPrivatePCH.h"
#include "OculusRiftHMD.h"

#if OCULUS_RIFT_SUPPORTED_PLATFORMS

#include "OculusRiftLayers.h"
<<<<<<< HEAD
=======
#include "MediaTexture.h"
>>>>>>> e58dcb1b

FRenderLayer::FRenderLayer(FHMDLayerDesc& InDesc) :
	FHMDRenderLayer(InDesc)
{
	FMemory::Memset(Layer, 0);
	switch (InDesc.GetType())
	{
	case FHMDLayerDesc::Eye:
		Layer.Header.Type = ovrLayerType_EyeFov;
		break;
	case FHMDLayerDesc::Quad:
		Layer.Header.Type = ovrLayerType_Quad;
		break;

	default:
		check(0); // unsupported layer type
	}
}

FRenderLayer::~FRenderLayer()
{
}

TSharedPtr<FHMDRenderLayer> FRenderLayer::Clone() const
{
	TSharedPtr<FHMDRenderLayer> NewLayer = MakeShareable(new FRenderLayer(*this));
	return NewLayer;
}


//////////////////////////////////////////////////////////////////////////
FLayerManager::FLayerManager(FCustomPresent* InBridge) :
	pPresentBridge(InBridge)
	, LayersList(nullptr)
	, LayersListLen(0)
	, bTextureSetsAreInvalid(true)
	, bInitialized(false)
{
}

FLayerManager::~FLayerManager()
{
	check(!bInitialized);
}

void FLayerManager::Startup()
{
	if (!bInitialized)
	{
		FHMDLayerManager::Startup();

		uint32 ID;
		auto EyeLayer = AddLayer(FHMDLayerDesc::Eye, INT_MIN, Layer_UnknownOrigin, ID);
		check(EyeLayer.IsValid());
		bInitialized = true;
		bTextureSetsAreInvalid = true;
	}
}

void FLayerManager::Shutdown()
{
	if (bInitialized)
	{
		ReleaseTextureSets();
		FMemory::Free(LayersList);
		LayersList = nullptr;
		LayersListLen = 0;

		FHMDLayerManager::Shutdown();
		bInitialized = false;
	}
}

void FLayerManager::ReleaseTextureSets()
{
	if (IsInRenderingThread())
	{
		FScopeLock Lock(&LayersLock);
		ReleaseTextureSets_RenderThread_NoLock();
	}
	else
	{
		ENQUEUE_UNIQUE_RENDER_COMMAND_ONEPARAMETER(FLayerManager_Shutdown,
			FLayerManager*, LayerMgr, this,
			{
				LayerMgr->ReleaseTextureSets_RenderThread_NoLock();
			});
		FlushRenderingCommands();
	}
}

TSharedPtr<FHMDRenderLayer> FLayerManager::CreateRenderLayer_RenderThread(FHMDLayerDesc& InDesc)
{
	TSharedPtr<FHMDRenderLayer> NewLayer = MakeShareable(new FRenderLayer(InDesc));
	return NewLayer;
}

FRenderLayer& FLayerManager::GetEyeLayer_RenderThread() const
{
	check(IsInRenderingThread());
	check(!bLayersChanged);
	check(LayersToRender.Num() > 0);
	check(LayersToRender[0].IsValid());
	auto LayerDesc = static_cast<FRenderLayer*>(LayersToRender[0].Get());
	check(LayerDesc->Layer.Header.Type == ovrLayerType_EyeFov);
	return *LayerDesc;
}

void FLayerManager::ReleaseTextureSets_RenderThread_NoLock()
{
	check(IsInRenderingThread());

	InvalidateTextureSets();

	FHMDLayerManager::ReleaseTextureSets_RenderThread_NoLock();

	const uint32 NumLayers = LayersToRender.Num();
	for (uint32 i = 0; i < NumLayers; ++i)
	{
		auto RenderLayer = static_cast<FRenderLayer*>(LayersToRender[i].Get());
		RenderLayer->ReleaseResources();
	}
}

void FLayerManager::PreSubmitUpdate_RenderThread(FRHICommandListImmediate& RHICmdList, const FHMDGameFrame* InCurrentFrame, bool ShowFlagsRendering)
{
	check(IsInRenderingThread());

	const bool bLayersWereChanged = bLayersChanged;

	const FGameFrame* CurrentFrame = static_cast<const FGameFrame*>(InCurrentFrame);

	// Call base method first, it will make sure the LayersToRender is ready
	FHMDLayerManager::PreSubmitUpdate_RenderThread(RHICmdList, CurrentFrame, ShowFlagsRendering);

	const uint32 NumLayers = LayersToRender.Num();

	if (bLayersWereChanged)
	{
		float WorldToMetersScale = CurrentFrame->Settings->WorldToMetersScale;

		// Create array of ovrLayerHeaders, using LayersToRender array
		LayersList = (ovrLayerHeader**)FMemory::Realloc(LayersList, NumLayers * sizeof(LayersList[0]));
		LayersListLen = 0;
		for (uint32 i = 0, n = NumLayers; i < n; ++i)
		{
			auto RenderLayer = static_cast<FRenderLayer*>(LayersToRender[i].Get());
			// exclude not fully setup layers
			if (RenderLayer->IsFullySetup())
			{
				LayersList[LayersListLen++] = &RenderLayer->Layer.Header;
			}
		}
	}

	const float WorldToMetersScale = CurrentFrame->Settings->WorldToMetersScale;

	const FSettings* FrameSettings = CurrentFrame->GetSettings();

	for (uint32 i = 0; i < NumLayers; ++i)
	{
		auto RenderLayer = static_cast<FRenderLayer*>(LayersToRender[i].Get());
		if (!RenderLayer || !RenderLayer->IsFullySetup())
		{
			continue;
		}
		const FHMDLayerDesc& LayerDesc = RenderLayer->GetLayerDesc();
		switch (LayerDesc.GetType())
		{
		case FHMDLayerDesc::Eye:
		{
			ovrLayer_Union& EyeLayer = RenderLayer->GetOvrLayer();
			EyeLayer.EyeFov.Fov[0] = FrameSettings->EyeRenderDesc[0].Fov;
			EyeLayer.EyeFov.Fov[1] = FrameSettings->EyeRenderDesc[1].Fov;

			EyeLayer.EyeFov.Viewport[0] = ToOVRRecti(FrameSettings->EyeRenderViewport[0]);
			EyeLayer.EyeFov.Viewport[1] = ToOVRRecti(FrameSettings->EyeRenderViewport[1]);

			EyeLayer.EyeFov.ColorTexture[0] = RenderLayer->GetSwapTextureSet();
			EyeLayer.EyeFov.ColorTexture[1] = RenderLayer->GetSwapTextureSet();

#if DO_CHECK
			// some runtime checks to make sure swaptextureset is valid
			if (EyeLayer.EyeFov.ColorTexture[0] && pPresentBridge->GetSession()->IsActive())
			{
				FOvrSessionShared::AutoSession OvrSession(pPresentBridge->GetSession());
				ovrTextureSwapChainDesc schDesc;
				check(OVR_SUCCESS(ovr_GetTextureSwapChainDesc(OvrSession, EyeLayer.EyeFov.ColorTexture[0], &schDesc)));
				check(schDesc.Type == ovrTexture_2D);
			}
#endif

			// always use HighQuality for eyebuffers; the bHighQuality flag in LayerDesc means mipmaps are generated.
			EyeLayer.EyeFov.Header.Flags = ovrLayerFlag_HighQuality;

			if (ShowFlagsRendering)
			{
				EyeLayer.EyeFov.RenderPose[0] = CurrentFrame->CurEyeRenderPose[0];
				EyeLayer.EyeFov.RenderPose[1] = CurrentFrame->CurEyeRenderPose[1];
			}
			else
			{
				EyeLayer.EyeFov.RenderPose[0] = ovrPosef(OVR::Posef());
				EyeLayer.EyeFov.RenderPose[1] = ovrPosef(OVR::Posef());
			}

<<<<<<< HEAD
#if DO_CHECK
				// some runtime checks to make sure swaptextureset is valid
				if (EyeLayer.EyeFov.ColorTexture[0] && pPresentBridge->GetSession()->IsActive())
				{
					FOvrSessionShared::AutoSession OvrSession(pPresentBridge->GetSession());
					ovrTextureSwapChainDesc schDesc;
					check(OVR_SUCCESS(ovr_GetTextureSwapChainDesc(OvrSession, EyeLayer.EyeFov.ColorTexture[0], &schDesc)));
					check(schDesc.Type == ovrTexture_2D);
				}
#endif

				// always use HighQuality for eyebuffers; the bHighQuality flag in LayerDesc means mipmaps are generated.
				EyeLayer.EyeFov.Header.Flags = ovrLayerFlag_HighQuality;

				if (ShowFlagsRendering)
				{
					EyeLayer.EyeFov.RenderPose[0] = CurrentFrame->CurEyeRenderPose[0];
					EyeLayer.EyeFov.RenderPose[1] = CurrentFrame->CurEyeRenderPose[1];
				}
				else
=======
			RenderLayer->CommitTextureSet(RHICmdList);
			break;
		}
		case FHMDLayerDesc::Quad:
		{
			OVR::Posef pose;
			pose.Rotation = ToOVRQuat<OVR::Quatf>(LayerDesc.GetTransform().GetRotation());
			pose.Translation = ToOVRVector_U2M<OVR::Vector3f>(LayerDesc.GetTransform().GetTranslation(), WorldToMetersScale);

			// Physical size of the quad in meters.
			OVR::Vector2f quadSize(LayerDesc.GetQuadSize().X / WorldToMetersScale, LayerDesc.GetQuadSize().Y / WorldToMetersScale);

			// apply the scale from transform. We use Y for width and Z for height to match the UE coord space
			quadSize.x *= LayerDesc.GetTransform().GetScale3D().Y;
			quadSize.y *= LayerDesc.GetTransform().GetScale3D().Z;

			FQuat PlayerOrientation = CurrentFrame->PlayerOrientation;

			if (LayerDesc.IsWorldLocked())
			{
				// apply BaseOrientation
				PlayerOrientation = FrameSettings->BaseOrientation.Inverse() * CurrentFrame->PlayerOrientation;

				// calculate the location of the quad considering the player's location/orientation
				OVR::Posef PlayerTorso(ToOVRQuat<OVR::Quatf>(PlayerOrientation),
					ToOVRVector_U2M<OVR::Vector3f>(CurrentFrame->PlayerLocation, WorldToMetersScale));
				pose = PlayerTorso.Inverted() * pose;
			}

			RenderLayer->Layer.Quad.Header.Type = ovrLayerType_Quad;
			// LayerDesc.IsHighQuality() is used to gen mipmaps; the HQ flag on layer is always set (means, Aniso Filtering).
			RenderLayer->Layer.Quad.Header.Flags = ovrLayerFlag_HighQuality | (LayerDesc.IsHeadLocked() ? ovrLayerFlag_HeadLocked : 0);
			RenderLayer->Layer.Quad.QuadPoseCenter = pose;
			RenderLayer->Layer.Quad.QuadSize = quadSize;

			RenderLayer->Layer.Quad.Viewport = OVR::Recti();

			FTextureRHIRef Texture = LayerDesc.GetTexture();
			int32 SizeX = 16, SizeY = 16; // 16x16 default texture size for black rect (if the actual texture is not set)
			EPixelFormat Format = EPixelFormat::PF_B8G8R8A8;
			bool bTextureChanged = LayerDesc.IsTextureChanged();
			bool isStatic = !(LayerDesc.GetFlags() & IStereoLayers::LAYER_FLAG_TEX_CONTINUOUS_UPDATE);

			if (Texture)
			{

				SizeX = Texture->GetTexture2D()->GetSizeX();
				SizeY = Texture->GetTexture2D()->GetSizeY();

				Format = Texture->GetFormat();

				FHeadMountedDisplay::QuantizeBufferSize(SizeX, SizeY, 32);

				RenderLayer->Layer.Quad.Viewport = OVR::Recti(OVR::Sizei(SizeX, SizeY));
				const FBox2D vp = LayerDesc.GetTextureViewport();
				if (vp.bIsValid)
>>>>>>> e58dcb1b
				{
					RenderLayer->Layer.Quad.Viewport.Pos.x = float(vp.Min.X) * SizeX;
					RenderLayer->Layer.Quad.Viewport.Pos.y = float(vp.Min.Y) * SizeY;
					RenderLayer->Layer.Quad.Viewport.Size.w = float(vp.Max.X - vp.Min.X) * SizeX;
					RenderLayer->Layer.Quad.Viewport.Size.h = float(vp.Max.Y - vp.Min.Y) * SizeY;
				}
			}

<<<<<<< HEAD
				RenderLayer->CommitTextureSet(RHICmdList);
				break;
=======
			uint32 NumMips = (LayerDesc.IsHighQuality() ? 0 : 1);
			if (RenderLayer->TextureSet.IsValid() && (bTextureSetsAreInvalid ||
				RenderLayer->TextureSet->GetSourceSizeX() != SizeX ||
				RenderLayer->TextureSet->GetSourceSizeY() != SizeY ||
				RenderLayer->TextureSet->GetSourceFormat() != Format ||
				RenderLayer->TextureSet->GetSourceNumMips() != NumMips))
			{
				RenderLayer->TextureSet->ReleaseResources();
				RenderLayer->TextureSet.Reset();
>>>>>>> e58dcb1b
			}
			if (!RenderLayer->TextureSet.IsValid() || !RenderLayer->TextureSet->GetRHITexture())
			{
<<<<<<< HEAD
				OVR::Posef pose;
				pose.Rotation = ToOVRQuat<OVR::Quatf>(LayerDesc.GetTransform().GetRotation());
				pose.Translation = ToOVRVector_U2M<OVR::Vector3f>(LayerDesc.GetTransform().GetTranslation(), WorldToMetersScale);

				// Physical size of the quad in meters.
				OVR::Vector2f quadSize(LayerDesc.GetQuadSize().X / WorldToMetersScale, LayerDesc.GetQuadSize().Y / WorldToMetersScale);

				// apply the scale from transform. We use Y for width and Z for height to match the UE coord space
				quadSize.x *= LayerDesc.GetTransform().GetScale3D().Y;
				quadSize.y *= LayerDesc.GetTransform().GetScale3D().Z;

				if (LayerDesc.IsWorldLocked())
=======
				// create texture set
				check(pPresentBridge);
				if (isStatic)
				{
					RenderLayer->TextureSet = pPresentBridge->CreateTextureSet(SizeX, SizeY, Format, NumMips, FCustomPresent::DefaultStaticImage);
				}
				else
>>>>>>> e58dcb1b
				{
					RenderLayer->TextureSet = pPresentBridge->CreateTextureSet(SizeX, SizeY, Format, NumMips, FCustomPresent::DefaultLinear);
				}
				bTextureChanged = true;
			}
			RenderLayer->Layer.Quad.ColorTexture = RenderLayer->GetSwapTextureSet();

<<<<<<< HEAD
				RenderLayer->Layer.Quad.Header.Type = ovrLayerType_Quad;
				// LayerDesc.IsHighQuality() is used to gen mipmaps; the HQ flag on layer is always set (means, Aniso Filtering).
				RenderLayer->Layer.Quad.Header.Flags = ovrLayerFlag_HighQuality | (LayerDesc.IsHeadLocked() ? ovrLayerFlag_HeadLocked : 0);
				RenderLayer->Layer.Quad.QuadPoseCenter = pose;
				RenderLayer->Layer.Quad.QuadSize = quadSize;
=======
#if DO_CHECK
			// some runtime checks to make sure swaptextureset is valid
			if (RenderLayer->Layer.Quad.ColorTexture && pPresentBridge->GetSession()->IsActive())
			{
				FOvrSessionShared::AutoSession OvrSession(pPresentBridge->GetSession());
				ovrTextureSwapChainDesc schDesc;
				check(OVR_SUCCESS(ovr_GetTextureSwapChainDesc(OvrSession, RenderLayer->Layer.Quad.ColorTexture, &schDesc)));
				check(schDesc.Type == ovrTexture_2D);
			}
#endif
>>>>>>> e58dcb1b

			bTextureChanged |= (Texture && LayerDesc.HasPendingTextureCopy()) ? true : false;
			bTextureChanged |= (LayerDesc.GetFlags() & IStereoLayers::LAYER_FLAG_TEX_CONTINUOUS_UPDATE) ? true : false;

<<<<<<< HEAD
				UTexture* TextureObj = LayerDesc.GetTexture();
				FTextureRHIRef Texture;
				int32 SizeX = 16, SizeY = 16; // 16x16 default texture size for black rect (if the actual texture is not set)
				EPixelFormat Format = EPixelFormat::PF_B8G8R8A8;
				if (TextureObj && TextureObj->IsValidLowLevel() && TextureObj->Resource && TextureObj->Resource->TextureRHI)
				{
					Texture = TextureObj->Resource->TextureRHI;
					SizeX = Texture->GetTexture2D()->GetSizeX();
					SizeY = Texture->GetTexture2D()->GetSizeY();
					Format = Texture->GetFormat();

					FHeadMountedDisplay::QuantizeBufferSize(SizeX, SizeY, 32);

					RenderLayer->Layer.Quad.Viewport = OVR::Recti(OVR::Sizei(SizeX, SizeY));
					const FBox2D vp = LayerDesc.GetTextureViewport();
					if (vp.bIsValid)
					{
						RenderLayer->Layer.Quad.Viewport.Pos.x = float(vp.Min.X) * SizeX;
						RenderLayer->Layer.Quad.Viewport.Pos.y = float(vp.Min.Y) * SizeY;
						RenderLayer->Layer.Quad.Viewport.Size.w = float(vp.Max.X - vp.Min.X) * SizeX;
						RenderLayer->Layer.Quad.Viewport.Size.h = float(vp.Max.Y - vp.Min.Y) * SizeY;
					}
				}

				bool bTextureChanged = LayerDesc.IsTextureChanged();
				uint32 NumMips = (LayerDesc.IsHighQuality() ? 0 : 1);
				if (RenderLayer->TextureSet.IsValid() && (bTextureSetsAreInvalid || 
					RenderLayer->TextureSet->GetSourceSizeX() != SizeX ||
					RenderLayer->TextureSet->GetSourceSizeY() != SizeY ||
					RenderLayer->TextureSet->GetSourceFormat() != Format ||
					RenderLayer->TextureSet->GetSourceNumMips() != NumMips))
				{
					RenderLayer->TextureSet->ReleaseResources();
					RenderLayer->TextureSet.Reset();
				}
				if (!RenderLayer->TextureSet.IsValid() || !RenderLayer->TextureSet->GetRHITexture())
				{
					// create texture set
					check(pPresentBridge);
					RenderLayer->TextureSet = pPresentBridge->CreateTextureSet(SizeX, SizeY, Format, NumMips, FCustomPresent::DefaultStaticImage);
					bTextureChanged = true;
				}
				RenderLayer->Layer.Quad.ColorTexture = RenderLayer->GetSwapTextureSet();

#if DO_CHECK
				// some runtime checks to make sure swaptextureset is valid
				if (RenderLayer->Layer.Quad.ColorTexture && pPresentBridge->GetSession()->IsActive())
				{
					FOvrSessionShared::AutoSession OvrSession(pPresentBridge->GetSession());
					ovrTextureSwapChainDesc schDesc;
					check(OVR_SUCCESS(ovr_GetTextureSwapChainDesc(OvrSession, RenderLayer->Layer.Quad.ColorTexture, &schDesc)));
					check(schDesc.Type == ovrTexture_2D);
				}
#endif

				// Copy texture if it was changed
				if (RenderLayer->TextureSet.IsValid() && bTextureChanged)
				{
					if (Texture)
					{
						pPresentBridge->CopyTexture_RenderThread(RHICmdList, RenderLayer->TextureSet->GetRHITexture2D(), Texture->GetTexture2D(), FIntRect(), FIntRect(), true);
					}
					RenderLayer->CommitTextureSet(RHICmdList);
=======
			// Copy texture if it was changed
			if (RenderLayer->TextureSet.IsValid() && bTextureChanged)
			{
				if (Texture)
				{
					FRHITexture2D* Texture2D = Texture->GetTexture2D();
					pPresentBridge->CopyTexture_RenderThread(
						RHICmdList,
						RenderLayer->TextureSet->GetRHITexture2D(),
						Texture2D,
						Texture2D->GetSizeX(),
						Texture2D->GetSizeY(),
						FIntRect(),
						FIntRect(),
						true,
						!!(LayerDesc.GetFlags() & IStereoLayers::LAYER_FLAG_TEX_NO_ALPHA_CHANNEL));
					LayerDesc.ClearPendingTextureCopy();
>>>>>>> e58dcb1b
				}
				RenderLayer->CommitTextureSet(RHICmdList);
			}
			break;
		}
<<<<<<< HEAD
=======
		}
>>>>>>> e58dcb1b
		RenderLayer->ResetChangedFlags();
	}
	bTextureSetsAreInvalid = false;
}

ovrResult FLayerManager::SubmitFrame_RenderThread(ovrSession OvrSession, const FGameFrame* RenderFrame, bool AdvanceToNextElem)
{
	if (bTextureSetsAreInvalid)
	{
		UE_LOG(LogHMD, Log, TEXT("FLayerManager::SubmitFrame_RenderThread: skipping frame, no valid texture sets"));
		return ovrError_TextureSwapChainInvalid;
	}

	check(RenderFrame);

	// Finish the frame and let OVR do buffer swap (Present) and flush/sync.
	const FSettings* FrameSettings = RenderFrame->GetSettings();

	// Set up positional data.
	ovrViewScaleDesc viewScaleDesc;
	viewScaleDesc.HmdSpaceToWorldScaleInMeters = 1.0f;
	viewScaleDesc.HmdToEyeOffset[0] = FrameSettings->EyeRenderDesc[0].HmdToEyeOffset;
	viewScaleDesc.HmdToEyeOffset[1] = FrameSettings->EyeRenderDesc[1].HmdToEyeOffset;

	const uint32 frameNumber = RenderFrame->FrameNumber;
	ovrResult res = ovr_SubmitFrame(OvrSession, frameNumber, &viewScaleDesc, LayersList, LayersListLen);

	if (AdvanceToNextElem)
	{
		for (uint32 i = 0; i < LayersListLen; ++i)
		{
			auto RenderLayer = static_cast<FRenderLayer*>(LayersToRender[i].Get());
			if (RenderLayer->TextureSet.IsValid())
			{
				RenderLayer->TextureSet->SwitchToNextElement();
			}
		}
	}

	LastSubmitFrameResult.Set(int32(res));
	if (OVR_SUCCESS(res))
	{
		LastVisibilityState.AtomicSet(res != ovrSuccess_NotVisible);
	}
	else
	{
		UE_LOG(LogHMD, Warning, TEXT("Error at SubmitFrame, err = %d"), int(res));

		if (res == ovrError_DisplayLost)
		{
			ReleaseTextureSets_RenderThread_NoLock();
			bTextureSetsAreInvalid = true;
		}
	}
	return res;
}

#endif //OCULUS_RIFT_SUPPORTED_PLATFORMS<|MERGE_RESOLUTION|>--- conflicted
+++ resolved
@@ -6,10 +6,7 @@
 #if OCULUS_RIFT_SUPPORTED_PLATFORMS
 
 #include "OculusRiftLayers.h"
-<<<<<<< HEAD
-=======
 #include "MediaTexture.h"
->>>>>>> e58dcb1b
 
 FRenderLayer::FRenderLayer(FHMDLayerDesc& InDesc) :
 	FHMDRenderLayer(InDesc)
@@ -216,28 +213,6 @@
 				EyeLayer.EyeFov.RenderPose[1] = ovrPosef(OVR::Posef());
 			}
 
-<<<<<<< HEAD
-#if DO_CHECK
-				// some runtime checks to make sure swaptextureset is valid
-				if (EyeLayer.EyeFov.ColorTexture[0] && pPresentBridge->GetSession()->IsActive())
-				{
-					FOvrSessionShared::AutoSession OvrSession(pPresentBridge->GetSession());
-					ovrTextureSwapChainDesc schDesc;
-					check(OVR_SUCCESS(ovr_GetTextureSwapChainDesc(OvrSession, EyeLayer.EyeFov.ColorTexture[0], &schDesc)));
-					check(schDesc.Type == ovrTexture_2D);
-				}
-#endif
-
-				// always use HighQuality for eyebuffers; the bHighQuality flag in LayerDesc means mipmaps are generated.
-				EyeLayer.EyeFov.Header.Flags = ovrLayerFlag_HighQuality;
-
-				if (ShowFlagsRendering)
-				{
-					EyeLayer.EyeFov.RenderPose[0] = CurrentFrame->CurEyeRenderPose[0];
-					EyeLayer.EyeFov.RenderPose[1] = CurrentFrame->CurEyeRenderPose[1];
-				}
-				else
-=======
 			RenderLayer->CommitTextureSet(RHICmdList);
 			break;
 		}
@@ -294,7 +269,6 @@
 				RenderLayer->Layer.Quad.Viewport = OVR::Recti(OVR::Sizei(SizeX, SizeY));
 				const FBox2D vp = LayerDesc.GetTextureViewport();
 				if (vp.bIsValid)
->>>>>>> e58dcb1b
 				{
 					RenderLayer->Layer.Quad.Viewport.Pos.x = float(vp.Min.X) * SizeX;
 					RenderLayer->Layer.Quad.Viewport.Pos.y = float(vp.Min.Y) * SizeY;
@@ -303,10 +277,6 @@
 				}
 			}
 
-<<<<<<< HEAD
-				RenderLayer->CommitTextureSet(RHICmdList);
-				break;
-=======
 			uint32 NumMips = (LayerDesc.IsHighQuality() ? 0 : 1);
 			if (RenderLayer->TextureSet.IsValid() && (bTextureSetsAreInvalid ||
 				RenderLayer->TextureSet->GetSourceSizeX() != SizeX ||
@@ -316,24 +286,9 @@
 			{
 				RenderLayer->TextureSet->ReleaseResources();
 				RenderLayer->TextureSet.Reset();
->>>>>>> e58dcb1b
 			}
 			if (!RenderLayer->TextureSet.IsValid() || !RenderLayer->TextureSet->GetRHITexture())
 			{
-<<<<<<< HEAD
-				OVR::Posef pose;
-				pose.Rotation = ToOVRQuat<OVR::Quatf>(LayerDesc.GetTransform().GetRotation());
-				pose.Translation = ToOVRVector_U2M<OVR::Vector3f>(LayerDesc.GetTransform().GetTranslation(), WorldToMetersScale);
-
-				// Physical size of the quad in meters.
-				OVR::Vector2f quadSize(LayerDesc.GetQuadSize().X / WorldToMetersScale, LayerDesc.GetQuadSize().Y / WorldToMetersScale);
-
-				// apply the scale from transform. We use Y for width and Z for height to match the UE coord space
-				quadSize.x *= LayerDesc.GetTransform().GetScale3D().Y;
-				quadSize.y *= LayerDesc.GetTransform().GetScale3D().Z;
-
-				if (LayerDesc.IsWorldLocked())
-=======
 				// create texture set
 				check(pPresentBridge);
 				if (isStatic)
@@ -341,7 +296,6 @@
 					RenderLayer->TextureSet = pPresentBridge->CreateTextureSet(SizeX, SizeY, Format, NumMips, FCustomPresent::DefaultStaticImage);
 				}
 				else
->>>>>>> e58dcb1b
 				{
 					RenderLayer->TextureSet = pPresentBridge->CreateTextureSet(SizeX, SizeY, Format, NumMips, FCustomPresent::DefaultLinear);
 				}
@@ -349,13 +303,6 @@
 			}
 			RenderLayer->Layer.Quad.ColorTexture = RenderLayer->GetSwapTextureSet();
 
-<<<<<<< HEAD
-				RenderLayer->Layer.Quad.Header.Type = ovrLayerType_Quad;
-				// LayerDesc.IsHighQuality() is used to gen mipmaps; the HQ flag on layer is always set (means, Aniso Filtering).
-				RenderLayer->Layer.Quad.Header.Flags = ovrLayerFlag_HighQuality | (LayerDesc.IsHeadLocked() ? ovrLayerFlag_HeadLocked : 0);
-				RenderLayer->Layer.Quad.QuadPoseCenter = pose;
-				RenderLayer->Layer.Quad.QuadSize = quadSize;
-=======
 #if DO_CHECK
 			// some runtime checks to make sure swaptextureset is valid
 			if (RenderLayer->Layer.Quad.ColorTexture && pPresentBridge->GetSession()->IsActive())
@@ -366,76 +313,10 @@
 				check(schDesc.Type == ovrTexture_2D);
 			}
 #endif
->>>>>>> e58dcb1b
 
 			bTextureChanged |= (Texture && LayerDesc.HasPendingTextureCopy()) ? true : false;
 			bTextureChanged |= (LayerDesc.GetFlags() & IStereoLayers::LAYER_FLAG_TEX_CONTINUOUS_UPDATE) ? true : false;
 
-<<<<<<< HEAD
-				UTexture* TextureObj = LayerDesc.GetTexture();
-				FTextureRHIRef Texture;
-				int32 SizeX = 16, SizeY = 16; // 16x16 default texture size for black rect (if the actual texture is not set)
-				EPixelFormat Format = EPixelFormat::PF_B8G8R8A8;
-				if (TextureObj && TextureObj->IsValidLowLevel() && TextureObj->Resource && TextureObj->Resource->TextureRHI)
-				{
-					Texture = TextureObj->Resource->TextureRHI;
-					SizeX = Texture->GetTexture2D()->GetSizeX();
-					SizeY = Texture->GetTexture2D()->GetSizeY();
-					Format = Texture->GetFormat();
-
-					FHeadMountedDisplay::QuantizeBufferSize(SizeX, SizeY, 32);
-
-					RenderLayer->Layer.Quad.Viewport = OVR::Recti(OVR::Sizei(SizeX, SizeY));
-					const FBox2D vp = LayerDesc.GetTextureViewport();
-					if (vp.bIsValid)
-					{
-						RenderLayer->Layer.Quad.Viewport.Pos.x = float(vp.Min.X) * SizeX;
-						RenderLayer->Layer.Quad.Viewport.Pos.y = float(vp.Min.Y) * SizeY;
-						RenderLayer->Layer.Quad.Viewport.Size.w = float(vp.Max.X - vp.Min.X) * SizeX;
-						RenderLayer->Layer.Quad.Viewport.Size.h = float(vp.Max.Y - vp.Min.Y) * SizeY;
-					}
-				}
-
-				bool bTextureChanged = LayerDesc.IsTextureChanged();
-				uint32 NumMips = (LayerDesc.IsHighQuality() ? 0 : 1);
-				if (RenderLayer->TextureSet.IsValid() && (bTextureSetsAreInvalid || 
-					RenderLayer->TextureSet->GetSourceSizeX() != SizeX ||
-					RenderLayer->TextureSet->GetSourceSizeY() != SizeY ||
-					RenderLayer->TextureSet->GetSourceFormat() != Format ||
-					RenderLayer->TextureSet->GetSourceNumMips() != NumMips))
-				{
-					RenderLayer->TextureSet->ReleaseResources();
-					RenderLayer->TextureSet.Reset();
-				}
-				if (!RenderLayer->TextureSet.IsValid() || !RenderLayer->TextureSet->GetRHITexture())
-				{
-					// create texture set
-					check(pPresentBridge);
-					RenderLayer->TextureSet = pPresentBridge->CreateTextureSet(SizeX, SizeY, Format, NumMips, FCustomPresent::DefaultStaticImage);
-					bTextureChanged = true;
-				}
-				RenderLayer->Layer.Quad.ColorTexture = RenderLayer->GetSwapTextureSet();
-
-#if DO_CHECK
-				// some runtime checks to make sure swaptextureset is valid
-				if (RenderLayer->Layer.Quad.ColorTexture && pPresentBridge->GetSession()->IsActive())
-				{
-					FOvrSessionShared::AutoSession OvrSession(pPresentBridge->GetSession());
-					ovrTextureSwapChainDesc schDesc;
-					check(OVR_SUCCESS(ovr_GetTextureSwapChainDesc(OvrSession, RenderLayer->Layer.Quad.ColorTexture, &schDesc)));
-					check(schDesc.Type == ovrTexture_2D);
-				}
-#endif
-
-				// Copy texture if it was changed
-				if (RenderLayer->TextureSet.IsValid() && bTextureChanged)
-				{
-					if (Texture)
-					{
-						pPresentBridge->CopyTexture_RenderThread(RHICmdList, RenderLayer->TextureSet->GetRHITexture2D(), Texture->GetTexture2D(), FIntRect(), FIntRect(), true);
-					}
-					RenderLayer->CommitTextureSet(RHICmdList);
-=======
 			// Copy texture if it was changed
 			if (RenderLayer->TextureSet.IsValid() && bTextureChanged)
 			{
@@ -453,16 +334,12 @@
 						true,
 						!!(LayerDesc.GetFlags() & IStereoLayers::LAYER_FLAG_TEX_NO_ALPHA_CHANNEL));
 					LayerDesc.ClearPendingTextureCopy();
->>>>>>> e58dcb1b
 				}
 				RenderLayer->CommitTextureSet(RHICmdList);
 			}
 			break;
 		}
-<<<<<<< HEAD
-=======
-		}
->>>>>>> e58dcb1b
+		}
 		RenderLayer->ResetChangedFlags();
 	}
 	bTextureSetsAreInvalid = false;
