--- conflicted
+++ resolved
@@ -157,8 +157,6 @@
 			Args.Add(TEXT("TemplateClass"), FText::FromString(TemplateClass->GetName()));
 			Args.Add(TEXT("NodeTitle"), GetNodeTitle(ENodeTitleType::FullTitle));
 			MessageLog.Error(*FText::Format(NSLOCTEXT("KismetCompiler", "InvalidComponentTemplate_Error", "Invalid class '{TemplateClass}' used as template by '{NodeTitle}' for @@"), Args).ToString(), this);
-<<<<<<< HEAD
-=======
 		}
 
 		if (UChildActorComponent const* ChildActorComponent = Cast<UChildActorComponent const>(Template))
@@ -178,7 +176,6 @@
 					MessageLog.Error(*FText::Format(NSLOCTEXT("KismetCompiler", "AddSelfComponent_Error", "@@ cannot add a '{ChildActorClass}' component in the construction script (could cause infinite recursion)."), Args).ToString(), this);
 				}
 			}
->>>>>>> ed5a1010
 		}
 	}
 	else
@@ -323,15 +320,12 @@
 				FFormatNamedArguments Args;
 				Args.Add(TEXT("ParticleSystemName"), FText::FromString(PSysComp->Template->GetName()));
 				return FText::Format(LOCTEXT("AddParticleSystem", "Add ParticleSystem {ParticleSystemName}"), Args);
-<<<<<<< HEAD
-=======
 			}
 			else if (SubActorComp && SubActorComp->ChildActorClass)
 			{
 				FFormatNamedArguments Args;
 				Args.Add(TEXT("ComponentClassName"), FText::FromString(SubActorComp->ChildActorClass->GetName()));
 				return FText::Format(LOCTEXT("AddChildActorComponent", "Add ChildActorComponent {ComponentClassName}"), Args);
->>>>>>> ed5a1010
 			}
 			else
 			{
