// Copyright 1998-2019 Epic Games, Inc. All Rights Reserved.

#include "Hierarchy/SHierarchyViewItem.h"
#include "Components/NamedSlotInterface.h"
#include "Blueprint/UserWidget.h"
#include "Widgets/Text/STextBlock.h"
#include "WidgetBlueprint.h"
#include "WidgetBlueprintEditor.h"
#include "Widgets/Images/SImage.h"
#include "Widgets/Input/SButton.h"
#include "Widgets/Views/SListView.h"
#include "EditorFontGlyphs.h"
#include "Framework/Application/SlateApplication.h"

#include "Styling/CoreStyle.h"
#if WITH_EDITOR
	#include "EditorStyleSet.h"
#endif // WITH_EDITOR
#include "Components/PanelWidget.h"

#include "Kismet2/BlueprintEditorUtils.h"

#include "DragAndDrop/DecoratedDragDropOp.h"
#include "WidgetTemplate.h"
#include "DragDrop/WidgetTemplateDragDropOp.h"




#include "Widgets/Text/SInlineEditableTextBlock.h"

#include "Blueprint/WidgetTree.h"
#include "WidgetBlueprintEditorUtils.h"
#include "ScopedTransaction.h"
#include "Styling/SlateIconFinder.h"
#include "DragAndDrop/AssetDragDropOp.h"
#include "WidgetTemplateBlueprintClass.h"
#include "WidgetTemplateImageClass.h"

#define LOCTEXT_NAMESPACE "UMG"

/**
*
*/
class FHierarchyWidgetDragDropOp : public FDecoratedDragDropOp
{
public:
	DRAG_DROP_OPERATOR_TYPE(FHierarchyWidgetDragDropOp, FDecoratedDragDropOp)

	virtual ~FHierarchyWidgetDragDropOp();

	virtual void OnDrop(bool bDropWasHandled, const FPointerEvent& MouseEvent) override;

	struct FItem
	{
		/** The slot properties for the old slot the widget was in, is used to attempt to reapply the same layout information */
		TMap<FName, FString> ExportedSlotProperties;

		/** The widget being dragged and dropped */
		FWidgetReference Widget;

		/** The original parent of the widget. */
		UWidget* WidgetParent;
	};

	TArray<FItem> DraggedWidgets;

	/** The widget being dragged and dropped */
	FScopedTransaction* Transaction;

	/** Constructs a new drag/drop operation */
	static TSharedRef<FHierarchyWidgetDragDropOp> New(UWidgetBlueprint* Blueprint, const TArray<FWidgetReference>& InWidgets);
};

TSharedRef<FHierarchyWidgetDragDropOp> FHierarchyWidgetDragDropOp::New(UWidgetBlueprint* Blueprint, const TArray<FWidgetReference>& InWidgets)
{
	check(InWidgets.Num() > 0);

	TSharedRef<FHierarchyWidgetDragDropOp> Operation = MakeShareable(new FHierarchyWidgetDragDropOp());

	// Set the display text and the transaction name based on whether we're dragging a single or multiple widgets
	if (InWidgets.Num() == 1)
	{
		Operation->CurrentHoverText = Operation->DefaultHoverText = InWidgets[0].GetTemplate()->GetLabelText();
		Operation->Transaction = new FScopedTransaction(LOCTEXT("Designer_MoveWidget", "Move Widget"));
	}
	else
	{
		Operation->CurrentHoverText = Operation->DefaultHoverText = LOCTEXT("Designer_DragMultipleWidgets", "Multiple Widgets");
		Operation->Transaction = new FScopedTransaction(LOCTEXT("Designer_MoveWidgets", "Move Widgets"));
	}

	// Add an FItem for each widget in the drag operation
	for (const auto& Widget : InWidgets)
	{
		FItem DraggedWidget;

		DraggedWidget.Widget = Widget;

		FWidgetBlueprintEditorUtils::ExportPropertiesToText(Widget.GetTemplate()->Slot, DraggedWidget.ExportedSlotProperties);

		UWidget* WidgetTemplate = Widget.GetTemplate();
		WidgetTemplate->Modify();

		DraggedWidget.WidgetParent = WidgetTemplate->GetParent();
		if (DraggedWidget.WidgetParent)
		{
			DraggedWidget.WidgetParent->Modify();
		}

		Operation->DraggedWidgets.Add(DraggedWidget);
	}

	Operation->Construct();
	
	Blueprint->WidgetTree->SetFlags(RF_Transactional);
	Blueprint->WidgetTree->Modify();

	return Operation;
}

FHierarchyWidgetDragDropOp::~FHierarchyWidgetDragDropOp()
{
	delete Transaction;
}

void FHierarchyWidgetDragDropOp::OnDrop(bool bDropWasHandled, const FPointerEvent& MouseEvent)
{
	if ( !bDropWasHandled )
	{
		Transaction->Cancel();
	}
}

//////////////////////////////////////////////////////////////////////////

TOptional<EItemDropZone> ProcessHierarchyDragDrop(const FDragDropEvent& DragDropEvent, EItemDropZone DropZone, bool bIsDrop, TSharedPtr<FWidgetBlueprintEditor> BlueprintEditor, FWidgetReference TargetItem, TOptional<int32> Index = TOptional<int32>())
{
	UWidget* TargetTemplate = TargetItem.GetTemplate();

	if ( TargetTemplate && ( DropZone == EItemDropZone::AboveItem || DropZone == EItemDropZone::BelowItem ) )
	{
		if ( UPanelWidget* TargetParentTemplate = TargetTemplate->GetParent() )
		{
			int32 InsertIndex = TargetParentTemplate->GetChildIndex(TargetTemplate);
			InsertIndex += ( DropZone == EItemDropZone::AboveItem ) ? 0 : 1;
			InsertIndex = FMath::Clamp(InsertIndex, 0, TargetParentTemplate->GetChildrenCount());

			FWidgetReference TargetParentTemplateRef = BlueprintEditor->GetReferenceFromTemplate(TargetParentTemplate);
			TOptional<EItemDropZone> ParentZone = ProcessHierarchyDragDrop(DragDropEvent, EItemDropZone::OntoItem, bIsDrop, BlueprintEditor, TargetParentTemplateRef, InsertIndex);
			if ( ParentZone.IsSet() )
			{
				return DropZone;
			}
			else
			{
				DropZone = EItemDropZone::OntoItem;
			}
		}
	}
	else
	{
		DropZone = EItemDropZone::OntoItem;
	}

	UWidgetBlueprint* Blueprint = BlueprintEditor->GetWidgetBlueprintObj();
	check( Blueprint != nullptr && Blueprint->WidgetTree != nullptr );

	// Is this a drag/drop op to create a new widget in the tree?
	TSharedPtr<FWidgetTemplateDragDropOp> TemplateDragDropOp = DragDropEvent.GetOperationAs<FWidgetTemplateDragDropOp>();
	if ( TemplateDragDropOp.IsValid() )
	{
		TemplateDragDropOp->ResetToDefaultToolTip();

		// Are we adding to the root?
		if ( !TargetItem.IsValid() && Blueprint->WidgetTree->RootWidget == nullptr )
		{
			// TODO UMG Allow showing a preview of this.
			if ( bIsDrop )
			{
				FScopedTransaction Transaction(LOCTEXT("AddWidgetFromTemplate", "Add Widget"));

				Blueprint->WidgetTree->SetFlags(RF_Transactional);
				Blueprint->WidgetTree->Modify();

				Blueprint->WidgetTree->RootWidget = TemplateDragDropOp->Template->Create(Blueprint->WidgetTree);
				FBlueprintEditorUtils::MarkBlueprintAsStructurallyModified(Blueprint);
			}

			TemplateDragDropOp->CurrentIconBrush = FEditorStyle::GetBrush(TEXT("Graph.ConnectorFeedback.OK"));
			return EItemDropZone::OntoItem;
		}
		// Are we adding to a panel?
		else if ( UPanelWidget* Parent = Cast<UPanelWidget>(TargetItem.GetTemplate()) )
		{
			if (!Parent->CanAddMoreChildren())
			{
				TemplateDragDropOp->CurrentHoverText = LOCTEXT("NoAdditionalChildren", "Widget can't accept additional children.");
			}
			else
			{
				// TODO UMG Allow showing a preview of this.
				if (bIsDrop)
				{
					FScopedTransaction Transaction(LOCTEXT("AddWidgetFromTemplate", "Add Widget"));

					Blueprint->WidgetTree->SetFlags(RF_Transactional);
					Blueprint->WidgetTree->Modify();
					
					Parent->SetFlags(RF_Transactional);
					Parent->Modify();
					UWidget* Widget = TemplateDragDropOp->Template->Create(Blueprint->WidgetTree);

					UPanelSlot* NewSlot = nullptr;
					if (Index.IsSet())
					{
						NewSlot = Parent->InsertChildAt(Index.GetValue(), Widget);
					}
					else
					{
						NewSlot = Parent->AddChild(Widget);
					}
					check(NewSlot);

					FBlueprintEditorUtils::MarkBlueprintAsStructurallyModified(Blueprint);
				}

				TemplateDragDropOp->CurrentIconBrush = FEditorStyle::GetBrush(TEXT("Graph.ConnectorFeedback.OK"));
				return EItemDropZone::OntoItem;
			}
		}
		else
		{
			TemplateDragDropOp->CurrentHoverText = LOCTEXT("CantHaveChildren", "Widget can't have children.");
		}

		TemplateDragDropOp->CurrentIconBrush = FEditorStyle::GetBrush(TEXT("Graph.ConnectorFeedback.Error"));
		return TOptional<EItemDropZone>();
	}

	TSharedPtr<FHierarchyWidgetDragDropOp> HierarchyDragDropOp = DragDropEvent.GetOperationAs<FHierarchyWidgetDragDropOp>();
	if ( HierarchyDragDropOp.IsValid() )
	{
		HierarchyDragDropOp->ResetToDefaultToolTip();

		// If the target item is valid we're dealing with a normal widget in the hierarchy, otherwise we should assume it's
		// the null case and we should be adding it as the root widget.
		if ( TargetItem.IsValid() )
		{
			const bool bIsDraggedObject = HierarchyDragDropOp->DraggedWidgets.ContainsByPredicate([TargetItem](const FHierarchyWidgetDragDropOp::FItem& DraggedItem)
			{
				return DraggedItem.Widget == TargetItem;
			});

			if ( bIsDraggedObject )
			{
				HierarchyDragDropOp->CurrentIconBrush = FEditorStyle::GetBrush(TEXT("Graph.ConnectorFeedback.Error"));
				return TOptional<EItemDropZone>();
			}

			UPanelWidget* NewParent = Cast<UPanelWidget>(TargetItem.GetTemplate());
			if (!NewParent)
			{
				HierarchyDragDropOp->CurrentIconBrush = FEditorStyle::GetBrush(TEXT("Graph.ConnectorFeedback.Error"));
				HierarchyDragDropOp->CurrentHoverText = LOCTEXT("CantHaveChildren", "Widget can't have children.");
				return TOptional<EItemDropZone>();
			}

			if (!NewParent->CanAddMoreChildren())
			{
				HierarchyDragDropOp->CurrentIconBrush = FEditorStyle::GetBrush(TEXT("Graph.ConnectorFeedback.Error"));
				HierarchyDragDropOp->CurrentHoverText = LOCTEXT("NoAdditionalChildren", "Widget can't accept additional children.");
				return TOptional<EItemDropZone>();
			}

			if (!NewParent->CanHaveMultipleChildren() && HierarchyDragDropOp->DraggedWidgets.Num() > 1)
			{
				HierarchyDragDropOp->CurrentIconBrush = FEditorStyle::GetBrush(TEXT("Graph.ConnectorFeedback.Error"));
				HierarchyDragDropOp->CurrentHoverText = LOCTEXT("CantHaveMultipleChildren", "Widget can't have multiple children.");
				return TOptional<EItemDropZone>();
			}

			bool bFoundNewParentInChildSet = false;
			for (const auto& DraggedWidget : HierarchyDragDropOp->DraggedWidgets)
			{
				UWidget* TemplateWidget = DraggedWidget.Widget.GetTemplate();

				// Verify that the new location we're placing the widget is not inside of its existing children.
				Blueprint->WidgetTree->ForWidgetAndChildren(TemplateWidget, [&](UWidget* Widget) {
					if (NewParent == Widget)
					{
						bFoundNewParentInChildSet = true;
					}
				});
			}

			if (bFoundNewParentInChildSet)
			{
				HierarchyDragDropOp->CurrentIconBrush = FEditorStyle::GetBrush(TEXT("Graph.ConnectorFeedback.Error"));
				HierarchyDragDropOp->CurrentHoverText = LOCTEXT("CantMakeWidgetChildOfChildren", "Can't make widget a child of its children.");
				return TOptional<EItemDropZone>();
			}

			if ( bIsDrop )
			{
				NewParent->SetFlags(RF_Transactional);
				NewParent->Modify();

				TSet<FWidgetReference> SelectedTemplates;

				for (const auto& DraggedWidget : HierarchyDragDropOp->DraggedWidgets)
				{
					UWidget* TemplateWidget = DraggedWidget.Widget.GetTemplate();
					TemplateWidget->SetFlags(RF_Transactional);
					TemplateWidget->Modify();
					if (Index.IsSet())
					{
						// If we're inserting at an index, and the widget we're moving is already
						// in the hierarchy before the point we're moving it to, we need to reduce the index
						// count by one, because the whole set is about to be shifted when it's removed.
						const bool bInsertInSameParent = TemplateWidget->GetParent() == NewParent;
						const bool bNeedToDropIndex = NewParent->GetChildIndex(TemplateWidget) < Index.GetValue();

						if (bInsertInSameParent && bNeedToDropIndex)
						{
							Index = Index.GetValue() - 1;
						}
					}

					// We don't know if this widget is being removed from a named slot and RemoveFromParent is not enough to take care of this
					UWidget* NamedSlotHostWidget = FWidgetBlueprintEditorUtils::FindNamedSlotHostWidgetForContent(TemplateWidget, Blueprint->WidgetTree);
					if (NamedSlotHostWidget != nullptr)
					{
						INamedSlotInterface* NamedSlotHost = Cast<INamedSlotInterface>(NamedSlotHostWidget);
						if (NamedSlotHost != nullptr)
						{
							NamedSlotHostWidget->SetFlags(RF_Transactional);
							NamedSlotHostWidget->Modify();
							FWidgetBlueprintEditorUtils::RemoveNamedSlotHostContent(TemplateWidget, NamedSlotHost);
						}
					}

					UPanelWidget* OriginalParent = TemplateWidget->GetParent();
					UBlueprint* OriginalBP = nullptr;

					// The widget's parent is changing
					if (OriginalParent != NewParent)
					{
						NewParent->SetFlags(RF_Transactional);
						NewParent->Modify();

						Blueprint->WidgetTree->SetFlags(RF_Transactional);
						Blueprint->WidgetTree->Modify();

						UWidgetTree* OriginalWidgetTree = Cast<UWidgetTree>(TemplateWidget->GetOuter());

						if (OriginalWidgetTree != nullptr && UWidgetTree::TryMoveWidgetToNewTree(TemplateWidget, Blueprint->WidgetTree))
						{
							OriginalWidgetTree->SetFlags(RF_Transactional);
							OriginalWidgetTree->Modify();

							OriginalBP = OriginalWidgetTree->GetTypedOuter<UBlueprint>();
						}
					}

					TemplateWidget->RemoveFromParent();
					
					if (OriginalBP != nullptr && OriginalBP != Blueprint)
					{
						FBlueprintEditorUtils::MarkBlueprintAsStructurallyModified(OriginalBP);
					}

					UPanelSlot* NewSlot = nullptr;
					if (Index.IsSet())
					{
						NewSlot = NewParent->InsertChildAt(Index.GetValue(), TemplateWidget);
						Index = Index.GetValue() + 1;
					}
					else
					{
						NewSlot = NewParent->AddChild(TemplateWidget);
					}
					check(NewSlot);

					// Import the old slot properties
					FWidgetBlueprintEditorUtils::ImportPropertiesFromText(NewSlot, DraggedWidget.ExportedSlotProperties);

					SelectedTemplates.Add(BlueprintEditor->GetReferenceFromTemplate(TemplateWidget));
				}

				FBlueprintEditorUtils::MarkBlueprintAsStructurallyModified(Blueprint);
				BlueprintEditor->SelectWidgets(SelectedTemplates, false);
			}

			HierarchyDragDropOp->CurrentIconBrush = FEditorStyle::GetBrush(TEXT("Graph.ConnectorFeedback.OK"));
			return EItemDropZone::OntoItem;
		}
		else
		{
			HierarchyDragDropOp->CurrentIconBrush = FEditorStyle::GetBrush(TEXT("Graph.ConnectorFeedback.Error"));
			HierarchyDragDropOp->CurrentHoverText = LOCTEXT("CantHaveChildren", "Widget can't have children.");
		}

		return TOptional<EItemDropZone>();
	}

	return TOptional<EItemDropZone>();
}


//////////////////////////////////////////////////////////////////////////

FHierarchyModel::FHierarchyModel(TSharedPtr<FWidgetBlueprintEditor> InBlueprintEditor)
	: bInitialized(false)
	, bIsSelected(false)
	, BlueprintEditor(InBlueprintEditor)
{

}

TOptional<EItemDropZone> FHierarchyModel::HandleCanAcceptDrop(const FDragDropEvent& DragDropEvent, EItemDropZone DropZone)
{
	return TOptional<EItemDropZone>();
}

FReply FHierarchyModel::HandleDragDetected(const FGeometry& MyGeometry, const FPointerEvent& MouseEvent)
{
	if (!IsRoot())
	{
		TArray<FWidgetReference> DraggedItems;

		// Dragging multiple items?
		if (bIsSelected)
		{
			const TSet<FWidgetReference>& SelectedWidgets = BlueprintEditor.Pin()->GetSelectedWidgets();
			if (SelectedWidgets.Num() > 1)
			{
				for (const auto& SelectedWidget : SelectedWidgets)
				{
					DraggedItems.Add(SelectedWidget);
				}
			}
		}

		if (DraggedItems.Num() == 0)
		{
			FWidgetReference ThisItem = AsDraggedWidgetReference();
			if (ThisItem.IsValid())
			{
				DraggedItems.Add(ThisItem);
			}
		}

		if (DraggedItems.Num() > 0)
		{
			return FReply::Handled().BeginDragDrop(FHierarchyWidgetDragDropOp::New(BlueprintEditor.Pin()->GetWidgetBlueprintObj(), DraggedItems));
		}
	}

	return FReply::Unhandled();
}

void FHierarchyModel::HandleDragEnter(const FDragDropEvent& DragDropEvent)
{
	TArray<UWidget*> DragDropPreviewWidgets;
	DetermineDragDropPreviewWidgets(DragDropPreviewWidgets, DragDropEvent);
	// Move the remaining widgets into the transient package. Otherwise, they will remain outered to the WidgetTree and end up as properties in the BP class layout as a result.
	UWidgetBlueprint* BP = Cast<UWidgetBlueprint>(BlueprintEditor.Pin()->GetBlueprintObj());
	if (BP)
	{
		for (UWidget* Widget : DragDropPreviewWidgets)
		{
			FHierarchyModel::RemovePreviewWidget(BP, Widget);
		}
	}
}

void FHierarchyModel::HandleDragLeave(const FDragDropEvent& DragDropEvent)
{
	TSharedPtr<FDecoratedDragDropOp> DecoratedDragDropOp = DragDropEvent.GetOperationAs<FDecoratedDragDropOp>();
	if ( DecoratedDragDropOp.IsValid() )
	{
		DecoratedDragDropOp->ResetToDefaultToolTip();
	}
	TArray<UWidget*> DragDropPreviewWidgets;
	DetermineDragDropPreviewWidgets(DragDropPreviewWidgets, DragDropEvent);
	// Move the remaining widgets into the transient package. Otherwise, they will remain outered to the WidgetTree and end up as properties in the BP class layout as a result.
	UWidgetBlueprint* BP = Cast<UWidgetBlueprint>(BlueprintEditor.Pin()->GetBlueprintObj());
	if (BP)
	{
		for (UWidget* Widget : DragDropPreviewWidgets)
		{
			FHierarchyModel::RemovePreviewWidget(BP, Widget);
		}
	}
}

FReply FHierarchyModel::HandleAcceptDrop(FDragDropEvent const& DragDropEvent, EItemDropZone DropZone)
{
	return FReply::Unhandled();
}

bool FHierarchyModel::OnVerifyNameTextChanged(const FText& InText, FText& OutErrorMessage)
{
	return false;
}

void FHierarchyModel::OnNameTextCommited(const FText& InText, ETextCommit::Type CommitInfo)
{

}


void FHierarchyModel::DetermineDragDropPreviewWidgets(TArray<UWidget*>& OutWidgets, const FDragDropEvent& DragDropEvent)
{
	OutWidgets.Empty();
	UWidgetBlueprint* Blueprint = Cast<UWidgetBlueprint>(BlueprintEditor.Pin()->GetBlueprintObj());

	if (!Blueprint)
	{
		return;
	}

	TSharedPtr<FWidgetTemplateDragDropOp> TemplateDragDropOp = DragDropEvent.GetOperationAs<FWidgetTemplateDragDropOp>();
	TSharedPtr<FAssetDragDropOp> AssetDragDropOp = DragDropEvent.GetOperationAs<FAssetDragDropOp>();

	if (TemplateDragDropOp.IsValid())
	{
		UWidget* Widget = TemplateDragDropOp->Template->Create(Blueprint->WidgetTree);

		if (Widget)
		{
			if (Cast<UUserWidget>(Widget) == nullptr || Blueprint->IsWidgetFreeFromCircularReferences(Cast<UUserWidget>(Widget)))
			{
				OutWidgets.Add(Widget);
			}
		}
	}
	else if (AssetDragDropOp.IsValid())
	{
		for (const FAssetData& AssetData : AssetDragDropOp->GetAssets())
		{
			UWidget* Widget = nullptr;
			UClass* AssetClass = FindObjectChecked<UClass>(ANY_PACKAGE, *AssetData.AssetClass.ToString());

			if (FWidgetTemplateBlueprintClass::Supports(AssetClass))
			{
				// Allows a UMG Widget Blueprint to be dragged from the Content Browser to another Widget Blueprint...as long as we're not trying to place a
				// blueprint inside itself.
				FString BlueprintPath = Blueprint->GetPathName();
				if (BlueprintPath != AssetData.ObjectPath.ToString())
				{
					Widget = FWidgetTemplateBlueprintClass(AssetData).Create(Blueprint->WidgetTree);

					// Check to make sure that this widget can be added to the current blueprint
					if (Cast<UUserWidget>(Widget) != nullptr && !Blueprint->IsWidgetFreeFromCircularReferences(Cast<UUserWidget>(Widget)))
					{
						Widget = nullptr;
					}
				}
			}
			else if (FWidgetTemplateImageClass::Supports(AssetClass))
			{
				Widget = FWidgetTemplateImageClass(AssetData).Create(Blueprint->WidgetTree);
			}

			if (Widget)
			{
				OutWidgets.Add(Widget);
			}
		}
	}

	// Mark the widgets for design-time rendering
	for (UWidget* Widget : OutWidgets)
	{
		Widget->SetDesignerFlags(BlueprintEditor.Pin()->GetCurrentDesignerFlags());
	}
}

void FHierarchyModel::RemovePreviewWidget(UWidgetBlueprint* Blueprint, UWidget* Widget)
{
	Blueprint->WidgetTree->SetFlags(RF_Transactional);
	Blueprint->WidgetTree->Modify();
	Blueprint->WidgetTree->RemoveWidget(Widget);
	if (Widget->GetOutermost() != GetTransientPackage())
	{
		Widget->SetFlags(RF_NoFlags);
		Widget->Rename(nullptr, GetTransientPackage());
	}
}

void FHierarchyModel::InitializeChildren()
{
	if ( !bInitialized )
	{
		bInitialized = true;
		GetChildren(Models);
	}
}

void FHierarchyModel::GatherChildren(TArray< TSharedPtr<FHierarchyModel> >& Children)
{
	InitializeChildren();

	Children.Append(Models);
}

bool FHierarchyModel::ContainsSelection()
{
	InitializeChildren();

	for ( TSharedPtr<FHierarchyModel>& Model : Models )
	{
		if ( Model->IsSelected() || Model->ContainsSelection() )
		{
			return true;
		}
	}

	return false;
}

void FHierarchyModel::RefreshSelection()
{
	InitializeChildren();

	UpdateSelection();

	for ( TSharedPtr<FHierarchyModel>& Model : Models )
	{
		Model->RefreshSelection();
	}
}

bool FHierarchyModel::IsSelected() const
{
	return bIsSelected;
}

//////////////////////////////////////////////////////////////////////////

FHierarchyRoot::FHierarchyRoot(TSharedPtr<FWidgetBlueprintEditor> InBlueprintEditor)
	: FHierarchyModel(InBlueprintEditor)
{
	RootText = FText::Format(LOCTEXT("RootWidgetFormat", "[{0}]"), FText::FromString(BlueprintEditor.Pin()->GetBlueprintObj()->GetName()));
}

FName FHierarchyRoot::GetUniqueName() const
{
	static const FName DesignerRootName(TEXT("WidgetDesignerRoot"));
	return DesignerRootName;
}

FText FHierarchyRoot::GetText() const
{
	return RootText;
}

const FSlateBrush* FHierarchyRoot::GetImage() const
{
	return nullptr;
}

FSlateFontInfo FHierarchyRoot::GetFont() const
{
	return FCoreStyle::GetDefaultFontStyle("Bold", 10);
}

void FHierarchyRoot::GetChildren(TArray< TSharedPtr<FHierarchyModel> >& Children)
{
	TSharedPtr<FWidgetBlueprintEditor> BPEd = BlueprintEditor.Pin();
	UWidgetBlueprint* Blueprint = BPEd->GetWidgetBlueprintObj();

	if ( Blueprint->WidgetTree->RootWidget )
	{
		TSharedPtr<FHierarchyWidget> RootChild = MakeShareable(new FHierarchyWidget(BPEd->GetReferenceFromTemplate(Blueprint->WidgetTree->RootWidget), BPEd));
		Children.Add(RootChild);
	}
}

void FHierarchyRoot::OnSelection()
{
	TSharedPtr<FWidgetBlueprintEditor> BPEd = BlueprintEditor.Pin();
	if ( UWidget* Default = BPEd->GetWidgetBlueprintObj()->GeneratedClass->GetDefaultObject<UWidget>() )
	{
		TSet<UObject*> SelectedObjects;

		//Switched from adding CDO to adding the preview, so that the root (owner) widget can be properly animate
		UUserWidget* PreviewWidget = BPEd->GetPreview();
		SelectedObjects.Add(PreviewWidget);

		BPEd->SelectObjects(SelectedObjects);
	}
}

void FHierarchyRoot::UpdateSelection()
{
	TSharedPtr<FWidgetBlueprintEditor> BPEd = BlueprintEditor.Pin();
	if ( UWidget* Default = BPEd->GetWidgetBlueprintObj()->GeneratedClass->GetDefaultObject<UWidget>() )
	{
		const TSet< TWeakObjectPtr<UObject> >& SelectedObjects = BlueprintEditor.Pin()->GetSelectedObjects();

		TWeakObjectPtr<UObject> PreviewWidget = BPEd->GetPreview();

		bIsSelected = SelectedObjects.Contains(PreviewWidget);
	}
	else
	{
		bIsSelected = false;
	}
}

bool FHierarchyRoot::DoesWidgetOverrideFlowDirection() const
{
	TSharedPtr<FWidgetBlueprintEditor> BPEd = BlueprintEditor.Pin();
	if (UWidget* Default = BPEd->GetWidgetBlueprintObj()->GeneratedClass->GetDefaultObject<UWidget>())
	{
		return Default->FlowDirectionPreference != EFlowDirectionPreference::Inherit;
	}

	return false;
}

TOptional<EItemDropZone> FHierarchyRoot::HandleCanAcceptDrop(const FDragDropEvent& DragDropEvent, EItemDropZone DropZone)
{
<<<<<<< HEAD
	bool bIsFreeFromCircularReferences = true;
=======
>>>>>>> 20ec4101
	TSharedPtr<FWidgetTemplateDragDropOp> TemplateDragDropOp = DragDropEvent.GetOperationAs<FWidgetTemplateDragDropOp>();
	if (TemplateDragDropOp.IsValid())
	{
		UWidgetBlueprint* Blueprint = BlueprintEditor.Pin()->GetWidgetBlueprintObj();
		if(Blueprint)
		{
			UWidget* Widget = TemplateDragDropOp->Template->Create(Blueprint->WidgetTree);
	
			if (Widget)
			{
				if (!Blueprint->IsWidgetFreeFromCircularReferences(Cast<UUserWidget>(Widget)))
				{
					TemplateDragDropOp->CurrentIconBrush = FEditorStyle::GetBrush(TEXT("Graph.ConnectorFeedback.Error"));
					TemplateDragDropOp->CurrentHoverText = LOCTEXT("CircularReference", "This would cause a circular reference.");
<<<<<<< HEAD
					bIsFreeFromCircularReferences = false;
				}

				FHierarchyModel::RemovePreviewWidget(Blueprint, Widget);
=======
					return TOptional<EItemDropZone>();
				}
>>>>>>> 20ec4101
			}
		}
	}

	bool bIsDrop = false;
	return bIsFreeFromCircularReferences ? ProcessHierarchyDragDrop(DragDropEvent, DropZone, bIsDrop, BlueprintEditor.Pin(), FWidgetReference()) : TOptional<EItemDropZone>();
}

FReply FHierarchyRoot::HandleAcceptDrop(FDragDropEvent const& DragDropEvent, EItemDropZone DropZone)
{
	bool bIsDrop = true;
	TOptional<EItemDropZone> Zone = ProcessHierarchyDragDrop(DragDropEvent, DropZone, bIsDrop, BlueprintEditor.Pin(), FWidgetReference());
	if (Zone.IsSet())
	{
		TArray<UWidget*> DragDropPreviewWidgets;
		DetermineDragDropPreviewWidgets(DragDropPreviewWidgets, DragDropEvent);
		// Move the remaining widgets into the transient package. Otherwise, they will remain outered to the WidgetTree and end up as properties in the BP class layout as a result.
		UWidgetBlueprint* BP = Cast<UWidgetBlueprint>(BlueprintEditor.Pin()->GetBlueprintObj());
		if (BP)
		{
			for (UWidget* Widget : DragDropPreviewWidgets)
			{
				FHierarchyModel::RemovePreviewWidget(BP, Widget);
			}
		}
	}
	return Zone.IsSet() ? FReply::Handled() : FReply::Unhandled();
}

//////////////////////////////////////////////////////////////////////////

FNamedSlotModel::FNamedSlotModel(FWidgetReference InItem, FName InSlotName, TSharedPtr<FWidgetBlueprintEditor> InBlueprintEditor)
	: FHierarchyModel(InBlueprintEditor)
	, Item(InItem)
	, SlotName(InSlotName)
{
}

FName FNamedSlotModel::GetUniqueName() const
{
	UWidget* WidgetTemplate = Item.GetTemplate();
	if ( WidgetTemplate )
	{
		FString UniqueSlot = WidgetTemplate->GetName() + TEXT(".") + SlotName.ToString();
		return FName(*UniqueSlot);
	}

	return NAME_None;
}

FText FNamedSlotModel::GetText() const
{
	if ( INamedSlotInterface* NamedSlotHost = Cast<INamedSlotInterface>(Item.GetTemplate()) )
	{
		TSet<FWidgetReference> SelectedWidgets;
		if ( UWidget* SlotContent = NamedSlotHost->GetContentForSlot(SlotName) )
		{
			return FText::Format(LOCTEXT("NamedSlotTextFormat", "{0} ({1})"), FText::FromName(SlotName), FText::FromName(SlotContent->GetFName()));
		}
	}

	return FText::FromName(SlotName);
}

const FSlateBrush* FNamedSlotModel::GetImage() const
{
	return NULL;
}

FSlateFontInfo FNamedSlotModel::GetFont() const
{
	return FCoreStyle::GetDefaultFontStyle("Bold", 10);
}

void FNamedSlotModel::GetChildren(TArray< TSharedPtr<FHierarchyModel> >& Children)
{
	TSharedPtr<FWidgetBlueprintEditor> BPEd = BlueprintEditor.Pin();
	if ( INamedSlotInterface* NamedSlotHost = Cast<INamedSlotInterface>(Item.GetTemplate()) )
	{
		TSet<FWidgetReference> SelectedWidgets;
		if ( UWidget* TemplateSlotContent = NamedSlotHost->GetContentForSlot(SlotName) )
		{
			TSharedPtr<FHierarchyWidget> RootChild = MakeShareable(new FHierarchyWidget(BPEd->GetReferenceFromTemplate(TemplateSlotContent), BPEd));
			Children.Add(RootChild);
		}
	}
}

void FNamedSlotModel::OnSelection()
{
	TSharedPtr<FWidgetBlueprintEditor> Editor = BlueprintEditor.Pin();

	FNamedSlotSelection Selection;
	Selection.NamedSlotHostWidget = Item;
	Selection.SlotName = SlotName;
	Editor->SetSelectedNamedSlot(Selection);
}

void FNamedSlotModel::UpdateSelection()
{
	//bIsSelected = false;

	//const TSet<FWidgetReference>& SelectedWidgets = BlueprintEditor.Pin()->GetSelectedWidgets();

	//TSharedPtr<FWidgetBlueprintEditor> BPEd = BlueprintEditor.Pin();
	//if ( INamedSlotInterface* NamedSlotHost = Cast<INamedSlotInterface>(Item.GetTemplate()) )
	//{
	//	if ( UWidget* TemplateSlotContent = NamedSlotHost->GetContentForSlot(SlotName) )
	//	{
	//		bIsSelected = SelectedWidgets.Contains(BPEd->GetReferenceFromTemplate(TemplateSlotContent));
	//	}
	//}
}

FWidgetReference FNamedSlotModel::AsDraggedWidgetReference() const
{
	if (INamedSlotInterface* NamedSlotHost = Cast<INamedSlotInterface>(Item.GetTemplate()))
	{
		// Only assign content to the named slot if it is null.
		if (UWidget* Content = NamedSlotHost->GetContentForSlot(SlotName))
		{
			return BlueprintEditor.Pin()->GetReferenceFromTemplate(Content);
		}
	}

	return FWidgetReference();
}

TOptional<EItemDropZone> FNamedSlotModel::HandleCanAcceptDrop(const FDragDropEvent& DragDropEvent, EItemDropZone DropZone)
{
	UWidgetBlueprint* Blueprint = BlueprintEditor.Pin()->GetWidgetBlueprintObj();

	TSharedPtr<FWidgetTemplateDragDropOp> TemplateDragDropOp = DragDropEvent.GetOperationAs<FWidgetTemplateDragDropOp>();
	if (TemplateDragDropOp.IsValid())
	{
		TemplateDragDropOp->ResetToDefaultToolTip();

		if ( INamedSlotInterface* NamedSlotHost = Cast<INamedSlotInterface>(Item.GetTemplate()) )
		{
			// Only assign content to the named slot if it is null.
			if ( NamedSlotHost->GetContentForSlot(SlotName) != nullptr )
			{
				TemplateDragDropOp->CurrentIconBrush = FEditorStyle::GetBrush(TEXT("Graph.ConnectorFeedback.Error"));
				TemplateDragDropOp->CurrentHoverText = LOCTEXT("NamedSlotAlreadyFull", "Named Slot already has a child.");
				return TOptional<EItemDropZone>();
			}

			UWidget* Widget = TemplateDragDropOp->Template->Create(Blueprint->WidgetTree);
<<<<<<< HEAD
			bool bIsFreeFromCircularReferences = true;
=======

>>>>>>> 20ec4101
			if (Widget)
			{
				if (!Blueprint->IsWidgetFreeFromCircularReferences(Cast<UUserWidget>(Widget)))
				{
					TemplateDragDropOp->CurrentIconBrush = FEditorStyle::GetBrush(TEXT("Graph.ConnectorFeedback.Error"));
					TemplateDragDropOp->CurrentHoverText = LOCTEXT("CircularReference", "This would cause a circular reference.");
<<<<<<< HEAD
					bIsFreeFromCircularReferences = false;
				}

				FHierarchyModel::RemovePreviewWidget(Blueprint, Widget);
=======
					return TOptional<EItemDropZone>();
				}
>>>>>>> 20ec4101
			}

			TemplateDragDropOp->CurrentIconBrush = FEditorStyle::GetBrush(TEXT("Graph.ConnectorFeedback.OK"));
			return bIsFreeFromCircularReferences ? EItemDropZone::OntoItem : TOptional<EItemDropZone>();
		}
	}

	TSharedPtr<FHierarchyWidgetDragDropOp> HierarchyDragDropOp = DragDropEvent.GetOperationAs<FHierarchyWidgetDragDropOp>();
	if (HierarchyDragDropOp.IsValid() && HierarchyDragDropOp->DraggedWidgets.Num() == 1)
	{
		HierarchyDragDropOp->ResetToDefaultToolTip();

		if (INamedSlotInterface* NamedSlotHost = Cast<INamedSlotInterface>(Item.GetTemplate()))
		{
			// Only assign content to the named slot if it is null.
			if (NamedSlotHost->GetContentForSlot(SlotName) != nullptr)
			{
				HierarchyDragDropOp->CurrentIconBrush = FEditorStyle::GetBrush(TEXT("Graph.ConnectorFeedback.Error"));
				HierarchyDragDropOp->CurrentHoverText = LOCTEXT("NamedSlotAlreadyFull", "Named Slot already has a child.");
				return TOptional<EItemDropZone>();
			}

			bool bFoundNewParentInChildSet = false;
			UWidget* TemplateWidget = HierarchyDragDropOp->DraggedWidgets[0].Widget.GetTemplate();

			// Verify that the new location we're placing the widget is not inside of its existing children.
			Blueprint->WidgetTree->ForWidgetAndChildren(TemplateWidget, [&](UWidget* Widget) {
				if (Item.GetTemplate() == Widget)
				{
					bFoundNewParentInChildSet = true;
				}
			});

			if (bFoundNewParentInChildSet)
			{
				HierarchyDragDropOp->CurrentIconBrush = FEditorStyle::GetBrush(TEXT("Graph.ConnectorFeedback.Error"));
				HierarchyDragDropOp->CurrentHoverText = LOCTEXT("CantMakeWidgetChildOfChildren", "Can't make widget a child of its children.");
				return TOptional<EItemDropZone>();
			}

			HierarchyDragDropOp->CurrentIconBrush = FEditorStyle::GetBrush(TEXT("Graph.ConnectorFeedback.OK"));
			return EItemDropZone::OntoItem;
		}
	}

	return TOptional<EItemDropZone>();
}

FReply FNamedSlotModel::HandleAcceptDrop(FDragDropEvent const& DragDropEvent, EItemDropZone DropZone)
{
	UWidget* SlotHostWidget = Item.GetTemplate();
	INamedSlotInterface* NamedSlotHost = Cast<INamedSlotInterface>(SlotHostWidget);
	if (NamedSlotHost == nullptr)
	{
		return FReply::Unhandled();
	}
	if (NamedSlotHost->GetContentForSlot(SlotName) != nullptr)
	{
		return FReply::Unhandled();
	}

	TSharedPtr<FWidgetTemplateDragDropOp> TemplateDragDropOp = DragDropEvent.GetOperationAs<FWidgetTemplateDragDropOp>();
	if (TemplateDragDropOp.IsValid())
	{
		FScopedTransaction Transaction(LOCTEXT("AddWidgetFromTemplate", "Add Widget"));

		UWidgetBlueprint* Blueprint = BlueprintEditor.Pin()->GetWidgetBlueprintObj();
		Blueprint->WidgetTree->SetFlags(RF_Transactional);
		Blueprint->WidgetTree->Modify();

		UWidget* DroppingWidget = TemplateDragDropOp->Template->Create(Blueprint->WidgetTree);

		DoDrop(SlotHostWidget, DroppingWidget);

		return FReply::Handled();
	}

	TSharedPtr<FHierarchyWidgetDragDropOp> HierarchyDragDropOp = DragDropEvent.GetOperationAs<FHierarchyWidgetDragDropOp>();
	if (HierarchyDragDropOp.IsValid() && HierarchyDragDropOp->DraggedWidgets.Num() == 1)
	{
		UWidgetBlueprint* Blueprint = BlueprintEditor.Pin()->GetWidgetBlueprintObj();
		Blueprint->WidgetTree->SetFlags(RF_Transactional);
		Blueprint->WidgetTree->Modify();

		UWidget* DroppingWidget = HierarchyDragDropOp->DraggedWidgets[0].Widget.GetTemplate();

		// We don't know if this widget is being removed from a named slot and RemoveFromParent is not enough to take care of this
		UWidget* SourceNamedSlotHostWidget = FWidgetBlueprintEditorUtils::FindNamedSlotHostWidgetForContent(DroppingWidget, Blueprint->WidgetTree);
		if (SourceNamedSlotHostWidget != nullptr)
		{
			INamedSlotInterface* SourceNamedSlotHost = Cast<INamedSlotInterface>(SourceNamedSlotHostWidget);
			if (SourceNamedSlotHost != nullptr)
			{
				SourceNamedSlotHostWidget->SetFlags(RF_Transactional);
				SourceNamedSlotHostWidget->Modify();
				FWidgetBlueprintEditorUtils::RemoveNamedSlotHostContent(DroppingWidget, SourceNamedSlotHost);
			}
		}

		DroppingWidget->RemoveFromParent();

		DoDrop(SlotHostWidget, DroppingWidget);

		return FReply::Handled();
	}

	return FReply::Unhandled();
}

void FNamedSlotModel::DoDrop(UWidget* NamedSlotHostWidget, UWidget* DroppingWidget)
{
	UWidgetBlueprint* Blueprint = BlueprintEditor.Pin()->GetWidgetBlueprintObj();

	NamedSlotHostWidget->SetFlags(RF_Transactional);
	NamedSlotHostWidget->Modify();

	INamedSlotInterface* NamedSlotInterface = Cast<INamedSlotInterface>(NamedSlotHostWidget);
	NamedSlotInterface->SetContentForSlot(SlotName, DroppingWidget);

	FBlueprintEditorUtils::MarkBlueprintAsStructurallyModified(Blueprint);

	TSet<FWidgetReference> SelectedTemplates;
	SelectedTemplates.Add(BlueprintEditor.Pin()->GetReferenceFromTemplate(DroppingWidget));

	BlueprintEditor.Pin()->SelectWidgets(SelectedTemplates, false);
}

//////////////////////////////////////////////////////////////////////////

FHierarchyWidget::FHierarchyWidget(FWidgetReference InItem, TSharedPtr<FWidgetBlueprintEditor> InBlueprintEditor)
	: FHierarchyModel(InBlueprintEditor)
	, Item(InItem)
	, bEditing(false)
{
}

FName FHierarchyWidget::GetUniqueName() const
{
	UWidget* WidgetTemplate = Item.GetTemplate();
	if ( WidgetTemplate )
	{
		return WidgetTemplate->GetFName();
	}

	return NAME_None;
}

FText FHierarchyWidget::GetText() const
{
	UWidget* WidgetTemplate = Item.GetTemplate();
	if ( WidgetTemplate )
	{
		return bEditing ? WidgetTemplate->GetLabelText() : WidgetTemplate->GetLabelTextWithMetadata();
	}

	return FText::GetEmpty();
}

FText FHierarchyWidget::GetImageToolTipText() const
{
	UWidget* WidgetTemplate = Item.GetTemplate();
	if ( WidgetTemplate )
	{
		UClass* WidgetClass = WidgetTemplate->GetClass();
		if ( WidgetClass->IsChildOf( UUserWidget::StaticClass() ) )
		{
			auto& Description = Cast<UWidgetBlueprint>( WidgetClass->ClassGeneratedBy )->BlueprintDescription;
			if ( Description.Len() > 0 )
			{
				return FText::FromString( Description );
			}
		}
		
		return WidgetClass->GetToolTipText();
	}
	
	return FText::GetEmpty();
}

FText FHierarchyWidget::GetLabelToolTipText() const
{
	// If the user has provided a name, give a tooltip with the widget type for easy reference
	UWidget* WidgetTemplate = Item.GetTemplate();
	if ( WidgetTemplate && !WidgetTemplate->IsGeneratedName() )
	{
		return FText::FromString(TEXT( "[" ) + WidgetTemplate->GetClass()->GetDisplayNameText().ToString() + TEXT( "]" ) );
	}

	return FText::GetEmpty();
}

const FSlateBrush* FHierarchyWidget::GetImage() const
{
	if (Item.GetTemplate())
	{
		return FSlateIconFinder::FindIconBrushForClass(Item.GetTemplate()->GetClass());
	}
	return nullptr;
}

FSlateFontInfo FHierarchyWidget::GetFont() const
{
	UWidget* WidgetTemplate = Item.GetTemplate();
	if ( WidgetTemplate )
	{
		if ( !WidgetTemplate->IsGeneratedName() && WidgetTemplate->bIsVariable )
		{
			// TODO UMG Hacky move into style area
			return FCoreStyle::GetDefaultFontStyle("Bold", 10);
		}
	}

	static FName NormalFont("NormalFont");
	return FCoreStyle::Get().GetFontStyle(NormalFont);
}

TOptional<EItemDropZone> FHierarchyWidget::HandleCanAcceptDrop(const FDragDropEvent& DragDropEvent, EItemDropZone DropZone)
{
	TSharedPtr<FWidgetTemplateDragDropOp> TemplateDragDropOp = DragDropEvent.GetOperationAs<FWidgetTemplateDragDropOp>();
<<<<<<< HEAD
	bool bIsFreeFromCircularReferences = true;
=======
>>>>>>> 20ec4101
	if (TemplateDragDropOp.IsValid())
	{
		UWidgetBlueprint* Blueprint = BlueprintEditor.Pin()->GetWidgetBlueprintObj();
		if(Blueprint)
		{
			UWidget* Widget = TemplateDragDropOp->Template->Create(Blueprint->WidgetTree);

			if (Widget)
			{
				if (!Blueprint->IsWidgetFreeFromCircularReferences(Cast<UUserWidget>(Widget)))
				{
					TemplateDragDropOp->CurrentIconBrush = FEditorStyle::GetBrush(TEXT("Graph.ConnectorFeedback.Error"));
					TemplateDragDropOp->CurrentHoverText = LOCTEXT("CircularReference", "This would cause a circular reference.");
<<<<<<< HEAD
					bIsFreeFromCircularReferences = false;
				}

				RemovePreviewWidget(Blueprint, Widget);

=======
					return TOptional<EItemDropZone>();
				}
>>>>>>> 20ec4101
			}
		}
	}
	bool bIsDrop = false;
	return bIsFreeFromCircularReferences ? ProcessHierarchyDragDrop(DragDropEvent, DropZone, bIsDrop, BlueprintEditor.Pin(), Item) :  TOptional<EItemDropZone>();
}

void FHierarchyWidget::HandleDragLeave(const FDragDropEvent& DragDropEvent)
{
	TSharedPtr<FDecoratedDragDropOp> DecoratedDragDropOp = DragDropEvent.GetOperationAs<FDecoratedDragDropOp>();
	if ( DecoratedDragDropOp.IsValid() )
	{
		DecoratedDragDropOp->ResetToDefaultToolTip();
	}
	FHierarchyModel::HandleDragLeave(DragDropEvent);
}

FReply FHierarchyWidget::HandleAcceptDrop(const FDragDropEvent& DragDropEvent, EItemDropZone DropZone)
{
	bool bIsDrop = true;
	TOptional<EItemDropZone> Zone = ProcessHierarchyDragDrop(DragDropEvent, DropZone, bIsDrop, BlueprintEditor.Pin(), Item);
	if (Zone.IsSet())
	{
		TArray<UWidget*> DragDropPreviewWidgets;
		DetermineDragDropPreviewWidgets(DragDropPreviewWidgets, DragDropEvent);
		// Move the remaining widgets into the transient package. Otherwise, they will remain outered to the WidgetTree and end up as properties in the BP class layout as a result.
		UWidgetBlueprint* BP = Cast<UWidgetBlueprint>(BlueprintEditor.Pin()->GetBlueprintObj());
		if (BP)
		{
			for (UWidget* Widget : DragDropPreviewWidgets)
			{
				FHierarchyModel::RemovePreviewWidget(BP, Widget);
			}
		}
	}
	return Zone.IsSet() ? FReply::Handled() : FReply::Unhandled();
}

bool FHierarchyWidget::OnVerifyNameTextChanged(const FText& InText, FText& OutErrorMessage)
{
	return FWidgetBlueprintEditorUtils::VerifyWidgetRename(BlueprintEditor.Pin().ToSharedRef(), Item, InText, OutErrorMessage);
}

void FHierarchyWidget::OnNameTextCommited(const FText& InText, ETextCommit::Type CommitInfo)
{
	FWidgetBlueprintEditorUtils::RenameWidget(BlueprintEditor.Pin().ToSharedRef(), Item.GetTemplate()->GetFName(), InText.ToString());
}

void FHierarchyWidget::GetChildren(TArray< TSharedPtr<FHierarchyModel> >& Children)
{
	TSharedPtr<FWidgetBlueprintEditor> BPEd = BlueprintEditor.Pin();

	// Check for named slots
	if ( INamedSlotInterface* NamedSlotHost = Cast<INamedSlotInterface>(Item.GetTemplate()) )
	{
		TArray<FName> SlotNames;
		NamedSlotHost->GetSlotNames(SlotNames);

		for ( FName& SlotName : SlotNames )
		{
			TSharedPtr<FNamedSlotModel> ChildItem = MakeShareable(new FNamedSlotModel(Item, SlotName, BPEd));
			Children.Add(ChildItem);
		}
	}
	
	// Check if it's a panel widget that can support children
	if ( UPanelWidget* PanelWidget = Cast<UPanelWidget>(Item.GetTemplate()) )
	{
		for ( int32 i = 0; i < PanelWidget->GetChildrenCount(); i++ )
		{
			UWidget* Child = PanelWidget->GetChildAt(i);
			if ( Child )
			{
				TSharedPtr<FHierarchyWidget> ChildItem = MakeShareable(new FHierarchyWidget(BPEd->GetReferenceFromTemplate(Child), BPEd));
				Children.Add(ChildItem);
			}
		}
	}
}

void FHierarchyWidget::OnSelection()
{
	TSet<FWidgetReference> SelectedWidgets;
	SelectedWidgets.Add(Item);

	BlueprintEditor.Pin()->SelectWidgets(SelectedWidgets, true);
}

void FHierarchyWidget::OnMouseEnter()
{
	BlueprintEditor.Pin()->SetHoveredWidget(Item);
}

void FHierarchyWidget::OnMouseLeave()
{
	BlueprintEditor.Pin()->ClearHoveredWidget();
}

bool FHierarchyWidget::IsHovered() const
{
	return BlueprintEditor.Pin()->GetHoveredWidget() == Item;
}

void FHierarchyWidget::UpdateSelection()
{
	const TSet<FWidgetReference>& SelectedWidgets = BlueprintEditor.Pin()->GetSelectedWidgets();
	bIsSelected = SelectedWidgets.Contains(Item);
}

bool FHierarchyWidget::CanRename() const
{
	return true;
}

void FHierarchyWidget::RequestBeginRename()
{
	RenameEvent.ExecuteIfBound();
}

void FHierarchyWidget::OnBeginEditing()
{
	bEditing = true;
}

void FHierarchyWidget::OnEndEditing()
{
	bEditing = false;
}

//////////////////////////////////////////////////////////////////////////

void SHierarchyViewItem::Construct(const FArguments& InArgs, const TSharedRef< STableViewBase >& InOwnerTableView, TSharedPtr<FHierarchyModel> InModel)
{
	Model = InModel;
	Model->RenameEvent.BindSP(this, &SHierarchyViewItem::OnRequestBeginRename);

	STableRow< TSharedPtr<FHierarchyModel> >::Construct(
		STableRow< TSharedPtr<FHierarchyModel> >::FArguments()
		.OnCanAcceptDrop(this, &SHierarchyViewItem::HandleCanAcceptDrop)
		.OnAcceptDrop(this, &SHierarchyViewItem::HandleAcceptDrop)
		.OnDragDetected(this, &SHierarchyViewItem::HandleDragDetected)
		.OnDragEnter(this, &SHierarchyViewItem::HandleDragEnter)
		.OnDragLeave(this, &SHierarchyViewItem::HandleDragLeave)
		.Padding(0.0f)
		.Content()
		[
			SNew(SHorizontalBox)
			
			// Widget icon
			+ SHorizontalBox::Slot()
			.AutoWidth()
			.VAlign(VAlign_Center)
			[
				SNew(SImage)
				.ColorAndOpacity(FLinearColor(1,1,1,0.5))
				.Image(Model->GetImage())
				.ToolTipText(Model->GetImageToolTipText())
			]

			// Name of the widget
			+ SHorizontalBox::Slot()
			.FillWidth(1.0f)
			.Padding(2, 0, 0, 0)
			.VAlign(VAlign_Center)
			[
				SAssignNew(EditBox, SInlineEditableTextBlock)
				.Font(this, &SHierarchyViewItem::GetItemFont)
				.Text(this, &SHierarchyViewItem::GetItemText)
				.ToolTipText(Model->GetLabelToolTipText())
				.HighlightText(InArgs._HighlightText)
				.IsReadOnly(this, &SHierarchyViewItem::IsReadOnly)
				.OnEnterEditingMode(this, &SHierarchyViewItem::OnBeginNameTextEdit)
				.OnExitEditingMode(this, &SHierarchyViewItem::OnEndNameTextEdit)
				.OnVerifyTextChanged(this, &SHierarchyViewItem::OnVerifyNameTextChanged)
				.OnTextCommitted(this, &SHierarchyViewItem::OnNameTextCommited)
				.IsSelected(this, &SHierarchyViewItem::IsSelectedExclusively)
			]

			// Flow Direction Icon
			+ SHorizontalBox::Slot()
			.AutoWidth()
			.VAlign(VAlign_Center)
			[
				SNew(STextBlock)
				.ToolTipText(LOCTEXT("FlowDirectionHierarchyToolTip", "This widget overrides the flow direction preference."))
				.Visibility_Lambda([InModel] { return InModel->DoesWidgetOverrideFlowDirection() ? EVisibility::Visible : EVisibility::Collapsed; })
				.ColorAndOpacity(FCoreStyle::Get().GetSlateColor("Foreground"))
				.Font(FEditorStyle::Get().GetFontStyle("FontAwesome.10"))
				.Text(FEditorFontGlyphs::Exchange)
			]

			// Locked Icon
			+ SHorizontalBox::Slot()
			.AutoWidth()
			.VAlign(VAlign_Center)
			[
				SNew(SButton)
				.ContentPadding(FMargin(3, 1))
				.ButtonStyle(FEditorStyle::Get(), "HoverHintOnly")
				.ForegroundColor(FCoreStyle::Get().GetSlateColor("Foreground"))
				.OnClicked(this, &SHierarchyViewItem::OnToggleLockedInDesigner)
				.Visibility(Model->CanControlLockedInDesigner() ? EVisibility::Visible : EVisibility::Hidden)
				.ToolTipText(LOCTEXT("WidgetLockedButtonToolTip", "Locks or Unlocks this widget and all children.  Locking a widget prevents it from being selected in the designer view by clicking on them.\n\nHolding [Shift] will only affect this widget and no children."))
				.HAlign(HAlign_Center)
				.VAlign(VAlign_Center)
				[
					SNew(SBox)
					.MinDesiredWidth(12.0f)
					.HAlign(HAlign_Left)
					[
						SNew(STextBlock)
						.Font(FEditorStyle::Get().GetFontStyle("FontAwesome.10"))
						.Text(this, &SHierarchyViewItem::GetLockBrushForWidget)
					]
				]
			]

			// Visibility icon
			+ SHorizontalBox::Slot()
			.AutoWidth()
			.VAlign(VAlign_Center)
			[
				SNew(SButton)
				.ContentPadding(FMargin(3, 1))
				.ButtonStyle(FEditorStyle::Get(), "HoverHintOnly")
				.ForegroundColor(FCoreStyle::Get().GetSlateColor("Foreground"))
				.OnClicked(this, &SHierarchyViewItem::OnToggleVisibility)
				.Visibility(Model->CanControlVisibility() ? EVisibility::Visible : EVisibility::Hidden)
				.ToolTipText(LOCTEXT("WidgetVisibilityButtonToolTip", "Toggle Widget's Editor Visibility"))
				.HAlign(HAlign_Center)
				.VAlign(VAlign_Center)
				[
					SNew(STextBlock)
					.Font(FEditorStyle::Get().GetFontStyle("FontAwesome.10"))
					.Text(this, &SHierarchyViewItem::GetVisibilityBrushForWidget)
				]
			]
		],
		InOwnerTableView);
}

SHierarchyViewItem::~SHierarchyViewItem()
{
	Model->RenameEvent.Unbind();
}

void SHierarchyViewItem::OnMouseEnter(const FGeometry& MyGeometry, const FPointerEvent& MouseEvent)
{
	STableRow< TSharedPtr<FHierarchyModel> >::OnMouseEnter(MyGeometry, MouseEvent);

	Model->OnMouseEnter();
}

void SHierarchyViewItem::OnMouseLeave(const FPointerEvent& MouseEvent)
{
	STableRow< TSharedPtr<FHierarchyModel> >::OnMouseLeave(MouseEvent);

	Model->OnMouseLeave();
}

void SHierarchyViewItem::OnBeginNameTextEdit()
{
	Model->OnBeginEditing();

	InitialText = Model->GetText();
}

void SHierarchyViewItem::OnEndNameTextEdit()
{
	Model->OnEndEditing();
}

bool SHierarchyViewItem::OnVerifyNameTextChanged(const FText& InText, FText& OutErrorMessage)
{
	return Model->OnVerifyNameTextChanged(InText, OutErrorMessage);
}

void SHierarchyViewItem::OnNameTextCommited(const FText& InText, ETextCommit::Type CommitInfo)
{
	// The model can return nice names "Border_53" becomes [Border] in some cases
	// This check makes sure we don't rename the object internally to that nice name.
	// Most common case would be the user enters edit mode by accident then just moves focus away.
	if (InitialText.EqualToCaseIgnored(InText))
	{
		return;
	}

	Model->OnNameTextCommited(InText, CommitInfo);
}

bool SHierarchyViewItem::IsReadOnly() const
{
	return !Model->CanRename();
}

void SHierarchyViewItem::OnRequestBeginRename()
{
	TSharedPtr<SInlineEditableTextBlock> SafeEditBox = EditBox.Pin();
	if ( SafeEditBox.IsValid() )
	{
		SafeEditBox->EnterEditingMode();
	}
}

FSlateFontInfo SHierarchyViewItem::GetItemFont() const
{
	return Model->GetFont();
}

FText SHierarchyViewItem::GetItemText() const
{
	return Model->GetText();
}

bool SHierarchyViewItem::IsHovered() const
{
	return bIsHovered || Model->IsHovered();
}

void SHierarchyViewItem::HandleDragEnter(FDragDropEvent const& DragDropEvent)
{
	Model->HandleDragEnter(DragDropEvent);
}

void SHierarchyViewItem::HandleDragLeave(const FDragDropEvent& DragDropEvent)
{
	Model->HandleDragLeave(DragDropEvent);
}

TOptional<EItemDropZone> SHierarchyViewItem::HandleCanAcceptDrop(const FDragDropEvent& DragDropEvent, EItemDropZone DropZone, TSharedPtr<FHierarchyModel> TargetItem)
{
	return Model->HandleCanAcceptDrop(DragDropEvent, DropZone);
}

FReply SHierarchyViewItem::HandleDragDetected(const FGeometry& MyGeometry, const FPointerEvent& MouseEvent)
{
	return Model->HandleDragDetected(MyGeometry, MouseEvent);
}

FReply SHierarchyViewItem::HandleAcceptDrop(const FDragDropEvent& DragDropEvent, EItemDropZone DropZone, TSharedPtr<FHierarchyModel> TargetItem)
{
	return Model->HandleAcceptDrop(DragDropEvent, DropZone);
}

FReply SHierarchyViewItem::OnToggleVisibility()
{
	Model->SetIsVisible(!Model->IsVisible());

	return FReply::Handled();
}

FText SHierarchyViewItem::GetVisibilityBrushForWidget() const
{
	return Model->IsVisible() ? FEditorFontGlyphs::Eye : FEditorFontGlyphs::Eye_Slash;
}

FReply SHierarchyViewItem::OnToggleLockedInDesigner()
{
	if ( Model.IsValid() )
	{
		const bool bRecursive = FSlateApplication::Get().GetModifierKeys().IsShiftDown() ? false : true;
		Model->SetIsLockedInDesigner(!Model->IsLockedInDesigner(), bRecursive);
	}

	return FReply::Handled();
}

FText SHierarchyViewItem::GetLockBrushForWidget() const
{
	return Model.IsValid() && Model->IsLockedInDesigner() ? FEditorFontGlyphs::Lock : FEditorFontGlyphs::Unlock;
}

#undef LOCTEXT_NAMESPACE<|MERGE_RESOLUTION|>--- conflicted
+++ resolved
@@ -724,10 +724,7 @@
 
 TOptional<EItemDropZone> FHierarchyRoot::HandleCanAcceptDrop(const FDragDropEvent& DragDropEvent, EItemDropZone DropZone)
 {
-<<<<<<< HEAD
 	bool bIsFreeFromCircularReferences = true;
-=======
->>>>>>> 20ec4101
 	TSharedPtr<FWidgetTemplateDragDropOp> TemplateDragDropOp = DragDropEvent.GetOperationAs<FWidgetTemplateDragDropOp>();
 	if (TemplateDragDropOp.IsValid())
 	{
@@ -742,15 +739,10 @@
 				{
 					TemplateDragDropOp->CurrentIconBrush = FEditorStyle::GetBrush(TEXT("Graph.ConnectorFeedback.Error"));
 					TemplateDragDropOp->CurrentHoverText = LOCTEXT("CircularReference", "This would cause a circular reference.");
-<<<<<<< HEAD
 					bIsFreeFromCircularReferences = false;
 				}
 
 				FHierarchyModel::RemovePreviewWidget(Blueprint, Widget);
-=======
-					return TOptional<EItemDropZone>();
-				}
->>>>>>> 20ec4101
 			}
 		}
 	}
@@ -899,26 +891,17 @@
 			}
 
 			UWidget* Widget = TemplateDragDropOp->Template->Create(Blueprint->WidgetTree);
-<<<<<<< HEAD
 			bool bIsFreeFromCircularReferences = true;
-=======
-
->>>>>>> 20ec4101
 			if (Widget)
 			{
 				if (!Blueprint->IsWidgetFreeFromCircularReferences(Cast<UUserWidget>(Widget)))
 				{
 					TemplateDragDropOp->CurrentIconBrush = FEditorStyle::GetBrush(TEXT("Graph.ConnectorFeedback.Error"));
 					TemplateDragDropOp->CurrentHoverText = LOCTEXT("CircularReference", "This would cause a circular reference.");
-<<<<<<< HEAD
 					bIsFreeFromCircularReferences = false;
 				}
 
 				FHierarchyModel::RemovePreviewWidget(Blueprint, Widget);
-=======
-					return TOptional<EItemDropZone>();
-				}
->>>>>>> 20ec4101
 			}
 
 			TemplateDragDropOp->CurrentIconBrush = FEditorStyle::GetBrush(TEXT("Graph.ConnectorFeedback.OK"));
@@ -1110,6 +1093,18 @@
 	return FText::GetEmpty();
 }
 
+void FHierarchyWidget::GetFilterStrings(TArray<FString>& OutStrings) const
+{
+	FHierarchyModel::GetFilterStrings(OutStrings);
+
+	UWidget* WidgetTemplate = Item.GetTemplate();
+	if (WidgetTemplate && !WidgetTemplate->IsGeneratedName())
+	{
+		OutStrings.Add(WidgetTemplate->GetClass()->GetName());
+		OutStrings.Add(WidgetTemplate->GetClass()->GetDisplayNameText().ToString());
+	}
+}
+
 const FSlateBrush* FHierarchyWidget::GetImage() const
 {
 	if (Item.GetTemplate())
@@ -1138,10 +1133,7 @@
 TOptional<EItemDropZone> FHierarchyWidget::HandleCanAcceptDrop(const FDragDropEvent& DragDropEvent, EItemDropZone DropZone)
 {
 	TSharedPtr<FWidgetTemplateDragDropOp> TemplateDragDropOp = DragDropEvent.GetOperationAs<FWidgetTemplateDragDropOp>();
-<<<<<<< HEAD
 	bool bIsFreeFromCircularReferences = true;
-=======
->>>>>>> 20ec4101
 	if (TemplateDragDropOp.IsValid())
 	{
 		UWidgetBlueprint* Blueprint = BlueprintEditor.Pin()->GetWidgetBlueprintObj();
@@ -1155,16 +1147,11 @@
 				{
 					TemplateDragDropOp->CurrentIconBrush = FEditorStyle::GetBrush(TEXT("Graph.ConnectorFeedback.Error"));
 					TemplateDragDropOp->CurrentHoverText = LOCTEXT("CircularReference", "This would cause a circular reference.");
-<<<<<<< HEAD
 					bIsFreeFromCircularReferences = false;
 				}
 
 				RemovePreviewWidget(Blueprint, Widget);
 
-=======
-					return TOptional<EItemDropZone>();
-				}
->>>>>>> 20ec4101
 			}
 		}
 	}
