// Copyright 1998-2014 Epic Games, Inc. All Rights Reserved.

#include "OpenGLDrvPrivate.h"

#include "MacOpenGLContext.h"
#include "MacOpenGLQuery.h"

#include "MacWindow.h"
#include "MacTextInputMethodSystem.h"
#include "CocoaTextView.h"
#include "CocoaThread.h"
#include "CocoaWindow.h"
#include <IOKit/IOKitLib.h>

/*------------------------------------------------------------------------------
 OpenGL static variables.
 ------------------------------------------------------------------------------*/

// @todo: remove once Apple fixes radr://16754329 AMD Cards don't always perform FRAMEBUFFER_SRGB if the draw FBO has mixed sRGB & non-SRGB colour attachments
static TAutoConsoleVariable<int32> CVarMacUseFrameBufferSRGB(
	TEXT("r.Mac.UseFrameBufferSRGB"),
	0,
	TEXT("Flag to toggle use of GL_FRAMEBUFFER_SRGB for better color accuracy.\n"),
	ECVF_RenderThreadSafe
	);

// @todo: remove once Apple fixes radr://15553950, TTP# 315197
static int32 GMacFlushTexStorage = true;
static FAutoConsoleVariableRef CVarMacFlushTexStorage(
	TEXT("r.Mac.FlushTexStorage"),
	GMacFlushTexStorage,
	TEXT("When true, for GPUs that require it the OpenGL command stream will be flushed after glTexStorage* to avoid driver errors, when false no flush will be inserted which is faster but may cause errors on some drivers. (Default: True)"),
	ECVF_RenderThreadSafe
	);

int32 GMacUseMTGL = 1;
static FAutoConsoleVariableRef CVarMacUseMTGL(
	TEXT("r.Mac.UseMTGL"),
	GMacUseMTGL,
	TEXT("If true use Apple's multi-threaded OpenGL which parallelises the OpenGL driver with the rendering thread for improved performance, use false to disable. (Default: True)"),
	ECVF_RenderThreadSafe
	);

static int32 GMacMinTexturesToDeletePerFrame = 8;
static FAutoConsoleVariableRef CVarMacMinTexturesToDeletePerFrame(
	TEXT("r.Mac.MinTexturesToDeletePerFrame"),
	GMacMinTexturesToDeletePerFrame,
	TEXT("Specifies how many textures are required to be waiting before a call to glDeleteTextures is made in order to amortize the cost. (Default: 8)"),
	ECVF_RenderThreadSafe
	);

static int32 GMacMaxTexturesToDeletePerFrame = INT_MAX;
static FAutoConsoleVariableRef CVarMacMaxTexturesToDeletePerFrame(
	TEXT("r.Mac.MaxTexturesToDeletePerFrame"),
	GMacMaxTexturesToDeletePerFrame,
	TEXT("Specifies the maximum number of textures that can be deleted in the single call to glDeleteTextures each frame. (Default: INT_MAX)"),
	ECVF_RenderThreadSafe
	);

static const uint32 GMacTexturePoolNum = 3;
static TArray<GLuint> GMacTexturesToDelete[GMacTexturePoolNum];

/** Used to temporarily disable Cocoa screen updates to make window updates happen only on the render thread. */
bool GMacEnableCocoaScreenUpdates = true;

/*------------------------------------------------------------------------------
	OpenGL context blit shaders.
------------------------------------------------------------------------------*/

char const* const CompositedBlitVertexShader = "#version 150\n"
"const int VertexCount = 6;\n"
"uniform int TextureDirection;\n"
"const vec2 Position[VertexCount] = vec2[](\n"
"	vec2(-1.0,-1.0),\n"
"	vec2( 1.0,-1.0),\n"
"	vec2( 1.0, 1.0),\n"
"	vec2(-1.0,-1.0),\n"
"	vec2( 1.0, 1.0),\n"
"	vec2(-1.0, 1.0));\n"
"const vec2 TexCoords[VertexCount] = vec2[](\n"
"	vec2(0.0, 1.0),\n"
"	vec2(1.0, 1.0),\n"
"	vec2(1.0, 0.0),\n"
"	vec2(0.0, 1.0),\n"
"	vec2(1.0, 0.0),\n"
"	vec2(0.0, 0.0));\n"
"out vec2 TexCoord;\n"
"void main()\n"
"{\n"
"	TexCoord = TexCoords[gl_VertexID];\n"
"	if(TextureDirection == 1){ TexCoord.x = (TextureDirection - TexCoords[gl_VertexID].x); }\n"
"	gl_Position = vec4(Position[gl_VertexID], 0.0, 1.0);\n"
"}\n";

char const* const CompositedBlitFragmentShader = "#version 150\n"
"uniform sampler2D WindowTexture;\n"
"in vec2 TexCoord;\n"
"out vec4 Color;\n"
"void main()\n"
"{\n"
"	vec4 WindowColor = texture(WindowTexture, TexCoord);\n"
"	Color = vec4(WindowColor.x, WindowColor.y, WindowColor.z, WindowColor.x);\n"
"}\n";

/*------------------------------------------------------------------------------
 OpenGL context management.
 ------------------------------------------------------------------------------*/

class FScopeContext
{
public:
	FScopeContext( NSOpenGLContext* Context )
	{
		SCOPED_AUTORELEASE_POOL;

		check(Context);
		PreviousContext = [NSOpenGLContext currentContext];
		bSameContext = (PreviousContext == Context);
		if (!bSameContext)
		{
			if (PreviousContext)
			{
				glFlushRenderAPPLE();
			}
			[Context makeCurrentContext];
			FPlatformOpenGLContext::VerifyCurrentContext();
		}
	}

	~FScopeContext( void )
	{
		if (!bSameContext)
		{
			SCOPED_AUTORELEASE_POOL;

			glFlushRenderAPPLE();
			if (PreviousContext)
			{
				[PreviousContext makeCurrentContext];
				FPlatformOpenGLContext::VerifyCurrentContext();
			}
			else
			{
				[NSOpenGLContext clearCurrentContext];
			}
		}
	}

private:
	NSOpenGLContext*	PreviousContext;
	bool				bSameContext;
};

void DeleteQueriesForCurrentContext( NSOpenGLContext* Context );

/*------------------------------------------------------------------------------
 OpenGL view.
 ------------------------------------------------------------------------------*/

@interface NSView(NSThemeFramePrivate)
- (float)roundedCornerRadius;
@end

/**
 * Custom view class
 */
@interface FCocoaOpenGLView : FCocoaTextView
{
}
@property (atomic) bool bNeedsUpdate;
@end

@implementation FCocoaOpenGLView

@synthesize bNeedsUpdate;

- (id)initWithFrame:(NSRect)frameRect
{
	self = [super initWithFrame:frameRect];
	if (self != nil)
	{
		self.bNeedsUpdate = true;
		[[NSNotificationCenter defaultCenter] addObserver:self selector:@selector(_surfaceNeedsUpdate:) name:NSViewGlobalFrameDidChangeNotification object:self];
	}
	return self;
}

- (void)dealloc
{
	[[NSNotificationCenter defaultCenter] removeObserver:self name:NSViewGlobalFrameDidChangeNotification object:self];
	[super dealloc];
}

- (void) _surfaceNeedsUpdate:(NSNotification*)notification
{
	self.bNeedsUpdate = true;
}

- (void)drawRect:(NSRect)DirtyRect
{
	SCOPED_AUTORELEASE_POOL;
	
	FCocoaWindow* CocoaWindow = [[self window] isKindOfClass:[FCocoaWindow class]] ? (FCocoaWindow*)[self window] : nil;
	if (CocoaWindow)
	{
		[CocoaWindow redrawContents];
	}
}

- (void)renewGState
{
	if(GMacEnableCocoaScreenUpdates)
	{
		GMacEnableCocoaScreenUpdates = false;
		NSDisableScreenUpdates();
	}
	
	[super renewGState];
}

@end

extern void OnQueryInvalidation( void );

struct FPlatformOpenGLDevice
{
	FPlatformOpenGLContext	SharedContext;
	GLuint				SharedContextCompositeVertexShader;
	GLuint				SharedContextCompositeFragmentShader;
	GLuint				SharedContextCompositeProgram;
	GLint				SharedContextWindowTextureUniform;
	GLint				SharedContextTextureDirectionUniform;
	GLuint				SharedContextCompositeTexture;
	uint32              SharedContextCompositeTextureSizeX;
    uint32              SharedContextCompositeTextureSizeY;
	
	FPlatformOpenGLContext	RenderingContext;


	TArray<FPlatformOpenGLContext*>	FreeOpenGLContexts;
	int32						NumUsedContexts;

	/** Guards against operating on viewport contexts from more than one thread at the same time. */
	FCriticalSection*			ContextUsageGuard;

	FPlatformOpenGLDevice()
		: NumUsedContexts(0)
	{
		SCOPED_AUTORELEASE_POOL;
		
		FPlatformOpenGLContext::RegisterGraphicsSwitchingCallback();
		
		ContextUsageGuard = new FCriticalSection;
		SharedContext.Initialise(NULL);
		
		RenderingContext.Initialise(SharedContext.OpenGLContext);
		
		SharedContext.MakeCurrent();
		
		SharedContextCompositeVertexShader = glCreateShader(GL_VERTEX_SHADER);
		glShaderSource(SharedContextCompositeVertexShader, 1, &CompositedBlitVertexShader, NULL);
		glCompileShader(SharedContextCompositeVertexShader);
		
		SharedContextCompositeFragmentShader = glCreateShader(GL_FRAGMENT_SHADER);
		glShaderSource(SharedContextCompositeFragmentShader, 1, &CompositedBlitFragmentShader, NULL);
		glCompileShader(SharedContextCompositeFragmentShader);
		
		SharedContextCompositeProgram = glCreateProgram();
		glAttachShader(SharedContextCompositeProgram, SharedContextCompositeVertexShader);
		glAttachShader(SharedContextCompositeProgram, SharedContextCompositeFragmentShader);
		glBindFragDataLocation(SharedContextCompositeProgram, 0, "Color");
		glLinkProgram(SharedContextCompositeProgram);
		glValidateProgram(SharedContextCompositeProgram);
		SharedContextWindowTextureUniform = glGetUniformLocation(SharedContextCompositeProgram, "WindowTexture");
		SharedContextTextureDirectionUniform = glGetUniformLocation(SharedContextCompositeProgram, "TextureDirection");
		
		glGenTextures(1, &SharedContextCompositeTexture);
		SharedContextCompositeTextureSizeX = 0;
		SharedContextCompositeTextureSizeY = 0;
	}

	~FPlatformOpenGLDevice()
	{
		SCOPED_AUTORELEASE_POOL;

		check(NumUsedContexts==0);

		// Release all used OpenGL contexts
		{
			FScopeLock ScopeLock(ContextUsageGuard);
			for (int32 ContextIndex = 0; ContextIndex < FreeOpenGLContexts.Num(); ++ContextIndex)
			{
				delete FreeOpenGLContexts[ContextIndex];
			}
			FreeOpenGLContexts.Empty();
		}

		OnQueryInvalidation();
		
		{
			FScopeContext Context(SharedContext.OpenGLContext);
			
			glDeleteProgram(SharedContextCompositeProgram);
			glDeleteShader(SharedContextCompositeVertexShader);
			glDeleteShader(SharedContextCompositeFragmentShader);
			
			glDeleteTextures(1, &SharedContextCompositeTexture);
			
			for(uint32 i = 0; i < GMacTexturePoolNum; i++)
			{
				if(GMacTexturesToDelete[i].Num())
				{
					glDeleteTextures(GMacTexturesToDelete[i].Num(), GMacTexturesToDelete[i].GetData());
					GMacTexturesToDelete[i].Reset();
				}
			}
		}
		
		FPlatformOpenGLContext::UnregisterGraphicsSwitchingCallback();
		
		delete ContextUsageGuard;
	}
};

FPlatformOpenGLDevice* PlatformCreateOpenGLDevice()
{
	return new FPlatformOpenGLDevice;
}

void PlatformDestroyOpenGLDevice(FPlatformOpenGLDevice* Device)
{
	delete Device;
}

FPlatformOpenGLContext* PlatformCreateOpenGLContext(FPlatformOpenGLDevice* Device, void* InWindowHandle)
{
	SCOPED_AUTORELEASE_POOL;

	check(InWindowHandle);

	FPlatformOpenGLContext* Context = nullptr;
	{
		FScopeLock ScopeLock(Device->ContextUsageGuard);
		if( Device->FreeOpenGLContexts.Num() )
		{
			Context = Device->FreeOpenGLContexts.Pop();
		}
		else
		{
			Context = new FPlatformOpenGLContext;
		}
	}
	check(Context);
	{
		NSOpenGLContext* PreviousContext = [NSOpenGLContext currentContext];
		
		Context->Initialise(Device->SharedContext.OpenGLContext);
		Context->ViewportFramebuffer = 0;	// will be created on demand
		Context->SyncInterval = 0;
		Context->WindowHandle = (NSWindow*)InWindowHandle;
		
		NSRect ContentRect = [[Context->WindowHandle contentView] frame];
		Context->OpenGLView = [[FCocoaOpenGLView alloc] initWithFrame: ContentRect];
		
		glFlushRenderAPPLE();
		if (PreviousContext)
		{
			[PreviousContext makeCurrentContext];
			FPlatformOpenGLContext::VerifyCurrentContext();
		}
		else
		{
			[NSOpenGLContext clearCurrentContext];
		}
	}
	
	++Device->NumUsedContexts;

	// Attach the view to the window
	// Slate windows may require a view that fills the entire window & border frame, not just content
	if([Context->WindowHandle styleMask] & (NSTexturedBackgroundWindowMask))
	{
		// For windows where we want to hide the titlebar add the view as the uppermost child of the
		// window's superview.
		NSView* SuperView = [[Context->WindowHandle contentView] superview];
		
		[Context->OpenGLView setFrameSize:[Context->WindowHandle frame].size];
		[Context->OpenGLView setAutoresizingMask:(NSViewWidthSizable | NSViewHeightSizable)];
		
		[SuperView addSubview:Context->OpenGLView];
	}
	else
	{
		// Otherwise, set as the content view to see the title bar.
		[Context->WindowHandle setContentView: Context->OpenGLView];
	}
	
	// Attach the context to the view if needed
	[Context->OpenGLContext setView: Context->OpenGLView];

	return Context;
}

void PlatformReleaseOpenGLContext(FPlatformOpenGLDevice* Device, FPlatformOpenGLContext* Context)
{
	SCOPED_AUTORELEASE_POOL;

	check(Context && Context->OpenGLView && Context->OpenGLContext);
	{
		FScopeLock ScopeLock(Device->ContextUsageGuard);
		
		Context->Reset();
		Device->FreeOpenGLContexts.Add(Context);

		--Device->NumUsedContexts;
	}
}

void PlatformDestroyOpenGLContext(FPlatformOpenGLDevice* Device, FPlatformOpenGLContext* Context)
{
	PlatformReleaseOpenGLContext(Device, Context);
}

void* PlatformGetWindow(FPlatformOpenGLContext* Context, void** AddParam)
{
	check(Context && Context->WindowHandle);

	return (void*)Context->WindowHandle;
}

bool PlatformBlitToViewport( FPlatformOpenGLDevice* Device, const FOpenGLViewport& Viewport, uint32 BackbufferSizeX, uint32 BackbufferSizeY, bool bPresent,bool bLockToVsync, int32 SyncInterval )
{
	FPlatformOpenGLContext* const Context = Viewport.GetGLContext();
	check(Context && Context->OpenGLView);
	{
		FScopeLock ScopeLock(Device->ContextUsageGuard);
		{
			FScopeContext ScopeContext(Context->OpenGLContext);
			
			if(Context->OpenGLView.bNeedsUpdate)
			{
				Context->OpenGLView.bNeedsUpdate = false;
				[Context->OpenGLContext update];
			}
			
			if (Viewport.GetCustomPresent())
			{
				SCOPED_AUTORELEASE_POOL;
				
				// Clear the Alpha channel
				glColorMask(GL_FALSE,GL_FALSE,GL_FALSE,GL_TRUE);
				glClearColor(0.f,0.f,0.f,1.f);
				glClear(GL_COLOR_BUFFER_BIT);
				glColorMask(GL_TRUE,GL_TRUE,GL_TRUE,GL_TRUE);
				glClearColor(0.f,0.f,0.f,0.f);

				glDisable(GL_FRAMEBUFFER_SRGB);
				Viewport.GetCustomPresent()->Present(SyncInterval);
				glEnable(GL_FRAMEBUFFER_SRGB);
			}
			else
			{
				// OpenGL state necessary for blit is set up in PlatformResizeGLContext(), and should be correct here,
				// as viewport contexts aren't bound at any other occasion.
				glBindFramebuffer(GL_DRAW_FRAMEBUFFER, 0);
				glDrawBuffer(GL_BACK);
				glBindFramebuffer(GL_READ_FRAMEBUFFER, Context->ViewportFramebuffer);
				glReadBuffer(GL_COLOR_ATTACHMENT0);
				glDisable(GL_FRAMEBUFFER_SRGB);

				glBlitFramebuffer(
					0, 0, BackbufferSizeX, BackbufferSizeY,
					0, BackbufferSizeY, BackbufferSizeX, 0,
					GL_COLOR_BUFFER_BIT,
					GL_NEAREST
				);

				if (bPresent)
				{
					SCOPED_AUTORELEASE_POOL;

					// Clear the Alpha channel
					glColorMask(GL_FALSE,GL_FALSE,GL_FALSE,GL_TRUE);
					glClearColor(0.f,0.f,0.f,1.f);
					glClear(GL_COLOR_BUFFER_BIT);
					glColorMask(GL_TRUE,GL_TRUE,GL_TRUE,GL_TRUE);
					glClearColor(0.f,0.f,0.f,0.f);
					
					bool bRoundedBlit = false;
					
					NSWindow* Window  = [Context->OpenGLView window];
					NSView* SuperView = [[Window contentView] superview];
					FCocoaWindow* CocoaWindow = [Window isKindOfClass:[FCocoaWindow class]] ? (FCocoaWindow*)Window : nil;
					if([SuperView respondsToSelector:@selector(roundedCornerRadius)] && CocoaWindow)
					{
						bool bRoundedCorners = [CocoaWindow roundedCorners];
						bool bFullWindowRendering = ([CocoaWindow styleMask] & (NSTexturedBackgroundWindowMask));
						EWindowMode::Type WindowMode = [CocoaWindow windowMode];
						bRoundedBlit = (WindowMode == EWindowMode::Windowed && bRoundedCorners && bFullWindowRendering);
					}
					
					if(bRoundedBlit)
					{
						bool bGenerateTexture = !Device->SharedContextCompositeTextureSizeX && !Device->SharedContextCompositeTextureSizeY;
						glBindSampler(0, 0);
						glActiveTexture(GL_TEXTURE0);
						glBindTexture (GL_TEXTURE_2D, Device->SharedContextCompositeTexture);
						glTexParameteri(GL_TEXTURE_2D, GL_TEXTURE_BASE_LEVEL, 0);
						glTexParameteri(GL_TEXTURE_2D, GL_TEXTURE_MAX_LEVEL, 0);
						glTexParameteri(GL_TEXTURE_2D, GL_TEXTURE_MIN_FILTER, GL_NEAREST);
						glTexParameteri(GL_TEXTURE_2D, GL_TEXTURE_MAG_FILTER, GL_NEAREST);
						glTexParameteri(GL_TEXTURE_2D, GL_TEXTURE_WRAP_S, GL_CLAMP_TO_EDGE);
						glTexParameteri(GL_TEXTURE_2D, GL_TEXTURE_WRAP_T, GL_CLAMP_TO_EDGE);
						
						if(bGenerateTexture)
						{
							uint32 Size = 32;
							Device->SharedContextCompositeTextureSizeX = Size;
							Device->SharedContextCompositeTextureSizeY = Size;
							NSImage* MaskImage = [[[NSImage alloc] initWithSize:NSMakeSize(Size*2, Size*2)] autorelease];
							{
								[MaskImage lockFocus];
								{
									NSGraphicsContext* CurrentContext = [NSGraphicsContext currentContext];
									[CurrentContext saveGraphicsState];
									[CurrentContext setShouldAntialias: NO];
									
									[[NSColor clearColor] set];
									[[NSBezierPath bezierPathWithRect:NSMakeRect(0.f, 0.f, Size*2, Size*2)] fill];
									
									[[NSColor colorWithDeviceRed:0.0f green:0.0f blue:0.0f alpha:1.0f] set];
									float Radius = [SuperView roundedCornerRadius] * 1.6f;
									[[NSBezierPath bezierPathWithRoundedRect:NSMakeRect(0.f, 0.f, Size*2, Size*2) xRadius: Radius yRadius: Radius] fill];
									
									[CurrentContext restoreGraphicsState];
								}
								[MaskImage unlockFocus];
							}
							
							NSRect SrcRect = NSMakeRect(0, Size, Size, Size);
							NSRect DestRect = NSMakeRect(0, 0, Size, Size);
							NSImage* CornerImage = [[[NSImage alloc] initWithSize:DestRect.size] autorelease];
							{
								[CornerImage lockFocus];
								{
									NSGraphicsContext* CurrentContext = [NSGraphicsContext currentContext];
									[CurrentContext saveGraphicsState];
									
									[[NSColor clearColor] set];
									[[NSBezierPath bezierPathWithRect:DestRect] fill];
									
									[MaskImage drawInRect:DestRect fromRect:SrcRect operation:NSCompositeSourceOver fraction:1 respectFlipped:YES hints:nil];
									
									[CurrentContext restoreGraphicsState];
								}
								[CornerImage unlockFocus];
							}
							
							CGImageRef CGImage = [CornerImage CGImageForProposedRect:nil context:nil hints:nil];
							check(CGImage);
							NSBitmapImageRep* ImageRep = [[[NSBitmapImageRep alloc] initWithCGImage:CGImage] autorelease];
							check(ImageRep);
							
							GLenum format = [ImageRep hasAlpha] ? GL_RGBA : GL_RGB;
							glTexImage2D (GL_TEXTURE_2D, 0, format, [ImageRep size].width, [ImageRep size].height, 0, format, GL_UNSIGNED_BYTE, [ImageRep bitmapData]);
						}
						
						glUseProgram(Device->SharedContextCompositeProgram);
						
						glUniform1i(Device->SharedContextWindowTextureUniform, 0);
						
						glUniform1i(Device->SharedContextTextureDirectionUniform, 0);
						
						glColorMask(GL_FALSE,GL_FALSE,GL_FALSE,GL_TRUE);
						
						glViewport(0, BackbufferSizeY-Device->SharedContextCompositeTextureSizeY, Device->SharedContextCompositeTextureSizeX, Device->SharedContextCompositeTextureSizeY);
						
						glDrawArraysInstanced(GL_TRIANGLES, 0, 6, 1);
						
						glUniform1i(Device->SharedContextTextureDirectionUniform, 1);
						
						glViewport(BackbufferSizeX-Device->SharedContextCompositeTextureSizeX, BackbufferSizeY-Device->SharedContextCompositeTextureSizeY, Device->SharedContextCompositeTextureSizeX, Device->SharedContextCompositeTextureSizeY);
						
						glDrawArraysInstanced(GL_TRIANGLES, 0, 6, 1);
						
						glViewport(0, 0, BackbufferSizeX, BackbufferSizeY);
						
						glColorMask(GL_TRUE,GL_TRUE,GL_TRUE,GL_TRUE);
					}

					int32 RealSyncInterval = bLockToVsync ? SyncInterval : 0;

					if (Context->SyncInterval != RealSyncInterval)
					{
						[Context->OpenGLContext setValues: &RealSyncInterval forParameter: NSOpenGLCPSwapInterval];
						Context->SyncInterval = RealSyncInterval;
					}
					
					if(!GMacEnableCocoaScreenUpdates)
					{
						GMacEnableCocoaScreenUpdates = true;
						NSEnableScreenUpdates();
					}
					
					[Context->OpenGLContext flushBuffer];
					
					TArray<GLuint>& TexturesToDelete = GMacTexturesToDelete[(GFrameNumberRenderThread - (GMacTexturePoolNum - 1)) % GMacTexturePoolNum];
					if(TexturesToDelete.Num() && TexturesToDelete.Num() > GMacMinTexturesToDeletePerFrame)
					{
						uint32 Num = FMath::Min(TexturesToDelete.Num(), GMacMaxTexturesToDeletePerFrame);
						glDeleteTextures(Num, TexturesToDelete.GetData());
						TexturesToDelete.RemoveAt(0, Num, false);
					}
					
					glEnable(GL_FRAMEBUFFER_SRGB);
					
					REPORT_GL_END_BUFFER_EVENT_FOR_FRAME_DUMP();
	//				INITIATE_GL_FRAME_DUMP_EVERY_X_CALLS( 1000 );
					
					if(CocoaWindow)
					{
						// Using dispatch was safer - but during loading we aren't responsive on the main thread
						// this makes it impossible to open the window & so it never appears to play the loading screen.
						// Just hope that this will work OK...
						[CocoaWindow performDeferredOrderFront];
					}
				}
			}
		}
	}
	return !(Viewport.GetCustomPresent());
}

void PlatformRenderingContextSetup(FPlatformOpenGLDevice* Device)
{
	check(Device);
	Device->RenderingContext.MakeCurrent();
}

void PlatformSharedContextSetup(FPlatformOpenGLDevice* Device)
{
	check(Device);
	Device->SharedContext.MakeCurrent();
}

void PlatformNULLContextSetup()
{
	SCOPED_AUTORELEASE_POOL;
	if ([NSOpenGLContext currentContext])
	{
		glFlushRenderAPPLE();
	}
	[NSOpenGLContext clearCurrentContext];
}

EOpenGLCurrentContext PlatformOpenGLCurrentContext(FPlatformOpenGLDevice* Device)
{
	SCOPED_AUTORELEASE_POOL;

	NSOpenGLContext* Context = [NSOpenGLContext currentContext];

	if (Context == Device->RenderingContext.OpenGLContext)	// most common case
	{
		return CONTEXT_Rendering;
	}
	else if (Context == Device->SharedContext.OpenGLContext)
	{
		return CONTEXT_Shared;
	}
	else if (Context)
	{
		return CONTEXT_Other;
	}
	else
	{
		return CONTEXT_Invalid;
	}
}

void PlatformFlushIfNeeded()
{
}

void PlatformRebindResources(FPlatformOpenGLDevice* Device)
{
	// @todo: Figure out if we need to rebind frame & renderbuffers after switching contexts
}

void PlatformResizeGLContext( FPlatformOpenGLDevice* Device, FPlatformOpenGLContext* Context, uint32 SizeX, uint32 SizeY, bool bFullscreen, bool bWasFullscreen, GLenum BackBufferTarget, GLuint BackBufferResource)
{
	FScopeLock ScopeLock(Device->ContextUsageGuard);
	{
		FScopeContext ScopeContext(Context->OpenGLContext);

		SCOPED_AUTORELEASE_POOL;
		
		// Cache & clear the drawable view before resizing the context
		// otherwise backstore size changes won't be respected.
		NSView* View = [Context->OpenGLContext view];
		[Context->OpenGLContext clearDrawable];
		
		// Resize the context to the desired resolution directly rather than
		// trusting the OS. We must do this because of our subversion of AppKit
		// message handling. If we don't do this ourselves then the OS will not
		// resize the backing store when the window size changes to adjust the resolution
		// when exiting fullscreen. This fails despite the transition from fullscreen
		// having completed according to the notifications.
		GLint dim[2];
		dim[0] = SizeX;
		dim[1] = SizeY;
		CGLError Err = CGLSetParameter((CGLContextObj)[Context->OpenGLContext CGLContextObj], kCGLCPSurfaceBackingSize, &dim[0]);
		Err = CGLEnable((CGLContextObj)[Context->OpenGLContext CGLContextObj], kCGLCESurfaceBackingSize);
		
		// Restore the drawable view to make it display again.
		[Context->OpenGLContext setView: View];
		
		[Context->OpenGLContext update];

		if (Context->ViewportFramebuffer == 0)
		{
			glGenFramebuffers(1, &Context->ViewportFramebuffer);
			check(Context->ViewportFramebuffer);
		}
		glBindFramebuffer(GL_FRAMEBUFFER, Context->ViewportFramebuffer);
		glFramebufferTexture2D(GL_FRAMEBUFFER, GL_COLOR_ATTACHMENT0, BackBufferTarget, BackBufferResource, 0);
#if UE_BUILD_DEBUG
		glReadBuffer(GL_COLOR_ATTACHMENT0);
		glDrawBuffer(GL_COLOR_ATTACHMENT0);
		GLenum CompleteResult = glCheckFramebufferStatus(GL_FRAMEBUFFER);
		if (CompleteResult != GL_FRAMEBUFFER_COMPLETE)
		{
			UE_LOG(LogRHI, Fatal,TEXT("Framebuffer not complete. Status = 0x%x"), CompleteResult);
		}
#endif

		// Clear new buffer to black
		glViewport(0, 0, SizeX, SizeY);
		static GLfloat ZeroColor[4] = { 0.0f, 0.0f, 0.0f, 0.0f };
		glClearBufferfv(GL_COLOR, 0, ZeroColor );

		// Set up the state for framebuffer blit
		glBindFramebuffer(GL_DRAW_FRAMEBUFFER, 0);
		glDrawBuffer(GL_BACK);
		glBindFramebuffer(GL_READ_FRAMEBUFFER, Context->ViewportFramebuffer);
		glReadBuffer(GL_COLOR_ATTACHMENT0);
	}
}

void PlatformGetSupportedResolution(uint32 &Width, uint32 &Height)
{
	uint32 InitializedMode = false;
	uint32 BestWidth = 0;
	uint32 BestHeight = 0;

	CFArrayRef AllModes = CGDisplayCopyAllDisplayModes(kCGDirectMainDisplay, NULL);
	if (AllModes)
	{
		int32 NumModes = CFArrayGetCount(AllModes);
		for (int32 Index = 0; Index < NumModes; Index++)
		{
			CGDisplayModeRef Mode = (CGDisplayModeRef)CFArrayGetValueAtIndex(AllModes, Index);
			int32 ModeWidth = (int32)CGDisplayModeGetWidth(Mode);
			int32 ModeHeight = (int32)CGDisplayModeGetHeight(Mode);

			bool IsEqualOrBetterWidth = FMath::Abs((int32)ModeWidth - (int32)Width) <= FMath::Abs((int32)BestWidth - (int32)Width);
			bool IsEqualOrBetterHeight = FMath::Abs((int32)ModeHeight - (int32)Height) <= FMath::Abs((int32)BestHeight - (int32)Height);
			if(!InitializedMode || (IsEqualOrBetterWidth && IsEqualOrBetterHeight))
			{
				BestWidth = ModeWidth;
				BestHeight = ModeHeight;
				InitializedMode = true;
			}
		}
		CFRelease(AllModes);
	}
	check(InitializedMode);
	Width = BestWidth;
	Height = BestHeight;
}

bool PlatformGetAvailableResolutions(FScreenResolutionArray& Resolutions, bool bIgnoreRefreshRate)
{
	int32 MinAllowableResolutionX = 0;
	int32 MinAllowableResolutionY = 0;
	int32 MaxAllowableResolutionX = 10480;
	int32 MaxAllowableResolutionY = 10480;
	int32 MinAllowableRefreshRate = 0;
	int32 MaxAllowableRefreshRate = 10480;

	if (MaxAllowableResolutionX == 0)
	{
		MaxAllowableResolutionX = 10480;
	}
	if (MaxAllowableResolutionY == 0)
	{
		MaxAllowableResolutionY = 10480;
	}
	if (MaxAllowableRefreshRate == 0)
	{
		MaxAllowableRefreshRate = 10480;
	}

	CFArrayRef AllModes = CGDisplayCopyAllDisplayModes(kCGDirectMainDisplay, NULL);
	if (AllModes)
	{
		int32 NumModes = CFArrayGetCount(AllModes);
		for (int32 Index = 0; Index < NumModes; Index++)
		{
			CGDisplayModeRef Mode = (CGDisplayModeRef)CFArrayGetValueAtIndex(AllModes, Index);
			SIZE_T Width = CGDisplayModeGetWidth(Mode);
			SIZE_T Height = CGDisplayModeGetHeight(Mode);
			int32 RefreshRate = (int32)CGDisplayModeGetRefreshRate(Mode);

			if (((int32)Width >= MinAllowableResolutionX) &&
				((int32)Width <= MaxAllowableResolutionX) &&
				((int32)Height >= MinAllowableResolutionY) &&
				((int32)Height <= MaxAllowableResolutionY)
				)
			{
				bool bAddIt = true;
				if (bIgnoreRefreshRate == false)
				{
					if (RefreshRate < MinAllowableRefreshRate || RefreshRate > MaxAllowableRefreshRate)
					{
						continue;
					}
				}
				else
				{
					// See if it is in the list already
					for (int32 CheckIndex = 0; CheckIndex < Resolutions.Num(); CheckIndex++)
					{
						FScreenResolutionRHI& CheckResolution = Resolutions[CheckIndex];
						if ((CheckResolution.Width == Width) &&
							(CheckResolution.Height == Height))
						{
							// Already in the list...
							bAddIt = false;
							break;
						}
					}
				}

				if (bAddIt)
				{
					// Add the mode to the list
					int32 Temp2Index = Resolutions.AddZeroed();
					FScreenResolutionRHI& ScreenResolution = Resolutions[Temp2Index];

					ScreenResolution.Width = Width;
					ScreenResolution.Height = Height;
					ScreenResolution.RefreshRate = RefreshRate;
				}
			}
		}

		CFRelease(AllModes);
	}

	return true;
}

static CGDisplayModeRef GDesktopDisplayMode = NULL;

void PlatformRestoreDesktopDisplayMode()
{
	if (GDesktopDisplayMode)
	{
		CGDisplaySetDisplayMode(kCGDirectMainDisplay, GDesktopDisplayMode, NULL);
		CGDisplayModeRelease(GDesktopDisplayMode);
		GDesktopDisplayMode = NULL;
	}
}

bool PlatformInitOpenGL()
{
	if (!GDesktopDisplayMode)
	{
		GDesktopDisplayMode = CGDisplayCopyDisplayMode(kCGDirectMainDisplay);
	}
	return true;
}

bool PlatformOpenGLContextValid()
{
	return( [NSOpenGLContext currentContext] != NULL );
}

int32 PlatformGlGetError()
{
	return glGetError();
}

void PlatformGetBackbufferDimensions( uint32& OutWidth, uint32& OutHeight )
{
	SCOPED_AUTORELEASE_POOL;

	OutWidth = OutHeight = 0;
	NSOpenGLContext* Context = [NSOpenGLContext currentContext];
	if( Context )
	{
		NSView* View = [Context view];
		if( View )
		{
			// I assume here that kCGLCESurfaceBackingSize is not used
			NSRect Frame = [View frame];
			OutWidth = (uint32)Frame.size.width;
			OutHeight = (uint32)Frame.size.height;
		}
	}
}

// =============================================================

struct FOpenGLReleasedQuery
{
	NSOpenGLContext*	Context;
	GLuint				Query;
};

static TArray<FOpenGLReleasedQuery>	ReleasedQueries;
static FCriticalSection*			ReleasedQueriesGuard;

void PlatformGetNewRenderQuery( GLuint* OutQuery, uint64* OutQueryContext )
{
	if( !ReleasedQueriesGuard )
	{
		ReleasedQueriesGuard = new FCriticalSection;
	}

	{
		FScopeLock Lock(ReleasedQueriesGuard);

#ifdef UE_BUILD_DEBUG
		check( OutQuery && OutQueryContext );
#endif

		SCOPED_AUTORELEASE_POOL;

		NSOpenGLContext* Context = [NSOpenGLContext currentContext];
		check( Context );

		GLuint NewQuery = 0;
		
		if(GIsEmulatingTimestamp)
		{
			CGLContextObj Current = CGLGetCurrentContext();
			FPlatformOpenGLContext* PlatformContext = nullptr;
			if(Current && (CGLGetParameter(Current, kCGLCPClientStorage, (GLint *)&PlatformContext) == kCGLNoError) && PlatformContext)
			{
				for( int32 Index = 0; Index < ReleasedQueries.Num(); ++Index )
				{
					if( ReleasedQueries[Index].Context == Context )
					{
						PlatformContext->EmulatedQueries->DeleteQuery(ReleasedQueries[Index].Query);
						ReleasedQueries.RemoveAt(Index);
						Index--;
					}
				}
				
				NewQuery = PlatformContext->EmulatedQueries->CreateQuery();
			}
		}
		else
		{
			// Check for possible query reuse
			const int32 ArraySize = ReleasedQueries.Num();
			for( int32 Index = 0; Index < ArraySize; ++Index )
			{
				if( ReleasedQueries[Index].Context == Context )
				{
					NewQuery = ReleasedQueries[Index].Query;
					ReleasedQueries.RemoveAtSwap(Index);
					break;
				}
			}

			if( !NewQuery )
			{
				glGenQueries( 1, &NewQuery );
			}
		}

		*OutQuery = NewQuery;
		*OutQueryContext = (uint64)Context;
	}
}

void PlatformReleaseRenderQuery( GLuint Query, uint64 QueryContext )
{
	SCOPED_AUTORELEASE_POOL;

	NSOpenGLContext* Context = [NSOpenGLContext currentContext];
	if( (uint64)Context == QueryContext )
	{
		if(GIsEmulatingTimestamp)
		{
			CGLContextObj Current = CGLGetCurrentContext();
			FPlatformOpenGLContext* PlatformContext = nullptr;
			if(Current && (CGLGetParameter(Current, kCGLCPClientStorage, (GLint *)&PlatformContext) == kCGLNoError) && PlatformContext)
			{
				PlatformContext->EmulatedQueries->DeleteQuery(Query);
			}
		}
		else
		{
			glDeleteQueries(1, &Query );
		}
	}
	else
	{
		FScopeLock Lock(ReleasedQueriesGuard);
#ifdef UE_BUILD_DEBUG
		check( Query && QueryContext && ReleasedQueriesGuard );
#endif
		FOpenGLReleasedQuery ReleasedQuery;
		ReleasedQuery.Context = (NSOpenGLContext*)QueryContext;
		ReleasedQuery.Query = Query;
		ReleasedQueries.Add(ReleasedQuery);
	}
}

void DeleteQueriesForCurrentContext( NSOpenGLContext* Context )
{
	if( !ReleasedQueriesGuard )
	{
		ReleasedQueriesGuard = new FCriticalSection;
	}
	
	if(GIsEmulatingTimestamp)
	{
		CGLContextObj Current = (CGLContextObj)[Context CGLContextObj];
		FPlatformOpenGLContext* PlatformContext = nullptr;
		if(Current && (CGLGetParameter(Current, kCGLCPClientStorage, (GLint *)&PlatformContext) == kCGLNoError) && PlatformContext)
		{
			FScopeLock Lock(ReleasedQueriesGuard);
			for( int32 Index = 0; Index < ReleasedQueries.Num(); ++Index )
			{
				if( ReleasedQueries[Index].Context == Context )
				{
					PlatformContext->EmulatedQueries->DeleteQuery(ReleasedQueries[Index].Query);
					ReleasedQueries.RemoveAtSwap(Index);
					--Index;
				}
			}
		}
	}
	else
	{
		FScopeLock Lock(ReleasedQueriesGuard);
		for( int32 Index = 0; Index < ReleasedQueries.Num(); ++Index )
		{
			if( ReleasedQueries[Index].Context == Context )
			{
				glDeleteQueries(1,&ReleasedQueries[Index].Query);
				ReleasedQueries.RemoveAtSwap(Index);
				--Index;
			}
		}
	}
}

bool PlatformContextIsCurrent( uint64 QueryContext )
{
	SCOPED_AUTORELEASE_POOL;
	return (uint64)[NSOpenGLContext currentContext] == QueryContext;
}

FRHITexture* PlatformCreateBuiltinBackBuffer(FOpenGLDynamicRHI* OpenGLRHI, uint32 SizeX, uint32 SizeY)
{
	return NULL;
}

bool FMacOpenGL::bSupportsTextureCubeMapArray = false;
PFNGLTEXSTORAGE2DPROC FMacOpenGL::glTexStorage2D = NULL;
PFNGLTEXSTORAGE3DPROC FMacOpenGL::glTexStorage3D = NULL;
bool FMacOpenGL::bSupportsDrawBuffersBlend = false;
PFNGLBLENDFUNCSEPARATEIARBPROC FMacOpenGL::glBlendFuncSeparatei = NULL;
PFNGLBLENDEQUATIONSEPARATEIARBPROC FMacOpenGL::glBlendEquationSeparatei = NULL;
PFNGLBLENDFUNCIARBPROC FMacOpenGL::glBlendFunci = NULL;
PFNGLBLENDEQUATIONIARBPROC FMacOpenGL::glBlendEquationi = NULL;
PFNGLLABELOBJECTEXTPROC FMacOpenGL::glLabelObjectEXT = NULL;
PFNGLPUSHGROUPMARKEREXTPROC FMacOpenGL::glPushGroupMarkerEXT = NULL;
PFNGLPOPGROUPMARKEREXTPROC FMacOpenGL::glPopGroupMarkerEXT = NULL;
PFNGLPATCHPARAMETERIPROC FMacOpenGL::glPatchParameteri = NULL;

uint64 FMacOpenGL::GetVideoMemorySize()
{
	uint64 VideoMemory = 0;
	NSOpenGLContext* NSContext = [NSOpenGLContext currentContext];
	CGLContextObj Context = NSContext ? (CGLContextObj)[NSContext CGLContextObj] : NULL;
	if(Context)
	{
		GLint VirtualScreen = [NSContext currentVirtualScreen];
		GLint RendererID = 0;
		GLint DisplayMask = 0;
		
		CGLPixelFormatObj PixelFormat = CGLGetPixelFormat(Context);
		
		if(PixelFormat && CGLDescribePixelFormat(PixelFormat, VirtualScreen, kCGLPFADisplayMask, &DisplayMask) == kCGLNoError
		   && CGLGetParameter(Context, kCGLCPCurrentRendererID, &RendererID) == kCGLNoError)
		{
			// Get renderer info for all renderers that match the display mask.
			GLint Num = 0;
			CGLRendererInfoObj Renderer;
			
			CGLQueryRendererInfo((GLuint)DisplayMask, &Renderer, &Num);
			
			for (GLint i = 0; i < Num; i++)
			{
				GLint ThisRendererID = 0;
				CGLDescribeRenderer(Renderer, i, kCGLRPRendererID, &ThisRendererID);
				
				// See if this is the one we want
				if (ThisRendererID == RendererID)
				{
					GLint MemoryMB = 0;
					CGLDescribeRenderer(Renderer, i, kCGLRPVideoMemoryMegabytes, (GLint*)&MemoryMB);
					VideoMemory = (uint64)MemoryMB * 1024llu * 1024llu;
					break;
				}
			}
			
			CGLDestroyRendererInfo(Renderer);
		}
	}
	return VideoMemory;
}

void FMacOpenGL::ProcessQueryGLInt()
{
	GET_GL_INT(GL_MAX_TESS_CONTROL_UNIFORM_COMPONENTS, 0, MaxHullUniformComponents);
	GET_GL_INT(GL_MAX_TESS_EVALUATION_UNIFORM_COMPONENTS, 0, MaxDomainUniformComponents);
}

void FMacOpenGL::ProcessExtensions(const FString& ExtensionsString)
{
	ProcessQueryGLInt();
	FOpenGL3::ProcessExtensions(ExtensionsString);
	
	if(GIsEmulatingTimestamp)
	{
		TimestampQueryBits = 64;
	}
	
	// Not all GPUs support the new 4.1 Core Profile required for GL_ARB_texture_storage
	// Those that are stuck with 3.2 don't have this extension.
	if(ExtensionsString.Contains(TEXT("GL_ARB_texture_storage")))
	{
		glTexStorage2D = (PFNGLTEXSTORAGE2DPROC)dlsym(RTLD_SELF, "glTexStorage2D");
		glTexStorage3D = (PFNGLTEXSTORAGE3DPROC)dlsym(RTLD_SELF, "glTexStorage3D");
	}
	
	bSupportsTextureCubeMapArray = ExtensionsString.Contains(TEXT("GL_ARB_texture_cube_map_array"));
	
	// Not all GPUs support the new 4.1 Core Profile required for GL_ARB_draw_buffers_blend
	// Those that are stuck with 3.2 don't have this extension.
	if(ExtensionsString.Contains(TEXT("GL_ARB_draw_buffers_blend")))
	{
		bSupportsDrawBuffersBlend = true;
		glBlendFuncSeparatei = (PFNGLBLENDFUNCSEPARATEIARBPROC)dlsym(RTLD_SELF, "glBlendFuncSeparatei");
		glBlendEquationSeparatei = (PFNGLBLENDEQUATIONSEPARATEIARBPROC)dlsym(RTLD_SELF, "glBlendEquationSeparatei");
		glBlendFunci = (PFNGLBLENDFUNCIARBPROC)dlsym(RTLD_SELF, "glBlendFunci");
		glBlendEquationi = (PFNGLBLENDEQUATIONIARBPROC)dlsym(RTLD_SELF, "glBlendEquationi");
	}
	
	// Don't label objects with MTGL, it causes synchronisation of the MTGL thread.
	if(ExtensionsString.Contains(TEXT("GL_EXT_debug_label")) && !GMacUseMTGL)
	{
		glLabelObjectEXT = (PFNGLLABELOBJECTEXTPROC)dlsym(RTLD_SELF, "glLabelObjectEXT");
	}
	
	if(ExtensionsString.Contains(TEXT("GL_EXT_debug_marker")))
	{
		glPushGroupMarkerEXT = (PFNGLPUSHGROUPMARKEREXTPROC)dlsym(RTLD_SELF, "glPushGroupMarkerEXT");
		glPopGroupMarkerEXT = (PFNGLPOPGROUPMARKEREXTPROC)dlsym(RTLD_SELF, "glPopGroupMarkerEXT");
#if !UE_BUILD_SHIPPING // For debuggable builds emit draw events when the extension is GL_EXT_debug_marker present.
        GEmitDrawEvents = true;
#endif
	}
	
	if(ExtensionsString.Contains(TEXT("GL_ARB_tessellation_shader")))
	{
		glPatchParameteri = (PFNGLPATCHPARAMETERIPROC)dlsym(RTLD_SELF, "glPatchParameteri");
	}
}

void FMacOpenGL::MacQueryTimestampCounter(GLuint QueryID)
{
	if(GIsEmulatingTimestamp)
	{
		CGLContextObj Current = CGLGetCurrentContext();
		FPlatformOpenGLContext* PlatformContext = nullptr;
		if(Current && (CGLGetParameter(Current, kCGLCPClientStorage, (GLint *)&PlatformContext) == kCGLNoError) && PlatformContext)
		{
			TSharedPtr<FMacOpenGLQuery> Query = PlatformContext->EmulatedQueries->GetQuery(QueryID);
			if(Query.IsValid())
			{
				Query->Begin(GL_TIMESTAMP);
				Query->End();
			}
		}
	}
	else
	{
		FOpenGL3::QueryTimestampCounter(QueryID);
	}
}

void FMacOpenGL::MacBeginQuery(GLenum QueryType, GLuint QueryId)
{
	if(GIsEmulatingTimestamp)
	{
		CGLContextObj Current = CGLGetCurrentContext();
		FPlatformOpenGLContext* PlatformContext = nullptr;
		if(Current && (CGLGetParameter(Current, kCGLCPClientStorage, (GLint *)&PlatformContext) == kCGLNoError) && PlatformContext)
		{
			PlatformContext->EmulatedQueries->BeginQuery(QueryType, QueryId);
		}
	}
	else
	{
		FOpenGL3::BeginQuery(QueryType, QueryId);
	}
}

void FMacOpenGL::MacEndQuery(GLenum QueryType)
{
	if(GIsEmulatingTimestamp)
	{
		CGLContextObj Current = CGLGetCurrentContext();
		FPlatformOpenGLContext* PlatformContext = nullptr;
		if(Current && (CGLGetParameter(Current, kCGLCPClientStorage, (GLint *)&PlatformContext) == kCGLNoError) && PlatformContext)
		{
			PlatformContext->EmulatedQueries->EndQuery(QueryType);
		}
	}
	else
	{
		FOpenGL3::EndQuery(QueryType);
	}
}

void FMacOpenGL::MacGetQueryObject(GLuint QueryId, EQueryMode QueryMode, uint64 *OutResult)
{
	if(GIsEmulatingTimestamp)
	{
		CGLContextObj Current = CGLGetCurrentContext();
		FPlatformOpenGLContext* PlatformContext = nullptr;
		if(Current && (CGLGetParameter(Current, kCGLCPClientStorage, (GLint *)&PlatformContext) == kCGLNoError) && PlatformContext)
		{
			TSharedPtr<FMacOpenGLQuery> Query = PlatformContext->EmulatedQueries->GetQuery(QueryId);
			if(Query.IsValid())
			{
				if(QueryMode == QM_Result)
				{
					*OutResult = Query->GetResult();
				}
				else
				{
					*OutResult = Query->GetResultAvailable();
				}
			}
		}
	}
	else
	{
		FOpenGL3::GetQueryObject(QueryId, QueryMode, OutResult);
	}
}

void FMacOpenGL::MacGetQueryObject(GLuint QueryId, EQueryMode QueryMode, GLuint *OutResult)
{
	if(GIsEmulatingTimestamp)
	{
		CGLContextObj Current = CGLGetCurrentContext();
		FPlatformOpenGLContext* PlatformContext = nullptr;
		if(Current && (CGLGetParameter(Current, kCGLCPClientStorage, (GLint *)&PlatformContext) == kCGLNoError) && PlatformContext)
		{
			TSharedPtr<FMacOpenGLQuery> Query = PlatformContext->EmulatedQueries->GetQuery(QueryId);
			if(Query.IsValid())
			{
				if(QueryMode == QM_Result)
				{
					*OutResult = (GLuint)Query->GetResult();
				}
				else
				{
					*OutResult = (GLuint)Query->GetResultAvailable();
				}
			}
		}
	}
	else
	{
		FOpenGL3::GetQueryObject(QueryId, QueryMode, OutResult);
	}
}

bool FMacOpenGL::MustFlushTexStorage(void)
{
	// @todo There is a bug in Apple's GL with TexStorage calls when using MTGL that can see the texture never be created, which then subsequently causes crashes
	// @todo This bug also affects Nvidia cards under Mavericks without MTGL.
	FPlatformOpenGLContext::VerifyCurrentContext();
	return GMacFlushTexStorage && ((FPlatformMisc::IsRunningOnMavericks() && IsRHIDeviceNVIDIA()) || GMacUseMTGL);
}

void FMacOpenGL::DeleteTextures(GLsizei Number, const GLuint* Textures)
{
	TArray<GLuint>& TexturesToDelete = GMacTexturesToDelete[GFrameNumberRenderThread % GMacTexturePoolNum];
	TexturesToDelete.Append(Textures, Number);
}
<<<<<<< HEAD
=======

void FMacOpenGL::BufferSubData(GLenum Target, GLintptr Offset, GLsizeiptr Size, const GLvoid* Data)
{
	if(GMacUseMTGL)
	{
		void* Dest = MapBufferRange(Target, Offset, Size, FOpenGLBase::RLM_WriteOnly);
		FMemory::Memcpy(Dest, Data, Size);
		UnmapBuffer(Target);
	}
	else
	{
		glBufferSubData(Target, Offset, Size, Data);
	}
}
>>>>>>> 972e0610
<|MERGE_RESOLUTION|>--- conflicted
+++ resolved
@@ -1310,8 +1310,6 @@
 	TArray<GLuint>& TexturesToDelete = GMacTexturesToDelete[GFrameNumberRenderThread % GMacTexturePoolNum];
 	TexturesToDelete.Append(Textures, Number);
 }
-<<<<<<< HEAD
-=======
 
 void FMacOpenGL::BufferSubData(GLenum Target, GLintptr Offset, GLsizeiptr Size, const GLvoid* Data)
 {
@@ -1325,5 +1323,4 @@
 	{
 		glBufferSubData(Target, Offset, Size, Data);
 	}
-}
->>>>>>> 972e0610
+}