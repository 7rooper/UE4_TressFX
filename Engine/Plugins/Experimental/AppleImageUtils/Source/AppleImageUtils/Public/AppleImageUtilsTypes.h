--- conflicted
+++ resolved
@@ -56,10 +56,6 @@
 	/** @return the IOSurface held by the implementing object */
 	virtual IOSurfaceRef GetSurface() const { return nullptr; }
 
-<<<<<<< HEAD
-//@joeg -- Added for environment capture support
-=======
->>>>>>> cf6d231e
 	/** @return the MTLTextureid<MTL held by the implementing object */
 	virtual id<MTLTexture> GetMetalTexture() const { return nullptr; }
 #endif
