<<<<<<< HEAD
// Copyright 1998-2019 Epic Games, Inc. All Rights Reserved.
=======
// Copyright 1998-2018 Epic Games, Inc. All Rights Reserved.
>>>>>>> df71d635

#include "CameraCaptureComponent.h"
#include "CameraCaptureRunnable.h"
#include "MagicLeapHMD.h"
#include "AppFramework.h"
#include "AppEventHandler.h"
#include "CoreMinimal.h"
#include "Engine/Texture2D.h"
#include "Containers/Queue.h"
#include "Containers/Array.h"
#include "Lumin/LuminPlatformFile.h"
#if PLATFORM_LUMIN
#include "Lumin/LuminAffinity.h"
#endif // PLATFORM_LUMIN
#include "MagicLeapPluginUtil.h" // for ML_INCLUDES_START/END

#if WITH_MLSDK
ML_INCLUDES_START
#include <ml_camera.h>
#include <ml_camera_metadata.h>
#include <ml_camera_metadata_tags.h>
ML_INCLUDES_END
#endif //WITH_MLSDK

DEFINE_LOG_CATEGORY(LogCameraCapture);

class FCameraCaptureImpl : public MagicLeap::IAppEventHandler
{
public:
	FCameraCaptureImpl()
	: bCapturing(false)
	{
#if PLATFORM_LUMIN
		checkf(GEngine, TEXT("[FCameraCaptureImpl::FCameraCaptureImpl()] GEngine is null!"));
		FAppFramework& AppFramework = static_cast<FMagicLeapHMD*>(GEngine->XRSystem->GetHMDDevice())->GetAppFramework();
		checkf(AppFramework.IsInitialized(), TEXT("[FCameraCaptureImpl::FCameraCaptureImpl()] AppFramework not yet initialized!"));
		CameraCaptureRunnable = AppFramework.GetCameraCaptureRunnable();
#endif //PLATFORM_LUMIN
	}

	virtual ~FCameraCaptureImpl()
	{
#if PLATFORM_LUMIN
		// Calling this explicitly to make the chain of destruction more obvious,
		// ie a potential call to FCameraCaptureRunnable's destructor right here.
		// On the lumin platform this call will take place inside the destruction
		// worker thread.
		CameraCaptureRunnable.Reset();
		// need this call to prevent the runnable form persisting with a ref count of 1 (due to Appframework's shared pointer instance).
		if (GEngine && GEngine->XRSystem.IsValid() && GEngine->XRSystem->GetHMDDevice())
		{
			static_cast<FMagicLeapHMD*>(GEngine->XRSystem->GetHMDDevice())->GetAppFramework().RefreshCameraCaptureRunnableReferences();
		}
#endif //PLATFORM_LUMIN
	}

	bool TryCaptureImageToFile()
	{
#if PLATFORM_LUMIN
		if (!bCapturing)
		{
			bCapturing = true;
			FCaptureMessage Msg;
			Msg.Type = CaptureMsgType::Request;
			Msg.CaptureType = MLCameraCaptureType_Image;
			Msg.Requester = this;
			CameraCaptureRunnable->ProcessCaptureMessage(Msg);
			return true;
		}
#endif //PLATFORM_LUMIN
		return false;
	}

	bool TryCaptureImageToTexture()
	{
#if PLATFORM_LUMIN
		if (!bCapturing)
		{
			bCapturing = true;
			FCaptureMessage Msg;
			Msg.Type = CaptureMsgType::Request;
			Msg.CaptureType = MLCameraCaptureType_ImageRaw;
			Msg.Requester = this;
			CameraCaptureRunnable->ProcessCaptureMessage(Msg);
			return true;
		}
#endif //PLATFORM_LUMIN
		return false;
	}

	bool TryCaptureVideoToFile(float InDuration)
	{
#if PLATFORM_LUMIN
		if (!bCapturing)
		{
			bCapturing = true;
			FCaptureMessage Msg;
			Msg.Type = CaptureMsgType::Request;
			Msg.CaptureType = MLCameraCaptureType_Video;
			Msg.Duration = InDuration;
			Msg.Requester = this;
			CameraCaptureRunnable->ProcessCaptureMessage(Msg);
			return true;
		}
#endif //PLATFORM_LUMIN
		return false;
	}

	bool TryGetResult(FCaptureMessage& OutMsg)
	{
#if PLATFORM_LUMIN
		if (bCapturing && CameraCaptureRunnable->OutgoingMessages.Peek(OutMsg))
		{
			if (OutMsg.Requester == this)
			{
				CameraCaptureRunnable->OutgoingMessages.Pop();
				return true;
			}
		}
#endif //PLATFORM_LUMIN
		return false;
	}

public:
	bool bCapturing;
	TSharedPtr<FCameraCaptureRunnable, ESPMode::ThreadSafe> CameraCaptureRunnable;
};

UCameraCaptureComponent::UCameraCaptureComponent()
    : Impl(nullptr)
{
  PrimaryComponentTick.TickGroup = TG_PrePhysics;
  PrimaryComponentTick.bStartWithTickEnabled = true;
  PrimaryComponentTick.bCanEverTick = true;
}

UCameraCaptureComponent::~UCameraCaptureComponent()
{
#if PLATFORM_LUMIN
	if (Impl)
	{
		Impl->AsyncDestroy();
		Impl = nullptr;
	}
#else
	delete Impl;
	Impl = nullptr;
#endif // PLATFORM_LUMIN	
}

void UCameraCaptureComponent::BeginPlay()
{
  Super::BeginPlay();
  Impl = new FCameraCaptureImpl;
}

void UCameraCaptureComponent::TickComponent(float DeltaTime, enum ELevelTick TickType, FActorComponentTickFunction *ThisTickFunction)
{
#if WITH_MLSDK
  Super::TickComponent(DeltaTime, TickType, ThisTickFunction);

  FCaptureMessage Msg;
  if (Impl->TryGetResult(Msg))
  {
    if (Msg.Type == CaptureMsgType::Request)
    {
      Log("Unexpected CaptureMsgType::Request received from worker thread!");
    }
    else if (Msg.Type == CaptureMsgType::Log)
    {
      Log(Msg.Log);
    }
    else if (Msg.Type == CaptureMsgType::Response)
    {
      switch (Msg.CaptureType)
      {
      case MLCameraCaptureType_Image:
      {
        if (Msg.Success)
        {
          CaptureImgToFileSuccess.Broadcast(Msg.FilePath);
        }
        else
        {
          CaptureImgToFileFailure.Broadcast();
        }
      }
      break;

      case MLCameraCaptureType_ImageRaw:
      {
        if (Msg.Success)
        {
          CaptureImgToTextureSuccess.Broadcast(Msg.Texture);
        }
        else
        {
          CaptureImgToTextureFailure.Broadcast();
        }
      }
      break;

      case MLCameraCaptureType_Video:
      {
        if (Msg.Success)
        {
          CaptureVidToFileSuccess.Broadcast(Msg.FilePath);
        }
        else
        {
          CaptureVidToFileFailure.Broadcast();
        }
      }
      break;
      }

      Impl->bCapturing = false;
    }
  }
#endif //WITH_MLSDK
}

UCameraCaptureComponent::FCameraCaptureLogMessage& UCameraCaptureComponent::OnCaptureLogMessage()
{
  return CaptureLogMessage;
}

UCameraCaptureComponent::FCameraCaptureImgToFileSuccess& UCameraCaptureComponent::OnCaptureImgToFileSuccess()
{
  return CaptureImgToFileSuccess;
}

UCameraCaptureComponent::FCameraCaptureImgToFileFailure& UCameraCaptureComponent::OnCaptureImgToFileFailure()
{
  return CaptureImgToFileFailure;
}

UCameraCaptureComponent::FCameraCaptureImgToTextureSuccess& UCameraCaptureComponent::OnCaptureImgToTextureSuccess()
{
  return CaptureImgToTextureSuccess;
}

UCameraCaptureComponent::FCameraCaptureImgToTextureFailure& UCameraCaptureComponent::OnCaptureImgToTextureFailure()
{
  return CaptureImgToTextureFailure;
}

UCameraCaptureComponent::FCameraCaptureVidToFileSuccess& UCameraCaptureComponent::OnCaptureVidToFileSuccess()
{
  return CaptureVidToFileSuccess;
}

UCameraCaptureComponent::FCameraCaptureVidToFileFailure& UCameraCaptureComponent::OnCaptureVidToFileFailure()
{
  return CaptureVidToFileFailure;
}

bool UCameraCaptureComponent::CaptureImageToFileAsync()
{
  if (Impl->TryCaptureImageToFile())
  {
    return true;
  }

  Log("Camera capture already in progress!");
  return false;
}

bool UCameraCaptureComponent::CaptureImageToTextureAsync()
{
  if (Impl->TryCaptureImageToTexture())
  {
    return true;
  }

  Log("Camera capture already in progress!");
  return false;
}

bool UCameraCaptureComponent::CaptureVideoToFileAsync(float InDuration)
{
  if (Impl->TryCaptureVideoToFile(InDuration))
  {
    return true;
  }

  Log("Camera capture already in progress!");
  return false;
}

int64 UCameraCaptureComponent::GetPreviewHandle()
{
#if PLATFORM_LUMIN
	return FCameraCaptureRunnable::PreviewHandle.GetValue();
#else
	return -1;
#endif //PLATFORM_LUMIN
}

void UCameraCaptureComponent::Log(const FString& LogMessage)
{
  UE_LOG(LogCameraCapture, Log, TEXT("%s"), *LogMessage);
  CaptureLogMessage.Broadcast(LogMessage);
}<|MERGE_RESOLUTION|>--- conflicted
+++ resolved
@@ -1,8 +1,4 @@
-<<<<<<< HEAD
 // Copyright 1998-2019 Epic Games, Inc. All Rights Reserved.
-=======
-// Copyright 1998-2018 Epic Games, Inc. All Rights Reserved.
->>>>>>> df71d635
 
 #include "CameraCaptureComponent.h"
 #include "CameraCaptureRunnable.h"
@@ -33,7 +29,7 @@
 {
 public:
 	FCameraCaptureImpl()
-	: bCapturing(false)
+	: CurrentCaptureTaskType(CaptureTaskType::None)
 	{
 #if PLATFORM_LUMIN
 		checkf(GEngine, TEXT("[FCameraCaptureImpl::FCameraCaptureImpl()] GEngine is null!"));
@@ -62,12 +58,12 @@
 	bool TryCaptureImageToFile()
 	{
 #if PLATFORM_LUMIN
-		if (!bCapturing)
-		{
-			bCapturing = true;
+		if (CurrentCaptureTaskType == CaptureTaskType::None)
+		{
+			CurrentCaptureTaskType = CaptureTaskType::ImageToFile;
 			FCaptureMessage Msg;
 			Msg.Type = CaptureMsgType::Request;
-			Msg.CaptureType = MLCameraCaptureType_Image;
+			Msg.CaptureType = CurrentCaptureTaskType;
 			Msg.Requester = this;
 			CameraCaptureRunnable->ProcessCaptureMessage(Msg);
 			return true;
@@ -79,12 +75,12 @@
 	bool TryCaptureImageToTexture()
 	{
 #if PLATFORM_LUMIN
-		if (!bCapturing)
-		{
-			bCapturing = true;
+		if (CurrentCaptureTaskType == CaptureTaskType::None)
+		{
+			CurrentCaptureTaskType = CaptureTaskType::ImageToTexture;
 			FCaptureMessage Msg;
 			Msg.Type = CaptureMsgType::Request;
-			Msg.CaptureType = MLCameraCaptureType_ImageRaw;
+			Msg.CaptureType = CurrentCaptureTaskType;
 			Msg.Requester = this;
 			CameraCaptureRunnable->ProcessCaptureMessage(Msg);
 			return true;
@@ -93,16 +89,15 @@
 		return false;
 	}
 
-	bool TryCaptureVideoToFile(float InDuration)
-	{
-#if PLATFORM_LUMIN
-		if (!bCapturing)
-		{
-			bCapturing = true;
+	bool TryCaptureVideoToFile()
+	{
+#if PLATFORM_LUMIN
+		if (CurrentCaptureTaskType == CaptureTaskType::None)
+		{
+			CurrentCaptureTaskType = CaptureTaskType::StartVideoToFile;
 			FCaptureMessage Msg;
 			Msg.Type = CaptureMsgType::Request;
-			Msg.CaptureType = MLCameraCaptureType_Video;
-			Msg.Duration = InDuration;
+			Msg.CaptureType = CurrentCaptureTaskType;
 			Msg.Requester = this;
 			CameraCaptureRunnable->ProcessCaptureMessage(Msg);
 			return true;
@@ -111,10 +106,27 @@
 		return false;
 	}
 
+	bool TryStopCaptureVideoToFile()
+	{
+#if PLATFORM_LUMIN
+		if (CurrentCaptureTaskType == CaptureTaskType::StartVideoToFile)
+		{
+			CurrentCaptureTaskType = CaptureTaskType::StopVideoToFile;
+			FCaptureMessage Msg;
+			Msg.Type = CaptureMsgType::Request;
+			Msg.CaptureType = CurrentCaptureTaskType;
+			Msg.Requester = this;
+			CameraCaptureRunnable->ProcessCaptureMessage(Msg);
+			return true;
+		}
+#endif //PLATFORM_LUMIN
+		return false;
+	}
+
 	bool TryGetResult(FCaptureMessage& OutMsg)
 	{
 #if PLATFORM_LUMIN
-		if (bCapturing && CameraCaptureRunnable->OutgoingMessages.Peek(OutMsg))
+		if (CurrentCaptureTaskType != CaptureTaskType::None && CameraCaptureRunnable->OutgoingMessages.Peek(OutMsg))
 		{
 			if (OutMsg.Requester == this)
 			{
@@ -127,7 +139,7 @@
 	}
 
 public:
-	bool bCapturing;
+	CaptureTaskType CurrentCaptureTaskType;
 	TSharedPtr<FCameraCaptureRunnable, ESPMode::ThreadSafe> CameraCaptureRunnable;
 };
 
@@ -144,7 +156,10 @@
 #if PLATFORM_LUMIN
 	if (Impl)
 	{
-		Impl->AsyncDestroy();
+		if (!Impl->AsyncDestroy())
+	    {
+			delete Impl;
+    	}
 		Impl = nullptr;
 	}
 #else
@@ -179,89 +194,48 @@
     {
       switch (Msg.CaptureType)
       {
-      case MLCameraCaptureType_Image:
-      {
-        if (Msg.Success)
-        {
-          CaptureImgToFileSuccess.Broadcast(Msg.FilePath);
-        }
-        else
-        {
-          CaptureImgToFileFailure.Broadcast();
-        }
-      }
-      break;
-
-      case MLCameraCaptureType_ImageRaw:
-      {
-        if (Msg.Success)
-        {
-          CaptureImgToTextureSuccess.Broadcast(Msg.Texture);
-        }
-        else
-        {
-          CaptureImgToTextureFailure.Broadcast();
-        }
-      }
-      break;
-
-      case MLCameraCaptureType_Video:
-      {
-        if (Msg.Success)
-        {
-          CaptureVidToFileSuccess.Broadcast(Msg.FilePath);
-        }
-        else
-        {
-          CaptureVidToFileFailure.Broadcast();
-        }
-      }
+	  case CaptureTaskType::ImageToFile:
+	  {
+		  CaptureImgToFileResult.ExecuteIfBound(Msg.Success, Msg.FilePath);
+		  Impl->CurrentCaptureTaskType = CaptureTaskType::None;
+	  }
+	  break;
+
+	  case CaptureTaskType::ImageToTexture:
+	  {
+		  CaptureImgToTextureResult.ExecuteIfBound(Msg.Success, Msg.Texture);
+		  Impl->CurrentCaptureTaskType = CaptureTaskType::None;
+	  }
+	  break;
+
+	  case CaptureTaskType::StartVideoToFile:
+	  {
+		  StartRecordingResult.ExecuteIfBound(Msg.Success);
+		  // do not reset Impl->CurrentCaptureTaskType if start recording is successful
+		  // as this constitutes an ongoing capture state
+		  if (!Msg.Success)
+		  {
+			  Impl->CurrentCaptureTaskType = CaptureTaskType::None;
+		  }
+	  }
+	  break;
+
+	  case CaptureTaskType::StopVideoToFile:
+	  {
+		  StopRecordingResult.ExecuteIfBound(Msg.Success, Msg.FilePath);
+		  Impl->CurrentCaptureTaskType = CaptureTaskType::None;
+	  }
       break;
       }
-
-      Impl->bCapturing = false;
     }
   }
 #endif //WITH_MLSDK
 }
 
-UCameraCaptureComponent::FCameraCaptureLogMessage& UCameraCaptureComponent::OnCaptureLogMessage()
-{
-  return CaptureLogMessage;
-}
-
-UCameraCaptureComponent::FCameraCaptureImgToFileSuccess& UCameraCaptureComponent::OnCaptureImgToFileSuccess()
-{
-  return CaptureImgToFileSuccess;
-}
-
-UCameraCaptureComponent::FCameraCaptureImgToFileFailure& UCameraCaptureComponent::OnCaptureImgToFileFailure()
-{
-  return CaptureImgToFileFailure;
-}
-
-UCameraCaptureComponent::FCameraCaptureImgToTextureSuccess& UCameraCaptureComponent::OnCaptureImgToTextureSuccess()
-{
-  return CaptureImgToTextureSuccess;
-}
-
-UCameraCaptureComponent::FCameraCaptureImgToTextureFailure& UCameraCaptureComponent::OnCaptureImgToTextureFailure()
-{
-  return CaptureImgToTextureFailure;
-}
-
-UCameraCaptureComponent::FCameraCaptureVidToFileSuccess& UCameraCaptureComponent::OnCaptureVidToFileSuccess()
-{
-  return CaptureVidToFileSuccess;
-}
-
-UCameraCaptureComponent::FCameraCaptureVidToFileFailure& UCameraCaptureComponent::OnCaptureVidToFileFailure()
-{
-  return CaptureVidToFileFailure;
-}
-
-bool UCameraCaptureComponent::CaptureImageToFileAsync()
-{
+bool UCameraCaptureComponent::CaptureImageToFileAsync(const FCameraCaptureImgToFile& ResultDelegate)
+{
+  CaptureImgToFileResult = ResultDelegate;
+
   if (Impl->TryCaptureImageToFile())
   {
     return true;
@@ -271,8 +245,10 @@
   return false;
 }
 
-bool UCameraCaptureComponent::CaptureImageToTextureAsync()
-{
+bool UCameraCaptureComponent::CaptureImageToTextureAsync(const FCameraCaptureImgToTexture& ResultDelegate)
+{
+  CaptureImgToTextureResult = ResultDelegate;
+
   if (Impl->TryCaptureImageToTexture())
   {
     return true;
@@ -282,9 +258,11 @@
   return false;
 }
 
-bool UCameraCaptureComponent::CaptureVideoToFileAsync(float InDuration)
-{
-  if (Impl->TryCaptureVideoToFile(InDuration))
+bool UCameraCaptureComponent::StartRecordingVideoAsync(const FCameraCaptureStartRecording& ResultDelegate)
+{
+  StartRecordingResult = ResultDelegate;
+
+  if (Impl->TryCaptureVideoToFile())
   {
     return true;
   }
@@ -293,6 +271,24 @@
   return false;
 }
 
+bool UCameraCaptureComponent::StopRecordingVideoAsync(const FCameraCaptureStopRecording& ResultDelegate)
+{
+	StopRecordingResult = ResultDelegate;
+
+	if (Impl->TryStopCaptureVideoToFile())
+	{
+		return true;
+	}
+
+	Log("Camera capture already in progress!");
+	return false;
+}
+
+bool UCameraCaptureComponent::IsCapturing() const
+{
+	return Impl && Impl->CurrentCaptureTaskType != CaptureTaskType::None;
+}
+
 int64 UCameraCaptureComponent::GetPreviewHandle()
 {
 #if PLATFORM_LUMIN
@@ -305,5 +301,5 @@
 void UCameraCaptureComponent::Log(const FString& LogMessage)
 {
   UE_LOG(LogCameraCapture, Log, TEXT("%s"), *LogMessage);
-  CaptureLogMessage.Broadcast(LogMessage);
+  CaptureLogMessage.Broadcast(FString::Printf(TEXT("<br>%s"), *LogMessage));
 }