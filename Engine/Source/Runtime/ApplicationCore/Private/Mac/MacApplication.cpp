// Copyright 1998-2019 Epic Games, Inc. All Rights Reserved.

#include "Mac/MacApplication.h"
#include "Mac/MacWindow.h"
#include "Mac/MacCursor.h"
#include "Mac/CocoaMenu.h"
#include "GenericPlatform/GenericApplicationMessageHandler.h"
#include "HIDInputInterface.h"
#include "IInputDeviceModule.h"
#include "IInputDevice.h"
#include "AnalyticsEventAttribute.h"
#include "Interfaces/IAnalyticsProvider.h"
#include "Mac/CocoaThread.h"
#include "Modules/ModuleManager.h"
#include "Mac/CocoaTextView.h"
#include "Misc/ScopeLock.h"
#include "Misc/App.h"
#include "Mac/MacPlatformApplicationMisc.h"
#include "HAL/ThreadHeartBeat.h"
#include "IHapticDevice.h"

#include <IOKit/IOKitLib.h>
#include <IOKit/graphics/IOGraphicsLib.h>
#include "Misc/CoreDelegates.h"

FMacApplication* MacApplication = nullptr;

static FCriticalSection GAllScreensMutex;
TArray<TSharedRef<FMacScreen>> FMacApplication::AllScreens;

const uint32 RESET_EVENT_SUBTYPE = 0x0f00;

#if WITH_EDITOR
typedef int32 (*MTContactCallbackFunction)(void*, void*, int32, double, int32);
extern "C" CFMutableArrayRef MTDeviceCreateList(void);
extern "C" void MTRegisterContactFrameCallback(void*, MTContactCallbackFunction);
extern "C" void MTDeviceStart(void*, int);
extern "C" bool MTDeviceIsBuiltIn(void*);
#endif

FMacApplication::MenuBarShutdownFuncPtr FMacApplication::MenuBarShutdownFunc = nullptr;

FMacApplication* FMacApplication::CreateMacApplication()
{
	MacApplication = new FMacApplication();
	return MacApplication;
}

FMacApplication::FMacApplication()
:	GenericApplication(MakeShareable(new FMacCursor()))
,	bUsingHighPrecisionMouseInput(false)
,	bUsingTrackpad(false)
,	LastPressedMouseButton(EMouseButtons::Invalid)
,	bIsProcessingDeferredEvents(false)
,	HIDInput(HIDInputInterface::Create(MessageHandler))
,   bHasLoadedInputPlugins(false)
,	DraggedWindow(nullptr)
,	WindowUnderCursor(nullptr)
,	bSystemModalMode(false)
,	ModifierKeysFlags(0)
,	CurrentModifierFlags(0)
,	bIsRightClickEmulationEnabled(true)
,	bEmulatingRightClick(false)
,	bIgnoreMouseMoveDelta(0)
,	bIsWorkspaceSessionActive(true)
, 	KeyBoardLayoutData(nil)
{
	TextInputMethodSystem = MakeShareable(new FMacTextInputMethodSystem);
	if (!TextInputMethodSystem->Initialize())
	{
		TextInputMethodSystem.Reset();
	}

	MainThreadCall(^{
		AppActivationObserver = [[NSNotificationCenter defaultCenter] addObserverForName:NSApplicationDidBecomeActiveNotification
																				  object:[NSApplication sharedApplication]
																				   queue:[NSOperationQueue mainQueue]
																			  usingBlock:^(NSNotification* Notification) { OnApplicationDidBecomeActive(); }];

		AppDeactivationObserver = [[NSNotificationCenter defaultCenter] addObserverForName:NSApplicationWillResignActiveNotification
																					object:[NSApplication sharedApplication]
																					 queue:[NSOperationQueue mainQueue]
																				usingBlock:^(NSNotification* Notification) { OnApplicationWillResignActive(); }];

		WorkspaceActivationObserver = [[[NSWorkspace sharedWorkspace] notificationCenter] addObserverForName:NSWorkspaceSessionDidBecomeActiveNotification
																									  object:[NSWorkspace sharedWorkspace]
																									   queue:[NSOperationQueue mainQueue]
																								  usingBlock:^(NSNotification* Notification){ bIsWorkspaceSessionActive = true; }];

		WorkspaceDeactivationObserver = [[[NSWorkspace sharedWorkspace] notificationCenter] addObserverForName:NSWorkspaceSessionDidResignActiveNotification
																										object:[NSWorkspace sharedWorkspace]
																										 queue:[NSOperationQueue mainQueue]
																									usingBlock:^(NSNotification* Notification){ bIsWorkspaceSessionActive = false; }];

		WorkspaceActiveSpaceChangeObserver = [[[NSWorkspace sharedWorkspace] notificationCenter] addObserverForName:NSWorkspaceActiveSpaceDidChangeNotification
																											 object:[NSWorkspace sharedWorkspace]
																											  queue:[NSOperationQueue mainQueue]
																										 usingBlock:^(NSNotification* Notification){ OnActiveSpaceDidChange(); }];

		MouseMovedEventMonitor = [NSEvent addGlobalMonitorForEventsMatchingMask:NSEventMaskMouseMoved handler:^(NSEvent* Event) { DeferEvent(Event); }];
		EventMonitor = [NSEvent addLocalMonitorForEventsMatchingMask:NSEventMaskAny handler:^(NSEvent* Event) { return HandleNSEvent(Event); }];

		CGDisplayRegisterReconfigurationCallback(FMacApplication::OnDisplayReconfiguration, this);
		
		CacheKeyboardInputSource();

		WindowUnderCursor = [FindSlateWindowUnderCursor() retain];
	}, NSDefaultRunLoopMode, true);

#if WITH_EDITOR
	NSMutableArray* MultiTouchDevices = (__bridge NSMutableArray*)MTDeviceCreateList();
	for (id Device in MultiTouchDevices)
	{
		MTRegisterContactFrameCallback((void*)Device, FMacApplication::MTContactCallback);
		MTDeviceStart((void*)Device, 0);
	}
	[MultiTouchDevices release];

	FMemory::Memzero(GestureUsage);
	LastGestureUsed = EGestureEvent::None;

	FCoreDelegates::PreSlateModal.AddRaw(this, &FMacApplication::StartScopedModalEvent);
    FCoreDelegates::PostSlateModal.AddRaw(this, &FMacApplication::EndScopedModalEvent);
#endif

	FMacApplication::OnDisplayReconfiguration(kCGNullDirectDisplay, kCGDisplayDesktopShapeChangedFlag, this);
}

FMacApplication::~FMacApplication()
{
	if (MenuBarShutdownFunc)
	{
		MenuBarShutdownFunc();
	}

	MainThreadCall(^{
		if (MouseMovedEventMonitor)
		{
			[NSEvent removeMonitor:MouseMovedEventMonitor];
		}
		if (EventMonitor)
		{
			[NSEvent removeMonitor:EventMonitor];
		}
		if (AppActivationObserver)
		{
			[[NSNotificationCenter defaultCenter] removeObserver:AppActivationObserver];
		}
		if (AppDeactivationObserver)
		{
			[[NSNotificationCenter defaultCenter] removeObserver:AppDeactivationObserver];
		}
		if (WorkspaceActivationObserver)
		{
			[[NSNotificationCenter defaultCenter] removeObserver:WorkspaceActivationObserver];
		}
		if (WorkspaceDeactivationObserver)
		{
			[[NSNotificationCenter defaultCenter] removeObserver:WorkspaceDeactivationObserver];
		}
		if (WorkspaceActiveSpaceChangeObserver)
		{
			[[NSNotificationCenter defaultCenter] removeObserver:WorkspaceActiveSpaceChangeObserver];
		}

		CGDisplayRemoveReconfigurationCallback(FMacApplication::OnDisplayReconfiguration, this);
		
		if(KeyBoardLayoutData != nil)
		{
			[KeyBoardLayoutData release];
			KeyBoardLayoutData = nil;
		}
		
		[WindowUnderCursor release];
	}, NSDefaultRunLoopMode, true);

	if (TextInputMethodSystem.IsValid())
	{
		TextInputMethodSystem->Terminate();
	}
#if WITH_EDITOR
    FCoreDelegates::PreModal.RemoveAll(this);
    FCoreDelegates::PostModal.RemoveAll(this);
#endif
	MacApplication = nullptr;
}

void FMacApplication::SetMessageHandler(const TSharedRef<FGenericApplicationMessageHandler>& InMessageHandler)
{
	GenericApplication::SetMessageHandler(InMessageHandler);
	HIDInput->SetMessageHandler(InMessageHandler);
}

void FMacApplication::PollGameDeviceState(const float TimeDelta)
{
	// initialize any externally-implemented input devices (we delay load initialize the array so any plugins have had time to load)
	if (!bHasLoadedInputPlugins)
	{
		TArray<IInputDeviceModule*> PluginImplementations = IModularFeatures::Get().GetModularFeatureImplementations<IInputDeviceModule>( IInputDeviceModule::GetModularFeatureName() );
		for( auto InputPluginIt = PluginImplementations.CreateIterator(); InputPluginIt; ++InputPluginIt )
		{
			TSharedPtr<IInputDevice> Device = (*InputPluginIt)->CreateInputDevice(MessageHandler);
			if (Device.IsValid())
			{
				UE_LOG(LogInit, Log, TEXT("Adding external input plugin."));
				ExternalInputDevices.Add(Device);
			}
		}

		bHasLoadedInputPlugins = true;
	}

	// Poll game device state and send new events
	HIDInput->SendControllerEvents();

	// Poll externally-implemented devices
	for( auto DeviceIt = ExternalInputDevices.CreateIterator(); DeviceIt; ++DeviceIt )
	{
		(*DeviceIt)->Tick( TimeDelta );
		(*DeviceIt)->SendControllerEvents();
	}
}

void FMacApplication::PumpMessages(const float TimeDelta)
{
	FPlatformApplicationMisc::PumpMessages(true);
}

void FMacApplication::ProcessDeferredEvents(const float TimeDelta)
{
	TArray<FDeferredMacEvent> EventsToProcess;

	EventsMutex.Lock();
	EventsToProcess.Append(DeferredEvents);
	DeferredEvents.Empty();
	EventsMutex.Unlock();

	const bool bAlreadyProcessingDeferredEvents = bIsProcessingDeferredEvents;
	bIsProcessingDeferredEvents = true;

	for (int32 Index = 0; Index < EventsToProcess.Num(); ++Index)
	{
		ProcessEvent(EventsToProcess[Index]);
	}

	bIsProcessingDeferredEvents = bAlreadyProcessingDeferredEvents;

	InvalidateTextLayouts();
	CloseQueuedWindows();
}

TSharedRef<FGenericWindow> FMacApplication::MakeWindow()
{
	return FMacWindow::Make();
}

void FMacApplication::InitializeWindow(const TSharedRef<FGenericWindow>& InWindow, const TSharedRef<FGenericWindowDefinition>& InDefinition, const TSharedPtr<FGenericWindow>& InParent, const bool bShowImmediately)
{
	const TSharedRef<FMacWindow> Window = StaticCastSharedRef<FMacWindow >(InWindow);
	const TSharedPtr<FMacWindow> ParentWindow = StaticCastSharedPtr<FMacWindow>(InParent);

	{
		FScopeLock Lock(&WindowsMutex);
		Windows.Add(Window);
	}

	Window->Initialize(this, InDefinition, ParentWindow, bShowImmediately);
}

FModifierKeysState FMacApplication::GetModifierKeys() const
{
	uint32 CurrentFlags = ModifierKeysFlags;

	const bool bIsLeftShiftDown			= (CurrentFlags & (1 << 0)) != 0;
	const bool bIsRightShiftDown		= (CurrentFlags & (1 << 1)) != 0;
	const bool bIsLeftControlDown		= (CurrentFlags & (1 << 6)) != 0; // Mac pretends the Command key is Control
	const bool bIsRightControlDown		= (CurrentFlags & (1 << 7)) != 0; // Mac pretends the Command key is Control
	const bool bIsLeftAltDown			= (CurrentFlags & (1 << 4)) != 0;
	const bool bIsRightAltDown			= (CurrentFlags & (1 << 5)) != 0;
	const bool bIsLeftCommandDown		= (CurrentFlags & (1 << 2)) != 0; // Mac pretends the Control key is Command
	const bool bIsRightCommandDown		= (CurrentFlags & (1 << 3)) != 0; // Mac pretends the Control key is Command
	const bool bAreCapsLocked			= (CurrentFlags & (1 << 8)) != 0;

	return FModifierKeysState(bIsLeftShiftDown, bIsRightShiftDown, bIsLeftControlDown, bIsRightControlDown, bIsLeftAltDown, bIsRightAltDown, bIsLeftCommandDown, bIsRightCommandDown, bAreCapsLocked);
}

bool FMacApplication::IsCursorDirectlyOverSlateWindow() const
{
	return WindowUnderCursor && WindowUnderCursor != DraggedWindow;
}

TSharedPtr<FGenericWindow> FMacApplication::GetWindowUnderCursor()
{
	if (WindowUnderCursor && WindowUnderCursor->bAcceptsInput)
	{
		return StaticCastSharedPtr<FGenericWindow>(FindWindowByNSWindow(WindowUnderCursor));
	}
	return TSharedPtr<FMacWindow>(nullptr);
}

void FMacApplication::SetHighPrecisionMouseMode(const bool Enable, const TSharedPtr<FGenericWindow>& InWindow)
{
	bUsingHighPrecisionMouseInput = Enable;
	((FMacCursor*)Cursor.Get())->SetHighPrecisionMouseMode(Enable);
}

bool FMacApplication::IsGamepadAttached() const
{
	return HIDInput->IsGamepadAttached();
}

FPlatformRect FMacApplication::GetWorkArea(const FPlatformRect& CurrentWindow) const
{
	SCOPED_AUTORELEASE_POOL;

	TSharedRef<FMacScreen> Screen = FindScreenBySlatePosition(CurrentWindow.Left, CurrentWindow.Top);

	const NSRect VisibleFrame = Screen->VisibleFramePixels;

	FPlatformRect WorkArea;
	WorkArea.Left = VisibleFrame.origin.x;
	WorkArea.Top = VisibleFrame.origin.y;
	WorkArea.Right = WorkArea.Left + VisibleFrame.size.width;
	WorkArea.Bottom = WorkArea.Top + VisibleFrame.size.height;

	return WorkArea;
}

#if WITH_EDITOR
void FMacApplication::SendAnalytics(IAnalyticsProvider* Provider)
{
	static_assert(((uint32)EGestureEvent::Count) == 6, "If the number of gestures changes you need to add more entries below!");

	TArray<FAnalyticsEventAttribute> GestureAttributes;
	GestureAttributes.Add(FAnalyticsEventAttribute(FString("Scroll"),	GestureUsage[(int32)EGestureEvent::Scroll]));
	GestureAttributes.Add(FAnalyticsEventAttribute(FString("Magnify"),	GestureUsage[(int32)EGestureEvent::Magnify]));
	GestureAttributes.Add(FAnalyticsEventAttribute(FString("Swipe"),	GestureUsage[(int32)EGestureEvent::Swipe]));
	GestureAttributes.Add(FAnalyticsEventAttribute(FString("Rotate"),	GestureUsage[(int32)EGestureEvent::Rotate]));

	Provider->RecordEvent(FString("Mac.Gesture.Usage"), GestureAttributes);

	FMemory::Memzero(GestureUsage);
	LastGestureUsed = EGestureEvent::None;
}
void FMacApplication::StartScopedModalEvent()
{
    FPlatformApplicationMisc::bMacApplicationModalMode = true;
    FPlatformApplicationMisc::bChachedMacMenuStateNeedsUpdate = true;
}

void FMacApplication::EndScopedModalEvent()
{
    FPlatformApplicationMisc::bMacApplicationModalMode = false;
    FPlatformApplicationMisc::bChachedMacMenuStateNeedsUpdate = true;
}
#endif

void FMacApplication::CloseWindow(TSharedRef<FMacWindow> Window)
{
	FScopeLock Lock(&WindowsToCloseMutex);
	if (!SlateWindowsToClose.Contains(Window))
	{
		SlateWindowsToClose.Add(Window);
	}
}

void FMacApplication::DeferEvent(NSObject* Object)
{
	FDeferredMacEvent DeferredEvent;

	FCocoaWindow* CursorWindow = FindSlateWindowUnderCursor();
	if (WindowUnderCursor != CursorWindow)
	{
		[WindowUnderCursor release];
		WindowUnderCursor = [CursorWindow retain];
	}

	if (Object && [Object isKindOfClass:[NSEvent class]])
	{
		NSEvent* Event = (NSEvent*)Object;
		DeferredEvent.Window = FindEventWindow(Event);
		DeferredEvent.Event = [Event retain];
		DeferredEvent.Type = [Event type];
		DeferredEvent.LocationInWindow = FVector2D([Event locationInWindow].x, [Event locationInWindow].y);
		DeferredEvent.ModifierFlags = [Event modifierFlags];
		DeferredEvent.Timestamp = [Event timestamp];
		DeferredEvent.WindowNumber = [Event windowNumber];
		DeferredEvent.Context = nil;

		if (DeferredEvent.Type == NSEventTypeKeyDown)
		{
			// In UE4 the main window rather than key window is the current active window in Slate, so the main window may be the one we want to send immKeyDown to,
			// for example in case of search text edit fields in context menus.
			NSWindow* MainWindow = [NSApp mainWindow];
			FCocoaWindow* IMMWindow = [MainWindow isKindOfClass:[FCocoaWindow class]] ? (FCocoaWindow*)MainWindow : DeferredEvent.Window;
			if (IMMWindow && [IMMWindow openGLView])
			{
				FCocoaTextView* View = (FCocoaTextView*)[IMMWindow openGLView];
				if (View && [View imkKeyDown:Event])
				{
					return;
				}
			}
		}

		switch (DeferredEvent.Type)
		{
			case NSEventTypeMouseMoved:
			case NSEventTypeLeftMouseDragged:
			case NSEventTypeRightMouseDragged:
			case NSEventTypeOtherMouseDragged:
			case NSEventTypeSwipe:
				DeferredEvent.Delta = (bIgnoreMouseMoveDelta != 0) ? FVector2D::ZeroVector : FVector2D([Event deltaX], [Event deltaY]);
				break;

			case NSEventTypeLeftMouseDown:
			case NSEventTypeRightMouseDown:
			case NSEventTypeOtherMouseDown:
			case NSEventTypeLeftMouseUp:
			case NSEventTypeRightMouseUp:
			case NSEventTypeOtherMouseUp:
				DeferredEvent.ButtonNumber = [Event buttonNumber];
				DeferredEvent.ClickCount = [Event clickCount];
				if (bIsRightClickEmulationEnabled && DeferredEvent.Type == NSEventTypeLeftMouseDown && (DeferredEvent.ModifierFlags & NSEventModifierFlagControl))
				{
					bEmulatingRightClick = true;
					DeferredEvent.Type = NSEventTypeRightMouseDown;
					DeferredEvent.ButtonNumber = 2;
				}
				else if (DeferredEvent.Type == NSEventTypeLeftMouseUp && bEmulatingRightClick)
				{
					bEmulatingRightClick = false;
					DeferredEvent.Type = NSEventTypeRightMouseUp;
					DeferredEvent.ButtonNumber = 2;
				}
				break;

			case NSEventTypeScrollWheel:
				DeferredEvent.Delta = FVector2D([Event deltaX], [Event deltaY]);
				DeferredEvent.ScrollingDelta = FVector2D([Event scrollingDeltaX], [Event scrollingDeltaY]);
				DeferredEvent.Phase = [Event phase];
				DeferredEvent.MomentumPhase = [Event momentumPhase];
				DeferredEvent.IsDirectionInvertedFromDevice = [Event isDirectionInvertedFromDevice];
				break;

			case NSEventTypeMagnify:
				DeferredEvent.Delta = FVector2D([Event magnification], [Event magnification]);
				break;

			case NSEventTypeRotate:
				DeferredEvent.Delta = FVector2D([Event rotation], [Event rotation]);
				break;

			case NSEventTypeKeyDown:
			case NSEventTypeKeyUp:
			{
				if ([[Event characters] length] > 0)
				{
					DeferredEvent.KeyCode = [Event keyCode];
					DeferredEvent.Character = ConvertChar([[Event characters] characterAtIndex:0]);
					DeferredEvent.CharCode = TranslateCharCode([[Event charactersIgnoringModifiers] characterAtIndex:0], DeferredEvent.KeyCode);
					DeferredEvent.IsRepeat = [Event isARepeat];
					DeferredEvent.IsPrintable = IsPrintableKey(DeferredEvent.Character);
				}
				else
				{
					return;
				}
				break;
			}
		}
	}
	else if (Object && [Object isKindOfClass:[NSNotification class]])
	{
		NSNotification* Notification = (NSNotification*)Object;
		DeferredEvent.NotificationName = [[Notification name] retain];
		if ([[Notification object] isKindOfClass:[FCocoaWindow class]])
		{
			DeferredEvent.Window = (FCocoaWindow*)[Notification object];

			if (DeferredEvent.NotificationName == NSWindowDidResizeNotification)
			{
				if (DeferredEvent.Window)
				{
					GameThreadCall(^{
						TSharedPtr<FMacWindow> Window = FindWindowByNSWindow(DeferredEvent.Window);
						if (Window.IsValid())
						{
							OnWindowDidResize(Window.ToSharedRef());
						}
					}, @[ NSDefaultRunLoopMode, UE4ResizeEventMode, UE4ShowEventMode, UE4FullscreenEventMode ], true);
				}
				return;
			}
		}
		else if ([[Notification object] conformsToProtocol:@protocol(NSDraggingInfo)])
		{
			NSWindow* NotificationWindow = [(id<NSDraggingInfo>)[Notification object] draggingDestinationWindow];

			if (NotificationWindow && [NotificationWindow isKindOfClass:[FCocoaWindow class]])
			{
				DeferredEvent.Window = (FCocoaWindow*)NotificationWindow;
			}

			if (DeferredEvent.NotificationName == NSPrepareForDragOperation)
			{
				DeferredEvent.DraggingPasteboard = [[(id<NSDraggingInfo>)[Notification object] draggingPasteboard] retain];
			}
		}
	}

	FScopeLock Lock(&EventsMutex);
	DeferredEvents.Add(DeferredEvent);
}

TSharedPtr<FMacWindow> FMacApplication::FindWindowByNSWindow(FCocoaWindow* WindowHandle)
{
	FScopeLock Lock(&WindowsMutex);

	for (int32 WindowIndex=0; WindowIndex < Windows.Num(); ++WindowIndex)
	{
		TSharedRef<FMacWindow> Window = Windows[WindowIndex];
		if (Window->GetWindowHandle() == WindowHandle)
		{
			return Window;
		}
	}

	return TSharedPtr<FMacWindow>(nullptr);
}

void FMacApplication::InvalidateTextLayout(FCocoaWindow* Window)
{
	WindowsRequiringTextInvalidation.AddUnique(Window);
}

NSEvent* FMacApplication::HandleNSEvent(NSEvent* Event)
{
	NSEvent* ReturnEvent = Event;

	if (MacApplication && !MacApplication->bSystemModalMode)
	{
		const bool bIsResentEvent = [Event type] == NSEventTypeApplicationDefined && [Event subtype] == (NSEventSubtype)RESET_EVENT_SUBTYPE;

		if (bIsResentEvent)
		{
			ReturnEvent = (NSEvent*)[Event data1];
		}
		else
		{
			MacApplication->DeferEvent(Event);

			bool bShouldStopEventDispatch = false;
			switch ([Event type])
			{
				case NSEventTypeKeyDown:
				case NSEventTypeKeyUp:
					bShouldStopEventDispatch = true;
					break;
<<<<<<< HEAD
					
=======

>>>>>>> 5edfa17c
				case NSEventTypeLeftMouseDown:
				case NSEventTypeRightMouseDown:
				case NSEventTypeOtherMouseDown:
				case NSEventTypeLeftMouseUp:
				case NSEventTypeRightMouseUp:
				case NSEventTypeOtherMouseUp:
					// Make sure we don't stop receiving mouse dragged events if the cursor is over the edge of the screen and the cursor is locked
					bShouldStopEventDispatch = ((FMacCursor*)MacApplication->Cursor.Get())->IsLocked();
					break;
			}
<<<<<<< HEAD
			
=======

>>>>>>> 5edfa17c
			if (bShouldStopEventDispatch)
			{
				ReturnEvent = nil;
			}
		}
	}

	return ReturnEvent;
}

void FMacApplication::OnDisplayReconfiguration(CGDirectDisplayID Display, CGDisplayChangeSummaryFlags Flags, void* UserInfo)
{
	FMacApplication* App = (FMacApplication*)UserInfo;
	if (Flags & kCGDisplayDesktopShapeChangedFlag)
	{
		App->UpdateScreensArray();

		// Slate needs to know when desktop size changes.
		FDisplayMetrics DisplayMetrics;
		FDisplayMetrics::RebuildDisplayMetrics(DisplayMetrics);
		App->BroadcastDisplayMetricsChanged(DisplayMetrics);
	}

	FScopeLock Lock(&App->WindowsMutex);
	for (int32 WindowIndex=0; WindowIndex < App->Windows.Num(); ++WindowIndex)
	{
		TSharedRef<FMacWindow> WindowRef = App->Windows[WindowIndex];
		WindowRef->OnDisplayReconfiguration(Display, Flags);
	}
}

#if WITH_EDITOR
int32 FMacApplication::MTContactCallback(void* Device, void* Data, int32 NumFingers, double TimeStamp, int32 Frame)
{
	if (MacApplication)
	{
		const bool bIsTrackpad = MTDeviceIsBuiltIn(Device);
		MacApplication->bUsingTrackpad = NumFingers > (bIsTrackpad ? 1 : 0);
	}
	return 1;
}
#endif

void FMacApplication::ProcessEvent(const FDeferredMacEvent& Event)
{
	TSharedPtr<FMacWindow> EventWindow = FindWindowByNSWindow(Event.Window);
	if (Event.Type)
	{
		switch (Event.Type)
		{
			case NSEventTypeMouseMoved:
			case NSEventTypeLeftMouseDragged:
			case NSEventTypeRightMouseDragged:
			case NSEventTypeOtherMouseDragged:
				ConditionallyUpdateModifierKeys(Event);
				ProcessMouseMovedEvent(Event, EventWindow);
				FPlatformAtomics::InterlockedExchange(&bIgnoreMouseMoveDelta, 0);
				break;

			case NSEventTypeLeftMouseDown:
			case NSEventTypeRightMouseDown:
			case NSEventTypeOtherMouseDown:
				ConditionallyUpdateModifierKeys(Event);
				ProcessMouseDownEvent(Event, EventWindow);
				break;

			case NSEventTypeLeftMouseUp:
			case NSEventTypeRightMouseUp:
			case NSEventTypeOtherMouseUp:
				ConditionallyUpdateModifierKeys(Event);
				ProcessMouseUpEvent(Event, EventWindow);
				break;

			case NSEventTypeScrollWheel:
				ConditionallyUpdateModifierKeys(Event);
				ProcessScrollWheelEvent(Event, EventWindow);
				break;

			case NSEventTypeMagnify:
			case NSEventTypeSwipe:
			case NSEventTypeRotate:
			case NSEventTypeBeginGesture:
			case NSEventTypeEndGesture:
				ConditionallyUpdateModifierKeys(Event);
				ProcessGestureEvent(Event);
				break;

			case NSEventTypeKeyDown:
				ConditionallyUpdateModifierKeys(Event);
				ProcessKeyDownEvent(Event, EventWindow);
				break;

			case NSEventTypeKeyUp:
				ConditionallyUpdateModifierKeys(Event);
				ProcessKeyUpEvent(Event);
				break;
				
			case NSEventTypeFlagsChanged:
				ConditionallyUpdateModifierKeys(Event);
				break;
				
			case NSEventTypeMouseEntered:
			case NSEventTypeMouseExited:
				ConditionallyUpdateModifierKeys(Event);
				break;
		}
	}
	else if (EventWindow.IsValid())
	{
		if (Event.NotificationName == NSWindowWillStartLiveResizeNotification)
		{
			MessageHandler->BeginReshapingWindow(EventWindow.ToSharedRef());
		}
		else if (Event.NotificationName == NSWindowDidEndLiveResizeNotification)
		{
			MessageHandler->FinishedReshapingWindow(EventWindow.ToSharedRef());
		}
		else if (Event.NotificationName == NSWindowDidEnterFullScreenNotification)
		{
			OnWindowDidResize(EventWindow.ToSharedRef(), true);
		}
		else if (Event.NotificationName == NSWindowDidExitFullScreenNotification)
		{
			OnWindowDidResize(EventWindow.ToSharedRef(), true);
		}
		else if (Event.NotificationName == NSWindowWillMoveNotification)
		{
			DraggedWindow = EventWindow->GetWindowHandle();
		}
		else if (Event.NotificationName == NSWindowDidMoveNotification)
		{
			OnWindowDidMove(EventWindow.ToSharedRef());
		}
		else if (Event.NotificationName == NSDraggingExited)
		{
			MessageHandler->OnDragLeave(EventWindow.ToSharedRef());
		}
		else if (Event.NotificationName == NSDraggingUpdated)
		{
			// MouseMoved events are suspended during drag and drop operations, so we need to update the cursor position here
			NSPoint CursorPos = [NSEvent mouseLocation];
			FVector2D NewPosition = ConvertCocoaPositionToSlate(CursorPos.x, CursorPos.y);
			FMacCursor* MacCursor = (FMacCursor*)Cursor.Get();
			const FVector2D MouseDelta = NewPosition - MacCursor->GetPosition();
			if (MacCursor->UpdateCursorClipping(NewPosition))
			{
				MacCursor->SetPosition(NewPosition.X, NewPosition.Y);
			}
			else
			{
				MacCursor->UpdateCurrentPosition(NewPosition);
			}

			MessageHandler->OnDragOver(EventWindow.ToSharedRef());
		}
		else if (Event.NotificationName == NSPrepareForDragOperation)
		{
			SCOPED_AUTORELEASE_POOL;

			// Decipher the pasteboard data
			const bool bHaveText = [[Event.DraggingPasteboard types] containsObject:NSPasteboardTypeString];
			const bool bHaveFiles = [[Event.DraggingPasteboard types] containsObject:NSFilenamesPboardType];

			if (bHaveFiles && bHaveText)
			{
				TArray<FString> FileList;

				NSArray *Files = [Event.DraggingPasteboard propertyListForType:NSFilenamesPboardType];
				for (int32 Index = 0; Index < [Files count]; Index++)
				{
					NSString* FilePath = [Files objectAtIndex: Index];
					const FString ListElement = FString([FilePath fileSystemRepresentation]);
					FileList.Add(ListElement);
				}

				NSString* Text = [Event.DraggingPasteboard stringForType:NSPasteboardTypeString];

				MessageHandler->OnDragEnterExternal(EventWindow.ToSharedRef(), FString(Text), FileList);
			}
			else if (bHaveFiles)
			{
				TArray<FString> FileList;

				NSArray *Files = [Event.DraggingPasteboard propertyListForType:NSFilenamesPboardType];
				for (int32 Index = 0; Index < [Files count]; Index++)
				{
					NSString* FilePath = [Files objectAtIndex: Index];
					const FString ListElement = FString([FilePath fileSystemRepresentation]);
					FileList.Add(ListElement);
				}

				MessageHandler->OnDragEnterFiles(EventWindow.ToSharedRef(), FileList);
			}
			else if (bHaveText)
			{
				NSString* Text = [Event.DraggingPasteboard stringForType:NSPasteboardTypeString];
				MessageHandler->OnDragEnterText(EventWindow.ToSharedRef(), FString(Text));
			}
		}
		else if (Event.NotificationName == NSPerformDragOperation)
		{
			MessageHandler->OnDragDrop(EventWindow.ToSharedRef());
		}
	}
}

void FMacApplication::ResendEvent(NSEvent* Event)
{
	MainThreadCall(^{
		NSEvent* Wrapper = [NSEvent otherEventWithType:NSEventTypeApplicationDefined location:[Event locationInWindow] modifierFlags:[Event modifierFlags] timestamp:[Event timestamp] windowNumber:[Event windowNumber] context:nil subtype:RESET_EVENT_SUBTYPE data1:(NSInteger)Event data2:0];
		[NSApp sendEvent:Wrapper];
	}, NSDefaultRunLoopMode, true);
}

void FMacApplication::ProcessMouseMovedEvent(const FDeferredMacEvent& Event, TSharedPtr<FMacWindow> EventWindow)
{
	if (EventWindow.IsValid() && EventWindow->IsRegularWindow())
	{
		const EWindowZone::Type Zone = GetCurrentWindowZone(EventWindow.ToSharedRef());
		bool IsMouseOverTitleBar = (Zone == EWindowZone::TitleBar);
		const bool IsMovable = IsMouseOverTitleBar || IsEdgeZone(Zone);

		FCocoaWindow* WindowHandle = EventWindow->GetWindowHandle();
		MainThreadCall(^{
			[WindowHandle setMovable:IsMovable];
			[WindowHandle setMovableByWindowBackground:IsMouseOverTitleBar];
		}, NSDefaultRunLoopMode, false);
	}

	FMacCursor* MacCursor = (FMacCursor*)Cursor.Get();

	if (bUsingHighPrecisionMouseInput)
	{
		// Get the mouse position
		FVector2D HighPrecisionMousePos = MacCursor->GetPosition();

		// Find the visible frame of the screen the cursor is currently on.
		TSharedRef<FMacScreen> Screen = FindScreenBySlatePosition(HighPrecisionMousePos.X, HighPrecisionMousePos.Y);
		NSRect VisibleFrame = Screen->VisibleFramePixels;

		// Under OS X we disassociate the cursor and mouse position during hi-precision mouse input.
		// The game snaps the mouse cursor back to the starting point when this is disabled, which
		// accumulates mouse delta that we want to ignore.
		const FVector2D AccumDelta = MacCursor->GetMouseWarpDelta();

		// Account for warping delta's
		FVector2D Delta = FVector2D(Event.Delta.X, Event.Delta.Y);
		const FVector2D WarpDelta(FMath::Abs(AccumDelta.X)<FMath::Abs(Delta.X) ? AccumDelta.X : Delta.X, FMath::Abs(AccumDelta.Y)<FMath::Abs(Delta.Y) ? AccumDelta.Y : Delta.Y);
		Delta -= WarpDelta;

		// Update to latest position
		HighPrecisionMousePos += Delta;

		// Clip to lock rect
		MacCursor->UpdateCursorClipping(HighPrecisionMousePos);

		// Clamp to the current screen and avoid the menu bar and dock to prevent popups and other
		// assorted potential for mouse abuse.
		if (bUsingHighPrecisionMouseInput)
		{
			// Avoid the menu bar & dock disclosure borders at the top & bottom of fullscreen windows
			if (EventWindow.IsValid() && EventWindow->GetWindowMode() != EWindowMode::Windowed)
			{
				VisibleFrame.origin.y += 5;
				VisibleFrame.size.height -= 10;
			}
			int32 ClampedPosX = FMath::Clamp((int32)HighPrecisionMousePos.X, (int32)VisibleFrame.origin.x, (int32)(VisibleFrame.origin.x + VisibleFrame.size.width)-1);
			int32 ClampedPosY = FMath::Clamp((int32)HighPrecisionMousePos.Y, (int32)VisibleFrame.origin.y, (int32)(VisibleFrame.origin.y + VisibleFrame.size.height)-1);
			MacCursor->SetPosition(ClampedPosX, ClampedPosY);
		}
		else
		{
			MacCursor->SetPosition(HighPrecisionMousePos.X, HighPrecisionMousePos.Y);
		}

		// Forward the delta on to Slate
		MessageHandler->OnRawMouseMove(Delta.X, Delta.Y);
	}
	else
	{
		NSPoint CursorPos = [NSEvent mouseLocation];
		FVector2D NewPosition = ConvertCocoaPositionToSlate(CursorPos.x, CursorPos.y);
		const FVector2D MouseDelta = NewPosition - MacCursor->GetPosition();
		if (MacCursor->UpdateCursorClipping(NewPosition))
		{
			MacCursor->SetPosition(NewPosition.X, NewPosition.Y);
		}
		else
		{
			MacCursor->UpdateCurrentPosition(NewPosition);
		}

		if (EventWindow.IsValid())
		{
			// Cocoa does not update NSWindow's frame until user stops dragging the window, so while window is being dragged, we calculate
			// its position based on mouse move delta
			if (DraggedWindow && DraggedWindow == EventWindow->GetWindowHandle())
			{
				const int32 X = FMath::TruncToInt(EventWindow->PositionX + MouseDelta.X);
				const int32 Y = FMath::TruncToInt(EventWindow->PositionY + MouseDelta.Y);
				MessageHandler->OnMovedWindow(EventWindow.ToSharedRef(), X, Y);
				EventWindow->PositionX = X;
				EventWindow->PositionY = Y;
			}

			MessageHandler->OnMouseMove();
		}
	}

	if (EventWindow.IsValid() && EventWindow->GetWindowHandle() && !DraggedWindow && !GetCapture())
	{
		MessageHandler->OnCursorSet();
	}
}

void FMacApplication::ProcessMouseDownEvent(const FDeferredMacEvent& Event, TSharedPtr<FMacWindow> EventWindow)
{
	EMouseButtons::Type Button = Event.Type == NSEventTypeLeftMouseDown ? EMouseButtons::Left : EMouseButtons::Right;
	if (Event.Type == NSEventTypeOtherMouseDown)
	{
		switch (Event.ButtonNumber)
		{
			case 2:
				Button = EMouseButtons::Middle;
				break;

			case 3:
				Button = EMouseButtons::Thumb01;
				break;

			case 4:
				Button = EMouseButtons::Thumb02;
				break;
		}
	}

	if (EventWindow.IsValid())
	{
		const EWindowZone::Type Zone = GetCurrentWindowZone(EventWindow.ToSharedRef());
		
		bool const bResizable = !bUsingHighPrecisionMouseInput && EventWindow->IsRegularWindow() && (EventWindow->GetDefinition().SupportsMaximize || EventWindow->GetDefinition().HasSizingFrame);
		
		if (Button == LastPressedMouseButton && (Event.ClickCount % 2) == 0)
		{
			if (Zone == EWindowZone::TitleBar)
			{
				const bool bShouldMinimize = [[NSUserDefaults standardUserDefaults] boolForKey:@"AppleMiniaturizeOnDoubleClick"];
				FCocoaWindow* WindowHandle = EventWindow->GetWindowHandle();
				if (bShouldMinimize)
				{
					MainThreadCall(^{ [WindowHandle performMiniaturize:nil]; }, NSDefaultRunLoopMode, true);
				}
				else if (!FPlatformMisc::IsRunningOnMavericks())
				{
					MainThreadCall(^{ [WindowHandle zoom:nil]; }, NSDefaultRunLoopMode, true);
				}
			}
			else
			{
				MessageHandler->OnMouseDoubleClick(EventWindow, Button);
			}
		}
		// Only forward left mouse button down events if it's not inside the resize edge zone of a normal resizable window.
		else if (!bResizable || Button != EMouseButtons::Left || !IsEdgeZone(Zone))
		{
			MessageHandler->OnMouseDown(EventWindow, Button);
		}

		if (EventWindow.IsValid() && EventWindow->GetWindowHandle() && !DraggedWindow && !GetCapture())
		{
			MessageHandler->OnCursorSet();
		}
	}

	LastPressedMouseButton = Button;
}

void FMacApplication::ProcessMouseUpEvent(const FDeferredMacEvent& Event, TSharedPtr<FMacWindow> EventWindow)
{
	EMouseButtons::Type Button = Event.Type == NSEventTypeLeftMouseUp ? EMouseButtons::Left : EMouseButtons::Right;
	if (Event.Type == NSEventTypeOtherMouseUp)
	{
		switch (Event.ButtonNumber)
		{
			case 2:
				Button = EMouseButtons::Middle;
				break;

			case 3:
				Button = EMouseButtons::Thumb01;
				break;

			case 4:
				Button = EMouseButtons::Thumb02;
				break;
		}
	}

	MessageHandler->OnMouseUp(Button);

	if (EventWindow.IsValid())
	{
		// 10.12.6 Fix for window position after dragging window to desktop selector in mission control
		// 10.13.0 Doesn't need this as it always fires the window move event after desktop drag operation
		if (DraggedWindow != nullptr && EventWindow->GetWindowHandle() == DraggedWindow)
		{
			OnWindowDidMove(EventWindow.ToSharedRef());
		}

		if (EventWindow->GetWindowHandle() && !DraggedWindow && !GetCapture())
		{
			MessageHandler->OnCursorSet();
		}
	}

	FPlatformApplicationMisc::bChachedMacMenuStateNeedsUpdate = true;
	FPlatformAtomics::InterlockedExchangePtr((void**)&DraggedWindow, nullptr);
}

void FMacApplication::ProcessScrollWheelEvent(const FDeferredMacEvent& Event, TSharedPtr<FMacWindow> EventWindow)
{
	const float DeltaX = (Event.ModifierFlags & NSEventModifierFlagShift) ? Event.Delta.Y : Event.Delta.X;
	const float DeltaY = (Event.ModifierFlags & NSEventModifierFlagShift) ? Event.Delta.X : Event.Delta.Y;

	NSEventPhase Phase = Event.Phase;

	if (Event.MomentumPhase != NSEventPhaseNone || Event.Phase != NSEventPhaseNone)
	{
		const FVector2D ScrollDelta(Event.ScrollingDelta.X, Event.ScrollingDelta.Y);

		// This is actually a scroll gesture from trackpad
		MessageHandler->OnTouchGesture(EGestureEvent::Scroll, ScrollDelta, DeltaY, Event.IsDirectionInvertedFromDevice);
		RecordUsage(EGestureEvent::Scroll);
	}
	else
	{
		MessageHandler->OnMouseWheel(DeltaY);
	}

	if (EventWindow.IsValid() && EventWindow->GetWindowHandle() && !DraggedWindow && !GetCapture())
	{
		MessageHandler->OnCursorSet();
	}
}

void FMacApplication::ProcessGestureEvent(const FDeferredMacEvent& Event)
{
	if (Event.Type == NSEventTypeBeginGesture)
	{
		MessageHandler->OnBeginGesture();
	}
	else if (Event.Type == NSEventTypeEndGesture)
	{
		MessageHandler->OnEndGesture();
#if WITH_EDITOR
		LastGestureUsed = EGestureEvent::None;
#endif
	}
	else
	{
		const EGestureEvent GestureType = Event.Type == NSEventTypeMagnify ? EGestureEvent::Magnify : (Event.Type == NSEventTypeSwipe ? EGestureEvent::Swipe : EGestureEvent::Rotate);
		MessageHandler->OnTouchGesture(GestureType, Event.Delta, 0, Event.IsDirectionInvertedFromDevice);
		RecordUsage(GestureType);
	}
}

void FMacApplication::ProcessKeyDownEvent(const FDeferredMacEvent& Event, TSharedPtr<FMacWindow> EventWindow)
{
	bool bHandled = false;
	if (!bSystemModalMode && EventWindow.IsValid())
	{
		bHandled = MessageHandler->OnKeyDown(Event.KeyCode, Event.CharCode, Event.IsRepeat);

		// First KeyDown, then KeyChar. This is important, as in-game console ignores first character otherwise
		bool bCmdKeyPressed = Event.ModifierFlags & 0x18;
		if (!bCmdKeyPressed && Event.IsPrintable)
		{
			MessageHandler->OnKeyChar(Event.Character, Event.IsRepeat);
		}
	}
	if (bHandled)
	{
		FCocoaMenu* MainMenu = [[NSApp mainMenu] isKindOfClass:[FCocoaMenu class]] ? (FCocoaMenu*)[NSApp mainMenu]: nil;
		if (MainMenu)
		{
			NSEvent* NativeEvent = Event.Event;
			MainThreadCall(^{ [MainMenu highlightKeyEquivalent:NativeEvent]; }, NSDefaultRunLoopMode, true);
		}
	}
	else
	{
		ResendEvent(Event.Event);
	}
}

void FMacApplication::ProcessKeyUpEvent(const FDeferredMacEvent& Event)
{
	bool bHandled = false;
	if (!bSystemModalMode)
	{
		bHandled = MessageHandler->OnKeyUp(Event.KeyCode, Event.CharCode, Event.IsRepeat);
	}
	if (!bHandled)
	{
		ResendEvent(Event.Event);
	}
	FPlatformApplicationMisc::bChachedMacMenuStateNeedsUpdate = true;
}

void FMacApplication::OnWindowDidMove(TSharedRef<FMacWindow> Window)
{
	SCOPED_AUTORELEASE_POOL;

	NSRect WindowFrame = [Window->GetWindowHandle() frame];
	NSRect OpenGLFrame = [Window->GetWindowHandle() openGLFrame];

	const float X = WindowFrame.origin.x;
	const float Y = WindowFrame.origin.y + ([Window->GetWindowHandle() windowMode] == EWindowMode::Fullscreen ? WindowFrame.size.height : OpenGLFrame.size.height);

	FVector2D SlatePosition = ConvertCocoaPositionToSlate(X, Y);

	MessageHandler->OnMovedWindow(Window, SlatePosition.X, SlatePosition.Y);
	Window->PositionX = SlatePosition.X;
	Window->PositionY = SlatePosition.Y;
}

void FMacApplication::OnWindowWillResize(TSharedRef<FMacWindow> Window)
{
	SCOPED_AUTORELEASE_POOL;
	
	// OnResizingWindow flushes the renderer commands which is needed before we start resizing, but also right after that
	// because window view's drawRect: can be called before Slate has a chance to flush them.
	MessageHandler->OnResizingWindow(Window);
}

void FMacApplication::OnWindowDidResize(TSharedRef<FMacWindow> Window, bool bRestoreMouseCursorLocking)
{
	SCOPED_AUTORELEASE_POOL;

	OnWindowDidMove(Window);

	// default is no override
	uint32 Width = [Window->GetWindowHandle() openGLFrame].size.width * Window->GetDPIScaleFactor();
	uint32 Height = [Window->GetWindowHandle() openGLFrame].size.height * Window->GetDPIScaleFactor();

	if (Window->GetWindowHandle().TargetWindowMode == EWindowMode::WindowedFullscreen)
	{
		// Grab current monitor data for sizing
		Width = FMath::TruncToInt([[Window->GetWindowHandle() screen] frame].size.width * Window->GetDPIScaleFactor());
		Height = FMath::TruncToInt([[Window->GetWindowHandle() screen] frame].size.height * Window->GetDPIScaleFactor());
	}

	if (bRestoreMouseCursorLocking)
	{
		FMacCursor* MacCursor = (FMacCursor*)MacApplication->Cursor.Get();
		if (MacCursor)
		{
			MacCursor->SetShouldIgnoreLocking(false);
		}
	}

	MessageHandler->OnSizeChanged(Window, Width, Height);
	MessageHandler->OnResizingWindow(Window);
}


void FMacApplication::OnWindowChangedScreen(TSharedRef<FMacWindow> Window)
{
	SCOPED_AUTORELEASE_POOL;

	MessageHandler->HandleDPIScaleChanged(Window);
}


bool FMacApplication::OnWindowDestroyed(TSharedRef<FMacWindow> DestroyedWindow)
{
	SCOPED_AUTORELEASE_POOL;

	FCocoaWindow* WindowHandle = DestroyedWindow->GetWindowHandle();
	const bool bDestroyingMainWindow = DestroyedWindow == ActiveWindow;

	if (bDestroyingMainWindow)
	{
		OnWindowActivationChanged(DestroyedWindow, EWindowActivation::Deactivate);
	}

	{
		FScopeLock Lock(&WindowsMutex);
		Windows.Remove(DestroyedWindow);
	}

	if (!CocoaWindowsToClose.Contains(WindowHandle))
	{
		CocoaWindowsToClose.Add(WindowHandle);
	}

	TSharedPtr<FMacWindow> WindowToActivate;

	if (bDestroyingMainWindow)
	{
		FScopeLock Lock(&WindowsMutex);
		// Figure out which window will now become active and let Slate know without waiting for Cocoa events.
		// Ignore notification windows as Slate keeps bringing them to front and while they technically can be main windows,
		// trying to activate them would result in Slate dismissing menus.
		for (int32 Index = 0; Index < Windows.Num(); ++Index)
		{
			TSharedRef<FMacWindow> WindowRef = Windows[Index];
			if (!CocoaWindowsToClose.Contains(WindowRef->GetWindowHandle()) && [WindowRef->GetWindowHandle() canBecomeMainWindow] && WindowRef->GetDefinition().Type != EWindowType::Notification)
			{
				WindowToActivate = WindowRef;
				break;
			}
		}
	}

	if (WindowToActivate.IsValid())
	{
		WindowToActivate->SetWindowFocus();
	}

	MessageHandler->OnCursorSet();

	return true;
}

void FMacApplication::OnWindowActivated(TSharedRef<FMacWindow> Window)
{
	if (ActiveWindow.IsValid())
	{
		OnWindowActivationChanged(ActiveWindow.ToSharedRef(), EWindowActivation::Deactivate);
	}
	OnWindowActivationChanged(Window, EWindowActivation::Activate);
}

void FMacApplication::OnWindowOrderedFront(TSharedRef<FMacWindow> Window)
{
	// Sort Windows array so that the order is the same as on screen
	TArray<TSharedRef<FMacWindow>> NewWindowsArray;
	NewWindowsArray.Add(Window);

	FScopeLock Lock(&WindowsMutex);
	for (int32 WindowIndex=0; WindowIndex < Windows.Num(); ++WindowIndex)
	{
		TSharedRef<FMacWindow> WindowRef = Windows[WindowIndex];
		if (WindowRef != Window)
		{
			NewWindowsArray.Add(WindowRef);
		}
	}
	Windows = NewWindowsArray;
}

void FMacApplication::OnWindowActivationChanged(const TSharedRef<FMacWindow>& Window, const EWindowActivation ActivationType)
{
	if (ActivationType == EWindowActivation::Deactivate)
	{
		if (Window == ActiveWindow)
		{
			MessageHandler->OnWindowActivationChanged(Window, ActivationType);
			ActiveWindow.Reset();
		}
	}
	else if (ActiveWindow != Window)
	{
		MessageHandler->OnWindowActivationChanged(Window, ActivationType);
		ActiveWindow = Window;
		OnWindowOrderedFront(Window);
	}

	MessageHandler->OnCursorSet();
}

void FMacApplication::OnApplicationDidBecomeActive()
{
	OnWindowsReordered();

	for (int32 Index = 0; Index < SavedWindowsOrder.Num(); Index++)
	{
		const FSavedWindowOrderInfo& Info = SavedWindowsOrder[Index];
		NSWindow* Window = [NSApp windowWithWindowNumber:Info.WindowNumber];
		if (Window)
		{
			[Window setLevel:Info.Level];
		}
	}

	if (SavedWindowsOrder.Num() > 0)
	{
		NSWindow* TopWindow = [NSApp windowWithWindowNumber:SavedWindowsOrder[0].WindowNumber];
		if ( TopWindow )
		{
			[TopWindow orderWindow:NSWindowAbove relativeTo:0];
		}
		for (int32 Index = 1; Index < SavedWindowsOrder.Num(); Index++)
		{
			const FSavedWindowOrderInfo& Info = SavedWindowsOrder[Index];
			NSWindow* Window = [NSApp windowWithWindowNumber:Info.WindowNumber];
			if (Window && TopWindow)
			{
				[Window orderWindow:NSWindowBelow relativeTo:[TopWindow windowNumber]];
				TopWindow = Window;
			}
		}
	}

	((FMacCursor*)Cursor.Get())->UpdateVisibility();

	// If editor thread doesn't have the focus, don't suck up too much CPU time.
	if (GIsEditor && !IsRunningCommandlet())
	{
		// Boost our priority back to normal.
		struct sched_param Sched;
		FMemory::Memzero(&Sched, sizeof(struct sched_param));
		Sched.sched_priority = 15;
		pthread_setschedparam(pthread_self(), SCHED_RR, &Sched);
	}

	// app is active, allow sound
	FApp::SetVolumeMultiplier(1.0f);

	GameThreadCall(^{
		if (MacApplication)
		{
			MessageHandler->OnApplicationActivationChanged(true);

			// Slate expects window activation call after the app activates, so we just call it for the top window again
			NSWindow* NativeWindow = [NSApp keyWindow];
			if (NativeWindow)
			{
				TSharedPtr<FMacWindow> TopWindow = FindWindowByNSWindow((FCocoaWindow*)NativeWindow);
				if (TopWindow.IsValid())
				{
					MessageHandler->OnWindowActivationChanged(TopWindow.ToSharedRef(), EWindowActivation::Activate);
				}
			}
		}
	}, @[ NSDefaultRunLoopMode ], false);
}

void FMacApplication::OnApplicationWillResignActive()
{
	OnWindowsReordered();

	if (SavedWindowsOrder.Num() > 0)
	{
		NSWindow* TopWindow = [NSApp windowWithWindowNumber:SavedWindowsOrder[0].WindowNumber];
		if (TopWindow)
		{
			[TopWindow orderWindow:NSWindowAbove relativeTo:0];
		}
		for (int32 Index = 1; Index < SavedWindowsOrder.Num(); Index++)
		{
			const FSavedWindowOrderInfo& Info = SavedWindowsOrder[Index];
			NSWindow* Window = [NSApp windowWithWindowNumber:Info.WindowNumber];
			if (Window)
			{
				[Window orderWindow:NSWindowBelow relativeTo:[TopWindow windowNumber]];
				TopWindow = Window;
			}
		}
	}

	SetHighPrecisionMouseMode(false, nullptr);

	((FMacCursor*)Cursor.Get())->UpdateVisibility();

	// If editor thread doesn't have the focus, don't suck up too much CPU time.
	if (GIsEditor && !IsRunningCommandlet())
	{
		// Drop our priority to speed up whatever is in the foreground.
		struct sched_param Sched;
		FMemory::Memzero(&Sched, sizeof(struct sched_param));
		Sched.sched_priority = 5;
		pthread_setschedparam(pthread_self(), SCHED_RR, &Sched);

		// Sleep for a bit to not eat up all CPU time.
		FPlatformProcess::Sleep(0.005f);
	}

	// app is inactive, apply multiplier
	FApp::SetVolumeMultiplier(FApp::GetUnfocusedVolumeMultiplier());

	GameThreadCall(^{
		if (MacApplication)
		{
			MessageHandler->OnApplicationActivationChanged(false);
		}
	}, @[ NSDefaultRunLoopMode ], false);
}

void FMacApplication::OnWindowsReordered()
{
	TMap<int32, int32> Levels;

	for (int32 Index = 0; Index < SavedWindowsOrder.Num(); Index++)
	{
		const FSavedWindowOrderInfo& Info = SavedWindowsOrder[Index];
		Levels.Add(Info.WindowNumber, Info.Level);
	}

	SavedWindowsOrder.Empty();

	FScopeLock Lock(&WindowsMutex);

	int32 MinLevel = 0;
	int32 MaxLevel = 0;
	for (int32 WindowIndex=0; WindowIndex < Windows.Num(); ++WindowIndex)
	{
		FCocoaWindow* Window = Windows[WindowIndex]->GetWindowHandle();
		const int32 WindowLevel = Levels.Contains([Window windowNumber]) ? Levels[[Window windowNumber]] : [Window level];
		MinLevel = FMath::Min(MinLevel, WindowLevel);
		MaxLevel = FMath::Max(MaxLevel, WindowLevel);
	}

	for (int32 Level = MaxLevel; Level >= MinLevel; Level--)
	{
		for (int32 WindowIndex=0; WindowIndex < Windows.Num(); ++WindowIndex)
		{
			FCocoaWindow* Window = Windows[WindowIndex]->GetWindowHandle();
			const int32 WindowLevel = Levels.Contains([Window windowNumber]) ? Levels[[Window windowNumber]] : [Window level];
			if (Level == WindowLevel && [Window isKindOfClass:[FCocoaWindow class]] && [Window isVisible] && ![Window hidesOnDeactivate])
			{
				SavedWindowsOrder.Add(FSavedWindowOrderInfo([Window windowNumber], WindowLevel));
				[Window setLevel:NSNormalWindowLevel];
			}
		}
	}
}

void FMacApplication::OnActiveSpaceDidChange()
{
	FScopeLock Lock(&WindowsMutex);

	for (int32 WindowIndex=0; WindowIndex < Windows.Num(); ++WindowIndex)
	{
		TSharedRef<FMacWindow> WindowRef = Windows[WindowIndex];
		FCocoaWindow* WindowHandle = WindowRef->GetWindowHandle();
		if (WindowHandle)
		{
			WindowHandle->bIsOnActiveSpace = [WindowHandle isOnActiveSpace];
		}
	}
}

void FMacApplication::OnCursorLock()
{
	if (Cursor.IsValid())
	{
		SCOPED_AUTORELEASE_POOL;
		NSWindow* NativeWindow = [NSApp keyWindow];
		if (NativeWindow)
		{
			if (((FMacCursor*)Cursor.Get())->IsLocked())
			{
				MainThreadCall(^{
					SCOPED_AUTORELEASE_POOL;
					[NativeWindow setMinSize:NSMakeSize(NativeWindow.frame.size.width, NativeWindow.frame.size.height)];
					[NativeWindow setMaxSize:NSMakeSize(NativeWindow.frame.size.width, NativeWindow.frame.size.height)];
				}, NSDefaultRunLoopMode, false);
			}
			else
			{
				TSharedPtr<FMacWindow> Window = FindWindowByNSWindow((FCocoaWindow*)NativeWindow);
				if (Window.IsValid())
				{
					const FGenericWindowDefinition& Definition = Window->GetDefinition();
					const NSSize MinSize = NSMakeSize(Definition.SizeLimits.GetMinWidth().Get(10.0f), Definition.SizeLimits.GetMinHeight().Get(10.0f));
					const NSSize MaxSize = NSMakeSize(Definition.SizeLimits.GetMaxWidth().Get(10000.0f), Definition.SizeLimits.GetMaxHeight().Get(10000.0f));
					MainThreadCall(^{
						SCOPED_AUTORELEASE_POOL;
						[NativeWindow setMinSize:MinSize];
						[NativeWindow setMaxSize:MaxSize];
					}, NSDefaultRunLoopMode, false);
				}
			}
		}
	}
}

void FMacApplication::ConditionallyUpdateModifierKeys(const FDeferredMacEvent& Event)
{
	if (CurrentModifierFlags != Event.ModifierFlags)
	{
		NSUInteger ModifierFlags = Event.ModifierFlags;
		
		HandleModifierChange(ModifierFlags, (1<<4), 7, MMK_RightCommand);
		HandleModifierChange(ModifierFlags, (1<<3), 6, MMK_LeftCommand);
		HandleModifierChange(ModifierFlags, (1<<1), 0, MMK_LeftShift);
		HandleModifierChange(ModifierFlags, (1<<16), 8, MMK_CapsLock);
		HandleModifierChange(ModifierFlags, (1<<5), 4, MMK_LeftAlt);
		HandleModifierChange(ModifierFlags, (1<<0), 2, MMK_LeftControl);
		HandleModifierChange(ModifierFlags, (1<<2), 1, MMK_RightShift);
		HandleModifierChange(ModifierFlags, (1<<6), 5, MMK_RightAlt);
		HandleModifierChange(ModifierFlags, (1<<13), 3, MMK_RightControl);
		
		CurrentModifierFlags = ModifierFlags;
	}
}

void FMacApplication::HandleModifierChange(NSUInteger NewModifierFlags, NSUInteger FlagsShift, NSUInteger UE4Shift, EMacModifierKeys TranslatedCode)
{
	const bool CurrentPressed = (CurrentModifierFlags & FlagsShift) != 0;
	const bool NewPressed = (NewModifierFlags & FlagsShift) != 0;
	if (CurrentPressed != NewPressed)
	{
		if (NewPressed)
		{
			ModifierKeysFlags |= 1 << UE4Shift;
			MessageHandler->OnKeyDown(TranslatedCode, 0, false);
		}
		else
		{
			ModifierKeysFlags &= ~(1 << UE4Shift);
			MessageHandler->OnKeyUp(TranslatedCode, 0, false);
		}
	}
}

FCocoaWindow* FMacApplication::FindEventWindow(NSEvent* Event) const
{
	SCOPED_AUTORELEASE_POOL;

	FCocoaWindow* EventWindow = [[Event window] isKindOfClass:[FCocoaWindow class]] ? (FCocoaWindow*)[Event window] : nullptr;

	if ([Event type] != NSEventTypeKeyDown && [Event type] != NSEventTypeKeyUp)
	{
		if ([Event type] == NSEventTypeMouseMoved && WindowUnderCursor == nullptr)
		{
			// Ignore windows owned by other applications
			return nullptr;
		}
		else if (DraggedWindow)
		{
			EventWindow = DraggedWindow;
		}
		else if (WindowUnderCursor)
		{
			EventWindow = WindowUnderCursor;
		}
	}

	return EventWindow;
}

FCocoaWindow* FMacApplication::FindSlateWindowUnderCursor() const
{
	SCOPED_AUTORELEASE_POOL;
	const NSInteger WindowNumber = [NSWindow windowNumberAtPoint:[NSEvent mouseLocation] belowWindowWithWindowNumber:0];
	const NSWindow* Window = [NSApp windowWithWindowNumber:WindowNumber];
	return (Window && [Window isKindOfClass:[FCocoaWindow class]]) ? (FCocoaWindow*)Window : nil;
}

void FMacApplication::SetForceFeedbackChannelValue(int32 ControllerId, FForceFeedbackChannelType ChannelType, float Value)
{
	if (FApp::UseVRFocus() && !FApp::HasVRFocus())
	{
		return; // do not proceed if the app uses VR focus but doesn't have it
	}

	for (const TSharedPtr<IInputDevice>& InputDevice : ExternalInputDevices)
	{
		if (InputDevice.IsValid())
		{
			InputDevice->SetChannelValue(ControllerId, ChannelType, Value);
		}
	}
}

void FMacApplication::SetForceFeedbackChannelValues(int32 ControllerId, const FForceFeedbackValues &Values)
{
	if (FApp::UseVRFocus() && !FApp::HasVRFocus())
	{
		return; // do not proceed if the app uses VR focus but doesn't have it
	}

	for (const TSharedPtr<IInputDevice>& InputDevice : ExternalInputDevices)
	{
		if (InputDevice.IsValid())
		{
			// Mirrored from the Window's impl: "Ideally, we would want to use 
			// GetHapticDevice instead but they're not implemented for SteamController"
			if (InputDevice->IsGamepadAttached())
			{
				InputDevice->SetChannelValues(ControllerId, Values);
			}
		}
	}
}

void FMacApplication::SetHapticFeedbackValues(int32 ControllerId, int32 Hand, const FHapticFeedbackValues& Values)
{
	if (FApp::UseVRFocus() && !FApp::HasVRFocus())
	{
		return; // do not proceed if the app uses VR focus but doesn't have it
	}

	for (const TSharedPtr<IInputDevice>& InputDevice : ExternalInputDevices)
	{
		if (InputDevice.IsValid())
		{
			IHapticDevice* HapticDevice = InputDevice->GetHapticDevice();
			if (HapticDevice)
			{
				HapticDevice->SetHapticFeedbackValues(ControllerId, Hand, Values);
			}
		}
	}
}

void FMacApplication::UpdateScreensArray()
{
	MainThreadCall(^{
		SCOPED_AUTORELEASE_POOL;
		FScopeLock Lock(&GAllScreensMutex);
		AllScreens.Empty();
		NSArray* Screens = [NSScreen screens];
		for (NSScreen* Screen in Screens)
		{
			AllScreens.Add(MakeShareable(new FMacScreen(Screen)));
		}
	}, NSDefaultRunLoopMode, true);

	FScopeLock Lock(&GAllScreensMutex);

	NSRect WholeWorkspace = {{0, 0}, {0, 0}};
	for (TSharedRef<FMacScreen> CurScreen : AllScreens)
	{
		WholeWorkspace = NSUnionRect(WholeWorkspace, CurScreen->Frame);
	}

	const bool bUseHighDPIMode = FPlatformApplicationMisc::IsHighDPIModeEnabled();

	TArray<TSharedRef<FMacScreen>> SortedScreens;
	for (TSharedRef<FMacScreen> CurScreen : AllScreens)
	{
		CurScreen->Frame.origin.y = CurScreen->FramePixels.origin.y = WholeWorkspace.origin.y + WholeWorkspace.size.height - CurScreen->Frame.size.height - CurScreen->Frame.origin.y;
		CurScreen->VisibleFrame.origin.y = CurScreen->VisibleFramePixels.origin.y = WholeWorkspace.origin.y + WholeWorkspace.size.height - CurScreen->VisibleFrame.size.height - CurScreen->VisibleFrame.origin.y;

		SortedScreens.Add(CurScreen);
	}

	SortedScreens.Sort([](const TSharedRef<FMacScreen>& A, const TSharedRef<FMacScreen>& B) -> bool { return A->Frame.origin.x < B->Frame.origin.x; });

	for (int32 Index = 0; Index < SortedScreens.Num(); ++Index)
	{
		TSharedRef<FMacScreen> CurScreen = SortedScreens[Index];
		const float DPIScaleFactor = bUseHighDPIMode ? CurScreen->Screen.backingScaleFactor : 1.0f;
		if (DPIScaleFactor != 1.0f)
		{
			CurScreen->FramePixels.size.width = CurScreen->Frame.size.width * DPIScaleFactor;
			CurScreen->FramePixels.size.height = CurScreen->Frame.size.height * DPIScaleFactor;
			CurScreen->VisibleFramePixels.size.width = CurScreen->VisibleFrame.size.width * DPIScaleFactor;
			CurScreen->VisibleFramePixels.size.height = CurScreen->VisibleFrame.size.height * DPIScaleFactor;

			for (int32 OtherIndex = Index + 1; OtherIndex < SortedScreens.Num(); ++OtherIndex)
			{
				TSharedRef<FMacScreen> OtherScreen = SortedScreens[OtherIndex];
				const float DiffFrame = (OtherScreen->Frame.origin.x - CurScreen->Frame.origin.x) * DPIScaleFactor;
				const float DiffVisibleFrame = (OtherScreen->VisibleFrame.origin.x - CurScreen->VisibleFrame.origin.x) * DPIScaleFactor;
				OtherScreen->FramePixels.origin.x = CurScreen->FramePixels.origin.x + DiffFrame;
				OtherScreen->VisibleFramePixels.origin.x = CurScreen->VisibleFramePixels.origin.x + DiffVisibleFrame;
			}
		}
	}

	SortedScreens.Sort([](const TSharedRef<FMacScreen>& A, const TSharedRef<FMacScreen>& B) -> bool { return A->Frame.origin.y < B->Frame.origin.y; });

	for (int32 Index = 0; Index < SortedScreens.Num(); ++Index)
	{
		TSharedRef<FMacScreen> CurScreen = SortedScreens[Index];
		const float DPIScaleFactor = bUseHighDPIMode ? CurScreen->Screen.backingScaleFactor : 1.0f;
		if (DPIScaleFactor != 1.0f)
		{
			for (int32 OtherIndex = Index + 1; OtherIndex < SortedScreens.Num(); ++OtherIndex)
			{
				TSharedRef<FMacScreen> OtherScreen = SortedScreens[OtherIndex];
				const float DiffFrame = (OtherScreen->Frame.origin.y - CurScreen->Frame.origin.y) * DPIScaleFactor;
				const float DiffVisibleFrame = (OtherScreen->VisibleFrame.origin.y - CurScreen->VisibleFrame.origin.y) * DPIScaleFactor;
				OtherScreen->FramePixels.origin.y = CurScreen->FramePixels.origin.y + DiffFrame;
				OtherScreen->VisibleFramePixels.origin.y = CurScreen->VisibleFramePixels.origin.y + DiffVisibleFrame;
			}
		}
	}

	// The primary screen needs to be at (0,0), so we need to offset all screen origins by its position
	TSharedRef<FMacScreen> PrimaryScreen = AllScreens[0];
	const FVector2D FrameOffset(PrimaryScreen->Frame.origin.x, PrimaryScreen->Frame.origin.y);
	const FVector2D FramePixelsOffset(PrimaryScreen->FramePixels.origin.x, PrimaryScreen->FramePixels.origin.y);
	for (TSharedRef<FMacScreen> CurScreen : AllScreens)
	{
		CurScreen->Frame.origin.x -= FrameOffset.X;
		CurScreen->Frame.origin.y -= FrameOffset.Y;
		CurScreen->VisibleFrame.origin.x -= FrameOffset.X;
		CurScreen->VisibleFrame.origin.y -= FrameOffset.Y;
		CurScreen->FramePixels.origin.x -= FramePixelsOffset.X;
		CurScreen->FramePixels.origin.y -= FramePixelsOffset.Y;
		CurScreen->VisibleFramePixels.origin.x -= FramePixelsOffset.X;
		CurScreen->VisibleFramePixels.origin.y -= FramePixelsOffset.Y;
	}
}

FVector2D FMacApplication::CalculateScreenOrigin(NSScreen* Screen)
{
	NSRect WholeWorkspace = {{0, 0}, {0, 0}};
	NSRect ScreenFrame = {{0, 0}, {0, 0}};
	GAllScreensMutex.Lock();
	for (TSharedRef<FMacScreen> CurScreen : AllScreens)
	{
		WholeWorkspace = NSUnionRect(WholeWorkspace, CurScreen->FramePixels);
		if (Screen == CurScreen->Screen)
		{
			ScreenFrame = CurScreen->FramePixels;
		}
	}
	GAllScreensMutex.Unlock();
	return FVector2D(ScreenFrame.origin.x, WholeWorkspace.size.height - ScreenFrame.size.height - ScreenFrame.origin.y);
}

float FMacApplication::GetPrimaryScreenBackingScaleFactor()
{
	FScopeLock Lock(&GAllScreensMutex);
	const bool bUseHighDPIMode = FPlatformApplicationMisc::IsHighDPIModeEnabled();
	return bUseHighDPIMode ? AllScreens[0]->Screen.backingScaleFactor : 1.0f;
}

TSharedRef<FMacScreen> FMacApplication::FindScreenBySlatePosition(float X, float Y)
{
	NSPoint Point = NSMakePoint(X, Y);

	FScopeLock Lock(&GAllScreensMutex);

	TSharedRef<FMacScreen> TargetScreen = AllScreens[0];
	for (TSharedRef<FMacScreen> Screen : AllScreens)
	{
		if (NSPointInRect(Point, Screen->FramePixels))
		{
			TargetScreen = Screen;
			break;
		}
	}

	return TargetScreen;
}

TSharedRef<FMacScreen> FMacApplication::FindScreenByCocoaPosition(float X, float Y)
{
	NSPoint Point = NSMakePoint(X, Y);

	FScopeLock Lock(&GAllScreensMutex);

	TSharedRef<FMacScreen> TargetScreen = AllScreens[0];
	for (TSharedRef<FMacScreen> Screen : AllScreens)
	{
		if (NSPointInRect(Point, Screen->Screen.frame))
		{
			TargetScreen = Screen;
			break;
		}
	}

	return TargetScreen;
}

FVector2D FMacApplication::ConvertSlatePositionToCocoa(float X, float Y)
{
	TSharedRef<FMacScreen> Screen = FindScreenBySlatePosition(X, Y);
	const bool bUseHighDPIMode = FPlatformApplicationMisc::IsHighDPIModeEnabled();
	const float DPIScaleFactor = bUseHighDPIMode ? Screen->Screen.backingScaleFactor : 1.0f;
	const FVector2D OffsetOnScreen = FVector2D(X - Screen->FramePixels.origin.x, Screen->FramePixels.origin.y + Screen->FramePixels.size.height - Y) / DPIScaleFactor;
	return FVector2D(Screen->Screen.frame.origin.x + OffsetOnScreen.X, Screen->Screen.frame.origin.y + OffsetOnScreen.Y);
}

FVector2D FMacApplication::ConvertCocoaPositionToSlate(float X, float Y)
{
	TSharedRef<FMacScreen> Screen = FindScreenByCocoaPosition(X, Y);
	const bool bUseHighDPIMode = FPlatformApplicationMisc::IsHighDPIModeEnabled();
	const float DPIScaleFactor = bUseHighDPIMode ? Screen->Screen.backingScaleFactor : 1.0f;
	const FVector2D OffsetOnScreen = FVector2D(X - Screen->Screen.frame.origin.x, Screen->Screen.frame.origin.y + Screen->Screen.frame.size.height - Y) * DPIScaleFactor;
	return FVector2D(Screen->FramePixels.origin.x + OffsetOnScreen.X, Screen->FramePixels.origin.y + OffsetOnScreen.Y);
}

CGPoint FMacApplication::ConvertSlatePositionToCGPoint(float X, float Y)
{
	TSharedRef<FMacScreen> Screen = FindScreenBySlatePosition(X, Y);
	const bool bUseHighDPIMode = FPlatformApplicationMisc::IsHighDPIModeEnabled();
	const float DPIScaleFactor = bUseHighDPIMode ? Screen->Screen.backingScaleFactor : 1.0f;
	const FVector2D OffsetOnScreen = FVector2D(X - Screen->FramePixels.origin.x, Y - Screen->FramePixels.origin.y) / DPIScaleFactor;
	return CGPointMake(Screen->Frame.origin.x + OffsetOnScreen.X, Screen->Frame.origin.y + OffsetOnScreen.Y);
}

EWindowZone::Type FMacApplication::GetCurrentWindowZone(const TSharedRef<FMacWindow>& Window) const
{
	const FVector2D CursorPos = ((FMacCursor*)Cursor.Get())->GetPosition();
	const int32 LocalMouseX = CursorPos.X - Window->PositionX;
	const int32 LocalMouseY = CursorPos.Y - Window->PositionY;
	return MessageHandler->GetWindowZoneForPoint(Window, LocalMouseX, LocalMouseY);
}

bool FMacApplication::IsEdgeZone(EWindowZone::Type Zone) const
{
	switch (Zone)
	{
		case EWindowZone::NotInWindow:
		case EWindowZone::TopLeftBorder:
		case EWindowZone::TopBorder:
		case EWindowZone::TopRightBorder:
		case EWindowZone::LeftBorder:
		case EWindowZone::RightBorder:
		case EWindowZone::BottomLeftBorder:
		case EWindowZone::BottomBorder:
		case EWindowZone::BottomRightBorder:
			return true;
		case EWindowZone::TitleBar:
		case EWindowZone::ClientArea:
		case EWindowZone::MinimizeButton:
		case EWindowZone::MaximizeButton:
		case EWindowZone::CloseButton:
		case EWindowZone::SysMenu:
		default:
			return false;
	}
}

bool FMacApplication::IsPrintableKey(uint32 Character) const
{
	switch (Character)
	{
		case NSPauseFunctionKey:		// EKeys::Pause
		case 0x1b:						// EKeys::Escape
		case NSPageUpFunctionKey:		// EKeys::PageUp
		case NSPageDownFunctionKey:		// EKeys::PageDown
		case NSEndFunctionKey:			// EKeys::End
		case NSHomeFunctionKey:			// EKeys::Home
		case NSLeftArrowFunctionKey:	// EKeys::Left
		case NSUpArrowFunctionKey:		// EKeys::Up
		case NSRightArrowFunctionKey:	// EKeys::Right
		case NSDownArrowFunctionKey:	// EKeys::Down
		case NSInsertFunctionKey:		// EKeys::Insert
		case NSDeleteFunctionKey:		// EKeys::Delete
		case NSF1FunctionKey:			// EKeys::F1
		case NSF2FunctionKey:			// EKeys::F2
		case NSF3FunctionKey:			// EKeys::F3
		case NSF4FunctionKey:			// EKeys::F4
		case NSF5FunctionKey:			// EKeys::F5
		case NSF6FunctionKey:			// EKeys::F6
		case NSF7FunctionKey:			// EKeys::F7
		case NSF8FunctionKey:			// EKeys::F8
		case NSF9FunctionKey:			// EKeys::F9
		case NSF10FunctionKey:			// EKeys::F10
		case NSF11FunctionKey:			// EKeys::F11
		case NSF12FunctionKey:			// EKeys::F12
			return false;

		default:
			return true;
	}
}

TCHAR FMacApplication::ConvertChar(TCHAR Character) const
{
	switch (Character)
	{
		case NSDeleteCharacter:
			return '\b';
		default:
			return Character;
	}
}

void FMacApplication::CacheKeyboardInputSource()
{
	// Cocoa main thread only
	check([NSThread isMainThread]);
	
	if(KeyBoardLayoutData != nil)
	{
		[KeyBoardLayoutData release];
		KeyBoardLayoutData = nil;
	}
	
	TISInputSourceRef CurrentKeyboard = TISCopyCurrentKeyboardLayoutInputSource();
	if (CurrentKeyboard)
	{
		CFDataRef CurrentLayoutData = (CFDataRef)TISGetInputSourceProperty(CurrentKeyboard, kTISPropertyUnicodeKeyLayoutData);
		if(CurrentLayoutData)
		{
			const void* Bytes = CFDataGetBytePtr(CurrentLayoutData);
			size_t DataLength = CFDataGetLength(CurrentLayoutData);
			
			if(Bytes && DataLength > 0)
			{
				KeyBoardLayoutData = [[NSData alloc] initWithBytes:Bytes length:DataLength];
			}
		}
		
		CFRelease(CurrentKeyboard);
	}
}

unichar FMacApplication::TranslateKeyCodeToUniCode(uint32 KeyCode, uint32 Modifier)
{
	// Any thread allowed
	
	// Some just don't work as expected
	switch(KeyCode)
	{
		case kVK_PageUp:	return NSPageUpFunctionKey; 
		case kVK_PageDown:	return NSPageDownFunctionKey;
		case kVK_End:		return NSEndFunctionKey;
		case kVK_Home:		return NSHomeFunctionKey;
		case kVK_F1: 		return NSF1FunctionKey;
		case kVK_F2: 		return NSF2FunctionKey;
		case kVK_F3: 		return NSF3FunctionKey;
		case kVK_F4: 		return NSF4FunctionKey;
		case kVK_F5: 		return NSF5FunctionKey;
		case kVK_F6: 		return NSF6FunctionKey;
		case kVK_F7: 		return NSF7FunctionKey;
		case kVK_F8: 		return NSF8FunctionKey;
		case kVK_F9: 		return NSF9FunctionKey;
		case kVK_F10:		return NSF10FunctionKey;
		case kVK_F11: 		return NSF11FunctionKey;
		case kVK_F12: 		return NSF12FunctionKey;
		default:
		{
			if (MacApplication && MacApplication->KeyBoardLayoutData != nil)
			{
				const UCKeyboardLayout *KeyboardLayout = (UCKeyboardLayout*)MacApplication->KeyBoardLayoutData.bytes;
				if (KeyboardLayout)
				{
					UniChar Buffer[256] = { 0 };
					UniCharCount BufferLength = 256;
					uint32 DeadKeyState = 0;

					OSStatus Status = UCKeyTranslate(KeyboardLayout, KeyCode, kUCKeyActionDown, ((Modifier) >> 8) & 0xFF, LMGetKbdType(), kUCKeyTranslateNoDeadKeysMask, &DeadKeyState, BufferLength, &BufferLength, Buffer);
					if (Status == noErr)
					{
						return Buffer[0];
					}
				}
			}
		}
	}
	
	return 0;
}

TCHAR FMacApplication::TranslateCharCode(TCHAR CharCode, uint32 KeyCode) const
{
	// Keys like F1-F12 or Enter do not need translation
	bool bNeedsTranslation = CharCode < NSOpenStepUnicodeReservedBase || CharCode > 0xF8FF;
	if (bNeedsTranslation)
	{
		// For non-numpad keys, the key code depends on the keyboard layout, so find out what was pressed by converting the key code to a Latin character
		TISInputSourceRef CurrentKeyboard = TISCopyCurrentKeyboardLayoutInputSource();
		if (CurrentKeyboard)
		{
			CFDataRef CurrentLayoutData = (CFDataRef)TISGetInputSourceProperty(CurrentKeyboard, kTISPropertyUnicodeKeyLayoutData);
			CFRelease(CurrentKeyboard);

			if (CurrentLayoutData)
			{
				const UCKeyboardLayout *KeyboardLayout = (UCKeyboardLayout*)CFDataGetBytePtr(CurrentLayoutData);
				if (KeyboardLayout)
				{
					UniChar Buffer[256] = { 0 };
					UniCharCount BufferLength = 256;
					uint32 DeadKeyState = 0;

					// To ensure we get a latin character, we pretend that command modifier key is pressed
					OSStatus Status = UCKeyTranslate(KeyboardLayout, KeyCode, kUCKeyActionDown, cmdKey >> 8, LMGetKbdType(), kUCKeyTranslateNoDeadKeysMask, &DeadKeyState, BufferLength, &BufferLength, Buffer);
					if (Status == noErr)
					{
						CharCode = Buffer[0];
					}
				}
			}
		}
	}
	else
	{
		// Private use range should not be returned
		CharCode = 0;
	}

	return CharCode;
}

void FMacApplication::CloseQueuedWindows()
{
	// OnWindowClose may call PumpMessages, which would reenter this function, so make a local copy of SlateWindowsToClose array to avoid infinite recursive calls
	TArray<TSharedRef<FMacWindow>> LocalWindowsToClose;

	{
		FScopeLock Lock(&WindowsToCloseMutex);
		LocalWindowsToClose = SlateWindowsToClose;
		SlateWindowsToClose.Empty();
	}

	if (LocalWindowsToClose.Num() > 0)
	{
		for (TSharedRef<FMacWindow> Window : LocalWindowsToClose)
		{
			MessageHandler->OnWindowClose(Window);
		}
	}

	if (CocoaWindowsToClose.Num() > 0)
	{
		MainThreadCall(^{
			SCOPED_AUTORELEASE_POOL;
			for (FCocoaWindow* Window : CocoaWindowsToClose)
			{
				[Window close];
				[Window release];
			}
		}, UE4CloseEventMode, true);

		CocoaWindowsToClose.Empty();
	}
}

void FMacApplication::InvalidateTextLayouts()
{
	if (WindowsRequiringTextInvalidation.Num() > 0)
	{
		MainThreadCall(^{
			SCOPED_AUTORELEASE_POOL;

			for (FCocoaWindow* CocoaWindow : WindowsRequiringTextInvalidation)
			{
				if (CocoaWindow && [CocoaWindow openGLView])
				{
					FCocoaTextView* TextView = (FCocoaTextView*)[CocoaWindow openGLView];
					[[TextView inputContext] invalidateCharacterCoordinates];
				}
			}

		}, UE4IMEEventMode, true);

		WindowsRequiringTextInvalidation.Empty();
	}

}

#if WITH_EDITOR
void FMacApplication::RecordUsage(EGestureEvent Gesture)
{
	if (LastGestureUsed != Gesture)
	{
		LastGestureUsed = Gesture;
		GestureUsage[(int32)Gesture] += 1;
	}
}
#endif

void FDisplayMetrics::RebuildDisplayMetrics(FDisplayMetrics& OutDisplayMetrics)
{
	SCOPED_AUTORELEASE_POOL;

	FScopeLock Lock(&GAllScreensMutex);

	const TArray<TSharedRef<FMacScreen>>& AllScreens = FMacApplication::GetAllScreens();
	TSharedRef<FMacScreen> PrimaryScreen = AllScreens[0];

	const NSRect ScreenFrame = PrimaryScreen->FramePixels;
	const NSRect VisibleFrame = PrimaryScreen->VisibleFramePixels;

	// Total screen size of the primary monitor
	OutDisplayMetrics.PrimaryDisplayWidth = ScreenFrame.size.width;
	OutDisplayMetrics.PrimaryDisplayHeight = ScreenFrame.size.height;

	OutDisplayMetrics.MonitorInfo.Empty();

	NSRect WholeWorkspace = {{0,0},{0,0}};
	for (TSharedRef<FMacScreen> Screen : AllScreens)
	{
		WholeWorkspace = NSUnionRect(WholeWorkspace, Screen->FramePixels);

		NSDictionary* ScreenDesc = Screen->Screen.deviceDescription;
		const CGDirectDisplayID DisplayID = [[ScreenDesc objectForKey:@"NSScreenNumber"] unsignedIntegerValue];

		FMonitorInfo Info;
		Info.ID = FString::Printf(TEXT("%u"), DisplayID);

		CFArrayRef ArrDisplay = CGDisplayCopyAllDisplayModes(DisplayID, nullptr);
		if (ArrDisplay)
		{
			Info.NativeWidth = 0;
			Info.NativeHeight = 0;
			const CFIndex AppsCount = CFArrayGetCount(ArrDisplay);
			for (CFIndex i = 0; i < AppsCount; ++i)
			{
				const CGDisplayModeRef Mode = (const CGDisplayModeRef)CFArrayGetValueAtIndex(ArrDisplay, i);
				const int32 Width = (int32)CGDisplayModeGetWidth(Mode);
				const int32 Height = (int32)CGDisplayModeGetHeight(Mode);

				if (Width * Height > Info.NativeWidth * Info.NativeHeight)
				{
					Info.NativeWidth = Width;
					Info.NativeHeight = Height;
				}
			}

			if (!Info.NativeWidth || !Info.NativeHeight)
			{
				Info.NativeWidth = CGDisplayPixelsWide(DisplayID);
				Info.NativeHeight = CGDisplayPixelsHigh(DisplayID);
			}
		
			CFRelease(ArrDisplay);

			Info.DisplayRect = FPlatformRect(Screen->FramePixels.origin.x, Screen->FramePixels.origin.y, Screen->FramePixels.origin.x + Screen->FramePixels.size.width, Screen->FramePixels.origin.y + Screen->FramePixels.size.height);
			Info.WorkArea = FPlatformRect(Screen->VisibleFramePixels.origin.x, Screen->VisibleFramePixels.origin.y, Screen->VisibleFramePixels.origin.x + Screen->VisibleFramePixels.size.width, Screen->VisibleFramePixels.origin.y + Screen->VisibleFramePixels.size.height);
			Info.bIsPrimary = Screen->Screen == [NSScreen mainScreen];

			// dpi computations
			const CGSize DisplayPhysicalSize = CGDisplayScreenSize(DisplayID);
			const float MilimetreInch = 25.4f;
			float HorizontalDPI = MilimetreInch * (float)Info.NativeWidth / (float)DisplayPhysicalSize.width;
			float VerticalDPI = MilimetreInch * (float)Info.NativeHeight / (float)DisplayPhysicalSize.height;
			Info.DPI = FMath::CeilToInt((HorizontalDPI + VerticalDPI) / 2.0f);

			// Monitor's name can only be obtained from IOKit
			io_iterator_t IOIterator;
			kern_return_t Result = IOServiceGetMatchingServices(kIOMasterPortDefault, IOServiceMatching("IODisplayConnect"), &IOIterator);
			if (Result == kIOReturnSuccess)
			{
				io_object_t Device;
				while ((Device = IOIteratorNext(IOIterator)))
				{
					CFDictionaryRef Dictionary = IODisplayCreateInfoDictionary(Device, kIODisplayOnlyPreferredName);
					if (Dictionary)
					{
						const uint32 VendorID = [(__bridge NSNumber*)CFDictionaryGetValue(Dictionary, CFSTR(kDisplayVendorID)) unsignedIntegerValue];
						const uint32 ProductID = [(__bridge NSNumber*)CFDictionaryGetValue(Dictionary, CFSTR(kDisplayProductID)) unsignedIntegerValue];
						const uint32 SerialNumber = [(__bridge NSNumber*)CFDictionaryGetValue(Dictionary, CFSTR(kDisplaySerialNumber)) unsignedIntegerValue];

						if (VendorID == CGDisplayVendorNumber(DisplayID) && ProductID == CGDisplayModelNumber(DisplayID) && SerialNumber == CGDisplaySerialNumber(DisplayID))
						{
							NSDictionary* NamesDictionary = (__bridge NSDictionary*)CFDictionaryGetValue(Dictionary, CFSTR(kDisplayProductName));
							if (NamesDictionary && NamesDictionary.count > 0)
							{
								Info.Name = (NSString*)[NamesDictionary objectForKey:[NamesDictionary.allKeys objectAtIndex:0]];
								CFRelease(Dictionary);
								IOObjectRelease(Device);
								break;
							}
						}

						CFRelease(Dictionary);
					}

					IOObjectRelease(Device);
				}

				IOObjectRelease(IOIterator);
			}

			OutDisplayMetrics.MonitorInfo.Add(Info);
		}
	}

	// Virtual desktop area
	OutDisplayMetrics.VirtualDisplayRect.Left = WholeWorkspace.origin.x;
	OutDisplayMetrics.VirtualDisplayRect.Top = FMath::Min(WholeWorkspace.origin.y, 0.0);
	OutDisplayMetrics.VirtualDisplayRect.Right = WholeWorkspace.origin.x + WholeWorkspace.size.width;
	OutDisplayMetrics.VirtualDisplayRect.Bottom = WholeWorkspace.size.height + OutDisplayMetrics.VirtualDisplayRect.Top;

	// Get the screen rect of the primary monitor, excluding taskbar etc.
	OutDisplayMetrics.PrimaryDisplayWorkAreaRect.Left = VisibleFrame.origin.x;
	OutDisplayMetrics.PrimaryDisplayWorkAreaRect.Top = VisibleFrame.origin.y;
	OutDisplayMetrics.PrimaryDisplayWorkAreaRect.Right = VisibleFrame.origin.x + VisibleFrame.size.width;
	OutDisplayMetrics.PrimaryDisplayWorkAreaRect.Bottom = OutDisplayMetrics.PrimaryDisplayWorkAreaRect.Top + VisibleFrame.size.height;

	// Apply the debug safe zones
	OutDisplayMetrics.ApplyDefaultSafeZones();
}<|MERGE_RESOLUTION|>--- conflicted
+++ resolved
@@ -557,11 +557,7 @@
 				case NSEventTypeKeyUp:
 					bShouldStopEventDispatch = true;
 					break;
-<<<<<<< HEAD
-					
-=======
-
->>>>>>> 5edfa17c
+
 				case NSEventTypeLeftMouseDown:
 				case NSEventTypeRightMouseDown:
 				case NSEventTypeOtherMouseDown:
@@ -572,11 +568,7 @@
 					bShouldStopEventDispatch = ((FMacCursor*)MacApplication->Cursor.Get())->IsLocked();
 					break;
 			}
-<<<<<<< HEAD
-			
-=======
-
->>>>>>> 5edfa17c
+
 			if (bShouldStopEventDispatch)
 			{
 				ReturnEvent = nil;
