--- conflicted
+++ resolved
@@ -1,11 +1,7 @@
 [Audio]
 AudioDeviceModuleName=CoreAudio
 ;Uncomment below and comment out above line to enable new audio mixer
-<<<<<<< HEAD
-;AudioDeviceModuleName=AudioMixerCoreAudio
-=======
 ;AudioDeviceModuleName=AudioMixerAudioUnit
->>>>>>> f30f9b45
 
 ; Defines a platform-specific volume headroom (in dB) for audio to provide better platform consistency with respect to volume levels.
 PlatformHeadroomDB=-6
