// Copyright 1998-2019 Epic Games, Inc. All Rights Reserved.

#include "Kismet2/ComponentEditorUtils.h"
#include "HAL/FileManager.h"
#include "Misc/Paths.h"
#include "UObject/PropertyPortFlags.h"
#include "Textures/SlateIcon.h"
#include "Framework/Commands/UIAction.h"
#include "EditorStyleSet.h"
#include "Components/PrimitiveComponent.h"
#include "Components/MeshComponent.h"
#include "Exporters/Exporter.h"
#include "Materials/Material.h"
#include "Editor/UnrealEdEngine.h"
#include "Components/DecalComponent.h"
#include "UnrealEdGlobals.h"
#include "ScopedTransaction.h"
#include "EdGraphSchema_K2.h"
#include "Kismet2/BlueprintEditorUtils.h"
#include "Kismet2/KismetEditorUtilities.h"
#include "Factories.h"
#include "UnrealExporter.h"
#include "Framework/Commands/GenericCommands.h"
#include "SourceCodeNavigation.h"
#include "Styling/SlateIconFinder.h"
#include "Framework/MultiBox/MultiBoxBuilder.h"
#include "Editor.h"
#include "Toolkits/AssetEditorManager.h"
#include "HAL/PlatformApplicationMisc.h"

#define LOCTEXT_NAMESPACE "ComponentEditorUtils"

// Text object factory for pasting components
struct FComponentObjectTextFactory : public FCustomizableTextObjectFactory
{
	// Child->Parent name map
	TMap<FName, FName> ParentMap;

	// Name->Instance object mapping
	TMap<FName, UActorComponent*> NewObjectMap;

	// Determine whether or not scene components in the new object set can be attached to the given scene root component
	bool CanAttachComponentsTo(USceneComponent* InRootComponent)
	{
		check(InRootComponent);

		// For each component in the set, check against the given root component and break if we fail to validate
		bool bCanAttachToRoot = true;
		for (auto NewComponentIt = NewObjectMap.CreateConstIterator(); NewComponentIt && bCanAttachToRoot; ++NewComponentIt)
		{
			// If this is a scene component, and it does not already have a parent within the set
			USceneComponent* SceneComponent = Cast<USceneComponent>(NewComponentIt->Value);
			if (SceneComponent != NULL && !ParentMap.Contains(SceneComponent->GetFName()))
			{
				// Determine if we are allowed to attach the scene component to the given root component
				bCanAttachToRoot = InRootComponent->CanAttachAsChild(SceneComponent, NAME_None)
					&& SceneComponent->Mobility >= InRootComponent->Mobility
					&& ( !InRootComponent->IsEditorOnly() || SceneComponent->IsEditorOnly() );
			}
		}

		return bCanAttachToRoot;
	}

	// Constructs a new object factory from the given text buffer
	static TSharedRef<FComponentObjectTextFactory> Get(const FString& InTextBuffer, bool bPasteAsArchetypes = false)
	{
		// Construct a new instance
		TSharedPtr<FComponentObjectTextFactory> FactoryPtr = MakeShareable(new FComponentObjectTextFactory());
		check(FactoryPtr.IsValid());

		// Create new objects if we're allowed to
		if (FactoryPtr->CanCreateObjectsFromText(InTextBuffer))
		{
			EObjectFlags ObjectFlags = RF_Transactional;
			if (bPasteAsArchetypes)
			{
				ObjectFlags |= RF_ArchetypeObject | RF_Public;
			}

			// Use the transient package initially for creating the objects, since the variable name is used when copying
			FactoryPtr->ProcessBuffer(GetTransientPackage(), ObjectFlags, InTextBuffer);
		}

		return FactoryPtr.ToSharedRef();
	}

	virtual ~FComponentObjectTextFactory() {}

protected:
	// Constructor; protected to only allow this class to instance itself
	FComponentObjectTextFactory()
		:FCustomizableTextObjectFactory(GWarn)
	{
	}

	// FCustomizableTextObjectFactory implementation

	virtual bool CanCreateClass(UClass* ObjectClass, bool& bOmitSubObjs) const override
	{
		// Allow actor component types to be created
		bool bCanCreate = ObjectClass->IsChildOf(UActorComponent::StaticClass());

		if (!bCanCreate)
		{
			// Also allow Blueprint-able actor types to pass, in order to enable proper creation of actor component types as subobjects. The actor instance will be discarded after processing.
			bCanCreate = ObjectClass->IsChildOf(AActor::StaticClass()) && FKismetEditorUtilities::CanCreateBlueprintOfClass(ObjectClass);
		}
		else
		{
			// Actor component classes should not be abstract and must also be tagged as BlueprintSpawnable
			bCanCreate = !ObjectClass->HasAnyClassFlags(CLASS_Abstract) && ObjectClass->HasMetaData(FBlueprintMetadata::MD_BlueprintSpawnableComponent);
		}

		return bCanCreate;
	}

	virtual void ProcessConstructedObject(UObject* NewObject) override
	{
		check(NewObject);

		TInlineComponentArray<UActorComponent*> ActorComponents;
		if (UActorComponent* NewActorComponent = Cast<UActorComponent>(NewObject))
		{
			ActorComponents.Add(NewActorComponent);
		}
		else if (AActor* NewActor = Cast<AActor>(NewObject))
		{
			if (USceneComponent* RootComponent = NewActor->GetRootComponent())
			{
				RootComponent->SetWorldLocationAndRotationNoPhysics(FVector(0.f),FRotator(0.f));
			}
			NewActor->GetComponents(ActorComponents);
		}

		for(UActorComponent* ActorComponent : ActorComponents)
		{
			// Add it to the new object map
			NewObjectMap.Add(ActorComponent->GetFName(), ActorComponent);

			// If this is a scene component and it has a parent
			USceneComponent* SceneComponent = Cast<USceneComponent>(ActorComponent);
			if (SceneComponent && SceneComponent->GetAttachParent())
			{
				// Add an entry to the child->parent name map
				ParentMap.Add(ActorComponent->GetFName(), SceneComponent->GetAttachParent()->GetFName());

				// Clear this so it isn't used when constructing the new SCS node
				SceneComponent->SetupAttachment(nullptr);
			}
		}
	}

	// FCustomizableTextObjectFactory (end)
};

bool FComponentEditorUtils::CanEditComponentInstance(const UActorComponent* ActorComp, const UActorComponent* ParentSceneComp, bool bAllowUserContructionScript)
{
	// Exclude nested DSOs attached to BP-constructed instances, which are not mutable.
	return (ActorComp != nullptr
		&& (!ActorComp->IsVisualizationComponent())
		&& (ActorComp->CreationMethod != EComponentCreationMethod::UserConstructionScript || bAllowUserContructionScript)
		&& (ParentSceneComp == nullptr || !ParentSceneComp->IsCreatedByConstructionScript() || !ActorComp->HasAnyFlags(RF_DefaultSubObject)))
		&& (ActorComp->CreationMethod != EComponentCreationMethod::Native || FComponentEditorUtils::CanEditNativeComponent(ActorComp));
}

bool FComponentEditorUtils::CanEditNativeComponent(const UActorComponent* NativeComponent)
{
	// A native component can be edited if it is bound to a member variable and that variable is marked as visible in the editor
	// Note: We aren't concerned with whether the component is marked editable - the component itself is responsible for determining which of its properties are editable

	bool bCanEdit = false;
	
	UObject* ComponentOuter = (NativeComponent ? NativeComponent->GetOuter() : nullptr);
	UClass* OwnerClass = (ComponentOuter ? ComponentOuter->GetClass() : nullptr);
	if (OwnerClass != nullptr)
	{
		for (TFieldIterator<UObjectProperty> It(OwnerClass); It; ++It)
		{
			UObjectProperty* ObjectProp = *It;

			// Must be visible - note CPF_Edit is set for all properties that should be visible, not just those that are editable
			if (( ObjectProp->PropertyFlags & ( CPF_Edit ) ) == 0)
			{
				continue;
			}

			UObject* Object = ObjectProp->GetObjectPropertyValue(ObjectProp->ContainerPtrToValuePtr<void>(ComponentOuter));
			bCanEdit = Object != nullptr && Object->GetFName() == NativeComponent->GetFName();

			if (bCanEdit)
			{
				break;
			}
		}
	}

	return bCanEdit;
}

bool FComponentEditorUtils::IsValidVariableNameString(const UActorComponent* InComponent, const FString& InString)
{
	// First test to make sure the string is not empty and does not equate to the DefaultSceneRoot node name
	bool bIsValid = !InString.IsEmpty() && !InString.Equals(USceneComponent::GetDefaultSceneRootVariableName().ToString());
	if(bIsValid && InComponent != NULL)
	{
		// Next test to make sure the string doesn't conflict with the format that MakeUniqueObjectName() generates
		const FString ClassNameThatWillBeUsedInGenerator = FBlueprintEditorUtils::GetClassNameWithoutSuffix(InComponent->GetClass());
		const FString MakeUniqueObjectNamePrefix = FString::Printf(TEXT("%s_"), *ClassNameThatWillBeUsedInGenerator);
		if(InString.StartsWith(MakeUniqueObjectNamePrefix))
		{
			bIsValid = !InString.Replace(*MakeUniqueObjectNamePrefix, TEXT("")).IsNumeric();
		}
	}

	return bIsValid;
}

bool FComponentEditorUtils::IsComponentNameAvailable(const FString& InString, UObject* ComponentOwner, const UActorComponent* ComponentToIgnore)
{
	UObject* Object = FindObjectFast<UObject>(ComponentOwner, *InString);

	bool bNameIsAvailable = Object == nullptr || Object == ComponentToIgnore;

	return bNameIsAvailable;
}

FString FComponentEditorUtils::GenerateValidVariableName(TSubclassOf<UActorComponent> ComponentClass, AActor* ComponentOwner)
{
	check(ComponentOwner);

	FString ComponentTypeName = FBlueprintEditorUtils::GetClassNameWithoutSuffix(ComponentClass);

	// Strip off 'Component' if the class ends with that.  It just looks better in the UI.
	FString SuffixToStrip( TEXT( "Component" ) );
	if( ComponentTypeName.EndsWith( SuffixToStrip ) )
	{
		ComponentTypeName = ComponentTypeName.Left( ComponentTypeName.Len() - SuffixToStrip.Len() );
	}

	// Strip off 'Actor' if the class ends with that so as not to confuse actors with components
	SuffixToStrip = TEXT( "Actor" );
	if( ComponentTypeName.EndsWith( SuffixToStrip ) )
	{
		ComponentTypeName = ComponentTypeName.Left( ComponentTypeName.Len() - SuffixToStrip.Len() );
	}

	// Try to create a name without any numerical suffix first
	int32 Counter = 1;
	FString ComponentInstanceName = ComponentTypeName;
	while (!IsComponentNameAvailable(ComponentInstanceName, ComponentOwner))
	{
		// Assign the lowest possible numerical suffix
		ComponentInstanceName = FString::Printf(TEXT("%s%d"), *ComponentTypeName, Counter++);
	}

	return ComponentInstanceName;
}

FString FComponentEditorUtils::GenerateValidVariableNameFromAsset(UObject* Asset, AActor* ComponentOwner)
{
	int32 Counter = 1;
	FString AssetName = Asset->GetName();

	if (UClass* Class = Cast<UClass>(Asset))
	{
		if (!Class->HasAnyClassFlags(CLASS_CompiledFromBlueprint))
		{
			AssetName.RemoveFromEnd(TEXT("Component"));
		}
		else
		{
			AssetName.RemoveFromEnd("_C");
		}
	}
	else if (UActorComponent* Comp = Cast <UActorComponent>(Asset))
	{
		AssetName.RemoveFromEnd(UActorComponent::ComponentTemplateNameSuffix);
	}

	// Try to create a name without any numerical suffix first
	FString NewName = AssetName;

	auto BuildNewName = [&Counter, &AssetName]()
	{
		return FString::Printf(TEXT("%s%d"), *AssetName, Counter++);
	};

	if (ComponentOwner)
	{
		// If a desired name is supplied then walk back and find any numeric suffix so we can increment it nicely
		int32 Index = AssetName.Len();
		while (Index > 0 && AssetName[Index - 1] >= '0' && AssetName[Index - 1] <= '9')
		{
			--Index;
		}

		if (Index < AssetName.Len())
<<<<<<< HEAD
		{
			FString NumericSuffix = AssetName.RightChop(Index);
			Counter = FCString::Atoi(*NumericSuffix);
			NumericSuffix = FString::Printf(TEXT("%d"), Counter); // Restringify the counter to account for leading 0s that we don't want to remove
			AssetName.RemoveAt(AssetName.Len() - NumericSuffix.Len(), NumericSuffix.Len(), false);
			++Counter;
			NewName = BuildNewName();
		}

		while (!IsComponentNameAvailable(NewName, ComponentOwner))
		{
=======
		{
			FString NumericSuffix = AssetName.RightChop(Index);
			Counter = FCString::Atoi(*NumericSuffix);
			NumericSuffix = FString::Printf(TEXT("%d"), Counter); // Restringify the counter to account for leading 0s that we don't want to remove
			AssetName.RemoveAt(AssetName.Len() - NumericSuffix.Len(), NumericSuffix.Len(), false);
			++Counter;
			NewName = BuildNewName();
		}

		while (!IsComponentNameAvailable(NewName, ComponentOwner))
		{
>>>>>>> 9ba46998
			NewName = BuildNewName();
		}
	}

	return NewName;
}

USceneComponent* FComponentEditorUtils::FindClosestParentInList(UActorComponent* ChildComponent, const TArray<UActorComponent*>& ComponentList)
{
	// Find the most recent parent that is part of the ComponentList
	if (USceneComponent* ChildAsScene = Cast<USceneComponent>(ChildComponent))
	{
		for (USceneComponent* Parent = ChildAsScene->GetAttachParent(); Parent != nullptr; Parent = Parent->GetAttachParent())
		{
			if (ComponentList.Contains(Parent))
			{
				return Parent;
			}
		}
	}
	return nullptr;
}

bool FComponentEditorUtils::CanCopyComponent(const UActorComponent* ComponentToCopy)
{
	if (ComponentToCopy != nullptr && ComponentToCopy->GetFName() != USceneComponent::GetDefaultSceneRootVariableName())
	{
		UClass* ComponentClass = ComponentToCopy->GetClass();
		check(ComponentClass != nullptr);

		// Component class cannot be abstract and must also be tagged as BlueprintSpawnable
		return !ComponentClass->HasAnyClassFlags(CLASS_Abstract)
			&& ComponentClass->HasMetaData(FBlueprintMetadata::MD_BlueprintSpawnableComponent);
	}

	return false;
}

bool FComponentEditorUtils::CanCopyComponents(const TArray<UActorComponent*>& ComponentsToCopy)
{
	bool bCanCopy = ComponentsToCopy.Num() > 0;
	if (bCanCopy)
	{
		for (int32 i = 0; i < ComponentsToCopy.Num() && bCanCopy; ++i)
		{
			// Check for the default scene root; that cannot be copied/duplicated
			UActorComponent* Component = ComponentsToCopy[i];
			bCanCopy = CanCopyComponent(Component);
		}
	}

	return bCanCopy;
}

void FComponentEditorUtils::CopyComponents(const TArray<UActorComponent*>& ComponentsToCopy)
{
	FStringOutputDevice Archive;

	// Clear the mark state for saving.
	UnMarkAllObjects(EObjectMark(OBJECTMARK_TagExp | OBJECTMARK_TagImp));

	// Duplicate the selected component templates into temporary objects that we can modify
	TMap<FName, FName> ParentMap;
	TMap<FName, UActorComponent*> ObjectMap;
	for (UActorComponent* Component : ComponentsToCopy)
	{
		// Duplicate the component into a temporary object
		UObject* DuplicatedComponent = StaticDuplicateObject(Component, GetTransientPackage(), Component->GetFName());
		if (DuplicatedComponent)
		{
			// If the duplicated component is a scene component, wipe its attach parent (to prevent log warnings for referencing a private object in an external package)
			if (USceneComponent* DuplicatedCompAsSceneComp = Cast<USceneComponent>(DuplicatedComponent))
			{
				DuplicatedCompAsSceneComp->SetupAttachment(nullptr);
			}

			// Find the closest parent component of the current component within the list of components to copy
			USceneComponent* ClosestSelectedParent = FindClosestParentInList(Component, ComponentsToCopy);
			if (ClosestSelectedParent)
			{
				// If the parent is included in the list, record it into the node->parent map
				ParentMap.Add(Component->GetFName(), ClosestSelectedParent->GetFName());
			}

			// Record the temporary object into the name->object map
			ObjectMap.Add(Component->GetFName(), CastChecked<UActorComponent>(DuplicatedComponent));
		}
	}

	const FExportObjectInnerContext Context;

	// Export the component object(s) to text for copying
	for (auto ObjectIt = ObjectMap.CreateIterator(); ObjectIt; ++ObjectIt)
	{
		// Get the component object to be copied
		UActorComponent* ComponentToCopy = ObjectIt->Value;
		check(ComponentToCopy);

		// If this component object had a parent within the selected set
		if (ParentMap.Contains(ComponentToCopy->GetFName()))
		{
			// Get the name of the parent component
			FName ParentName = ParentMap[ComponentToCopy->GetFName()];
			if (ObjectMap.Contains(ParentName))
			{
				// Ensure that this component is a scene component
				USceneComponent* SceneComponent = Cast<USceneComponent>(ComponentToCopy);
				if (SceneComponent)
				{
					// Set the attach parent to the matching parent object in the temporary set. This allows us to preserve hierarchy in the copied set.
					SceneComponent->SetupAttachment(Cast<USceneComponent>(ObjectMap[ParentName]));
				}
			}
		}

		// Export the component object to the given string
		UExporter::ExportToOutputDevice(&Context, ComponentToCopy, NULL, Archive, TEXT("copy"), 0, PPF_ExportsNotFullyQualified | PPF_Copy | PPF_Delimited, false, ComponentToCopy->GetOuter());
	}

	// Copy text to clipboard
	FString ExportedText = Archive;
	FPlatformApplicationMisc::ClipboardCopy(*ExportedText);
}

bool FComponentEditorUtils::CanPasteComponents(USceneComponent* RootComponent, bool bOverrideCanAttach, bool bPasteAsArchetypes)
{
	FString ClipboardContent;
	FPlatformApplicationMisc::ClipboardPaste(ClipboardContent);

	// Obtain the component object text factory for the clipboard content and return whether or not we can use it
	TSharedRef<FComponentObjectTextFactory> Factory = FComponentObjectTextFactory::Get(ClipboardContent, bPasteAsArchetypes);
	return Factory->NewObjectMap.Num() > 0 && ( bOverrideCanAttach || Factory->CanAttachComponentsTo(RootComponent) );
}

void FComponentEditorUtils::PasteComponents(TArray<UActorComponent*>& OutPastedComponents, AActor* TargetActor, USceneComponent* TargetComponent)
{
	check(TargetActor);

	// Get the text from the clipboard
	FString TextToImport;
	FPlatformApplicationMisc::ClipboardPaste(TextToImport);

	// Get a new component object factory for the clipboard content
	TSharedRef<FComponentObjectTextFactory> Factory = FComponentObjectTextFactory::Get(TextToImport);

	TargetActor->Modify();

	USceneComponent* TargetParent = TargetComponent ? TargetComponent->GetAttachParent() : nullptr;
	for (auto& NewObjectPair : Factory->NewObjectMap)
	{
		// Get the component object instance
		UActorComponent* NewActorComponent = NewObjectPair.Value;
		check(NewActorComponent);

		// Relocate the instance from the transient package to the Actor and assign it a unique object name
		FString NewComponentName = FComponentEditorUtils::GenerateValidVariableNameFromAsset(NewActorComponent, TargetActor);
		NewActorComponent->Rename(*NewComponentName, TargetActor, REN_DontCreateRedirectors | REN_DoNotDirty);

		if (USceneComponent* NewSceneComponent = Cast<USceneComponent>(NewActorComponent))
		{
			// Default to attaching to the target component's parent if possible, otherwise attach to the root
			USceneComponent* NewComponentParent = TargetParent ? TargetParent : TargetActor->GetRootComponent();
			
			// Check to see if there's an entry for the current component in the set of parent components
			if (Factory->ParentMap.Contains(NewObjectPair.Key))
			{
				// Get the parent component name
				FName ParentName = Factory->ParentMap[NewObjectPair.Key];
				if (Factory->NewObjectMap.Contains(ParentName))
				{
					// The parent should by definition be a scene component
					NewComponentParent = CastChecked<USceneComponent>(Factory->NewObjectMap[ParentName]);
				}
			}

			//@todo: Fix pasting when the pasted component was a root
			//NewSceneComponent->UpdateComponentToWorld();
			if (NewComponentParent)
			{
				// Reattach the current node to the parent node
				NewSceneComponent->AttachToComponent(NewComponentParent, FAttachmentTransformRules::KeepRelativeTransform);
			}
			else
			{
				// There is no root component and this component isn't the child of another component in the map, so make it the root
				TargetActor->SetRootComponent(NewSceneComponent);
			}
		}

		TargetActor->AddInstanceComponent(NewActorComponent);
		NewActorComponent->RegisterComponent();

		OutPastedComponents.Add(NewActorComponent);
	}

	// Rerun construction scripts
	TargetActor->RerunConstructionScripts();
}

void FComponentEditorUtils::GetComponentsFromClipboard(TMap<FName, FName>& OutParentMap, TMap<FName, UActorComponent*>& OutNewObjectMap, bool bGetComponentsAsArchetypes)
{
	// Get the text from the clipboard
	FString TextToImport;
	FPlatformApplicationMisc::ClipboardPaste(TextToImport);

	// Get a new component object factory for the clipboard content
	TSharedRef<FComponentObjectTextFactory> Factory = FComponentObjectTextFactory::Get(TextToImport, bGetComponentsAsArchetypes);

	// Return the created component mappings
	OutParentMap = Factory->ParentMap;
	OutNewObjectMap = Factory->NewObjectMap;
}

bool FComponentEditorUtils::CanDeleteComponents(const TArray<UActorComponent*>& ComponentsToDelete)
{
	bool bCanDelete = true;
	for (UActorComponent* ComponentToDelete : ComponentsToDelete)
	{
		// We can't delete non-instance components or the default scene root
		if (ComponentToDelete->CreationMethod != EComponentCreationMethod::Instance 
			|| ComponentToDelete->GetFName() == USceneComponent::GetDefaultSceneRootVariableName())
		{
			bCanDelete = false;
			break;
		}
	}

	return bCanDelete;
}

int32 FComponentEditorUtils::DeleteComponents(const TArray<UActorComponent*>& ComponentsToDelete, UActorComponent*& OutComponentToSelect)
{
	int32 NumDeletedComponents = 0;

	TArray<AActor*> ActorsToReconstruct;

	for (UActorComponent* ComponentToDelete : ComponentsToDelete)
	{
		if (ComponentToDelete->CreationMethod != EComponentCreationMethod::Instance)
		{
			// We can only delete instance components, so retain selection on the un-deletable component
			OutComponentToSelect = ComponentToDelete;
			continue;
		}

		AActor* Owner = ComponentToDelete->GetOwner();
		check(Owner != nullptr);

		// If necessary, determine the component that should be selected following the deletion of the indicated component
		if (!OutComponentToSelect || ComponentToDelete == OutComponentToSelect)
		{
			USceneComponent* RootComponent = Owner->GetRootComponent();
			if (RootComponent != ComponentToDelete)
			{
				// Worst-case, the root can be selected
				OutComponentToSelect = RootComponent;

				if (USceneComponent* ComponentToDeleteAsSceneComp = Cast<USceneComponent>(ComponentToDelete))
				{
					if (USceneComponent* ParentComponent = ComponentToDeleteAsSceneComp->GetAttachParent())
					{
						// The component to delete has a parent, so we select that in the absence of an appropriate sibling
						OutComponentToSelect = ParentComponent;

						// Try to select the sibling that immediately precedes the component to delete
						TArray<USceneComponent*> Siblings;
						ParentComponent->GetChildrenComponents(false, Siblings);
						for (int32 i = 0; i < Siblings.Num() && ComponentToDelete != Siblings[i]; ++i)
						{
							if (Siblings[i] && !Siblings[i]->IsPendingKill())
							{
								OutComponentToSelect = Siblings[i];
							}
						}
					}
				}
				else
				{
					// For a non-scene component, try to select the preceding non-scene component
					for (UActorComponent* Component : Owner->GetComponents())
					{
						if (Component != nullptr)
						{
							if (Component == ComponentToDelete)
							{
								break;
							}
							else if (!Component->IsA<USceneComponent>())
							{
								OutComponentToSelect = Component;
							}
						}
					}
				}
			}
			else
			{
				OutComponentToSelect = nullptr;
			}
		}

		// Defer reconstruction
		ActorsToReconstruct.AddUnique(Owner);

		// Actually delete the component
		ComponentToDelete->Modify();
		ComponentToDelete->DestroyComponent(true);
		NumDeletedComponents++;
	}

	// Non-native components will be reinstanced, so we have to update the ptr after reconstruction
	// in order to avoid pointing at an invalid (trash) instance after re-running construction scripts.
	FName ComponentToSelectName;
	const AActor* ComponentToSelectOwner = nullptr;
	if (OutComponentToSelect && OutComponentToSelect->CreationMethod != EComponentCreationMethod::Native)
	{
		// Keep track of the pending selection's name and owner
		ComponentToSelectName = OutComponentToSelect->GetFName();
		ComponentToSelectOwner = OutComponentToSelect->GetOwner();

		// Reset the ptr value - we'll reassign it after reconstruction
		OutComponentToSelect = nullptr;
	}

	// Reconstruct owner instance(s) after deletion
	for(AActor* ActorToReconstruct : ActorsToReconstruct)
	{
		check(ActorToReconstruct != nullptr);
		ActorToReconstruct->RerunConstructionScripts();

		// If this actor matches the owner of the component to be selected, find the new instance of the component in the actor
		if (ComponentToSelectName != NAME_None && OutComponentToSelect == nullptr && ActorToReconstruct == ComponentToSelectOwner)
		{
			TInlineComponentArray<UActorComponent*> ActorComponents;
			ActorToReconstruct->GetComponents(ActorComponents);
			for (UActorComponent* ActorComponent : ActorComponents)
			{
				if (ActorComponent->GetFName() == ComponentToSelectName)
				{
					OutComponentToSelect = ActorComponent;
					break;
				}
			}
		}
	}

	return NumDeletedComponents;
}

UActorComponent* FComponentEditorUtils::DuplicateComponent(UActorComponent* TemplateComponent)
{
	check(TemplateComponent);

	UActorComponent* NewCloneComponent = nullptr;
	AActor* Actor = TemplateComponent->GetOwner();
	if (!TemplateComponent->IsVisualizationComponent() && Actor)
	{
		Actor->Modify();
		FName NewComponentName = *FComponentEditorUtils::GenerateValidVariableNameFromAsset(TemplateComponent, Actor);

		bool bKeepWorldLocationOnAttach = false;

		const bool bTemplateTransactional = TemplateComponent->HasAllFlags(RF_Transactional);
		TemplateComponent->SetFlags(RF_Transactional);

		NewCloneComponent = DuplicateObject<UActorComponent>(TemplateComponent, Actor, NewComponentName );
		
		if (!bTemplateTransactional)
		{
			TemplateComponent->ClearFlags(RF_Transactional);
		}
			
		USceneComponent* NewSceneComponent = Cast<USceneComponent>(NewCloneComponent);
		if (NewSceneComponent)
		{
			// Ensure the clone doesn't think it has children
			FDirectAttachChildrenAccessor::Get(NewSceneComponent).Empty();

			// If the clone is a scene component without an attach parent, attach it to the root (can happen when duplicating the root component)
			if (!NewSceneComponent->GetAttachParent())
			{
				USceneComponent* RootComponent = Actor->GetRootComponent();
				check(RootComponent);

				// GetComponentTransform() is not a UPROPERTY, so make sure the clone has calculated it properly before attachment
				NewSceneComponent->UpdateComponentToWorld();

				NewSceneComponent->SetupAttachment(RootComponent);
			}
		}

		NewCloneComponent->OnComponentCreated();

		// Add to SerializedComponents array so it gets saved
		Actor->AddInstanceComponent(NewCloneComponent);
		
		// Register the new component
		NewCloneComponent->RegisterComponent();

		// Rerun construction scripts
		Actor->RerunConstructionScripts();
	}

	return NewCloneComponent;
}

void FComponentEditorUtils::AdjustComponentDelta(USceneComponent* Component, FVector& Drag, FRotator& Rotation)
{
	USceneComponent* ParentSceneComp = Component->GetAttachParent();
	if (ParentSceneComp)
	{
		const FTransform ParentToWorldSpace = ParentSceneComp->GetSocketTransform(Component->GetAttachSocketName());

		if (!Component->bAbsoluteLocation)
		{
			//transform the drag vector in relative to the parent transform
			Drag = ParentToWorldSpace.InverseTransformVectorNoScale(Drag);
			//Now that we have a global drag we can apply the parent scale
			Drag = Drag * ParentToWorldSpace.Inverse().GetScale3D();
		}

		if (!Component->bAbsoluteRotation)
		{
			Rotation = ( ParentToWorldSpace.Inverse().GetRotation() * Rotation.Quaternion() * ParentToWorldSpace.GetRotation() ).Rotator();
		}
	}
}

void FComponentEditorUtils::BindComponentSelectionOverride(USceneComponent* SceneComponent, bool bBind)
{
	if (SceneComponent)
	{
		// If the scene component is a primitive component, set the override for it
		UPrimitiveComponent* PrimitiveComponent = Cast<UPrimitiveComponent>(SceneComponent);
		if (PrimitiveComponent && PrimitiveComponent->SelectionOverrideDelegate.IsBound() != bBind)
		{
			if (bBind)
			{
				PrimitiveComponent->SelectionOverrideDelegate = UPrimitiveComponent::FSelectionOverride::CreateUObject(GUnrealEd, &UUnrealEdEngine::IsComponentSelected);
			}
			else
			{
				PrimitiveComponent->SelectionOverrideDelegate.Unbind();
			}
		}
		else
		{
			TArray<UPrimitiveComponent*> ComponentsToBind;

			if (UChildActorComponent* ChildActorComponent = Cast<UChildActorComponent>(SceneComponent))
			{
				if (AActor* ChildActor = ChildActorComponent->GetChildActor())
				{
					ChildActor->GetComponents(ComponentsToBind,true);
				}
			}

			// Otherwise, make sure the override is set properly on any attached editor-only primitive components (ex: billboards)
			for (USceneComponent* Component : SceneComponent->GetAttachChildren())
			{
				if (UPrimitiveComponent* PrimComponent = Cast<UPrimitiveComponent>(Component))
				{
					if (PrimComponent->IsEditorOnly())
					{
						ComponentsToBind.Add(PrimComponent);
					}
				}
			}

			for (UPrimitiveComponent* PrimComponent : ComponentsToBind)
			{
				if (PrimComponent->SelectionOverrideDelegate.IsBound() != bBind)
				{
					if (bBind)
					{
						PrimComponent->SelectionOverrideDelegate = UPrimitiveComponent::FSelectionOverride::CreateUObject(GUnrealEd, &UUnrealEdEngine::IsComponentSelected);
					}
					else
					{
						PrimComponent->SelectionOverrideDelegate.Unbind();
					}
				}
			}
		}
	}
}

bool FComponentEditorUtils::AttemptApplyMaterialToComponent(USceneComponent* SceneComponent, UMaterialInterface* MaterialToApply, int32 OptionalMaterialSlot)
{
	bool bResult = false;
	
	UMeshComponent* MeshComponent = Cast<UMeshComponent>(SceneComponent);
	UDecalComponent* DecalComponent = Cast<UDecalComponent>(SceneComponent);

	UMaterial* BaseMaterial = MaterialToApply->GetBaseMaterial();

	bool bCanApplyToComponent = DecalComponent || ( MeshComponent && BaseMaterial &&  BaseMaterial->MaterialDomain != MD_DeferredDecal && BaseMaterial->MaterialDomain != MD_UI );
	// We can only apply a material to a mesh or a decal
	if (bCanApplyToComponent && (MeshComponent || DecalComponent) )
	{
		bResult = true;
		const FScopedTransaction Transaction(LOCTEXT("DropTarget_UndoSetComponentMaterial", "Assign Material to Component (Drag and Drop)"));
		SceneComponent->Modify();

		if (MeshComponent)
		{
			// OK, we need to figure out how many material slots this mesh component/static mesh has.
			// Start with the actor's material count, then drill into the static/skeletal mesh to make sure 
			// we have the right total.
			int32 MaterialCount = FMath::Max(MeshComponent->OverrideMaterials.Num(), MeshComponent->GetNumMaterials());

			// Do we have an overridable material at the appropriate slot?
			if (MaterialCount > 0 && OptionalMaterialSlot < MaterialCount)
			{
				if (OptionalMaterialSlot == -1)
				{
					// Apply the material to every slot.
					for (int32 CurMaterialIndex = 0; CurMaterialIndex < MaterialCount; ++CurMaterialIndex)
					{
						MeshComponent->SetMaterial(CurMaterialIndex, MaterialToApply);
					}
				}
				else
				{
					// Apply only to the indicated slot.
					MeshComponent->SetMaterial(OptionalMaterialSlot, MaterialToApply);
				}
			}
		}
		else
		{
			DecalComponent->SetMaterial(0, MaterialToApply);
		}

		SceneComponent->MarkRenderStateDirty();
		GEditor->OnSceneMaterialsModified();
	}

	return bResult;
}

FName FComponentEditorUtils::FindVariableNameGivenComponentInstance(const UActorComponent* ComponentInstance)
{
	check(ComponentInstance != nullptr);

	// First see if the name just works
	if (AActor* OwnerActor = ComponentInstance->GetOwner())
	{
		UClass* OwnerActorClass = OwnerActor->GetClass();
		if (UObjectProperty* TestProperty = FindField<UObjectProperty>(OwnerActorClass, ComponentInstance->GetFName()))
		{
			if (ComponentInstance->GetClass()->IsChildOf(TestProperty->PropertyClass))
			{
				return TestProperty->GetFName();
			}
		}
	}

	// Name mismatch, try finding a differently named variable pointing to the the component (the mismatch should only be possible for native components)
	if (UActorComponent* Archetype = Cast<UActorComponent>(ComponentInstance->GetArchetype()))
	{
		if (AActor* OwnerActor = Archetype->GetOwner())
		{
			UClass* OwnerClass = OwnerActor->GetClass();
			AActor* OwnerCDO = CastChecked<AActor>(OwnerClass->GetDefaultObject());
			check(OwnerCDO->HasAnyFlags(RF_ClassDefaultObject));

			for (TFieldIterator<UObjectProperty> PropIt(OwnerClass, EFieldIteratorFlags::IncludeSuper); PropIt; ++PropIt)
			{
				UObjectProperty* TestProperty = *PropIt;
				if (Archetype->GetClass()->IsChildOf(TestProperty->PropertyClass))
				{
					void* TestPropertyInstanceAddress = TestProperty->ContainerPtrToValuePtr<void>(OwnerCDO);
					UObject* ObjectPointedToByProperty = TestProperty->GetObjectPropertyValue(TestPropertyInstanceAddress);
					if (ObjectPointedToByProperty == Archetype)
					{
						// This property points to the component archetype, so it's an anchor even if it was named wrong
						return TestProperty->GetFName();
					}
				}
			}

			for (TFieldIterator<UArrayProperty> PropIt(OwnerClass, EFieldIteratorFlags::IncludeSuper); PropIt; ++PropIt)
			{
				UArrayProperty* TestProperty = *PropIt;
				void* ArrayPropInstAddress = TestProperty->ContainerPtrToValuePtr<void>(OwnerCDO);

				UObjectProperty* ArrayEntryProp = Cast<UObjectProperty>(TestProperty->Inner);
				if ((ArrayEntryProp == nullptr) || !ArrayEntryProp->PropertyClass->IsChildOf<UActorComponent>())
				{
					continue;
				}

				FScriptArrayHelper ArrayHelper(TestProperty, ArrayPropInstAddress);
				for (int32 ComponentIndex = 0; ComponentIndex < ArrayHelper.Num(); ++ComponentIndex)
				{
					UObject* ArrayElement = ArrayEntryProp->GetObjectPropertyValue(ArrayHelper.GetRawPtr(ComponentIndex));
					if (ArrayElement == Archetype)
					{
						return TestProperty->GetFName();
					}
				}
			}
		}
	}

	return NAME_None;
}

void FComponentEditorUtils::FillComponentContextMenuOptions(FMenuBuilder& MenuBuilder, const TArray<UActorComponent*>& SelectedComponents)
{
	// Basic commands
	MenuBuilder.BeginSection("EditComponent", LOCTEXT("EditComponentHeading", "Edit"));
	{
		MenuBuilder.AddMenuEntry(FGenericCommands::Get().Cut);
		MenuBuilder.AddMenuEntry(FGenericCommands::Get().Copy);
		MenuBuilder.AddMenuEntry(FGenericCommands::Get().Paste);
		MenuBuilder.AddMenuEntry(FGenericCommands::Get().Duplicate);
		MenuBuilder.AddMenuEntry(FGenericCommands::Get().Delete);
		MenuBuilder.AddMenuEntry(FGenericCommands::Get().Rename);
	}
	MenuBuilder.EndSection();

	if (SelectedComponents.Num() == 1)
	{
		UActorComponent* Component = SelectedComponents[0];

		if (Component->GetClass()->ClassGeneratedBy)
		{
			MenuBuilder.BeginSection("ComponentAsset", LOCTEXT("ComponentAssetHeading", "Asset"));
			{
				MenuBuilder.AddMenuEntry(
					FText::Format(LOCTEXT("GoToBlueprintForComponent", "Edit {0}"), FText::FromString(Component->GetClass()->ClassGeneratedBy->GetName())),
					LOCTEXT("EditBlueprintForComponent_ToolTip", "Edits the Blueprint Class that defines this component."),
					FSlateIconFinder::FindIconForClass(Component->GetClass()),
					FUIAction(
					FExecuteAction::CreateStatic(&FComponentEditorUtils::OnEditBlueprintComponent, Component->GetClass()->ClassGeneratedBy),
					FCanExecuteAction()));

				MenuBuilder.AddMenuEntry(
					LOCTEXT("GoToAssetForComponent", "Find Class in Content Browser"),
					LOCTEXT("GoToAssetForComponent_ToolTip", "Summons the content browser and goes to the class for this component."),
					FSlateIcon(FEditorStyle::GetStyleSetName(), "SystemWideCommands.FindInContentBrowser"),
					FUIAction(
					FExecuteAction::CreateStatic(&FComponentEditorUtils::OnGoToComponentAssetInBrowser, Component->GetClass()->ClassGeneratedBy),
					FCanExecuteAction()));
			}
			MenuBuilder.EndSection();
		}
		else
		{
			MenuBuilder.BeginSection("ComponentCode", LOCTEXT("ComponentCodeHeading", "C++"));
			{
				if (FSourceCodeNavigation::IsCompilerAvailable())
				{
					FString ClassHeaderPath;
					if (FSourceCodeNavigation::FindClassHeaderPath(Component->GetClass(), ClassHeaderPath) && IFileManager::Get().FileSize(*ClassHeaderPath) != INDEX_NONE)
					{
						const FString CodeFileName = FPaths::GetCleanFilename(*ClassHeaderPath);

						MenuBuilder.AddMenuEntry(
							FText::Format(LOCTEXT("GoToCodeForComponent", "Open {0}"), FText::FromString(CodeFileName)),
							FText::Format(LOCTEXT("GoToCodeForComponent_ToolTip", "Opens the header file for this component ({0}) in a code editing program"), FText::FromString(CodeFileName)),
							FSlateIcon(),
							FUIAction(
							FExecuteAction::CreateStatic(&FComponentEditorUtils::OnOpenComponentCodeFile, ClassHeaderPath),
							FCanExecuteAction()));
					}

					MenuBuilder.AddMenuEntry(
						LOCTEXT("GoToAssetForComponent", "Find Class in Content Browser"),
						LOCTEXT("GoToAssetForComponent_ToolTip", "Summons the content browser and goes to the class for this component."),
						FSlateIcon(FEditorStyle::GetStyleSetName(), "SystemWideCommands.FindInContentBrowser"),
						FUIAction(
						FExecuteAction::CreateStatic(&FComponentEditorUtils::OnGoToComponentAssetInBrowser, (UObject*)Component->GetClass()),
						FCanExecuteAction()));
				}
			}
			MenuBuilder.EndSection();
		}
	}
}

UActorComponent* FComponentEditorUtils::FindMatchingComponent(UActorComponent* ComponentInstance, const TInlineComponentArray<UActorComponent*>& ComponentList)
{
	if (ComponentInstance == nullptr)
	{
		return nullptr;
	}

	TInlineComponentArray<UActorComponent*> FoundComponents;
	UActorComponent* LastFoundComponent = nullptr;
	for (UActorComponent* Component : ComponentList)
	{
		// Early out on pointer match
		if (ComponentInstance == Component)
		{
			return Component;
		}

		if (ComponentInstance->GetFName() == Component->GetFName())
		{
			FoundComponents.Add(Component);
			LastFoundComponent = Component;
		}
	}

	// No match or 1 match avoid sorting
	if (FoundComponents.Num() <= 1)
	{
		return LastFoundComponent;
	}

	if (USceneComponent* CurrentSceneComponent = Cast<USceneComponent>(ComponentInstance))
	{
		// Sort by matching hierarchy
		FoundComponents.Sort([&](const UActorComponent& ComponentA, const UActorComponent& ComponentB)
		{
			const USceneComponent* SceneComponentA = Cast<USceneComponent>(&ComponentA);
			const USceneComponent* SceneComponentB = Cast<USceneComponent>(&ComponentB);
			if (SceneComponentB == nullptr)
			{
				return true;
			}
			else if (SceneComponentA == nullptr)
			{
				return false;
			}

			const USceneComponent* AttachParentA = SceneComponentA->GetAttachParent();
			const USceneComponent* AttachParentB = SceneComponentB->GetAttachParent();
			const USceneComponent* CurrentParent = CurrentSceneComponent->GetAttachParent();
			// No parents...
			if (CurrentParent == nullptr)
			{
				return AttachParentA == nullptr;
			}

			bool MatchA = AttachParentA != nullptr && AttachParentA->GetFName() == CurrentParent->GetFName();
			bool MatchB = AttachParentB != nullptr && AttachParentB->GetFName() == CurrentParent->GetFName();
			while (MatchA && MatchB)
			{
				AttachParentA = AttachParentA->GetAttachParent();
				AttachParentB = AttachParentB->GetAttachParent();
				CurrentParent = CurrentParent->GetAttachParent();
				if (CurrentParent == nullptr)
				{
					return AttachParentA == nullptr;
				}

				MatchA = AttachParentA != nullptr && AttachParentA->GetFName() == CurrentParent->GetFName();
				MatchB = AttachParentB != nullptr && AttachParentB->GetFName() == CurrentParent->GetFName();
			}

			return MatchA;
		});
	}

	return FoundComponents[0];
}

FComponentReference FComponentEditorUtils::MakeComponentReference(const AActor* InExpectedComponentOwner, const UActorComponent* InComponent)
{
	FComponentReference Result;
	if (InComponent)
	{
		const AActor* Owner = InExpectedComponentOwner;
		if (InComponent->GetOwner() && InComponent->GetOwner() != Owner)
		{
			Result.OtherActor = InComponent->GetOwner();
			Owner = InComponent->GetOwner();
		}

		if (InComponent->CreationMethod == EComponentCreationMethod::Native || InComponent->CreationMethod == EComponentCreationMethod::SimpleConstructionScript)
		{
			Result.ComponentProperty = FComponentEditorUtils::FindVariableNameGivenComponentInstance(InComponent);
		}
		if (Result.ComponentProperty.IsNone() && InComponent->CreationMethod != EComponentCreationMethod::UserConstructionScript)
		{
			Result.PathToComponent = InComponent->GetPathName(InComponent->GetOwner());
		}
	}
	return Result;
}

void FComponentEditorUtils::OnGoToComponentAssetInBrowser(UObject* Asset)
{
	TArray<UObject*> Objects;
	Objects.Add(Asset);
	GEditor->SyncBrowserToObjects(Objects);
}

void FComponentEditorUtils::OnOpenComponentCodeFile(const FString CodeFileName)
{
	const FString AbsoluteHeaderPath = IFileManager::Get().ConvertToAbsolutePathForExternalAppForRead(*CodeFileName);
	FSourceCodeNavigation::OpenSourceFile(AbsoluteHeaderPath);
}

void FComponentEditorUtils::OnEditBlueprintComponent(UObject* Blueprint)
{
	FAssetEditorManager::Get().OpenEditorForAsset(Blueprint);
}

#undef LOCTEXT_NAMESPACE<|MERGE_RESOLUTION|>--- conflicted
+++ resolved
@@ -296,7 +296,6 @@
 		}
 
 		if (Index < AssetName.Len())
-<<<<<<< HEAD
 		{
 			FString NumericSuffix = AssetName.RightChop(Index);
 			Counter = FCString::Atoi(*NumericSuffix);
@@ -308,19 +307,6 @@
 
 		while (!IsComponentNameAvailable(NewName, ComponentOwner))
 		{
-=======
-		{
-			FString NumericSuffix = AssetName.RightChop(Index);
-			Counter = FCString::Atoi(*NumericSuffix);
-			NumericSuffix = FString::Printf(TEXT("%d"), Counter); // Restringify the counter to account for leading 0s that we don't want to remove
-			AssetName.RemoveAt(AssetName.Len() - NumericSuffix.Len(), NumericSuffix.Len(), false);
-			++Counter;
-			NewName = BuildNewName();
-		}
-
-		while (!IsComponentNameAvailable(NewName, ComponentOwner))
-		{
->>>>>>> 9ba46998
 			NewName = BuildNewName();
 		}
 	}
