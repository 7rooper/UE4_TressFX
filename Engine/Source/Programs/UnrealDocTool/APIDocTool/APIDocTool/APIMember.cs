--- conflicted
+++ resolved
@@ -339,11 +339,7 @@
 				Writer.EnterSection("examplecode", "Example Code");
 				foreach (string SnippetLine in SnippetLines)
 				{
-<<<<<<< HEAD
-					Writer.WriteLine("\t" + SnippetLine + "  ");
-=======
 					Writer.WriteLine(SnippetLine + "  ");
->>>>>>> cce8678d
 				}
 				Writer.LeaveSection();
 			}
