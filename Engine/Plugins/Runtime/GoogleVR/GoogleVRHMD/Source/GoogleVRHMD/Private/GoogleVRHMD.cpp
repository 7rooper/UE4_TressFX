/* Copyright 2016 Google Inc. All rights reserved.
 *
 * Licensed under the Apache License, Version 2.0 (the "License");
 * you may not use this file except in compliance with the License.
 * You may obtain a copy of the License at
 *
 *   http://www.apache.org/licenses/LICENSE-2.0
 *
 * Unless required by applicable law or agreed to in writing, software
 * distributed under the License is distributed on an "AS IS" BASIS,
 * WITHOUT WARRANTIES OR CONDITIONS OF ANY KIND, either express or implied.
 * See the License for the specific language governing permissions and
 * limitations under the License.
 */

#include "GoogleVRHMD.h"
#include "Engine/LocalPlayer.h"
#include "GameFramework/WorldSettings.h"
#include "GameFramework/PlayerController.h"
#include "Misc/EngineVersion.h"
#include "Misc/CoreDelegates.h"
#if GOOGLEVRHMD_SUPPORTED_ANDROID_PLATFORMS
#include "Android/AndroidJNI.h"
#include "Android/AndroidApplication.h"
#endif // GOOGLEVRHMD_SUPPORTED_ANDROID_PLATFORMS
#if GOOGLEVRHMD_SUPPORTED_IOS_PLATFORMS
#include "IOS/IOSApplication.h"
#include "IOS/IOSWindow.h"
#include "IOSAppDelegate.h"
#include "IOSView.h"
#endif
#include "EngineAnalytics.h"
#include "Runtime/Analytics/Analytics/Public/Interfaces/IAnalyticsProvider.h"

///////////////////////////////////////////
// Begin GoogleVR Api Console Variables //
///////////////////////////////////////////

static TAutoConsoleVariable<int32> CVarViewerPreview(
	TEXT("googlevr.ViewerPreview"),
	3,
	TEXT("Change which viewer data is used for VR previewing.\n")
	TEXT(" 0: No viewer or distortion\n")
	TEXT(" 1: Google Cardboard 1.0\n")
	TEXT(" 2: Google Cardboard 2.0\n")
	TEXT(" 3: ViewMaster (default)\n")
	TEXT(" 4: SnailVR\n")
	TEXT(" 5: RiTech 2.0\n")
	TEXT(" 6: Go4D C1-Glass")
);

static TAutoConsoleVariable<float> CVarPreviewSensitivity(
	TEXT("googlevr.PreviewSensitivity"),
	1.0f,
	TEXT("Change preview sensitivity of Yaw and Pitch multiplier.\n")
	TEXT("Values are clamped between 0.1 and 10.0\n")
);

///////////////////////////////////
// Begin GoogleVR Api Reference //
///////////////////////////////////

// GoogleVR Api Reference
#if GOOGLEVRHMD_SUPPORTED_PLATFORMS
gvr_context* GVRAPI = nullptr;
const gvr_user_prefs* GVRUserPrefs = nullptr;
static const int64_t kPredictionTime = 50 * 1000000; //50 millisecond
static const float kDefaultRenderTargetScaleFactor = 1.0f;
#endif // GOOGLEVRHMD_SUPPORTED_PLATFORMS

// Only one HMD can be active at a time, so using file static to track this for transferring to game thread
static bool bBackDetected = false;
static bool bTriggerDetected = false;
static double BackbuttonPressTime;
static const double BACK_BUTTON_SHORT_PRESS_TIME = 1.0f;

//static variable for debugging;
static bool bDebugShowGVRSplash = false;

////////////////////////////////////////////////
// Begin Misc Helper Functions Implementation //
////////////////////////////////////////////////

void OnTriggerEvent(void* UserParam)
{
	UE_LOG(LogHMD, Log, TEXT("Trigger event detected"));

	bTriggerDetected = true;
}

////////////////////////////////////////
// Begin Android JNI Helper Functions //
////////////////////////////////////////

#if GOOGLEVRHMD_SUPPORTED_ANDROID_PLATFORMS

// Note: Should probably be moved into AndroidJNI class
int64 CallLongMethod(JNIEnv* Env, jobject Object, jmethodID Method, ...)
{
	if (Method == NULL || Object == NULL)
	{
		return false;
	}

	va_list Args;
	va_start(Args, Method);
	jlong Return = Env->CallLongMethodV(Object, Method, Args);
	va_end(Args);

	return (int64)Return;
}

extern "C" void Java_com_epicgames_ue4_GameActivity_nativeOnUiLayerBack(JNIEnv* jenv, jobject thiz)
{
	// Need to be on game thread to dispatch handler
	bBackDetected = true;
}

void AndroidThunkCpp_UiLayer_SetEnabled(bool bEnable)
{
 	if (JNIEnv* Env = FAndroidApplication::GetJavaEnv())
 	{
		static jmethodID UiLayerMethod = FJavaWrapper::FindMethod(Env, FJavaWrapper::GameActivityClassID, "AndroidThunkJava_UiLayer_SetEnabled", "(Z)V", false);
		FJavaWrapper::CallVoidMethod(Env, FJavaWrapper::GameActivityThis, UiLayerMethod, bEnable);
 	}
}
void AndroidThunkCpp_UiLayer_SetViewerName(const FString& ViewerName)
{
	if(ViewerName.Len() == 0)
	{
		return;
	}

 	if (JNIEnv* Env = FAndroidApplication::GetJavaEnv())
 	{
		static jmethodID UiLayerMethod = FJavaWrapper::FindMethod(Env, FJavaWrapper::GameActivityClassID, "AndroidThunkJava_UiLayer_SetViewerName", "(Ljava/lang/String;)V", false);
		jstring NameJava = Env->NewStringUTF(TCHAR_TO_UTF8(*ViewerName));
		FJavaWrapper::CallVoidMethod(Env, FJavaWrapper::GameActivityThis, UiLayerMethod, NameJava);
 	}
}

gvr_context* AndroidThunkCpp_GetNativeGVRApi()
{
 	if (JNIEnv* Env = FAndroidApplication::GetJavaEnv())
 	{
		static jmethodID Method = FJavaWrapper::FindMethod(Env, FJavaWrapper::GameActivityClassID, "AndroidThunkJava_GetNativeGVRApi", "()J", false);
		return reinterpret_cast<gvr_context*>(CallLongMethod(Env, FJavaWrapper::GameActivityThis, Method));
 	}

	return nullptr;
}

void AndroidThunkCpp_GvrLayout_SetFixedPresentationSurfaceSizeToCurrent()
{
 	if (JNIEnv* Env = FAndroidApplication::GetJavaEnv())
 	{
		static jmethodID Method = FJavaWrapper::FindMethod(Env, FJavaWrapper::GameActivityClassID, "AndroidThunkJava_GvrLayout_SetFixedPresentationSurfaceSizeToCurrent", "()V", false);
		FJavaWrapper::CallVoidMethod(Env, FJavaWrapper::GameActivityThis, Method);
 	}
}

bool AndroidThunkCpp_ProjectWantsCardboardOnlyMode()
{
 	if (JNIEnv* Env = FAndroidApplication::GetJavaEnv())
 	{
		static jmethodID Method = FJavaWrapper::FindMethod(Env, FJavaWrapper::GameActivityClassID, "AndroidThunkJava_ProjectWantsCardboardOnlyMode", "()Z", false);
		return FJavaWrapper::CallBooleanMethod(Env, FJavaWrapper::GameActivityThis, Method);
 	}

	return false;
}

bool AndroidThunkCpp_IsVrLaunch()
{
	if (JNIEnv* Env = FAndroidApplication::GetJavaEnv())
	{
		static jmethodID Method = FJavaWrapper::FindMethod(Env, FJavaWrapper::GameActivityClassID, "AndroidThunkJava_IsVrLaunch", "()Z", false);
		return FJavaWrapper::CallBooleanMethod(Env, FJavaWrapper::GameActivityThis, Method);
	}

	return true;
}

void AndroidThunkCpp_QuitDaydreamApplication()
{
	if (JNIEnv* Env = FAndroidApplication::GetJavaEnv())
	{
		static jmethodID Method = FJavaWrapper::FindMethod(Env, FJavaWrapper::GameActivityClassID, "AndroidThunkJava_QuitDaydreamApplication", "()V", false);
		FJavaWrapper::CallVoidMethod(Env, FJavaWrapper::GameActivityThis, Method);
	}
}

<<<<<<< HEAD
=======
void AndroidThunkCpp_EnableSPM()
{
	if (JNIEnv* Env = FAndroidApplication::GetJavaEnv())
	{
		static jmethodID Method = FJavaWrapper::FindMethod(Env, FJavaWrapper::GameActivityClassID, "AndroidThunkJava_EnableSPM", "()V", false);
		FJavaWrapper::CallVoidMethod(Env, FJavaWrapper::GameActivityThis, Method);
	}
}

void AndroidThunkCpp_DisableSPM()
{
	if (JNIEnv* Env = FAndroidApplication::GetJavaEnv())
	{
		static jmethodID Method = FJavaWrapper::FindMethod(Env, FJavaWrapper::GameActivityClassID, "AndroidThunkJava_DisableSPM", "()V", false);
		FJavaWrapper::CallVoidMethod(Env, FJavaWrapper::GameActivityThis, Method);
	}
}

>>>>>>> f00d6e77
FString AndroidThunkCpp_GetDataString()
{
	FString Result = FString("");
	if (JNIEnv* Env = FAndroidApplication::GetJavaEnv())
	{
		static jmethodID Method = FJavaWrapper::FindMethod(Env, FJavaWrapper::GameActivityClassID, "AndroidThunkJava_GetDataString", "()Z", false);
		jstring JavaString = (jstring)FJavaWrapper::CallObjectMethod(Env, FJavaWrapper::GameActivityThis, Method);
		if (JavaString != NULL)
		{
			const char* JavaChars = Env->GetStringUTFChars(JavaString, 0);
			Result = FString(UTF8_TO_TCHAR(JavaChars));
			Env->ReleaseStringUTFChars(JavaString, JavaChars);
			Env->DeleteLocalRef(JavaString);
		}
	}

	return Result;
}

#endif // GOOGLEVRHMD_SUPPORTED_ANDROID_PLATFORMS

/////////////////////////////////////
// Begin IOS Class Implementations //
/////////////////////////////////////

#if GOOGLEVRHMD_SUPPORTED_IOS_PLATFORMS

// Helped function to get global access
FGoogleVRHMD* GetGoogleVRHMD()
{
	if (GEngine->HMDDevice.IsValid() && GEngine->HMDDevice->GetVersionString().Contains(TEXT("GoogleVR")) )
	{
		return static_cast<FGoogleVRHMD*>(GEngine->HMDDevice.Get());
	}

	return nullptr;
}

@implementation FOverlayViewDelegate

- (void)didChangeViewerProfile
{
	FGoogleVRHMD* HMD = GetGoogleVRHMD();
	if(HMD)
	{
		HMD->RefreshViewerProfile();
	}
}

- (void)didTapBackButton
{
	bBackDetected = true;
}

@end

#endif

/////////////////////////////////////////////////
// Begin FGoogleVRHMDPlugin Implementation //
/////////////////////////////////////////////////

class FGoogleVRHMDPlugin : public IGoogleVRHMDPlugin
{
public:

	/** Returns the key into the HMDPluginPriority section of the config file for this module */
	virtual FString GetModuleKeyName() const override
	{
		return TEXT("GoogleVRHMD");
	}

	/**
	 * Attempts to create a new head tracking device interface
	 *
	 * @return	Interface to the new head tracking device, if we were able to successfully create one
	 */
	virtual TSharedPtr< class IHeadMountedDisplay, ESPMode::ThreadSafe > CreateHeadMountedDisplay() override;

	/**
	 * Always return true for GoogleVR, when enabled, to allow HMD Priority to sort it out
	 */
	virtual bool IsHMDConnected() { return true; }
};

IMPLEMENT_MODULE( FGoogleVRHMDPlugin, GoogleVRHMD );

TSharedPtr< class IHeadMountedDisplay, ESPMode::ThreadSafe > FGoogleVRHMDPlugin::CreateHeadMountedDisplay()
{
	TSharedPtr< FGoogleVRHMD, ESPMode::ThreadSafe > HMD(new FGoogleVRHMD());
	if (HMD->IsInitialized())
	{
		return HMD;
	}

	return NULL;
}

/////////////////////////////////////
// Begin FGoogleVRHMD Self API //
/////////////////////////////////////

FGoogleVRHMD::FGoogleVRHMD()
#if GOOGLEVRHMD_SUPPORTED_PLATFORMS
	: CustomPresent(nullptr)
	, bStereoEnabled(false)
#else
	: bStereoEnabled(false)
#endif
	, bHMDEnabled(false)
	, bDistortionCorrectionEnabled(true)
	, bUseGVRApiDistortionCorrection(false)
	, bUseOffscreenFramebuffers(false)
	, bIsInDaydreamMode(false)
	, bForceStopPresentScene(false)
	, NeckModelScale(1.0f)
	, CurHmdOrientation(FQuat::Identity)
	, CurHmdPosition(FVector::ZeroVector)
	, DeltaControlRotation(FRotator::ZeroRotator)
	, DeltaControlOrientation(FQuat::Identity)
	, BaseOrientation(FQuat::Identity)
	, RendererModule(nullptr)
	, DistortionMeshIndices(nullptr)
	, DistortionMeshVerticesLeftEye(nullptr)
	, DistortionMeshVerticesRightEye(nullptr)
#if GOOGLEVRHMD_SUPPORTED_IOS_PLATFORMS
	, OverlayView(nil)
#endif
	, LastUpdatedCacheFrame(0)
#if GOOGLEVRHMD_SUPPORTED_PLATFORMS
	, DistortedBufferViewportList(nullptr)
	, NonDistortedBufferViewportList(nullptr)
	, ActiveViewportList(nullptr)
	, ScratchViewport(nullptr)
#endif
	, PosePitch(0.0f)
	, PoseYaw(0.0f)
	, DistortionPointsX(40)
	, DistortionPointsY(40)
	, NumVerts(0)
	, NumTris(0)
	, NumIndices(0)
{
	FPlatformMisc::LowLevelOutputDebugString(TEXT("Initializing FGoogleVRHMD"));

#if GOOGLEVRHMD_SUPPORTED_ANDROID_PLATFORMS

	// Get GVRAPI from java
	GVRAPI = AndroidThunkCpp_GetNativeGVRApi();

#elif GOOGLEVRHMD_SUPPORTED_PLATFORMS

	GVRAPI = gvr_create();

#endif

	if(IsInitialized())
	{
		UE_LOG(LogHMD, Log, TEXT("GoogleVR API created"));

		// Get renderer module
		static const FName RendererModuleName("Renderer");
		RendererModule = FModuleManager::GetModulePtr<IRendererModule>(RendererModuleName);
		check(RendererModule);

#if GOOGLEVRHMD_SUPPORTED_PLATFORMS

		// Initialize OpenGL resources for API
		gvr_initialize_gl(GVRAPI);

		// Log the current viewer
		UE_LOG(LogHMD, Log, TEXT("The current viewer is %s"), UTF8_TO_TCHAR(gvr_get_viewer_model(GVRAPI)));

		// Get gvr user prefs
		GVRUserPrefs = gvr_get_user_prefs(GVRAPI);

#if GOOGLEVRHMD_SUPPORTED_ANDROID_PLATFORMS
		//Set the flag when async reprojection is enabled
		bUseOffscreenFramebuffers = gvr_get_async_reprojection_enabled(GVRAPI);
		//We are in Daydream Mode when async reprojection is enabled.
		bIsInDaydreamMode = bUseOffscreenFramebuffers;
<<<<<<< HEAD

		// Only use gvr api distortion when async reprojection is enabled
		// And by default we use Unreal's PostProcessing Distortion for Cardboard
		bUseGVRApiDistortionCorrection = bUseOffscreenFramebuffers;
		//bUseGVRApiDistortionCorrection = true;  //Uncomment this line is you want to use GVR distortion when async reprojection is not enabled.

=======

		// Only use gvr api distortion when async reprojection is enabled
		// And by default we use Unreal's PostProcessing Distortion for Cardboard
		bUseGVRApiDistortionCorrection = bUseOffscreenFramebuffers;
		//bUseGVRApiDistortionCorrection = true;  //Uncomment this line is you want to use GVR distortion when async reprojection is not enabled.

>>>>>>> f00d6e77
		if(bUseOffscreenFramebuffers)
		{
			// Create custom present class
			CustomPresent = new FGoogleVRHMDCustomPresent(this);
			GVRSplash = MakeShareable(new FGoogleVRSplash(this));
			GVRSplash->Init();
		}

		// Show ui on Android
		AndroidThunkCpp_UiLayer_SetEnabled(true);
		AndroidThunkCpp_UiLayer_SetViewerName(UTF8_TO_TCHAR(gvr_get_viewer_model(GVRAPI)));

		// Set Hardware Scaling in GvrLayout
		AndroidThunkCpp_GvrLayout_SetFixedPresentationSurfaceSizeToCurrent();

#elif GOOGLEVRHMD_SUPPORTED_IOS_PLATFORMS

		// We will use Unreal's PostProcessing Distortion for iOS
		bUseGVRApiDistortionCorrection = false;
		bIsInDaydreamMode = false;

		// Setup and show ui on iOS
		dispatch_async(dispatch_get_main_queue(), ^
		{
			OverlayViewDelegate = [[FOverlayViewDelegate alloc] init];
			OverlayView = [[GVROverlayView alloc] initWithFrame:[IOSAppDelegate GetDelegate].IOSView.bounds];
			OverlayView.autoresizingMask = UIViewAutoresizingFlexibleWidth | UIViewAutoresizingFlexibleHeight;
			OverlayView.delegate = OverlayViewDelegate;
			[[IOSAppDelegate GetDelegate].IOSView addSubview:OverlayView];
		});
#endif // GOOGLEVRHMD_SUPPORTED_ANDROID_PLATFORMS

		// By default, go ahead and disable the screen saver. The user can still change this freely
		FPlatformMisc::ControlScreensaver(FGenericPlatformMisc::Disable);

		// TODO: Get trigger event handler working again
		// Setup GVRAPI delegates
		//gvr_set_trigger_event_handler(GVRAPI, OnTriggerEvent, nullptr);

		// Refresh delegate
		FCoreDelegates::ApplicationHasEnteredForegroundDelegate.AddRaw(this, &FGoogleVRHMD::ApplicationResumeDelegate);

<<<<<<< HEAD
=======
		UpdateGVRViewportList();
>>>>>>> f00d6e77
#endif // GOOGLEVRHMD_SUPPORTED_PLATFORMS

		// Set the default rendertarget size to the default size in UE4
		SetRenderTargetSizeToDefault();

		// Enabled by default
		EnableHMD(true);
		EnableStereo(true);

		// Initialize distortion mesh and indices
		SetNumOfDistortionPoints(DistortionPointsX, DistortionPointsY);

		// Register LoadMap Delegate
		FCoreUObjectDelegates::PreLoadMap.AddRaw(this, &FGoogleVRHMD::OnPreLoadMap);
	}
	else
	{
		FPlatformMisc::LowLevelOutputDebugString(TEXT("GoogleVR context failed to create successfully."));
	}
}

FGoogleVRHMD::~FGoogleVRHMD()
{
	delete[] DistortionMeshIndices;
	DistortionMeshIndices = nullptr;
	delete[] DistortionMeshVerticesLeftEye;
	DistortionMeshVerticesLeftEye = nullptr;
	delete[] DistortionMeshVerticesRightEye;
	DistortionMeshVerticesRightEye = nullptr;

#if GOOGLEVRHMD_SUPPORTED_PLATFORMS
	if (DistortedBufferViewportList)
<<<<<<< HEAD
	{
		// gvr destroy function will set the pointer to nullptr
		gvr_buffer_viewport_list_destroy(&DistortedBufferViewportList);
	}
	if (NonDistortedBufferViewportList)
	{
		gvr_buffer_viewport_list_destroy(&NonDistortedBufferViewportList);
	}
	if (ScratchViewport)
	{
=======
	{
		// gvr destroy function will set the pointer to nullptr
		gvr_buffer_viewport_list_destroy(&DistortedBufferViewportList);
	}
	if (NonDistortedBufferViewportList)
	{
		gvr_buffer_viewport_list_destroy(&NonDistortedBufferViewportList);
	}
	if (ScratchViewport)
	{
>>>>>>> f00d6e77
		gvr_buffer_viewport_destroy(&ScratchViewport);
	}

	CustomPresent->Shutdown();
    CustomPresent = nullptr;
#endif

	FCoreUObjectDelegates::PreLoadMap.RemoveAll(this);
}

bool FGoogleVRHMD::IsInitialized() const
{
#if GOOGLEVRHMD_SUPPORTED_PLATFORMS

	return GVRAPI != nullptr;

#endif

	// Non-supported platform will be PC editor which will always succeed
	return true;
}

void FGoogleVRHMD::UpdateGVRViewportList() const
{
#if GOOGLEVRHMD_SUPPORTED_PLATFORMS
	// Allocate if necessary!
	if (!DistortedBufferViewportList)
	{
		DistortedBufferViewportList = gvr_buffer_viewport_list_create(GVRAPI);
	}
	if (!NonDistortedBufferViewportList)
	{
		NonDistortedBufferViewportList = gvr_buffer_viewport_list_create(GVRAPI);
	}
	if (!ScratchViewport)
	{
		ScratchViewport = gvr_buffer_viewport_create(GVRAPI);
	}

	gvr_get_recommended_buffer_viewports(GVRAPI, DistortedBufferViewportList);
	gvr_get_screen_buffer_viewports(GVRAPI, NonDistortedBufferViewportList);

	ActiveViewportList = bDistortionCorrectionEnabled ? DistortedBufferViewportList : NonDistortedBufferViewportList;

	// Pass the viewport list used for rendering to CustomPresent for async reprojection
	if(CustomPresent)
	{
		CustomPresent->UpdateRenderingViewportList(ActiveViewportList);
	}

#endif
}

void FGoogleVRHMD::GetCurrentPose(FQuat& CurrentOrientation, FVector& CurrentPosition)
{
#if GOOGLEVRHMD_SUPPORTED_PLATFORMS
	// Update camera pose using cached head pose which we updated at the beginning of a frame.
	CurrentOrientation = BaseOrientation * CachedFinalHeadRotation;
	CurrentPosition = BaseOrientation.RotateVector(CachedFinalHeadPosition);
#else
	// Simulating head rotation using mouse in Editor.
	ULocalPlayer* Player = GEngine->GetDebugLocalPlayer();
	float PreviewSensitivity = FMath::Clamp(CVarPreviewSensitivity.GetValueOnAnyThread(), 0.1f, 10.0f);

	if (Player != NULL && Player->PlayerController != NULL && GWorld)
	{
		float MouseX = 0.0f;
		float MouseY = 0.0f;
		Player->PlayerController->GetInputMouseDelta(MouseX, MouseY);

		double CurrentTime = FApp::GetCurrentTime();
		double DeltaTime = GWorld->GetDeltaSeconds();

		PoseYaw += (FMath::RadiansToDegrees(MouseX * DeltaTime * 4.0f) * PreviewSensitivity);
		PosePitch += (FMath::RadiansToDegrees(MouseY * DeltaTime * 4.0f) * PreviewSensitivity);
		PosePitch = FMath::Clamp(PosePitch, -90.0f + KINDA_SMALL_NUMBER, 90.0f - KINDA_SMALL_NUMBER);

		CurrentOrientation = BaseOrientation * FQuat(FRotator(PosePitch, PoseYaw, 0.0f));
	}
	else
	{
		CurrentOrientation = FQuat(FRotator(0.0f, 0.0f, 0.0f));
	}

<<<<<<< HEAD
	// TODO: add neck model to the editor emulatation.
	CurrentPosition = FVector::ZeroVector;
#endif
}

IRendererModule* FGoogleVRHMD::GetRendererModule()
{
	return RendererModule;
}

void FGoogleVRHMD::RefreshViewerProfile()
{
#if GOOGLEVRHMD_SUPPORTED_PLATFORMS
	gvr_refresh_viewer_profile(GVRAPI);
#endif

	// Re-Initialize distortion meshes, as the viewer may have changed
	SetNumOfDistortionPoints(DistortionPointsX, DistortionPointsY);
}

FIntPoint FGoogleVRHMD::GetUnrealMobileContentSize()
{
	FIntPoint Size = FIntPoint::ZeroValue;
#if GOOGLEVRHMD_SUPPORTED_ANDROID_PLATFORMS
	FPlatformRect Rect = FAndroidWindow::GetScreenRect();
	Size.X = Rect.Right;
	Size.Y = Rect.Bottom;
#elif GOOGLEVRHMD_SUPPORTED_IOS_PLATFORMS
	FPlatformRect Rect = FIOSWindow::GetScreenRect();
	Size.X = Rect.Right;
	Size.Y = Rect.Bottom;
#endif
	return Size;
}

FIntPoint FGoogleVRHMD::GetGVRHMDRenderTargetSize()
{
	return GVRRenderTargetSize;
}

FIntPoint FGoogleVRHMD::GetGVRMaxRenderTargetSize()
{
#if GOOGLEVRHMD_SUPPORTED_PLATFORMS
	gvr_sizei MaxSize = gvr_get_maximum_effective_render_target_size(GVRAPI);
	UE_LOG(LogHMD, Log, TEXT("GVR Recommended RenderTargetSize: %d x %d"), MaxSize.width, MaxSize.height);
	return FIntPoint{ static_cast<int>(MaxSize.width), static_cast<int>(MaxSize.height) };
#else
	return FIntPoint{ 0, 0 };
#endif
}

FIntPoint FGoogleVRHMD::SetRenderTargetSizeToDefault()
{
	GVRRenderTargetSize = FIntPoint::ZeroValue;
#if GOOGLEVRHMD_SUPPORTED_ANDROID_PLATFORMS
	if (bUseGVRApiDistortionCorrection)
	{
		FIntPoint RenderTargetSize = FIntPoint::ZeroValue;
		SetGVRHMDRenderTargetSize(kDefaultRenderTargetScaleFactor, RenderTargetSize);
	}
	else
	{
		FPlatformRect Rect = FAndroidWindow::GetScreenRect();
		GVRRenderTargetSize.X = Rect.Right;
		GVRRenderTargetSize.Y = Rect.Bottom;
	}
#elif GOOGLEVRHMD_SUPPORTED_IOS_PLATFORMS
	FPlatformRect Rect = FIOSWindow::GetScreenRect();
	GVRRenderTargetSize.X = Rect.Right;
	GVRRenderTargetSize.Y = Rect.Bottom;
#endif
	return GVRRenderTargetSize;
=======
	// TODO: Move this functionality into the AUX library so that it doesn't need to be duplicated.
	// Between the SDK and here.

	const float NeckHorizontalOffset = 0.080f;  // meters in Z
	const float NeckVerticalOffset = 0.075f;     // meters in Y

	// Rotate eyes around neck pivot point.
	CurrentPosition = CurrentOrientation * FVector(NeckHorizontalOffset, 0.0f, NeckVerticalOffset);

	// Measure new position relative to original center of head, because
	// applying a neck model should not elevate the camera.
	CurrentPosition -= FVector(0.0f, 0.0f, NeckVerticalOffset);

	// Apply the Neck Model Scale
	CurrentPosition *= NeckModelScale;

	// Number of Unreal Units per meter.
	const float WorldToMetersScale = GetWorldToMetersScale();
	CurrentPosition *= WorldToMetersScale;

	CurrentPosition = BaseOrientation.RotateVector(CurrentPosition);
#endif
>>>>>>> f00d6e77
}

bool FGoogleVRHMD::SetGVRHMDRenderTargetSize(float ScaleFactor, FIntPoint& OutRenderTargetSize)
{
#if GOOGLEVRHMD_SUPPORTED_PLATFORMS
	if (ScaleFactor < 0.1 || ScaleFactor > 1)
	{
        	ScaleFactor = FMath::Clamp(ScaleFactor, 0.1f, 1.0f);
		UE_LOG(LogHMD, Warning, TEXT("Invalid RenderTexture Scale Factor. The valid value should be within [0.1, 1.0]. Clamping the value to %f"), ScaleFactor);
	}

	// For now, only allow change the render texture size when using gvr distortion.
	// Since when use PPHMD, the render texture size need to match the surface size.
	if (!bUseGVRApiDistortionCorrection)
	{
		return false;
	}
	UE_LOG(LogHMD, Log, TEXT("Setting render target size using scale factor: %f"), ScaleFactor);
	FIntPoint DesiredRenderTargetSize = GetGVRMaxRenderTargetSize();
	DesiredRenderTargetSize.X *= ScaleFactor;
	DesiredRenderTargetSize.Y *= ScaleFactor;
	return SetGVRHMDRenderTargetSize(DesiredRenderTargetSize.X, DesiredRenderTargetSize.Y, OutRenderTargetSize);
#else
	return false;
#endif
}

bool FGoogleVRHMD::SetGVRHMDRenderTargetSize(int DesiredWidth, int DesiredHeight, FIntPoint& OutRenderTargetSize)
{
#if GOOGLEVRHMD_SUPPORTED_PLATFORMS
	// For now, only allow change the render texture size when using gvr distortion.
	// Since when use PPHMD, the render texture size need to match the surface size.
	if (!bUseGVRApiDistortionCorrection)
	{
		return false;
	}

	// Ensure sizes are dividable by DividableBy to get post processing effects with lower resolution working well
	const uint32 DividableBy = 4;

	const uint32 Mask = ~(DividableBy - 1);
	GVRRenderTargetSize.X = (DesiredWidth + DividableBy - 1) & Mask;
	GVRRenderTargetSize.Y = (DesiredHeight + DividableBy - 1) & Mask;

	OutRenderTargetSize = GVRRenderTargetSize;
	UE_LOG(LogHMD, Log, TEXT("Set Render Target Size to %d x %d, the deired size is %d x %d"), GVRRenderTargetSize.X, GVRRenderTargetSize.Y, DesiredWidth, DesiredHeight);
	return true;
#else
	return false;
#endif
}

void FGoogleVRHMD::OnPreLoadMap(const FString &)
{
	// Force not to present the scene when start loading a map.
	bForceStopPresentScene = true;
}

FIntPoint FGoogleVRHMD::GetUnrealMobileContentSize()
{
	FIntPoint Size = FIntPoint::ZeroValue;
#if GOOGLEVRHMD_SUPPORTED_ANDROID_PLATFORMS
	FPlatformRect Rect = FAndroidWindow::GetScreenRect();
	Size.X = Rect.Right;
	Size.Y = Rect.Bottom;
#elif GOOGLEVRHMD_SUPPORTED_IOS_PLATFORMS
	FPlatformRect Rect = FIOSWindow::GetScreenRect();
	Size.X = Rect.Right;
	Size.Y = Rect.Bottom;
#endif
	return Size;
}

FIntPoint FGoogleVRHMD::GetGVRHMDRenderTargetSize()
{
	return GVRRenderTargetSize;
}

FIntPoint FGoogleVRHMD::GetGVRMaxRenderTargetSize()
{
#if GOOGLEVRHMD_SUPPORTED_PLATFORMS
	gvr_sizei MaxSize = gvr_get_maximum_effective_render_target_size(GVRAPI);
	UE_LOG(LogHMD, Log, TEXT("GVR Recommended RenderTargetSize: %d x %d"), MaxSize.width, MaxSize.height);
	return FIntPoint{ static_cast<int>(MaxSize.width), static_cast<int>(MaxSize.height) };
#else
	return FIntPoint{ 0, 0 };
#endif
}

FIntPoint FGoogleVRHMD::SetRenderTargetSizeToDefault()
{
	GVRRenderTargetSize = FIntPoint::ZeroValue;
#if GOOGLEVRHMD_SUPPORTED_ANDROID_PLATFORMS
	if (bUseGVRApiDistortionCorrection)
	{
		FIntPoint RenderTargetSize = FIntPoint::ZeroValue;
		SetGVRHMDRenderTargetSize(kDefaultRenderTargetScaleFactor, RenderTargetSize);
	}
	else
	{
		FPlatformRect Rect = FAndroidWindow::GetScreenRect();
		GVRRenderTargetSize.X = Rect.Right;
		GVRRenderTargetSize.Y = Rect.Bottom;
	}
#elif GOOGLEVRHMD_SUPPORTED_IOS_PLATFORMS
	FPlatformRect Rect = FIOSWindow::GetScreenRect();
	GVRRenderTargetSize.X = Rect.Right;
	GVRRenderTargetSize.Y = Rect.Bottom;
#endif
	return GVRRenderTargetSize;
}

bool FGoogleVRHMD::SetGVRHMDRenderTargetSize(float ScaleFactor, FIntPoint& OutRenderTargetSize)
{
#if GOOGLEVRHMD_SUPPORTED_PLATFORMS
	if (ScaleFactor < 0.1 || ScaleFactor > 1)
	{
        	ScaleFactor = FMath::Clamp(ScaleFactor, 0.1f, 1.0f);
		UE_LOG(LogHMD, Warning, TEXT("Invalid RenderTexture Scale Factor. The valid value should be within [0.1, 1.0]. Clamping the value to %f"), ScaleFactor);
	}

	// For now, only allow change the render texture size when using gvr distortion.
	// Since when use PPHMD, the render texture size need to match the surface size.
	if (!bUseGVRApiDistortionCorrection)
	{
		return false;
	}
	UE_LOG(LogHMD, Log, TEXT("Setting render target size using scale factor: %f"), ScaleFactor);
	FIntPoint DesiredRenderTargetSize = GetGVRMaxRenderTargetSize();
	DesiredRenderTargetSize.X *= ScaleFactor;
	DesiredRenderTargetSize.Y *= ScaleFactor;
	return SetGVRHMDRenderTargetSize(DesiredRenderTargetSize.X, DesiredRenderTargetSize.Y, OutRenderTargetSize);
#else
	return false;
#endif
}

bool FGoogleVRHMD::SetGVRHMDRenderTargetSize(int DesiredWidth, int DesiredHeight, FIntPoint& OutRenderTargetSize)
{
#if GOOGLEVRHMD_SUPPORTED_PLATFORMS
	// For now, only allow change the render texture size when using gvr distortion.
	// Since when use PPHMD, the render texture size need to match the surface size.
	if (!bUseGVRApiDistortionCorrection)
	{
		return false;
	}

	// Ensure sizes are dividable by DividableBy to get post processing effects with lower resolution working well
	const uint32 DividableBy = 4;

	const uint32 Mask = ~(DividableBy - 1);
	GVRRenderTargetSize.X = (DesiredWidth + DividableBy - 1) & Mask;
	GVRRenderTargetSize.Y = (DesiredHeight + DividableBy - 1) & Mask;

	OutRenderTargetSize = GVRRenderTargetSize;
	UE_LOG(LogHMD, Log, TEXT("Set Render Target Size to %d x %d, the deired size is %d x %d"), GVRRenderTargetSize.X, GVRRenderTargetSize.Y, DesiredWidth, DesiredHeight);
	return true;
#else
	return false;
#endif
}

void FGoogleVRHMD::OnPreLoadMap(const FString &)
{
	// Force not to present the scene when start loading a map.
	bForceStopPresentScene = true;
}

void FGoogleVRHMD::ApplicationResumeDelegate()
{
	RefreshViewerProfile();
}

void FGoogleVRHMD::HandleGVRBackEvent()
{
	if( GEngine &&
		GEngine->GameViewport &&
		GEngine->GameViewport->Viewport &&
		GEngine->GameViewport->Viewport->GetClient() )
	{
#if GOOGLEVRHMD_SUPPORTED_ANDROID_PLATFORMS
		GEngine->GameViewport->Viewport->GetClient()->InputKey(GEngine->GameViewport->Viewport, 0, EKeys::Android_Back, EInputEvent::IE_Pressed);
		GEngine->GameViewport->Viewport->GetClient()->InputKey(GEngine->GameViewport->Viewport, 0, EKeys::Android_Back, EInputEvent::IE_Released);
#elif GOOGLEVRHMD_SUPPORTED_IOS_PLATFORMS
		// TODO: iOS doesn't have hardware back buttons, so what should be fired?
		GEngine->GameViewport->Viewport->GetClient()->InputKey(GEngine->GameViewport->Viewport, 0, EKeys::Global_Back, EInputEvent::IE_Pressed);
		GEngine->GameViewport->Viewport->GetClient()->InputKey(GEngine->GameViewport->Viewport, 0, EKeys::Global_Back, EInputEvent::IE_Released);
#endif
	}
}

void FGoogleVRHMD::SetDistortionCorrectionEnabled(bool bEnable)
{
	// Can't turn off distortion correction if using async reprojection;
	if(bUseOffscreenFramebuffers)
	{
		bDistortionCorrectionEnabled = true;
	}
	else
	{
		bDistortionCorrectionEnabled = bEnable;
	}
}

void FGoogleVRHMD::SetDistortionCorrectionMethod(bool bInUseGVRApiDistortionCorrection)
{
	//Cannot change distortion method when use async reprojection
	if(bUseOffscreenFramebuffers)
	{
		bUseGVRApiDistortionCorrection = true;
	}
	else
	{
		bUseGVRApiDistortionCorrection = bInUseGVRApiDistortionCorrection;
	}
}

bool FGoogleVRHMD::SetDefaultViewerProfile(const FString& ViewerProfileURL)
{
#if GOOGLEVRHMD_SUPPORTED_PLATFORMS
	if(gvr_set_default_viewer_profile(GVRAPI, TCHAR_TO_ANSI(*ViewerProfileURL)))
	{
		gvr_refresh_viewer_profile(GVRAPI);

		// Re-Initialize distortion meshes, as the viewer may have changed
		SetNumOfDistortionPoints(DistortionPointsX, DistortionPointsY);

		return true;
	}
#endif

	return false;
}

void FGoogleVRHMD::SetNumOfDistortionPoints(int32 XPoints, int32 YPoints)
{
	// Force non supported platform distortion mesh be 40 x 40
#if !GOOGLEVRHMD_SUPPORTED_PLATFORMS
	XPoints = 40;
	YPoints = 40;
#endif

	// clamp values
	if (XPoints < 2)
	{
		XPoints = 2;
	}
	else if (XPoints > 200)
	{
		XPoints = 200;
	}

	if (YPoints < 2)
	{
		YPoints = 2;
	}
	else if (YPoints > 200)
	{
		YPoints = 200;
	}

	// calculate our values
	DistortionPointsX = XPoints;
	DistortionPointsY = YPoints;
	NumVerts = DistortionPointsX * DistortionPointsY;
	NumTris = (DistortionPointsX - 1) * (DistortionPointsY - 1) * 2;
	NumIndices = NumTris * 3;

	// generate the distortion mesh
	GenerateDistortionCorrectionIndexBuffer();
	GenerateDistortionCorrectionVertexBuffer(eSSP_LEFT_EYE);
	GenerateDistortionCorrectionVertexBuffer(eSSP_RIGHT_EYE);
}

void FGoogleVRHMD::SetDistortionMeshSize(EDistortionMeshSizeEnum MeshSize)
{
#if GOOGLEVRHMD_SUPPORTED_PLATFORMS
	switch(MeshSize)
	{
	case EDistortionMeshSizeEnum::DMS_VERYSMALL:
		SetNumOfDistortionPoints(20, 20);
		break;
	case EDistortionMeshSizeEnum::DMS_SMALL:
		SetNumOfDistortionPoints(40, 40);
		break;
	case EDistortionMeshSizeEnum::DMS_MEDIUM:
		SetNumOfDistortionPoints(60, 60);
		break;
	case EDistortionMeshSizeEnum::DMS_LARGE:
		SetNumOfDistortionPoints(80, 80);
		break;
	case EDistortionMeshSizeEnum::DMS_VERYLARGE:
		SetNumOfDistortionPoints(100, 100);
		break;
	}
#endif
}

void FGoogleVRHMD::SetNeckModelScale(float ScaleFactor)
{
	NeckModelScale = FMath::Clamp(ScaleFactor, 0.0f, 1.0f);
}

bool FGoogleVRHMD::GetDistortionCorrectionEnabled() const
{
	return bDistortionCorrectionEnabled;
}

bool FGoogleVRHMD::IsUsingGVRApiDistortionCorrection() const
{
	return bUseGVRApiDistortionCorrection;
}

float FGoogleVRHMD::GetNeckModelScale() const
{
	return NeckModelScale;
}

float FGoogleVRHMD::GetWorldToMetersScale() const
{
<<<<<<< HEAD
	if (GWorld != nullptr)
=======
	if (IsInGameThread() && GWorld != nullptr)
>>>>>>> f00d6e77
	{
		return GWorld->GetWorldSettings()->WorldToMeters;
	}

	// Default value, assume Unreal units are in centimeters
	return 100.0f;
}

bool FGoogleVRHMD::IsVrLaunch() const
{
#if GOOGLEVRHMD_SUPPORTED_ANDROID_PLATFORMS
	return AndroidThunkCpp_IsVrLaunch();
#endif
	return false;
}

<<<<<<< HEAD
=======
bool FGoogleVRHMD::IsInDaydreamMode() const
{
	return bIsInDaydreamMode;
}

void FGoogleVRHMD::SetSPMEnable(bool bEnable) const
{
#if GOOGLEVRHMD_SUPPORTED_ANDROID_PLATFORMS
	if (bEnable)
	{
		AndroidThunkCpp_EnableSPM();
	}
	else
	{
		AndroidThunkCpp_DisableSPM();
	}
#endif
}

>>>>>>> f00d6e77
FString FGoogleVRHMD::GetIntentData() const
{
#if GOOGLEVRHMD_SUPPORTED_ANDROID_PLATFORMS
	return AndroidThunkCpp_GetDataString();
#endif
	return TEXT("");
}

FString FGoogleVRHMD::GetViewerModel()
{
#if GOOGLEVRHMD_SUPPORTED_PLATFORMS
	return UTF8_TO_TCHAR(gvr_get_viewer_model(GVRAPI));
#endif

	return TEXT("");
}

FString FGoogleVRHMD::GetViewerVendor()
{
#if GOOGLEVRHMD_SUPPORTED_PLATFORMS
	return UTF8_TO_TCHAR(gvr_get_viewer_vendor(GVRAPI));
#endif

	return TEXT("");
}

FGoogleVRHMD::EViewerPreview FGoogleVRHMD::GetPreviewViewerType()
{
#if GOOGLEVRHMD_SUPPORTED_PLATFORMS
	return EVP_None;
#else
	int32 Val = FMath::Clamp(CVarViewerPreview.GetValueOnAnyThread(), 0, 6);
	return EViewerPreview(Val);
#endif
}

float FGoogleVRHMD::GetPreviewViewerInterpupillaryDistance()
{
	switch(GetPreviewViewerType())
	{
#if !GOOGLEVRHMD_SUPPORTED_PLATFORMS

	case EVP_GoogleCardboard1:
		return GoogleCardboardViewerPreviews::GoogleCardboard1::InterpupillaryDistance;
	case EVP_GoogleCardboard2:
		return GoogleCardboardViewerPreviews::GoogleCardboard2::InterpupillaryDistance;
	case EVP_ViewMaster:
		return GoogleCardboardViewerPreviews::ViewMaster::InterpupillaryDistance;
	case EVP_SnailVR:
		return GoogleCardboardViewerPreviews::SnailVR::InterpupillaryDistance;
	case EVP_RiTech2:
		return GoogleCardboardViewerPreviews::RiTech2::InterpupillaryDistance;
	case EVP_Go4DC1Glass:
		return GoogleCardboardViewerPreviews::Go4DC1Glass::InterpupillaryDistance;

#endif

	case EVP_None:
	default:
		return 0.064f;
	}
}

FMatrix FGoogleVRHMD::GetPreviewViewerStereoProjectionMatrix(enum EStereoscopicPass StereoPass)
{
	switch(GetPreviewViewerType())
	{
#if !GOOGLEVRHMD_SUPPORTED_PLATFORMS

	case EVP_GoogleCardboard1:
		return StereoPass == eSSP_LEFT_EYE ? GoogleCardboardViewerPreviews::GoogleCardboard1::LeftStereoProjectionMatrix : GoogleCardboardViewerPreviews::GoogleCardboard1::RightStereoProjectionMatrix;
	case EVP_GoogleCardboard2:
		return StereoPass == eSSP_LEFT_EYE ? GoogleCardboardViewerPreviews::GoogleCardboard2::LeftStereoProjectionMatrix : GoogleCardboardViewerPreviews::GoogleCardboard2::RightStereoProjectionMatrix;
	case EVP_ViewMaster:
		return StereoPass == eSSP_LEFT_EYE ? GoogleCardboardViewerPreviews::ViewMaster::LeftStereoProjectionMatrix : GoogleCardboardViewerPreviews::ViewMaster::RightStereoProjectionMatrix;
	case EVP_SnailVR:
		return StereoPass == eSSP_LEFT_EYE ? GoogleCardboardViewerPreviews::SnailVR::LeftStereoProjectionMatrix : GoogleCardboardViewerPreviews::SnailVR::RightStereoProjectionMatrix;
	case EVP_RiTech2:
		return StereoPass == eSSP_LEFT_EYE ? GoogleCardboardViewerPreviews::RiTech2::LeftStereoProjectionMatrix : GoogleCardboardViewerPreviews::RiTech2::RightStereoProjectionMatrix;
	case EVP_Go4DC1Glass:
		return StereoPass == eSSP_LEFT_EYE ? GoogleCardboardViewerPreviews::Go4DC1Glass::LeftStereoProjectionMatrix : GoogleCardboardViewerPreviews::Go4DC1Glass::RightStereoProjectionMatrix;

#endif

	case EVP_None:
	default:
		check(0);
		return FMatrix();
	}
}

uint32 FGoogleVRHMD::GetPreviewViewerNumVertices(enum EStereoscopicPass StereoPass)
{
	switch(GetPreviewViewerType())
	{
#if !GOOGLEVRHMD_SUPPORTED_PLATFORMS

	case EVP_GoogleCardboard1:
		return StereoPass == eSSP_LEFT_EYE ? GoogleCardboardViewerPreviews::GoogleCardboard1::NumLeftVertices : GoogleCardboardViewerPreviews::GoogleCardboard1::NumRightVertices;
	case EVP_GoogleCardboard2:
		return StereoPass == eSSP_LEFT_EYE ? GoogleCardboardViewerPreviews::GoogleCardboard2::NumLeftVertices : GoogleCardboardViewerPreviews::GoogleCardboard2::NumRightVertices;
	case EVP_ViewMaster:
		return StereoPass == eSSP_LEFT_EYE ? GoogleCardboardViewerPreviews::ViewMaster::NumLeftVertices : GoogleCardboardViewerPreviews::ViewMaster::NumRightVertices;
	case EVP_SnailVR:
		return StereoPass == eSSP_LEFT_EYE ? GoogleCardboardViewerPreviews::SnailVR::NumLeftVertices : GoogleCardboardViewerPreviews::SnailVR::NumRightVertices;
	case EVP_RiTech2:
		return StereoPass == eSSP_LEFT_EYE ? GoogleCardboardViewerPreviews::RiTech2::NumLeftVertices : GoogleCardboardViewerPreviews::RiTech2::NumRightVertices;
	case EVP_Go4DC1Glass:
		return StereoPass == eSSP_LEFT_EYE ? GoogleCardboardViewerPreviews::Go4DC1Glass::NumLeftVertices : GoogleCardboardViewerPreviews::Go4DC1Glass::NumRightVertices;

#endif

	case EVP_None:
	default:
		check(0);
		return 0;
	}
}

const FDistortionVertex* FGoogleVRHMD::GetPreviewViewerVertices(enum EStereoscopicPass StereoPass)
{
	switch(GetPreviewViewerType())
	{
#if !GOOGLEVRHMD_SUPPORTED_PLATFORMS

	case EVP_GoogleCardboard1:
		return StereoPass == eSSP_LEFT_EYE ? GoogleCardboardViewerPreviews::GoogleCardboard1::LeftVertices : GoogleCardboardViewerPreviews::GoogleCardboard1::RightVertices;
	case EVP_GoogleCardboard2:
		return StereoPass == eSSP_LEFT_EYE ? GoogleCardboardViewerPreviews::GoogleCardboard2::LeftVertices : GoogleCardboardViewerPreviews::GoogleCardboard2::RightVertices;
	case EVP_ViewMaster:
		return StereoPass == eSSP_LEFT_EYE ? GoogleCardboardViewerPreviews::ViewMaster::LeftVertices : GoogleCardboardViewerPreviews::ViewMaster::RightVertices;
	case EVP_SnailVR:
		return StereoPass == eSSP_LEFT_EYE ? GoogleCardboardViewerPreviews::SnailVR::LeftVertices : GoogleCardboardViewerPreviews::SnailVR::RightVertices;
	case EVP_RiTech2:
		return StereoPass == eSSP_LEFT_EYE ? GoogleCardboardViewerPreviews::RiTech2::LeftVertices : GoogleCardboardViewerPreviews::RiTech2::RightVertices;
	case EVP_Go4DC1Glass:
		return StereoPass == eSSP_LEFT_EYE ? GoogleCardboardViewerPreviews::Go4DC1Glass::LeftVertices : GoogleCardboardViewerPreviews::Go4DC1Glass::RightVertices;

#endif

	case EVP_None:
	default:
		check(0);
		return nullptr;
	}
}

//////////////////////////////////////////////////////
// Begin ISceneViewExtension Pure-Virtual Interface //
//////////////////////////////////////////////////////

// ------  Called on Game Thread ------
void FGoogleVRHMD::SetupViewFamily(FSceneViewFamily& InViewFamily)
{
	InViewFamily.EngineShowFlags.MotionBlur = 0;
#if GOOGLEVRHMD_SUPPORTED_PLATFORMS
	// Enbale Unreal PostProcessing Distortion when not using GVR Distortion.
	InViewFamily.EngineShowFlags.HMDDistortion = bDistortionCorrectionEnabled && !IsUsingGVRApiDistortionCorrection();
#else
	InViewFamily.EngineShowFlags.HMDDistortion = bDistortionCorrectionEnabled && (GetPreviewViewerType() != EVP_None);
#endif
	InViewFamily.EngineShowFlags.ScreenPercentage = false;
	InViewFamily.EngineShowFlags.StereoRendering = IsStereoEnabled();
}

#if GOOGLEVRHMD_SUPPORTED_PLATFORMS
FIntRect FGoogleVRHMD::CalculateGVRViewportRect(int RenderTargetSizeX, int RenderTargetSizeY, EStereoscopicPass StereoPassType)
{
<<<<<<< HEAD
=======
	check(ActiveViewportList);
	check(gvr_buffer_viewport_list_get_size(ActiveViewportList) == 2);
>>>>>>> f00d6e77
	switch(StereoPassType)
	{
		case EStereoscopicPass::eSSP_LEFT_EYE:
			gvr_buffer_viewport_list_get_item(ActiveViewportList, 0, ScratchViewport);
			break;
		case EStereoscopicPass::eSSP_RIGHT_EYE:
			gvr_buffer_viewport_list_get_item(ActiveViewportList, 1, ScratchViewport);
			break;
		default:
			// We shouldn't got here.
			check(false);
			break;
	}
	gvr_rectf GVRRect = gvr_buffer_viewport_get_source_uv(ScratchViewport);
	int Left = static_cast<int>(GVRRect.left * RenderTargetSizeX);
	int Bottom = static_cast<int>(GVRRect.bottom * RenderTargetSizeY);
	int Right = static_cast<int>(GVRRect.right * RenderTargetSizeX);
	int Top = static_cast<int>(GVRRect.top * RenderTargetSizeY);

	//UE_LOG(LogTemp, Log, TEXT("Set Viewport Rect to %d, %d, %d, %d for render target size %d x %d"), Left, Bottom, Right, Top, RenderTargetSizeX, RenderTargetSizeY);
	return FIntRect(Left, Bottom, Right, Top);
}
#endif

void FGoogleVRHMD::SetupView(FSceneViewFamily& InViewFamily, FSceneView& InView)
{
	InView.BaseHmdOrientation = CurHmdOrientation;
	InView.BaseHmdLocation = CurHmdPosition;

	InViewFamily.bUseSeparateRenderTarget = ShouldUseSeparateRenderTarget();

#if GOOGLEVRHMD_SUPPORTED_PLATFORMS
	// We should have a valid GVRRenderTargetSize here.
	check(GVRRenderTargetSize.X != 0 && GVRRenderTargetSize.Y != 0);
	InView.ViewRect = CalculateGVRViewportRect(GVRRenderTargetSize.X, GVRRenderTargetSize.Y, InView.StereoPass);
#endif
}

void FGoogleVRHMD::BeginRenderViewFamily(FSceneViewFamily& InViewFamily)
{
#if GOOGLEVRHMD_SUPPORTED_PLATFORMS
	// Note that we force not enqueue the CachedHeadPose when start loading a map until a new game frame started.
	// This is for solving the one frame flickering issue when load another level due to that there is one frame
	// the scene is rendered before the camera is updated.
	// TODO: We need to investigate a better solution here.
	if(CustomPresent && !bForceStopPresentScene && !bDebugShowGVRSplash)
	{
		CustomPresent->UpdateRenderingPose(CachedHeadPose);
	}
#endif
}

// ------  Called on Render Thread ------

void FGoogleVRHMD::PreRenderViewFamily_RenderThread(FRHICommandListImmediate& RHICmdList, FSceneViewFamily& InViewFamily)
{
#if GOOGLEVRHMD_SUPPORTED_PLATFORMS
	if(CustomPresent)
	{
		CustomPresent->BeginRendering();
	}
#endif
}

void FGoogleVRHMD::PreRenderView_RenderThread(FRHICommandListImmediate& RHICmdList, FSceneView& InView)
{
}

////////////////////////////////////////////////////////////////////
// Begin FGoogleVRHMD IStereoRendering Pure-Virtual Interface //
////////////////////////////////////////////////////////////////////

bool FGoogleVRHMD::IsStereoEnabled() const
{
	return bStereoEnabled && bHMDEnabled;
}

bool FGoogleVRHMD::EnableStereo(bool stereo)
{
#if GOOGLEVRHMD_SUPPORTED_ANDROID_PLATFORMS
	// We will not allow stereo rendering to be disabled when using async reprojection
	if(bUseOffscreenFramebuffers && !stereo)
	{
		UE_LOG(LogHMD, Warning, TEXT("Attemp to disable stereo rendering when using async reprojection. This is not support so the operation will be ignored!"));
		return true;
	}
	AndroidThunkCpp_UiLayer_SetEnabled(stereo);
#endif

	bStereoEnabled = stereo;
	GEngine->bForceDisableFrameRateSmoothing = bStereoEnabled;
	return bStereoEnabled;
}

void FGoogleVRHMD::AdjustViewRect(enum EStereoscopicPass StereoPass, int32& X, int32& Y, uint32& SizeX, uint32& SizeY) const
{
	SizeX = SizeX / 2;
	if( StereoPass == eSSP_RIGHT_EYE )
	{
		X += SizeX;
	}
}

void FGoogleVRHMD::CalculateStereoViewOffset(const enum EStereoscopicPass StereoPassType, const FRotator& ViewRotation, const float WorldToMeters, FVector& ViewLocation)
{
#if GOOGLEVRHMD_SUPPORTED_PLATFORMS
	if( StereoPassType != eSSP_FULL)
	{
		const float EyeOffset = (GetInterpupillaryDistance() * 0.5f) * WorldToMeters;
		const float PassOffset = (StereoPassType == eSSP_LEFT_EYE) ? -EyeOffset : EyeOffset;
		ViewLocation += ViewRotation.Quaternion().RotateVector(FVector(0,PassOffset,0));
	}
#else
	if( StereoPassType != eSSP_FULL)
	{
		if(GetPreviewViewerType() != EVP_None)
		{
			const float EyeOffset = (GetPreviewViewerInterpupillaryDistance() * 0.5f) * WorldToMeters;
			const float PassOffset = (StereoPassType == eSSP_LEFT_EYE) ? -EyeOffset : EyeOffset;
			ViewLocation += ViewRotation.Quaternion().RotateVector(FVector(0,PassOffset,0));
		}
		else
		{
			// Copied from SimpleHMD
			float EyeOffset = 3.20000005f;
			const float PassOffset = (StereoPassType == eSSP_LEFT_EYE) ? EyeOffset : -EyeOffset;
			ViewLocation += ViewRotation.Quaternion().RotateVector(FVector(0,PassOffset,0));
		}
	}
#endif
}

FMatrix FGoogleVRHMD::GetStereoProjectionMatrix(const enum EStereoscopicPass StereoPassType, const float FOV) const
{
#if GOOGLEVRHMD_SUPPORTED_PLATFORMS

<<<<<<< HEAD
=======
	check(ActiveViewportList);
	check(gvr_buffer_viewport_list_get_size(ActiveViewportList) == 2);
>>>>>>> f00d6e77
	switch(StereoPassType)
	{
		case EStereoscopicPass::eSSP_LEFT_EYE:
			gvr_buffer_viewport_list_get_item(ActiveViewportList, 0, ScratchViewport);
			break;
		case EStereoscopicPass::eSSP_RIGHT_EYE:
			gvr_buffer_viewport_list_get_item(ActiveViewportList, 1, ScratchViewport);
			break;
		default:
			// We shouldn't got here.
			check(false);
			break;
	}

	gvr_rectf EyeFov = gvr_buffer_viewport_get_source_fov(ScratchViewport);
<<<<<<< HEAD
=======
	//UE_LOG(LogHMD, Log, TEXT("Eye %d FOV: Left - %f, Right - %f, Top - %f, Botton - %f"), StereoPassType, EyeFov.left, EyeFov.right, EyeFov.top, EyeFov.bottom);
>>>>>>> f00d6e77

	// Have to flip left/right and top/bottom to match UE4 expectations
	float Right = FPlatformMath::Tan(FMath::DegreesToRadians(EyeFov.left));
	float Left = -FPlatformMath::Tan(FMath::DegreesToRadians(EyeFov.right));
	float Bottom = -FPlatformMath::Tan(FMath::DegreesToRadians(EyeFov.top));
	float Top = FPlatformMath::Tan(FMath::DegreesToRadians(EyeFov.bottom));

	float ZNear = GNearClippingPlane;

	float SumRL = (Right + Left);
	float SumTB = (Top + Bottom);
	float InvRL = (1.0f / (Right - Left));
	float InvTB = (1.0f / (Top - Bottom));

#if LOG_VIEWER_DATA_FOR_GENERATION

	FPlane Plane0 = FPlane((2.0f * InvRL), 0.0f, 0.0f, 0.0f);
	FPlane Plane1 = FPlane(0.0f, (2.0f * InvTB), 0.0f, 0.0f);
	FPlane Plane2 = FPlane((SumRL * InvRL), (SumTB * InvTB), 0.0f, 1.0f);
	FPlane Plane3 = FPlane(0.0f, 0.0f, ZNear, 0.0f);

	const TCHAR* EyeString = StereoPassType == eSSP_LEFT_EYE ? TEXT("Left") : TEXT("Right");
	UE_LOG(LogHMD, Log, TEXT("===== Begin Projection Matrix Eye %s"), EyeString);
	UE_LOG(LogHMD, Log, TEXT("const FMatrix %sStereoProjectionMatrix = FMatrix("), EyeString);
	UE_LOG(LogHMD, Log, TEXT("FPlane(%ff,  0.0f, 0.0f, 0.0f),"), Plane0.X);
	UE_LOG(LogHMD, Log, TEXT("FPlane(0.0f, %ff,  0.0f, 0.0f),"), Plane1.Y);
	UE_LOG(LogHMD, Log, TEXT("FPlane(%ff,  %ff,  0.0f, 1.0f),"), Plane2.X, Plane2.Y);
	UE_LOG(LogHMD, Log, TEXT("FPlane(0.0f, 0.0f, %ff,  0.0f)"), Plane3.Z);
	UE_LOG(LogHMD, Log, TEXT(");"));
	UE_LOG(LogHMD, Log, TEXT("===== End Projection Matrix Eye %s"));

	return FMatrix(
		Plane0,
		Plane1,
		Plane2,
		Plane3
		);

#else

	return FMatrix(
		FPlane((2.0f * InvRL), 0.0f, 0.0f, 0.0f),
		FPlane(0.0f, (2.0f * InvTB), 0.0f, 0.0f),
		FPlane((SumRL * InvRL), (SumTB * InvTB), 0.0f, 1.0f),
		FPlane(0.0f, 0.0f, ZNear, 0.0f)
		);

#endif // LOG_VIEWER_DATA_FOR_GENERATION

#else //!GOOGLEVRHMD_SUPPORTED_PLATFORMS

	if(GetPreviewViewerType() == EVP_None)
	{
		// Test data copied from SimpleHMD
		const float ProjectionCenterOffset = 0.151976421f;
		const float PassProjectionOffset = (StereoPassType == eSSP_LEFT_EYE) ? ProjectionCenterOffset : -ProjectionCenterOffset;

		const float HalfFov = 2.19686294f / 2.f;
		const float InWidth = 640.f;
		const float InHeight = 480.f;
		const float XS = 1.0f / tan(HalfFov);
		const float YS = InWidth / tan(HalfFov) / InHeight;

		const float InNearZ = GNearClippingPlane;
		return FMatrix(
			FPlane(XS,                      0.0f,								    0.0f,							0.0f),
			FPlane(0.0f,					YS,	                                    0.0f,							0.0f),
			FPlane(0.0f,	                0.0f,								    0.0f,							1.0f),
			FPlane(0.0f,					0.0f,								    InNearZ,						0.0f))

			* FTranslationMatrix(FVector(PassProjectionOffset,0,0));
	}
	else
	{
		return GetPreviewViewerStereoProjectionMatrix(StereoPassType);
	}

#endif // GOOGLEVRHMD_SUPPORTED_PLATFORMS
}

#if GOOGLEVRHMD_SUPPORTED_PLATFORMS
gvr_rectf FGoogleVRHMD::GetGVREyeFOV(int EyeIndex) const
{
	gvr_buffer_viewport_list_get_item(ActiveViewportList, EyeIndex, ScratchViewport);
	gvr_rectf EyeFov = gvr_buffer_viewport_get_source_fov(ScratchViewport);

	return EyeFov;
}
#endif

void FGoogleVRHMD::InitCanvasFromView(class FSceneView* InView, class UCanvas* Canvas)
{
}

///////////////////////////////////////////////////////////////
// Begin FGoogleVRHMD IStereoRendering Virtual Interface //
///////////////////////////////////////////////////////////////

void FGoogleVRHMD::GetEyeRenderParams_RenderThread(const struct FRenderingCompositePassContext& Context, FVector2D& EyeToSrcUVScaleValue, FVector2D& EyeToSrcUVOffsetValue) const
{
	if (Context.View.StereoPass == eSSP_LEFT_EYE)
	{
		EyeToSrcUVOffsetValue.X = 0.0f;
		EyeToSrcUVOffsetValue.Y = 0.0f;

		EyeToSrcUVScaleValue.X = 0.5f;
		EyeToSrcUVScaleValue.Y = 1.0f;
	}
	else
	{
		EyeToSrcUVOffsetValue.X = 0.5f;
		EyeToSrcUVOffsetValue.Y = 0.0f;

		EyeToSrcUVScaleValue.X = 0.5f;
		EyeToSrcUVScaleValue.Y = 1.0f;
	}
}

void FGoogleVRHMD::UpdateViewport(bool bUseSeparateRenderTarget, const class FViewport& InViewport, class SViewport* ViewportWidget)
{
	check(IsInGameThread());

#if GOOGLEVRHMD_SUPPORTED_PLATFORMS

	FRHIViewport* const ViewportRHI = InViewport.GetViewportRHI().GetReference();

	if (!IsStereoEnabled() || !CustomPresent)
	{
		ViewportRHI->SetCustomPresent(nullptr);
		return;
	}

	check(CustomPresent);

	CustomPresent->UpdateViewport(InViewport, ViewportRHI);

#endif // GOOGLEVRHMD_SUPPORTED_PLATFORMS
}

void FGoogleVRHMD::CalculateRenderTargetSize(const class FViewport& Viewport, uint32& InOutSizeX, uint32& InOutSizeY)
{
	check(IsInGameThread());

	// Change the render target size when it is valid
	if (GVRRenderTargetSize.X != 0 && GVRRenderTargetSize.Y != 0)
	{
		InOutSizeX = GVRRenderTargetSize.X;
		InOutSizeY = GVRRenderTargetSize.Y;
	}
}

bool FGoogleVRHMD::NeedReAllocateViewportRenderTarget(const class FViewport& Viewport)
{
	check(IsInGameThread());

	if (IsStereoEnabled())
	{
		const uint32 InSizeX = Viewport.GetSizeXY().X;
		const uint32 InSizeY = Viewport.GetSizeXY().Y;
		FIntPoint RenderTargetSize;
		RenderTargetSize.X = Viewport.GetRenderTargetTexture()->GetSizeX();
		RenderTargetSize.Y = Viewport.GetRenderTargetTexture()->GetSizeY();

		uint32 NewSizeX = InSizeX, NewSizeY = InSizeY;
		CalculateRenderTargetSize(Viewport, NewSizeX, NewSizeY);
		if (NewSizeX != RenderTargetSize.X || NewSizeY != RenderTargetSize.Y)
		{
			UE_LOG(LogHMD, Log, TEXT("NeedReAllocateViewportRenderTarget() Needs realloc to new size: (%d, %d)"), NewSizeX, NewSizeY);
			return true;
		}
	}
	return false;
}

bool FGoogleVRHMD::ShouldUseSeparateRenderTarget() const
{
	check(IsInGameThread());
	return IsStereoEnabled() && bUseGVRApiDistortionCorrection;
}

void FGoogleVRHMD::SetClippingPlanes(float NCP, float FCP)
{
}

///////////////////////////////////////////////////////////////////////
// Begin FGoogleVRHMD IHeadMountedDisplay Pure-Virtual Interface //
///////////////////////////////////////////////////////////////////////

bool FGoogleVRHMD::IsHMDConnected()
{
	// Just uses regular screen, so this is always true!
	return true;
}

bool FGoogleVRHMD::IsHMDEnabled() const
{
	return bHMDEnabled;
}

void FGoogleVRHMD::EnableHMD(bool bEnable)
{
#if GOOGLEVRHMD_SUPPORTED_ANDROID_PLATFORMS
	// We will not allow stereo rendering to be disabled when using async reprojection
	if(bUseOffscreenFramebuffers && !bEnable)
	{
		UE_LOG(LogHMD, Warning, TEXT("Attemp to disable HMD when using async reprojection. This is not support so the operation will be ignored!"));
		return;
	}
#endif
	bHMDEnabled = bEnable;
	if(!bHMDEnabled)
	{
		EnableStereo(false);
	}
}

EHMDDeviceType::Type FGoogleVRHMD::GetHMDDeviceType() const
{
#if GOOGLEVRHMD_SUPPORTED_PLATFORMS
	return EHMDDeviceType::DT_ES2GenericStereoMesh;
#else
	return EHMDDeviceType::DT_GoogleVR; // Workaround needed for non-es2 post processing to call PostProcessHMD
#endif
}

bool FGoogleVRHMD::GetHMDMonitorInfo(MonitorInfo& OutMonitorInfo)
{
#if GOOGLEVRHMD_SUPPORTED_PLATFORMS
	if(!IsStereoEnabled())
	{
		return false;
	}

	OutMonitorInfo.MonitorName = FString::Printf(TEXT("%s - %s"), UTF8_TO_TCHAR(gvr_get_viewer_vendor(GVRAPI)), UTF8_TO_TCHAR(gvr_get_viewer_model(GVRAPI)));
	OutMonitorInfo.MonitorId = 0;
	OutMonitorInfo.DesktopX = OutMonitorInfo.DesktopY = OutMonitorInfo.ResolutionX = OutMonitorInfo.ResolutionY = 0;
	OutMonitorInfo.WindowSizeX = OutMonitorInfo.WindowSizeY = 0;

	// For proper scaling, and since hardware scaling is used, return the calculated size and not the actual device size
	// TODO: We are using the screen resolution to tune the rendering scale. Revisit here if we want to hook up the gvr
	// gvr_get_recommended_render_target_size function.
#if GOOGLEVRHMD_SUPPORTED_ANDROID_PLATFORMS
	FPlatformRect Rect = FAndroidWindow::GetScreenRect();
	OutMonitorInfo.ResolutionX = Rect.Right - Rect.Left;
	OutMonitorInfo.ResolutionY = Rect.Bottom - Rect.Top;
#elif GOOGLEVRHMD_SUPPORTED_IOS_PLATFORMS
	FPlatformRect Rect = FIOSWindow::GetScreenRect();
	OutMonitorInfo.ResolutionX = Rect.Right - Rect.Left;
	OutMonitorInfo.ResolutionY = Rect.Bottom - Rect.Top;
#else
	gvr_recti Bounds = gvr_get_window_bounds(GVRAPI);
	OutMonitorInfo.ResolutionX = Bounds.right - Bounds.left;
	OutMonitorInfo.ResolutionY = Bounds.top - Bounds.bottom;
#endif

	return true;
#else
	OutMonitorInfo.MonitorName = "UnsupportedGoogleVRHMDPlatform";
	OutMonitorInfo.MonitorId = 0;
	OutMonitorInfo.DesktopX = OutMonitorInfo.DesktopY = OutMonitorInfo.ResolutionX = OutMonitorInfo.ResolutionY = 0;
	OutMonitorInfo.WindowSizeX = OutMonitorInfo.WindowSizeY = 0;

	return false;
#endif
}

void FGoogleVRHMD::GetFieldOfView(float& InOutHFOVInDegrees, float& InOutVFOVInDegrees) const
{
	InOutHFOVInDegrees = 0.0f;
	InOutVFOVInDegrees = 0.0f;
}

bool FGoogleVRHMD::DoesSupportPositionalTracking() const
{
	// Does not support position tracking, only pose
	return false;
}

bool FGoogleVRHMD::HasValidTrackingPosition()
{
	// Does not support position tracking, only pose
	return false;
}

void FGoogleVRHMD::GetPositionalTrackingCameraProperties(FVector& OutOrigin, FQuat& OutOrientation, float& OutHFOV, float& OutVFOV, float& OutCameraDistance, float& OutNearPlane, float& OutFarPlane) const
{
	// Does not support position tracking, only pose
}

void FGoogleVRHMD::SetInterpupillaryDistance(float NewInterpupillaryDistance)
{
	// Nothing
}

float FGoogleVRHMD::GetInterpupillaryDistance() const
{
#if GOOGLEVRHMD_SUPPORTED_PLATFORMS
	// For simplicity, the interpupillary distance is the distance to the left eye, doubled.
	gvr_mat4f EyeMat = gvr_get_eye_from_head_matrix(GVRAPI, GVR_LEFT_EYE);
	FVector Offset = FVector(-EyeMat.m[2][3], EyeMat.m[0][3], EyeMat.m[1][3]);
#if LOG_VIEWER_DATA_FOR_GENERATION
	UE_LOG(LogHMD, Log, TEXT("===== Begin Interpupillary Distance"));
	UE_LOG(LogHMD, Log, TEXT("const float InterpupillaryDistance = %ff;"), Offset.Size() * 2.0f);
	UE_LOG(LogHMD, Log, TEXT("===== End Interpupillary Distance"));
#endif

	return Offset.Size() * 2.0f;
#else //!GOOGLEVRHMD_SUPPORTED_PLATFORMS
	return GetPreviewViewerInterpupillaryDistance();
#endif
}

void FGoogleVRHMD::GetCurrentOrientationAndPosition(FQuat& CurrentOrientation, FVector& CurrentPosition)
{
	GetCurrentPose(CurrentOrientation, CurrentPosition);
	CurHmdOrientation = CurrentOrientation;
	CurHmdPosition = CurrentPosition;
}

void FGoogleVRHMD::RebaseObjectOrientationAndPosition(FVector& Position, FQuat& Orientation) const
{
}

TSharedPtr<class ISceneViewExtension, ESPMode::ThreadSafe> FGoogleVRHMD::GetViewExtension()
{
	TSharedPtr<FGoogleVRHMD, ESPMode::ThreadSafe> ptr(AsShared());
	return StaticCastSharedPtr<ISceneViewExtension>(ptr);
}

void FGoogleVRHMD::ApplyHmdRotation(class APlayerController* PC, FRotator& ViewRotation)
{
	ViewRotation.Normalize();

	GetCurrentPose(CurHmdOrientation, CurHmdPosition);

	const FRotator DeltaRot = ViewRotation - PC->GetControlRotation();
	DeltaControlRotation = (DeltaControlRotation + DeltaRot).GetNormalized();

	// Pitch from other sources is never good, because there is an absolute up and down that must be respected to avoid motion sickness.
	// Same with roll.
	DeltaControlRotation.Pitch = 0;
	DeltaControlRotation.Roll = 0;
	DeltaControlOrientation = DeltaControlRotation.Quaternion();

	ViewRotation = FRotator(DeltaControlOrientation * CurHmdOrientation);
}

bool FGoogleVRHMD::UpdatePlayerCamera(FQuat& CurrentOrientation, FVector& CurrentPosition)
{
	GetCurrentPose(CurrentOrientation, CurrentPosition);
	CurHmdOrientation = CurrentOrientation;
	CurHmdPosition = CurrentPosition;

	return true;
}

bool FGoogleVRHMD::IsChromaAbCorrectionEnabled() const
{
	return false;
}

bool FGoogleVRHMD::Exec( UWorld* InWorld, const TCHAR* Cmd, FOutputDevice& Ar )
{
	if (FParse::Command(&Cmd, TEXT("HMD")))
	{
		if (FParse::Command(&Cmd, TEXT("ON")))
		{
			EnableHMD(true);
			return true;
		}
		else if(FParse::Command(&Cmd, TEXT("OFF")))
		{
			EnableHMD(false);
			return true;
		}
	}
	else if (FParse::Command(&Cmd, TEXT("STEREO")))
	{
		if (FParse::Command(&Cmd, TEXT("ON")))
		{
			EnableStereo(true);
			return true;
		}
		else if(FParse::Command(&Cmd, TEXT("OFF")))
		{
			EnableStereo(false);
			return true;
		}
	}
	else if(FParse::Command(&Cmd, TEXT("DISTORT")))
	{
		if (FParse::Command(&Cmd, TEXT("ON")))
		{
			SetDistortionCorrectionEnabled(true);
			return true;
		}
		else if(FParse::Command(&Cmd, TEXT("OFF")))
		{
			SetDistortionCorrectionEnabled(false);
			return true;
		}
		else if(FParse::Command(&Cmd, TEXT("PPHMD")))
		{
			SetDistortionCorrectionMethod(false);
		}
		else if(FParse::Command(&Cmd, TEXT("GVRAPI")))
		{
			SetDistortionCorrectionMethod(true);
		}
	}
	else if (FParse::Command(&Cmd, TEXT("GVRRENDERSIZE")))
	{
		int Width, Height;
		float ScaleFactor;
		FIntPoint ActualSize;
		if (FParse::Value(Cmd, TEXT("W="), Width) && FParse::Value(Cmd, TEXT("H="), Height))
		{
			SetGVRHMDRenderTargetSize(Width, Height, ActualSize);
			return true;
		}
		else if (FParse::Value(Cmd, TEXT("S="), ScaleFactor))
		{
			SetGVRHMDRenderTargetSize(ScaleFactor, ActualSize);
			return true;
		}
		else if (FParse::Command(&Cmd, TEXT("RESET")))
		{
			SetRenderTargetSizeToDefault();
			return true;
		}

		return false;
	}
	else if (FParse::Command(&Cmd, TEXT("GVRNECKMODELSCALE")))
	{
		float ScaleFactor;
		if (FParse::Value(Cmd, TEXT("Factor="), ScaleFactor))
		{
			SetNeckModelScale(ScaleFactor);
			return true;
		}

		return false;
	}
#if GOOGLEVRHMD_SUPPORTED_PLATFORMS
	// Tune the distortion mesh vert count when use Unreal's PostProcessing Distortion
	else if (FParse::Command(&Cmd, TEXT("DISTORTMESH")))
	{
		if (FParse::Command(&Cmd, TEXT("VERYSMALL")))
		{
			SetDistortionMeshSize(EDistortionMeshSizeEnum::DMS_VERYSMALL);
			return true;
		}
		else if (FParse::Command(&Cmd, TEXT("SMALL")))
		{
			SetDistortionMeshSize(EDistortionMeshSizeEnum::DMS_SMALL);
			return true;
		}
		else if (FParse::Command(&Cmd, TEXT("MEDIUM")))
		{
			SetDistortionMeshSize(EDistortionMeshSizeEnum::DMS_MEDIUM);
			return true;
		}
		else if (FParse::Command(&Cmd, TEXT("LARGE")))
		{
			SetDistortionMeshSize(EDistortionMeshSizeEnum::DMS_LARGE);
			return true;
		}
		else if (FParse::Command(&Cmd, TEXT("VERYLARGE")))
		{
			SetDistortionMeshSize(EDistortionMeshSizeEnum::DMS_VERYLARGE);
			return true;
		}
	}
	else if (FParse::Command(&Cmd, TEXT("GVRSPLASH")))
	{
<<<<<<< HEAD
		if (FParse::Command(&Cmd, TEXT("SHOW")))
		{
			if (GVRSplash.IsValid())
			{
				GVRSplash->Show();
				bDebugShowGVRSplash = true;
			}
		}
		else if (FParse::Command(&Cmd, TEXT("HIDE")))
		{
			if (GVRSplash.IsValid())
			{
				GVRSplash->Hide();
				bDebugShowGVRSplash = false;
			}
=======
		float SplashScreenDistance;
		float RenderScale;
		if (FParse::Command(&Cmd, TEXT("SHOW")))
		{
			if (GVRSplash.IsValid())
			{
				GVRSplash->Show();
				bDebugShowGVRSplash = true;
				return true;
			}
		}
		else if (FParse::Command(&Cmd, TEXT("HIDE")))
		{
			if (GVRSplash.IsValid())
			{
				GVRSplash->Hide();
				bDebugShowGVRSplash = false;
				return true;
			}
		}
		else if (FParse::Value(Cmd, TEXT("d="), SplashScreenDistance))
		{
			if (GVRSplash.IsValid())
			{
				GVRSplash->RenderDistanceInMeter = SplashScreenDistance;
				return true;
			}
		}
		else if (FParse::Value(Cmd, TEXT("s="), RenderScale))
		{
			if (GVRSplash.IsValid())
			{
				GVRSplash->RenderScale = RenderScale;
				return true;
			}
		}
	}
	else if (FParse::Command(&Cmd, TEXT("GVRSPM")))
	{
		if (FParse::Command(&Cmd, TEXT("ON")))
		{
			SetSPMEnable(true);
			return true;
		}
		else if (FParse::Command(&Cmd, TEXT("OFF")))
		{
			SetSPMEnable(false);
			return true;
>>>>>>> f00d6e77
		}
	}
#endif

	return false;
}

bool FGoogleVRHMD::IsPositionalTrackingEnabled() const
{
	// Does not support position tracking, only pose
	return false;
}

bool FGoogleVRHMD::EnablePositionalTracking(bool enable)
{
	// Does not support position tracking, only pose
	return false;
}

bool FGoogleVRHMD::IsHeadTrackingAllowed() const
{
	return true;
}

bool FGoogleVRHMD::IsInLowPersistenceMode() const
{
	return false;
}

void FGoogleVRHMD::EnableLowPersistenceMode(bool Enable)
{
}

void FGoogleVRHMD::ResetOrientationAndPosition(float Yaw)
{
	ResetOrientation(Yaw);
	ResetPosition();
}

//////////////////////////////////////////////////////////////////
// Begin FGoogleVRHMD IHeadMountedDisplay Virtual Interface //
//////////////////////////////////////////////////////////////////

void FGoogleVRHMD::ResetOrientation(float Yaw)
{
#if GOOGLEVRHMD_SUPPORTED_PLATFORMS
	gvr_reset_tracking(GVRAPI);
#else
	PoseYaw = 0;
#endif
	SetBaseOrientation(FRotator(0.0f, Yaw, 0.0f).Quaternion());
}

void FGoogleVRHMD::ResetPosition()
{
}

void FGoogleVRHMD::SetBaseRotation(const FRotator& BaseRot)
{
	SetBaseOrientation(FRotator(0.0f, BaseRot.Yaw, 0.0f).Quaternion());
}

FRotator FGoogleVRHMD::GetBaseRotation() const
{
	return GetBaseOrientation().Rotator();
}

void FGoogleVRHMD::SetBaseOrientation(const FQuat& BaseOrient)
{
	BaseOrientation = BaseOrient;
}

FQuat FGoogleVRHMD::GetBaseOrientation() const
{
	return BaseOrientation;
}

bool FGoogleVRHMD::HandleInputKey(UPlayerInput *, const FKey & Key, EInputEvent EventType, float AmountDepressed, bool bGamepad)
{
#if GOOGLEVRHMD_SUPPORTED_ANDROID_PLATFORMS
	if (Key == EKeys::Android_Back)
	{
		if (EventType == IE_Pressed)
		{
			BackbuttonPressTime = FPlatformTime::Seconds();
		}
		else if (EventType == IE_Released)
		{
			if (FPlatformTime::Seconds() - BackbuttonPressTime < BACK_BUTTON_SHORT_PRESS_TIME)
			{
				// Add default back button behavior in Daydream Mode
				if (bIsInDaydreamMode)
				{
					AndroidThunkCpp_QuitDaydreamApplication();
				}
			}
		}
		return true;
	}
#endif
	return false;
}

bool FGoogleVRHMD::HandleInputTouch(uint32 Handle, ETouchType::Type Type, const FVector2D& TouchLocation, FDateTime DeviceTimestamp, uint32 TouchpadIndex)
{
	return false;
}

void FGoogleVRHMD::UpdateHeadPose()
{
#if GOOGLEVRHMD_SUPPORTED_PLATFORMS
	// Update CachedHeadPose
	CachedFuturePoseTime = gvr_get_time_point_now();
	CachedFuturePoseTime.monotonic_system_time_nanos += kPredictionTime;

	CachedHeadPose = gvr_get_head_space_from_start_space_rotation(GVRAPI, CachedFuturePoseTime);

	// Apply the neck model to calculate the final pose
	gvr_mat4f FinalHeadPose = gvr_apply_neck_model(GVRAPI, CachedHeadPose, NeckModelScale);

	// Convert the final pose into Unreal data type
	FMatrix FinalHeadPoseUnreal;
	memcpy(FinalHeadPoseUnreal.M[0], FinalHeadPose.m[0], 4 * 4 * sizeof(float));

	// Inverse the view matrix so we can get the world position of the pose
	FMatrix FinalHeadPoseInverseUnreal = FinalHeadPoseUnreal.Inverse();

	// Number of Unreal Units per meter.
	const float WorldToMetersScale = GetWorldToMetersScale();

	// Gvr is using a openGl Right Handed coordinate system, UE is left handed.
	// The following code is converting the gvr coordinate system to UE coordinates.

	// Gvr: Negative Z is Forward, UE: Positive X is Forward.
	CachedFinalHeadPosition.X = -FinalHeadPoseInverseUnreal.M[2][3] * WorldToMetersScale;

	// Gvr: Positive X is Right, UE: Positive Y is Right.
	CachedFinalHeadPosition.Y = FinalHeadPoseInverseUnreal.M[0][3] * WorldToMetersScale;

	// Gvr: Positive Y is Up, UE: Positive Z is Up
	CachedFinalHeadPosition.Z = FinalHeadPoseInverseUnreal.M[1][3] * WorldToMetersScale;

	// Convert Gvr right handed coordinate system rotation into UE left handed coordinate system.
	CachedFinalHeadRotation = FQuat(FinalHeadPoseUnreal);
	CachedFinalHeadRotation = FQuat(-CachedFinalHeadRotation.Z, CachedFinalHeadRotation.X, CachedFinalHeadRotation.Y, -CachedFinalHeadRotation.W);
#endif
}

bool FGoogleVRHMD::OnStartGameFrame( FWorldContext& WorldContext )
{
	//UE_LOG(LogTemp, Log, TEXT("Start Game Frame!!!"));

	// Handle back coming from viewer magnet clickers or ui layer
	if(bBackDetected)
	{
		HandleGVRBackEvent();
		bBackDetected = false;
	}

	if(bTriggerDetected)
	{
		if( GEngine &&
			GEngine->GameViewport &&
			GEngine->GameViewport->Viewport &&
			GEngine->GameViewport->Viewport->GetClient() )
		{
			GEngine->GameViewport->Viewport->GetClient()->InputTouch(GEngine->GameViewport->Viewport, 0, 0, ETouchType::Began, FVector2D(-1, -1), FDateTime::Now(), 0);
			GEngine->GameViewport->Viewport->GetClient()->InputTouch(GEngine->GameViewport->Viewport, 0, 0, ETouchType::Ended, FVector2D(-1, -1), FDateTime::Now(), 0);
		}
		bTriggerDetected = false;
	}

	//Update the head pose at the begnning of a frame. This headpose will be used for both simulation and rendering.
	UpdateHeadPose();

	// Update ViewportList from GVR API
	UpdateGVRViewportList();

	// Enable scene present after OnStartGameFrame get called.
	bForceStopPresentScene = false;
	return false;
}

bool FGoogleVRHMD::OnEndGameFrame( FWorldContext& WorldContext )
{
	return false;
}

void FGoogleVRHMD::RecordAnalytics()
{
#if GOOGLEVRHMD_SUPPORTED_PLATFORMS

	if (FEngineAnalytics::IsAvailable())
	{
		// prepare and send analytics data
		TArray<FAnalyticsEventAttribute> EventAttributes;

		IHeadMountedDisplay::MonitorInfo MonitorInfo;
		GetHMDMonitorInfo(MonitorInfo);

		EventAttributes.Add(FAnalyticsEventAttribute(TEXT("DeviceName"), TEXT("GoogleVRHMD")));
		EventAttributes.Add(FAnalyticsEventAttribute(TEXT("DisplayDeviceName"), *MonitorInfo.MonitorName));
		//EventAttributes.Add(FAnalyticsEventAttribute(TEXT("DisplayId"), MonitorInfo.MonitorId)); // Doesn't compile on iOS for some reason
		FString MonResolution(FString::Printf(TEXT("(%d, %d)"), MonitorInfo.ResolutionX, MonitorInfo.ResolutionY));
		EventAttributes.Add(FAnalyticsEventAttribute(TEXT("Resolution"), MonResolution));
		EventAttributes.Add(FAnalyticsEventAttribute(TEXT("InterpupillaryDistance"), GetInterpupillaryDistance()));
		EventAttributes.Add(FAnalyticsEventAttribute(TEXT("ChromaAbCorrectionEnabled"), IsChromaAbCorrectionEnabled()));

		FString OutStr(TEXT("Editor.VR.DeviceInitialised"));
		FEngineAnalytics::GetProvider().RecordEvent(OutStr, EventAttributes);
	}

#endif // GOOGLEVRHMD_SUPPORTED_PLATFORMS
}

FString FGoogleVRHMD::GetVersionString() const
{
	FString s = FString::Printf(TEXT("GoogleVR - %s, VrLib: %s, built %s, %s"), *FEngineVersion::Current().ToString(), TEXT("GVR"),
		UTF8_TO_TCHAR(__DATE__), UTF8_TO_TCHAR(__TIME__));
	return s;
}<|MERGE_RESOLUTION|>--- conflicted
+++ resolved
@@ -190,8 +190,6 @@
 	}
 }
 
-<<<<<<< HEAD
-=======
 void AndroidThunkCpp_EnableSPM()
 {
 	if (JNIEnv* Env = FAndroidApplication::GetJavaEnv())
@@ -210,7 +208,6 @@
 	}
 }
 
->>>>>>> f00d6e77
 FString AndroidThunkCpp_GetDataString()
 {
 	FString Result = FString("");
@@ -392,21 +389,12 @@
 		bUseOffscreenFramebuffers = gvr_get_async_reprojection_enabled(GVRAPI);
 		//We are in Daydream Mode when async reprojection is enabled.
 		bIsInDaydreamMode = bUseOffscreenFramebuffers;
-<<<<<<< HEAD
 
 		// Only use gvr api distortion when async reprojection is enabled
 		// And by default we use Unreal's PostProcessing Distortion for Cardboard
 		bUseGVRApiDistortionCorrection = bUseOffscreenFramebuffers;
 		//bUseGVRApiDistortionCorrection = true;  //Uncomment this line is you want to use GVR distortion when async reprojection is not enabled.
 
-=======
-
-		// Only use gvr api distortion when async reprojection is enabled
-		// And by default we use Unreal's PostProcessing Distortion for Cardboard
-		bUseGVRApiDistortionCorrection = bUseOffscreenFramebuffers;
-		//bUseGVRApiDistortionCorrection = true;  //Uncomment this line is you want to use GVR distortion when async reprojection is not enabled.
-
->>>>>>> f00d6e77
 		if(bUseOffscreenFramebuffers)
 		{
 			// Create custom present class
@@ -449,10 +437,7 @@
 		// Refresh delegate
 		FCoreDelegates::ApplicationHasEnteredForegroundDelegate.AddRaw(this, &FGoogleVRHMD::ApplicationResumeDelegate);
 
-<<<<<<< HEAD
-=======
 		UpdateGVRViewportList();
->>>>>>> f00d6e77
 #endif // GOOGLEVRHMD_SUPPORTED_PLATFORMS
 
 		// Set the default rendertarget size to the default size in UE4
@@ -485,7 +470,6 @@
 
 #if GOOGLEVRHMD_SUPPORTED_PLATFORMS
 	if (DistortedBufferViewportList)
-<<<<<<< HEAD
 	{
 		// gvr destroy function will set the pointer to nullptr
 		gvr_buffer_viewport_list_destroy(&DistortedBufferViewportList);
@@ -496,18 +480,6 @@
 	}
 	if (ScratchViewport)
 	{
-=======
-	{
-		// gvr destroy function will set the pointer to nullptr
-		gvr_buffer_viewport_list_destroy(&DistortedBufferViewportList);
-	}
-	if (NonDistortedBufferViewportList)
-	{
-		gvr_buffer_viewport_list_destroy(&NonDistortedBufferViewportList);
-	}
-	if (ScratchViewport)
-	{
->>>>>>> f00d6e77
 		gvr_buffer_viewport_destroy(&ScratchViewport);
 	}
 
@@ -592,80 +564,6 @@
 		CurrentOrientation = FQuat(FRotator(0.0f, 0.0f, 0.0f));
 	}
 
-<<<<<<< HEAD
-	// TODO: add neck model to the editor emulatation.
-	CurrentPosition = FVector::ZeroVector;
-#endif
-}
-
-IRendererModule* FGoogleVRHMD::GetRendererModule()
-{
-	return RendererModule;
-}
-
-void FGoogleVRHMD::RefreshViewerProfile()
-{
-#if GOOGLEVRHMD_SUPPORTED_PLATFORMS
-	gvr_refresh_viewer_profile(GVRAPI);
-#endif
-
-	// Re-Initialize distortion meshes, as the viewer may have changed
-	SetNumOfDistortionPoints(DistortionPointsX, DistortionPointsY);
-}
-
-FIntPoint FGoogleVRHMD::GetUnrealMobileContentSize()
-{
-	FIntPoint Size = FIntPoint::ZeroValue;
-#if GOOGLEVRHMD_SUPPORTED_ANDROID_PLATFORMS
-	FPlatformRect Rect = FAndroidWindow::GetScreenRect();
-	Size.X = Rect.Right;
-	Size.Y = Rect.Bottom;
-#elif GOOGLEVRHMD_SUPPORTED_IOS_PLATFORMS
-	FPlatformRect Rect = FIOSWindow::GetScreenRect();
-	Size.X = Rect.Right;
-	Size.Y = Rect.Bottom;
-#endif
-	return Size;
-}
-
-FIntPoint FGoogleVRHMD::GetGVRHMDRenderTargetSize()
-{
-	return GVRRenderTargetSize;
-}
-
-FIntPoint FGoogleVRHMD::GetGVRMaxRenderTargetSize()
-{
-#if GOOGLEVRHMD_SUPPORTED_PLATFORMS
-	gvr_sizei MaxSize = gvr_get_maximum_effective_render_target_size(GVRAPI);
-	UE_LOG(LogHMD, Log, TEXT("GVR Recommended RenderTargetSize: %d x %d"), MaxSize.width, MaxSize.height);
-	return FIntPoint{ static_cast<int>(MaxSize.width), static_cast<int>(MaxSize.height) };
-#else
-	return FIntPoint{ 0, 0 };
-#endif
-}
-
-FIntPoint FGoogleVRHMD::SetRenderTargetSizeToDefault()
-{
-	GVRRenderTargetSize = FIntPoint::ZeroValue;
-#if GOOGLEVRHMD_SUPPORTED_ANDROID_PLATFORMS
-	if (bUseGVRApiDistortionCorrection)
-	{
-		FIntPoint RenderTargetSize = FIntPoint::ZeroValue;
-		SetGVRHMDRenderTargetSize(kDefaultRenderTargetScaleFactor, RenderTargetSize);
-	}
-	else
-	{
-		FPlatformRect Rect = FAndroidWindow::GetScreenRect();
-		GVRRenderTargetSize.X = Rect.Right;
-		GVRRenderTargetSize.Y = Rect.Bottom;
-	}
-#elif GOOGLEVRHMD_SUPPORTED_IOS_PLATFORMS
-	FPlatformRect Rect = FIOSWindow::GetScreenRect();
-	GVRRenderTargetSize.X = Rect.Right;
-	GVRRenderTargetSize.Y = Rect.Bottom;
-#endif
-	return GVRRenderTargetSize;
-=======
 	// TODO: Move this functionality into the AUX library so that it doesn't need to be duplicated.
 	// Between the SDK and here.
 
@@ -688,63 +586,21 @@
 
 	CurrentPosition = BaseOrientation.RotateVector(CurrentPosition);
 #endif
->>>>>>> f00d6e77
-}
-
-bool FGoogleVRHMD::SetGVRHMDRenderTargetSize(float ScaleFactor, FIntPoint& OutRenderTargetSize)
-{
-#if GOOGLEVRHMD_SUPPORTED_PLATFORMS
-	if (ScaleFactor < 0.1 || ScaleFactor > 1)
-	{
-        	ScaleFactor = FMath::Clamp(ScaleFactor, 0.1f, 1.0f);
-		UE_LOG(LogHMD, Warning, TEXT("Invalid RenderTexture Scale Factor. The valid value should be within [0.1, 1.0]. Clamping the value to %f"), ScaleFactor);
-	}
-
-	// For now, only allow change the render texture size when using gvr distortion.
-	// Since when use PPHMD, the render texture size need to match the surface size.
-	if (!bUseGVRApiDistortionCorrection)
-	{
-		return false;
-	}
-	UE_LOG(LogHMD, Log, TEXT("Setting render target size using scale factor: %f"), ScaleFactor);
-	FIntPoint DesiredRenderTargetSize = GetGVRMaxRenderTargetSize();
-	DesiredRenderTargetSize.X *= ScaleFactor;
-	DesiredRenderTargetSize.Y *= ScaleFactor;
-	return SetGVRHMDRenderTargetSize(DesiredRenderTargetSize.X, DesiredRenderTargetSize.Y, OutRenderTargetSize);
-#else
-	return false;
-#endif
-}
-
-bool FGoogleVRHMD::SetGVRHMDRenderTargetSize(int DesiredWidth, int DesiredHeight, FIntPoint& OutRenderTargetSize)
-{
-#if GOOGLEVRHMD_SUPPORTED_PLATFORMS
-	// For now, only allow change the render texture size when using gvr distortion.
-	// Since when use PPHMD, the render texture size need to match the surface size.
-	if (!bUseGVRApiDistortionCorrection)
-	{
-		return false;
-	}
-
-	// Ensure sizes are dividable by DividableBy to get post processing effects with lower resolution working well
-	const uint32 DividableBy = 4;
-
-	const uint32 Mask = ~(DividableBy - 1);
-	GVRRenderTargetSize.X = (DesiredWidth + DividableBy - 1) & Mask;
-	GVRRenderTargetSize.Y = (DesiredHeight + DividableBy - 1) & Mask;
-
-	OutRenderTargetSize = GVRRenderTargetSize;
-	UE_LOG(LogHMD, Log, TEXT("Set Render Target Size to %d x %d, the deired size is %d x %d"), GVRRenderTargetSize.X, GVRRenderTargetSize.Y, DesiredWidth, DesiredHeight);
-	return true;
-#else
-	return false;
-#endif
-}
-
-void FGoogleVRHMD::OnPreLoadMap(const FString &)
-{
-	// Force not to present the scene when start loading a map.
-	bForceStopPresentScene = true;
+}
+
+IRendererModule* FGoogleVRHMD::GetRendererModule()
+{
+	return RendererModule;
+}
+
+void FGoogleVRHMD::RefreshViewerProfile()
+{
+#if GOOGLEVRHMD_SUPPORTED_PLATFORMS
+	gvr_refresh_viewer_profile(GVRAPI);
+#endif
+
+	// Re-Initialize distortion meshes, as the viewer may have changed
+	SetNumOfDistortionPoints(DistortionPointsX, DistortionPointsY);
 }
 
 FIntPoint FGoogleVRHMD::GetUnrealMobileContentSize()
@@ -1009,11 +865,7 @@
 
 float FGoogleVRHMD::GetWorldToMetersScale() const
 {
-<<<<<<< HEAD
-	if (GWorld != nullptr)
-=======
 	if (IsInGameThread() && GWorld != nullptr)
->>>>>>> f00d6e77
 	{
 		return GWorld->GetWorldSettings()->WorldToMeters;
 	}
@@ -1030,8 +882,6 @@
 	return false;
 }
 
-<<<<<<< HEAD
-=======
 bool FGoogleVRHMD::IsInDaydreamMode() const
 {
 	return bIsInDaydreamMode;
@@ -1051,7 +901,6 @@
 #endif
 }
 
->>>>>>> f00d6e77
 FString FGoogleVRHMD::GetIntentData() const
 {
 #if GOOGLEVRHMD_SUPPORTED_ANDROID_PLATFORMS
@@ -1220,11 +1069,8 @@
 #if GOOGLEVRHMD_SUPPORTED_PLATFORMS
 FIntRect FGoogleVRHMD::CalculateGVRViewportRect(int RenderTargetSizeX, int RenderTargetSizeY, EStereoscopicPass StereoPassType)
 {
-<<<<<<< HEAD
-=======
 	check(ActiveViewportList);
 	check(gvr_buffer_viewport_list_get_size(ActiveViewportList) == 2);
->>>>>>> f00d6e77
 	switch(StereoPassType)
 	{
 		case EStereoscopicPass::eSSP_LEFT_EYE:
@@ -1361,11 +1207,8 @@
 {
 #if GOOGLEVRHMD_SUPPORTED_PLATFORMS
 
-<<<<<<< HEAD
-=======
 	check(ActiveViewportList);
 	check(gvr_buffer_viewport_list_get_size(ActiveViewportList) == 2);
->>>>>>> f00d6e77
 	switch(StereoPassType)
 	{
 		case EStereoscopicPass::eSSP_LEFT_EYE:
@@ -1381,10 +1224,7 @@
 	}
 
 	gvr_rectf EyeFov = gvr_buffer_viewport_get_source_fov(ScratchViewport);
-<<<<<<< HEAD
-=======
 	//UE_LOG(LogHMD, Log, TEXT("Eye %d FOV: Left - %f, Right - %f, Top - %f, Botton - %f"), StereoPassType, EyeFov.left, EyeFov.right, EyeFov.top, EyeFov.bottom);
->>>>>>> f00d6e77
 
 	// Have to flip left/right and top/bottom to match UE4 expectations
 	float Right = FPlatformMath::Tan(FMath::DegreesToRadians(EyeFov.left));
@@ -1861,23 +1701,6 @@
 	}
 	else if (FParse::Command(&Cmd, TEXT("GVRSPLASH")))
 	{
-<<<<<<< HEAD
-		if (FParse::Command(&Cmd, TEXT("SHOW")))
-		{
-			if (GVRSplash.IsValid())
-			{
-				GVRSplash->Show();
-				bDebugShowGVRSplash = true;
-			}
-		}
-		else if (FParse::Command(&Cmd, TEXT("HIDE")))
-		{
-			if (GVRSplash.IsValid())
-			{
-				GVRSplash->Hide();
-				bDebugShowGVRSplash = false;
-			}
-=======
 		float SplashScreenDistance;
 		float RenderScale;
 		if (FParse::Command(&Cmd, TEXT("SHOW")))
@@ -1926,7 +1749,6 @@
 		{
 			SetSPMEnable(false);
 			return true;
->>>>>>> f00d6e77
 		}
 	}
 #endif
