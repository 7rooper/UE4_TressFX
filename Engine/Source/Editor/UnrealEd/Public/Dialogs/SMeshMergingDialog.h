// Copyright 1998-2015 Epic Games, Inc. All Rights Reserved.
#pragma once

#include "Developer/MeshUtilities/Public/MeshUtilities.h"

/*-----------------------------------------------------------------------------
   SMeshMergingDialog
-----------------------------------------------------------------------------*/
class SMeshMergingDialog : public SCompoundWidget
{
public:
	SLATE_BEGIN_ARGS(SMeshMergingDialog)
	{
	}

	// The parent window hosting this dialog
	SLATE_ATTRIBUTE(TSharedPtr<SWindow>, ParentWindow)

	SLATE_END_ARGS()

public:
	/** **/
	SMeshMergingDialog();
	virtual ~SMeshMergingDialog();

	/** SWidget functions */
	void Construct(const FArguments& InArgs);

private:
	/** Called when the Cancel button is clicked */
	FReply OnCancelClicked();

	/** Called when the Merge button is clicked */
	FReply OnMergeClicked();

	/**  */
<<<<<<< HEAD
	ESlateCheckBoxState::Type GetGenerateLightmapUV() const;
	void SetGenerateLightmapUV(ESlateCheckBoxState::Type NewValue);
=======
	ECheckBoxState GetGenerateLightmapUV() const;
	void SetGenerateLightmapUV(ECheckBoxState NewValue);
>>>>>>> 2e95d669

	/** Target lightmap channel */
	bool IsLightmapChannelEnabled() const;
	void SetTargetLightMapChannel(TSharedPtr<FString> NewSelection, ESelectInfo::Type SelectInfo);
	void SetTargetLightMapResolution(TSharedPtr<FString> NewSelection, ESelectInfo::Type SelectInfo);
		
	/**  */
	ECheckBoxState GetImportVertexColors() const;
	void SetImportVertexColors(ECheckBoxState NewValue);

	/**  */
	ECheckBoxState GetPivotPointAtZero() const;
	void SetPivotPointAtZero(ECheckBoxState NewValue);

	ECheckBoxState GetPlaceInWorld() const;
	void SetPlaceInWorld(ECheckBoxState NewValue);
	
	/** Called when actors selection is changed */
	void OnActorSelectionChanged(const TArray<UObject*>& NewSelection);
	
	/** Generates destination package name using currently selected actors */
	void GenerateNewPackageName();

	/** Destination package name accessors */
	FText GetMergedMeshPackageName() const;
	void OnMergedMeshPackageNameTextCommited(const FText& InText, ETextCommit::Type InCommitType);
	
	/** Called when the select package name  button is clicked. Brings asset path picker dialog */
	FReply OnSelectPackageNameClicked();

	/** */
	void RunMerging();

private:
	/** Pointer to the parent window */
	TAttribute<TSharedPtr<SWindow>> ParentWindow;

	/** Current mesh merging settings */
	FMeshMergingSettings MergingSettings;

	/** Merged mesh destination package name */
	FString MergedMeshPackageName;

	/** Whether to spawn merged actor in the world */
	bool bPlaceInWorld;

	/**  */
	TArray<TSharedPtr<FString>>	LightMapResolutionOptions;
	TArray<TSharedPtr<FString>>	LightMapChannelOptions;
};<|MERGE_RESOLUTION|>--- conflicted
+++ resolved
@@ -34,13 +34,8 @@
 	FReply OnMergeClicked();
 
 	/**  */
-<<<<<<< HEAD
-	ESlateCheckBoxState::Type GetGenerateLightmapUV() const;
-	void SetGenerateLightmapUV(ESlateCheckBoxState::Type NewValue);
-=======
 	ECheckBoxState GetGenerateLightmapUV() const;
 	void SetGenerateLightmapUV(ECheckBoxState NewValue);
->>>>>>> 2e95d669
 
 	/** Target lightmap channel */
 	bool IsLightmapChannelEnabled() const;
