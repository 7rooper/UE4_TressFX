// Copyright 1998-2019 Epic Games, Inc. All Rights Reserved.

using UnrealBuildTool;

public class TimecodeSynchronizer : ModuleRules
{
<<<<<<< HEAD
    public TimecodeSynchronizer(ReadOnlyTargetRules Target) : base(Target)
    {
        PublicDependencyModuleNames.AddRange(
            new string[] {
                "Core",
                "CoreUObject",
                "Engine",
                "Media",
                "MediaAssets",
                "MediaUtils",
                "TimeManagement",
            });

        if (Target.bBuildEditor == true)
        {
            PrivateDependencyModuleNames.AddRange(
                new string[] {
                "MediaPlayerEditor",
                "SlateCore",
                });
        }
    }
=======
	public TimecodeSynchronizer(ReadOnlyTargetRules Target) : base(Target)
	{
		PublicDependencyModuleNames.AddRange(
			new string[] {
				"Core",
				"CoreUObject",
				"Engine",
				"MediaAssets",
				"MediaUtils",
				"TimeManagement",
			});

		if (Target.bBuildEditor == true)
		{
			PrivateDependencyModuleNames.AddRange(
				new string[] {
				"MediaPlayerEditor",
				"Slate",
				"SlateCore",
				});
		}
	}
>>>>>>> 9ba46998
}<|MERGE_RESOLUTION|>--- conflicted
+++ resolved
@@ -4,30 +4,6 @@
 
 public class TimecodeSynchronizer : ModuleRules
 {
-<<<<<<< HEAD
-    public TimecodeSynchronizer(ReadOnlyTargetRules Target) : base(Target)
-    {
-        PublicDependencyModuleNames.AddRange(
-            new string[] {
-                "Core",
-                "CoreUObject",
-                "Engine",
-                "Media",
-                "MediaAssets",
-                "MediaUtils",
-                "TimeManagement",
-            });
-
-        if (Target.bBuildEditor == true)
-        {
-            PrivateDependencyModuleNames.AddRange(
-                new string[] {
-                "MediaPlayerEditor",
-                "SlateCore",
-                });
-        }
-    }
-=======
 	public TimecodeSynchronizer(ReadOnlyTargetRules Target) : base(Target)
 	{
 		PublicDependencyModuleNames.AddRange(
@@ -50,5 +26,4 @@
 				});
 		}
 	}
->>>>>>> 9ba46998
 }