<<<<<<< HEAD
// Copyright 1998-2019 Epic Games, Inc. All Rights Reserved.
=======
// Copyright 1998-2018 Epic Games, Inc. All Rights Reserved.
>>>>>>> df71d635

#include "MagicLeapHMD.h"
#include "MagicLeapHMDFunctionLibrary.h"
#include "DefaultStereoLayers.h"
#include "MagicLeapStereoLayers.h"
#include "RendererPrivate.h"
#include "PostProcess/PostProcessHMD.h"
#include "ScreenRendering.h"
#include "GameFramework/WorldSettings.h"
#include "GameFramework/PlayerController.h"
#include "Engine/GameEngine.h"
#include "Widgets/SViewport.h"
#include "Slate/SceneViewport.h"
#include "AppFramework.h"
#include "PipelineStateCache.h"
#include "DeviceProfiles/DeviceProfileManager.h"
#include "DeviceProfiles/DeviceProfile.h"
#include "LuminRuntimeSettings.h"

#include "XRThreadUtils.h"

#if !PLATFORM_MAC
#include "MagicLeapHelperVulkan.h"
#endif //!PLATFORM_MAC

#include "MagicLeapUtils.h"
#include "MagicLeapPluginUtil.h"
#include "UnrealEngine.h"
#include "ClearQuad.h"
#include "MagicLeapXRCamera.h"
#include "IMagicLeapInputDevice.h"
#include "GeneralProjectSettings.h"
#include "MagicLeapSettings.h"
#include "MagicLeapSDKDetection.h"

#if !PLATFORM_MAC // @todo Lumin: I had to add this to get Mac to compile - trying to add GL to Mac build had massive compile issues
#include "OpenGLDrv.h"
#include "VulkanRHIPrivate.h"
#include "VulkanRHIBridge.h"
#endif

#include "MagicLeapPluginUtil.h" // for ML_INCLUDES_START/END

#if WITH_MLSDK
ML_INCLUDES_START
#include <ml_perception.h>

#if !PLATFORM_LUMIN
#include <ml_remote.h>
#include "Misc/MessageDialog.h"
#endif

#include <ml_graphics.h>

#include "ml_privileges.h"

#include "ml_privileges.h"

ML_INCLUDES_END
#endif //WITH_MLSDK

#if WITH_EDITOR
#include "Editor/EditorEngine.h"
#include "Editor/EditorPerformanceSettings.h"
#include "Misc/CoreDelegates.h"
#include "ISettingsModule.h"
#include "ISettingsSection.h"
#endif

#include "MagicLeapVulkanExtensions.h"

#define LOCTEXT_NAMESPACE "MagicLeap"

//---------------------------------------------------
// MagicLeapHMD Plugin Implementation
//---------------------------------------------------

class FMagicLeapPlugin : public IMagicLeapPlugin
{
public:
	FMagicLeapPlugin()
		: bIsVDZIEnabled(false)
		, bUseVulkanForZI(false)
	{
	}

	/** IModuleInterface implementation */
	virtual void StartupModule() override
	{
		FMagicLeapSDKDetection::DetectSDK();

		// Ideally, we should be able to query GetDefault<UMagicLeapSettings>()->bEnableZI directly.
		// Unfortunately, the UObject system hasn't finished initialization when this module has been loaded.
		GConfig->GetBool(TEXT("/Script/MagicLeap.MagicLeapSettings"), TEXT("bEnableZI"), bIsVDZIEnabled, GEngineIni);
		GConfig->GetBool(TEXT("/Script/MagicLeap.MagicLeapSettings"), TEXT("bUseVulkanForZI"), bUseVulkanForZI, GEngineIni);

		APISetup.Startup(bIsVDZIEnabled);
#if WITH_MLSDK
		APISetup.LoadDLL(TEXT("ml_perception_client"));
		APISetup.LoadDLL(TEXT("ml_graphics"));
		APISetup.LoadDLL(TEXT("ml_lifecycle"));
		APISetup.LoadDLL(TEXT("ml_privileges"));
#endif

		if (bIsVDZIEnabled)
		{
#if PLATFORM_WINDOWS

			APISetup.LoadDLL(TEXT("ml_remote"));
			FString CommandLine = FCommandLine::Get();
			const FString GLFlag(" -opengl4 ");
			const FString VKFlag(" -vulkan ");

			if (bUseVulkanForZI)
			{
				UE_LOG(LogMagicLeap, Log, TEXT("ML VDZI mode enabled. Using Vulkan renderer."));
				int32 GLFlagOffset = CommandLine.Find(GLFlag);
				if (GLFlagOffset != INDEX_NONE) CommandLine.RemoveAt(GLFlagOffset, GLFlag.Len());
				if (CommandLine.Find(VKFlag) == INDEX_NONE) CommandLine.Append(VKFlag);

				// r.Vulkan.RHIThread=0 is requried for Vulkan on Windows with MLRemote. Setting it in BeginPlay() doesnt help.
				IConsoleVariable* CVar = IConsoleManager::Get().FindConsoleVariable(TEXT("r.Vulkan.RHIThread"));
				if (CVar)
				{
					CVar->Set(TEXT("0"));
				}
			}
			else
			{
				// DirectX, which is currently not supported by MagicLeap, is default API on Windows.
				// OpenGL is forced by loading module in PostConfigInit phase and passing in command line.
				// -opengl will force editor to use OpenGL3/SM4 feature level. Fwd VR path requires SM5 feature level, thus passing -opengl here will break editor preview window with Fwd VR path
				// The cmd arg for OpenGL4/SM5 feature level is -opengl4 in Windows.
				UE_LOG(LogMagicLeap, Log, TEXT("ML VDZI mode enabled. Using OpenGL renderer."));
				int32 VKFlagOffset = CommandLine.Find(VKFlag);
				if (VKFlagOffset != INDEX_NONE) CommandLine.RemoveAt(VKFlagOffset, VKFlag.Len());
				if (CommandLine.Find(GLFlag) == INDEX_NONE) CommandLine.Append(GLFlag);
			}

			FCommandLine::Set(*CommandLine);
#endif // PLATFORM_WINDOWS
		}

#if WITH_EDITOR
		// We don't quite have control of when the "Settings" module is loaded, so we'll wait until PostEngineInit to register settings.
		FCoreDelegates::OnPostEngineInit.AddRaw(this, &FMagicLeapPlugin::AddEditorSettings);
#endif // WITH_EDITOR

		IMagicLeapPlugin::StartupModule();
	}

	virtual void ShutdownModule() override
	{
#if WITH_EDITOR
		RemoveEditorSettings();
#endif
		APISetup.Shutdown();
		IMagicLeapPlugin::ShutdownModule();
	}

	/** IHeadMountedDisplayModule implementation */
	virtual TSharedPtr< class IXRTrackingSystem, ESPMode::ThreadSafe > CreateTrackingSystem() override
	{
		auto LocalHMD = GetOrCreateHMD();
		if (LocalHMD.IsValid() && !LocalHMD->IsInitialized())
		{
			LocalHMD->Startup();
		}
		return LocalHMD;
	}

	FString GetModuleKeyName() const
	{
		return FString(TEXT("MagicLeap"));
	}

	virtual bool IsMagicLeapHMDValid() const override
	{
#if PLATFORM_LUMIN
		return true;
#else
		if (IsValid(GEngine) && GEngine->XRSystem.IsValid() && (GEngine->XRSystem->GetSystemName().Compare(FMagicLeapHMD::SystemName) == 0))
		{
			TSharedPtr<FMagicLeapHMD, ESPMode::ThreadSafe> hmd = StaticCastSharedPtr<FMagicLeapHMD>(GEngine->XRSystem);
			// IsHMDConnected() is an expensive call when MLRemote is enabled, so we'll keep the onus of that check on the caller.
			return hmd.IsValid();
		}
		return false;
#endif // PLATFORM_LUMIN
	}

	virtual TWeakPtr<IMagicLeapHMD, ESPMode::ThreadSafe> GetHMD() override
	{
		return GetOrCreateHMD();
	}

	virtual TSharedPtr<IHeadMountedDisplayVulkanExtensions, ESPMode::ThreadSafe> GetVulkanExtensions() override
	{
#if PLATFORM_WINDOWS || PLATFORM_LUMIN
		if (!VulkanExtensions.IsValid())
		{
			VulkanExtensions = MakeShareable(new FMagicLeapVulkanExtensions);
		}
		return VulkanExtensions;
#endif
		return nullptr;
	}

private:

#if WITH_EDITOR
	void AddEditorSettings()
	{
		ISettingsModule* SettingsModule = FModuleManager::GetModulePtr<ISettingsModule>("Settings");

		// While this should usually be true, it's not guaranteed that the settings module will be loaded in the editor.
		// UBT allows setting bBuildDeveloperTools to false while bBuildEditor can be true.
		// The former option indirectly controls loading of the "Settings" module.
		if (SettingsModule)
		{
			SettingsModule->RegisterSettings("Project", "Plugins", "Magic Leap",
				LOCTEXT("MagicLeapSettingsName", "Magic Leap Plugin"),
				LOCTEXT("MagicLeapSettingsDescription", "Configure the Magic Leap plug-in."),
				GetMutableDefault<UMagicLeapSettings>()
			);
		}
	}

	void RemoveEditorSettings()
	{
		ISettingsModule* SettingsModule = FModuleManager::GetModulePtr<ISettingsModule>("Settings");
		if (SettingsModule)
		{
			SettingsModule->UnregisterSettings("Project", "Plugins", "Magic Leap");
		}
	}
#endif

	TSharedPtr<FMagicLeapHMD, ESPMode::ThreadSafe> GetOrCreateHMD()
	{
#if !PLATFORM_MAC
		if (!HMD.IsValid())
		{
			HMD = MakeShared<FMagicLeapHMD, ESPMode::ThreadSafe>(this, bIsVDZIEnabled, bUseVulkanForZI);
		}
#endif
#if WITH_EDITOR
		if (bIsVDZIEnabled)
		{
			return HMD;
		}
		else
		{
			return nullptr;
		}
#else
		return HMD;
#endif
	}

	bool bIsVDZIEnabled;
	bool bUseVulkanForZI;
	FMagicLeapAPISetup APISetup;
	TSharedPtr<FMagicLeapHMD, ESPMode::ThreadSafe> HMD;
	TSharedPtr<FMagicLeapVulkanExtensions, ESPMode::ThreadSafe> VulkanExtensions;
};

IMPLEMENT_MODULE(FMagicLeapPlugin, MagicLeap)

//////////////////////////////////////////////////////////////////////////

const FName FMagicLeapHMD::SystemName(TEXT("MagicLeap"));

FName FMagicLeapHMD::GetSystemName() const
{
	return SystemName;
}

bool FMagicLeapHMD::OnStartGameFrame(FWorldContext& WorldContext)
{
#if WITH_MLSDK
	check(IsInGameThread());

	FTrackingFrame& TrackingFrame = GetCurrentFrameMutable();

	if (!WorldContext.World() || !WorldContext.World()->IsGameWorld())
	{
		// ignore all non-game worlds
		TrackingFrame.WorldContext = nullptr;
		return false;
	}

#if !PLATFORM_LUMIN
	// With VDZI, we need to enable on the start of game frame after stereo has been enabled.  On Lumin itself, it's enabled in EnableStereo() immediately
	if (bStereoEnabled != bStereoDesired)
	{
		bStereoEnabled = EnableStereo(bStereoDesired);
	}
#endif //!PLATFORM_LUMIN

	if (bStereoEnabled)
	{
		InitDevice();
	}

	AppFramework.BeginUpdate();

	// init tracking frame if first frame, otherwise we keep using last frame's data until it is refreshed in BeginRendering_GameThread
	if (TrackingFrame.Snapshot == nullptr)
	{
		RefreshTrackingFrame();
	}

	// override the default value that the frame constructor initialized and make sure it is non zero
	TrackingFrame.WorldToMetersScale = WorldContext.World()->GetWorldSettings()->WorldToMeters;
	TrackingFrame.WorldToMetersScale = TrackingFrame.WorldToMetersScale == 0.0f ? 100.0f : TrackingFrame.WorldToMetersScale;
	TrackingFrame.WorldContext = &WorldContext;

	RefreshTrackingToWorldTransform(WorldContext);

#endif //WITH_MLSDK

	return true;
}

bool FMagicLeapHMD::OnEndGameFrame(FWorldContext& WorldContext)
{
	check(IsInGameThread());

	if (!WorldContext.World() || !WorldContext.World()->IsGameWorld())
	{
		// ignore all non-game worlds
		return false;
	}

	return true;
}

bool FMagicLeapHMD::IsHMDConnected()
{
#if WITH_MLSDK
#if PLATFORM_LUMIN
	return AppFramework.IsInitialized();
#elif PLATFORM_WINDOWS
	bool bZIServerRunning = false;
	if (bIsVDZIEnabled)
	{
		if (FMagicLeapSDKDetection::IsSDKDetected())
		{
			MLResult Result = MLRemoteIsServerConfigured(&bZIServerRunning);
			if (Result != MLResult_Ok)
			{
				UE_LOG(LogMagicLeap, Error, TEXT("MLRemoteIsServerConfigured failed with error %d!"), Result);

				// Ensure we don't falsely mark it as running if there was an error
				bZIServerRunning = false;
			}
		}
	}
	// TODO: MLVirtualDeviceIsServerRunning() crashes when called on render thread.
	return AppFramework.IsInitialized() && bIsVDZIEnabled && bZIServerRunning;
#else
	return false;
#endif

#else
	return false;
#endif //WITH_MLSDK
}

bool FMagicLeapHMD::IsHMDEnabled() const
{
	return bHmdEnabled;
}

void FMagicLeapHMD::EnableHMD(bool Enable)
{
	bHmdEnabled = Enable;
	if (!bHmdEnabled)
	{
		EnableStereo(false);
	}
}

bool FMagicLeapHMD::GetHMDMonitorInfo(MonitorInfo& MonitorDesc)
{
	// Use ML device resolution only when HMD is enabled.
	// This ensures that we don't provide an invalid resolution when the device is not connected.
	// TODO: check if we can rely on the return bool value from AppFramework.GetDeviceResolution() instead.
	if (IsInitialized() && bHmdEnabled)
	{
		FVector2D Resolution;
		AppFramework.GetDeviceResolution(Resolution);
		MonitorDesc.MonitorName = "";
		MonitorDesc.MonitorId = 0;
		MonitorDesc.DesktopX = 0;
		MonitorDesc.DesktopY = 0;
		MonitorDesc.ResolutionX = Resolution.X;
		MonitorDesc.ResolutionY = Resolution.Y;
		return true;
	}
	else
	{
		MonitorDesc.MonitorName = "";
		MonitorDesc.MonitorId = 0;
		MonitorDesc.DesktopX = 0;
		MonitorDesc.DesktopY = 0;
		MonitorDesc.ResolutionX = 0;
		MonitorDesc.ResolutionY = 0;
		return false;
	}
}

void FMagicLeapHMD::GetFieldOfView(float& OutHFOVInDegrees, float& OutVFOVInDegrees) const
{
	const FTrackingFrame& frame = GetCurrentFrame();
	OutHFOVInDegrees = frame.HFov;
	OutVFOVInDegrees = frame.VFov;
}

bool FMagicLeapHMD::DoesSupportPositionalTracking() const
{
	return bHmdPosTracking;
}

bool FMagicLeapHMD::HasValidTrackingPosition()
{
	const FTrackingFrame& frame = GetCurrentFrame();
	return bHmdPosTracking ? frame.HasHeadTrackingPosition : false;
}

bool FMagicLeapHMD::GetTrackingSensorProperties(int32 DeviceId, FQuat& OutOrientation, FVector& OutPosition, FXRSensorProperties& OutSensorProperties)
{
	// Assuming there is only one tracker (the device itself) on the system being optically tracked
	const FTrackingFrame& frame = GetCurrentFrame();
	const float HalfHFOV = frame.HFov / 2.f;
	const float HalfVFOV = frame.VFov / 2.f;
<<<<<<< HEAD

	OutSensorProperties.TopFOV = HalfVFOV;
	OutSensorProperties.BottomFOV = HalfVFOV;

	OutSensorProperties.LeftFOV = HalfHFOV;
	OutSensorProperties.RightFOV = HalfHFOV;

	// TODO: set correct values here.
	OutSensorProperties.CameraDistance = 0.f;
	OutSensorProperties.NearPlane = 8.f;
	OutSensorProperties.FarPlane = 400.f; // Assumption, should get real numbers on this!

=======

	OutSensorProperties.TopFOV = HalfVFOV;
	OutSensorProperties.BottomFOV = HalfVFOV;

	OutSensorProperties.LeftFOV = HalfHFOV;
	OutSensorProperties.RightFOV = HalfHFOV;

	// TODO: set correct values here.
	OutSensorProperties.CameraDistance = 0.f;
	OutSensorProperties.NearPlane = 8.f;
	OutSensorProperties.FarPlane = 400.f; // Assumption, should get real numbers on this!

>>>>>>> df71d635
	return true;
}

void FMagicLeapHMD::SetInterpupillaryDistance(float NewInterpupillaryDistance)
{
	IPD = NewInterpupillaryDistance;
}

float FMagicLeapHMD::GetInterpupillaryDistance() const
{
	return IPD;
}

bool FMagicLeapHMD::IsChromaAbCorrectionEnabled() const
{
	return true;
}

bool FMagicLeapHMD::IsHeadTrackingAllowed() const
{
	const FTrackingFrame& frame = GetCurrentFrame();
#if WITH_EDITOR
	if (GIsEditor)
	{
		UEditorEngine* EdEngine = Cast<UEditorEngine>(GEngine);
		return ((!EdEngine || EdEngine->bUseVRPreviewForPlayWorld || GetDefault<ULevelEditorPlaySettings>()->ViewportGetsHMDControl) && GEngine->IsStereoscopic3D());
	}
#endif // WITH_EDITOR
	return (GEngine->IsStereoscopic3D());
}

void FMagicLeapHMD::ResetOrientationAndPosition(float yaw)
{
	ResetOrientation(yaw);
	ResetPosition();
}

void FMagicLeapHMD::ResetOrientation(float Yaw)
{
	const FTrackingFrame& frame = GetCurrentFrame();

	FRotator ViewRotation = frame.RawPose.Rotator();
	ViewRotation.Pitch = 0;
	ViewRotation.Roll = 0;

	if (Yaw != 0.f)
	{
		// apply optional yaw offset
		ViewRotation.Yaw -= Yaw;
		ViewRotation.Normalize();
	}

	AppFramework.SetBaseOrientation(ViewRotation.Quaternion());
}

void FMagicLeapHMD::ResetPosition()
{
	const FTrackingFrame& frame = GetCurrentFrame();
	AppFramework.SetBasePosition(frame.RawPose.GetTranslation());
}

void FMagicLeapHMD::SetBasePosition(const FVector& InBasePosition)
{
	AppFramework.SetBasePosition(InBasePosition);
}

FVector FMagicLeapHMD::GetBasePosition() const
{
	return AppFramework.GetBasePosition();
}

void FMagicLeapHMD::SetBaseRotation(const FRotator& BaseRot)
{
	AppFramework.SetBaseRotation(BaseRot);
}

FRotator FMagicLeapHMD::GetBaseRotation() const
{
	return AppFramework.GetBaseRotation();
}

void FMagicLeapHMD::SetBaseOrientation(const FQuat& BaseOrient)
{
	AppFramework.SetBaseOrientation(BaseOrient);
}

FQuat FMagicLeapHMD::GetBaseOrientation() const
{
	return AppFramework.GetBaseOrientation();
}

bool FMagicLeapHMD::EnumerateTrackedDevices(TArray<int32>& OutDevices, EXRTrackedDeviceType Type /*= EXRTrackedDeviceType::Any*/)
{
	//@todo:  Add controller tracking here
	if (Type == EXRTrackedDeviceType::Any || Type == EXRTrackedDeviceType::HeadMountedDisplay)
	{
		static const int32 DeviceId = IXRTrackingSystem::HMDDeviceId;
		OutDevices.Add(DeviceId);
		return true;
	}

	return false;
}

void FMagicLeapHMD::RefreshTrackingFrame()
{
#if WITH_MLSDK
	check(IsInGameThread());

	static const auto CVar = IConsoleManager::Get().FindTConsoleVariableDataFloat(TEXT("r.ScreenPercentage"));
	GameTrackingFrame.ScreenPercentage = CVar->GetValueOnGameThread() / 100.0f;

	// get the frame id for the frame
	GameTrackingFrame.FrameId = HeadTrackerData.coord_frame_head;
	GameTrackingFrame.FrameNumber = GFrameCounter;

	// set the horizontal and vertical fov for this frame
	GameTrackingFrame.HFov = AppFramework.GetFieldOfView().X;
	GameTrackingFrame.VFov = AppFramework.GetFieldOfView().Y;

	// Release the snapshot of the previous frame.
	// This is done here instead of on end frame because modules implemented as input devices (Gestures, controller)
	// are ticked and fire their events before the OnStartGameFrame().
	MLResult Result = MLPerceptionReleaseSnapshot(GameTrackingFrame.Snapshot);
#if PLATFORM_LUMIN
	UE_CLOG(Result != MLResult_Ok, LogMagicLeap, Error, TEXT("MLImageTrackerInitSettings failed with error %d."), Result);
#endif //PLATFORM_LUMIN

	// get the snapshot for the frame
	Result = MLPerceptionGetSnapshot(&GameTrackingFrame.Snapshot);
#if PLATFORM_LUMIN
	UE_CLOG(Result != MLResult_Ok, LogMagicLeap, Error, TEXT("MLPerceptionGetSnapshot failed with error %d."), Result);
#endif //PLATFORM_LUMIN

	MLHeadTrackingState state;
	bHeadTrackingStateAvailable = MLHeadTrackingGetState(HeadTracker, &state) == MLResult_Ok;
	if (bHeadTrackingStateAvailable)
	{
		HeadTrackingState.Mode = MLToUnrealHeadTrackingMode(state.mode);
		HeadTrackingState.Error = MLToUnrealHeadTrackingError(state.error);
		HeadTrackingState.Confidence = state.confidence;
	}

	EFailReason FailReason = EFailReason::None;
	// get the raw pose and tracking status for the frame
	FTransform head_transform;
	GameTrackingFrame.HasHeadTrackingPosition = AppFramework.GetTransform(GameTrackingFrame.FrameId, head_transform, FailReason);
	if (GameTrackingFrame.HasHeadTrackingPosition)
	{
		GameTrackingFrame.RawPose = head_transform;
	}
	else if (FailReason == EFailReason::NaNsInTransform)
	{
		UE_LOG(LogMagicLeap, Error, TEXT("NaNs in head transform."));
		GameTrackingFrame.RawPose = OldTrackingFrame.RawPose;
	}
	else
	{
		UE_CLOG(bIsPerceptionEnabled, LogMagicLeap, Warning, TEXT("Failed to get head tracking position: Reason = %i."), static_cast<int>(FailReason));
		GameTrackingFrame.RawPose = OldTrackingFrame.RawPose;
	}

	FVector CurrentPosition;
	FQuat CurrentOrientation;
	if (!GetCurrentPose(IXRTrackingSystem::HMDDeviceId, CurrentOrientation, CurrentPosition))
	{
		UE_LOG(LogMagicLeap, Warning, TEXT("Failed to get current pose."));
	}

	if (!FocusActor.IsValid())
	{
		UE_LOG(LogMagicLeap, Verbose, TEXT("Focus actor not set. Defaulting focus distance to 500.0 cm. Call the SetFocusActor() function to set a valid focus actor."));
	}

	// If GNearClipPlane is changed by the app at runtime,
	// ensure we clamp the near clip to the value provided by ml_graphics.
	UpdateNearClippingPlane();

	FVector focusPoint = (FocusActor.IsValid()) ? FocusActor->GetActorLocation() : (CurrentOrientation.GetForwardVector() * 500.0f + CurrentPosition);
	float focusDistance = FVector::DotProduct(focusPoint - CurrentPosition, CurrentOrientation.GetForwardVector());
	GameTrackingFrame.FocusDistance = (focusDistance > GNearClippingPlane) ? focusDistance : GNearClippingPlane;
#endif //WITH_MLSDK
}

#if WITH_MLSDK

EHeadTrackingError FMagicLeapHMD::MLToUnrealHeadTrackingError(MLHeadTrackingError error) const
{
	#define ERRCASE(x) case MLHeadTrackingError_##x: { return EHeadTrackingError::x; }
	switch(error)
	{
		ERRCASE(None)
		ERRCASE(NotEnoughFeatures)
		ERRCASE(LowLight)
		ERRCASE(Unknown)
	}
	return EHeadTrackingError::Unknown;
}

EHeadTrackingMode FMagicLeapHMD::MLToUnrealHeadTrackingMode(MLHeadTrackingMode mode) const
{
	switch(mode)
	{
		case MLHeadTrackingMode_6DOF: { return EHeadTrackingMode::PositionAndOrientation; }
		case MLHeadTrackingMode_3DOF: { return EHeadTrackingMode::OrientationOnly; }
	}
	return EHeadTrackingMode::Unknown;
}
#endif //WITH_MLSDK

#if !PLATFORM_LUMIN
void FMagicLeapHMD::DisplayWarningIfVDZINotEnabled()
{
	// If VDZI is disabled, IsHMDConnected() will false, and the editor won't attempt to run in VR mode.
	// However, the editor still stores LastExecutedPlayModeType as PlayMode_InVR, which gives us a hint that
	// the user was attempting to run with VR mode, but neglected to enabled VDZI.
	// For game mode on the host platform, we can just check command-line and .ini settings to see if VR is enabled.

	bool VREnabled = false;
#if WITH_EDITOR
	if (GIsEditor)
	{
		VREnabled = (GetDefault<ULevelEditorPlaySettings>()->LastExecutedPlayModeType == PlayMode_InVR);
	}
	else
#endif
	{
		VREnabled = FParse::Param(FCommandLine::Get(), TEXT("vr")) || GetDefault<UGeneralProjectSettings>()->bStartInVR;
	}

#if WITH_MLSDK
	if (!bIsVDZIEnabled && !bVDZIWarningDisplayed && VREnabled)
	{
		FString message =
			"Zero Iteration must be enabled to work with VR mode, which can be done as follows:\n"
			"1) Load the editor.\n"
			"2) Go to 'Edit -> Project Settings...'\n"
			"3) Toggle the 'Enable Zero Iteration' option under the 'Magic Leap Plugin' category.\n"
			"4) Restart the editor or game.";
		FMessageDialog::Open(EAppMsgType::Ok, FText::FromString(message));
		bVDZIWarningDisplayed = true;
	}
#endif //WITH_MLSDK
}
#endif

#if PLATFORM_LUMIN
void FMagicLeapHMD::SetFrameTimingHint(ELuminFrameTimingHint InFrameTimingHint)
{
	const static UEnum* FrameTimingEnum = StaticEnum<ELuminFrameTimingHint>();
	check(FrameTimingEnum != nullptr);

	if (InFrameTimingHint != CurrentFrameTimingHint)
	{
		if (GraphicsClient != ML_INVALID_HANDLE)
		{
			MLGraphicsFrameTimingHint FTH = MLGraphicsFrameTimingHint_Unspecified;

			switch (InFrameTimingHint)
			{
			case ELuminFrameTimingHint::Unspecified:
				FTH = MLGraphicsFrameTimingHint_Unspecified;
				break;
			case ELuminFrameTimingHint::Maximum:
				FTH = MLGraphicsFrameTimingHint_Maximum;
				break;
			case ELuminFrameTimingHint::FPS_60:
				FTH = MLGraphicsFrameTimingHint_60Hz;
				break;
			case ELuminFrameTimingHint::FPS_120:
				FTH = MLGraphicsFrameTimingHint_120Hz;
				break;
			default:
				FTH = MLGraphicsFrameTimingHint_Unspecified;
				UE_LOG(LogMagicLeap, Warning, TEXT("Tried to set invalid Frame Timing Hint!  Defaulting to unspecified."));
			}

			MLResult Result = MLGraphicsSetFrameTimingHint(GraphicsClient, FTH);
			if (Result == MLResult_Ok)
			{
				UE_LOG(LogMagicLeap, Log, TEXT("Set Lumin frame timing hint to %s."), *FrameTimingEnum->GetNameStringByValue((int64)InFrameTimingHint));
				CurrentFrameTimingHint = InFrameTimingHint;
			}
			else
			{
				UE_LOG(LogMagicLeap, Log, TEXT("Failed to set Lumin frame timing hint to %s...invalid parameter!"), *FrameTimingEnum->GetNameStringByValue((int64)InFrameTimingHint));
			}
		}
		else
		{
			UE_LOG(LogMagicLeap, Warning, TEXT("Failed to set Lumin frame timing hint.  Invalid context."));
		}
	}
}
#endif //PLATFORM_LUMIN

float FMagicLeapHMD::GetWorldToMetersScale() const
{
	return GetCurrentFrame().WorldToMetersScale;
}

bool FMagicLeapHMD::EnableStereo(bool bStereo)
{
	const bool bShouldStereo = IsHMDEnabled() ? bStereo : false;

#if !PLATFORM_LUMIN
	bStereoDesired = bShouldStereo;
#endif //!PLATFORM_LUMIN

#if WITH_EDITOR
	// We disable input globally for editor play as all input must come from the
	// Virtual Device / Zero Iteration system.
	//
	// NOTE: We do this here in addition to OnBeginPlay because the game viewport client
	// is not defined yet when the HMD begin play is invoked while doing PIE.
	//
	SetIgnoreInput(true);
#endif
	bStereoEnabled = bShouldStereo;

	// Uncap fps to enable FPS higher than 62
	GEngine->bForceDisableFrameRateSmoothing = bStereoEnabled;

	return bStereoEnabled;
}

bool FMagicLeapHMD::SetIgnoreInput(bool Ignore)
{
#if WITH_EDITOR
	UGameViewportClient* ViewportClient = GetGameViewportClient();
	// Change input settings only if running in the editor.
	// Without the GIsEditor check input doesnt work in "Play in Standalone Mode" since that uses the editor dlls itself.
	if (ViewportClient && GIsEditor)
	{
		bool Result = ViewportClient->IgnoreInput();
		ViewportClient->SetIgnoreInput(Ignore);
		if (DisableInputForBeginPlay && !Ignore)
		{
			// First time around we call this to disable the input globally. Hence we
			// also set mouse options. On subsequent calls we only set the input ignore flags.
			DisableInputForBeginPlay = false;
			ViewportClient->SetCaptureMouseOnClick(EMouseCaptureMode::NoCapture);
			ViewportClient->SetMouseLockMode(EMouseLockMode::DoNotLock);
			ViewportClient->SetHideCursorDuringCapture(false);
		}
		return Result;
	}
#endif
	return false;
}

void FMagicLeapHMD::AdjustViewRect(EStereoscopicPass StereoPass, int32& X, int32& Y, uint32& SizeX, uint32& SizeY) const
{
	if (DebugViewportWidth > 0)
	{
		SizeX = DebugViewportWidth;
		SizeY = DebugViewportHeight;
	}

	X = 0;
	Y = 0;

	SizeX = SizeX / 2;
	if (StereoPass == eSSP_RIGHT_EYE)
	{
		X += SizeX;
	}
}

FMatrix FMagicLeapHMD::GetStereoProjectionMatrix(const enum EStereoscopicPass StereoPassType) const
{
#if WITH_MLSDK
	// This function should only be called in game thread
	check(IsInGameThread());
	check(IsStereoEnabled());
	const int viewport = (StereoPassType == eSSP_LEFT_EYE) ? 0 : 1;
	const FTrackingFrame& frame = GetCurrentFrame();
	// TODO: Remove this for vulkan when we can get a better result from the frame
	return (bDeviceInitialized && !IsVulkanPlatform(GMaxRHIShaderPlatform)) ? MagicLeap::ToFMatrix(frame.UpdateInfoArray.virtual_camera_extents[viewport].projection) : FMatrix::Identity;
#else
	return FMatrix();
#endif //WITH_MLSDK
}

void FMagicLeapHMD::InitCanvasFromView(FSceneView* InView, UCanvas* Canvas)
{
}

void FMagicLeapHMD::UpdateViewportRHIBridge(bool /* bUseSeparateRenderTarget */, const class FViewport& InViewport, FRHIViewport* const ViewportRHI)
{
	// Since device initialization finishes on the render thread, we must assume here that the device will be initialized by the time the frame is presented.
	const bool bRequireDeviceIsInitialized = false;
	FMagicLeapCustomPresent* const CP = GetActiveCustomPresent(bRequireDeviceIsInitialized);
	if (CP)
	{
		CP->UpdateViewport(InViewport, ViewportRHI);
	}
}

bool FMagicLeapHMD::GetHeadTrackingState(FHeadTrackingState& State) const
{
	if (bHeadTrackingStateAvailable)
	{
		State = HeadTrackingState;
	}
	return bHeadTrackingStateAvailable;
}

void FMagicLeapHMD::UpdateNearClippingPlane()
{
	GNearClippingPlane = (GameTrackingFrame.NearClippingPlane > GNearClippingPlane) ? GameTrackingFrame.NearClippingPlane : GNearClippingPlane;
}

FMagicLeapCustomPresent* FMagicLeapHMD::GetActiveCustomPresent(const bool bRequireDeviceIsInitialized) const
{
	if (bRequireDeviceIsInitialized && !bDeviceInitialized)
	{
		return nullptr;
	}

#if PLATFORM_WINDOWS
	if (CustomPresentD3D11)
	{
		return CustomPresentD3D11;
	}
#endif // PLATFORM_WINDOWS

#if PLATFORM_MAC
	if (CustomPresentMetal)
	{
		return CustomPresentMetal;
}
#endif // PLATFORM_MAC

#if PLATFORM_WINDOWS || PLATFORM_LINUX || PLATFORM_LUMIN
	if (CustomPresentOpenGL)
	{
		return CustomPresentOpenGL;
	}
#endif // PLATFORM_WINDOWS || PLATFORM_LINUX || PLATFORM_LUMIN

#if PLATFORM_WINDOWS || PLATFORM_LUMIN
	if (CustomPresentVulkan)
	{
		return CustomPresentVulkan;
	}
#endif //PLATFORM_WINDOWS ||  PLATFORM_LUMIN

	return nullptr;
}

void FMagicLeapHMD::CalculateRenderTargetSize(const class FViewport& Viewport, uint32& InOutSizeX, uint32& InOutSizeY)
{
	check(IsInGameThread());

	// set to the resolution of both eyes. unreal will pass in default 1280x720 which needs to be overridden here.
	FVector2D Resolution;
	// Device resolution takes into account the r.ScreenPercentage property that is set as the surface_scale for the camera params on BeginFrame().
	bool bValidResolution = AppFramework.GetDeviceResolution(Resolution);

	if (bValidResolution)
	{
		InOutSizeX = Resolution.X;
		InOutSizeY = Resolution.Y;
	}
}

bool FMagicLeapHMD::NeedReAllocateViewportRenderTarget(const FViewport& Viewport)
{
	check(IsInGameThread());

	if (IsStereoEnabled())
	{
		const uint32 InSizeX = Viewport.GetSizeXY().X;
		const uint32 InSizeY = Viewport.GetSizeXY().Y;
		FIntPoint RenderTargetSize;
		RenderTargetSize.X = Viewport.GetRenderTargetTexture()->GetSizeX();
		RenderTargetSize.Y = Viewport.GetRenderTargetTexture()->GetSizeY();

		uint32 NewSizeX = InSizeX, NewSizeY = InSizeY;
		CalculateRenderTargetSize(Viewport, NewSizeX, NewSizeY);
		if (NewSizeX != RenderTargetSize.X || NewSizeY != RenderTargetSize.Y)
		{
			return true;
		}
	}
	return false;
}

bool FMagicLeapHMD::AllocateRenderTargetTexture(uint32 Index, uint32 SizeX, uint32 SizeY, uint8 Format, uint32 NumMips, uint32 Flags, uint32 TargetableTextureFlags, FTexture2DRHIRef& OutTargetableTexture, FTexture2DRHIRef& OutShaderResourceTexture, uint32 NumSamples)
{
	if (!IsStereoEnabled())
	{
		return false;
	}

#if PLATFORM_MAC
	// TODO: fix for Mac when VDZI is supported on Metal.
	return false;
#else
	FRHIResourceCreateInfo CreateInfo;
	RHICreateTargetableShaderResource2D(SizeX, SizeY, PF_R8G8B8A8, 1, TexCreate_None, TexCreate_RenderTargetable, false, CreateInfo, OutTargetableTexture, OutShaderResourceTexture);

	return true;
#endif
}

//FRHICustomPresent* FMagicLeapHMD::GetCustomPresent()
//{
//	return GetActiveCustomPresent();
//}

FMagicLeapHMD::FMagicLeapHMD(IMagicLeapPlugin* InMagicLeapPlugin, bool bEnableVDZI, bool bUseVulkan) :
	// We don't do any mirroring on Lumin as we render direct to the device only.
#if PLATFORM_LUMIN
	WindowMirrorMode(0),
#else
	WindowMirrorMode(1),
#endif
	DebugViewportWidth(0),
	DebugViewportHeight(0),
#if WITH_MLSDK
	GraphicsClient(ML_INVALID_HANDLE),
#endif //WITH_MLSDK
	bDeviceInitialized(0),
	bDeviceWasJustInitialized(0),
	bHmdEnabled(true),
#if PLATFORM_LUMIN
	bStereoEnabled(true),
#else
	bStereoEnabled(false),
	bStereoDesired(false),
#endif
	bIsRenderingPaused(false),
	bHmdPosTracking(true),
	bHaveVisionTracking(false),
	IPD(0.064f),
	DeltaControlRotation(FRotator::ZeroRotator),
#if WITH_MLSDK
	HeadTracker(ML_INVALID_HANDLE),
	HeadTrackerData{},
#endif //WITH_MLSDK
	RendererModule(nullptr),
	MagicLeapPlugin(InMagicLeapPlugin),
	IdealScreenPercentage(100.0f),
	bIsPlaying(false),
	bIsPerceptionEnabled(false),
	bIsVDZIEnabled(bEnableVDZI),
	bUseVulkanForZI(bUseVulkan),
	bVDZIWarningDisplayed(false),
	bPrivilegesEnabled(false),
	CurrentFrameTimingHint(ELuminFrameTimingHint::Unspecified),
	bHeadTrackingStateAvailable(false)
{
#if WITH_EDITOR
	World = nullptr;
	DisableInputForBeginPlay = false;
#endif
}

FMagicLeapHMD::~FMagicLeapHMD()
{
	Shutdown();
}

void FMagicLeapHMD::Startup()
{
	LoadFromIni();

	// grab a pointer to the renderer module for displaying our mirror window
	const FName RendererModuleName("Renderer");
	RendererModule = FModuleManager::GetModulePtr<IRendererModule>(RendererModuleName);

	// ALWAYS SET r.FinishCurrentFrame to false! Otherwise the perf might be poor.
	static const auto CFinishFrameVar = IConsoleManager::Get().FindConsoleVariable(TEXT("r.FinishCurrentFrame"));
	CFinishFrameVar->Set(false);

	// Uncap fps to enable FPS higher than 62
	GEngine->bForceDisableFrameRateSmoothing = bStereoEnabled;

	// Context must be created before the bridge so that the bridge can set the render api.
	AppFramework.Startup();

#if PLATFORM_WINDOWS
	if (IsPCPlatform(GMaxRHIShaderPlatform) && !IsOpenGLPlatform(GMaxRHIShaderPlatform) && !IsVulkanPlatform(GMaxRHIShaderPlatform))
	{
		UE_LOG(LogMagicLeap, Display, TEXT("Creating FMagicLeapCustomPresentD3D11"));
		CustomPresentD3D11 = new FMagicLeapCustomPresentD3D11(this);
	}
#endif // PLATFORM_WINDOWS

#if PLATFORM_MAC
	if (IsMetalPlatform(GMaxRHIShaderPlatform) && !IsOpenGLPlatform(GMaxRHIShaderPlatform))
	{
		UE_LOG(LogMagicLeap, Display, TEXT("Creating FMagicLeapCustomPresentMetal"));
		//DISABLED until complete
		//CustomPresentMetal = new FMagicLeapCustomPresentMetal(this);
	}
#endif // PLATFORM_MAC

#if PLATFORM_WINDOWS || PLATFORM_LINUX || PLATFORM_LUMIN
	if (IsOpenGLPlatform(GMaxRHIShaderPlatform))
	{
		UE_LOG(LogMagicLeap, Display, TEXT("Creating FMagicLeapCustomPresentOpenGL"));
		CustomPresentOpenGL = new FMagicLeapCustomPresentOpenGL(this);
	}
#endif // PLATFORM_WINDOWS || PLATFORM_LINUX || PLATFORM_LUMIN

#if PLATFORM_WINDOWS || PLATFORM_LUMIN
	if (IsVulkanPlatform(GMaxRHIShaderPlatform))
	{
		UE_LOG(LogMagicLeap, Display, TEXT("Creating FMagicLeapCustomPresentVulkan"));
		CustomPresentVulkan = new FMagicLeapCustomPresentVulkan(this);
	}
#endif // PLATFORM_WINDOWS || PLATFORM_LUMIN

	UE_LOG(LogMagicLeap, Log, TEXT("MagicLeap initialized."));
}

void FMagicLeapHMD::Shutdown()
{
	ENQUEUE_UNIQUE_RENDER_COMMAND_ONEPARAMETER(ShutdownRen,
		FMagicLeapHMD*, Plugin, this,
		{
			Plugin->ShutdownRendering();
		});
	FlushRenderingCommands();

	ReleaseDevice();

	// IXRTrackingSystem::OnEndPlay() gets called only in the Editor.
	// This was causing the input trackers, header tracker and perception client to not be shutdown on the device resulting in the app not exiting cleanly.
	// Thus, we make an explicit call to function here.
	DisableDeviceFeatures();

	AppFramework.Shutdown();
}

void FMagicLeapHMD::LoadFromIni()
{
	const TCHAR* MagicLeapSettings = TEXT("MagicLeapSettings");
	// We don't do any mirroring on Lumin as we render direct to the device only.
#if !PLATFORM_LUMIN
	int32 WindowMirrorModeValue;

	if (GConfig->GetInt(MagicLeapSettings, TEXT("WindowMirrorMode"), WindowMirrorModeValue, GEngineIni))
	{
		WindowMirrorMode = WindowMirrorModeValue;
	}
#endif

#if PLATFORM_LUMIN
	ELuminFrameTimingHint ConfigFrameTimingHint = ELuminFrameTimingHint::Unspecified;
	const static UEnum* FrameTimingEnum = StaticEnum<ELuminFrameTimingHint>();

	FString EnumVal;
	GConfig->GetString(TEXT("/Script/LuminRuntimeSettings.LuminRuntimeSettings"), TEXT("FrameTimingHint"), EnumVal, GEngineIni);

	if (EnumVal.Len() > 0)
	{
		// This will be set later during Graphics Client initialization based on thje value in FrameTimingHint read from the config here.
		ConfigFrameTimingHint = static_cast<ELuminFrameTimingHint>(FrameTimingEnum->GetValueByNameString(EnumVal));
		if (GraphicsClient != ML_INVALID_HANDLE)
		{
			SetFrameTimingHint(ConfigFrameTimingHint);
		}
	}
#endif //PLATFORM_LUMIN
}

void FMagicLeapHMD::SaveToIni()
{
	const TCHAR* MagicLeapSettings = TEXT("MagicLeapSettings");
	// We don't do any mirroring on Lumin as we render direct to the device only.
#if !PLATFORM_LUMIN
	GConfig->SetInt(MagicLeapSettings, TEXT("WindowMirrorMode"), WindowMirrorMode, GEngineIni);
#endif
}

class FSceneViewport* FMagicLeapHMD::FindSceneViewport()
{
	if (!GIsEditor)
	{
		UGameEngine* GameEngine = Cast<UGameEngine>(GEngine);
		return GameEngine->SceneViewport.Get();
	}
#if WITH_EDITOR
	else
	{
		UEditorEngine* EditorEngine = Cast<UEditorEngine>(GEngine);
		return (FSceneViewport*)(EditorEngine->GetPIEViewport());
	}
#endif
	return nullptr;
}

void FMagicLeapHMD::OnBeginPlay(FWorldContext& InWorldContext)
{
#if WITH_EDITOR
	InWorldContext.AddRef(World);
	DisableInputForBeginPlay = true;
	// We disable input globally for editor play as all input must come from the
	// Virtual Device / Zero Iteration system.
	SetIgnoreInput(true);
#endif

	EnableDeviceFeatures();
}

void FMagicLeapHMD::OnEndPlay(FWorldContext& InWorldContext)
{
#if WITH_EDITOR
	InWorldContext.RemoveRef(World);
#endif
	DisableDeviceFeatures();
}

void FMagicLeapHMD::EnableDeviceFeatures()
{
	bIsPlaying = true;
	if (GIsEditor)
	{
		InitDevice();
	}

#if !PLATFORM_LUMIN
	DisplayWarningIfVDZINotEnabled();
#endif

	// When run on a non-target platform, the VDZI may not necessarily be initialized.
	// In this case, just skip these steps since their timeouts may cause the game to appear to hang.
	if (IsHMDConnected())
	{
		EnablePrivileges();
		EnablePerception();
		EnableHeadTracking();
		EnableInputDevices();
	}
	EnableLuminProfile();
}

void FMagicLeapHMD::DisableDeviceFeatures()
{
	AppFramework.OnApplicationShutdown();
	RestoreBaseProfile();
	DisableInputDevices();
	DisableHeadTracking();
	DisablePerception();
	DisablePrivileges();
	if (GIsEditor)
	{
		ReleaseDevice();
	}
	bIsPlaying = false;
	bVDZIWarningDisplayed = false;
}

#if (PLATFORM_WINDOWS && WITH_MLSDK)
ML_EXTERN_C_BEGIN
ML_API MLResult ML_CALL MLGraphicsCreateClientVk(const MLGraphicsOptions *options, void *vulkan_instance, void *vulkan_physical_device, void *vulkan_logical_device, MLHandle *out_graphics_client);
ML_EXTERN_C_END
#endif // (PLATFORM_WINDOWS && WITH_MLSDK)

void FMagicLeapHMD::InitDevice_RenderThread()
{
#if WITH_MLSDK
	if (!bDeviceInitialized)
	{
		bool bDeviceSuccessfullyInitialized = false;
		// Unreal supports sRGB which is the default we are requesting from graphics as well now.
		MLGraphicsOptions gfx_opts;
		gfx_opts.graphics_flags = 0; //MLGraphicsFlags_DebugMode;
		gfx_opts.color_format = MLSurfaceFormat_RGBA8UNormSRGB;
		gfx_opts.depth_format = MLSurfaceFormat_D32Float;

		// HACK - Forward rendering on Lumin assumes a bottom-left origin.
		// There might be other platforms that need this that we haven't accounted for.
#if !PLATFORM_LUMIN || PLATFORM_LUMINGL4
		gfx_opts.graphics_flags = MLGraphicsFlags_OriginUpperLeft;
#else
		gfx_opts.graphics_flags = MLGraphicsFlags_Default;
#endif

#if PLATFORM_WINDOWS
		if (IsPCPlatform(GMaxRHIShaderPlatform) && !IsOpenGLPlatform(GMaxRHIShaderPlatform))
		{
			bDeviceSuccessfullyInitialized = true;
			//UE_LOG(LogMagicLeap, Error, TEXT("FMagicLeapCustomPresentD3D11 is not supported."));
		}
#endif // PLATFORM_WINDOWS

#if PLATFORM_MAC
		if (IsMetalPlatform(GMaxRHIShaderPlatform) && !IsOpenGLPlatform(GMaxRHIShaderPlatform))
		{
			bDeviceSuccessfullyInitialized = true;
			//UE_LOG(LogMagicLeap, Error, TEXT("FMagicLeapCustomPresentMetal is not supported."));
		}
#endif // PLATFORM_MAC

#if PLATFORM_WINDOWS || PLATFORM_LINUX || PLATFORM_LUMIN
		if (IsOpenGLPlatform(GMaxRHIShaderPlatform))
		{
			UE_LOG(LogMagicLeap, Display, TEXT("FMagicLeapCustomPresentOpenGL is supported."));
			MLHandle ContextHandle;
			auto OpenGLRHI = static_cast<FOpenGLDynamicRHI*>(GDynamicRHI);
			ContextHandle = reinterpret_cast<MLHandle>(OpenGLRHI->GetOpenGLCurrentContextHandle());
			MLResult Result = MLGraphicsCreateClientGL(&gfx_opts, ContextHandle, &GraphicsClient);
			if (Result == MLResult_Ok)
			{
				bDeviceSuccessfullyInitialized = true;
				InitializeClipExtents_RenderThread();
			}
			else
			{
				bDeviceSuccessfullyInitialized = false;
				GraphicsClient = ML_INVALID_HANDLE;
				UE_LOG(LogMagicLeap, Error, TEXT("MLGraphicsCreateClientGL failed with status %d"), Result);
			}
		}
		if (IsVulkanPlatform(GMaxRHIShaderPlatform))
		{
#if PLATFORM_WINDOWS || PLATFORM_LUMIN
			static const auto* VulkanRHIThread = IConsoleManager::Get().FindTConsoleVariableDataInt(TEXT("r.Vulkan.RHIThread"));
			UE_LOG(LogMagicLeap, Warning, TEXT("r.Vulkan.RHIThread=%d"), VulkanRHIThread->GetValueOnAnyThread());

			gfx_opts.graphics_flags = MLGraphicsFlags_OriginUpperLeft;
			ExecuteOnRHIThread_DoNotWait([this, gfx_opts]()
			{
				UE_LOG(LogMagicLeap, Display, TEXT("FMagicLeapCustomPresentVulkan is supported."));
				FVulkanDynamicRHI* VulkanDynamicRHI = (FVulkanDynamicRHI*)GDynamicRHI;
				uint64 Instance = VulkanRHIBridge::GetInstance(VulkanDynamicRHI);
				FVulkanDevice* VulkanDevice = VulkanRHIBridge::GetDevice(VulkanDynamicRHI);
				uint64 PhysicalDevice = VulkanRHIBridge::GetPhysicalDevice(VulkanDevice);
				uint64 LogicalDevice = VulkanRHIBridge::GetLogicalDevice(VulkanDevice);
				GraphicsClient = ML_INVALID_HANDLE;
				MLResult Result = MLResult_Ok;
#if PLATFORM_LUMIN
				Result = MLGraphicsCreateClientVk(&gfx_opts, (VkInstance)Instance, (VkPhysicalDevice)PhysicalDevice, (VkDevice)LogicalDevice, &GraphicsClient);
#else
				Result = MLGraphicsCreateClientVk(&gfx_opts, (void*)Instance, (void*)PhysicalDevice, (void*)LogicalDevice, &GraphicsClient);
#endif
				if (Result == MLResult_Ok)
				{
					InitializeClipExtents_RenderThread();
				}
				else
				{
					GraphicsClient = ML_INVALID_HANDLE;
					UE_LOG(LogMagicLeap, Error, TEXT("MLGraphicsCreateClientVk failed with status %d"), Result);
				}

				FPlatformAtomics::InterlockedExchange(&bDeviceInitialized, Result == MLResult_Ok);
				FPlatformAtomics::InterlockedExchange(&bDeviceWasJustInitialized, Result == MLResult_Ok);
			});
#endif // PLATFORM_WINDOWS || PLATFORM_LUMIN
		}
		else
		{
			FPlatformAtomics::InterlockedExchange(&bDeviceInitialized, bDeviceSuccessfullyInitialized);
			FPlatformAtomics::InterlockedExchange(&bDeviceWasJustInitialized, bDeviceSuccessfullyInitialized);
		}

#if PLATFORM_LUMIN
		// Initialize the frame timing hint, if we got a successful graphics client initialization
		if (GraphicsClient != ML_INVALID_HANDLE)
		{
			SetFrameTimingHint(CurrentFrameTimingHint);
		}
#endif //PLATFORM_LUMIN
#endif // PLATFORM_WINDOWS || PLATFORM_LINUX || PLATFORM_LUMIN
	}
#endif //WITH_MLSDK
}

void FMagicLeapHMD::InitDevice()
{
	if (!bDeviceInitialized)
	{
		// If the HMD is not connected don't bother initializing the render device since the VDZI graphics calls freeze the editor if the VDZI server is not running.
		if (IsHMDConnected())
		{
			FMagicLeapHMD* This = this;
			ENQUEUE_RENDER_COMMAND(InitDevice)(
				[This](FRHICommandList& RHICmdList)
			{
				This->InitDevice_RenderThread();
			}
			);
		}
		else
		{
			bDeviceInitialized = 1;
			bDeviceWasJustInitialized = 1;
			// Disable HMD and Stereo rendering if the device is not connected.
			// This fixes the render target size and view rect for standalone desktop builds.
			EnableHMD(false);
		}
	}

	if (bDeviceWasJustInitialized)
	{
		FSceneViewport* SceneVP = FindSceneViewport();
		if (SceneVP && SceneVP->IsStereoRenderingAllowed())
		{
			FVector2D HmdSize;
			bool IsValidResolution = AppFramework.GetDeviceResolution(HmdSize);

			// An invalid resolution implies that the render thread hasn't received valid render info yet.
			// If this is the case, we need to defer initialization until that happens.
			//if (!IsValidResolution)
			//{
			//	FPlatformMisc::LowLevelOutputDebugStringf(TEXT("     !IsValidResolution!"));
			//	return;
			//}

			// This init must happen on the main thread for VR preview, otherwise it crashes on a non-Lumin RHI.

				// Save any runtime configuration changes from the .ini.
			LoadFromIni();

			// VD/ZI works best in windowed mode since it can sometimes be used in conjunction with the mock ml1 device's window.
#if PLATFORM_LUMIN
			EWindowMode::Type WindowMode = EWindowMode::Fullscreen;
#else
			EWindowMode::Type WindowMode = EWindowMode::Windowed;
#endif

			if (IsValidResolution)
			{
				// Set the viewport size only if the resolution is valid to have the correct size for standalone desktop builds.
				DebugViewportWidth = HmdSize.X;
				DebugViewportHeight = HmdSize.Y;
				FSystemResolution::RequestResolutionChange(HmdSize.X, HmdSize.Y, WindowMode);
				FPlatformAtomics::InterlockedExchange(&bDeviceWasJustInitialized, 0);
			}
			else if (!bHmdEnabled)
			{
				// If HMD is not enabled, set bDeviceWasJustInitialized to false so the device resolution code is not run every frame.
				FPlatformAtomics::InterlockedExchange(&bDeviceWasJustInitialized, 0);				
			}
		}
	}
}

void FMagicLeapHMD::ReleaseDevice()
{
	check(IsInGameThread());

	// save any runtime configuration changes to the .ini
	SaveToIni();

	ENQUEUE_UNIQUE_RENDER_COMMAND_ONEPARAMETER(ReleaseDevice_RT,
		FMagicLeapHMD*, Plugin, this,
		{
			Plugin->ReleaseDevice_RenderThread();
		}
	);

	// Wait for all resources to be released
	FlushRenderingCommands();
}

void FMagicLeapHMD::ReleaseDevice_RenderThread()
{
	check(IsInRenderingThread());

	// Do not check for SceneViewport here because it does not work for all platforms.
	// This is because of slightly different order of operations. Just check the flag.
	if (bDeviceInitialized)
	{
		FPlatformAtomics::InterlockedExchange(&bDeviceInitialized, 0);

#if PLATFORM_WINDOWS
		if (CustomPresentD3D11)
		{
			CustomPresentD3D11->Reset();
		}
		if (CustomPresentOpenGL)
		{
			CustomPresentOpenGL->Reset();
		}
		if (CustomPresentVulkan)
		{
			CustomPresentVulkan->Reset();
		}
#elif PLATFORM_MAC
		if (CustomPresentMetal)
		{
			CustomPresentMetal->Reset();
		}
#elif PLATFORM_LINUX
		if (CustomPresentOpenGL)
		{
			CustomPresentOpenGL->Reset();
		}
#else
		if (CustomPresentOpenGL)
		{
			CustomPresentOpenGL->Reset();
		}
		if (CustomPresentVulkan)
		{
			CustomPresentVulkan->Reset();
		}
#endif

#if WITH_MLSDK
		MLResult Result = MLGraphicsDestroyClient(&GraphicsClient);
		if (Result != MLResult_Ok)
		{
			UE_LOG(LogMagicLeap, Error, TEXT("MLGraphicsDestroyClient failed with status %d"), Result);
		}
		else
		{
			UE_LOG(LogMagicLeap, Display, TEXT("Graphics client destroyed successfully."));
		}
#endif //WITH_MLSDK
	}
}

bool FMagicLeapHMD::GetCurrentPose(int32 DeviceId, FQuat& OutOrientation, FVector& OutPosition)
{
	const FTrackingFrame& Frame = GetCurrentFrame();
	OutOrientation = Frame.RawPose.GetRotation();
	OutPosition = Frame.RawPose.GetLocation();

	return true;
}

bool FMagicLeapHMD::GetRelativeEyePose(int32 DeviceId, EStereoscopicPass Eye, FQuat& OutOrientation, FVector& OutPosition)
{
#if WITH_MLSDK
	OutOrientation = FQuat::Identity;
	OutPosition = FVector::ZeroVector;
	if (DeviceId == IXRTrackingSystem::HMDDeviceId && (Eye == eSSP_LEFT_EYE || Eye == eSSP_RIGHT_EYE))
	{
		const FTrackingFrame& Frame = GetCurrentFrame();
		const int EyeIdx = (Eye == eSSP_LEFT_EYE) ? 0 : 1;

		const FTransform EyeToWorld = MagicLeap::ToFTransform(Frame.RenderInfoArray.virtual_cameras[EyeIdx].transform, Frame.WorldToMetersScale);		// "world" here means the HMDs tracking space
		const FTransform EyeToHMD = EyeToWorld * Frame.RawPose.Inverse();		// RawPose is HMDToWorld
		OutPosition = EyeToHMD.GetTranslation();
		OutOrientation = EyeToHMD.GetRotation();

		return true;
	}

#endif //WITH_MLSDK
	return false;
}

void FMagicLeapHMD::GetEyeRenderParams_RenderThread(const FRenderingCompositePassContext& Context, FVector2D& EyeToSrcUVScaleValue, FVector2D& EyeToSrcUVOffsetValue) const
{
	check(bDeviceInitialized);
	check(IsInRenderingThread());

	if (Context.View.StereoPass == eSSP_LEFT_EYE)
	{
		EyeToSrcUVOffsetValue.X = 0.0f;
		EyeToSrcUVOffsetValue.Y = 0.0f;

		EyeToSrcUVScaleValue.X = 0.5f;
		EyeToSrcUVScaleValue.Y = 1.0f;
	}
	else
	{
		EyeToSrcUVOffsetValue.X = 0.5f;
		EyeToSrcUVOffsetValue.Y = 0.0f;

		EyeToSrcUVScaleValue.X = 0.5f;
		EyeToSrcUVScaleValue.Y = 1.0f;
	}
}

void FMagicLeapHMD::OnBeginRendering_GameThread()
{
	check(IsInGameThread());

	RefreshTrackingFrame();
	FTrackingFrame& TrackingFrame = GetCurrentFrameMutable();
	if (TrackingFrame.WorldContext != nullptr)
	{
		RefreshTrackingToWorldTransform(*(TrackingFrame.WorldContext));
	}

#if WITH_MLSDK
	// Copy the game tracking frame to the render frame.
	// Since we don't flush the render commands here, we copy the game frame thrice:
	// 1st copy when enqueuing the command
	// 2nd copy on the render thread during the command execution
	ExecuteOnRenderThread_DoNotWait([this, TrackingFrameCopy = GameTrackingFrame]() 
	{
		MLSnapshot* OldSnapshot = RenderTrackingFrame.Snapshot;
		RenderTrackingFrame = TrackingFrameCopy;
#if !PLATFORM_MAC
		ExecuteOnRHIThread_DoNotWait([this, TrackingFrameCopy]()
		{
			RHITrackingFrame = TrackingFrameCopy;
		});
#endif //PLATFORM_MAC
	});
#endif //WITH_MLSDK
}

TSharedPtr<class IXRCamera, ESPMode::ThreadSafe> FMagicLeapHMD::GetXRCamera(int32 DeviceId /*= HMDDeviceId*/)
{
	check(DeviceId == HMDDeviceId);
	if (!XRCamera.IsValid())
	{
		XRCamera = FSceneViewExtensions::NewExtension<FMagicLeapXRCamera>(*this, DeviceId);
	}
	return XRCamera;
}

void FMagicLeapHMD::OnBeginRendering_RenderThread(FRHICommandListImmediate& RHICmdList, FSceneViewFamily& ViewFamily)
{
	check(IsInRenderingThread());

	if (GetActiveCustomPresent())
	{
		GetActiveCustomPresent()->BeginRendering();
	}

}

void FMagicLeapHMD::RenderTexture_RenderThread(class FRHICommandListImmediate& RHICmdList, class FRHITexture2D* BackBuffer, class FRHITexture2D* SrcTexture, FVector2D WindowSize) const
{
#if WITH_MLSDK
	check(IsInRenderingThread());

	// If we aren't mirroring there's nothing to do as the actual render on device
	// happens in the custom presenter.
	if (WindowMirrorMode > 0)
	{
		SCOPED_DRAW_EVENT(RHICmdList, HMD_RenderTexture);

		// The debug viewport is the mirror window (if any).
		const uint32 ViewportWidth = BackBuffer->GetSizeX();
		const uint32 ViewportHeight = BackBuffer->GetSizeY();
		// The source texture is the two eye side-by-side render.
		const uint32 TextureWidth = SrcTexture->GetSizeX();
		const uint32 TextureHeight = SrcTexture->GetSizeY();

		// The BackBuffer is the debug view for mirror modes, i.e. vr-preview. In which case
		// it can be an arbitrary size different than the render size. Which means
		// we scale to that BackBuffer size, with either a letter-box or pill-box to
		// maintain aspect ratio.
		const uint32 SourceWidth = WindowMirrorMode == 1 ? TextureWidth / 2 : TextureWidth;
		const uint32 SourceHeight = TextureHeight;
		const float LetterboxScale = static_cast<float>(ViewportWidth) / static_cast<float>(SourceWidth);
		const float PillarboxScale = static_cast<float>(ViewportHeight) / static_cast<float>(SourceHeight);
		const float BlitScale = FMath::Min(LetterboxScale, PillarboxScale);
		const uint32 BlitWidth = static_cast<float>(SourceWidth) * BlitScale;
		const uint32 BlitHeight = static_cast<float>(SourceHeight) * BlitScale;
		const uint32 QuadX = (ViewportWidth - BlitWidth) * 0.5f;
		const uint32 QuadY = (ViewportHeight - BlitHeight) * 0.5f;

		FRHIRenderPassInfo RPInfo(BackBuffer, ERenderTargetActions::Load_Store);
		RHICmdList.BeginRenderPass(RPInfo, TEXT("MagicLeap_RenderTexture"));
		{

			DrawClearQuad(RHICmdList, FLinearColor(0.0f, 0.0f, 0.0f, 1.0f));
			RHICmdList.SetViewport(QuadX, QuadY, 0, BlitWidth + QuadX, BlitHeight + QuadY, 1.0f);

			FGraphicsPipelineStateInitializer GraphicsPSOInit;
			RHICmdList.ApplyCachedRenderTargets(GraphicsPSOInit);

			const auto FeatureLevel = GMaxRHIFeatureLevel;
			auto ShaderMap = GetGlobalShaderMap(FeatureLevel);
			TShaderMapRef<FScreenVS> VertexShader(ShaderMap);
			TShaderMapRef<FScreenPS> PixelShader(ShaderMap);

			GraphicsPSOInit.BlendState = TStaticBlendState<>::GetRHI();
			GraphicsPSOInit.RasterizerState = TStaticRasterizerState<>::GetRHI();
			GraphicsPSOInit.DepthStencilState = TStaticDepthStencilState<false, CF_Always>::GetRHI();
			GraphicsPSOInit.BoundShaderState.VertexDeclarationRHI = GFilterVertexDeclaration.VertexDeclarationRHI;
			GraphicsPSOInit.BoundShaderState.VertexShaderRHI = GETSAFERHISHADER_VERTEX(*VertexShader);
			GraphicsPSOInit.BoundShaderState.PixelShaderRHI = GETSAFERHISHADER_PIXEL(*PixelShader);
			GraphicsPSOInit.PrimitiveType = PT_TriangleList;

			SetGraphicsPipelineState(RHICmdList, GraphicsPSOInit);

			PixelShader->SetParameters(RHICmdList, TStaticSamplerState<SF_Bilinear>::GetRHI(), SrcTexture);

			if (WindowMirrorMode == 1)
			{
				RendererModule->DrawRectangle(
					RHICmdList,
					0, 0,
					ViewportWidth, ViewportHeight,
					0.0f, 0.0f,
					0.5f, 1.0f,
					FIntPoint(ViewportWidth, ViewportHeight),
					FIntPoint(1, 1),
					*VertexShader,
					EDRF_Default);
			}
			else if (WindowMirrorMode == 2)
			{
				RendererModule->DrawRectangle(
					RHICmdList,
					0, 0,
					ViewportWidth, ViewportHeight,
					0.0f, 0.0f,
					1.0f, 1.0f,
					FIntPoint(ViewportWidth, ViewportHeight),
					FIntPoint(1, 1),
					*VertexShader,
					EDRF_Default);
			}
		}
		RHICmdList.EndRenderPass();
	}
#endif //WITH_MLSDK
}

void FMagicLeapHMD::SetClippingPlanes(float NCP, float FCP)
{
	check(IsInGameThread());
	FTrackingFrame& frame = GetCurrentFrameMutable();
	frame.FarClippingPlane = (frame.RecommendedFarClippingPlane < FCP) ? frame.RecommendedFarClippingPlane : FCP;
	GNearClippingPlane = NCP;
	UpdateNearClippingPlane();
}

void FMagicLeapHMD::RegisterMagicLeapInputDevice(IMagicLeapInputDevice* InputDevice)
{
	check(InputDevice);
	InputDevices.Add(InputDevice);
}

void FMagicLeapHMD::UnregisterMagicLeapInputDevice(IMagicLeapInputDevice* InputDevice)
{
	check(InputDevice);
	InputDevices.Remove(InputDevice);
}

bool FMagicLeapHMD::IsInitialized() const
{
	return (AppFramework.IsInitialized());
}

void FMagicLeapHMD::ShutdownRendering()
{
	check(IsInRenderingThread());
#if PLATFORM_WINDOWS
	if (CustomPresentD3D11.GetReference())
	{
		CustomPresentD3D11->Reset();
		CustomPresentD3D11->Shutdown();
		CustomPresentD3D11 = nullptr;
	}
#endif // PLATFORM_WINDOWS
#if PLATFORM_MAC
	if (CustomPresentMetal.GetReference())
	{
		CustomPresentMetal->Reset();
		CustomPresentMetal->Shutdown();
		CustomPresentMetal = nullptr;
}
#endif // PLATFORM_MAC
#if PLATFORM_WINDOWS || PLATFORM_LINUX || PLATFORM_LUMIN
	if (CustomPresentOpenGL.GetReference())
	{
		CustomPresentOpenGL->Reset();
		CustomPresentOpenGL->Shutdown();
		CustomPresentOpenGL = nullptr;
	}
#endif // PLATFORM_WINDOWS || PLATFORM_LINUX || PLATFORM_LUMIN
#if PLATFORM_WINDOWS || PLATFORM_LUMIN
	if (CustomPresentVulkan.GetReference())
	{
		CustomPresentVulkan->Reset();
		CustomPresentVulkan->Shutdown();
		CustomPresentVulkan = nullptr;
	}
#endif // PLATFORM_WINDOWS || PLATFORM_LUMIN
}

FTrackingFrame& FMagicLeapHMD::GetCurrentFrameMutable()
{
	if (IsInRHIThread())
	{
		return RHITrackingFrame;
	}
	if (IsInRenderingThread())
	{
		return RenderTrackingFrame;
	}
	else
	{
		return GameTrackingFrame;
	}
}

const FTrackingFrame& FMagicLeapHMD::GetCurrentFrame() const
{
	if (IsInRHIThread())
	{
		return RHITrackingFrame;
	}
	if (IsInRenderingThread())
	{
		return RenderTrackingFrame;
	}
	else
	{
		return GameTrackingFrame;
	}
}

const FTrackingFrame& FMagicLeapHMD::GetOldFrame() const
{
	check(IsInGameThread());
	return OldTrackingFrame;
}

void FMagicLeapHMD::InitializeOldFrameFromRenderFrame()
{
	if (IsInRHIThread())
	{
		OldTrackingFrame = RHITrackingFrame;
	}
	else if (IsInRenderingThread())
	{
		OldTrackingFrame = RenderTrackingFrame;
	}
}

const FAppFramework& FMagicLeapHMD::GetAppFrameworkConst() const
{
	return AppFramework;
}

FAppFramework& FMagicLeapHMD::GetAppFramework()
{
	return AppFramework;
}

void FMagicLeapHMD::SetFocusActor(const AActor* InFocusActor)
{
	FocusActor = InFocusActor;
}

bool FMagicLeapHMD::IsPerceptionEnabled() const
{
	return bIsPerceptionEnabled;
}

void FMagicLeapHMD::EnableLuminProfile()
{
	if (!GIsEditor)
	{
		// We only need to enable, and hence disable, the profile while doing vr-preview. Which
		// only is relevant while we are in the editor.
		return;
	}

	UDeviceProfileManager& ProfileManager = UDeviceProfileManager::Get();
	UDeviceProfile* Profile = ProfileManager.FindProfile("Lumin");
	UDeviceProfile* ActiveProfile = ProfileManager.GetActiveProfile();
	bool ShouldEnable =
		Profile &&
		(Profile != ActiveProfile) &&
		!BaseProfileState.bSaved;

	if (ShouldEnable)
	{
		for (const FString& CVarEntry : Profile->CVars)
		{
			FString CVarKey;
			FString CVarValue;
			TMap<FString, FString> ValidCVars;
			if (CVarEntry.Split(TEXT("="), &CVarKey, &CVarValue))
			{
				ValidCVars.Add(CVarKey, CVarValue);

				IConsoleVariable* CVar = IConsoleManager::Get().FindConsoleVariable(*CVarKey);
				if (CVar)
				{
					FString PreviousValue = CVar->GetString();
					BaseProfileState.CVarState.Add(CVarKey, PreviousValue);
					CVar->Set(*CVarValue);
				}
			}
		}

#if WITH_EDITOR
		UEditorPerformanceSettings* Settings = GetMutableDefault<UEditorPerformanceSettings>();
		check(Settings);
		BaseProfileState.bCPUThrottleEnabled = Settings->bThrottleCPUWhenNotForeground;
		Settings->bThrottleCPUWhenNotForeground = false;
		Settings->PostEditChange();
		Settings->SaveConfig();
#endif

		BaseProfileState.bSaved = true;
	}
}

void FMagicLeapHMD::RestoreBaseProfile()
{
	//if we're quitting, we shouldn't be restoring a profile
	if (!GIsRunning)
	{
		return;
	}

	if (!GIsEditor)
	{
		// We only need to enable, and hence disable, the profile while doing vr-preview. Which
		// only is relevant while we are in the editor.
		return;
	}

	if (BaseProfileState.bSaved)
	{
#if WITH_EDITOR
		UEditorPerformanceSettings* Settings = GetMutableDefault<UEditorPerformanceSettings>();
		check(Settings);
		Settings->bThrottleCPUWhenNotForeground = BaseProfileState.bCPUThrottleEnabled;
		Settings->PostEditChange();
		Settings->SaveConfig();
#endif

		for (auto& It : BaseProfileState.CVarState)
		{
			IConsoleVariable* CVar = IConsoleManager::Get().FindConsoleVariable(*It.Key);
			if (CVar)
			{
				CVar->Set(*It.Value);
			}
		}

		BaseProfileState.bSaved = false;
		BaseProfileState.CVarState.Empty();
	}
}

void FMagicLeapHMD::EnablePrivileges()
{
#if WITH_MLSDK
	UE_LOG(LogMagicLeap, Warning, TEXT("FMagicLeapHMD::EnablePrivileges"));
	MLResult Result = MLPrivilegesStartup();
	bPrivilegesEnabled = (Result == MLResult_Ok);
	UE_CLOG(!bPrivilegesEnabled, LogMagicLeap, Error, TEXT("MLPrivilegesStartup() "
		"failed with error %s"), UTF8_TO_TCHAR(MLPrivilegesGetResultString(Result)));
#endif // WITH_MLSDK
}

void FMagicLeapHMD::DisablePrivileges()
{
#if WITH_MLSDK
	if (bPrivilegesEnabled)
	{
		UE_LOG(LogMagicLeap, Warning, TEXT("FMagicLeapHMD::DisablePrivileges"));
		MLResult Result = MLPrivilegesShutdown();
		UE_CLOG(Result != MLResult_Ok, LogMagicLeap, Error, TEXT("MLPrivilegesShutdown() "
			"failed with error %s"), UTF8_TO_TCHAR(MLPrivilegesGetResultString(Result)));
	}
#endif // WITH_MLSDK
}

void FMagicLeapHMD::EnableInputDevices()
{
	for (auto& It : InputDevices)
	{
		if (It->SupportsExplicitEnable())
		{
			It->Enable();
		}
	}
}

void FMagicLeapHMD::DisableInputDevices()
{
	for (auto& It : InputDevices)
	{
		It->Disable();
	}
}

void FMagicLeapHMD::EnablePerception()
{
#if WITH_MLSDK
	if (!bIsPerceptionEnabled)
	{
		MLPerceptionSettings perception_settings;
		MLResult Result = MLPerceptionInitSettings(&perception_settings);
		if (Result == MLResult_Ok)
<<<<<<< HEAD
		{
			Result = MLPerceptionStartup(&perception_settings);
			if (Result == MLResult_Ok)
			{
				bIsPerceptionEnabled = true;
			}
			else
			{
				UE_LOG(LogMagicLeap, Error, TEXT("MLPerceptionStartup failed with error %d."), Result);
			}
		}
		else
		{
=======
		{
			Result = MLPerceptionStartup(&perception_settings);
			if (Result == MLResult_Ok)
			{
				bIsPerceptionEnabled = true;
			}
			else
			{
				UE_LOG(LogMagicLeap, Error, TEXT("MLPerceptionStartup failed with error %d."), Result);
			}
		}
		else
		{
>>>>>>> df71d635
			UE_LOG(LogMagicLeap, Error, TEXT("MLPerceptionInitSettings failed with error %d."), Result);
		}
	}
#endif //WITH_MLSDK
}

void FMagicLeapHMD::DisablePerception()
{
#if WITH_MLSDK
	if (bIsPerceptionEnabled)
	{
		MLResult Result = MLPerceptionShutdown();
		if (Result == MLResult_Ok)
		{
			bIsPerceptionEnabled = false;
			UE_LOG(LogMagicLeap, Display, TEXT("Perception client shutdown successfully."));
		}
		else
		{
			UE_LOG(LogMagicLeap, Error, TEXT("MLPerceptionShutdown failed with error %d"), Result);
		}
	}
#endif //WITH_MLSDK
}

void FMagicLeapHMD::EnableHeadTracking()
{
#if WITH_MLSDK
	if (HeadTracker == ML_INVALID_HANDLE)
	{
		MLResult CreateResult = MLHeadTrackingCreate(&HeadTracker);
		if (CreateResult == MLResult_Ok && HeadTracker != ML_INVALID_HANDLE)
		{
			if (MLResult_Ok != MLHeadTrackingGetStaticData(HeadTracker, &HeadTrackerData))
			{
				UE_LOG(LogMagicLeap, Error, TEXT("Error getting head tracking static data."));
			}
		}
		else
		{
			UE_LOG(LogMagicLeap, Error, TEXT("Error starting head tracking."));
		}
	}
#endif //WITH_MLSDK
}

void FMagicLeapHMD::DisableHeadTracking()
{
#if WITH_MLSDK
	if (HeadTracker != ML_INVALID_HANDLE)
	{
		MLResult DestroyResult = MLHeadTrackingDestroy(HeadTracker);
		UE_CLOG(DestroyResult != MLResult_Ok, LogMagicLeap, Error, TEXT("Error destroying head tracking."));
		HeadTracker = ML_INVALID_HANDLE;
	}
#endif //WITH_MLSDK
}

void FMagicLeapHMD::InitializeClipExtents_RenderThread()
{
#if WITH_MLSDK
	MLGraphicsRenderTargetsInfo RenderTargetInfo;
	MLResult Result = MLGraphicsGetRenderTargets(GraphicsClient, &RenderTargetInfo);
	if (Result == MLResult_Ok)
	{
		GameTrackingFrame.NearClippingPlane = RenderTargetInfo.min_clip * GameTrackingFrame.WorldToMetersScale;
		GameTrackingFrame.RecommendedFarClippingPlane = RenderTargetInfo.max_clip * GameTrackingFrame.WorldToMetersScale;
		UpdateNearClippingPlane();
	}
	else
	{
		UE_LOG(LogMagicLeap, Error, TEXT("MLGraphicsGetRenderTargets() failed with status %d"), Result);
	}

	// get the clip extents for clipping content in update thread
	Result = MLGraphicsGetClipExtents(GraphicsClient, &GameTrackingFrame.UpdateInfoArray);
	if (Result != MLResult_Ok)
	{
		FString ErrorMesg = FString::Printf(TEXT("MLGraphicsGetClipExtents failed with status %d"), Result);

		// In case we're running under VD/ZI, there's always the risk of disconnects.
		// In those cases, the graphics API can return an error, but the client handle might still be valid.
		// So we need to ensure that we always have valid data to prevent any Nan-related errors.
		// On Lumin, we'll just assert.
#if PLATFORM_WINDOWS || PLATFORM_LINUX || PLATFORM_MAC
		GameTrackingFrame.Handle = ML_INVALID_HANDLE;
		MagicLeap::ResetClipExtentsInfoArray(GameTrackingFrame.UpdateInfoArray);
		UE_LOG(LogMagicLeap, Error, TEXT("%s"), *ErrorMesg);
#else
		UE_LOG(LogMagicLeap, Fatal, TEXT("%s"), *ErrorMesg);
#endif
	}

	/* Expected Right Handed Projection Model */
	/*
	MLGraphicsProjectionType_ReversedInfiniteZ
	proj_mat[2][2] = 0.0f;
	proj_mat[2][3] = -1.0f;
	proj_mat[3][2] = near_clip_meters;
	*/

	/* Convert full extents from Graphics Projection Model to Unreal Projection Model */
	// Graphics returns values in Infinite Z. We convert it to Reversed Infinite Z here.
	GameTrackingFrame.UpdateInfoArray.full_extents.projection.matrix_colmajor[10] = 0.0f; // Model change hack
	GameTrackingFrame.UpdateInfoArray.full_extents.projection.matrix_colmajor[11] = -1.0f; // Model change hack

	// We also convert the near plane into centimeters since Unreal directly uses these values
	// for various calculations such as shadow algorithm and expects units to be in centimeters
	GameTrackingFrame.UpdateInfoArray.full_extents.projection.matrix_colmajor[14] = GNearClippingPlane; // Model change hack

	/* Convert eye extents from Graphics Projection Model to Unreal Projection Model */
	for (uint32_t eye = 0; eye < GameTrackingFrame.UpdateInfoArray.num_virtual_cameras; ++eye)
	{
		// Graphics returns values in Infinite Z. We convert it to Reversed Infinite Z here.
		GameTrackingFrame.UpdateInfoArray.virtual_camera_extents[eye].projection.matrix_colmajor[10] = 0.0f; // Model change hack
		GameTrackingFrame.UpdateInfoArray.virtual_camera_extents[eye].projection.matrix_colmajor[11] = -1.0f; // Model change hack

		// We also convert the near plane into centimeters since Unreal directly uses these values
		// for various calculations such as shadow algorithm and expects units to be in centimeters
		GameTrackingFrame.UpdateInfoArray.virtual_camera_extents[eye].projection.matrix_colmajor[14] = GNearClippingPlane; // Model change hack
	}

	// TODO Apply snapshot head pose to all the update transforms because graphics does not apply pose
	// But we currently use the last frame render transforms so this does not need to be done just yet
#endif //WITH_MLSDK
}

#if WITH_EDITOR
UGameViewportClient * FMagicLeapHMD::GetGameViewportClient()
{
	return World ? World->GetGameViewport() : nullptr;
}

FMagicLeapHMD* FMagicLeapHMD::GetHMD()
{
	return static_cast<FMagicLeapHMD*>(GEngine->XRSystem->GetHMDDevice());
}
#endif

bool FMagicLeapHMD::FMagicLeapVulkanExtensions::GetVulkanInstanceExtensionsRequired(TArray<const ANSICHAR*>& Out)
{
	return true;
}

bool FMagicLeapHMD::FMagicLeapVulkanExtensions::GetVulkanDeviceExtensionsRequired(struct VkPhysicalDevice_T *pPhysicalDevice, TArray<const ANSICHAR*>& Out)
{
#if !PLATFORM_MAC
	return FMagicLeapHelperVulkan::GetVulkanDeviceExtensionsRequired(pPhysicalDevice, Out);
#else
	return false;
#endif
}

#undef LOCTEXT_NAMESPACE<|MERGE_RESOLUTION|>--- conflicted
+++ resolved
@@ -1,8 +1,4 @@
-<<<<<<< HEAD
 // Copyright 1998-2019 Epic Games, Inc. All Rights Reserved.
-=======
-// Copyright 1998-2018 Epic Games, Inc. All Rights Reserved.
->>>>>>> df71d635
 
 #include "MagicLeapHMD.h"
 #include "MagicLeapHMDFunctionLibrary.h"
@@ -21,6 +17,8 @@
 #include "DeviceProfiles/DeviceProfileManager.h"
 #include "DeviceProfiles/DeviceProfile.h"
 #include "LuminRuntimeSettings.h"
+#include "MotionControllerComponent.h"
+#include "IMagicLeapInputDevice.h"
 
 #include "XRThreadUtils.h"
 
@@ -37,6 +35,7 @@
 #include "GeneralProjectSettings.h"
 #include "MagicLeapSettings.h"
 #include "MagicLeapSDKDetection.h"
+#include "IMagicLeapModule.h"
 
 #if !PLATFORM_MAC // @todo Lumin: I had to add this to get Mac to compile - trying to add GL to Mac build had massive compile issues
 #include "OpenGLDrv.h"
@@ -127,7 +126,7 @@
 				IConsoleVariable* CVar = IConsoleManager::Get().FindConsoleVariable(TEXT("r.Vulkan.RHIThread"));
 				if (CVar)
 				{
-					CVar->Set(TEXT("0"));
+					// CVar->Set(TEXT("0"));
 				}
 			}
 			else
@@ -166,7 +165,24 @@
 	/** IHeadMountedDisplayModule implementation */
 	virtual TSharedPtr< class IXRTrackingSystem, ESPMode::ThreadSafe > CreateTrackingSystem() override
 	{
-		auto LocalHMD = GetOrCreateHMD();
+		TSharedPtr<FMagicLeapHMD, ESPMode::ThreadSafe> LocalHMD;
+#if !PLATFORM_MAC
+		if (HMD.IsValid())
+		{
+			LocalHMD = HMD.Pin();
+		}
+		else
+		{
+			//initialize AR system
+			auto ARModule = FModuleManager::LoadModulePtr<ILuminARModule>("MagicLeapAR");
+			check(ARModule);
+			ARImplementation = ARModule->CreateARImplementation();
+			LocalHMD = MakeShared<FMagicLeapHMD, ESPMode::ThreadSafe>(this, ARImplementation.Get(), bIsVDZIEnabled, bUseVulkanForZI);
+			HMD = LocalHMD;
+			ARModule->ConnectARImplementationToXRSystem(LocalHMD.Get());
+			ARModule->InitializeARImplementation();
+		}
+#endif
 		if (LocalHMD.IsValid() && !LocalHMD->IsInitialized())
 		{
 			LocalHMD->Startup();
@@ -196,7 +212,18 @@
 
 	virtual TWeakPtr<IMagicLeapHMD, ESPMode::ThreadSafe> GetHMD() override
 	{
-		return GetOrCreateHMD();
+#if WITH_EDITOR
+		if (bIsVDZIEnabled)
+		{
+			return HMD;
+		}
+		else
+		{
+			return nullptr;
+		}
+#else
+		return HMD;
+#endif
 	}
 
 	virtual TSharedPtr<IHeadMountedDisplayVulkanExtensions, ESPMode::ThreadSafe> GetVulkanExtensions() override
@@ -209,6 +236,45 @@
 		return VulkanExtensions;
 #endif
 		return nullptr;
+	}
+
+	virtual void RegisterMagicLeapInputDevice(IMagicLeapInputDevice* InputDevice) override
+	{
+		check(InputDevice);
+		InputDevices.Add(InputDevice);
+	}
+
+	virtual void UnregisterMagicLeapInputDevice(IMagicLeapInputDevice* InputDevice) override
+	{
+		check(InputDevice);
+		InputDevices.Remove(InputDevice);
+	}
+
+	virtual void EnableInputDevices() override
+	{
+		for (auto& It : InputDevices)
+		{
+			if (It->SupportsExplicitEnable())
+			{
+				It->Enable();
+			}
+		}
+	}
+
+	virtual void DisableInputDevices() override
+	{
+		for (auto& It : InputDevices)
+		{
+			It->Disable();
+		}
+	}
+
+	virtual void OnBeginRendering_GameThread_UpdateInputDevices() override
+	{
+		for (auto& It : InputDevices)
+		{
+			It->OnBeginRendering_GameThread_Update();
+		}
 	}
 
 private:
@@ -241,33 +307,13 @@
 	}
 #endif
 
-	TSharedPtr<FMagicLeapHMD, ESPMode::ThreadSafe> GetOrCreateHMD()
-	{
-#if !PLATFORM_MAC
-		if (!HMD.IsValid())
-		{
-			HMD = MakeShared<FMagicLeapHMD, ESPMode::ThreadSafe>(this, bIsVDZIEnabled, bUseVulkanForZI);
-		}
-#endif
-#if WITH_EDITOR
-		if (bIsVDZIEnabled)
-		{
-			return HMD;
-		}
-		else
-		{
-			return nullptr;
-		}
-#else
-		return HMD;
-#endif
-	}
-
 	bool bIsVDZIEnabled;
 	bool bUseVulkanForZI;
 	FMagicLeapAPISetup APISetup;
-	TSharedPtr<FMagicLeapHMD, ESPMode::ThreadSafe> HMD;
+	TWeakPtr<FMagicLeapHMD, ESPMode::ThreadSafe> HMD;
+	TSharedPtr<IARSystemSupport, ESPMode::ThreadSafe> ARImplementation;
 	TSharedPtr<FMagicLeapVulkanExtensions, ESPMode::ThreadSafe> VulkanExtensions;
+	TSet<IMagicLeapInputDevice*> InputDevices;
 };
 
 IMPLEMENT_MODULE(FMagicLeapPlugin, MagicLeap)
@@ -279,6 +325,14 @@
 FName FMagicLeapHMD::GetSystemName() const
 {
 	return SystemName;
+}
+
+FString FMagicLeapHMD::GetVersionString() const
+{
+	FString s = FString::Printf(TEXT("LuminHMD - %s, built %s, %s"), *FEngineVersion::Current().ToString(),
+		UTF8_TO_TCHAR(__DATE__), UTF8_TO_TCHAR(__TIME__));
+
+	return s;
 }
 
 bool FMagicLeapHMD::OnStartGameFrame(FWorldContext& WorldContext)
@@ -322,6 +376,9 @@
 	TrackingFrame.WorldContext = &WorldContext;
 
 	RefreshTrackingToWorldTransform(WorldContext);
+
+	//update AR system
+	GetARCompositionComponent()->StartARGameFrame(WorldContext);
 
 #endif //WITH_MLSDK
 
@@ -355,7 +412,7 @@
 			MLResult Result = MLRemoteIsServerConfigured(&bZIServerRunning);
 			if (Result != MLResult_Ok)
 			{
-				UE_LOG(LogMagicLeap, Error, TEXT("MLRemoteIsServerConfigured failed with error %d!"), Result);
+				UE_LOG(LogMagicLeap, Error, TEXT("MLRemoteIsServerConfigured failed with error %s!"), UTF8_TO_TCHAR(MLGetResultString(Result)));
 
 				// Ensure we don't falsely mark it as running if there was an error
 				bZIServerRunning = false;
@@ -440,7 +497,6 @@
 	const FTrackingFrame& frame = GetCurrentFrame();
 	const float HalfHFOV = frame.HFov / 2.f;
 	const float HalfVFOV = frame.VFov / 2.f;
-<<<<<<< HEAD
 
 	OutSensorProperties.TopFOV = HalfVFOV;
 	OutSensorProperties.BottomFOV = HalfVFOV;
@@ -453,20 +509,6 @@
 	OutSensorProperties.NearPlane = 8.f;
 	OutSensorProperties.FarPlane = 400.f; // Assumption, should get real numbers on this!
 
-=======
-
-	OutSensorProperties.TopFOV = HalfVFOV;
-	OutSensorProperties.BottomFOV = HalfVFOV;
-
-	OutSensorProperties.LeftFOV = HalfHFOV;
-	OutSensorProperties.RightFOV = HalfHFOV;
-
-	// TODO: set correct values here.
-	OutSensorProperties.CameraDistance = 0.f;
-	OutSensorProperties.NearPlane = 8.f;
-	OutSensorProperties.FarPlane = 400.f; // Assumption, should get real numbers on this!
-
->>>>>>> df71d635
 	return true;
 }
 
@@ -592,13 +634,13 @@
 	// are ticked and fire their events before the OnStartGameFrame().
 	MLResult Result = MLPerceptionReleaseSnapshot(GameTrackingFrame.Snapshot);
 #if PLATFORM_LUMIN
-	UE_CLOG(Result != MLResult_Ok, LogMagicLeap, Error, TEXT("MLImageTrackerInitSettings failed with error %d."), Result);
+	UE_CLOG(Result != MLResult_Ok, LogMagicLeap, Error, TEXT("MLPerceptionReleaseSnapshot failed with error %s."), UTF8_TO_TCHAR(MLGetResultString(Result)));
 #endif //PLATFORM_LUMIN
 
 	// get the snapshot for the frame
 	Result = MLPerceptionGetSnapshot(&GameTrackingFrame.Snapshot);
 #if PLATFORM_LUMIN
-	UE_CLOG(Result != MLResult_Ok, LogMagicLeap, Error, TEXT("MLPerceptionGetSnapshot failed with error %d."), Result);
+	UE_CLOG(Result != MLResult_Ok, LogMagicLeap, Error, TEXT("MLPerceptionGetSnapshot failed with error %s."), UTF8_TO_TCHAR(MLGetResultString(Result)));
 #endif //PLATFORM_LUMIN
 
 	MLHeadTrackingState state;
@@ -979,8 +1021,9 @@
 //	return GetActiveCustomPresent();
 //}
 
-FMagicLeapHMD::FMagicLeapHMD(IMagicLeapPlugin* InMagicLeapPlugin, bool bEnableVDZI, bool bUseVulkan) :
+FMagicLeapHMD::FMagicLeapHMD(IMagicLeapPlugin* InMagicLeapPlugin, IARSystemSupport* InARImplementation, bool bEnableVDZI, bool bUseVulkan) :
 	// We don't do any mirroring on Lumin as we render direct to the device only.
+	FHeadMountedDisplayBase(InARImplementation),
 #if PLATFORM_LUMIN
 	WindowMirrorMode(0),
 #else
@@ -1019,6 +1062,7 @@
 	bVDZIWarningDisplayed(false),
 	bPrivilegesEnabled(false),
 	CurrentFrameTimingHint(ELuminFrameTimingHint::Unspecified),
+	bQueuedGraphicsCreateCall(false),
 	bHeadTrackingStateAvailable(false)
 {
 #if WITH_EDITOR
@@ -1204,8 +1248,11 @@
 		EnablePerception();
 		EnableHeadTracking();
 		EnableInputDevices();
-	}
-	EnableLuminProfile();
+
+		// We also avoid enabling the custom profile when there's no HMD, as otherwise
+		// we get the profile effects on non-vr-preview rendering.
+		EnableLuminProfile();
+	}
 }
 
 void FMagicLeapHMD::DisableDeviceFeatures()
@@ -1214,6 +1261,7 @@
 	RestoreBaseProfile();
 	DisableInputDevices();
 	DisableHeadTracking();
+	DISABLE_MAGIC_LEAP_MODULE("MagicLeapEyeTracker");
 	DisablePerception();
 	DisablePrivileges();
 	if (GIsEditor)
@@ -1233,6 +1281,12 @@
 void FMagicLeapHMD::InitDevice_RenderThread()
 {
 #if WITH_MLSDK
+	if (bQueuedGraphicsCreateCall)
+	{
+		UE_LOG(LogMagicLeap, Warning, TEXT("Graphics client create call already queued."));
+		return;
+	}
+
 	if (!bDeviceInitialized)
 	{
 		bool bDeviceSuccessfullyInitialized = false;
@@ -1242,13 +1296,7 @@
 		gfx_opts.color_format = MLSurfaceFormat_RGBA8UNormSRGB;
 		gfx_opts.depth_format = MLSurfaceFormat_D32Float;
 
-		// HACK - Forward rendering on Lumin assumes a bottom-left origin.
-		// There might be other platforms that need this that we haven't accounted for.
-#if !PLATFORM_LUMIN || PLATFORM_LUMINGL4
-		gfx_opts.graphics_flags = MLGraphicsFlags_OriginUpperLeft;
-#else
 		gfx_opts.graphics_flags = MLGraphicsFlags_Default;
-#endif
 
 #if PLATFORM_WINDOWS
 		if (IsPCPlatform(GMaxRHIShaderPlatform) && !IsOpenGLPlatform(GMaxRHIShaderPlatform))
@@ -1283,7 +1331,7 @@
 			{
 				bDeviceSuccessfullyInitialized = false;
 				GraphicsClient = ML_INVALID_HANDLE;
-				UE_LOG(LogMagicLeap, Error, TEXT("MLGraphicsCreateClientGL failed with status %d"), Result);
+				UE_LOG(LogMagicLeap, Error, TEXT("MLGraphicsCreateClientGL failed with status %s"), UTF8_TO_TCHAR(MLGetResultString(Result)));
 			}
 		}
 		if (IsVulkanPlatform(GMaxRHIShaderPlatform))
@@ -1292,7 +1340,8 @@
 			static const auto* VulkanRHIThread = IConsoleManager::Get().FindTConsoleVariableDataInt(TEXT("r.Vulkan.RHIThread"));
 			UE_LOG(LogMagicLeap, Warning, TEXT("r.Vulkan.RHIThread=%d"), VulkanRHIThread->GetValueOnAnyThread());
 
-			gfx_opts.graphics_flags = MLGraphicsFlags_OriginUpperLeft;
+			bQueuedGraphicsCreateCall = true;
+
 			ExecuteOnRHIThread_DoNotWait([this, gfx_opts]()
 			{
 				UE_LOG(LogMagicLeap, Display, TEXT("FMagicLeapCustomPresentVulkan is supported."));
@@ -1315,11 +1364,12 @@
 				else
 				{
 					GraphicsClient = ML_INVALID_HANDLE;
-					UE_LOG(LogMagicLeap, Error, TEXT("MLGraphicsCreateClientVk failed with status %d"), Result);
+					UE_LOG(LogMagicLeap, Error, TEXT("MLGraphicsCreateClientVk failed with status %s"), UTF8_TO_TCHAR(MLGetResultString(Result)));
 				}
 
 				FPlatformAtomics::InterlockedExchange(&bDeviceInitialized, Result == MLResult_Ok);
 				FPlatformAtomics::InterlockedExchange(&bDeviceWasJustInitialized, Result == MLResult_Ok);
+				bQueuedGraphicsCreateCall = false;
 			});
 #endif // PLATFORM_WINDOWS || PLATFORM_LUMIN
 		}
@@ -1477,7 +1527,7 @@
 		MLResult Result = MLGraphicsDestroyClient(&GraphicsClient);
 		if (Result != MLResult_Ok)
 		{
-			UE_LOG(LogMagicLeap, Error, TEXT("MLGraphicsDestroyClient failed with status %d"), Result);
+			UE_LOG(LogMagicLeap, Error, TEXT("MLGraphicsDestroyClient failed with status %s"), UTF8_TO_TCHAR(MLGetResultString(Result)));
 		}
 		else
 		{
@@ -1560,7 +1610,8 @@
 	ExecuteOnRenderThread_DoNotWait([this, TrackingFrameCopy = GameTrackingFrame]() 
 	{
 		MLSnapshot* OldSnapshot = RenderTrackingFrame.Snapshot;
-		RenderTrackingFrame = TrackingFrameCopy;
+		// Don't update RenderTrackingFrame here. It is updated by the RHITrackingFrame in FMagicLeapCustomPreset::BeginRendering()
+		// RenderTrackingFrame = TrackingFrameCopy;
 #if !PLATFORM_MAC
 		ExecuteOnRHIThread_DoNotWait([this, TrackingFrameCopy]()
 		{
@@ -1569,6 +1620,9 @@
 #endif //PLATFORM_MAC
 	});
 #endif //WITH_MLSDK
+
+	// Update the devices, in particular input controller devices.
+	IMagicLeapPlugin::Get().OnBeginRendering_GameThread_UpdateInputDevices();
 }
 
 TSharedPtr<class IXRCamera, ESPMode::ThreadSafe> FMagicLeapHMD::GetXRCamera(int32 DeviceId /*= HMDDeviceId*/)
@@ -1692,18 +1746,6 @@
 	UpdateNearClippingPlane();
 }
 
-void FMagicLeapHMD::RegisterMagicLeapInputDevice(IMagicLeapInputDevice* InputDevice)
-{
-	check(InputDevice);
-	InputDevices.Add(InputDevice);
-}
-
-void FMagicLeapHMD::UnregisterMagicLeapInputDevice(IMagicLeapInputDevice* InputDevice)
-{
-	check(InputDevice);
-	InputDevices.Remove(InputDevice);
-}
-
 bool FMagicLeapHMD::IsInitialized() const
 {
 	return (AppFramework.IsInitialized());
@@ -1794,6 +1836,11 @@
 	{
 		OldTrackingFrame = RenderTrackingFrame;
 	}
+}
+
+void FMagicLeapHMD::InitializeRenderFrameFromRHIFrame()
+{
+	RenderTrackingFrame = RHITrackingFrame;
 }
 
 const FAppFramework& FMagicLeapHMD::GetAppFrameworkConst() const
@@ -1932,21 +1979,12 @@
 
 void FMagicLeapHMD::EnableInputDevices()
 {
-	for (auto& It : InputDevices)
-	{
-		if (It->SupportsExplicitEnable())
-		{
-			It->Enable();
-		}
-	}
+	IMagicLeapPlugin::Get().EnableInputDevices();
 }
 
 void FMagicLeapHMD::DisableInputDevices()
 {
-	for (auto& It : InputDevices)
-	{
-		It->Disable();
-	}
+	IMagicLeapPlugin::Get().DisableInputDevices();
 }
 
 void FMagicLeapHMD::EnablePerception()
@@ -1957,7 +1995,6 @@
 		MLPerceptionSettings perception_settings;
 		MLResult Result = MLPerceptionInitSettings(&perception_settings);
 		if (Result == MLResult_Ok)
-<<<<<<< HEAD
 		{
 			Result = MLPerceptionStartup(&perception_settings);
 			if (Result == MLResult_Ok)
@@ -1966,27 +2003,12 @@
 			}
 			else
 			{
-				UE_LOG(LogMagicLeap, Error, TEXT("MLPerceptionStartup failed with error %d."), Result);
+				UE_LOG(LogMagicLeap, Error, TEXT("MLPerceptionStartup failed with error %s."), UTF8_TO_TCHAR(MLGetResultString(Result)));
 			}
 		}
 		else
 		{
-=======
-		{
-			Result = MLPerceptionStartup(&perception_settings);
-			if (Result == MLResult_Ok)
-			{
-				bIsPerceptionEnabled = true;
-			}
-			else
-			{
-				UE_LOG(LogMagicLeap, Error, TEXT("MLPerceptionStartup failed with error %d."), Result);
-			}
-		}
-		else
-		{
->>>>>>> df71d635
-			UE_LOG(LogMagicLeap, Error, TEXT("MLPerceptionInitSettings failed with error %d."), Result);
+			UE_LOG(LogMagicLeap, Error, TEXT("MLPerceptionInitSettings failed with error %s."), UTF8_TO_TCHAR(MLGetResultString(Result)));
 		}
 	}
 #endif //WITH_MLSDK
@@ -2005,7 +2027,7 @@
 		}
 		else
 		{
-			UE_LOG(LogMagicLeap, Error, TEXT("MLPerceptionShutdown failed with error %d"), Result);
+			UE_LOG(LogMagicLeap, Error, TEXT("MLPerceptionShutdown failed with error %s"), UTF8_TO_TCHAR(MLGetResultString(Result)));
 		}
 	}
 #endif //WITH_MLSDK
@@ -2016,17 +2038,17 @@
 #if WITH_MLSDK
 	if (HeadTracker == ML_INVALID_HANDLE)
 	{
-		MLResult CreateResult = MLHeadTrackingCreate(&HeadTracker);
-		if (CreateResult == MLResult_Ok && HeadTracker != ML_INVALID_HANDLE)
+		MLResult Result = MLHeadTrackingCreate(&HeadTracker);
+		if (Result == MLResult_Ok && HeadTracker != ML_INVALID_HANDLE)
 		{
 			if (MLResult_Ok != MLHeadTrackingGetStaticData(HeadTracker, &HeadTrackerData))
 			{
-				UE_LOG(LogMagicLeap, Error, TEXT("Error getting head tracking static data."));
+				UE_LOG(LogMagicLeap, Error, TEXT("MLHeadTrackingGetStaticData failed with error %s."), UTF8_TO_TCHAR(MLGetResultString(Result)));
 			}
 		}
 		else
 		{
-			UE_LOG(LogMagicLeap, Error, TEXT("Error starting head tracking."));
+			UE_LOG(LogMagicLeap, Error, TEXT("MLHeadTrackingCreate failed with error %s."), UTF8_TO_TCHAR(MLGetResultString(Result)));
 		}
 	}
 #endif //WITH_MLSDK
@@ -2037,8 +2059,8 @@
 #if WITH_MLSDK
 	if (HeadTracker != ML_INVALID_HANDLE)
 	{
-		MLResult DestroyResult = MLHeadTrackingDestroy(HeadTracker);
-		UE_CLOG(DestroyResult != MLResult_Ok, LogMagicLeap, Error, TEXT("Error destroying head tracking."));
+		MLResult Result = MLHeadTrackingDestroy(HeadTracker);
+		UE_CLOG(Result != MLResult_Ok, LogMagicLeap, Error, TEXT("MLHeadTrackingDestroy failed with error %s."), UTF8_TO_TCHAR(MLGetResultString(Result)));
 		HeadTracker = ML_INVALID_HANDLE;
 	}
 #endif //WITH_MLSDK
@@ -2057,14 +2079,14 @@
 	}
 	else
 	{
-		UE_LOG(LogMagicLeap, Error, TEXT("MLGraphicsGetRenderTargets() failed with status %d"), Result);
+		UE_LOG(LogMagicLeap, Error, TEXT("MLGraphicsGetRenderTargets failed with error %s"), UTF8_TO_TCHAR(MLGetResultString(Result)));
 	}
 
 	// get the clip extents for clipping content in update thread
 	Result = MLGraphicsGetClipExtents(GraphicsClient, &GameTrackingFrame.UpdateInfoArray);
 	if (Result != MLResult_Ok)
 	{
-		FString ErrorMesg = FString::Printf(TEXT("MLGraphicsGetClipExtents failed with status %d"), Result);
+		FString ErrorMesg = FString::Printf(TEXT("MLGraphicsGetClipExtents failed with error %s"), UTF8_TO_TCHAR(MLGetResultString(Result)));
 
 		// In case we're running under VD/ZI, there's always the risk of disconnects.
 		// In those cases, the graphics API can return an error, but the client handle might still be valid.
@@ -2125,18 +2147,4 @@
 }
 #endif
 
-bool FMagicLeapHMD::FMagicLeapVulkanExtensions::GetVulkanInstanceExtensionsRequired(TArray<const ANSICHAR*>& Out)
-{
-	return true;
-}
-
-bool FMagicLeapHMD::FMagicLeapVulkanExtensions::GetVulkanDeviceExtensionsRequired(struct VkPhysicalDevice_T *pPhysicalDevice, TArray<const ANSICHAR*>& Out)
-{
-#if !PLATFORM_MAC
-	return FMagicLeapHelperVulkan::GetVulkanDeviceExtensionsRequired(pPhysicalDevice, Out);
-#else
-	return false;
-#endif
-}
-
 #undef LOCTEXT_NAMESPACE