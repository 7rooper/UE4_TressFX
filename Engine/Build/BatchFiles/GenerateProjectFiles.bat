--- conflicted
+++ resolved
@@ -41,9 +41,6 @@
 )
 
 rem ## Check for Visual Studio 2015
-<<<<<<< HEAD
-
-for %%P in (%*) do if "%%P" == "-2013" goto NoVisualStudio2015Environment
 
 pushd %~dp0
 call GetVSComnToolsPath 14
@@ -57,24 +54,6 @@
 
 :NoVisualStudio2015Environment
 rem ## Check for Visual Studio 2013
-=======
->>>>>>> e58dcb1b
-
-pushd %~dp0
-call GetVSComnToolsPath 12
-popd
-
-if "%VsComnToolsPath%" == "" goto NoVisualStudio2013Environment
-call "%VsComnToolsPath%/../../VC/bin/x86_amd64/vcvarsx86_amd64.bat" >NUL
-goto ReadyToCompile
-
-<<<<<<< HEAD
-:NoVisualStudio2013Environment
-rem ## Check for Visual Studio 2012
-=======
-:NoVisualStudio2015Environment
-rem ## Check for Visual Studio 2013
->>>>>>> e58dcb1b
 
 pushd %~dp0
 call GetVSComnToolsPath 12
