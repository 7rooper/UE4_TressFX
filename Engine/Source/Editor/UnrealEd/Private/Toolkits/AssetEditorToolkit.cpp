--- conflicted
+++ resolved
@@ -29,10 +29,6 @@
 #include "IAssetTools.h"
 #include "IAssetTypeActions.h"
 #include "AssetToolsModule.h"
-<<<<<<< HEAD
-#include "SlateApplication.h"
-=======
->>>>>>> fe293936
 
 #define LOCTEXT_NAMESPACE "AssetEditorToolkit"
 
@@ -407,17 +403,6 @@
 void FAssetEditorToolkit::FocusWindow(UObject* ObjectToFocusOn)
 {
 	BringToolkitToFront();
-
-	// We have brought sub-widgets to front. Now focus on the containing window.
-	TSharedPtr<SStandaloneAssetEditorToolkitHost> Tmp = StandaloneHost.Pin();
-	if (Tmp.IsValid())
-	{
-		TSharedPtr<SWindow> Window = FSlateApplication::Get().FindWidgetWindow(Tmp.ToSharedRef());
-		if (Window.IsValid())
-		{
-			FSlateApplication::Get().SetAllUserFocus(Window);
-		}
-	}
 }
 
 
