--- conflicted
+++ resolved
@@ -79,24 +79,6 @@
 	TEnumAsByte<EMeshFeatureImportance::Type> ShadingImportance;
 
 	UPROPERTY(BlueprintReadWrite, EditAnywhere, Category = ReductionSettings)
-<<<<<<< HEAD
-	bool bRecalculateNormals;
-
-	UPROPERTY(BlueprintReadWrite, EditAnywhere, Category = ReductionSettings)
-	int32 BaseLODModel;
-
-	UPROPERTY(BlueprintReadWrite, EditAnywhere, Category = ReductionSettings)
-	bool bGenerateUniqueLightmapUVs;
-
-	UPROPERTY(BlueprintReadWrite, EditAnywhere, Category = ReductionSettings)
-	bool bKeepSymmetry;
-
-	UPROPERTY(BlueprintReadWrite, EditAnywhere, Category = ReductionSettings)
-	bool bVisibilityAided;
-
-	UPROPERTY(BlueprintReadWrite, EditAnywhere, Category = ReductionSettings)
-	bool bCullOccluded;
-=======
 	uint8 bRecalculateNormals:1;
 
 	UPROPERTY(BlueprintReadWrite, EditAnywhere, Category = ReductionSettings)
@@ -114,7 +96,6 @@
 	/** The method to use when optimizing static mesh LODs */
 	UPROPERTY(BlueprintReadWrite, EditAnywhere, Category = ReductionSettings)
 	EStaticMeshReductionTerimationCriterion TerminationCriterion;
->>>>>>> 5edfa17c
 
 	/** Higher values generates fewer samples*/
 	UPROPERTY(BlueprintReadWrite, EditAnywhere, Category = ReductionSettings)
@@ -231,148 +212,72 @@
 	UPROPERTY(BlueprintReadWrite, EditAnywhere, Category = ProxySettings, meta = (ClampMin = "1", ClampMax = "1200", UIMin = "1", UIMax = "1200"))
 	int32 ScreenSize;
 
-<<<<<<< HEAD
+	/** Override when converting multiple meshes for proxy LOD merging. Warning, large geometry with small sampling has very high memory costs*/
+	UPROPERTY(BlueprintReadWrite, EditAnywhere, AdvancedDisplay, Category = ProxySettings, meta = (EditCondition = "bOverrideVoxelSize", ClampMin = "0.1", DisplayName = "Overide Spatial Sampling Distance"))
+	float VoxelSize;
+
+	/** Material simplification */
+	UPROPERTY(BlueprintReadWrite, EditAnywhere, Category = ProxySettings)
+	FMaterialProxySettings MaterialSettings;
+
+#if WITH_EDITORONLY_DATA
+	UPROPERTY()
+	int32 TextureWidth_DEPRECATED;
+	UPROPERTY()
+	int32 TextureHeight_DEPRECATED;
+
+	UPROPERTY()
+	uint8 bExportNormalMap_DEPRECATED:1;
+
+	UPROPERTY()
+	uint8 bExportMetallicMap_DEPRECATED:1;
+
+	UPROPERTY()
+	uint8 bExportRoughnessMap_DEPRECATED:1;
+
+	UPROPERTY()
+	uint8 bExportSpecularMap_DEPRECATED:1;
+
+	UPROPERTY()
+	uint8 bBakeVertexData_DEPRECATED:1;
+#endif
+
+	/** Distance at which meshes should be merged together, this can close gaps like doors and windows in distant geometry */
+	UPROPERTY(BlueprintReadWrite, EditAnywhere, Category = ProxySettings)
+	float MergeDistance;
+
+	/** Base color assigned to LOD geometry that can't be associated with the source geometry: e.g. doors and windows that have been closed by the Merge Distance */
+	UPROPERTY(BlueprintReadWrite, EditAnywhere, Category = ProxySettings, meta = (DisplayName = "Unresolved Geometry Color"))
+	FColor UnresolvedGeometryColor;
+
+	/** Override search distance used when discovering texture values for simplified geometry. Useful when non-zero Merge Distance setting generates new geometry in concave corners.*/
+	UPROPERTY(BlueprintReadWrite, EditAnywhere, Category = ProxySettings, meta = (EditCondition = "bOverrideTransferDistance", DisplayName = "Transfer Distance Override", ClampMin = 0))
+	float MaxRayCastDist;
+
+	/** Angle at which a hard edge is introduced between faces */
+	UPROPERTY(BlueprintReadWrite, EditAnywhere, Category = ProxySettings, meta = (EditCondition = "bUseHardAngleThreshold", DisplayName = "Hard Edge Angle", ClampMin = 0, ClampMax = 180))
+	float HardAngleThreshold;
+
+	/** Lightmap resolution */
+	UPROPERTY(BlueprintReadWrite, EditAnywhere, Category = ProxySettings, meta = (ClampMin = 32, ClampMax = 4096, EditCondition = "!bComputeLightMapResolution", DisplayAfter="NormalCalculationMethod"))
+	int32 LightMapResolution;
+
+	/** Controls the method used to calculate the normal for the simplified geometry */
+	UPROPERTY(BlueprintReadWrite, EditAnywhere, Category = ProxySettings, meta = (DisplayName = "Normal Calculation Method"))
+	TEnumAsByte<EProxyNormalComputationMethod::Type> NormalCalculationMethod;
+
+	/** Level of detail of the landscape that should be used for the culling */
+	UPROPERTY(BlueprintReadWrite, EditAnywhere, Category = LandscapeCulling, meta = (EditCondition="bUseLandscapeCulling", DisplayAfter="bUseLandscapeCulling"))
+	TEnumAsByte<ELandscapeCullingPrecision::Type> LandscapeCullingPrecision;
+
+	/** Determines whether or not the correct LOD models should be calculated given the source meshes and transition size */
+	UPROPERTY(BlueprintReadWrite, EditAnywhere, Category = ProxySettings, meta=(DisplayAfter="ScreenSize"))
+	uint8 bCalculateCorrectLODModel:1;
+
 	/** If true, Spatial Sampling Distance will not be automatically computed based on geometry and you must set it directly */
 	UPROPERTY(BlueprintReadWrite, EditAnywhere, AdvancedDisplay, Category = ProxySettings, meta = (InlineEditConditionToggle))
 	uint8 bOverrideVoxelSize : 1;
 
-=======
->>>>>>> 5edfa17c
-	/** Override when converting multiple meshes for proxy LOD merging. Warning, large geometry with small sampling has very high memory costs*/
-	UPROPERTY(BlueprintReadWrite, EditAnywhere, AdvancedDisplay, Category = ProxySettings, meta = (EditCondition = "bOverrideVoxelSize", ClampMin = "0.1", DisplayName = "Overide Spatial Sampling Distance"))
-	float VoxelSize;
-
-	/** Material simplification */
-	UPROPERTY(BlueprintReadWrite, EditAnywhere, Category = ProxySettings)
-	FMaterialProxySettings MaterialSettings;
-
-#if WITH_EDITORONLY_DATA
-	UPROPERTY()
-	int32 TextureWidth_DEPRECATED;
-
-	UPROPERTY()
-	int32 TextureHeight_DEPRECATED;
-
-	UPROPERTY()
-	uint8 bExportNormalMap_DEPRECATED:1;
-
-	UPROPERTY()
-	uint8 bExportMetallicMap_DEPRECATED:1;
-
-	UPROPERTY()
-	uint8 bExportRoughnessMap_DEPRECATED:1;
-
-	UPROPERTY()
-	uint8 bExportSpecularMap_DEPRECATED:1;
-
-<<<<<<< HEAD
-	/** Determines whether or not the correct LOD models should be calculated given the source meshes and transition size */
-	UPROPERTY(BlueprintReadWrite, EditAnywhere, Category = ProxySettings)
-	bool bCalculateCorrectLODModel;
-=======
-	UPROPERTY()
-	uint8 bBakeVertexData_DEPRECATED:1;
-#endif
->>>>>>> 5edfa17c
-
-	/** Distance at which meshes should be merged together, this can close gaps like doors and windows in distant geometry */
-	UPROPERTY(BlueprintReadWrite, EditAnywhere, Category = ProxySettings)
-	float MergeDistance;
-
-	/** Base color assigned to LOD geometry that can't be associated with the source geometry: e.g. doors and windows that have been closed by the Merge Distance */
-	UPROPERTY(BlueprintReadWrite, EditAnywhere, Category = ProxySettings, meta = (DisplayName = "Unresolved Geometry Color"))
-	FColor UnresolvedGeometryColor;
-
-<<<<<<< HEAD
-	/** Enable an override for material transfer distance */
-	UPROPERTY(BlueprintReadWrite, EditAnywhere, Category = MaxRayCastDist, meta = (InlineEditConditionToggle))
-	bool bOverrideTransferDistance;
-
-=======
->>>>>>> 5edfa17c
-	/** Override search distance used when discovering texture values for simplified geometry. Useful when non-zero Merge Distance setting generates new geometry in concave corners.*/
-	UPROPERTY(BlueprintReadWrite, EditAnywhere, Category = ProxySettings, meta = (EditCondition = "bOverrideTransferDistance", DisplayName = "Transfer Distance Override", ClampMin = 0))
-	float MaxRayCastDist;
-
-<<<<<<< HEAD
-	/** Enable the use of hard angle based vertex splitting */
-	UPROPERTY(BlueprintReadWrite, EditAnywhere, Category = HardAngleThreshold, meta = (InlineEditConditionToggle))
-	bool bUseHardAngleThreshold;
-
-=======
->>>>>>> 5edfa17c
-	/** Angle at which a hard edge is introduced between faces */
-	UPROPERTY(BlueprintReadWrite, EditAnywhere, Category = ProxySettings, meta = (EditCondition = "bUseHardAngleThreshold", DisplayName = "Hard Edge Angle", ClampMin = 0, ClampMax = 180))
-	float HardAngleThreshold;
-
-	/** Lightmap resolution */
-	UPROPERTY(BlueprintReadWrite, EditAnywhere, Category = ProxySettings, meta = (ClampMin = 32, ClampMax = 4096, EditCondition = "!bComputeLightMapResolution", DisplayAfter="NormalCalculationMethod"))
-	int32 LightMapResolution;
-
-	/** Controls the method used to calculate the normal for the simplified geometry */
-	UPROPERTY(BlueprintReadWrite, EditAnywhere, Category = ProxySettings, meta = (DisplayName = "Normal Calculation Method"))
-	TEnumAsByte<EProxyNormalComputationMethod::Type> NormalCalculationMethod;
-
-<<<<<<< HEAD
-	/** Lightmap resolution */
-	UPROPERTY(BlueprintReadWrite, EditAnywhere, Category = ProxySettings, meta = (ClampMin = 32, ClampMax = 4096, EditCondition = "!bComputeLightMapResolution"))
-	int32 LightMapResolution;
-
-	/** If ticked will compute the lightmap resolution by summing the dimensions for each mesh included for merging */
-	UPROPERTY(BlueprintReadWrite, EditAnywhere, Category = ProxySettings)
-	bool bComputeLightMapResolution;
-
-	/** Whether Simplygon should recalculate normals, otherwise the normals channel will be sampled from the original mesh */
-	UPROPERTY(BlueprintReadWrite, EditAnywhere, Category = ProxySettings)
-	bool bRecalculateNormals;
-
-	UPROPERTY()
-	bool bBakeVertexData_DEPRECATED;
-
-	/** Whether or not to use available landscape geometry to cull away invisible triangles */
-	UPROPERTY(BlueprintReadWrite, EditAnywhere, Category = LandscapeCulling)
-	bool bUseLandscapeCulling;
-
-	/** Level of detail of the landscape that should be used for the culling */
-	UPROPERTY(BlueprintReadWrite, EditAnywhere, Category = LandscapeCulling, meta = (EditCondition="bUseLandscapeCulling"))
-	TEnumAsByte<ELandscapeCullingPrecision::Type> LandscapeCullingPrecision;
-
-	/** Whether to allow adjacency buffers for tessellation in the merged mesh */
-	UPROPERTY(BlueprintReadWrite, EditAnywhere, Category = ProxySettings)
-	bool bAllowAdjacency;
-
-	/** Whether to allow distance field to be computed for this mesh. Disable this to save memory if the merged mesh will only be rendered in the distance. */
-	UPROPERTY(BlueprintReadWrite, EditAnywhere, Category = ProxySettings)
-	bool bAllowDistanceField;
-
-	/** Whether to attempt to re-use the source mesh's lightmap UVs when baking the material or always generate a new set. */
-	UPROPERTY(BlueprintReadWrite, EditAnywhere, Category = ProxySettings)
-	bool bReuseMeshLightmapUVs;
-
-	/** Whether to generate collision for the merged mesh */
-	UPROPERTY(BlueprintReadWrite, EditAnywhere, Category = ProxySettings)
-	bool bCreateCollision;
-
-	/** Whether to allow vertex colors saved in the merged mesh */
-	UPROPERTY(BlueprintReadWrite, EditAnywhere, Category = ProxySettings)
-	bool bAllowVertexColors;
-
-	/** Whether to generate lightmap uvs for the merged mesh */
-	UPROPERTY(BlueprintReadWrite, EditAnywhere, Category = ProxySettings)
-	bool bGenerateLightmapUVs;
-=======
-	/** Level of detail of the landscape that should be used for the culling */
-	UPROPERTY(BlueprintReadWrite, EditAnywhere, Category = LandscapeCulling, meta = (EditCondition="bUseLandscapeCulling", DisplayAfter="bUseLandscapeCulling"))
-	TEnumAsByte<ELandscapeCullingPrecision::Type> LandscapeCullingPrecision;
-
-	/** Determines whether or not the correct LOD models should be calculated given the source meshes and transition size */
-	UPROPERTY(BlueprintReadWrite, EditAnywhere, Category = ProxySettings, meta=(DisplayAfter="ScreenSize"))
-	uint8 bCalculateCorrectLODModel:1;
-
-	/** If true, Spatial Sampling Distance will not be automatically computed based on geometry and you must set it directly */
-	UPROPERTY(BlueprintReadWrite, EditAnywhere, AdvancedDisplay, Category = ProxySettings, meta = (InlineEditConditionToggle))
-	uint8 bOverrideVoxelSize : 1;
-
 	/** Enable an override for material transfer distance */
 	UPROPERTY(BlueprintReadWrite, EditAnywhere, Category = MaxRayCastDist, meta = (InlineEditConditionToggle))
 	uint8 bOverrideTransferDistance:1;
@@ -416,7 +321,6 @@
 	/** Whether to generate lightmap uvs for the merged mesh */
 	UPROPERTY(BlueprintReadWrite, EditAnywhere, Category = ProxySettings)
 	uint8 bGenerateLightmapUVs:1;
->>>>>>> 5edfa17c
 
 	/** Default settings. */
 	FMeshProxySettings()
@@ -522,11 +426,7 @@
 	GENERATED_USTRUCT_BODY()
 
 	/** Target lightmap resolution */
-<<<<<<< HEAD
-	UPROPERTY(EditAnywhere, AdvancedDisplay, BlueprintReadWrite, Category = MeshSettings, meta=(ClampMax = 4096, EditCondition = "!bComputedLightMapResolution"))
-=======
 	UPROPERTY(EditAnywhere, AdvancedDisplay, BlueprintReadWrite, Category = MeshSettings, meta=(ClampMax = 4096, EditCondition = "!bComputedLightMapResolution", DisplayAfter="bGenerateLightMapUV"))
->>>>>>> 5edfa17c
 	int32 TargetLightMapResolution;
 
 	/** Whether to output the specified UV channels into the merged mesh (only if the source meshes contain valid UVs for the specified channel) */
@@ -566,15 +466,7 @@
 
 	/** Whether to merge source materials into one flat material, ONLY available when merging a single LOD level, see LODSelectionType */
 	UPROPERTY(EditAnywhere, BlueprintReadWrite, Category = MaterialSettings)
-<<<<<<< HEAD
-	bool bMergeMaterials;
-
-	/** Material simplification */
-	UPROPERTY(EditAnywhere, Category = MaterialSettings, BlueprintReadWrite, meta = (EditCondition = "bMergeMaterials"))
-	FMaterialProxySettings MaterialSettings;
-=======
 	uint8 bMergeMaterials:1;
->>>>>>> 5edfa17c
 
 	/** Whether or not vertex data such as vertex colours should be baked into the resulting mesh */
 	UPROPERTY(EditAnywhere, BlueprintReadWrite, Category = MeshSettings)
@@ -582,19 +474,11 @@
 
 	/** Whether or not vertex data such as vertex colours should be used when baking out materials */
 	UPROPERTY(EditAnywhere, Category = MaterialSettings, BlueprintReadWrite, meta = (EditCondition = "bMergeMaterials"))
-<<<<<<< HEAD
-	bool bUseVertexDataForBakingMaterial;
-
-	// Whether or not to calculate varying output texture sizes according to their importance in the final atlas texture
-	UPROPERTY(Category = MaterialSettings, EditAnywhere, BlueprintReadWrite, meta = (EditCondition = "bMergeMaterials"))
-	bool bUseTextureBinning;
-=======
 	uint8 bUseVertexDataForBakingMaterial:1;
 
 	// Whether or not to calculate varying output texture sizes according to their importance in the final atlas texture
 	UPROPERTY(Category = MaterialSettings, EditAnywhere, BlueprintReadWrite, meta = (EditCondition = "bMergeMaterials"))
 	uint8 bUseTextureBinning:1;
->>>>>>> 5edfa17c
 
 	/** Whether to attempt to re-use the source mesh's lightmap UVs when baking the material or always generate a new set. */
 	UPROPERTY(EditAnywhere, Category = MaterialSettings)
