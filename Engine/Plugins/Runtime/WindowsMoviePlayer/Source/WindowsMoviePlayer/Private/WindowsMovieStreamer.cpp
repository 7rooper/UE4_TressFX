--- conflicted
+++ resolved
@@ -412,16 +412,7 @@
 			// Allow HMD, if present, to override audio output device
 			if (IHeadMountedDisplayModule::IsAvailable())
 			{
-<<<<<<< HEAD
-				FString AudioOutputDevice;
-				FHeadMountedDisplayModuleExt* const HmdEx = FHeadMountedDisplayModuleExt::GetExtendedInterface(&IHeadMountedDisplayModule::Get());
-				if (HmdEx)
-				{
-					AudioOutputDevice = HmdEx->GetAudioOutputDevice();
-				}
-=======
 				FString AudioOutputDevice = IHeadMountedDisplayModule::Get().GetAudioOutputDevice();
->>>>>>> e58dcb1b
 
 				if(!AudioOutputDevice.IsEmpty())
 				{
