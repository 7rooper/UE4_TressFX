// Copyright 1998-2018 Epic Games, Inc. All Rights Reserved.

#pragma once

#include "CoreMinimal.h"
#include "MeshTypes.h"
#include "MeshElementRemappings.h"
#include "UObject/ReleaseObjectVersion.h"


/**
 * List of attribute types which are supported.
 *
 * IMPORTANT NOTE: Do not reorder or remove any type from this tuple, or serialization will fail.
 * Types may be added at the end of this list as required.
 */
using AttributeTypes = TTuple
<
	FVector4,
	FVector,
	FVector2D,
	float,
	int,
	bool,
	FName
>;


/**
<<<<<<< HEAD
 * Traits class to specify which attribute types can be bulk serialized.
 */
template <typename T> struct TIsBulkSerializable { static const bool Value = true; };
template <> struct TIsBulkSerializable<FName> { static const bool Value = false; };


/**
 * This defines the container used to hold mesh element attributes of a particular name and index.
 * It is a simple TArray, so that all attributes are packed contiguously for each element ID.
=======
 * Helper template which gets the tuple index of a given type from a given TTuple.
 * If the type occurs more than once, the first index is returned.
 * If the type doesn't appear, a compile error is generated.
>>>>>>> cf6d231e
 *
 * Given Type = char, and Tuple = TTuple<int, float, char>,
 * TTupleIndex<Type, Tuple>::Value will be 2.
 *
 * @todo: Move to Tuple.h
 */
<<<<<<< HEAD
template <typename ElementType>
class TMeshAttributeArrayBase
{
public:

	/**
	 * Custom serialization for TMeshAttributeArrayBase.
	 */
	template <typename T>
	friend typename TEnableIf<!TIsBulkSerializable<T>::Value, FArchive>::Type& operator<<( FArchive& Ar, TMeshAttributeArrayBase<T>& Array );

	template <typename T>
	friend typename TEnableIf<TIsBulkSerializable<T>::Value, FArchive>::Type& operator<<( FArchive& Ar, TMeshAttributeArrayBase<T>& Array );

protected:

	friend class UMeshDescription;

	/** Should not instance this base class directly */
	TMeshAttributeArrayBase() = default;

	/** Disallow use of the copy constructor outside of FMeshDescription, to prevent arrays being mistakenly accessed in the UMeshDescription by value */
	TMeshAttributeArrayBase( const TMeshAttributeArrayBase& ) = default;
	TMeshAttributeArrayBase( TMeshAttributeArrayBase&& ) = default;
	TMeshAttributeArrayBase& operator=( const TMeshAttributeArrayBase& ) = default;
	TMeshAttributeArrayBase& operator=( TMeshAttributeArrayBase&& ) = default;

	/** Expands the array if necessary so that the passed element index is valid. Newly created elements will be assigned the default value. */
	void Insert( const int32 Index, const ElementType& Default )
	{
		if( Index >= Container.Num() )
		{
			// If the index is off the end of the container, add as many elements as required to make it the last valid index.
			int32 StartIndex = Container.AddUninitialized( Index + 1 - Container.Num() );
			ElementType* Data = Container.GetData() + StartIndex;
=======
template <typename Type, typename Tuple> struct TTupleIndex;
template <typename Type, typename... Ts> struct TTupleIndex<Type, TTuple<Type, Ts...>> : TIntegralConstant<uint32, 0> {};
template <typename Type, typename... Ts> struct TTupleIndex<Type, TTuple<Ts...>> : TIntegralConstant<uint32, 0> { static_assert( sizeof...( Ts ) > 0, "TTuple type not found" ); };
template <typename Type, typename T, typename... Ts> struct TTupleIndex<Type, TTuple<T, Ts...>> : TIntegralConstant<uint32, 1 + TTupleIndex<Type, TTuple<Ts...>>::Value> {};


/**
 * Helper template which gets the element type of a TTuple with the given index.
 *
 * Given Index = 1, and Tuple = TTuple<int, float, char>,
 * TTupleElement<Index, Tuple>::Type will be float.
 *
 * @todo: Move to Tuple.h
 */
template <uint32 Index, typename Tuple> struct TTupleElement;
template <uint32 Index, typename T, typename... Ts> struct TTupleElement<Index, TTuple<T, Ts...>> : TTupleElement<Index - 1, TTuple<Ts...>> {};
template <typename T, typename... Ts> struct TTupleElement<0, TTuple<T, Ts...>> { using Type = T; };
template <typename... Ts> struct TTupleElement<0, TTuple<Ts...>> { static_assert( sizeof...( Ts ) > 0, "TTuple element index out of range" ); };
>>>>>>> cf6d231e


/**
 * Class which implements a function jump table to be automatically generated at compile time.
 * This is used by TAttributesSet to provide O(1) dispatch by attribute type at runtime.
 */
template <typename FnType, uint32 Size>
struct TJumpTable
{
	template <typename... T>
	explicit constexpr TJumpTable( T... Ts ) : Fns{ Ts... } {}

	FnType* Fns[Size];
};


<<<<<<< HEAD
template <typename T>
inline typename TEnableIf<!TIsBulkSerializable<T>::Value, FArchive>::Type& operator<<( FArchive& Ar, TMeshAttributeArrayBase<T>& Array )
{
	// Serialize types which aren't bulk serializable, which need to be serialized element-by-element
	Ar << Array.Container;
	return Ar;
}

template <typename T>
inline typename TEnableIf<TIsBulkSerializable<T>::Value, FArchive>::Type& operator<<( FArchive& Ar, TMeshAttributeArrayBase<T>& Array )
{
	if( Ar.IsLoading() && Ar.CustomVer( FReleaseObjectVersion::GUID ) < FReleaseObjectVersion::MeshDescriptionNewSerialization )
	{
		// Legacy path for old format attribute arrays. BulkSerialize has a different format from regular serialization.
		Ar << Array.Container;
	}
	else
	{
		// Serialize types which are bulk serializable, i.e. which can be memcpy'd in bulk
		Array.Container.BulkSerialize( Ar );
	}

	return Ar;
}



template <typename AttributeType, typename ElementIDType>
class TAttributeIndicesArray;

=======
>>>>>>> cf6d231e
/**
 * Traits class to specify which attribute types can be bulk serialized.
 */
template <typename T> struct TIsBulkSerializable { static const bool Value = true; };
template <> struct TIsBulkSerializable<FName> { static const bool Value = false; };


/**
 * This defines the container used to hold mesh element attributes of a particular name and index.
 * It is a simple TArray, so that all attributes are packed contiguously for each element ID.
 *
 * Note that the container may grow arbitrarily as new elements are inserted, but it will never be
 * shrunk as elements are removed. The only operations that will shrink the container are Initialize() and Remap().
 */
template <typename AttributeType>
class TMeshAttributeArrayBase
{
public:

	/** Custom serialization for TMeshAttributeArrayBase. */
	template <typename T> friend typename TEnableIf<!TIsBulkSerializable<T>::Value, FArchive>::Type& operator<<( FArchive& Ar, TMeshAttributeArrayBase<T>& Array );
	template <typename T> friend typename TEnableIf<TIsBulkSerializable<T>::Value, FArchive>::Type& operator<<( FArchive& Ar, TMeshAttributeArrayBase<T>& Array );

	/** Return size of container */
	FORCEINLINE int32 Num() const { return Container.Num(); }

	/** Return base of data */
	FORCEINLINE const AttributeType* GetData() const { return Container.GetData(); }

	/** Initializes the array to the given size with the default value */
	FORCEINLINE void Initialize( const int32 ElementCount, const AttributeType& Default )
	{
		Container.Reset( ElementCount );
		Insert( ElementCount - 1, Default );
	}

	/** Expands the array if necessary so that the passed element index is valid. Newly created elements will be assigned the default value. */
	void Insert( const int32 Index, const AttributeType& Default );

	/** Remaps elements according to the passed remapping table */
	void Remap( const TSparseArray<int32>& IndexRemap, const AttributeType& Default );

	/** Element accessors */
	FORCEINLINE const AttributeType& operator[]( const int32 Index ) const { return Container[ Index ]; }
	FORCEINLINE AttributeType& operator[]( const int32 Index ) { return Container[ Index ]; }

protected:
	/** The actual container, represented by a regular array */
	TArray<AttributeType> Container;
};


template <typename AttributeType>
void TMeshAttributeArrayBase<AttributeType>::Insert( const int32 Index, const AttributeType& Default )
{
	if( Index >= Container.Num() )
	{
		// If the index is off the end of the container, add as many elements as required to make it the last valid index.
		int32 StartIndex = Container.AddUninitialized( Index + 1 - Container.Num() );
		AttributeType* Data = Container.GetData() + StartIndex;

		// Construct added elements with the default value passed in
		while( StartIndex <= Index )
		{
			new( Data ) AttributeType( Default );
			StartIndex++;
			Data++;
		}
	}
}

template <typename AttributeType>
void TMeshAttributeArrayBase<AttributeType>::Remap( const TSparseArray<int32>& IndexRemap, const AttributeType& Default )
{
	TMeshAttributeArrayBase NewAttributeArray;

	for( typename TSparseArray<int32>::TConstIterator It( IndexRemap ); It; ++It )
	{
		const int32 OldElementIndex = It.GetIndex();
		const int32 NewElementIndex = IndexRemap[ OldElementIndex ];

		NewAttributeArray.Insert( NewElementIndex, Default );
		NewAttributeArray[ NewElementIndex ] = MoveTemp( Container[ OldElementIndex ] );
	}

	Container = MoveTemp( NewAttributeArray.Container );
}

template <typename T>
inline typename TEnableIf<!TIsBulkSerializable<T>::Value, FArchive>::Type& operator<<( FArchive& Ar, TMeshAttributeArrayBase<T>& Array )
{
	// Serialize types which aren't bulk serializable, which need to be serialized element-by-element
	Ar << Array.Container;
	return Ar;
}

template <typename T>
inline typename TEnableIf<TIsBulkSerializable<T>::Value, FArchive>::Type& operator<<( FArchive& Ar, TMeshAttributeArrayBase<T>& Array )
{
	if( Ar.IsLoading() && Ar.CustomVer( FReleaseObjectVersion::GUID ) < FReleaseObjectVersion::MeshDescriptionNewSerialization )
	{
		// Legacy path for old format attribute arrays. BulkSerialize has a different format from regular serialization.
		Ar << Array.Container;
	}
	else
	{
		// Serialize types which are bulk serializable, i.e. which can be memcpy'd in bulk
		Array.Container.BulkSerialize( Ar );
	}

	return Ar;
}


// This is a deprecated class which will be removed in 4.21
template <typename AttributeType, typename ElementIDType>
class TMeshAttributeArray final : public TMeshAttributeArrayBase<AttributeType>
{
	static_assert( TIsDerivedFrom<ElementIDType, FElementID>::IsDerived, "ElementIDType must be derived from FElementID" );

	using Super = TMeshAttributeArrayBase<AttributeType>;
	using Super::operator[];

public:

	/** Element accessors */
	FORCEINLINE const AttributeType& operator[]( const ElementIDType ElementID ) const { return this->Container[ ElementID.GetValue() ]; }
	FORCEINLINE AttributeType& operator[]( const ElementIDType ElementID ) { return this->Container[ ElementID.GetValue() ]; }
};



/**
 * Flags specifying properties of an attribute
 */
enum class EMeshAttributeFlags : uint32
{
	None				= 0,
	Lerpable			= ( 1 << 0 ),	/** Attribute can be automatically lerped according to the value of 2 or 3 other attributes */
	AutoGenerated		= ( 1 << 1 ),	/** Attribute is auto-generated by importer or editable mesh, rather than representing an imported property */	
	Mergeable			= ( 1 << 2 ),	/** If all vertices' attributes are mergeable, and of near-equal value, they can be welded */
	Transient			= ( 1 << 3 )	/** Attribute is not serialized */
};

ENUM_CLASS_FLAGS( EMeshAttributeFlags );


/**
 * This is the base class for an attribute array set.
 * An attribute array set is a container which holds attribute arrays, one per attribute index.
 * Many attributes have only one index, while others (such as texture coordinates) may want to define many.
 *
 * All attribute array set instances will be of derived types; this type exists for polymorphism purposes,
 * so that they can be managed by a generic TUniquePtr<FMeshAttributeArraySetBase>.
 *
 * In general, we avoid accessing them via virtual dispatch by insisting that their type be passed as
 * a template parameter in the accessor. This can be checked against the Type field to ensure that we are
 * accessing an instance by its correct type.
 */
class FMeshAttributeArraySetBase
{
public:
	/** Constructor */
	FORCEINLINE FMeshAttributeArraySetBase( const uint32 InType, const EMeshAttributeFlags InFlags, const int32 InNumberOfElements )
		: Type( InType ),
		  NumElements( InNumberOfElements ),
		  Flags( InFlags )
	{}

	/** Virtual interface */
	virtual ~FMeshAttributeArraySetBase() = default;
	virtual TUniquePtr<FMeshAttributeArraySetBase> Clone() const = 0;
	virtual void Insert( const int32 Index ) = 0;
	virtual void Remove( const int32 Index ) = 0;
	virtual void Initialize( const int32 Count ) = 0;
	virtual void Serialize( FArchive& Ar ) = 0;
	virtual void Remap( const TSparseArray<int32>& IndexRemap ) = 0;
	virtual int32 GetNumIndices() const = 0;
	virtual void SetNumIndices( const int32 NumIndices ) = 0;
	virtual void InsertIndex( const int32 Index ) = 0;
	virtual void RemoveIndex( const int32 Index ) = 0;

	/** Determine whether this attribute array set is of the given type */
	template <typename T>
	FORCEINLINE bool HasType() const
	{
		return TTupleIndex<T, AttributeTypes>::Value == Type;
	}

	/** Get the type index of this attribute array set */
	FORCEINLINE uint32 GetType() const { return Type; }

	/** Get the flags for this attribute array set */
	FORCEINLINE EMeshAttributeFlags GetFlags() const { return Flags; }

	/** Return number of elements each attribute index has */
	FORCEINLINE int32 GetNumElements() const { return NumElements; }

protected:
	/** Type of the attribute array (based on the tuple element index from AttributeTypes) */
	uint32 Type;

	/** Number of elements in each index */
	int32 NumElements;

	/** Implementation-defined attribute name flags */
	EMeshAttributeFlags Flags;
};


/**
 * This is a type-specific attribute array, which is actually instanced in the attribute set.
 */
template <typename AttributeType>
class TMeshAttributeArraySet : public FMeshAttributeArraySetBase
{
	using Super = FMeshAttributeArraySetBase;

public:
	/** Constructor */
	FORCEINLINE explicit TMeshAttributeArraySet( const int32 NumberOfIndices = 0, const AttributeType& InDefaultValue = AttributeType(), const EMeshAttributeFlags InFlags = EMeshAttributeFlags::None, const int32 InNumberOfElements = 0 )
		: Super( TTupleIndex<AttributeType, AttributeTypes>::Value, InFlags, InNumberOfElements ),
		  DefaultValue( InDefaultValue )
	{
		SetNumIndices( NumberOfIndices );
	}

	/** Creates a copy of itself and returns a TUniquePtr to it */
	virtual TUniquePtr<FMeshAttributeArraySetBase> Clone() const
	{
		return MakeUnique<TMeshAttributeArraySet>( *this );
	}

	/** Insert the element at the given index */
	virtual void Insert( const int32 Index )
	{
		for( TMeshAttributeArrayBase<AttributeType>& ArrayForIndex : ArrayForIndices )
		{
			ArrayForIndex.Insert( Index, DefaultValue );
		}

		NumElements = FMath::Max( NumElements, Index + 1 );
	}

	/** Remove the element at the given index, replacing it with a default value */
	virtual void Remove( const int32 Index )
	{
		for( TMeshAttributeArrayBase<AttributeType>& ArrayForIndex : ArrayForIndices )
		{
			ArrayForIndex[ Index ] = DefaultValue;
		}
	}

	/** Sets the number of elements to the exact number provided, and initializes them to the default value */
	virtual void Initialize( const int32 Count )
	{
		NumElements = Count;
		for( TMeshAttributeArrayBase<AttributeType>& ArrayForIndex : ArrayForIndices )
		{
			ArrayForIndex.Initialize( Count, DefaultValue );
		}
	}

	/** Polymorphic serialization */
	virtual void Serialize( FArchive& Ar )
	{
		Ar << ( *this );
	}

	/** Performs an element index remap according to the passed array */
	virtual void Remap( const TSparseArray<int32>& IndexRemap )
	{
		for( TMeshAttributeArrayBase<AttributeType>& ArrayForIndex : ArrayForIndices )
		{
			ArrayForIndex.Remap( IndexRemap, DefaultValue );
			NumElements = ArrayForIndex.Num();
		}
	}

	/** Return number of indices this attribute has */
	virtual inline int32 GetNumIndices() const { return ArrayForIndices.Num(); }

	/** Sets number of indices this attribute has */
	virtual void SetNumIndices( const int32 NumIndices )
	{
		const int32 OriginalNumIndices = ArrayForIndices.Num();
		ArrayForIndices.SetNum( NumIndices );

		// If we have added new indices, ensure they are filled out with the correct number of elements
		for( int32 Index = OriginalNumIndices; Index < NumIndices; ++Index )
		{
			ArrayForIndices[ Index ].Initialize( NumElements, DefaultValue );
		}
	}

	/** Insert a new attribute index */
	virtual void InsertIndex( const int32 Index )
	{
		ArrayForIndices.InsertDefaulted( Index );
		ArrayForIndices[ Index ].Initialize( NumElements, DefaultValue );
	}

	/** Remove the array at the given index */
	virtual void RemoveIndex( const int32 Index )
	{
		ArrayForIndices.RemoveAt( Index );
	}


	/** Return the TMeshAttributeArrayBase corresponding to the given attribute index */
	FORCEINLINE const TMeshAttributeArrayBase<AttributeType>& GetArrayForIndex( const int32 Index ) const { return ArrayForIndices[ Index ]; }
	FORCEINLINE TMeshAttributeArrayBase<AttributeType>& GetArrayForIndex( const int32 Index ) { return ArrayForIndices[ Index ]; }

	/** Return default value for this attribute type */
	FORCEINLINE AttributeType GetDefaultValue() const { return DefaultValue; }

	/** Serializer */
	friend FArchive& operator<<( FArchive& Ar, TMeshAttributeArraySet& AttributeArraySet )
	{
		Ar << AttributeArraySet.NumElements;
		Ar << AttributeArraySet.ArrayForIndices;
		Ar << AttributeArraySet.DefaultValue;
		Ar << AttributeArraySet.Flags;
		return Ar;
	}

protected:
	/** An array of MeshAttributeArrays, one per attribute index */
	TArray<TMeshAttributeArrayBase<AttributeType>> ArrayForIndices;

	/** The default value for an attribute of this name */
	AttributeType DefaultValue;
};


// This is a deprecated class which will be removed in 4.21
template <typename T, typename U>
class TAttributeIndicesArray : public TMeshAttributeArraySet<T>
{
public:

	using AttributeType = T;
	using ElementIDType = U;

	/** Return the TMeshAttributeArray corresponding to the given attribute index */
	DEPRECATED( 4.20, "Please use GetAttributesRef() or GetAttributesView() instead." )
	FORCEINLINE const TMeshAttributeArray<AttributeType, ElementIDType>& GetArrayForIndex( const int32 Index ) const
	{
		return static_cast<const TMeshAttributeArray<AttributeType, ElementIDType>&>( this->ArrayForIndices[ Index ] );
	}

	DEPRECATED( 4.20, "Please use GetAttributesRef() or GetAttributesView() instead." )
	FORCEINLINE TMeshAttributeArray<AttributeType, ElementIDType>& GetArrayForIndex( const int32 Index )
	{
		return static_cast<TMeshAttributeArray<AttributeType, ElementIDType>&>( this->ArrayForIndices[ Index ] );
	}
};


/**
 * This is the class used to access attribute values.
 * It is a proxy object to a TMeshAttributeArraySet<> and should be passed by value.
 * It is valid for as long as the owning FMeshDescription exists.
 * Note that this only provides non-mutating accessors; a mutating version is derived from this.
 */
template <typename ElementIDType, typename AttributeType>
class TMeshAttributesConstRef
{
public:
	using Type = AttributeType;
	using ArrayType = TMeshAttributeArraySet<AttributeType>;

	FORCEINLINE explicit TMeshAttributesConstRef( const ArrayType* InArrayPtr = nullptr )
		: ArrayPtr( InArrayPtr )
	{}

	/** Access elements from attribute index 0 */
	FORCEINLINE const AttributeType& operator[]( const ElementIDType ElementID ) const
	{
		return ArrayPtr->GetArrayForIndex( 0 )[ ElementID.GetValue() ];
	}

	/** Get the element with the given ID from index 0 */
	FORCEINLINE AttributeType Get( const ElementIDType ElementID ) const
	{
		return ArrayPtr->GetArrayForIndex( 0 )[ ElementID.GetValue() ];
	}

	/** Get the element with the given ID and index */
	FORCEINLINE AttributeType Get( const ElementIDType ElementID, const int32 Index ) const
	{
		return ArrayPtr->GetArrayForIndex( Index )[ ElementID.GetValue() ];
	}

	/** Return whether the reference is valid or not */
	FORCEINLINE bool IsValid() const { return ( ArrayPtr != nullptr ); }

	/** Return default value for this attribute type */
	FORCEINLINE AttributeType GetDefaultValue() const { return ArrayPtr->GetDefaultValue(); }

	/** Return number of indices this attribute has */
	FORCEINLINE int32 GetNumIndices() const
	{
		return ArrayPtr->ArrayType::GetNumIndices();	// note: override virtual dispatch
	}

	/** Get the number of elements in this attribute array */
	FORCEINLINE int32 GetNumElements() const
	{
		return ArrayPtr->GetNumElements();
	}

	/** Get the flags for this attribute array set */
	FORCEINLINE EMeshAttributeFlags GetFlags() const { return ArrayPtr->GetFlags(); }

protected:
	const ArrayType* ArrayPtr;
};


/**
 * This is a version which provides mutating accessors.
 * This hierarchy allows us to assign MeshAttributesConstRef = MeshAttributesRef.
 */
template <typename ElementIDType, typename AttributeType>
class TMeshAttributesRef final : public TMeshAttributesConstRef<ElementIDType, AttributeType>
{
public:
	using Super = TMeshAttributesConstRef<ElementIDType, AttributeType>;
	using Type = typename Super::Type;
	using ArrayType = typename Super::ArrayType;

	FORCEINLINE explicit TMeshAttributesRef( const ArrayType* InArrayPtr = nullptr )
		: Super( InArrayPtr )
	{}

	/** Access elements from attribute index 0 */
	FORCEINLINE AttributeType& operator[]( const ElementIDType ElementID ) const
	{
		return const_cast<ArrayType*>( this->ArrayPtr )->GetArrayForIndex( 0 )[ ElementID.GetValue() ];
	}

	/** Set the element with the given ID and index 0 to the provided value */
	FORCEINLINE void Set( const ElementIDType ElementID, const AttributeType& Value ) const
	{
		const_cast<ArrayType*>( this->ArrayPtr )->GetArrayForIndex( 0 )[ ElementID.GetValue() ] = Value;
	}

	/** Set the element with the given ID and index to the provided value */
	FORCEINLINE void Set( const ElementIDType ElementID, const int32 Index, const AttributeType& Value ) const
	{
		const_cast<ArrayType*>( this->ArrayPtr )->GetArrayForIndex( Index )[ ElementID.GetValue() ] = Value;
	}

	/** Sets number of indices this attribute has */
	FORCEINLINE void SetNumIndices( const int32 NumIndices ) const
	{
		const_cast<ArrayType*>( this->ArrayPtr )->ArrayType::SetNumIndices( NumIndices );	// note: override virtual dispatch
	}

	/** Inserts an attribute index */
	FORCEINLINE void InsertIndex( const int32 Index ) const
	{
		const_cast<ArrayType*>( this->ArrayPtr )->ArrayType::InsertIndex( Index );	// note: override virtual dispatch
	}

	/** Removes an attribute index */
	FORCEINLINE void RemoveIndex( const int32 Index ) const
	{
		const_cast<ArrayType*>( this->ArrayPtr )->ArrayType::RemoveIndex( Index );	// note: override virtual dispatch
	}
};



/**
 * This is the class used to provide a 'view' of the specified type on an attribute array.
 * Like TMeshAttributesRef, it is a proxy object which is valid for as long as the owning FMeshDescription exists,
 * and should be passed by value.
 *
 * This is the base class, and shouldn't be instanced directly.
 */
template <typename ViewType>
class TMeshAttributesViewBase
{
public:
	/** Return whether the reference is valid or not */
	FORCEINLINE bool IsValid() const { return ( ArrayPtr != nullptr ); }

	/** Return number of indices this attribute has */
	FORCEINLINE int32 GetNumIndices() const { return ArrayPtr->GetNumIndices(); }

	/** Return default value for this attribute type */
	FORCEINLINE ViewType GetDefaultValue() const;

	/** Get the number of elements in this attribute array */
	FORCEINLINE int32 GetNumElements() const
	{
		return ArrayPtr->GetNumElements();
	}

protected:
	FORCEINLINE explicit TMeshAttributesViewBase( const FMeshAttributeArraySetBase* InArrayPtr )
		: ArrayPtr( InArrayPtr )
	{}

	/** Get the element with the given ID from index 0 */
	FORCEINLINE ViewType GetByIndex( const int32 ElementIndex ) const;

	/** Get the element with the given element and attribute indices */
	FORCEINLINE ViewType GetByIndex( const int32 ElementIndex, const int32 AttributeIndex ) const;

	/** Set the attribute index 0 element with the given index to the provided value */
	FORCEINLINE void SetByIndex( const int32 ElementIndex, const ViewType& Value ) const;

	/** Set the element with the given element and attribute indices to the provided value */
	FORCEINLINE void SetByIndex( const int32 ElementIndex, const int32 AttributeIndex, const ViewType& Value ) const;

	const FMeshAttributeArraySetBase* ArrayPtr;
};


/**
 * This is a derived version with typesafe element accessors, which is returned by TAttributesSet<>.
 * It is also limited to non-mutating accessors, and is returned by GetAttributesRef on a const attribute set.
 */
template <typename ElementIDType, typename ViewType>
class TMeshAttributesConstView : public TMeshAttributesViewBase<ViewType>
{
	using Super = TMeshAttributesViewBase<ViewType>;

public:
	FORCEINLINE explicit TMeshAttributesConstView( const FMeshAttributeArraySetBase* InArrayPtr = nullptr )
		: Super( InArrayPtr )
	{}

	/** Get the element with the given ID from index 0. This version has a typesafe element ID accessor. */
	FORCEINLINE ViewType Get( const ElementIDType ElementID ) const { return this->GetByIndex( ElementID.GetValue() ); }

	/** Get the element with the given ID and index. This version has a typesafe element ID accessor. */
	FORCEINLINE ViewType Get( const ElementIDType ElementID, const int32 Index ) const { return this->GetByIndex( ElementID.GetValue(), Index ); }
};


/**
 * This is a derived version with mutating accessors.
 * This type of hierarchy means it's possible to assign a MeshAttributesConstView = MeshAttributesView.
 */
template <typename ElementIDType, typename ViewType>
class TMeshAttributesView final : public TMeshAttributesConstView<ElementIDType, ViewType>
{
	using Super = TMeshAttributesConstView<ElementIDType, ViewType>;

public:
	FORCEINLINE explicit TMeshAttributesView( FMeshAttributeArraySetBase* InArrayPtr = nullptr )
		: Super( InArrayPtr )
	{}

	/** Set the element with the given ID and index 0 to the provided value. This version has a typesafe element ID accessor. */
	FORCEINLINE void Set( const ElementIDType ElementID, const ViewType& Value ) const { this->SetByIndex( ElementID.GetValue(), Value ); }

	/** Set the element with the given ID and index to the provided value. This version has a typesafe element ID accessor. */
	FORCEINLINE void Set( const ElementIDType ElementID, const int32 Index, const ViewType& Value ) const { this->SetByIndex( ElementID.GetValue(), Index, Value ); }

	/** Sets number of indices this attribute has */
	FORCEINLINE void SetNumIndices( const int32 NumIndices ) const
	{
		const_cast<FMeshAttributeArraySetBase*>( this->ArrayPtr )->SetNumIndices( NumIndices );
	}

	/** Inserts an attribute index */
	FORCEINLINE void InsertIndex( const int32 Index ) const
	{
		const_cast<FMeshAttributeArraySetBase*>( this->ArrayPtr )->InsertIndex( Index );
	}

	/** Removes an attribute index */
	FORCEINLINE void RemoveIndex( const int32 Index )
	{
		const_cast<FMeshAttributeArraySetBase*>( this->ArrayPtr )->RemoveIndex( Index );
	}
};


/**
 * This is a wrapper for an allocated attributes array.
 * It holds a TUniquePtr pointing to the actual attributes array, and performs polymorphic copy and assignment,
 * as per the actual array type.
 */
class FAttributesSetEntry
{
public:
	/**
	 * Default constructor.
	 * This breaks the invariant that Ptr be always valid, but is necessary so that it can be the value type of a TMap.
	 */
	FORCEINLINE FAttributesSetEntry() = default;

	/**
	 * Construct a valid FAttributesSetEntry of the concrete type specified.
	 */
	template <typename AttributeType>
	FORCEINLINE FAttributesSetEntry( const int32 NumberOfIndices, const AttributeType& Default, const EMeshAttributeFlags Flags, const int32 NumElements )
		: Ptr( MakeUnique<TMeshAttributeArraySet<AttributeType>>( NumberOfIndices, Default, Flags, NumElements ) )
	{}

	/** Default destructor */
	FORCEINLINE ~FAttributesSetEntry() = default;

	/** Polymorphic copy: a new copy of Other is created */
	FAttributesSetEntry( const FAttributesSetEntry& Other )
		: Ptr( Other.Ptr ? Other.Ptr->Clone() : nullptr )
	{}

	/** Default move constructor */
	FAttributesSetEntry( FAttributesSetEntry&& ) = default;

	/** Polymorphic assignment */
	FAttributesSetEntry& operator=( const FAttributesSetEntry& Other )
	{
		FAttributesSetEntry Temp( Other );
		Swap( *this, Temp );
		return *this;
	}

	/** Default move assignment */
	FAttributesSetEntry& operator=( FAttributesSetEntry&& ) = default;

	/** Transparent access through the TUniquePtr */
	FORCEINLINE const FMeshAttributeArraySetBase* Get() const { return Ptr.Get(); }
	FORCEINLINE const FMeshAttributeArraySetBase* operator->() const { return Ptr.Get(); }
	FORCEINLINE const FMeshAttributeArraySetBase& operator*() const { return *Ptr; }
	FORCEINLINE FMeshAttributeArraySetBase* Get() { return Ptr.Get(); }
	FORCEINLINE FMeshAttributeArraySetBase* operator->() { return Ptr.Get(); }
	FORCEINLINE FMeshAttributeArraySetBase& operator*() { return *Ptr; }

	/** Object can be coerced to bool to indicate if it is valid */
	FORCEINLINE explicit operator bool() const { return Ptr.IsValid(); }
	FORCEINLINE bool operator!() const { return !Ptr.IsValid(); }

	/** Given a type at runtime, allocate an attribute array of that type, owned by Ptr */
	void CreateArrayOfType( const uint32 Type );

	/** Serialization */
	friend FArchive& operator<<( FArchive& Ar, FAttributesSetEntry& Entry );

private:
	TUniquePtr<FMeshAttributeArraySetBase> Ptr;
};


/**
 * This is the container for all attributes and their arrays. It wraps a TMap, mapping from attribute name to attribute array.
 * An attribute may be of any arbitrary type; we use a mixture of polymorphism and compile-time templates to handle the different types.
 */
class FAttributesSetBase
{
public:
	/** Constructor */
	FAttributesSetBase()
		: NumElements( 0 )
	{}

	/**
	 * Register a new attribute name with the given type (must be a member of the AttributeTypes tuple).
	 * If the attribute name is already registered, it will do nothing.
	 *
	 * Example of use:
	 *
	 *		VertexInstanceAttributes().RegisterAttribute<FVector2D>( "UV", 8 );
	 *                        . . .
	 *		TVertexInstanceAttributeArray<FVector2D>& UV0 = VertexInstanceAttributes().GetAttributes<FVector2D>( "UV", 0 );
	 *		UV0[ VertexInstanceID ] = FVector2D( 1.0f, 1.0f );
	 */
	template <typename AttributeType>
	void RegisterAttribute( const FName AttributeName, const int32 NumberOfIndices = 1, const AttributeType& Default = AttributeType(), const EMeshAttributeFlags Flags = EMeshAttributeFlags::None )
	{
		if( !Map.Contains( AttributeName ) )
		{
			Map.Emplace( AttributeName, FAttributesSetEntry( NumberOfIndices, Default, Flags, NumElements ) );
		}
	}

	/**
	 * Unregister an attribute with the given name.
	 */
	void UnregisterAttribute( const FName AttributeName )
	{
		Map.Remove( AttributeName );
	}

	/** Determines whether an attribute exists with the given name */
	bool HasAttribute( const FName AttributeName ) const
	{
		return ( Map.Contains( AttributeName ) );
	}

	/**
	 * Determines whether an attribute of the given type exists with the given name
	 */
	template <typename AttributeType>
	bool HasAttributeOfType( const FName AttributeName ) const
	{
		if( const FAttributesSetEntry* ArraySetPtr = Map.Find( AttributeName ) )
		{
			return ( *ArraySetPtr )->HasType<AttributeType>();
		}

		return false;
	}

	/** Initializes all attributes to have the given number of elements with the default value */
	void Initialize( const int32 Count )
	{
		NumElements = Count;
		for( auto& MapEntry : Map )
		{
			MapEntry.Value->Initialize( Count );
		}
	}

	/** Applies the given remapping to the attributes set */
	void Remap( const TSparseArray<int32>& IndexRemap );

	template <typename AttributeType>
	DEPRECATED( 4.20, "Please use untemplated UnregisterAttribute() instead" )
	void UnregisterAttribute( const FName AttributeName )
	{
		return UnregisterAttribute( AttributeName );
	}

	template <typename AttributeType>
	DEPRECATED( 4.20, "Please use untemplated HasAttribute() instead" )
	bool HasAttribute( const FName AttributeName )
	{
		return HasAttribute( AttributeName );
	}

protected:
	/**
	 * Insert a new element at the given index.
	 * The public API version of this function takes an ID of ElementIDType instead of a typeless index.
	 */
	void Insert( const int32 Index )
	{
		NumElements = FMath::Max( NumElements, Index + 1 );

		for( auto& MapEntry : Map )
		{
			MapEntry.Value->Insert( Index );
			check( MapEntry.Value->GetNumElements() == NumElements );
		}
	}

	/**
	 * Remove an element at the given index.
	 * The public API version of this function takes an ID of ElementIDType instead of a typeless index.
	 */
	void Remove( const int32 Index )
	{
		for( auto& MapEntry : Map )
		{
			MapEntry.Value->Remove( Index );
		}
	}

	/** Serialization */
	friend FArchive& operator<<( FArchive& Ar, FAttributesSetBase& AttributesSet );

	template <typename T>
	friend void SerializeLegacy( FArchive& Ar, FAttributesSetBase& AttributesSet );

	/** The actual container */
	TMap<FName, FAttributesSetEntry> Map;

	/** The number of elements in each attribute array */
	int32 NumElements;
};


/**
 * This is a version of the attributes set container which accesses elements by typesafe IDs.
 * This prevents access of (for example) vertex instance attributes by vertex IDs.
 */
template <typename ElementIDType>
class TAttributesSet final : public FAttributesSetBase
{
	using FAttributesSetBase::Insert;
	using FAttributesSetBase::Remove;

public:
	/**
	 * Get an attribute array with the given type and name.
	 * The attribute type must correspond to the type passed as the template parameter.
	 *
	 * Example of use:
	 *
	 *		TVertexAttributesConstRef<FVector> VertexPositions = VertexAttributes().GetAttributesRef<FVector>( "Position" ); // note: assign to value type
	 *		for( const FVertexID VertexID : GetVertices().GetElementIDs() )
	 *		{
	 *			const FVector Position = VertexPositions.Get( VertexID );
	 *			DoSomethingWith( Position );
	 *		}
	 *
	 * Note that the returned object is a value type which should be assigned and passed by value, not reference.
	 * It is valid for as long as this TAttributesSet object exists.
	 */
	template <typename AttributeType>
	TMeshAttributesConstRef<ElementIDType, AttributeType> GetAttributesRef( const FName AttributeName ) const
	{
		if( const FAttributesSetEntry* ArraySetPtr = this->Map.Find( AttributeName ) )
		{
			if( ( *ArraySetPtr )->HasType<AttributeType>() )
			{
				return TMeshAttributesConstRef<ElementIDType, AttributeType>( static_cast<const TMeshAttributeArraySet<AttributeType>*>( ArraySetPtr->Get() ) );
			}
		}

		return TMeshAttributesConstRef<ElementIDType, AttributeType>();
	}

	template <typename AttributeType>
	TMeshAttributesRef<ElementIDType, AttributeType> GetAttributesRef( const FName AttributeName )
	{
		if( FAttributesSetEntry* ArraySetPtr = this->Map.Find( AttributeName ) )
		{
			if( ( *ArraySetPtr )->HasType<AttributeType>() )
			{
				return TMeshAttributesRef<ElementIDType, AttributeType>( static_cast<TMeshAttributeArraySet<AttributeType>*>( ArraySetPtr->Get() ) );
			}
		}

		return TMeshAttributesRef<ElementIDType, AttributeType>();
	}

	/**
	 * Get a view on an attribute array with the given name, accessing elements as the given type.
	 * Access to elements will be slightly slower than with GetAttributesRef, but element access is not strongly typed.
	 *
	 * Example of use:
	 *
	 *		const TVertexInstanceAttributesView<FVector> VertexNormals = VertexInstanceAttributes().GetAttributesView<FVector>( "Normal" );
	 *		for( const FVertexInstanceID VertexInstanceID : GetVertexInstances().GetElementIDs() )
	 *		{
	 *          // This will work even if the Normals array has a different internal type, e.g. FPackedVector
	 *			const FVector Normal = VertexNormals.Get( VertexInstanceID );
	 *			DoSomethingWith( Normal );
	 *		}
	 *
	 * Note that the returned object is a value type which should be assigned and passed by value, not reference.
	 * It is valid for as long as this TAttributesSet object exists.
	 */
	template <typename ViewType>
	TMeshAttributesConstView<ElementIDType, ViewType> GetAttributesView( const FName AttributeName ) const
	{
		if( const FAttributesSetEntry* ArraySetPtr = this->Map.Find( AttributeName ) )
		{
			return TMeshAttributesConstView<ElementIDType, ViewType>( ArraySetPtr->Get() );
		}

		return TMeshAttributesConstView<ElementIDType, ViewType>();
	}

	template <typename ViewType>
	TMeshAttributesView<ElementIDType, ViewType> GetAttributesView( const FName AttributeName )
	{
		if( FAttributesSetEntry* ArraySetPtr = this->Map.Find( AttributeName ) )
		{
			return TMeshAttributesView<ElementIDType, ViewType>( ArraySetPtr->Get() );
		}

		return TMeshAttributesView<ElementIDType, ViewType>();
	}

	/** Returns the number of indices for the attribute with the given name */
	template <typename AttributeType>
	int32 GetAttributeIndexCount( const FName AttributeName ) const
	{
		if( const FAttributesSetEntry* ArraySetPtr = this->Map.Find( AttributeName ) )
		{
			if( ( *ArraySetPtr )->HasType<AttributeType>() )
			{
				using ArrayType = TMeshAttributeArraySet<AttributeType>;
				return static_cast<const ArrayType*>( ArraySetPtr->Get() )->ArrayType::GetNumIndices();	// note: override virtual dispatch
			}
		}

		return 0;
	}

	/** Sets the number of indices for the attribute with the given name */
	template <typename AttributeType>
	void SetAttributeIndexCount( const FName AttributeName, const int32 NumIndices )
	{
		if( FAttributesSetEntry* ArraySetPtr = this->Map.Find( AttributeName ) )
		{
			if( ( *ArraySetPtr )->HasType<AttributeType>() )
			{
				using ArrayType = TMeshAttributeArraySet<AttributeType>;
				static_cast<ArrayType*>( ArraySetPtr->Get() )->ArrayType::SetNumIndices( NumIndices );	// note: override virtual dispatch
			}
		}
	}

	/** Insert a new index for the attribute with the given name */
	template <typename AttributeType>
	void InsertAttributeIndex( const FName AttributeName, const int32 Index )
	{
		if( FAttributesSetEntry* ArraySetPtr = this->Map.Find( AttributeName ) )
		{
			if( ( *ArraySetPtr )->HasType<AttributeType>() )
			{
				using ArrayType = TMeshAttributeArraySet<AttributeType>;
				static_cast<ArrayType*>( ArraySetPtr->Get() )->ArrayType::InsertIndex( Index );	// note: override virtual dispatch
			}
		}
	}

	/** Remove an existing index from the attribute with the given name */
	template <typename AttributeType>
	void RemoveAttributeIndex( const FName AttributeName, const int32 Index )
	{
		if( FAttributesSetEntry* ArraySetPtr = this->Map.Find( AttributeName ) )
		{
			if( ( *ArraySetPtr )->HasType<AttributeType>() )
			{
				using ArrayType = TMeshAttributeArraySet<AttributeType>;
				static_cast<ArrayType*>( ArraySetPtr->Get() )->ArrayType::RemoveIndex( Index );	// note: override virtual dispatch
			}
		}
	}

	/** Returns an array of all the attribute names registered for this attribute type */
	template <typename AttributeType, typename Allocator>
	void GetAttributeNames( TArray<FName, Allocator>& OutAttributeNames ) const
	{
		this->Map.GetKeys( OutAttributeNames );
	}

	template <typename AttributeType>
	AttributeType GetAttribute( const ElementIDType ElementID, const FName AttributeName, const int32 AttributeIndex = 0 ) const
	{
		const FMeshAttributeArraySetBase* ArraySetPtr = this->Map.FindChecked( AttributeName ).Get();
		check( ArraySetPtr->HasType<AttributeType>() );
		return static_cast<const TMeshAttributeArraySet<AttributeType>*>( ArraySetPtr )->GetArrayForIndex( AttributeIndex )[ ElementID.GetValue() ];
	}

	template <typename AttributeType>
	void SetAttribute( const ElementIDType ElementID, const FName AttributeName, const int32 AttributeIndex, const AttributeType& AttributeValue )
	{
		FMeshAttributeArraySetBase* ArraySetPtr = this->Map.FindChecked( AttributeName ).Get();
		check( ArraySetPtr->HasType<AttributeType>() );
		static_cast<TMeshAttributeArraySet<AttributeType>*>( ArraySetPtr )->GetArrayForIndex( AttributeIndex )[ ElementID.GetValue() ] = AttributeValue;
	}

	/** Inserts a default-initialized value for all attributes of the given ID */
	FORCEINLINE void Insert( const ElementIDType ElementID )
	{
		this->Insert( ElementID.GetValue() );
	}

	/** Removes all attributes with the given ID */
	FORCEINLINE void Remove( const ElementIDType ElementID )
	{
		this->Remove( ElementID.GetValue() );
	}

	/**
	 * Call the supplied function on each attribute.
	 * The prototype should be Func( const FName AttributeName, auto AttributesRef );
	 */
	template <typename ForEachFunc> void ForEach( ForEachFunc Func );

	/**
	* Call the supplied function on each attribute.
	* The prototype should be Func( const FName AttributeName, auto AttributesConstRef );
	*/
	template <typename ForEachFunc> void ForEach( ForEachFunc Func ) const;

	/**
	 * Call the supplied function on each attribute.
	 * The prototype should be Func( const FName AttributeName, auto& AttributeIndicesArray );
	 */
	template <typename FuncType>
	DEPRECATED( 4.20, "This is no longer supported; please use ForEach() instead and amend your lambda to accept an auto of type TMeshAttributesRef instead." )
	void ForEachAttributeIndicesArray( const FuncType& Func )
	{
		check( false );
	}

	template <typename FuncType>
	DEPRECATED( 4.20, "This is no longer supported; please use ForEach() instead and amend your lambda to accept an auto of type const TMeshAttributesRef instead." )
	void ForEachAttributeIndicesArray( const FuncType& Func ) const
	{
		check( false );
	}

	template <typename AttributeType>
	DEPRECATED( 4.20, "Please use GetAttributesRef() or GetAttributesView() instead." )
	TMeshAttributeArray<AttributeType, ElementIDType>& GetAttributes( const FName AttributeName, const int32 AttributeIndex = 0 )
	{
		FMeshAttributeArraySetBase* ArraySetPtr = this->Map.FindChecked( AttributeName ).Get();
		check( ArraySetPtr->HasType<AttributeType>() );
		return static_cast<TAttributeIndicesArray<AttributeType, ElementIDType>*>( ArraySetPtr )->GetArrayForIndex( AttributeIndex );
	}

	template <typename AttributeType>
	DEPRECATED( 4.20, "Please use GetAttributesRef() or GetAttributesView() instead." )
	const TMeshAttributeArray<AttributeType, ElementIDType>& GetAttributes( const FName AttributeName, const int32 AttributeIndex = 0 ) const
	{
		const FMeshAttributeArraySetBase* ArraySetPtr = this->Map.FindChecked( AttributeName ).Get();
		check( ArraySetPtr->HasType<AttributeType>() );
		return static_cast<const TAttributeIndicesArray<AttributeType, ElementIDType>*>( ArraySetPtr )->GetArrayForIndex( AttributeIndex );
	}

	template <typename AttributeType>
	DEPRECATED( 4.20, "Please use GetAttributesRef() or GetAttributesView() instead." )
	TAttributeIndicesArray<AttributeType, ElementIDType>& GetAttributesSet( const FName AttributeName )
	{
		FMeshAttributeArraySetBase* ArraySetPtr = this->Map.FindChecked( AttributeName ).Get();
		check( ArraySetPtr->HasType<AttributeType>() );
		return static_cast<TAttributeIndicesArray<AttributeType, ElementIDType>&>( *ArraySetPtr );
	}

	template <typename AttributeType>
	DEPRECATED( 4.20, "Please use GetAttributesRef() or GetAttributesView() instead." )
	const TAttributeIndicesArray<AttributeType, ElementIDType>& GetAttributesSet( const FName AttributeName ) const
	{
		const FMeshAttributeArraySetBase* ArraySetPtr = this->Map.FindChecked( AttributeName ).Get();
		check( ArraySetPtr->HasType<AttributeType>() );
		return static_cast<const TAttributeIndicesArray<AttributeType, ElementIDType>&>( *ArraySetPtr );
	}
};


/**
 * We need a mechanism by which we can iterate all items in the attribute map and perform an arbitrary operation on each.
 * We require polymorphic behavior, as attribute arrays are templated on their attribute type, and derived from a generic base class.
 * However, we cannot have a virtual templated method, so we use a different approach.
 *
 * Effectively, we wish to cast the attribute array depending on the type member of the base class as we iterate through the map.
 * This might look something like this:
 *
 *    template <typename FuncType>
 *    void ForEach(FuncType Func)
 *    {
 *        for (const auto& MapEntry : Map)
 *        {
 *            const uint32 Type = MapEntry.Value->GetType();
 *            switch (Type)
 *            {
 *                case 0: Func(static_cast<TMeshAttributeArraySet<FVector>*>(MapEntry.Value.Get()); break;
 *                case 1: Func(static_cast<TMeshAttributeArraySet<FVector4>*>(MapEntry.Value.Get()); break;
 *                case 2: Func(static_cast<TMeshAttributeArraySet<FVector2D>*>(MapEntry.Value.Get()); break;
 *                case 3: Func(static_cast<TMeshAttributeArraySet<float>*>(MapEntry.Value.Get()); break;
 *                      ....
 *            }
 *        }
 *    }
 *
 * (The hope is that the compiler would optimize the switch into a jump table so we get O(1) dispatch even as the number of attribute types
 * increases.)
 *
 * The approach taken here is to generate a jump table at compile time, one entry per possible attribute type.
 * The function Dispatch(...) is the actual function which gets called.
 * MakeJumpTable() is the constexpr function which creates a static jump table at compile time.
 */
namespace ForEachImpl
{
	// Declare type of jump table used to dispatch functions
	template <typename ElementIDType, typename ForEachFunc>
	using JumpTableType = TJumpTable<void( FName, ForEachFunc, FMeshAttributeArraySetBase* ), TTupleArity<AttributeTypes>::Value>;

	// Define dispatch function
	template <typename ElementIDType, typename ForEachFunc, uint32 I>
	static void Dispatch( FName Name, ForEachFunc Fn, FMeshAttributeArraySetBase* Attributes )
	{
		using AttributeType = typename TTupleElement<I, AttributeTypes>::Type;
		Fn( Name, TMeshAttributesRef<ElementIDType, AttributeType>( static_cast<TMeshAttributeArraySet<AttributeType>*>( Attributes ) ) );
	}

	// Build ForEach jump table at compile time, a separate instantiation of Dispatch for each attribute type
	template <typename ElementIDType, typename ForEachFunc, uint32... Is>
	static constexpr JumpTableType<ElementIDType, ForEachFunc> MakeJumpTable( TIntegerSequence< uint32, Is...> )
	{
		return JumpTableType<ElementIDType, ForEachFunc>( Dispatch<ElementIDType, ForEachFunc, Is>... );
	}
}

template <typename ElementIDType>
template <typename ForEachFunc>
void TAttributesSet<ElementIDType>::ForEach( ForEachFunc Func )
{
	// Construct compile-time jump table for dispatching ForEachImpl::Dispatch() by the attribute type at runtime
	static constexpr ForEachImpl::JumpTableType<ElementIDType, ForEachFunc>
		JumpTable = ForEachImpl::MakeJumpTable<ElementIDType, ForEachFunc>( TMakeIntegerSequence<uint32, TTupleArity<AttributeTypes>::Value>() );

	for( auto& MapEntry : this->Map )
	{
		const uint32 Type = MapEntry.Value->GetType();
		JumpTable.Fns[ Type ]( MapEntry.Key, Func, MapEntry.Value.Get() );
	}
}

namespace ForEachConstImpl
{
	// Declare type of jump table used to dispatch functions
	template <typename ElementIDType, typename ForEachFunc>
	using JumpTableType = TJumpTable<void( FName, ForEachFunc, const FMeshAttributeArraySetBase* ), TTupleArity<AttributeTypes>::Value>;

	// Define dispatch function
	template <typename ElementIDType, typename ForEachFunc, uint32 I>
	static void Dispatch( FName Name, ForEachFunc Fn, const FMeshAttributeArraySetBase* Attributes )
	{
		using AttributeType = typename TTupleElement<I, AttributeTypes>::Type;
		Fn( Name, TMeshAttributesConstRef<ElementIDType, AttributeType>( static_cast<const TMeshAttributeArraySet<AttributeType>*>( Attributes ) ) );
	}

	// Build ForEach jump table at compile time, a separate instantiation of Dispatch for each attribute type
	template <typename ElementIDType, typename ForEachFunc, uint32... Is>
	static constexpr JumpTableType<ElementIDType, ForEachFunc> MakeJumpTable( TIntegerSequence< uint32, Is...> )
	{
		return JumpTableType<ElementIDType, ForEachFunc>( Dispatch<ElementIDType, ForEachFunc, Is>... );
	}
}

template <typename ElementIDType>
template <typename ForEachFunc>
void TAttributesSet<ElementIDType>::ForEach( ForEachFunc Func ) const
{
	// Construct compile-time jump table for dispatching ForEachImpl::Dispatch() by the attribute type at runtime
	static constexpr ForEachConstImpl::JumpTableType<ElementIDType, ForEachFunc>
		JumpTable = ForEachConstImpl::MakeJumpTable<ElementIDType, ForEachFunc>( TMakeIntegerSequence<uint32, TTupleArity<AttributeTypes>::Value>() );

	for( const auto& MapEntry : this->Map )
	{
		const uint32 Type = MapEntry.Value->GetType();
		JumpTable.Fns[ Type ]( MapEntry.Key, Func, MapEntry.Value.Get() );
	}
}

/**
 * This is a similar approach to ForEach, above.
 * Given a type index, at runtime, we wish to create an attribute array of the corresponding type; essentially a factory.
 *
 * We generate a jump table at compile time, containing generated functions to register attributes of each type.
 */
namespace CreateTypeImpl
{
	// Declare type of jump table used to dispatch functions
	using JumpTableType = TJumpTable<TUniquePtr<FMeshAttributeArraySetBase>(), TTupleArity<AttributeTypes>::Value>;

	// Define dispatch function
	template <uint32 I>
	static TUniquePtr<FMeshAttributeArraySetBase> Dispatch()
	{
		using AttributeType = typename TTupleElement<I, AttributeTypes>::Type;
		return MakeUnique<TMeshAttributeArraySet<AttributeType>>();
	}

	// Build RegisterAttributeOfType jump table at compile time, a separate instantiation of Dispatch for each attribute type
	template <uint32... Is>
	static constexpr JumpTableType MakeJumpTable( TIntegerSequence< uint32, Is...> )
	{
		return JumpTableType( Dispatch<Is>... );
	}
}

inline void FAttributesSetEntry::CreateArrayOfType( const uint32 Type )
{
	static constexpr CreateTypeImpl::JumpTableType JumpTable = CreateTypeImpl::MakeJumpTable( TMakeIntegerSequence<uint32, TTupleArity<AttributeTypes>::Value>() );
	Ptr = JumpTable.Fns[ Type ]();
}


/**
 * Helper struct which determines whether ViewType and the I'th type from AttributeTypes are mutually constructible from each other.
 */
template <typename ViewType, uint32 I>
struct TIsViewable
{
	enum { Value = TIsConstructible<ViewType, typename TTupleElement<I, AttributeTypes>::Type>::Value &&
				   TIsConstructible<typename TTupleElement<I, AttributeTypes>::Type, ViewType>::Value };
};

/**
 * Implementation for TMeshAttributesConstViewBase::Get(ElementIndex).
 *
 * This is implemented similarly to the above. A jump table is built, so the correct implementation is dispatched according to the array type.
 * This cannot be a regular virtual function because the return type depends on the array type.
 */
namespace AttributesViewGetImpl
{
	// Declare type of jump table used to dispatch functions
	template <typename ViewType>
	using JumpTableType = TJumpTable<ViewType( const FMeshAttributeArraySetBase*, int32 ), TTupleArity<AttributeTypes>::Value>;

	// Define dispatch functions
	template <typename ViewType, uint32 I, typename TEnableIf<TIsViewable<ViewType, I>::Value, int>::Type = 0>
	static ViewType Dispatch( const FMeshAttributeArraySetBase* Array, const int32 Index )
	{
		// Implementation when the attribute type is convertible to the view type
		return ViewType( static_cast<const TMeshAttributeArraySet<typename TTupleElement<I, AttributeTypes>::Type>*>( Array )->GetArrayForIndex( 0 )[ Index ] );
	}

	template <typename ViewType, uint32 I, typename TEnableIf<!TIsViewable<ViewType, I>::Value, int>::Type = 0>
	static ViewType Dispatch( const FMeshAttributeArraySetBase* Array, const int32 Index )
	{
		// Implementation when the attribute type is not convertible to the view type
		check( false );
		return ViewType();
	}

	// Build jump table at compile time, a separate instantiation of Dispatch for each view type
	template <typename ViewType, uint32... Is>
	static constexpr JumpTableType<ViewType> MakeJumpTable( TIntegerSequence< uint32, Is...> )
	{
		return JumpTableType<ViewType>( Dispatch<ViewType, Is>... );
	}
}

template <typename ViewType>
FORCEINLINE ViewType TMeshAttributesViewBase<ViewType>::GetByIndex( const int32 ElementIndex ) const
{
	static constexpr AttributesViewGetImpl::JumpTableType<ViewType>
		JumpTable = AttributesViewGetImpl::MakeJumpTable<ViewType>( TMakeIntegerSequence<uint32, TTupleArity<AttributeTypes>::Value>() );

	return JumpTable.Fns[ ArrayPtr->GetType() ]( ArrayPtr, ElementIndex );
}


/**
 * Implementation for TMeshAttributesConstViewBase::Get(ElementIndex, AttributeIndex).
 */
namespace AttributesViewGetWithIndexImpl
{
	// Declare type of jump table used to dispatch functions
	template <typename ViewType>
	using JumpTableType = TJumpTable<ViewType( const FMeshAttributeArraySetBase*, int32, int32 ), TTupleArity<AttributeTypes>::Value>;

	// Define dispatch functions
	template <typename ViewType, uint32 I, typename TEnableIf<TIsViewable<ViewType, I>::Value, int>::Type = 0>
	static ViewType Dispatch( const FMeshAttributeArraySetBase* Array, const int32 ElementIndex, const int32 AttributeIndex )
	{
		return ViewType( static_cast<const TMeshAttributeArraySet<typename TTupleElement<I, AttributeTypes>::Type>*>( Array )->GetArrayForIndex( AttributeIndex )[ ElementIndex ] );
	}

	template <typename ViewType, uint32 I, typename TEnableIf<!TIsViewable<ViewType, I>::Value, int>::Type = 0>
	static ViewType Dispatch( const FMeshAttributeArraySetBase* Array, const int32 ElementIndex, const int32 AttributeIndex )
	{
		check( false );
		return ViewType();
	}

	// Build jump table at compile time, a separate instantiation of Dispatch for each attribute type
	template <typename ViewType, uint32... Is>
	static constexpr JumpTableType<ViewType> MakeJumpTable( TIntegerSequence< uint32, Is...> )
	{
		return JumpTableType<ViewType>( Dispatch<ViewType, Is>... );
	}
}

template <typename ViewType>
FORCEINLINE ViewType TMeshAttributesViewBase<ViewType>::GetByIndex( const int32 ElementIndex, const int32 AttributeIndex ) const
{
	static constexpr AttributesViewGetWithIndexImpl::JumpTableType<ViewType>
		JumpTable = AttributesViewGetWithIndexImpl::MakeJumpTable<ViewType>( TMakeIntegerSequence<uint32, TTupleArity<AttributeTypes>::Value>() );

	return JumpTable.Fns[ ArrayPtr->GetType() ]( ArrayPtr, ElementIndex, AttributeIndex );
}


/**
 * Implementation for TMeshAttributesViewBase::Set(ElementIndex, Value).
 */
namespace AttributesViewSetImpl
{
	// Declare type of jump table used to dispatch functions
	template <typename ViewType>
	using JumpTableType = TJumpTable<void( FMeshAttributeArraySetBase*, int32, const ViewType& ), TTupleArity<AttributeTypes>::Value>;

	// Define dispatch functions
	template <typename ViewType, uint32 I, typename TEnableIf<TIsViewable<ViewType, I>::Value, int>::Type = 0>
	static void Dispatch( FMeshAttributeArraySetBase* Array, const int32 Index, const ViewType& Value )
	{
		// Implementation when the attribute type is convertible to the view type
		using AttributeType = typename TTupleElement<I, AttributeTypes>::Type;
		static_cast<TMeshAttributeArraySet<AttributeType>*>( Array )->GetArrayForIndex( 0 )[ Index ] = AttributeType( Value );
	}

	template <typename ViewType, uint32 I, typename TEnableIf<!TIsViewable<ViewType, I>::Value, int>::Type = 0>
	static void Dispatch( FMeshAttributeArraySetBase* Array, const int32 Index, const ViewType& Value )
	{
		// Implementation when the attribute type is not convertible to the view type
		check( false );
	}

	// Build jump table at compile time, a separate instantiation of Dispatch for each view type
	template <typename ViewType, uint32... Is>
	static constexpr JumpTableType<ViewType> MakeJumpTable( TIntegerSequence< uint32, Is...> )
	{
		return JumpTableType<ViewType>( Dispatch<ViewType, Is>... );
	}
}

template <typename ViewType>
FORCEINLINE void TMeshAttributesViewBase<ViewType>::SetByIndex( const int32 ElementIndex, const ViewType& Value ) const
{
	static constexpr AttributesViewSetImpl::JumpTableType<ViewType>
		JumpTable = AttributesViewSetImpl::MakeJumpTable<ViewType>( TMakeIntegerSequence<uint32, TTupleArity<AttributeTypes>::Value>() );

	JumpTable.Fns[ this->ArrayPtr->GetType() ]( const_cast<FMeshAttributeArraySetBase*>( this->ArrayPtr ), ElementIndex, Value );
}


/**
 * Implementation for TMeshAttributesViewBase::Set(ElementIndex, AttributeIndex, Value).
 */
namespace AttributesViewSetWithIndexImpl
{
	// Declare type of jump table used to dispatch functions
	template <typename ViewType>
	using JumpTableType = TJumpTable<void( FMeshAttributeArraySetBase*, int32, int32, const ViewType& ), TTupleArity<AttributeTypes>::Value>;

	// Define dispatch functions
	template <typename ViewType, uint32 I, typename TEnableIf<TIsViewable<ViewType, I>::Value, int>::Type = 0>
	static void Dispatch( FMeshAttributeArraySetBase* Array, const int32 ElementIndex, const int32 AttributeIndex, const ViewType& Value )
	{
		// Implementation when the attribute type is convertible to the view type
		using AttributeType = typename TTupleElement<I, AttributeTypes>::Type;
		static_cast<TMeshAttributeArraySet<AttributeType>*>( Array )->GetArrayForIndex( AttributeIndex )[ ElementIndex ] = AttributeType( Value );
	}

	template <typename ViewType, uint32 I, typename TEnableIf<!TIsViewable<ViewType, I>::Value, int>::Type = 0>
	static void Dispatch( FMeshAttributeArraySetBase* Array, const int32 ElementIndex, const int32 AttributeIndex, const ViewType& Value )
	{
		// Implementation when the attribute type is not convertible to the view type
		check( false );
	}

	// Build jump table at compile time, a separate instantiation of Dispatch for each view type
	template <typename ViewType, uint32... Is>
	static constexpr JumpTableType<ViewType> MakeJumpTable( TIntegerSequence< uint32, Is...> )
	{
		return JumpTableType<ViewType>( Dispatch<ViewType, Is>... );
	}
}

template <typename ViewType>
FORCEINLINE void TMeshAttributesViewBase<ViewType>::SetByIndex( const int32 ElementIndex, const int32 AttributeIndex, const ViewType& Value ) const
{
	static constexpr AttributesViewSetWithIndexImpl::JumpTableType<ViewType>
		JumpTable = AttributesViewSetWithIndexImpl::MakeJumpTable<ViewType>( TMakeIntegerSequence<uint32, TTupleArity<AttributeTypes>::Value>() );

	JumpTable.Fns[ this->ArrayPtr->GetType() ]( const_cast<FMeshAttributeArraySetBase*>( this->ArrayPtr ), ElementIndex, AttributeIndex, Value );
}


/**
 * Implementation for TMeshAttributesViewBase::GetDefaultValue().
 */
namespace AttributesViewGetDefaultImpl
{
	// Declare type of jump table used to dispatch functions
	template <typename ViewType>
	using JumpTableType = TJumpTable<ViewType( const FMeshAttributeArraySetBase* ), TTupleArity<AttributeTypes>::Value>;

	// Define dispatch functions
	template <typename ViewType, uint32 I, typename TEnableIf<TIsViewable<ViewType, I>::Value, int>::Type = 0>
	static ViewType Dispatch( const FMeshAttributeArraySetBase* Array )
	{
		// Implementation when the attribute type is convertible to the view type
		return ViewType( static_cast<const TMeshAttributeArraySet<typename TTupleElement<I, AttributeTypes>::Type>*>( Array )->GetDefaultValue() );
	}

	template <typename ViewType, uint32 I, typename TEnableIf<!TIsViewable<ViewType, I>::Value, int>::Type = 0>
	static ViewType Dispatch( const FMeshAttributeArraySetBase* Array )
	{
		// Implementation when the attribute type is not convertible to the view type
		check( false );
		return ViewType();
	}

	// Build jump table at compile time, a separate instantiation of Dispatch for each view type
	template <typename ViewType, uint32... Is>
	static constexpr JumpTableType<ViewType> MakeJumpTable( TIntegerSequence< uint32, Is...> )
	{
		return JumpTableType<ViewType>( Dispatch<ViewType, Is>... );
	}
}

template <typename ViewType>
FORCEINLINE ViewType TMeshAttributesViewBase<ViewType>::GetDefaultValue() const
{
	static constexpr AttributesViewGetDefaultImpl::JumpTableType<ViewType>
		JumpTable = AttributesViewGetDefaultImpl::MakeJumpTable<ViewType>( TMakeIntegerSequence<uint32, TTupleArity<AttributeTypes>::Value>() );

	return JumpTable.Fns[ ArrayPtr->GetType() ]( ArrayPtr );
}<|MERGE_RESOLUTION|>--- conflicted
+++ resolved
@@ -27,64 +27,15 @@
 
 
 /**
-<<<<<<< HEAD
- * Traits class to specify which attribute types can be bulk serialized.
- */
-template <typename T> struct TIsBulkSerializable { static const bool Value = true; };
-template <> struct TIsBulkSerializable<FName> { static const bool Value = false; };
-
-
-/**
- * This defines the container used to hold mesh element attributes of a particular name and index.
- * It is a simple TArray, so that all attributes are packed contiguously for each element ID.
-=======
  * Helper template which gets the tuple index of a given type from a given TTuple.
  * If the type occurs more than once, the first index is returned.
  * If the type doesn't appear, a compile error is generated.
->>>>>>> cf6d231e
  *
  * Given Type = char, and Tuple = TTuple<int, float, char>,
  * TTupleIndex<Type, Tuple>::Value will be 2.
  *
  * @todo: Move to Tuple.h
  */
-<<<<<<< HEAD
-template <typename ElementType>
-class TMeshAttributeArrayBase
-{
-public:
-
-	/**
-	 * Custom serialization for TMeshAttributeArrayBase.
-	 */
-	template <typename T>
-	friend typename TEnableIf<!TIsBulkSerializable<T>::Value, FArchive>::Type& operator<<( FArchive& Ar, TMeshAttributeArrayBase<T>& Array );
-
-	template <typename T>
-	friend typename TEnableIf<TIsBulkSerializable<T>::Value, FArchive>::Type& operator<<( FArchive& Ar, TMeshAttributeArrayBase<T>& Array );
-
-protected:
-
-	friend class UMeshDescription;
-
-	/** Should not instance this base class directly */
-	TMeshAttributeArrayBase() = default;
-
-	/** Disallow use of the copy constructor outside of FMeshDescription, to prevent arrays being mistakenly accessed in the UMeshDescription by value */
-	TMeshAttributeArrayBase( const TMeshAttributeArrayBase& ) = default;
-	TMeshAttributeArrayBase( TMeshAttributeArrayBase&& ) = default;
-	TMeshAttributeArrayBase& operator=( const TMeshAttributeArrayBase& ) = default;
-	TMeshAttributeArrayBase& operator=( TMeshAttributeArrayBase&& ) = default;
-
-	/** Expands the array if necessary so that the passed element index is valid. Newly created elements will be assigned the default value. */
-	void Insert( const int32 Index, const ElementType& Default )
-	{
-		if( Index >= Container.Num() )
-		{
-			// If the index is off the end of the container, add as many elements as required to make it the last valid index.
-			int32 StartIndex = Container.AddUninitialized( Index + 1 - Container.Num() );
-			ElementType* Data = Container.GetData() + StartIndex;
-=======
 template <typename Type, typename Tuple> struct TTupleIndex;
 template <typename Type, typename... Ts> struct TTupleIndex<Type, TTuple<Type, Ts...>> : TIntegralConstant<uint32, 0> {};
 template <typename Type, typename... Ts> struct TTupleIndex<Type, TTuple<Ts...>> : TIntegralConstant<uint32, 0> { static_assert( sizeof...( Ts ) > 0, "TTuple type not found" ); };
@@ -103,7 +54,6 @@
 template <uint32 Index, typename T, typename... Ts> struct TTupleElement<Index, TTuple<T, Ts...>> : TTupleElement<Index - 1, TTuple<Ts...>> {};
 template <typename T, typename... Ts> struct TTupleElement<0, TTuple<T, Ts...>> { using Type = T; };
 template <typename... Ts> struct TTupleElement<0, TTuple<Ts...>> { static_assert( sizeof...( Ts ) > 0, "TTuple element index out of range" ); };
->>>>>>> cf6d231e
 
 
 /**
@@ -120,39 +70,6 @@
 };
 
 
-<<<<<<< HEAD
-template <typename T>
-inline typename TEnableIf<!TIsBulkSerializable<T>::Value, FArchive>::Type& operator<<( FArchive& Ar, TMeshAttributeArrayBase<T>& Array )
-{
-	// Serialize types which aren't bulk serializable, which need to be serialized element-by-element
-	Ar << Array.Container;
-	return Ar;
-}
-
-template <typename T>
-inline typename TEnableIf<TIsBulkSerializable<T>::Value, FArchive>::Type& operator<<( FArchive& Ar, TMeshAttributeArrayBase<T>& Array )
-{
-	if( Ar.IsLoading() && Ar.CustomVer( FReleaseObjectVersion::GUID ) < FReleaseObjectVersion::MeshDescriptionNewSerialization )
-	{
-		// Legacy path for old format attribute arrays. BulkSerialize has a different format from regular serialization.
-		Ar << Array.Container;
-	}
-	else
-	{
-		// Serialize types which are bulk serializable, i.e. which can be memcpy'd in bulk
-		Array.Container.BulkSerialize( Ar );
-	}
-
-	return Ar;
-}
-
-
-
-template <typename AttributeType, typename ElementIDType>
-class TAttributeIndicesArray;
-
-=======
->>>>>>> cf6d231e
 /**
  * Traits class to specify which attribute types can be bulk serialized.
  */
