--- conflicted
+++ resolved
@@ -84,14 +84,9 @@
 	{
 		FFormatNamedArguments Args;
 		Args.Add(TEXT("Title"), Title);
-<<<<<<< HEAD
-
-		Title = FText::Format(LOCTEXT("SequenceNodeGroupWithSubtitle", "{Title}\nSync group {Title}"), Args);
-=======
 		Args.Add(TEXT("SyncGroup"), FText::FromName(SyncGroup.GroupName));
 
 		Title = FText::Format(LOCTEXT("SequenceNodeGroupWithSubtitle", "{Title}\nSync group {SyncGroup}"), Args);
->>>>>>> ed5a1010
 	}
 
 	return Title;
