// Copyright 1998-2018 Epic Games, Inc. All Rights Reserved.

using System;
using System.Collections;
using System.Collections.Generic;
using System.Linq;
using System.Text;
using System.Xml;
using System.IO;
using System.Diagnostics;
using System.Xml.Linq;
using Tools.DotNETCommon;

namespace UnrealBuildTool
{
	class UEDeployIOS : UEBuildDeploy
	{
        public UEDeployIOS()
        {
        }

        protected UnrealPluginLanguage UPL = null;
		protected delegate bool FilenameFilter(string InFilename);

		protected class VersionUtilities
		{
			public static string BuildDirectory
			{
				get;
				set;
			}
			public static string GameName
			{
				get;
				set;
			}

			static string RunningVersionFilename
			{
				get { return Path.Combine(BuildDirectory, GameName + ".PackageVersionCounter"); }
			}

			/// <summary>
			/// Reads the GameName.PackageVersionCounter from disk and bumps the minor version number in it
			/// </summary>
			/// <returns></returns>
			public static string ReadRunningVersion()
			{
				string CurrentVersion = "0.0";
				if (File.Exists(RunningVersionFilename))
				{
					CurrentVersion = File.ReadAllText(RunningVersionFilename);
				}

				return CurrentVersion;
			}

			/// <summary>
			/// Pulls apart a version string of one of the two following formats:
			///	  "7301.15 11-01 10:28"   (Major.Minor Date Time)
			///	  "7486.0"  (Major.Minor)
			/// </summary>
			/// <param name="CFBundleVersion"></param>
			/// <param name="VersionMajor"></param>
			/// <param name="VersionMinor"></param>
			/// <param name="TimeStamp"></param>
			public static void PullApartVersion(string CFBundleVersion, out int VersionMajor, out int VersionMinor, out string TimeStamp)
			{
				// Expecting source to be like "7301.15 11-01 10:28" or "7486.0"
				string[] Parts = CFBundleVersion.Split(new char[] { ' ' });

				// Parse the version string
				string[] VersionParts = Parts[0].Split(new char[] { '.' });

				if (!int.TryParse(VersionParts[0], out VersionMajor))
				{
					VersionMajor = 0;
				}

				if ((VersionParts.Length < 2) || (!int.TryParse(VersionParts[1], out VersionMinor)))
				{
					VersionMinor = 0;
				}

				TimeStamp = "";
				if (Parts.Length > 1)
				{
					TimeStamp = String.Join(" ", Parts, 1, Parts.Length - 1);
				}
			}

			public static string ConstructVersion(int MajorVersion, int MinorVersion)
			{
				return String.Format("{0}.{1}", MajorVersion, MinorVersion);
			}

			/// <summary>
			/// Parses the version string (expected to be of the form major.minor or major)
			/// Also parses the major.minor from the running version file and increments it's minor by 1.
			/// 
			/// If the running version major matches and the running version minor is newer, then the bundle version is updated.
			/// 
			/// In either case, the running version is set to the current bundle version number and written back out.
			/// </summary>
			/// <returns>The (possibly updated) bundle version</returns>
			public static string CalculateUpdatedMinorVersionString(string CFBundleVersion)
			{
				// Read the running version and bump it
				int RunningMajorVersion;
				int RunningMinorVersion;

				string DummyDate;
				string RunningVersion = ReadRunningVersion();
				PullApartVersion(RunningVersion, out RunningMajorVersion, out RunningMinorVersion, out DummyDate);
				RunningMinorVersion++;

				// Read the passed in version and bump it
				int MajorVersion;
				int MinorVersion;
				PullApartVersion(CFBundleVersion, out MajorVersion, out MinorVersion, out DummyDate);
				MinorVersion++;

				// Combine them if the stub time is older
				if ((RunningMajorVersion == MajorVersion) && (RunningMinorVersion > MinorVersion))
				{
					// A subsequent cook on the same sync, the only time that we stomp on the stub version
					MinorVersion = RunningMinorVersion;
				}

				// Combine them together
				string ResultVersionString = ConstructVersion(MajorVersion, MinorVersion);

				// Update the running version file
				Directory.CreateDirectory(Path.GetDirectoryName(RunningVersionFilename));
				File.WriteAllText(RunningVersionFilename, ResultVersionString);

				return ResultVersionString;
			}

			/// <summary>
			/// Updates the minor version in the CFBundleVersion key of the specified PList if this is a new package.
			/// Also updates the key EpicAppVersion with the bundle version and the current date/time (no year)
			/// </summary>
			public static string UpdateBundleVersion(string OldPList, string EngineDirectory)
			{
				string CFBundleVersion = "-1";
                if (Environment.GetEnvironmentVariable("IsBuildMachine") != "1")
                {
                    int Index = OldPList.IndexOf("CFBundleVersion");
                    if (Index != -1)
                    {
                        int Start = OldPList.IndexOf("<string>", Index) + ("<string>").Length;
                        CFBundleVersion = OldPList.Substring(Start, OldPList.IndexOf("</string>", Index) - Start);
                        CFBundleVersion = CalculateUpdatedMinorVersionString(CFBundleVersion);
                    }
                    else
                    {
                        CFBundleVersion = "0.0";
                    }
                }
                else
                {
                    // get the changelist from version.h
                    string EngineVersionFile = Path.Combine(EngineDirectory, "Source", "Runtime", "Launch", "Resources", "Version.h");
                    string[] EngineVersionLines = File.ReadAllLines(EngineVersionFile);
                    for (int i = 0; i < EngineVersionLines.Length; ++i)
                    {
                        if (EngineVersionLines[i].StartsWith("#define BUILT_FROM_CHANGELIST"))
                        {
                            CFBundleVersion = EngineVersionLines[i].Split(new char[] { ' ', '\t' })[2].Trim(' ');
                            break;
                        }
                    }

                }

                return CFBundleVersion;
			}
		}

		protected virtual string GetTargetPlatformName()
		{
			return "IOS";
		}

		public static string EncodeBundleName(string PlistValue, string ProjectName)
		{
			string result = PlistValue.Replace("[PROJECT_NAME]", ProjectName).Replace("_", "");
			result = result.Replace("&", "&amp;");
			result = result.Replace("\"", "&quot;");
			result = result.Replace("\'", "&apos;");
			result = result.Replace("<", "&lt;");
			result = result.Replace(">", "&gt;");

			return result;
		}

		public static bool GenerateIOSPList(FileReference ProjectFile, UnrealTargetConfiguration Config, string ProjectDirectory, bool bIsUE4Game, string GameName, string ProjectName, string InEngineDir, string AppDirectory, out bool bSupportsPortrait, out bool bSupportsLandscape, out bool bSkipIcons, UEDeployIOS InThis = null)
		{
			// generate the Info.plist for future use
			string BuildDirectory = ProjectDirectory + "/Build/IOS";
			bool bSkipDefaultPNGs = false;
			string IntermediateDirectory = (bIsUE4Game ? InEngineDir : ProjectDirectory) + "/Intermediate/IOS";
			string PListFile = IntermediateDirectory + "/" + GameName + "-Info.plist";
			ProjectName = !String.IsNullOrEmpty(ProjectName) ? ProjectName : GameName;
			VersionUtilities.BuildDirectory = BuildDirectory;
			VersionUtilities.GameName = GameName;

			// read the old file
			string OldPListData = File.Exists(PListFile) ? File.ReadAllText(PListFile) : "";

			// determine if there is a launch.xib
			string LaunchXib = InEngineDir + "/Build/IOS/Resources/Interface/LaunchScreen.xib";
			if (File.Exists(BuildDirectory + "/Resources/Interface/LaunchScreen.xib"))
			{
				LaunchXib = BuildDirectory + "/Resources/Interface/LaunchScreen.xib";
			}

			// get the settings from the ini file
			// plist replacements
			DirectoryReference DirRef = bIsUE4Game ? (!string.IsNullOrEmpty(UnrealBuildTool.GetRemoteIniPath()) ? new DirectoryReference(UnrealBuildTool.GetRemoteIniPath()) : null) : new DirectoryReference(ProjectDirectory);
			ConfigHierarchy Ini = ConfigCache.ReadHierarchy(ConfigHierarchyType.Engine, DirRef, UnrealTargetPlatform.IOS);

			// orientations
			string SupportedOrientations = "";
			bool bSupported = true;
			Ini.GetBool("/Script/IOSRuntimeSettings.IOSRuntimeSettings", "bSupportsPortraitOrientation", out bSupported);
			SupportedOrientations += bSupported ? "\t\t<string>UIInterfaceOrientationPortrait</string>\n" : "";
            bSupportsPortrait = bSupported;
			Ini.GetBool("/Script/IOSRuntimeSettings.IOSRuntimeSettings", "bSupportsUpsideDownOrientation", out bSupported);
			SupportedOrientations += bSupported ? "\t\t<string>UIInterfaceOrientationPortraitUpsideDown</string>\n" : "";
            bSupportsPortrait |= bSupported;
			Ini.GetBool("/Script/IOSRuntimeSettings.IOSRuntimeSettings", "bSupportsLandscapeLeftOrientation", out bSupported);
			SupportedOrientations += bSupported ? "\t\t<string>UIInterfaceOrientationLandscapeLeft</string>\n" : "";
            bSupportsLandscape = bSupported;
			Ini.GetBool("/Script/IOSRuntimeSettings.IOSRuntimeSettings", "bSupportsLandscapeRightOrientation", out bSupported);
			SupportedOrientations += bSupported ? "\t\t<string>UIInterfaceOrientationLandscapeRight</string>\n" : "";
            bSupportsLandscape |= bSupported;

			// bundle display name
			string BundleDisplayName;
			Ini.GetString("/Script/IOSRuntimeSettings.IOSRuntimeSettings", "BundleDisplayName", out BundleDisplayName);

			// bundle identifier
			string BundleIdentifier;
			Ini.GetString("/Script/IOSRuntimeSettings.IOSRuntimeSettings", "BundleIdentifier", out BundleIdentifier);

			// bundle name
			string BundleName;
			Ini.GetString("/Script/IOSRuntimeSettings.IOSRuntimeSettings", "BundleName", out BundleName);

			// disable https requirement
            bool bDisableHTTPS;
            Ini.GetBool("/Script/IOSRuntimeSettings.IOSRuntimeSettings", "bDisableHTTPS", out bDisableHTTPS);

			// short version string
			string BundleShortVersion;
			Ini.GetString("/Script/IOSRuntimeSettings.IOSRuntimeSettings", "VersionInfo", out BundleShortVersion);

            // required capabilities
            string RequiredCaps = "";

			IOSProjectSettings ProjectSettings = ((IOSPlatform)UEBuildPlatform.GetBuildPlatform(UnrealTargetPlatform.IOS)).ReadProjectSettings(ProjectFile);
			if (InThis != null)
			{
				List<string> Arches = ((Config == UnrealTargetConfiguration.Shipping) ? ProjectSettings.ShippingArchitectures : ProjectSettings.NonShippingArchitectures).ToList();
				if (Arches.Count > 1)
				{
					RequiredCaps += "\t\t<string>armv7</string>\n";
				}
				else
				{
					RequiredCaps += "\t\t<string>" + Arches[0] + "</string>\n";
				}
			}
			ConfigHierarchy GameIni = ConfigCache.ReadHierarchy(ConfigHierarchyType.Game, DirRef, UnrealTargetPlatform.IOS);
<<<<<<< HEAD
			bool bStartInAR = false;
			GameIni.GetBool("/Script/EngineSettings.GeneralProjectSettings", "bStartInAR", out bStartInAR);
			if (bStartInAR)
=======
			bool bSupportAR = false;
			GameIni.GetBool("/Script/EngineSettings.GeneralProjectSettings", "bSupportAR", out bSupportAR);
			if (bSupportAR)
>>>>>>> e3a25b20
			{
				RequiredCaps += "\t\t<string>arkit</string>\n";
			}

			Ini.GetBool("/Script/IOSRuntimeSettings.IOSRuntimeSettings", "bSupportsOpenGLES2", out bSupported);
			RequiredCaps += bSupported ? "\t\t<string>opengles-2</string>\n" : "";
			if (!bSupported)
			{
				Ini.GetBool("/Script/IOSRuntimeSettings.IOSRuntimeSettings", "bSupportsMetal", out bSupported);
				RequiredCaps += bSupported ? "\t\t<string>metal</string>\n" : "";
			}

			// minimum iOS version
			string MinVersion;
			if (Ini.GetString("/Script/IOSRuntimeSettings.IOSRuntimeSettings", "MinimumiOSVersion", out MinVersion))
			{
				switch (MinVersion)
				{
					case "IOS_61":
						Log.TraceWarning("IOS 6 is no longer supported in UE4 as 4.11");
						MinVersion = "7.0";
						break;
					case "IOS_7":
						Log.TraceWarning("IOS 7 is no longer supported in UE4 as 4.15");
						MinVersion = "7.0";
						break;
					case "IOS_8":
						Log.TraceWarning("IOS 8 is no longer supported in UE4 as 4.18");
						MinVersion = "8.0";
						break;
					case "IOS_9":
						MinVersion = "9.0";
						break;
					case "IOS_10":
						MinVersion = "10.0";
						break;
					case "IOS_11":
						MinVersion = "11.0";
						break;
				}
			}
			else
			{
				MinVersion = "9.0";
			}

			// Get Facebook Support details
			bool bEnableFacebookSupport = true;
			Ini.GetBool("/Script/IOSRuntimeSettings.IOSRuntimeSettings", "bEnableFacebookSupport", out bEnableFacebookSupport);

			// Write the Facebook App ID if we need it.
			string FacebookAppID = "";
			Ini.GetString("/Script/IOSRuntimeSettings.IOSRuntimeSettings", "FacebookAppID", out FacebookAppID);
			bEnableFacebookSupport = bEnableFacebookSupport && !string.IsNullOrWhiteSpace(FacebookAppID);
			string FacebookDisplayName = "";
			Ini.GetString("/Script/IOSRuntimeSettings.IOSRuntimeSettings", "BundleDisplayName", out FacebookDisplayName);

			// Get Google Support details
			bool bEnableGoogleSupport = true;
			Ini.GetBool("/Script/IOSRuntimeSettings.IOSRuntimeSettings", "bEnableGoogleSupport", out bEnableGoogleSupport);

			// Write the Google App ID if we need it.
			string GoogleReversedClientId = "";
			Ini.GetString("/Script/IOSRuntimeSettings.IOSRuntimeSettings", "GoogleReversedClientId", out GoogleReversedClientId);
			bEnableGoogleSupport = bEnableFacebookSupport && !string.IsNullOrWhiteSpace(GoogleReversedClientId);

			// Add remote-notifications as background mode
			bool bRemoteNotificationsSupported = false;
			Ini.GetBool("/Script/IOSRuntimeSettings.IOSRuntimeSettings", "bEnableRemoteNotificationsSupport", out bRemoteNotificationsSupported);

			// Get any Location Services permission descriptions added 
			string LocationAlwaysUsageDescription = "";
			string LocationWhenInUseDescription = "";
			Ini.GetString("/Script/LocationServicesIOSEditor.LocationServicesIOSSettings", "LocationAlwaysUsageDescription", out LocationAlwaysUsageDescription);
			Ini.GetString("/Script/LocationServicesIOSEditor.LocationServicesIOSSettings", "LocationWhenInUseDescription", out LocationWhenInUseDescription);

			// extra plist data
			string ExtraData = "";
			Ini.GetString("/Script/IOSRuntimeSettings.IOSRuntimeSettings", "AdditionalPlistData", out ExtraData);

			// generate the plist file
			StringBuilder Text = new StringBuilder();
			Text.AppendLine("<?xml version=\"1.0\" encoding=\"UTF-8\"?>");
			Text.AppendLine("<!DOCTYPE plist PUBLIC \"-//Apple//DTD PLIST 1.0//EN\" \"http://www.apple.com/DTDs/PropertyList-1.0.dtd\">");
			Text.AppendLine("<plist version=\"1.0\">");
			Text.AppendLine("<dict>");
			Text.AppendLine("\t<key>CFBundleURLTypes</key>");
			Text.AppendLine("\t<array>");
			Text.AppendLine("\t\t<dict>");
			Text.AppendLine("\t\t\t<key>CFBundleURLName</key>");
			Text.AppendLine("\t\t\t<string>com.Epic.Unreal</string>");
			Text.AppendLine("\t\t\t<key>CFBundleURLSchemes</key>");
			Text.AppendLine("\t\t\t<array>");
			Text.AppendLine(string.Format("\t\t\t\t<string>{0}</string>", bIsUE4Game ? "UE4Game" : GameName));
			if (bEnableFacebookSupport)
			{
				// This is needed for facebook login to redirect back to the app after completion.
				Text.AppendLine(string.Format("\t\t\t\t<string>fb{0}</string>", FacebookAppID));
			}
			if (bEnableGoogleSupport)
			{
				Text.AppendLine(string.Format("\t\t\t\t<string>{0}</string>", GoogleReversedClientId));
			}
			Text.AppendLine("\t\t\t</array>");
			Text.AppendLine("\t\t</dict>");
			Text.AppendLine("\t</array>");
			Text.AppendLine("\t<key>CFBundleDevelopmentRegion</key>");
			Text.AppendLine("\t<string>English</string>");
			Text.AppendLine("\t<key>CFBundleDisplayName</key>");
			Text.AppendLine(string.Format("\t<string>{0}</string>", EncodeBundleName(BundleDisplayName, ProjectName)));
			Text.AppendLine("\t<key>CFBundleExecutable</key>");
			Text.AppendLine(string.Format("\t<string>{0}</string>", bIsUE4Game ? "UE4Game" : GameName));
			Text.AppendLine("\t<key>CFBundleIdentifier</key>");
			Text.AppendLine(string.Format("\t<string>{0}</string>", BundleIdentifier.Replace("[PROJECT_NAME]", ProjectName).Replace("_", "")));
			Text.AppendLine("\t<key>CFBundleInfoDictionaryVersion</key>");
			Text.AppendLine("\t<string>6.0</string>");
			Text.AppendLine("\t<key>CFBundleName</key>");
			Text.AppendLine(string.Format("\t<string>{0}</string>", EncodeBundleName(BundleName, ProjectName)));
			Text.AppendLine("\t<key>CFBundlePackageType</key>");
			Text.AppendLine("\t<string>APPL</string>");
			Text.AppendLine("\t<key>CFBundleSignature</key>");
			Text.AppendLine("\t<string>????</string>");
			Text.AppendLine("\t<key>CFBundleVersion</key>");
			Text.AppendLine(string.Format("\t<string>{0}</string>", VersionUtilities.UpdateBundleVersion(OldPListData, InEngineDir)));
			Text.AppendLine("\t<key>CFBundleShortVersionString</key>");
			Text.AppendLine(string.Format("\t<string>{0}</string>", BundleShortVersion));
			Text.AppendLine("\t<key>LSRequiresIPhoneOS</key>");
			Text.AppendLine("\t<true/>");
			Text.AppendLine("\t<key>UIStatusBarHidden</key>");
			Text.AppendLine("\t<true/>");
			Text.AppendLine("\t<key>UIRequiresFullScreen</key>");
			Text.AppendLine("\t<true/>");
			Text.AppendLine("\t<key>UIViewControllerBasedStatusBarAppearance</key>");
			Text.AppendLine("\t<false/>");
			Text.AppendLine("\t<key>UISupportedInterfaceOrientations</key>");
			Text.AppendLine("\t<array>");
			foreach (string Line in SupportedOrientations.Split("\r\n".ToCharArray()))
			{
				if (!string.IsNullOrWhiteSpace(Line))
				{
					Text.AppendLine(Line);
				}
			}
			Text.AppendLine("\t</array>");
			Text.AppendLine("\t<key>UIRequiredDeviceCapabilities</key>");
			Text.AppendLine("\t<array>");
			foreach (string Line in RequiredCaps.Split("\r\n".ToCharArray()))
			{
				if (!string.IsNullOrWhiteSpace(Line))
				{
					Text.AppendLine(Line);
				}
			}
			Text.AppendLine("\t</array>");

            if (IOSExports.SupportsIconCatalog(Config, new DirectoryReference(ProjectDirectory), bIsUE4Game, ProjectName))
            {
                bSkipIcons = true;
                Text.AppendLine("\t<key>CFBundleIcons</key>");
                Text.AppendLine("\t<dict>");
                Text.AppendLine("\t\t<key>CFBundlePrimaryIcon</key>");
                Text.AppendLine("\t\t<dict>");
                Text.AppendLine("\t\t\t<key>CFBundleIconFiles</key>");
                Text.AppendLine("\t\t\t<array>");
                Text.AppendLine("\t\t\t\t<string>AppIcon20x20</string>");
                Text.AppendLine("\t\t\t\t<string>AppIcon29x29</string>");
                Text.AppendLine("\t\t\t\t<string>AppIcon40x40</string>");
                Text.AppendLine("\t\t\t\t<string>AppIcon60x60</string>");
                Text.AppendLine("\t\t\t</array>");
                Text.AppendLine("\t\t\t<key>CFBundleIconName</key>");
                Text.AppendLine("\t\t\t<string>AppIcon</string>");
                Text.AppendLine("\t\t\t<key>UIPrerenderedIcon</key>");
                Text.AppendLine("\t\t\t<true/>");
                Text.AppendLine("\t\t</dict>");
                Text.AppendLine("\t</dict>");
                Text.AppendLine("\t<key>CFBundleIcons~ipad</key>");
                Text.AppendLine("\t<dict>");
                Text.AppendLine("\t\t<key>CFBundlePrimaryIcon</key>");
                Text.AppendLine("\t\t<dict>");
                Text.AppendLine("\t\t\t<key>CFBundleIconFiles</key>");
                Text.AppendLine("\t\t\t<array>");
                Text.AppendLine("\t\t\t\t<string>AppIcon20x20</string>");
                Text.AppendLine("\t\t\t\t<string>AppIcon29x29</string>");
                Text.AppendLine("\t\t\t\t<string>AppIcon40x40</string>");
                Text.AppendLine("\t\t\t\t<string>AppIcon60x60</string>");
                Text.AppendLine("\t\t\t\t<string>AppIcon76x76</string>");
                Text.AppendLine("\t\t\t\t<string>AppIcon83.5x83.5</string>");
                Text.AppendLine("\t\t\t</array>");
                Text.AppendLine("\t\t\t<key>CFBundleIconName</key>");
                Text.AppendLine("\t\t\t<string>AppIcon</string>");
                Text.AppendLine("\t\t\t<key>UIPrerenderedIcon</key>");
                Text.AppendLine("\t\t\t<true/>");
                Text.AppendLine("\t\t</dict>");
                Text.AppendLine("\t</dict>");
            }
            else
            {
                bSkipIcons = false;
                Text.AppendLine("\t<key>CFBundleIcons</key>");
                Text.AppendLine("\t<dict>");
                Text.AppendLine("\t\t<key>CFBundlePrimaryIcon</key>");
                Text.AppendLine("\t\t<dict>");
                Text.AppendLine("\t\t\t<key>CFBundleIconFiles</key>");
                Text.AppendLine("\t\t\t<array>");
                Text.AppendLine("\t\t\t\t<string>Icon29.png</string>");
                Text.AppendLine("\t\t\t\t<string>Icon29@2x.png</string>");
                Text.AppendLine("\t\t\t\t<string>Icon40.png</string>");
                Text.AppendLine("\t\t\t\t<string>Icon40@2x.png</string>");
                Text.AppendLine("\t\t\t\t<string>Icon57.png</string>");
                Text.AppendLine("\t\t\t\t<string>Icon57@2x.png</string>");
                Text.AppendLine("\t\t\t\t<string>Icon60@2x.png</string>");
                Text.AppendLine("\t\t\t\t<string>Icon60@3x.png</string>");
                Text.AppendLine("\t\t\t</array>");
                Text.AppendLine("\t\t\t<key>UIPrerenderedIcon</key>");
                Text.AppendLine("\t\t\t<true/>");
                Text.AppendLine("\t\t</dict>");
                Text.AppendLine("\t</dict>");
                Text.AppendLine("\t<key>CFBundleIcons~ipad</key>");
                Text.AppendLine("\t<dict>");
                Text.AppendLine("\t\t<key>CFBundlePrimaryIcon</key>");
                Text.AppendLine("\t\t<dict>");
                Text.AppendLine("\t\t\t<key>CFBundleIconFiles</key>");
                Text.AppendLine("\t\t\t<array>");
                Text.AppendLine("\t\t\t\t<string>Icon29.png</string>");
                Text.AppendLine("\t\t\t\t<string>Icon29@2x.png</string>");
                Text.AppendLine("\t\t\t\t<string>Icon40.png</string>");
                Text.AppendLine("\t\t\t\t<string>Icon40@2x.png</string>");
                Text.AppendLine("\t\t\t\t<string>Icon50.png</string>");
                Text.AppendLine("\t\t\t\t<string>Icon50@2x.png</string>");
                Text.AppendLine("\t\t\t\t<string>Icon72.png</string>");
                Text.AppendLine("\t\t\t\t<string>Icon72@2x.png</string>");
                Text.AppendLine("\t\t\t\t<string>Icon76.png</string>");
                Text.AppendLine("\t\t\t\t<string>Icon76@2x.png</string>");
                Text.AppendLine("\t\t\t\t<string>Icon83.5@2x.png</string>");
                Text.AppendLine("\t\t\t</array>");
                Text.AppendLine("\t\t\t<key>UIPrerenderedIcon</key>");
                Text.AppendLine("\t\t\t<true/>");
                Text.AppendLine("\t\t</dict>");
                Text.AppendLine("\t</dict>");
            }
            if (File.Exists(LaunchXib))
			{
				// TODO: compile the xib via remote tool
				Text.AppendLine("\t<key>UILaunchStoryboardName</key>");
				Text.AppendLine("\t<string>LaunchScreen</string>");
				bSkipDefaultPNGs = true;
			}
			else
			{
				// this is a temp way to inject the iphone 6 images without needing to upgrade everyone's plist
				// eventually we want to generate this based on what the user has set in the project settings
				string[] IPhoneConfigs =  
					{
                        "Default-IPhone6-Landscape.png", "Landscape", "{375, 667}", "8.0",
                        "Default-IPhone6.png", "Portrait", "{375, 667}",  "8.0",
                        "Default-IPhone6Plus-Landscape.png", "Landscape", "{414, 736}",  "8.0",
                        "Default-IPhone6Plus-Portrait.png", "Portrait", "{414, 736}",  "8.0",
                        "Default.png", "Portrait", "{320, 480}", "7.0",
                        "Default-568h.png", "Portrait", "{320, 568}", "7.0",
                        "Default-IPhoneX-Landscape.png", "Landscape", "{375, 812}",  "11.0",
                        "Default-IPhoneX-Portrait.png", "Portrait", "{375, 812}",  "11.0",
					};

				Text.AppendLine("\t<key>UILaunchImages~iphone</key>");
				Text.AppendLine("\t<array>");
				for (int ConfigIndex = 0; ConfigIndex < IPhoneConfigs.Length; ConfigIndex += 4)
				{
                    if ((bSupportsPortrait && IPhoneConfigs[ConfigIndex + 1] == "Portrait") ||
                        (bSupportsLandscape && (IPhoneConfigs[ConfigIndex + 1] == "Landscape") || ConfigIndex > 12))
                    {
                        Text.AppendLine("\t\t<dict>");
                        Text.AppendLine("\t\t\t<key>UILaunchImageMinimumOSVersion</key>");
                        Text.AppendLine(string.Format("\t\t\t<string>{0}</string>", IPhoneConfigs[ConfigIndex + 3]));
                        Text.AppendLine("\t\t\t<key>UILaunchImageName</key>");
                        Text.AppendLine(string.Format("\t\t\t<string>{0}</string>", IPhoneConfigs[ConfigIndex + 0]));
                        Text.AppendLine("\t\t\t<key>UILaunchImageOrientation</key>");
                        Text.AppendLine(string.Format("\t\t\t<string>{0}</string>", IPhoneConfigs[ConfigIndex + 1]));
                        Text.AppendLine("\t\t\t<key>UILaunchImageSize</key>");
                        Text.AppendLine(string.Format("\t\t\t<string>{0}</string>", IPhoneConfigs[ConfigIndex + 2]));
                        Text.AppendLine("\t\t</dict>");
                    }
				}

				// close it out
				Text.AppendLine("\t</array>");

				// this is a temp way to inject the iPad Pro without needing to upgrade everyone's plist
				// eventually we want to generate this based on what the user has set in the project settings
				string[] IPadConfigs =  
					{
                        "Default-Landscape.png", "Landscape", "{768, 1024}", "7.0",
                        "Default-Portrait.png", "Portrait", "{768, 1024}",  "7.0",
                        "Default-Landscape-1336.png", "Landscape", "{1024, 1366}",  "9.0",
                        "Default-Portrait-1336.png", "Portrait", "{1024, 1366}",  "9.0",
					};

				Text.AppendLine("\t<key>UILaunchImages~ipad</key>");
				Text.AppendLine("\t<array>");
				for (int ConfigIndex = 0; ConfigIndex < IPadConfigs.Length; ConfigIndex += 4)
				{
                    if ((bSupportsPortrait && IPhoneConfigs[ConfigIndex + 1] == "Portrait") ||
                        (bSupportsLandscape && IPhoneConfigs[ConfigIndex + 1] == "Landscape"))
                    {
                        Text.AppendLine("\t\t<dict>");
                        Text.AppendLine("\t\t\t<key>UILaunchImageMinimumOSVersion</key>");
                        Text.AppendLine(string.Format("\t\t\t<string>{0}</string>", IPadConfigs[ConfigIndex + 3]));
                        Text.AppendLine("\t\t\t<key>UILaunchImageName</key>");
                        Text.AppendLine(string.Format("\t\t\t<string>{0}</string>", IPadConfigs[ConfigIndex + 0]));
                        Text.AppendLine("\t\t\t<key>UILaunchImageOrientation</key>");
                        Text.AppendLine(string.Format("\t\t\t<string>{0}</string>", IPadConfigs[ConfigIndex + 1]));
                        Text.AppendLine("\t\t\t<key>UILaunchImageSize</key>");
                        Text.AppendLine(string.Format("\t\t\t<string>{0}</string>", IPadConfigs[ConfigIndex + 2]));
                        Text.AppendLine("\t\t</dict>");
                    }
				}
				Text.AppendLine("\t</array>");
			}
			Text.AppendLine("\t<key>CFBundleSupportedPlatforms</key>");
			Text.AppendLine("\t<array>");
			Text.AppendLine("\t\t<string>iPhoneOS</string>");
			Text.AppendLine("\t</array>");
			Text.AppendLine("\t<key>MinimumOSVersion</key>");
			Text.AppendLine(string.Format("\t<string>{0}</string>", MinVersion));
			// disable exempt encryption
			Text.AppendLine("\t<key>ITSAppUsesNonExemptEncryption</key>");
			Text.AppendLine("\t<false/>");
			// add location services descriptions if used
			Text.AppendLine ("\t<key>NSLocationAlwaysUsageDescription</key>");
			Text.AppendLine (string.Format("\t<string>{0}</string>", LocationAlwaysUsageDescription));
			Text.AppendLine ("\t<key>NSLocationWhenInUseUsageDescription</key>");
			Text.AppendLine (string.Format("\t<string>{0}></string>", LocationWhenInUseDescription));
			
			// disable HTTPS requirement
            if (bDisableHTTPS)
            {
                Text.AppendLine("\t<key>NSAppTransportSecurity</key>");
                Text.AppendLine("\t\t<dict>");
                Text.AppendLine("\t\t\t<key>NSAllowsArbitraryLoads</key><true/>");
                Text.AppendLine("\t\t</dict>");
            }
            
			if (bEnableFacebookSupport)
			{
				Text.AppendLine("\t<key>FacebookAppID</key>");
				Text.AppendLine(string.Format("\t<string>{0}</string>", FacebookAppID));
				Text.AppendLine("\t<key>FacebookDisplayName</key>");
				Text.AppendLine(string.Format("\t<string>{0}</string>", FacebookDisplayName));

				Text.AppendLine("\t<key>LSApplicationQueriesSchemes</key>");
				Text.AppendLine("\t<array>");
				Text.AppendLine("\t\t<string>fbapi</string>");
				Text.AppendLine("\t\t<string>fb-messenger-api</string>");
				Text.AppendLine("\t\t<string>fbauth2</string>");
				Text.AppendLine("\t\t<string>fbshareextension</string>");
				Text.AppendLine("\t</array>");
			}

			if (!string.IsNullOrEmpty(ExtraData))
			{
				ExtraData = ExtraData.Replace("\\n", "\n");
				foreach (string Line in ExtraData.Split("\r\n".ToCharArray()))
				{
					if (!string.IsNullOrWhiteSpace(Line))
					{
						Text.AppendLine("\t" + Line);
					}
				}
			}

			// add the camera usage key
<<<<<<< HEAD
			if (bStartInAR)
=======
			if (bSupportAR)
>>>>>>> e3a25b20
			{
				Text.AppendLine("\t<key>NSCameraUsageDescription</key>");
				Text.AppendLine("\t\t<string>The camera is used for augmenting reality.</string>");
			}

			// Add remote-notifications as background mode
			if (bRemoteNotificationsSupported)
			{
                Text.AppendLine("\t<key>UIBackgroundModes</key>");
                Text.AppendLine("\t<array>");
                Text.AppendLine("\t\t<string>remote-notification</string>");
                Text.AppendLine("\t</array>");
			}

			Text.AppendLine("</dict>");
			Text.AppendLine("</plist>");

			// Create the intermediate directory if needed
			if (!Directory.Exists(IntermediateDirectory))
			{
				Directory.CreateDirectory(IntermediateDirectory);
			}

			if(InThis != null && InThis.UPL != null)
			{
				// Allow UPL to modify the plist here
				XDocument XDoc;
				try
				{
					XDoc = XDocument.Parse(Text.ToString());
				}
				catch (Exception e)
				{
					throw new BuildException("plist is invalid {0}\n{1}", e, Text.ToString());
				}

				XDoc.DocumentType.InternalSubset = "";
				InThis.UPL.ProcessPluginNode("None", "iosPListUpdates", "", ref XDoc);
                string result = XDoc.Declaration.ToString() + "\n" + XDoc.ToString().Replace("<!DOCTYPE plist PUBLIC \"-//Apple//DTD PLIST 1.0//EN\" \"http://www.apple.com/DTDs/PropertyList-1.0.dtd\"[]>", "<!DOCTYPE plist PUBLIC \"-//Apple//DTD PLIST 1.0//EN\" \"http://www.apple.com/DTDs/PropertyList-1.0.dtd\">");
				File.WriteAllText(PListFile, result);
				
				Text = new StringBuilder(result);
			}
			
			File.WriteAllText(PListFile, Text.ToString());

			if (BuildHostPlatform.Current.Platform == UnrealTargetPlatform.Mac)
			{
				if (!Directory.Exists(AppDirectory))
				{
					Directory.CreateDirectory(AppDirectory);
				}
				File.WriteAllText(AppDirectory + "/Info.plist", Text.ToString());
			}

			return bSkipDefaultPNGs;
		}

		public virtual bool GeneratePList(FileReference ProjectFile, UnrealTargetConfiguration Config, string ProjectDirectory, bool bIsUE4Game, string GameName, string ProjectName, string InEngineDir, string AppDirectory, out bool bSupportsPortrait, out bool bSupportsLandscape, out bool bSkipIcons)
		{
			List<string> ProjectArches = new List<string>();
			ProjectArches.Add("None");

            FileReference ReceiptFilename;
            string BundlePath;

            // get the receipt
            if (bIsUE4Game)
            {
                ReceiptFilename = TargetReceipt.GetDefaultPath(UnrealBuildTool.EngineDirectory, "UE4Game", UnrealTargetPlatform.IOS, Config, "");
                BundlePath = Path.Combine(UnrealBuildTool.EngineDirectory.ToString(), "Intermediate", "IOS-Deploy", "UE4Game", Config.ToString(), "Payload", "UE4Game.app");
            }
            else
            {
                ReceiptFilename = TargetReceipt.GetDefaultPath(new DirectoryReference(ProjectDirectory), ProjectName, UnrealTargetPlatform.IOS, Config, "");
                BundlePath = Path.Combine(ProjectDirectory, "Binaries", "IOS", "Payload", ProjectName + ".app");
            }

            string RelativeEnginePath = UnrealBuildTool.EngineDirectory.MakeRelativeTo(DirectoryReference.GetCurrentDirectory());

			UPL = new UnrealPluginLanguage(ProjectFile, CollectPluginDataPaths(TargetReceipt.Read(ReceiptFilename, UnrealBuildTool.EngineDirectory, new DirectoryReference(ProjectDirectory))), ProjectArches, "", "", UnrealTargetPlatform.IOS);

			// Passing in true for distribution is not ideal here but given the way that ios packaging happens and this call chain it seems unavoidable for now, maybe there is a way to correctly pass it in that I can't find?
			UPL.Init(ProjectArches, true, RelativeEnginePath, BundlePath, ProjectDirectory, Config.ToString());

			return GenerateIOSPList(ProjectFile, Config, ProjectDirectory, bIsUE4Game, GameName, ProjectName, InEngineDir, AppDirectory, out bSupportsPortrait, out bSupportsLandscape, out bSkipIcons, this);
		}

		protected virtual void CopyGraphicsResources(bool bSkipDefaultPNGs, bool bSkipIcons, string InEngineDir, string AppDirectory, string BuildDirectory, string IntermediateDir, bool bSupportsPortrait, bool bSupportsLandscape)
        {
            // copy engine assets in (IOS and TVOS shared in IOS)
            if (bSkipDefaultPNGs)
            {
                // we still want default icons
                if (!bSkipIcons)
                {
                    CopyFiles(InEngineDir + "/Build/IOS/Resources/Graphics", AppDirectory, "Icon*.png", true);
                }
            }
            else
            {
                if (!bSkipIcons)
                {
                    CopyFiles(InEngineDir + "/Build/IOS/Resources/Graphics", AppDirectory, "Icon*.png", true);
                }
                if (bSupportsPortrait)
                {
                    CopyFiles(InEngineDir + "/Build/IOS/Resources/Graphics", AppDirectory, "Default-IPhone6.png", true);
                    CopyFiles(InEngineDir + "/Build/IOS/Resources/Graphics", AppDirectory, "Default-IPhone6Plus-Portrait.png", true);
 //                   CopyFiles(InEngineDir + "/Build/IOS/Resources/Graphics", AppDirectory, "Default-Portrait.png", true);
                    CopyFiles(InEngineDir + "/Build/IOS/Resources/Graphics", AppDirectory, "Default-Portrait@2x.png", true);
//                    CopyFiles(InEngineDir + "/Build/IOS/Resources/Graphics", AppDirectory, "Default-Portrait-1336.png", true);
                    CopyFiles(InEngineDir + "/Build/IOS/Resources/Graphics", AppDirectory, "Default-Portrait-1336@2x.png", true);
                    CopyFiles(InEngineDir + "/Build/IOS/Resources/Graphics", AppDirectory, "Default-IPhoneX-Portrait.png", true);
                }
                if (bSupportsLandscape)
                {
                    CopyFiles(InEngineDir + "/Build/IOS/Resources/Graphics", AppDirectory, "Default-IPhone6-Landscape.png", true);
                    CopyFiles(InEngineDir + "/Build/IOS/Resources/Graphics", AppDirectory, "Default-IPhone6Plus-Landscape.png", true);
//                    CopyFiles(InEngineDir + "/Build/IOS/Resources/Graphics", AppDirectory, "Default-Landscape.png", true);
                    CopyFiles(InEngineDir + "/Build/IOS/Resources/Graphics", AppDirectory, "Default-Landscape@2x.png", true);
//                    CopyFiles(InEngineDir + "/Build/IOS/Resources/Graphics", AppDirectory, "Default-Landscape-1336.png", true);
                    CopyFiles(InEngineDir + "/Build/IOS/Resources/Graphics", AppDirectory, "Default-Landscape-1336@2x.png", true);
                    CopyFiles(InEngineDir + "/Build/IOS/Resources/Graphics", AppDirectory, "Default-IPhoneX-Landscape.png", true);
                }
//                CopyFiles(InEngineDir + "/Build/IOS/Resources/Graphics", AppDirectory, "Default.png", true);
                CopyFiles(InEngineDir + "/Build/IOS/Resources/Graphics", AppDirectory, "Default@2x.png", true);
                CopyFiles(InEngineDir + "/Build/IOS/Resources/Graphics", AppDirectory, "Default-568h@2x.png", true);
            }
            // merge game assets on top
            // @todo tvos: Do we want to copy IOS and TVOS both in? (Engine/IOS -> Game/IOS -> Game/TVOS)?
            if (Directory.Exists(BuildDirectory + "/Resources/Graphics"))
            {
                if (!bSkipIcons)
                {
                    CopyFiles(BuildDirectory + "/Resources/Graphics", AppDirectory, "Icon*.png", true);
                }
                if (bSupportsPortrait)
                {
                    CopyFiles(BuildDirectory + "/Resources/Graphics", AppDirectory, "Default-IPhone6.png", true);
                    CopyFiles(BuildDirectory + "/Resources/Graphics", AppDirectory, "Default-IPhone6Plus-Portrait.png", true);
//                    CopyFiles(BuildDirectory + "/Resources/Graphics", AppDirectory, "Default-Portrait.png", true);
                    CopyFiles(BuildDirectory + "/Resources/Graphics", AppDirectory, "Default-Portrait@2x.png", true);
//                    CopyFiles(BuildDirectory + "/Resources/Graphics", AppDirectory, "Default-Portrait-1336.png", true);
                    CopyFiles(BuildDirectory + "/Resources/Graphics", AppDirectory, "Default-Portrait-1336@2x.png", true);
                    CopyFiles(BuildDirectory + "/Resources/Graphics", AppDirectory, "Default-IPhoneX-Portrait.png", true);
                }
                if (bSupportsLandscape)
                {
                    CopyFiles(BuildDirectory + "/Resources/Graphics", AppDirectory, "Default-IPhone6-Landscape.png", true);
                    CopyFiles(BuildDirectory + "/Resources/Graphics", AppDirectory, "Default-IPhone6Plus-Landscape.png", true);
//                    CopyFiles(BuildDirectory + "/Resources/Graphics", AppDirectory, "Default-Landscape.png", true);
                    CopyFiles(BuildDirectory + "/Resources/Graphics", AppDirectory, "Default-Landscape@2x.png", true);
//                    CopyFiles(BuildDirectory + "/Resources/Graphics", AppDirectory, "Default-Landscape-1336.png", true);
                    CopyFiles(BuildDirectory + "/Resources/Graphics", AppDirectory, "Default-Landscape-1336@2x.png", true);
                    CopyFiles(BuildDirectory + "/Resources/Graphics", AppDirectory, "Default-IPhoneX-Landscape.png", true);
                }
//                CopyFiles(BuildDirectory + "/Resources/Graphics", AppDirectory, "Default.png", true);
                CopyFiles(BuildDirectory + "/Resources/Graphics", AppDirectory, "Default@2x.png", true);
                CopyFiles(BuildDirectory + "/Resources/Graphics", AppDirectory, "Default-568h@2x.png", true);
            }
        }
		protected virtual void CopyLocalizationsResources(string InEngineDir, string AppDirectory, string BuildDirectory, string IntermediateDir)
		{
			string LocalizationsPath = BuildDirectory + "/Resources/Localizations";
			if (Directory.Exists(LocalizationsPath))
			{
				Log.TraceInformation("Copy localizations from Resources {0}, {1}", LocalizationsPath, AppDirectory);
				CopyFolder(BuildDirectory + "/Resources/Localizations", AppDirectory, true, delegate (string InFilename)
				{
					if (Path.GetFileName(InFilename).Equals(".DS_Store")) return false;
					return true;
				});
			}
		}

        public bool PrepForUATPackageOrDeploy(UnrealTargetConfiguration Config, FileReference ProjectFile, string InProjectName, string InProjectDirectory, string InExecutablePath, string InEngineDir, bool bForDistribution, string CookFlavor, bool bIsDataDeploy, bool bCreateStubIPA)
		{
			if (BuildHostPlatform.Current.Platform != UnrealTargetPlatform.Mac)
			{
				throw new BuildException("UEDeployIOS.PrepForUATPackageOrDeploy only supports running on the Mac");
			}

			string SubDir = GetTargetPlatformName();

			bool bIsUE4Game = InExecutablePath.Contains("UE4Game");
			string BinaryPath = Path.GetDirectoryName(InExecutablePath);
			string GameExeName = Path.GetFileName(InExecutablePath);
			string GameName = bIsUE4Game ? "UE4Game" : InProjectName;
			string PayloadDirectory = BinaryPath + "/Payload";
			string AppDirectory = PayloadDirectory + "/" + GameName + ".app";
			string CookedContentDirectory = AppDirectory + "/cookeddata";
			string BuildDirectory = InProjectDirectory + "/Build/" + SubDir;
			string IntermediateDirectory = (bIsUE4Game ? InEngineDir : InProjectDirectory) + "/Intermediate/" + SubDir;

			Directory.CreateDirectory(BinaryPath);
			Directory.CreateDirectory(PayloadDirectory);
			Directory.CreateDirectory(AppDirectory);
			Directory.CreateDirectory(BuildDirectory);

			// create the entitlements file
			WriteEntitlementsFile(Path.Combine(IntermediateDirectory, GameName + ".entitlements"), ProjectFile, bForDistribution);

			// delete some old files if they exist
			if (Directory.Exists(AppDirectory + "/_CodeSignature"))
			{
				Directory.Delete(AppDirectory + "/_CodeSignature", true);
			}
			if (File.Exists(AppDirectory + "/CustomResourceRules.plist"))
			{
				File.Delete(AppDirectory + "/CustomResourceRules.plist");
			}
			if (File.Exists(AppDirectory + "/embedded.mobileprovision"))
			{
				File.Delete(AppDirectory + "/embedded.mobileprovision");
			}
			if (File.Exists(AppDirectory + "/PkgInfo"))
			{
				File.Delete(AppDirectory + "/PkgInfo");
			}

			// install the provision
			FileInfo DestFileInfo;
			// always look for provisions in the IOS dir, even for TVOS
			string ProvisionWithPrefix = InEngineDir + "/Build/IOS/UE4Game.mobileprovision";
			if (File.Exists(BuildDirectory + "/" + InProjectName + ".mobileprovision"))
			{
				ProvisionWithPrefix = BuildDirectory + "/" + InProjectName + ".mobileprovision";
			}
			else
			{
				if (File.Exists(BuildDirectory + "/NotForLicensees/" + InProjectName + ".mobileprovision"))
				{
					ProvisionWithPrefix = BuildDirectory + "/NotForLicensees/" + InProjectName + ".mobileprovision";
				}
				else if (!File.Exists(ProvisionWithPrefix))
				{
					ProvisionWithPrefix = InEngineDir + "/Build/" + SubDir + "/NotForLicensees/UE4Game.mobileprovision";
				}
			}
			if (File.Exists(ProvisionWithPrefix))
			{
				Directory.CreateDirectory(Environment.GetEnvironmentVariable("HOME") + "/Library/MobileDevice/Provisioning Profiles/");
				if (File.Exists(Environment.GetEnvironmentVariable("HOME") + "/Library/MobileDevice/Provisioning Profiles/" + InProjectName + ".mobileprovision"))
				{
					DestFileInfo = new FileInfo(Environment.GetEnvironmentVariable("HOME") + "/Library/MobileDevice/Provisioning Profiles/" + InProjectName + ".mobileprovision");
					DestFileInfo.Attributes = DestFileInfo.Attributes & ~FileAttributes.ReadOnly;
				}
				File.Copy(ProvisionWithPrefix, Environment.GetEnvironmentVariable("HOME") + "/Library/MobileDevice/Provisioning Profiles/" + InProjectName + ".mobileprovision", true);
				DestFileInfo = new FileInfo(Environment.GetEnvironmentVariable("HOME") + "/Library/MobileDevice/Provisioning Profiles/" + InProjectName + ".mobileprovision");
				DestFileInfo.Attributes = DestFileInfo.Attributes & ~FileAttributes.ReadOnly;
			}
			if (!File.Exists(ProvisionWithPrefix) || Environment.GetEnvironmentVariable("IsBuildMachine") == "1")
			{
				// copy all provisions from the game directory, the engine directory, and the notforlicensees directory
				// copy all of the provisions from the game directory to the library
				{
					if (Directory.Exists(BuildDirectory))
					{
						foreach (string Provision in Directory.EnumerateFiles(BuildDirectory, "*.mobileprovision", SearchOption.AllDirectories))
						{
							if (!File.Exists(Environment.GetEnvironmentVariable("HOME") + "/Library/MobileDevice/Provisioning Profiles/" + Path.GetFileName(Provision)) || File.GetLastWriteTime(Environment.GetEnvironmentVariable("HOME") + "/Library/MobileDevice/Provisioning Profiles/" + Path.GetFileName(Provision)) < File.GetLastWriteTime(Provision))
							{
								if (File.Exists(Environment.GetEnvironmentVariable("HOME") + "/Library/MobileDevice/Provisioning Profiles/" + Path.GetFileName(Provision)))
								{
									DestFileInfo = new FileInfo(Environment.GetEnvironmentVariable("HOME") + "/Library/MobileDevice/Provisioning Profiles/" + Path.GetFileName(Provision));
									DestFileInfo.Attributes = DestFileInfo.Attributes & ~FileAttributes.ReadOnly;
								}
								File.Copy(Provision, Environment.GetEnvironmentVariable("HOME") + "/Library/MobileDevice/Provisioning Profiles/" + Path.GetFileName(Provision), true);
								DestFileInfo = new FileInfo(Environment.GetEnvironmentVariable("HOME") + "/Library/MobileDevice/Provisioning Profiles/" + Path.GetFileName(Provision));
								DestFileInfo.Attributes = DestFileInfo.Attributes & ~FileAttributes.ReadOnly;
							}
						}
					}
				}

				// copy all of the provisions from the engine directory to the library
				{
					// always look for provisions in the IOS dir, even for TVOS
					if (Directory.Exists(InEngineDir + "/Build/IOS"))
					{
						foreach (string Provision in Directory.EnumerateFiles(InEngineDir + "/Build/IOS", "*.mobileprovision", SearchOption.AllDirectories))
						{
							if (!File.Exists(Environment.GetEnvironmentVariable("HOME") + "/Library/MobileDevice/Provisioning Profiles/" + Path.GetFileName(Provision)) || File.GetLastWriteTime(Environment.GetEnvironmentVariable("HOME") + "/Library/MobileDevice/Provisioning Profiles/" + Path.GetFileName(Provision)) < File.GetLastWriteTime(Provision))
							{
								if (File.Exists(Environment.GetEnvironmentVariable("HOME") + "/Library/MobileDevice/Provisioning Profiles/" + Path.GetFileName(Provision)))
								{
									DestFileInfo = new FileInfo(Environment.GetEnvironmentVariable("HOME") + "/Library/MobileDevice/Provisioning Profiles/" + Path.GetFileName(Provision));
									DestFileInfo.Attributes = DestFileInfo.Attributes & ~FileAttributes.ReadOnly;
								}
								File.Copy(Provision, Environment.GetEnvironmentVariable("HOME") + "/Library/MobileDevice/Provisioning Profiles/" + Path.GetFileName(Provision), true);
								DestFileInfo = new FileInfo(Environment.GetEnvironmentVariable("HOME") + "/Library/MobileDevice/Provisioning Profiles/" + Path.GetFileName(Provision));
								DestFileInfo.Attributes = DestFileInfo.Attributes & ~FileAttributes.ReadOnly;
							}
						}
					}
				}
			}

			// install the distribution provision
			ProvisionWithPrefix = InEngineDir + "/Build/IOS/UE4Game_Distro.mobileprovision";
			if (File.Exists(BuildDirectory + "/" + InProjectName + "_Distro.mobileprovision"))
			{
				ProvisionWithPrefix = BuildDirectory + "/" + InProjectName + "_Distro.mobileprovision";
			}
			else
			{
				if (File.Exists(BuildDirectory + "/NotForLicensees/" + InProjectName + "_Distro.mobileprovision"))
				{
					ProvisionWithPrefix = BuildDirectory + "/NotForLicensees/" + InProjectName + "_Distro.mobileprovision";
				}
				else if (!File.Exists(ProvisionWithPrefix))
				{
					ProvisionWithPrefix = InEngineDir + "/Build/IOS/NotForLicensees/UE4Game_Distro.mobileprovision";
				}
			}
			if (File.Exists(ProvisionWithPrefix))
			{
				if (File.Exists(Environment.GetEnvironmentVariable("HOME") + "/Library/MobileDevice/Provisioning Profiles/" + InProjectName + "_Distro.mobileprovision"))
				{
					DestFileInfo = new FileInfo(Environment.GetEnvironmentVariable("HOME") + "/Library/MobileDevice/Provisioning Profiles/" + InProjectName + "_Distro.mobileprovision");
					DestFileInfo.Attributes = DestFileInfo.Attributes & ~FileAttributes.ReadOnly;
				}
				File.Copy(ProvisionWithPrefix, Environment.GetEnvironmentVariable("HOME") + "/Library/MobileDevice/Provisioning Profiles/" + InProjectName + "_Distro.mobileprovision", true);
				DestFileInfo = new FileInfo(Environment.GetEnvironmentVariable("HOME") + "/Library/MobileDevice/Provisioning Profiles/" + InProjectName + "_Distro.mobileprovision");
				DestFileInfo.Attributes = DestFileInfo.Attributes & ~FileAttributes.ReadOnly;
			}

            // compile the launch .xib
            // @todo tvos: Is this needed for IOS, but not TVOS?
            //			string LaunchXib = InEngineDir + "/Build/IOS/Resources/Interface/LaunchScreen.xib";
            //			if (File.Exists(BuildDirectory + "/Resources/Interface/LaunchScreen.xib"))
            //			{
            //				LaunchXib = BuildDirectory + "/Resources/Interface/LaunchScreen.xib";
            //			}

            bool bSupportsPortrait = true;
            bool bSupportsLandscape = false;
            bool bSkipIcons = false;
			bool bSkipDefaultPNGs = GeneratePList(ProjectFile, Config, InProjectDirectory, bIsUE4Game, GameName, InProjectName, InEngineDir, AppDirectory, out bSupportsPortrait, out bSupportsLandscape, out bSkipIcons);

			// ensure the destination is writable
			if (File.Exists(AppDirectory + "/" + GameName))
			{
				FileInfo GameFileInfo = new FileInfo(AppDirectory + "/" + GameName);
				GameFileInfo.Attributes = GameFileInfo.Attributes & ~FileAttributes.ReadOnly;
			}

			// copy the GameName binary
			File.Copy(BinaryPath + "/" + GameExeName, AppDirectory + "/" + GameName, true);

			if (!bCreateStubIPA)
			{
                CopyGraphicsResources(bSkipDefaultPNGs, bSkipIcons, InEngineDir, AppDirectory, BuildDirectory, IntermediateDirectory, bSupportsPortrait, bSupportsLandscape);
				CopyLocalizationsResources(InEngineDir, AppDirectory, BuildDirectory, IntermediateDirectory);

                // copy additional engine framework assets in
                // @todo tvos: TVOS probably needs its own assets?
                string FrameworkAssetsPath = InEngineDir + "/Intermediate/IOS/FrameworkAssets";

                // Let project override assets if they exist
                if (Directory.Exists(InProjectDirectory + "/Intermediate/IOS/FrameworkAssets"))
                {
                    FrameworkAssetsPath = InProjectDirectory + "/Intermediate/IOS/FrameworkAssets";
                }

                if (Directory.Exists(FrameworkAssetsPath))
                {
                    CopyFolder(FrameworkAssetsPath, AppDirectory, true);
                }

                Directory.CreateDirectory(CookedContentDirectory);
            }

            return true;
		}

		public override bool PrepTargetForDeployment(UEBuildDeployTarget InTarget)
		{
			string SubDir = GetTargetPlatformName();

			string GameName = InTarget.TargetName;
			string BuildPath = (GameName == "UE4Game" ? "../../Engine" : InTarget.ProjectDirectory.FullName) + "/Binaries/" + SubDir;
			string ProjectDirectory = InTarget.ProjectDirectory.FullName;
			bool bIsUE4Game = GameName.Contains("UE4Game");

			string DecoratedGameName;
			if (InTarget.Configuration == UnrealTargetConfiguration.Development)
			{
				DecoratedGameName = GameName;
			}
			else
			{
				DecoratedGameName = String.Format("{0}-{1}-{2}", GameName, InTarget.Platform.ToString(), InTarget.Configuration.ToString());
			}

			if (BuildHostPlatform.Current.Platform == UnrealTargetPlatform.Mac && Environment.GetEnvironmentVariable("UBT_NO_POST_DEPLOY") != "true")
			{
				return PrepForUATPackageOrDeploy(InTarget.Configuration, InTarget.ProjectFile, GameName, ProjectDirectory, BuildPath + "/" + DecoratedGameName, "../../Engine", false, "", false, InTarget.bCreateStubIPA);
			}
			else
			{
                // @todo tvos merge: This used to copy the bundle back - where did that code go? It needs to be fixed up for TVOS directories
                bool bSupportPortrait, bSupportLandscape, bSkipIcons;
				GeneratePList(InTarget.ProjectFile, InTarget.Configuration, ProjectDirectory, bIsUE4Game, GameName, (InTarget.ProjectFile == null) ? "" : Path.GetFileNameWithoutExtension(InTarget.ProjectFile.FullName), "../../Engine", "", out bSupportPortrait, out bSupportLandscape, out bSkipIcons);
			}
			return true;
		}

		private List<string> CollectPluginDataPaths(TargetReceipt Receipt)
		{
			List<string> PluginExtras = new List<string>();
			if (Receipt == null)
			{
				Console.WriteLine("Receipt is NULL");
				//Log.TraceInformation("Receipt is NULL");
				return PluginExtras;
			}

			// collect plugin extra data paths from target receipt
			var Results = Receipt.AdditionalProperties.Where(x => x.Name == "IOSPlugin");
			foreach (var Property in Results)
			{
				// Keep only unique paths
				string PluginPath = Property.Value;
				if (PluginExtras.FirstOrDefault(x => x == PluginPath) == null)
				{
					PluginExtras.Add(PluginPath);
					Log.TraceInformation("IOSPlugin: {0}", PluginPath);
				}
			}
			return PluginExtras;
		}

		private void WriteEntitlementsFile(string OutputFilename, FileReference ProjectFile, bool bForDistribution)
		{
			// get the settings from the ini file
			// plist replacements
			// @todo tvos: Separate TVOS version?
			ConfigHierarchy Ini = ConfigCache.ReadHierarchy(ConfigHierarchyType.Engine, DirectoryReference.FromFile(ProjectFile), UnrealTargetPlatform.IOS);
			bool bCloudKitSupported = false;
			Ini.GetBool("/Script/IOSRuntimeSettings.IOSRuntimeSettings", "bEnableCloudKitSupport", out bCloudKitSupported);

			Directory.CreateDirectory(Path.GetDirectoryName(OutputFilename));
			// we need to have something so Xcode will compile, so we just set the get-task-allow, since we know the value, 
			// which is based on distribution or not (true means debuggable)
			StringBuilder Text = new StringBuilder();
			Text.AppendLine("<?xml version=\"1.0\" encoding=\"UTF-8\"?>");
			Text.AppendLine("<!DOCTYPE plist PUBLIC \"-//Apple//DTD PLIST 1.0//EN\" \"http://www.apple.com/DTDs/PropertyList-1.0.dtd\">");
			Text.AppendLine("<plist version=\"1.0\">");
			Text.AppendLine("<dict>");
			Text.AppendLine("\t<key>get-task-allow</key>");
			Text.AppendLine(string.Format("\t<{0}/>", bForDistribution ? "false" : "true"));

			if (bCloudKitSupported)
			{
				Text.AppendLine("\t<key>com.apple.developer.icloud-container-identifiers</key>");
				Text.AppendLine("\t<array>");
				Text.AppendLine("\t\t<string>iCloud.$(CFBundleIdentifier)</string>");
				Text.AppendLine("\t</array>");
				Text.AppendLine("\t<key>com.apple.developer.icloud-services</key>");
				Text.AppendLine("\t<array>");
				Text.AppendLine("\t\t<string>CloudKit</string>");
				Text.AppendLine("\t</array>");
			}

			bool bRemoteNotificationsSupported = false;
			Ini.GetBool("/Script/IOSRuntimeSettings.IOSRuntimeSettings", "bEnableRemoteNotificationsSupport", out bRemoteNotificationsSupported);

			if (bRemoteNotificationsSupported)
			{
				Text.AppendLine("\t<key>aps-environment</key>");
				Text.AppendLine(string.Format("\t<string>{0}</string>", bForDistribution ? "production" : "development"));
			}

			Text.AppendLine("</dict>");
			Text.AppendLine("</plist>");

			if (File.Exists(OutputFilename))
			{
				// read existing file
				string ExisitingFileContents = File.ReadAllText(OutputFilename);

				bool bFileChanged = !ExisitingFileContents.Equals(Text.ToString(), StringComparison.Ordinal);

				// overwrite file if there are content changes
				if (bFileChanged)
				{
					File.WriteAllText(OutputFilename, Text.ToString());
				}
			}
			else
			{
				File.WriteAllText(OutputFilename, Text.ToString());
			}
		}

		static void SafeFileCopy(FileInfo SourceFile, string DestinationPath, bool bOverwrite)
		{
			FileInfo DI = new FileInfo(DestinationPath);
			if (DI.Exists && bOverwrite)
			{
				DI.IsReadOnly = false;
				DI.Delete();
			}

			SourceFile.CopyTo(DestinationPath, bOverwrite);

			FileInfo DI2 = new FileInfo(DestinationPath);
			if (DI2.Exists)
			{
				DI2.IsReadOnly = false;
			}
		}

		protected void CopyFiles(string SourceDirectory, string DestinationDirectory, string TargetFiles, bool bOverwrite = false)
		{
			DirectoryInfo SourceFolderInfo = new DirectoryInfo(SourceDirectory);
			FileInfo[] SourceFiles = SourceFolderInfo.GetFiles(TargetFiles);
			foreach (FileInfo SourceFile in SourceFiles)
			{
				string DestinationPath = Path.Combine(DestinationDirectory, SourceFile.Name);
				SafeFileCopy(SourceFile, DestinationPath, bOverwrite);
			}
		}

		protected void CopyFolder(string SourceDirectory, string DestinationDirectory, bool bOverwrite = false, FilenameFilter Filter = null)
		{
			Directory.CreateDirectory(DestinationDirectory);
			RecursiveFolderCopy(new DirectoryInfo(SourceDirectory), new DirectoryInfo(DestinationDirectory), bOverwrite, Filter);
		}

		static private void RecursiveFolderCopy(DirectoryInfo SourceFolderInfo, DirectoryInfo DestFolderInfo, bool bOverwrite = false, FilenameFilter Filter = null)
		{
			foreach (FileInfo SourceFileInfo in SourceFolderInfo.GetFiles())
			{
				string DestinationPath = Path.Combine(DestFolderInfo.FullName, SourceFileInfo.Name);
				if (Filter != null && !Filter(DestinationPath))
				{
					continue;
				}
				SafeFileCopy(SourceFileInfo, DestinationPath, bOverwrite);
			}

			foreach (DirectoryInfo SourceSubFolderInfo in SourceFolderInfo.GetDirectories())
			{
				string DestFolderName = Path.Combine(DestFolderInfo.FullName, SourceSubFolderInfo.Name);
				Directory.CreateDirectory(DestFolderName);
				RecursiveFolderCopy(SourceSubFolderInfo, new DirectoryInfo(DestFolderName), bOverwrite);
			}
		}
	}
}<|MERGE_RESOLUTION|>--- conflicted
+++ resolved
@@ -274,15 +274,9 @@
 				}
 			}
 			ConfigHierarchy GameIni = ConfigCache.ReadHierarchy(ConfigHierarchyType.Game, DirRef, UnrealTargetPlatform.IOS);
-<<<<<<< HEAD
-			bool bStartInAR = false;
-			GameIni.GetBool("/Script/EngineSettings.GeneralProjectSettings", "bStartInAR", out bStartInAR);
-			if (bStartInAR)
-=======
 			bool bSupportAR = false;
 			GameIni.GetBool("/Script/EngineSettings.GeneralProjectSettings", "bSupportAR", out bSupportAR);
 			if (bSupportAR)
->>>>>>> e3a25b20
 			{
 				RequiredCaps += "\t\t<string>arkit</string>\n";
 			}
@@ -653,11 +647,7 @@
 			}
 
 			// add the camera usage key
-<<<<<<< HEAD
-			if (bStartInAR)
-=======
 			if (bSupportAR)
->>>>>>> e3a25b20
 			{
 				Text.AppendLine("\t<key>NSCameraUsageDescription</key>");
 				Text.AppendLine("\t\t<string>The camera is used for augmenting reality.</string>");
