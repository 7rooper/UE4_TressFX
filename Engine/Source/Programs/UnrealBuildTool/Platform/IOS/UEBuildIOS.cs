// Copyright 1998-2018 Epic Games, Inc. All Rights Reserved.

using System;
using System.Collections.Generic;
using System.Text;
using System.Diagnostics;
using System.IO;
using System.Linq;
using System.Xml;
using Tools.DotNETCommon;
using Microsoft.Win32;

namespace UnrealBuildTool
{
	/// <summary>
	/// IOS-specific target settings
	/// </summary>
	public class IOSTargetRules
	{
		/// <summary>
		/// Don't generate crashlytics data
		/// </summary>
		[CommandLine("-skipcrashlytics")]
		public bool bSkipCrashlytics = false;

		/// <summary>
		/// Manual override for the provision to use. Should be a full path.
		/// </summary>
		[CommandLine("-ImportProvision=")]
		public string ImportProvision = null;

		/// <summary>
		/// Imports the given certificate (inc private key) into a temporary keychain before signing.
		/// </summary>
		[CommandLine("-ImportCertificate=")]
		public string ImportCertificate = null;

		/// <summary>
		/// Password for the imported certificate
		/// </summary>
		[CommandLine("-ImportCertificatePassword=")]
		public string ImportCertificatePassword = null;
	}

	/// <summary>
	/// Read-only wrapper for IOS-specific target settings
	/// </summary>
	public class ReadOnlyIOSTargetRules
	{
		/// <summary>
		/// The private mutable settings object
		/// </summary>
		private IOSTargetRules Inner;

		/// <summary>
		/// Constructor
		/// </summary>
		/// <param name="Inner">The settings object to wrap</param>
		public ReadOnlyIOSTargetRules(IOSTargetRules Inner)
		{
			this.Inner = Inner;
		}

		/// <summary>
		/// Accessors for fields on the inner TargetRules instance
		/// </summary>
		#region Read-only accessor properties 
#if !__MonoCS__
#pragma warning disable CS1591
#endif
		public bool bSkipCrashlytics
		{
			get { return Inner.bSkipCrashlytics; }
		}

		public string ImportProvision
		{
			get { return Inner.ImportProvision; }
		}

		public string ImportCertificate
		{
			get { return Inner.ImportCertificate; }
		}

		public string ImportCertificatePassword
		{
			get { return Inner.ImportCertificatePassword; }
		}

#if !__MonoCS__
#pragma warning restore CS1591
#endif
		#endregion
	}

	/// <summary>
	/// Stores project-specific IOS settings. Instances of this object are cached by IOSPlatform.
	/// </summary>
	class IOSProjectSettings
	{
		/// <summary>
		/// The cached project file location
		/// </summary>
		public readonly FileReference ProjectFile;

		/// <summary>
		/// Whether to generate a dSYM file or not.
		/// </summary>
		[ConfigFile(ConfigHierarchyType.Engine, "/Script/IOSRuntimeSettings.IOSRuntimeSettings", "bGeneratedSYMFile")]
		[CommandLine("-skipgeneratedsymfile", Value="false")]
		public readonly bool bGeneratedSYMFile = true;

		/// <summary>
		/// Whether to generate a dSYM bundle or not.
		/// </summary>
		[ConfigFile(ConfigHierarchyType.Engine, "/Script/IOSRuntimeSettings.IOSRuntimeSettings", "bGeneratedSYMBundle")]
		[CommandLine("-skipgeneratedsymbundle", Value = "false")]
		public readonly bool bGeneratedSYMBundle = false;

        /// <summary>
        /// Whether to generate a dSYM file or not.
        /// </summary>
        [ConfigFile(ConfigHierarchyType.Engine, "/Script/IOSRuntimeSettings.IOSRuntimeSettings", "bGenerateCrashReportSymbols")]
        public readonly bool bGenerateCrashReportSymbols = false;

        /// <summary>
        /// The minimum supported version
        /// </summary>
        [ConfigFile(ConfigHierarchyType.Engine, "/Script/IOSRuntimeSettings.IOSRuntimeSettings", "MinimumiOSVersion")]
		private readonly string MinimumIOSVersion = null;

		/// <summary>
		/// Whether to support iPhone
		/// </summary>
		[ConfigFile(ConfigHierarchyType.Engine, "/Script/IOSRuntimeSettings.IOSRuntimeSettings", "bSupportsIPhone")]
		private readonly bool bSupportsIPhone = true;

		/// <summary>
		/// Whether to support iPad
		/// </summary>
		[ConfigFile(ConfigHierarchyType.Engine, "/Script/IOSRuntimeSettings.IOSRuntimeSettings", "bSupportsIPad")]
		private readonly bool bSupportsIPad = true;

		/// <summary>
		/// Whether to target ArmV7
		/// </summary>
		[ConfigFile(ConfigHierarchyType.Engine, "/Script/IOSRuntimeSettings.IOSRuntimeSettings", "bDevForArmV7")]
		private readonly bool bDevForArmV7 = false;

		/// <summary>
		/// Whether to target Arm64
		/// </summary>
		[ConfigFile(ConfigHierarchyType.Engine, "/Script/IOSRuntimeSettings.IOSRuntimeSettings", "bDevForArm64")]
		private readonly bool bDevForArm64 = false;

		/// <summary>
		/// Whether to target ArmV7S
		/// </summary>
		[ConfigFile(ConfigHierarchyType.Engine, "/Script/IOSRuntimeSettings.IOSRuntimeSettings", "bDevForArmV7S")]
		private readonly bool bDevForArmV7S = false;

		/// <summary>
		/// Whether to target ArmV7 for shipping configurations
		/// </summary>
		[ConfigFile(ConfigHierarchyType.Engine, "/Script/IOSRuntimeSettings.IOSRuntimeSettings", "bShipForArmV7")]
		private readonly bool bShipForArmV7 = false;

		/// <summary>
		/// Whether to target Arm64 for shipping configurations
		/// </summary>
		[ConfigFile(ConfigHierarchyType.Engine, "/Script/IOSRuntimeSettings.IOSRuntimeSettings", "bShipForArm64")]
		private readonly bool bShipForArm64 = false;

		/// <summary>
		/// Whether to target ArmV7S for shipping configurations
		/// </summary>
		[ConfigFile(ConfigHierarchyType.Engine, "/Script/IOSRuntimeSettings.IOSRuntimeSettings", "bShipForArmV7S")]
		private readonly bool bShipForArmV7S = false;

		/// <summary>
		/// additional linker flags for shipping
		/// </summary>
		[ConfigFile(ConfigHierarchyType.Engine, "/Script/IOSRuntimeSettings.IOSRuntimeSettings", "AdditionalShippingLinkerFlags")]
		public readonly string AdditionalShippingLinkerFlags = "";

		/// <summary>
		/// additional linker flags for non-shipping
		/// </summary>
		[ConfigFile(ConfigHierarchyType.Engine, "/Script/IOSRuntimeSettings.IOSRuntimeSettings", "AdditionalLinkerFlags")]
		public readonly string AdditionalLinkerFlags = "";

		/// <summary>
		/// mobile provision to use for code signing
		/// </summary>
		[ConfigFile(ConfigHierarchyType.Engine, "/Script/IOSRuntimeSettings.IOSRuntimeSettings", "MobileProvision")]
		public readonly string MobileProvision = "";

        /// <summary>
        /// signing certificate to use for code signing
        /// </summary>
		[ConfigFile(ConfigHierarchyType.Engine, "/Script/IOSRuntimeSettings.IOSRuntimeSettings", "SigningCertificate")]
        public readonly string SigningCertificate = "";


		/// <summary>
		/// true if bit code should be embedded
		/// </summary>
		[ConfigFile(ConfigHierarchyType.Engine, "/Script/IOSRuntimeSettings.IOSRuntimeSettings", "bShipForBitcode")]
		public readonly bool bShipForBitcode = false;

        /// <summary>
        /// true if notifications are enabled
        /// </summary>
		[ConfigFile(ConfigHierarchyType.Engine, "/Script/IOSRuntimeSettings.IOSRuntimeSettings", "bEnableRemoteNotificationsSupport")]
        public readonly bool bNotificationsEnabled = false;

        /// <summary>
        /// true if notifications are enabled
        /// </summary>
        [ConfigFile(ConfigHierarchyType.Engine, "/Script/IOSRuntimeSettings.IOSRuntimeSettings", "bEnableBackgroundFetch")]
        public readonly bool bBackgroundFetchEnabled = false;

		/// <summary>
		/// The bundle identifier
		/// </summary>
		[ConfigFile(ConfigHierarchyType.Engine, "/Script/IOSRuntimeSettings.IOSRuntimeSettings", "BundleIdentifier")]
		public readonly string BundleIdentifier = "";

		/// <summary>
		/// true if using Xcode managed provisioning, else false
		/// </summary>
		[ConfigFile(ConfigHierarchyType.Engine, "/Script/IOSRuntimeSettings.IOSRuntimeSettings", "bAutomaticSigning")]
		public readonly bool bAutomaticSigning = false;

		/// <summary>
		/// The IOS Team ID
		/// </summary>
		[ConfigFile(ConfigHierarchyType.Engine, "/Script/IOSRuntimeSettings.IOSRuntimeSettings", "IOSTeamID")]
		public readonly string TeamID = "";

		/// <summary>
		/// true to change FORCEINLINE to a regular INLINE.
		/// </summary>
		[ConfigFile(ConfigHierarchyType.Engine, "/Script/IOSRuntimeSettings.IOSRuntimeSettings", "bDisableForceInline")]
		public readonly bool bDisableForceInline = false;
		
		/// <summary>
		/// Returns a list of all the non-shipping architectures which are supported
		/// </summary>
		public IEnumerable<string> NonShippingArchitectures
		{
			get
			{
				if(bDevForArmV7)
				{
					yield return "armv7";
				}
				if(bDevForArm64 || (!bDevForArmV7 && !bDevForArmV7S))
				{
					yield return "arm64";
				}
				if(bDevForArmV7S)
				{
					yield return "armv7s";
				}
			}
		}

		/// <summary>
		/// Returns a list of all the shipping architectures which are supported
		/// </summary>
		public IEnumerable<string> ShippingArchitectures
		{
			get
			{
				if(bShipForArmV7)
				{
					yield return "armv7";
				}
				if(bShipForArm64 || (!bShipForArmV7 && !bShipForArmV7S))
				{
					yield return "arm64";
				}
				if(bShipForArmV7S)
				{
					yield return "armv7s";
				}
			}
		}

		/// <summary>
		/// Which version of the iOS to allow at run time
		/// </summary>
		public virtual string RuntimeVersion
		{
			get
			{
				switch (MinimumIOSVersion)
				{
					case "IOS_11":
						return "11.0";
					case "IOS_12":
						return "12.0";
					default:
						return "10.0";
				}
			}
		}

		/// <summary>
		/// which devices the game is allowed to run on
		/// </summary>
		public virtual string RuntimeDevices
		{
			get
			{
				if (bSupportsIPad && !bSupportsIPhone)
				{
					return "2";
				}
				else if (!bSupportsIPad && bSupportsIPhone)
				{
					return "1";
				}
				else
				{
					return "1,2";
				}
			}
		}

		/// <summary>
		/// Constructor
		/// </summary>
		/// <param name="ProjectFile">The project file to read settings for</param>
		public IOSProjectSettings(FileReference ProjectFile) 
			: this(ProjectFile, UnrealTargetPlatform.IOS)
		{
		}

		/// <summary>
		/// Protected constructor. Used by TVOSProjectSettings.
		/// </summary>
		/// <param name="ProjectFile">The project file to read settings for</param>
		/// <param name="Platform">The platform to read settings for</param>
		protected IOSProjectSettings(FileReference ProjectFile, UnrealTargetPlatform Platform)
		{
			this.ProjectFile = ProjectFile;
			ConfigCache.ReadSettings(DirectoryReference.FromFile(ProjectFile), Platform, this);
            BundleIdentifier = BundleIdentifier.Replace("[PROJECT_NAME]", ((ProjectFile != null) ? ProjectFile.GetFileNameWithoutAnyExtensions() : "UE4Game")).Replace("_", "");
		}
	}

	/// <summary>
	/// IOS provisioning data
	/// </summary>
    class IOSProvisioningData
    {
		public string SigningCertificate;
		public FileReference MobileProvisionFile;
        public string MobileProvisionUUID;
        public string MobileProvisionName;
        public string TeamUUID;
		public bool bHaveCertificate = false;

		public string MobileProvision
		{
			get { return (MobileProvisionFile == null)? null : MobileProvisionFile.GetFileName(); }
		}

		public IOSProvisioningData(IOSProjectSettings ProjectSettings, bool bForDistribution)
			: this(ProjectSettings, false, bForDistribution)
		{
		}

		protected IOSProvisioningData(IOSProjectSettings ProjectSettings, bool bIsTVOS, bool bForDistribtion)
		{
            SigningCertificate = ProjectSettings.SigningCertificate;
            string MobileProvision = ProjectSettings.MobileProvision;

			FileReference ProjectFile = ProjectSettings.ProjectFile;
            if (!string.IsNullOrEmpty(SigningCertificate))
            {
                // verify the certificate
                Process IPPProcess = new Process();
                if (BuildHostPlatform.Current.Platform == UnrealTargetPlatform.Mac)
                {
                    string IPPCmd = "\"" + UnrealBuildTool.EngineDirectory + "/Binaries/DotNET/IOS/IPhonePackager.exe\" certificates " + ((ProjectFile != null) ? ("\"" + ProjectFile.ToString() + "\"") : "Engine") + " -bundlename " + ProjectSettings.BundleIdentifier + (bForDistribtion ? " -distribution" : "");
                    IPPProcess.StartInfo.WorkingDirectory = UnrealBuildTool.EngineDirectory.ToString();
                    IPPProcess.StartInfo.FileName = UnrealBuildTool.EngineDirectory + "/Build/BatchFiles/Mac/RunMono.sh";
                    IPPProcess.StartInfo.Arguments = IPPCmd;
                    IPPProcess.OutputDataReceived += new DataReceivedEventHandler(IPPDataReceivedHandler);
                    IPPProcess.ErrorDataReceived += new DataReceivedEventHandler(IPPDataReceivedHandler);
                }
                else
                {
					string IPPCmd = "certificates " + ((ProjectFile != null) ? ("\"" + ProjectFile.ToString() + "\"") : "Engine") + " -bundlename " + ProjectSettings.BundleIdentifier + (bForDistribtion ? " -distribution" : "");
                    IPPProcess.StartInfo.WorkingDirectory = UnrealBuildTool.EngineDirectory.ToString();
                    IPPProcess.StartInfo.FileName = UnrealBuildTool.EngineDirectory + "\\Binaries\\DotNET\\IOS\\IPhonePackager.exe";
                    IPPProcess.StartInfo.Arguments = IPPCmd;
                    IPPProcess.OutputDataReceived += new DataReceivedEventHandler(IPPDataReceivedHandler);
                    IPPProcess.ErrorDataReceived += new DataReceivedEventHandler(IPPDataReceivedHandler);
                }
                Utils.RunLocalProcess(IPPProcess);
            }
            else
            {
                SigningCertificate = bForDistribtion ? "iPhone Distribution" : "iPhone Developer";
                bHaveCertificate = true;
            }

			if(!string.IsNullOrEmpty(MobileProvision))
			{
				DirectoryReference MobileProvisionDir;
				if(BuildHostPlatform.Current.Platform == UnrealTargetPlatform.Mac)
				{
					MobileProvisionDir = DirectoryReference.Combine(new DirectoryReference(Environment.GetEnvironmentVariable("HOME")), "Library", "MobileDevice", "Provisioning Profiles");
				}
				else
				{
					MobileProvisionDir = DirectoryReference.Combine(DirectoryReference.GetSpecialFolder(Environment.SpecialFolder.LocalApplicationData), "Apple Computer", "MobileDevice", "Provisioning Profiles");
				}

				FileReference PossibleMobileProvisionFile = FileReference.Combine(MobileProvisionDir, MobileProvision);
				if(FileReference.Exists(PossibleMobileProvisionFile))
				{
					MobileProvisionFile = PossibleMobileProvisionFile;
				}
			}

            if (MobileProvisionFile == null || !bHaveCertificate)
            {

                SigningCertificate = "";
                MobileProvision = "";
				MobileProvisionFile = null;
                Log.TraceLog("Provision not specified or not found for " + ((ProjectFile != null) ? ProjectFile.GetFileNameWithoutAnyExtensions() : "UE4Game") + ", searching for compatible match...");
                Process IPPProcess = new Process();
                if (BuildHostPlatform.Current.Platform == UnrealTargetPlatform.Mac)
                {
                    string IPPCmd = "\"" + UnrealBuildTool.EngineDirectory + "/Binaries/DotNET/IOS/IPhonePackager.exe\" signing_match " + ((ProjectFile != null) ? ("\"" + ProjectFile.ToString() + "\"") : "Engine") + " -bundlename " + ProjectSettings.BundleIdentifier + (bIsTVOS ? " -tvos" : "") + (bForDistribtion ? " -distribution" : "");
                    IPPProcess.StartInfo.WorkingDirectory = UnrealBuildTool.EngineDirectory.ToString();
                    IPPProcess.StartInfo.FileName = UnrealBuildTool.EngineDirectory + "/Build/BatchFiles/Mac/RunMono.sh";
                    IPPProcess.StartInfo.Arguments = IPPCmd;
                    IPPProcess.OutputDataReceived += new DataReceivedEventHandler(IPPDataReceivedHandler);
                    IPPProcess.ErrorDataReceived += new DataReceivedEventHandler(IPPDataReceivedHandler);
                }
                else
                {
                    string IPPCmd = "signing_match " + ((ProjectFile != null) ? ("\"" + ProjectFile.ToString() + "\"") : "Engine") + " -bundlename " + ProjectSettings.BundleIdentifier + (bIsTVOS ? " -tvos" : "") + (bForDistribtion ? " -distribution" : "");
                    IPPProcess.StartInfo.WorkingDirectory = UnrealBuildTool.EngineDirectory.ToString();
                    IPPProcess.StartInfo.FileName = UnrealBuildTool.EngineDirectory + "\\Binaries\\DotNET\\IOS\\IPhonePackager.exe";
                    IPPProcess.StartInfo.Arguments = IPPCmd;
                    IPPProcess.OutputDataReceived += new DataReceivedEventHandler(IPPDataReceivedHandler);
                    IPPProcess.ErrorDataReceived += new DataReceivedEventHandler(IPPDataReceivedHandler);
                }
                Utils.RunLocalProcess(IPPProcess);
				if(MobileProvisionFile != null)
				{
					Log.TraceLog("Provision found for " + ((ProjectFile != null) ? ProjectFile.GetFileNameWithoutAnyExtensions() : "UE4Game") + ", Provision: " + MobileProvisionFile + " Certificate: " + SigningCertificate);
				}
            }

            // add to the dictionary
            SigningCertificate = SigningCertificate.Replace("\"", "");

            // read the provision to get the UUID
			if(MobileProvisionFile == null)
			{
				Log.TraceLog("No matching provision file was discovered for {0}. Please ensure you have a compatible provision installed.", ProjectFile);
			}
			else if(!FileReference.Exists(MobileProvisionFile))
			{
				Log.TraceLog("Selected mobile provision for {0} ({1}) was not found. Please ensure you have a compatible provision installed.", ProjectFile, MobileProvisionFile);
			}
			else
            {
				byte[] AllBytes = FileReference.ReadAllBytes(MobileProvisionFile);

				uint StartIndex = (uint)AllBytes.Length;
				uint EndIndex = (uint)AllBytes.Length;

				for (uint i = 0; i + 4 < AllBytes.Length; i++)
				{
					if (AllBytes[i] == '<' && AllBytes[i+1] == '?' && AllBytes[i+ 2] == 'x' && AllBytes[i+ 3] == 'm' && AllBytes[i+ 4] == 'l')
					{
						StartIndex = i;
						break;
					}
				}

				if (StartIndex < AllBytes.Length)
				{
					for (uint i = StartIndex; i + 7 < AllBytes.Length; i++)
					{
						if(AllBytes[i] == '<' && AllBytes[i + 1] == '/' && AllBytes[i + 2] == 'p' && AllBytes[i + 3] == 'l' && AllBytes[i + 4] == 'i' && AllBytes[i + 5] == 's' && AllBytes[i + 6] == 't' && AllBytes[i + 7] == '>')
						{
							EndIndex = i+7;
							break;
						}
					}
				}

				if (StartIndex < AllBytes.Length && EndIndex < AllBytes.Length)
				{
					byte[] TextBytes = new byte[EndIndex - StartIndex];
					Buffer.BlockCopy(AllBytes, (int)StartIndex, TextBytes, 0, (int)(EndIndex - StartIndex));

					string AllText = Encoding.UTF8.GetString(TextBytes);
					int idx = AllText.IndexOf("<key>UUID</key>");
					if (idx > 0)
					{
						idx = AllText.IndexOf("<string>", idx);
						if (idx > 0)
						{
							idx += "<string>".Length;
							MobileProvisionUUID = AllText.Substring(idx, AllText.IndexOf("</string>", idx) - idx);
						}
					}
					idx = AllText.IndexOf("<key>com.apple.developer.team-identifier</key>");
					if (idx > 0)
					{
						idx = AllText.IndexOf("<string>", idx);
						if (idx > 0)
						{
							idx += "<string>".Length;
							TeamUUID = AllText.Substring(idx, AllText.IndexOf("</string>", idx) - idx);
						}
					}
                    idx = AllText.IndexOf("<key>Name</key>");
                    if (idx > 0)
                    {
                        idx = AllText.IndexOf("<string>", idx);
                        if (idx > 0)
                        {
                            idx += "<string>".Length;
                            MobileProvisionName = AllText.Substring(idx, AllText.IndexOf("</string>", idx) - idx);
                        }
                    }
				}

				if (string.IsNullOrEmpty(MobileProvisionUUID) || string.IsNullOrEmpty(TeamUUID))
				{
					MobileProvision = null;
					SigningCertificate = null;
					Log.TraceLog("Failed to parse the mobile provisioning profile.");
				}
            }
		}

        void IPPDataReceivedHandler(Object Sender, DataReceivedEventArgs Line)
        {
            if ((Line != null) && (Line.Data != null))
            {
				Log.TraceLog("{0}", Line.Data);
                if (!string.IsNullOrEmpty(SigningCertificate))
                {
                    if (Line.Data.Contains("CERTIFICATE-") && Line.Data.Contains(SigningCertificate))
                    {
                        bHaveCertificate = true;
                    }
                }
                else
                {
                    int cindex = Line.Data.IndexOf("CERTIFICATE-");
                    int pindex = Line.Data.IndexOf("PROVISION-");
                    if (cindex > -1 && pindex > -1)
                    {
                        cindex += "CERTIFICATE-".Length;
                        SigningCertificate = Line.Data.Substring(cindex, pindex - cindex - 1);
                        pindex += "PROVISION-".Length;
						if(pindex < Line.Data.Length)
						{
							MobileProvisionFile = new FileReference(Line.Data.Substring(pindex));
						}
                    }
                }
            }
        }
    }

	class IOSPlatform : UEBuildPlatform
	{
		IOSPlatformSDK SDK;
		List<IOSProjectSettings> CachedProjectSettings = new List<IOSProjectSettings>();
        Dictionary<string, IOSProvisioningData> ProvisionCache = new Dictionary<string, IOSProvisioningData>();

		// by default, use an empty architecture (which is really just a modifer to the platform for some paths/names)
		public static string IOSArchitecture = "";

		public IOSPlatform(IOSPlatformSDK InSDK)
			: this(InSDK, UnrealTargetPlatform.IOS, CppPlatform.IOS)
		{
		}

		protected IOSPlatform(IOSPlatformSDK InSDK, UnrealTargetPlatform TargetPlatform, CppPlatform CPPPlatform)
			: base(TargetPlatform, CPPPlatform)
		{
			SDK = InSDK;
		}

        // The current architecture - affects everything about how UBT operates on IOS
        public override string GetDefaultArchitecture(FileReference ProjectFile)
		{
			return IOSArchitecture;
		}

		public override void ResetTarget(TargetRules Target)
		{
			// we currently don't have any simulator libs for PhysX
			if (Target.Architecture == "-simulator")
			{
				Target.bCompilePhysX = false;
			}

			Target.bBuildEditor = false;
			Target.bBuildDeveloperTools = false;
			Target.bCompileAPEX = false;
            Target.bCompileNvCloth = false;
            Target.bCompileSimplygon = false;
            Target.bCompileSimplygonSSF = false;
			Target.bBuildDeveloperTools = false;

			Target.bDeployAfterCompile = true;
		}

		public override void ValidateTarget(TargetRules Target)
		{
			// we assume now we are building with IOS8 or later
			if (Target.bCompileAgainstEngine)
			{
				Target.GlobalDefinitions.Add("HAS_METAL=1");
				Target.ExtraModuleNames.Add("MetalRHI");
			}
			else
			{
				Target.GlobalDefinitions.Add("HAS_METAL=0");
			}

			Target.bCheckSystemHeadersForModification = false;
		}

		public override SDKStatus HasRequiredSDKsInstalled()
		{
			return SDK.HasRequiredSDKsInstalled();
		}

		/// <summary>
		/// Determines if the given name is a build product for a target.
		/// </summary>
		/// <param name="FileName">The name to check</param>
		/// <param name="NamePrefixes">Target or application names that may appear at the start of the build product name (eg. "UE4Editor", "ShooterGameEditor")</param>
		/// <param name="NameSuffixes">Suffixes which may appear at the end of the build product name</param>
		/// <returns>True if the string matches the name of a build product, false otherwise</returns>
		public override bool IsBuildProduct(string FileName, string[] NamePrefixes, string[] NameSuffixes)
		{
			return IsBuildProductName(FileName, NamePrefixes, NameSuffixes, "")
				|| IsBuildProductName(FileName, NamePrefixes, NameSuffixes, ".stub")
				|| IsBuildProductName(FileName, NamePrefixes, NameSuffixes, ".dylib")
				|| IsBuildProductName(FileName, NamePrefixes, NameSuffixes, ".dSYM")
				|| IsBuildProductName(FileName, NamePrefixes, NameSuffixes, ".dSYM.zip")
				|| IsBuildProductName(FileName, NamePrefixes, NameSuffixes, ".o");
		}

		/// <summary>
		/// Get the extension to use for the given binary type
		/// </summary>
		/// <param name="InBinaryType"> The binary type being built</param>
		/// <returns>string    The binary extenstion (ie 'exe' or 'dll')</returns>
		public override string GetBinaryExtension(UEBuildBinaryType InBinaryType)
		{
			switch (InBinaryType)
			{
				case UEBuildBinaryType.DynamicLinkLibrary:
					return ".dylib";
				case UEBuildBinaryType.Executable:
					return "";
				case UEBuildBinaryType.StaticLibrary:
					return ".a";
			}
			return base.GetBinaryExtension(InBinaryType);
		}

		public IOSProjectSettings ReadProjectSettings(FileReference ProjectFile)
		{
			IOSProjectSettings ProjectSettings = CachedProjectSettings.FirstOrDefault(x => x.ProjectFile == ProjectFile);
			if(ProjectSettings == null)
			{
				ProjectSettings = CreateProjectSettings(ProjectFile);
				CachedProjectSettings.Add(ProjectSettings);
			}
			return ProjectSettings;
		}

		protected virtual IOSProjectSettings CreateProjectSettings(FileReference ProjectFile)
		{
			return new IOSProjectSettings(ProjectFile);
		}

		public IOSProvisioningData ReadProvisioningData(FileReference ProjectFile, bool bForDistribution = false)
		{
			IOSProjectSettings ProjectSettings = ReadProjectSettings(ProjectFile);
			return ReadProvisioningData(ProjectSettings, bForDistribution);
		}

		public IOSProvisioningData ReadProvisioningData(IOSProjectSettings ProjectSettings, bool bForDistribution = false)
        {
			string ProvisionKey = ProjectSettings.BundleIdentifier + " " + bForDistribution.ToString();

            IOSProvisioningData ProvisioningData;
			if(!ProvisionCache.TryGetValue(ProvisionKey, out ProvisioningData))
            {
				ProvisioningData = CreateProvisioningData(ProjectSettings, bForDistribution);
                ProvisionCache.Add(ProvisionKey, ProvisioningData);
            }
			return ProvisioningData;
        }

		protected virtual IOSProvisioningData CreateProvisioningData(IOSProjectSettings ProjectSettings, bool bForDistribution)
		{
			return new IOSProvisioningData(ProjectSettings, bForDistribution);
		}

		public override string[] GetDebugInfoExtensions(ReadOnlyTargetRules InTarget, UEBuildBinaryType InBinaryType)
		{
			IOSProjectSettings ProjectSettings = ReadProjectSettings(InTarget.ProjectFile);

			if(ProjectSettings.bGeneratedSYMBundle)
			{
				return new string[] {".dSYM.zip"};
			}
			else if (ProjectSettings.bGeneratedSYMFile)
            {
                return new string[] {".dSYM"};
            }

            return new string [] {};
		}

		public override bool CanUseXGE()
		{
			return false;
		}

		public override bool CanUseDistcc()
		{
			return true;
		}

		public override void PreBuildSync()
		{
			IOSToolChain.PreBuildSync();
		}

		public override void PostBuildSync(UEBuildTarget Target)
		{
			IOSToolChain.PostBuildSync(Target);
		}

		public bool HasCustomIcons(DirectoryReference ProjectDirectoryName)
		{
			string IconDir = Path.Combine(ProjectDirectoryName.FullName, "Build", "IOS", "Resources", "Graphics");
			if(Directory.Exists(IconDir))
			{
				foreach (string f in Directory.EnumerateFiles(IconDir))
				{
					if (f.Contains("Icon") && Path.GetExtension(f).Contains(".png"))
					{
						return true;
					}
				}
			}
			return false;
		}

<<<<<<< HEAD
		public bool HasCustomIcons(DirectoryReference ProjectDirectoryName)
		{
			string IconDir = Path.Combine(ProjectDirectoryName.FullName, "Build", "IOS", "Resources", "Graphics");
			if(Directory.Exists(IconDir))
			{
				foreach (string f in Directory.EnumerateFiles(IconDir))
				{
					if (f.Contains("Icon") && Path.GetExtension(f).Contains(".png"))
					{
						return true;
					}
				}
			}
			return false;
		}

=======
>>>>>>> cf6d231e
		/// <summary>
		/// Check for the default configuration
		/// return true if the project uses the default build config
		/// </summary>
		public override bool HasDefaultBuildConfig(UnrealTargetPlatform Platform, DirectoryReference ProjectDirectoryName)
		{
			string[] BoolKeys = new string[] {
				"bDevForArmV7", "bDevForArm64", "bDevForArmV7S", "bShipForArmV7", 
				"bShipForArm64", "bShipForArmV7S", "bShipForBitcode", "bGeneratedSYMFile",
				"bGeneratedSYMBundle", "bEnableRemoteNotificationsSupport", "bEnableCloudKitSupport",
                "bGenerateCrashReportSymbols", "bEnableBackgroundFetch"
            };
			string[] StringKeys = new string[] {
				"MinimumiOSVersion", 
				"AdditionalLinkerFlags",
				"AdditionalShippingLinkerFlags"
			};

			// check for custom icons
			if (HasCustomIcons(ProjectDirectoryName))
			{
				return false;
			}

			// look up iOS specific settings
			if (!DoProjectSettingsMatchDefault(Platform, ProjectDirectoryName, "/Script/IOSRuntimeSettings.IOSRuntimeSettings",
					BoolKeys, null, StringKeys))
			{
				return false;
			}

			// check the base settings
			return base.HasDefaultBuildConfig(Platform, ProjectDirectoryName);
		}

		/// <summary>
		/// Check for the build requirement due to platform requirements
		/// return true if the project requires a build
<<<<<<< HEAD
		/// </summary>
		public override bool RequiresBuild(UnrealTargetPlatform Platform, DirectoryReference ProjectDirectoryName)
		{
			// check for custom icons
			return HasCustomIcons(ProjectDirectoryName);
		}

		/// <summary>
		/// Whether the editor should be built for this platform or not
=======
>>>>>>> cf6d231e
		/// </summary>
		public override bool RequiresBuild(UnrealTargetPlatform Platform, DirectoryReference ProjectDirectoryName)
		{
			// check for custom icons
			return HasCustomIcons(ProjectDirectoryName);
		}

		public override bool BuildRequiresCookedData(UnrealTargetPlatform InPlatform, UnrealTargetConfiguration InConfiguration)
		{
			return true; // for iOS can only run cooked. this is mostly for testing console code paths.
		}

		public override bool ShouldCompileMonolithicBinary(UnrealTargetPlatform InPlatform)
		{
			// This platform currently always compiles monolithic
			return true;
		}

		/// <summary>
		/// Modify the rules for a newly created module, where the target is a different host platform.
		/// This is not required - but allows for hiding details of a particular platform.
		/// </summary>
		/// <param name="ModuleName">The name of the module</param>
		/// <param name="Rules">The module rules</param>
		/// <param name="Target">The target being build</param>
		public override void ModifyModuleRulesForOtherPlatform(string ModuleName, ModuleRules Rules, ReadOnlyTargetRules Target)
		{
			if ((Target.Platform == UnrealTargetPlatform.Win32) || (Target.Platform == UnrealTargetPlatform.Win64) || (Target.Platform == UnrealTargetPlatform.Mac))
			{
				bool bBuildShaderFormats = Target.bForceBuildShaderFormats;
				if (!Target.bBuildRequiresCookedData)
				{
					if (ModuleName == "Engine")
					{
						if (Target.bBuildDeveloperTools)
						{
							Rules.DynamicallyLoadedModuleNames.Add("IOSTargetPlatform");
							Rules.DynamicallyLoadedModuleNames.Add("TVOSTargetPlatform");
						}
					}
					else if (ModuleName == "TargetPlatform")
					{
						bBuildShaderFormats = true;
						Rules.DynamicallyLoadedModuleNames.Add("TextureFormatPVR");
						Rules.DynamicallyLoadedModuleNames.Add("TextureFormatASTC");
						if (Target.bBuildDeveloperTools && Target.bCompileAgainstEngine)
						{
							Rules.DynamicallyLoadedModuleNames.Add("AudioFormatADPCM");
						}
					}
				}

				// allow standalone tools to use targetplatform modules, without needing Engine
				if (ModuleName == "TargetPlatform")
				{
					if (Target.bForceBuildTargetPlatforms)
					{
						Rules.DynamicallyLoadedModuleNames.Add("IOSTargetPlatform");
						Rules.DynamicallyLoadedModuleNames.Add("TVOSTargetPlatform");
					}

					if (bBuildShaderFormats)
					{
						Rules.DynamicallyLoadedModuleNames.Add("MetalShaderFormat");
					}
				}
			}
		}

		/// <summary>
		/// Whether this platform should create debug information or not
		/// </summary>
		/// <param name="Target">The target being built</param>
		/// <returns>bool    true if debug info should be generated, false if not</returns>
		public override bool ShouldCreateDebugInfo(ReadOnlyTargetRules Target)
		{
			return true;
		}

		/// <summary>
		/// Setup the target environment for building
		/// </summary>
		/// <param name="Target">Settings for the target being compiled</param>
		/// <param name="CompileEnvironment">The compile environment for this target</param>
		/// <param name="LinkEnvironment">The link environment for this target</param>
		public override void SetUpEnvironment(ReadOnlyTargetRules Target, CppCompileEnvironment CompileEnvironment, LinkEnvironment LinkEnvironment)
		{
			CompileEnvironment.Definitions.Add("PLATFORM_IOS=1");
			CompileEnvironment.Definitions.Add("PLATFORM_APPLE=1");
			CompileEnvironment.Definitions.Add("GLES_SILENCE_DEPRECATION=1");  // suppress GLES "deprecated" warnings until a proper solution is implemented (see UE-65643)

			CompileEnvironment.Definitions.Add("WITH_TTS=0");
			CompileEnvironment.Definitions.Add("WITH_SPEECH_RECOGNITION=0");
			CompileEnvironment.Definitions.Add("WITH_DATABASE_SUPPORT=0");
			CompileEnvironment.Definitions.Add("WITH_EDITOR=0");
			CompileEnvironment.Definitions.Add("USE_NULL_RHI=0");

			IOSProjectSettings ProjectSettings = ((IOSPlatform)UEBuildPlatform.GetBuildPlatform(Target.Platform)).ReadProjectSettings(Target.ProjectFile);
			if (ProjectSettings.bNotificationsEnabled)
			{
				CompileEnvironment.Definitions.Add("NOTIFICATIONS_ENABLED=1");
			}
			else
			{
				CompileEnvironment.Definitions.Add("NOTIFICATIONS_ENABLED=0");
			}
            if (ProjectSettings.bBackgroundFetchEnabled)
            {
                CompileEnvironment.Definitions.Add("BACKGROUNDFETCH_ENABLED=1");
            }
            else
            {
                CompileEnvironment.Definitions.Add("BACKGROUNDFETCH_ENABLED=0");
            }

			CompileEnvironment.Definitions.Add("UE_DISABLE_FORCE_INLINE=" + (ProjectSettings.bDisableForceInline ? "1" : "0"));

			if (Target.Architecture == "-simulator")
			{
				CompileEnvironment.Definitions.Add("WITH_SIMULATOR=1");
			}
			else
			{
				CompileEnvironment.Definitions.Add("WITH_SIMULATOR=0");
			}

			// if the project has an Oodle compression Dll, enable the decompressor on IOS
			if (Target.ProjectFile != null)
			{
				DirectoryReference ProjectDir = DirectoryReference.GetParentDirectory(Target.ProjectFile);
				string OodleDllPath = DirectoryReference.Combine(ProjectDir, "Binaries/ThirdParty/Oodle/Mac/libUnrealPakPlugin.dylib").FullName;
				if (File.Exists(OodleDllPath))
				{
					Log.TraceVerbose("        Registering custom oodle compressor for {0}", UnrealTargetPlatform.IOS.ToString());
					CompileEnvironment.Definitions.Add("REGISTER_OODLE_CUSTOM_COMPRESSOR=1");
				}
			}

			LinkEnvironment.AdditionalFrameworks.Add(new UEBuildFramework("GameKit"));
			LinkEnvironment.AdditionalFrameworks.Add(new UEBuildFramework("StoreKit"));
			LinkEnvironment.AdditionalFrameworks.Add(new UEBuildFramework("DeviceCheck"));
		}

		/// <summary>
		/// Modify the rules for a newly created module, in a target that's being built for this platform.
		/// This is not required - but allows for hiding details of a particular platform.
		/// </summary>
		/// <param name="ModuleName">The name of the module</param>
		/// <param name="Rules">The module rules</param>
		/// <param name="Target">The target being build</param>
		public override void ModifyModuleRulesForActivePlatform(string ModuleName, ModuleRules Rules, ReadOnlyTargetRules Target)
		{
		}

		/// <summary>
		/// Creates a toolchain instance for the given platform.
		/// </summary>
		/// <param name="CppPlatform">The platform to create a toolchain for</param>
		/// <param name="Target">The target being built</param>
		/// <returns>New toolchain instance.</returns>
		public override UEToolChain CreateToolChain(CppPlatform CppPlatform, ReadOnlyTargetRules Target)
		{
			IOSProjectSettings ProjectSettings = ReadProjectSettings(Target.ProjectFile);
			return new IOSToolChain(Target.ProjectFile, ProjectSettings);
		}

		/// <summary>
		/// Deploys the given target
		/// </summary>
		/// <param name="Target">Information about the target being deployed</param>
		public override void Deploy(UEBuildDeployTarget Target)
		{
			new UEDeployIOS().PrepTargetForDeployment(Target);
		}
	}

	class IOSPlatformSDK : UEBuildPlatformSDK
	{
		protected override SDKStatus HasRequiredManualSDKInternal()
		{
			if (!Utils.IsRunningOnMono)
			{
				// check to see if iTunes is installed
				string dllPath = Registry.GetValue("HKEY_LOCAL_MACHINE\\SOFTWARE\\Wow6432Node\\Apple Inc.\\Apple Mobile Device Support\\Shared", "iTunesMobileDeviceDLL", null) as string;
				if (String.IsNullOrEmpty(dllPath) || !File.Exists(dllPath))
				{
					dllPath = Registry.GetValue("HKEY_LOCAL_MACHINE\\SOFTWARE\\Wow6432Node\\Apple Inc.\\Apple Mobile Device Support\\Shared", "MobileDeviceDLL", null) as string;
					if (String.IsNullOrEmpty(dllPath) || !File.Exists(dllPath))
					{
						dllPath = FindWindowsStoreITunesDLL();

						if (String.IsNullOrEmpty(dllPath) || !File.Exists(dllPath))
						{
							return SDKStatus.Invalid;
						}
					}
				}
			}
			return SDKStatus.Valid;
		}

		static string FindWindowsStoreITunesDLL()
		{
			string InstallPath = null;

			string PackagesKeyName = "Software\\Classes\\Local Settings\\Software\\Microsoft\\Windows\\CurrentVersion\\AppModel\\PackageRepository\\Packages";

			RegistryKey PackagesKey = Registry.LocalMachine.OpenSubKey(PackagesKeyName);
			if (PackagesKey != null)
			{
				string[] PackageSubKeyNames = PackagesKey.GetSubKeyNames();

				foreach (string PackageSubKeyName in PackageSubKeyNames)
				{
					if (PackageSubKeyName.Contains("AppleInc.iTunes") && (PackageSubKeyName.Contains("_x64") || PackageSubKeyName.Contains("_x86")))
					{
						string FullPackageSubKeyName = PackagesKeyName + "\\" + PackageSubKeyName;

						RegistryKey iTunesKey = Registry.LocalMachine.OpenSubKey(FullPackageSubKeyName);
						if (iTunesKey != null)
						{
							InstallPath = (string)iTunesKey.GetValue("Path") + "\\AMDS32\\MobileDevice.dll";
							break;
						}
					}
				}
			}

			return InstallPath;
		}
	}

	class IOSPlatformFactory : UEBuildPlatformFactory
	{
		protected override UnrealTargetPlatform TargetPlatform
		{
			get { return UnrealTargetPlatform.IOS; }
		}

		/// <summary>
		/// Register the platform with the UEBuildPlatform class
		/// </summary>
		protected override void RegisterBuildPlatforms(SDKOutputLevel OutputLevel)
		{
			IOSPlatformSDK SDK = new IOSPlatformSDK();
			SDK.ManageAndValidateSDK(OutputLevel);

			// Register this build platform for IOS
			Log.TraceVerbose("        Registering for {0}", UnrealTargetPlatform.IOS.ToString());
			UEBuildPlatform.RegisterBuildPlatform(new IOSPlatform(SDK));
			UEBuildPlatform.RegisterPlatformWithGroup(UnrealTargetPlatform.IOS, UnrealPlatformGroup.Apple);
			UEBuildPlatform.RegisterPlatformWithGroup(UnrealTargetPlatform.IOS, UnrealPlatformGroup.IOS);
		}
	}
}
<|MERGE_RESOLUTION|>--- conflicted
+++ resolved
@@ -774,25 +774,6 @@
 			return false;
 		}
 
-<<<<<<< HEAD
-		public bool HasCustomIcons(DirectoryReference ProjectDirectoryName)
-		{
-			string IconDir = Path.Combine(ProjectDirectoryName.FullName, "Build", "IOS", "Resources", "Graphics");
-			if(Directory.Exists(IconDir))
-			{
-				foreach (string f in Directory.EnumerateFiles(IconDir))
-				{
-					if (f.Contains("Icon") && Path.GetExtension(f).Contains(".png"))
-					{
-						return true;
-					}
-				}
-			}
-			return false;
-		}
-
-=======
->>>>>>> cf6d231e
 		/// <summary>
 		/// Check for the default configuration
 		/// return true if the project uses the default build config
@@ -831,18 +812,6 @@
 		/// <summary>
 		/// Check for the build requirement due to platform requirements
 		/// return true if the project requires a build
-<<<<<<< HEAD
-		/// </summary>
-		public override bool RequiresBuild(UnrealTargetPlatform Platform, DirectoryReference ProjectDirectoryName)
-		{
-			// check for custom icons
-			return HasCustomIcons(ProjectDirectoryName);
-		}
-
-		/// <summary>
-		/// Whether the editor should be built for this platform or not
-=======
->>>>>>> cf6d231e
 		/// </summary>
 		public override bool RequiresBuild(UnrealTargetPlatform Platform, DirectoryReference ProjectDirectoryName)
 		{
