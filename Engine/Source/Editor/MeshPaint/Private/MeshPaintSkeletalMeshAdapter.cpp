// Copyright 1998-2017 Epic Games, Inc. All Rights Reserved.

#include "MeshPaintSkeletalMeshAdapter.h"
#include "Engine/SkeletalMesh.h"
#include "PhysicsEngine/BodySetup.h"
#include "MeshPaintHelpers.h"
#include "MeshPaintTypes.h"

#include "ComponentReregisterContext.h"

//////////////////////////////////////////////////////////////////////////
// FMeshPaintGeometryAdapterForSkeletalMeshes

FMeshPaintGeometryAdapterForSkeletalMeshes::FMeshToComponentMap FMeshPaintGeometryAdapterForSkeletalMeshes::MeshToComponentMap;

bool FMeshPaintGeometryAdapterForSkeletalMeshes::Construct(UMeshComponent* InComponent, int32 InMeshLODIndex)
{
	SkeletalMeshComponent = Cast<USkeletalMeshComponent>(InComponent);
	if (SkeletalMeshComponent != nullptr)
	{
		SkeletalMeshChangedHandle = SkeletalMeshComponent->RegisterOnSkeletalMeshPropertyChanged(USkeletalMeshComponent::FOnSkeletalMeshPropertyChanged::CreateRaw(this, &FMeshPaintGeometryAdapterForSkeletalMeshes::OnSkeletalMeshChanged));

		if (SkeletalMeshComponent->SkeletalMesh != nullptr)
		{
			ReferencedSkeletalMesh = SkeletalMeshComponent->SkeletalMesh;
			MeshLODIndex = InMeshLODIndex;
			const bool bSuccess = Initialize();
			return bSuccess;
		}
	}

	return false;
}

FMeshPaintGeometryAdapterForSkeletalMeshes::~FMeshPaintGeometryAdapterForSkeletalMeshes()
{
	if (SkeletalMeshComponent != nullptr)
	{
		SkeletalMeshComponent->UnregisterOnSkeletalMeshPropertyChanged(SkeletalMeshChangedHandle);
	}
}

void FMeshPaintGeometryAdapterForSkeletalMeshes::OnSkeletalMeshChanged()
{
<<<<<<< HEAD
	if (SkeletalMeshComponent->SkeletalMesh != nullptr)
	{
		OnRemoved();
		ReferencedSkeletalMesh = SkeletalMeshComponent->SkeletalMesh;
		if (ReferencedSkeletalMesh)
		{
			Initialize();
			OnAdded();
		}
=======
	OnRemoved();
	ReferencedSkeletalMesh = SkeletalMeshComponent->SkeletalMesh;
	if (SkeletalMeshComponent->SkeletalMesh != nullptr)
	{	
		Initialize();
		OnAdded();
>>>>>>> f30f9b45
	}	
}

bool FMeshPaintGeometryAdapterForSkeletalMeshes::Initialize()
{
	check(ReferencedSkeletalMesh == SkeletalMeshComponent->SkeletalMesh);

	bool bInitializationResult = false;

	MeshResource = ReferencedSkeletalMesh->GetImportedResource();
	if (MeshResource != nullptr)
	{
		LODModel = &MeshResource->LODModels[MeshLODIndex];
		bInitializationResult = FBaseMeshPaintGeometryAdapter::Initialize();
	}

	
	return bInitializationResult;
}

bool FMeshPaintGeometryAdapterForSkeletalMeshes::InitializeVertexData()
{
	// Retrieve mesh vertex and index data 
	const int32 NumVertices = LODModel->NumVertices;
	MeshVertices.Reset();
	MeshVertices.AddDefaulted(NumVertices);
	for (int32 Index = 0; Index < NumVertices; Index++)
	{
		const FVector& Position = LODModel->VertexBufferGPUSkin.GetVertexPositionSlow(Index);
		MeshVertices[Index] = Position;
	}

	MeshIndices.Reserve(LODModel->MultiSizeIndexContainer.GetIndexBuffer()->Num());
	LODModel->MultiSizeIndexContainer.GetIndexBuffer(MeshIndices);

	return (MeshVertices.Num() >= 0 && MeshIndices.Num() > 0);
}

void FMeshPaintGeometryAdapterForSkeletalMeshes::InitializeAdapterGlobals()
{
	static bool bInitialized = false;
	if (!bInitialized)
	{
		bInitialized = true;
		MeshToComponentMap.Empty();
	}
}

void FMeshPaintGeometryAdapterForSkeletalMeshes::OnAdded()
{
	checkf(SkeletalMeshComponent, TEXT("Invalid SkeletalMesh Component"));
	checkf(ReferencedSkeletalMesh, TEXT("Invalid reference to Skeletal Mesh"));
	checkf(ReferencedSkeletalMesh == SkeletalMeshComponent->SkeletalMesh, TEXT("Referenced Skeletal Mesh does not match one in Component"));

	FSkeletalMeshReferencers& SkeletalMeshReferencers = MeshToComponentMap.FindOrAdd(ReferencedSkeletalMesh);

	checkf(!SkeletalMeshReferencers.Referencers.ContainsByPredicate(
		[=](const FSkeletalMeshReferencers::FReferencersInfo& Info)
		{
			return Info.SkeletalMeshComponent == this->SkeletalMeshComponent;
		}), TEXT("This Skeletal Mesh Component has already been Added"));

	// If this is the first attempt to add a temporary body setup to the mesh, do it
	if (SkeletalMeshReferencers.Referencers.Num() == 0)
	{
		// Remember the old body setup (this will be added as a GC reference so that it doesn't get destroyed)
		SkeletalMeshReferencers.RestoreBodySetup = ReferencedSkeletalMesh->BodySetup;

		if (SkeletalMeshReferencers.RestoreBodySetup)
		{
			// Create a new body setup from the mesh's main body setup. This has to have the skeletal mesh as its outer,
			// otherwise the body instance will not be created correctly.
			UBodySetup* TempBodySetupRaw = DuplicateObject<UBodySetup>(ReferencedSkeletalMesh->BodySetup, ReferencedSkeletalMesh);
			TempBodySetupRaw->ClearFlags(RF_Transactional);

			// Set collide all flag so that the body creates physics meshes using ALL elements from the mesh not just the collision mesh.
			TempBodySetupRaw->bMeshCollideAll = true;

			// This forces it to recreate the physics mesh.
			TempBodySetupRaw->InvalidatePhysicsData();

			// Force it to use high detail tri-mesh for collisions.
			TempBodySetupRaw->CollisionTraceFlag = CTF_UseComplexAsSimple;
			TempBodySetupRaw->AggGeom.ConvexElems.Empty();

			// Set as new body setup
			ReferencedSkeletalMesh->BodySetup = TempBodySetupRaw;
		}
	}

	SkeletalMeshComponent->bUseRefPoseOnInitAnim = true;
	SkeletalMeshComponent->InitAnim(true);
	ECollisionEnabled::Type CachedCollisionType = SkeletalMeshComponent->BodyInstance.GetCollisionEnabled();
	SkeletalMeshReferencers.Referencers.Emplace(SkeletalMeshComponent, CachedCollisionType);

	// Force the collision type to not be 'NoCollision' without it the line trace will always fail. 
	if (CachedCollisionType == ECollisionEnabled::NoCollision)
	{
		SkeletalMeshComponent->BodyInstance.SetCollisionEnabled(ECollisionEnabled::QueryOnly, false);
	}

	// Set new physics state for the component
	SkeletalMeshComponent->RecreatePhysicsState();
}

void FMeshPaintGeometryAdapterForSkeletalMeshes::OnRemoved()
{
	checkf(SkeletalMeshComponent, TEXT("Invalid SkeletalMesh Component"));
	
	// If the referenced skeletal mesh has been destroyed (and nulled by GC), don't try to do anything more.
	// It should be in the process of removing all global geometry adapters if it gets here in this situation.
	if (!ReferencedSkeletalMesh)
	{
		return;
	}

	// Remove a reference from the skeletal mesh map
	FSkeletalMeshReferencers* SkeletalMeshReferencers = MeshToComponentMap.Find(ReferencedSkeletalMesh);
	checkf(SkeletalMeshReferencers, TEXT("Could not find Reference to Skeletal Mesh"));
	checkf(SkeletalMeshReferencers->Referencers.Num() > 0, TEXT("Skeletal Mesh does not have any referencers"));

	const int32 Index = SkeletalMeshReferencers->Referencers.IndexOfByPredicate(
		[=](const FSkeletalMeshReferencers::FReferencersInfo& Info)
		{
			return Info.SkeletalMeshComponent == this->SkeletalMeshComponent;
		}
	);
	check(Index != INDEX_NONE);

	SkeletalMeshComponent->bUseRefPoseOnInitAnim = false;
	SkeletalMeshComponent->InitAnim(true);
	SkeletalMeshComponent->BodyInstance.SetCollisionEnabled(SkeletalMeshReferencers->Referencers[Index].CachedCollisionType, false);
	SkeletalMeshComponent->RecreatePhysicsState();

	SkeletalMeshReferencers->Referencers.RemoveAtSwap(Index);

	// If the last reference was removed, restore the body setup for the static mesh
	if (SkeletalMeshReferencers->Referencers.Num() == 0)
	{
		if (SkeletalMeshReferencers->RestoreBodySetup != nullptr)
		{
			ReferencedSkeletalMesh->BodySetup = SkeletalMeshReferencers->RestoreBodySetup;
		}
		
		verify(MeshToComponentMap.Remove(ReferencedSkeletalMesh) == 1);
	}
}

bool FMeshPaintGeometryAdapterForSkeletalMeshes::LineTraceComponent(struct FHitResult& OutHit, const FVector Start, const FVector End, const struct FCollisionQueryParams& Params) const
{
	return SkeletalMeshComponent->LineTraceComponent(OutHit, Start, End, Params);
}

void FMeshPaintGeometryAdapterForSkeletalMeshes::QueryPaintableTextures(int32 MaterialIndex, int32& OutDefaultIndex, TArray<struct FPaintableTexture>& InOutTextureList)
{
	DefaultQueryPaintableTextures(MaterialIndex, SkeletalMeshComponent, OutDefaultIndex, InOutTextureList);
}

void FMeshPaintGeometryAdapterForSkeletalMeshes::ApplyOrRemoveTextureOverride(UTexture* SourceTexture, UTexture* OverrideTexture) const
{
	DefaultApplyOrRemoveTextureOverride(SkeletalMeshComponent, SourceTexture, OverrideTexture);
}

void FMeshPaintGeometryAdapterForSkeletalMeshes::AddReferencedObjects(FReferenceCollector& Collector)
{
	if (!ReferencedSkeletalMesh)
	{
		return;
	}

	FSkeletalMeshReferencers* SkeletalMeshReferencers = MeshToComponentMap.Find(ReferencedSkeletalMesh);
	checkf(SkeletalMeshReferencers, TEXT("No references found for Skeletal Mesh"));
	if (SkeletalMeshReferencers->RestoreBodySetup != nullptr)
	{
		Collector.AddReferencedObject(SkeletalMeshReferencers->RestoreBodySetup);
	}
	

	for (auto& Info : SkeletalMeshReferencers->Referencers)
	{
		Collector.AddReferencedObject(Info.SkeletalMeshComponent);
	}
}

void FMeshPaintGeometryAdapterForSkeletalMeshes::GetTextureCoordinate(int32 VertexIndex, int32 ChannelIndex, FVector2D& OutTextureCoordinate) const
{
	OutTextureCoordinate = LODModel->VertexBufferGPUSkin.GetVertexUVFast(VertexIndex, ChannelIndex);
}

void FMeshPaintGeometryAdapterForSkeletalMeshes::PreEdit()
{
	FlushRenderingCommands();

	SkeletalMeshComponent->Modify();

	ReferencedSkeletalMesh->SetFlags(RF_Transactional);
	ReferencedSkeletalMesh->Modify();

	ReferencedSkeletalMesh->bHasVertexColors = true;

	// Release the static mesh's resources.
	ReferencedSkeletalMesh->ReleaseResources();

	// Flush the resource release commands to the rendering thread to ensure that the build doesn't occur while a resource is still
	// allocated, and potentially accessing the UStaticMesh.
	ReferencedSkeletalMesh->ReleaseResourcesFence.Wait();

	if (LODModel->ColorVertexBuffer.GetNumVertices() == 0)
	{
		// Mesh doesn't have a color vertex buffer yet!  We'll create one now.
		LODModel->ColorVertexBuffer.InitFromSingleColor(FColor(255, 255, 255, 255), LODModel->NumVertices);
		ReferencedSkeletalMesh->bHasVertexColors = true;
		BeginInitResource(&LODModel->ColorVertexBuffer);
	}
}

void FMeshPaintGeometryAdapterForSkeletalMeshes::PostEdit()
{
	TUniquePtr< FSkeletalMeshComponentRecreateRenderStateContext > RecreateRenderStateContext = MakeUnique<FSkeletalMeshComponentRecreateRenderStateContext>(ReferencedSkeletalMesh);
	ReferencedSkeletalMesh->InitResources();
}

void FMeshPaintGeometryAdapterForSkeletalMeshes::GetVertexColor(int32 VertexIndex, FColor& OutColor, bool bInstance /*= true*/) const
{
	if (LODModel->ColorVertexBuffer.GetNumVertices() > 0)
	{
		check((int32)LODModel->ColorVertexBuffer.GetNumVertices() > VertexIndex);
		OutColor = LODModel->ColorVertexBuffer.VertexColor(VertexIndex);
	}
}

void FMeshPaintGeometryAdapterForSkeletalMeshes::SetVertexColor(int32 VertexIndex, FColor Color, bool bInstance /*= true*/)
{
	if (LODModel->ColorVertexBuffer.GetNumVertices() > 0)
	{
		LODModel->ColorVertexBuffer.VertexColor(VertexIndex) = Color;

		if (ReferencedSkeletalMesh->LODInfo[MeshLODIndex].bHasPerLODVertexColors)
		{
			ReferencedSkeletalMesh->LODInfo[MeshLODIndex].bHasPerLODVertexColors = true;
		}
	}
}

FMatrix FMeshPaintGeometryAdapterForSkeletalMeshes::GetComponentToWorldMatrix() const
{
	return SkeletalMeshComponent->GetComponentToWorld().ToMatrixWithScale();
}

//////////////////////////////////////////////////////////////////////////
// FMeshPaintGeometryAdapterForSkeletalMeshesFactory

TSharedPtr<IMeshPaintGeometryAdapter> FMeshPaintGeometryAdapterForSkeletalMeshesFactory::Construct(class UMeshComponent* InComponent, int32 InMeshLODIndex) const
{
	if (USkeletalMeshComponent* SkeletalMeshComponent = Cast<USkeletalMeshComponent>(InComponent))
	{
		if (SkeletalMeshComponent->SkeletalMesh != nullptr)
		{
			TSharedRef<FMeshPaintGeometryAdapterForSkeletalMeshes> Result = MakeShareable(new FMeshPaintGeometryAdapterForSkeletalMeshes());
			if (Result->Construct(InComponent, InMeshLODIndex))
			{
				return Result;
			}
		}
	}

	return nullptr;
}<|MERGE_RESOLUTION|>--- conflicted
+++ resolved
@@ -42,24 +42,12 @@
 
 void FMeshPaintGeometryAdapterForSkeletalMeshes::OnSkeletalMeshChanged()
 {
-<<<<<<< HEAD
-	if (SkeletalMeshComponent->SkeletalMesh != nullptr)
-	{
-		OnRemoved();
-		ReferencedSkeletalMesh = SkeletalMeshComponent->SkeletalMesh;
-		if (ReferencedSkeletalMesh)
-		{
-			Initialize();
-			OnAdded();
-		}
-=======
 	OnRemoved();
 	ReferencedSkeletalMesh = SkeletalMeshComponent->SkeletalMesh;
 	if (SkeletalMeshComponent->SkeletalMesh != nullptr)
 	{	
 		Initialize();
 		OnAdded();
->>>>>>> f30f9b45
 	}	
 }
 
