// Copyright 1998-2017 Epic Games, Inc. All Rights Reserved.
using System;
using System.Collections.Generic;
using System.Linq;
using System.Text;
using System.IO;
using AutomationTool;
using UnrealBuildTool;
using System.Text.RegularExpressions;
using Ionic.Zip;
using Ionic.Zlib;
using System.Security.Principal;
using System.Threading;
using System.Diagnostics;
using Tools.DotNETCommon;
//using Manzana;

static class IOSEnvVarNames
{
	// Should we code sign when staging?  (defaults to 1 if not present)
	static public readonly string CodeSignWhenStaging = "uebp_CodeSignWhenStaging";
}

class IOSClientProcess : IProcessResult
{
	private IProcessResult	childProcess;
	private Thread			consoleLogWorker;
	//private bool			processConsoleLogs;
	
	public IOSClientProcess(IProcessResult inChildProcess, string inDeviceID)
	{
		childProcess = inChildProcess;
		
		// Startup another thread that collect device console logs
		//processConsoleLogs = true;
		consoleLogWorker = new Thread(() => ProcessConsoleOutput(inDeviceID));
		consoleLogWorker.Start();
	}
	
	public void StopProcess(bool KillDescendants = true)
	{
		childProcess.StopProcess(KillDescendants);
		StopConsoleOutput();
	}
	
	public bool HasExited
	{
		get
		{ 
			bool	result = childProcess.HasExited;
			
			if(result)
			{
				StopConsoleOutput();
			}
			
			return result; 
		}
	}
	
	public string GetProcessName()
	{
		return childProcess.GetProcessName();
	}

	public void OnProcessExited()
	{
		childProcess.OnProcessExited();
		StopConsoleOutput();
	}
	
	public void DisposeProcess()
	{
		childProcess.DisposeProcess();
	}
	
	public void StdOut(object sender, DataReceivedEventArgs e)
	{
		childProcess.StdOut(sender, e);
	}
	
	public void StdErr(object sender, DataReceivedEventArgs e)
	{
		childProcess.StdErr(sender, e);
	}
	
	public int ExitCode
	{
		get { return childProcess.ExitCode; }
		set { childProcess.ExitCode = value; }
	}
		
	public string Output
	{
		get { return childProcess.Output; }
	}

	public Process ProcessObject
	{
		get { return childProcess.ProcessObject; }
	}

	public new string ToString()
	{
		return childProcess.ToString();
	}
	
	public void WaitForExit()
	{
		childProcess.WaitForExit();
	}
	
	private void StopConsoleOutput()
	{
		//processConsoleLogs = false;
		consoleLogWorker.Join();
	}
	
	public void ProcessConsoleOutput(string inDeviceID)
	{		
// 		MobileDeviceInstance	targetDevice = null;
// 		foreach(MobileDeviceInstance curDevice in MobileDeviceInstanceManager.GetSnapshotInstanceList())
// 		{
// 			if(curDevice.DeviceId == inDeviceID)
// 			{
// 				targetDevice = curDevice;
// 				break;
// 			}
// 		}
// 		
// 		if(targetDevice == null)
// 		{
// 			return;
// 		}
// 		
// 		targetDevice.StartSyslogService();
// 		
// 		while(processConsoleLogs)
// 		{
// 			string logData = targetDevice.GetSyslogData();
// 			
// 			Console.WriteLine("DeviceLog: " + logData);
// 		}
// 		
// 		targetDevice.StopSyslogService();
	}

};

public class IOSPlatform : Platform
{
	bool bCreatedIPA = false;

	private string PlatformName = null;
	private string SDKName = null;

	public IOSPlatform()
		:this(UnrealTargetPlatform.IOS)
	{
	}

	public IOSPlatform(UnrealTargetPlatform TargetPlatform)
		:base(TargetPlatform)
	{
		PlatformName = TargetPlatform.ToString();
		SDKName = (TargetPlatform == UnrealTargetPlatform.TVOS) ? "appletvos" : "iphoneos";
	}

	// Run the integrated IPP code
	// @todo ipp: How to log the output in a nice UAT way?
	protected static int RunIPP(string IPPArguments)
	{
		List<string> Args = new List<string>();

		StringBuilder Token = null;
		int Index = 0;
		bool bInQuote = false;
		while (Index < IPPArguments.Length)
		{
			if (IPPArguments[Index] == '\"')
			{
				bInQuote = !bInQuote;
			}
			else if (IPPArguments[Index] == ' ' && !bInQuote)
			{
				if (Token != null)
				{
					Args.Add(Token.ToString());
					Token = null;
				}
			}
			else
			{
				if (Token == null)
				{
					Token = new StringBuilder();
				}
				Token.Append(IPPArguments[Index]);
			}
			Index++;
		}

		if (Token != null)
		{
			Args.Add(Token.ToString());
		}
	
		return RunIPP(Args.ToArray());
	}

	protected static int RunIPP(string[] Args)
	{
		return 5;//@TODO: Reintegrate IPP to IOS.Automation iPhonePackager.Program.RealMain(Args);
	}

	public override int RunCommand(string Command)
	{
		// run generic IPP commands through the interface
		if (Command.StartsWith("IPP:"))
		{
			return RunIPP(Command.Substring(4));
		}

		// non-zero error code
		return 4;
	}

	public virtual bool PrepForUATPackageOrDeploy(UnrealTargetConfiguration Config, FileReference ProjectFile, string InProjectName, DirectoryReference InProjectDirectory, string InExecutablePath, DirectoryReference InEngineDir, bool bForDistribution, string CookFlavor, bool bIsDataDeploy, bool bCreateStubIPA)
	{
		return IOSExports.PrepForUATPackageOrDeploy(Config, ProjectFile, InProjectName, InProjectDirectory, InExecutablePath, InEngineDir, bForDistribution, CookFlavor, bIsDataDeploy, bCreateStubIPA);
	}

    public virtual void GetProvisioningData(FileReference InProject, bool bDistribution, out string MobileProvision, out string SigningCertificate, out string TeamUUID, out bool bAutomaticSigning)
    {
		IOSExports.GetProvisioningData(InProject, bDistribution, out MobileProvision, out SigningCertificate, out TeamUUID, out bAutomaticSigning);
    }

	public virtual bool DeployGeneratePList(FileReference ProjectFile, UnrealTargetConfiguration Config, DirectoryReference ProjectDirectory, bool bIsUE4Game, string GameName, string ProjectName, DirectoryReference InEngineDir, DirectoryReference AppDirectory, out bool bSupportsPortrait, out bool bSupportsLandscape, out bool bSkipIcons)
	{
		return IOSExports.GeneratePList(ProjectFile, Config, ProjectDirectory, bIsUE4Game, GameName, ProjectName, InEngineDir, AppDirectory, out bSupportsPortrait, out bSupportsLandscape, out bSkipIcons);
	}

    protected string MakeIPAFileName( UnrealTargetConfiguration TargetConfiguration, ProjectParams Params )
	{
		string ProjectIPA = Path.Combine(Path.GetDirectoryName(Params.RawProjectPath.FullName), "Binaries", PlatformName, (Params.Distribution ? "Distro_" : "") + Params.ShortProjectName);
		if (TargetConfiguration != UnrealTargetConfiguration.Development)
		{
			ProjectIPA += "-" + PlatformType.ToString() + "-" + TargetConfiguration.ToString();
		}
		ProjectIPA += ".ipa";
		return ProjectIPA;
	}

	protected string MakeExeFileName( UnrealTargetConfiguration TargetConfiguration, ProjectParams Params )
	{
		string ProjectIPA = Path.Combine(Path.GetDirectoryName(Params.RawProjectPath.FullName), "Binaries", PlatformName, Params.ShortProjectName);
		if (TargetConfiguration != UnrealTargetConfiguration.Development)
		{
			ProjectIPA += "-" + PlatformType.ToString() + "-" + TargetConfiguration.ToString();
		}
		ProjectIPA += ".ipa";
		return ProjectIPA;
	}

	// Determine if we should code sign
	protected bool GetCodeSignDesirability(ProjectParams Params)
	{
		//@TODO: Would like to make this true, as it's the common case for everyone else
		bool bDefaultNeedsSign = true;

		bool bNeedsSign = false;
		string EnvVar = InternalUtils.GetEnvironmentVariable(IOSEnvVarNames.CodeSignWhenStaging, bDefaultNeedsSign ? "1" : "0", /*bQuiet=*/ false);
		if (!bool.TryParse(EnvVar, out bNeedsSign))
		{
			int BoolAsInt;
			if (int.TryParse(EnvVar, out BoolAsInt))
			{
				bNeedsSign = BoolAsInt != 0;
			}
			else
			{
				bNeedsSign = bDefaultNeedsSign;
			}
		}

		if (!String.IsNullOrEmpty(Params.BundleName))
		{
			// Have to sign when a bundle name is specified
			bNeedsSign = true;
		}

		return bNeedsSign;
	}

	public override void Package(ProjectParams Params, DeploymentContext SC, int WorkingCL)
	{
		Log("Package {0}", Params.RawProjectPath);

		// ensure the ue4game binary exists, if applicable
		string FullExePath = CombinePaths(Path.GetDirectoryName(Params.ProjectGameExeFilename), SC.StageExecutables[0] + (UnrealBuildTool.BuildHostPlatform.Current.Platform != UnrealTargetPlatform.Mac ? ".stub" : ""));
		if (!SC.IsCodeBasedProject && !FileExists_NoExceptions(FullExePath))
		{
			LogError("Failed to find game binary " + FullExePath);
			throw new AutomationException(ExitCode.Error_MissingExecutable, "Stage Failed. Could not find binary {0}. You may need to build the UE4 project with your target configuration and platform.", FullExePath);
		}

        if (SC.StageTargetConfigurations.Count != 1)
        {
            throw new AutomationException("iOS is currently only able to package one target configuration at a time, but StageTargetConfigurations contained {0} configurations", SC.StageTargetConfigurations.Count);
        }

        var TargetConfiguration = SC.StageTargetConfigurations[0];

		string MobileProvision;
		string SigningCertificate;
		string TeamUUID;
		bool bAutomaticSigning;
        GetProvisioningData(Params.RawProjectPath, Params.Distribution, out MobileProvision, out SigningCertificate, out TeamUUID, out bAutomaticSigning);

        //@TODO: We should be able to use this code on both platforms, when the following issues are sorted:
        //   - Raw executable is unsigned & unstripped (need to investigate adding stripping to IPP)
        //   - IPP needs to be able to codesign a raw directory
        //   - IPP needs to be able to take a .app directory instead of a Payload directory when doing RepackageFromStage (which would probably be renamed)
        //   - Some discrepancy in the loading screen pngs that are getting packaged, which needs to be investigated
        //   - Code here probably needs to be updated to write 0 byte files as 1 byte (difference with IPP, was required at one point when using Ionic.Zip to prevent issues on device, maybe not needed anymore?)
        if (UnrealBuildTool.BuildHostPlatform.Current.Platform == UnrealTargetPlatform.Mac)
		{
            // copy in all of the artwork and plist
            PrepForUATPackageOrDeploy(TargetConfiguration, Params.RawProjectPath,
				Params.ShortProjectName,
				Params.RawProjectPath.Directory,
				CombinePaths(Path.GetDirectoryName(Params.ProjectGameExeFilename), SC.StageExecutables[0]),
				DirectoryReference.Combine(SC.LocalRoot, "Engine"),
				Params.Distribution, 
				"",
				false, 
				false);

			// figure out where to pop in the staged files
			string AppDirectory = string.Format("{0}/Payload/{1}.app",
				Path.GetDirectoryName(Params.ProjectGameExeFilename),
				Path.GetFileNameWithoutExtension(Params.ProjectGameExeFilename));

			// delete the old cookeddata
			InternalUtils.SafeDeleteDirectory(AppDirectory + "/cookeddata", true);
			InternalUtils.SafeDeleteFile(AppDirectory + "/ue4commandline.txt", true);

			if (!Params.IterativeDeploy)
			{
				// copy the Staged files to the AppDirectory
				string[] StagedFiles = Directory.GetFiles (SC.StageDirectory.FullName, "*", SearchOption.AllDirectories);
				foreach (string Filename in StagedFiles)
				{
					string DestFilename = Filename.Replace (SC.StageDirectory.FullName, AppDirectory);
					Directory.CreateDirectory (Path.GetDirectoryName (DestFilename));
					InternalUtils.SafeCopyFile (Filename, DestFilename, true);
				}
			}
			else
			{
				// copy just the root stage directory files
				string[] StagedFiles = Directory.GetFiles (SC.StageDirectory.FullName, "*", SearchOption.TopDirectoryOnly);
				foreach (string Filename in StagedFiles)
				{
					string DestFilename = Filename.Replace (SC.StageDirectory.FullName, AppDirectory);
					Directory.CreateDirectory (Path.GetDirectoryName (DestFilename));
					InternalUtils.SafeCopyFile (Filename, DestFilename, true);
				}
			}
		}

        bCreatedIPA = false;
		bool bNeedsIPA = false;
		if (Params.IterativeDeploy)
		{
            if (Params.Devices.Count != 1)
            {
                throw new AutomationException("Can only interatively deploy to a single device, but {0} were specified", Params.Devices.Count);
            }
            
            String NonUFSManifestPath = SC.GetNonUFSDeploymentDeltaPath(Params.DeviceNames[0]);
			// check to determine if we need to update the IPA
			if (File.Exists(NonUFSManifestPath))
			{
				string NonUFSFiles = File.ReadAllText(NonUFSManifestPath);
				string[] Lines = NonUFSFiles.Split('\n');
				bNeedsIPA = Lines.Length > 0 && !string.IsNullOrWhiteSpace(Lines[0]);
			}
		}

		if (String.IsNullOrEmpty(Params.Provision))
		{
			Params.Provision = MobileProvision;
		}
		if (String.IsNullOrEmpty(Params.Certificate))
		{
			Params.Certificate = SigningCertificate;
		}
		if (String.IsNullOrEmpty(Params.Team))
		{
			Params.Team = TeamUUID;
		}

		Params.AutomaticSigning = bAutomaticSigning;

		// Scheme name and configuration for code signing with Xcode project
		string SchemeName = Params.IsCodeBasedProject ? Params.RawProjectPath.GetFileNameWithoutExtension() : "UE4";
		string SchemeConfiguration = TargetConfiguration.ToString();
		if (Params.Client)
		{
			SchemeConfiguration += " Client";
		}

		if (UnrealBuildTool.BuildHostPlatform.Current.Platform != UnrealTargetPlatform.Mac)
		{
			var ProjectIPA = MakeIPAFileName(TargetConfiguration, Params);
			var ProjectStub = Path.GetFullPath(Params.ProjectGameExeFilename);

			// package a .ipa from the now staged directory
			var IPPExe = CombinePaths(CmdEnv.LocalRoot, "Engine/Binaries/DotNET/IOS/IPhonePackager.exe");

			LogLog("ProjectName={0}", Params.ShortProjectName);
			LogLog("ProjectStub={0}", ProjectStub);
			LogLog("ProjectIPA={0}", ProjectIPA);
			LogLog("IPPExe={0}", IPPExe);

			bool cookonthefly = Params.CookOnTheFly || Params.SkipCookOnTheFly;

			// if we are incremental check to see if we need to even update the IPA
			if (!Params.IterativeDeploy || !File.Exists(ProjectIPA) || bNeedsIPA)
			{
				// delete the .ipa to make sure it was made
				DeleteFile(ProjectIPA);

				bCreatedIPA = true;

				if (IOSExports.UseRPCUtil())
				{
					string IPPArguments = "RepackageFromStage \"" + (Params.IsCodeBasedProject ? Params.RawProjectPath.FullName : "Engine") + "\"";
					IPPArguments += " -config " + TargetConfiguration.ToString();
					IPPArguments += " -schemename " + SchemeName + " -schemeconfig \"" + SchemeConfiguration + "\"";

					if (TargetConfiguration == UnrealTargetConfiguration.Shipping)
					{
						IPPArguments += " -compress=best";
					}

					// Determine if we should sign
					bool bNeedToSign = GetCodeSignDesirability(Params);

					if (!String.IsNullOrEmpty(Params.BundleName))
					{
						// Have to sign when a bundle name is specified
						bNeedToSign = true;
						IPPArguments += " -bundlename " + Params.BundleName;
					}

					if (bNeedToSign)
					{
						IPPArguments += " -sign";
						if (Params.Distribution)
						{
							IPPArguments += " -distribution";
						}
					}

					IPPArguments += (cookonthefly ? " -cookonthefly" : "");
					IPPArguments += " -stagedir \"" + CombinePaths(Params.BaseStageDirectory, PlatformName) + "\"";
					IPPArguments += " -project \"" + Params.RawProjectPath + "\"";
					if (Params.IterativeDeploy)
					{
						IPPArguments += " -iterate";
					}
					if (!string.IsNullOrEmpty(Params.Provision))
					{
						IPPArguments += " -provision \"" + Params.Provision + "\""; 
					}
					if (!string.IsNullOrEmpty(Params.Certificate))
					{
						IPPArguments += " -certificate \"" + Params.Certificate + "\"";
					}
					if (PlatformName == "TVOS")
					{
						IPPArguments += " -tvos";
					}
					RunAndLog(CmdEnv, IPPExe, IPPArguments);
				}
				else
				{
					List<string> IPPArguments = new List<string>();
					IPPArguments.Add("RepackageFromStage");
					IPPArguments.Add(Params.IsCodeBasedProject ? Params.RawProjectPath.FullName : "Engine");
					IPPArguments.Add("-config");
					IPPArguments.Add(TargetConfiguration.ToString());
					IPPArguments.Add("-schemename");
					IPPArguments.Add(SchemeName);
					IPPArguments.Add("-schemeconfig");
					IPPArguments.Add("\"" + SchemeConfiguration + "\"");

					if (TargetConfiguration == UnrealTargetConfiguration.Shipping)
					{
						IPPArguments.Add("-compress=best");
					}

					// Determine if we should sign
					bool bNeedToSign = GetCodeSignDesirability(Params);

					if (!String.IsNullOrEmpty(Params.BundleName))
					{
						// Have to sign when a bundle name is specified
						bNeedToSign = true;
						IPPArguments.Add("-bundlename");
						IPPArguments.Add(Params.BundleName);
					}

					if (bNeedToSign)
					{
						IPPArguments.Add("-sign");
					}

					if (cookonthefly)
					{
						IPPArguments.Add(" -cookonthefly");
					}
					IPPArguments.Add(" -stagedir");
					IPPArguments.Add(CombinePaths(Params.BaseStageDirectory, "IOS"));
					IPPArguments.Add(" -project");
					IPPArguments.Add(Params.RawProjectPath.FullName);
					if (Params.IterativeDeploy)
					{
						IPPArguments.Add(" -iterate");
					}
					if (!string.IsNullOrEmpty(Params.Provision))
					{
						IPPArguments.Add(" -provision");
						IPPArguments.Add(Params.Provision);
					}
					if (!string.IsNullOrEmpty(Params.Certificate))
					{
						IPPArguments.Add(" -certificate");
						IPPArguments.Add(Params.Certificate);
					}

					if (RunIPP(IPPArguments.ToArray()) != 0)
					{
						throw new AutomationException("IPP Failed");
					}
				}
			}

			// verify the .ipa exists
			if (!FileExists(ProjectIPA))
			{
				throw new AutomationException(ExitCode.Error_FailedToCreateIPA, "PACKAGE FAILED - {0} was not created", ProjectIPA);
			}

			if (WorkingCL > 0)
			{
				// Open files for add or edit
				var ExtraFilesToCheckin = new List<string>
				{
					ProjectIPA
				};

				// check in the .ipa along with everything else
				UE4Build.AddBuildProductsToChangelist(WorkingCL, ExtraFilesToCheckin);
			}

			//@TODO: This automatically deploys after packaging, useful for testing on PC when iterating on IPP
			//Deploy(Params, SC);
		}
		else
		{
			// create the ipa
			string IPAName = CombinePaths(Path.GetDirectoryName(Params.RawProjectPath.FullName), "Binaries", PlatformName, (Params.Distribution ? "Distro_" : "") + Params.ShortProjectName + (SC.StageTargetConfigurations[0] != UnrealTargetConfiguration.Development ? ("-" + PlatformName + "-" + SC.StageTargetConfigurations[0].ToString()) : "") + ".ipa");

			if (!Params.IterativeDeploy || !File.Exists(IPAName) || bNeedsIPA)
			{
				bCreatedIPA = true;

				// code sign the app
				CodeSign(Path.GetDirectoryName(Params.ProjectGameExeFilename), Params.IsCodeBasedProject ? Params.ShortProjectName : Path.GetFileNameWithoutExtension(Params.ProjectGameExeFilename), Params.RawProjectPath, SC.StageTargetConfigurations[0], SC.LocalRoot.FullName, Params.ShortProjectName, Path.GetDirectoryName(Params.RawProjectPath.FullName), SC.IsCodeBasedProject, Params.Distribution, Params.Provision, Params.Certificate, Params.Team, Params.AutomaticSigning, SchemeName, SchemeConfiguration);

				// now generate the ipa
				PackageIPA(Path.GetDirectoryName(Params.ProjectGameExeFilename), Params.IsCodeBasedProject ? Params.ShortProjectName : Path.GetFileNameWithoutExtension(Params.ProjectGameExeFilename), Params.ShortProjectName, Path.GetDirectoryName(Params.RawProjectPath.FullName), SC.StageTargetConfigurations[0], Params.Distribution);
			}
		}

		PrintRunTime();
	}

	private string EnsureXcodeProjectExists(FileReference RawProjectPath, string LocalRoot, string ShortProjectName, string ProjectRoot, bool IsCodeBasedProject, out bool bWasGenerated)
	{
		// first check for ue4.xcodeproj
		bWasGenerated = false;
		string RawProjectDir = RawProjectPath.Directory.FullName;
		string XcodeProj = RawProjectPath.FullName.Replace(".uproject", "_" + PlatformName + ".xcworkspace");
		if (!Directory.Exists(RawProjectDir + "/Source") && !Directory.Exists(RawProjectDir + "/Intermediate/Source"))
		{
			XcodeProj = CombinePaths(CmdEnv.LocalRoot, "Engine", Path.GetFileName(XcodeProj));
		}
		Console.WriteLine ("Project: " + XcodeProj);
		{
			// project.xcodeproj doesn't exist, so generate temp project
			string Arguments = "-project=\"" + RawProjectPath + "\"";
			Arguments += " -platforms=" + PlatformName + " -game -nointellisense -" + PlatformName + "deployonly -ignorejunk";

			// If engine is installed then UBT doesn't need to be built
			if (Automation.IsEngineInstalled())
			{
				// Get the path to UBT
				string InstalledUBT = CombinePaths(CmdEnv.LocalRoot, "Engine/Binaries/DotNET/UnrealBuildTool.exe");
				Arguments = "-XcodeProjectFiles " + Arguments;
				RunUBT(CmdEnv, InstalledUBT, Arguments);
			}
			else
			{
				string Script = CombinePaths(CmdEnv.LocalRoot, "Engine/Build/BatchFiles/Mac/GenerateProjectFiles.sh");
				string CWD = Directory.GetCurrentDirectory();
				Directory.SetCurrentDirectory(Path.GetDirectoryName(Script));
				Run(Script, Arguments, null, ERunOptions.Default);
				Directory.SetCurrentDirectory(CWD);
			}

			bWasGenerated = true;

			if (!Directory.Exists (XcodeProj))
			{
				// something very bad happened
				throw new AutomationException("iOS couldn't find the appropriate Xcode Project " + XcodeProj);
			}
		}

		return XcodeProj;
	}

	private void CodeSign(string BaseDirectory, string GameName, FileReference RawProjectPath, UnrealTargetConfiguration TargetConfig, string LocalRoot, string ProjectName, string ProjectDirectory, bool IsCode, bool Distribution = false, string Provision = null, string Certificate = null, string Team = null, bool bAutomaticSigning = false, string SchemeName = null, string SchemeConfiguration = null)
	{
		// check for the proper xcodeproject
		bool bWasGenerated = false;
		string XcodeProj = EnsureXcodeProjectExists (RawProjectPath, LocalRoot, ProjectName, ProjectDirectory, IsCode, out bWasGenerated);

		string Arguments = "UBT_NO_POST_DEPLOY=true";
		Arguments += " /usr/bin/xcrun xcodebuild build -workspace \"" + XcodeProj + "\"";
		Arguments += " -scheme '";
		Arguments += SchemeName != null ? SchemeName : GameName;
		Arguments += "'";
		Arguments += " -configuration \"" + (SchemeConfiguration != null ? SchemeConfiguration : TargetConfig.ToString()) + "\"";
		Arguments += " -destination generic/platform=" + (PlatformName == "TVOS" ? "tvOS" : "iOS");
		Arguments += " -sdk " + SDKName;

		if (bAutomaticSigning)
		{
			Arguments += " DEVELOPMENT_TEAM=\"" + Team + "\"";
			Arguments += " CODE_SIGN_IDENTITY=\"iPhone Developer\"";
		}
		else
		{
			if (!string.IsNullOrEmpty(Certificate))
			{
				Arguments += " CODE_SIGN_IDENTITY=\"" + Certificate + "\"";
			}
			else
			{
				Arguments += " CODE_SIGN_IDENTITY=" + (Distribution ? "\"iPhone Distribution\"" : "\"iPhone Developer\"");
			}
			if (!string.IsNullOrEmpty(Provision))
			{
				// read the provision to get the UUID
				if (File.Exists(Environment.GetEnvironmentVariable("HOME") + "/Library/MobileDevice/Provisioning Profiles/" + Provision))
				{
					string UUID = "";
					string AllText = File.ReadAllText(Environment.GetEnvironmentVariable("HOME") + "/Library/MobileDevice/Provisioning Profiles/" + Provision);
					int idx = AllText.IndexOf("<key>UUID</key>");
					if (idx > 0)
					{
						idx = AllText.IndexOf("<string>", idx);
						if (idx > 0)
						{
							idx += "<string>".Length;
							UUID = AllText.Substring(idx, AllText.IndexOf("</string>", idx) - idx);
	                        Arguments += " PROVISIONING_PROFILE_SPECIFIER=" + UUID;
	                    }
	                }
				}
			}
		}
		IProcessResult Result = Run ("/usr/bin/env", Arguments, null, ERunOptions.Default);
		if (bWasGenerated)
		{
			InternalUtils.SafeDeleteDirectory( XcodeProj, true);
		}
		if (Result.ExitCode != 0)
		{
			throw new AutomationException(ExitCode.Error_FailedToCodeSign, "CodeSign Failed");
		}
	}

	private void PackageIPA(string BaseDirectory, string GameName, string ProjectName, string ProjectDirectory, UnrealTargetConfiguration TargetConfig, bool Distribution = false)
	{
		// create the ipa
		string IPAName = CombinePaths(ProjectDirectory, "Binaries", PlatformName, (Distribution ? "Distro_" : "") + ProjectName + (TargetConfig != UnrealTargetConfiguration.Development ? ("-" + PlatformName + "-" + TargetConfig.ToString()) : "") + ".ipa");
		// delete the old one
		if (File.Exists(IPAName))
		{
			File.Delete(IPAName);
		}

		// make the subdirectory if needed
		string DestSubdir = Path.GetDirectoryName(IPAName);
		if (!Directory.Exists(DestSubdir))
		{
			Directory.CreateDirectory(DestSubdir);
		}

		// set up the directories
		string ZipWorkingDir = String.Format("Payload/{0}.app/", GameName);
		string ZipSourceDir = string.Format("{0}/Payload/{1}.app", BaseDirectory, GameName);

		// create the file
		using (ZipFile Zip = new ZipFile())
		{
            // Set encoding to support unicode filenames
            Zip.AlternateEncodingUsage = ZipOption.Always;
            Zip.AlternateEncoding = Encoding.UTF8;

			// set the compression level
			if (Distribution)
			{
				Zip.CompressionLevel = CompressionLevel.BestCompression;
			}

			// add the entire directory
			Zip.AddDirectory(ZipSourceDir, ZipWorkingDir);

			// Update permissions to be UNIX-style
			// Modify the file attributes of any added file to unix format
			foreach (ZipEntry E in Zip.Entries)
			{
				const byte FileAttributePlatform_NTFS = 0x0A;
				const byte FileAttributePlatform_UNIX = 0x03;
				const byte FileAttributePlatform_FAT = 0x00;

				const int UNIX_FILETYPE_NORMAL_FILE = 0x8000;
				//const int UNIX_FILETYPE_SOCKET = 0xC000;
				//const int UNIX_FILETYPE_SYMLINK = 0xA000;
				//const int UNIX_FILETYPE_BLOCKSPECIAL = 0x6000;
				const int UNIX_FILETYPE_DIRECTORY = 0x4000;
				//const int UNIX_FILETYPE_CHARSPECIAL = 0x2000;
				//const int UNIX_FILETYPE_FIFO = 0x1000;

				const int UNIX_EXEC = 1;
				const int UNIX_WRITE = 2;
				const int UNIX_READ = 4;


				int MyPermissions = UNIX_READ | UNIX_WRITE;
				int OtherPermissions = UNIX_READ;

				int PlatformEncodedBy = (E.VersionMadeBy >> 8) & 0xFF;
				int LowerBits = 0;

				// Try to preserve read-only if it was set
				bool bIsDirectory = E.IsDirectory;

				// Check to see if this 
				bool bIsExecutable = false;
				if (Path.GetFileNameWithoutExtension(E.FileName).Equals(GameName, StringComparison.InvariantCultureIgnoreCase))
				{
					bIsExecutable = true;
				}

				if (bIsExecutable)
				{
					// The executable will be encrypted in the final distribution IPA and will compress very poorly, so keeping it
					// uncompressed gives a better indicator of IPA size for our distro builds
					E.CompressionLevel = CompressionLevel.None;
				}

				if ((PlatformEncodedBy == FileAttributePlatform_NTFS) || (PlatformEncodedBy == FileAttributePlatform_FAT))
				{
					FileAttributes OldAttributes = E.Attributes;
					//LowerBits = ((int)E.Attributes) & 0xFFFF;

					if ((OldAttributes & FileAttributes.Directory) != 0)
					{
						bIsDirectory = true;
					}

					// Permissions
					if ((OldAttributes & FileAttributes.ReadOnly) != 0)
					{
						MyPermissions &= ~UNIX_WRITE;
						OtherPermissions &= ~UNIX_WRITE;
					}
				}

				if (bIsDirectory || bIsExecutable)
				{
					MyPermissions |= UNIX_EXEC;
					OtherPermissions |= UNIX_EXEC;
				}

				// Re-jigger the external file attributes to UNIX style if they're not already that way
				if (PlatformEncodedBy != FileAttributePlatform_UNIX)
				{
					int NewAttributes = bIsDirectory ? UNIX_FILETYPE_DIRECTORY : UNIX_FILETYPE_NORMAL_FILE;

					NewAttributes |= (MyPermissions << 6);
					NewAttributes |= (OtherPermissions << 3);
					NewAttributes |= (OtherPermissions << 0);

					// Now modify the properties
					E.AdjustExternalFileAttributes(FileAttributePlatform_UNIX, (NewAttributes << 16) | LowerBits);
				}
			}

			// Save it out
			Zip.Save(IPAName);
		}
	}

	public override void GetFilesToDeployOrStage(ProjectParams Params, DeploymentContext SC)
	{
		//		if (UnrealBuildTool.BuildHostPlatform.Current.Platform != UnrealTargetPlatform.Mac)
		{

			// copy any additional framework assets that will be needed at runtime
			{
				DirectoryReference SourcePath = DirectoryReference.Combine((SC.IsCodeBasedProject ? SC.ProjectRoot : SC.EngineRoot), "Intermediate", "IOS", "FrameworkAssets");
				if ( DirectoryReference.Exists( SourcePath ) )
				{
					SC.StageFiles(StagedFileType.SystemNonUFS, SourcePath, StageFilesSearch.AllDirectories, StagedDirectoryReference.Root);
				}
			}


			// copy the plist (only if code signing, as it's protected by the code sign blob in the executable and can't be modified independently)
			if (GetCodeSignDesirability(Params))
			{
				DirectoryReference SourcePath = DirectoryReference.Combine((SC.IsCodeBasedProject ? SC.ProjectRoot : DirectoryReference.Combine(SC.LocalRoot, "Engine")), "Intermediate", PlatformName);
				FileReference TargetPListFile = FileReference.Combine(SourcePath, (SC.IsCodeBasedProject ? SC.ShortProjectName : "UE4Game") + "-Info.plist");
//				if (!File.Exists(TargetPListFile))
				{
					// ensure the plist, entitlements, and provision files are properly copied
					Console.WriteLine("CookPlat {0}, this {1}", GetCookPlatform(false, false), ToString());
					if (!SC.IsCodeBasedProject)
					{
						UnrealBuildTool.PlatformExports.SetRemoteIniPath(SC.ProjectRoot.FullName);
					}

                    if (SC.StageTargetConfigurations.Count != 1)
                    {
                        throw new AutomationException("iOS is currently only able to package one target configuration at a time, but StageTargetConfigurations contained {0} configurations", SC.StageTargetConfigurations.Count);
                    }

                    var TargetConfiguration = SC.StageTargetConfigurations[0];
                    bool bSupportsPortrait = false;
                    bool bSupportsLandscape = false;
                    bool bSkipIcons = false;

                    DeployGeneratePList(
							SC.RawProjectPath,	
							TargetConfiguration,
                            (SC.IsCodeBasedProject ? SC.ProjectRoot : DirectoryReference.Combine(SC.LocalRoot, "Engine")),
                            !SC.IsCodeBasedProject,
                            (SC.IsCodeBasedProject ? SC.ShortProjectName : "UE4Game"),
                            SC.ShortProjectName, DirectoryReference.Combine(SC.LocalRoot, "Engine"),
														DirectoryReference.Combine((SC.IsCodeBasedProject ? SC.ProjectRoot : DirectoryReference.Combine(SC.LocalRoot, "Engine")), "Binaries", PlatformName, "Payload", (SC.IsCodeBasedProject ? SC.ShortProjectName : "UE4Game") + ".app"),
                            out bSupportsPortrait,
                            out bSupportsLandscape,
                            out bSkipIcons);

                    // copy the plist to the stage dir
                    SC.StageFile(StagedFileType.SystemNonUFS, TargetPListFile, new StagedFileReference("Info.plist"));

                    // copy the icons/launch screens from the engine
                    {
                        DirectoryReference DataPath = DirectoryReference.Combine(SC.EngineRoot, "Build", "IOS", "Resources", "Graphics");
						StageImageAndIconFiles(DataPath, bSupportsPortrait, bSupportsLandscape, SC, bSkipIcons);
					}

                    // copy the icons/launch screens from the game (may stomp the engine copies)
                    {
                        DirectoryReference DataPath = DirectoryReference.Combine(SC.ProjectRoot, "Build", "IOS", "Resources", "Graphics");
						StageImageAndIconFiles(DataPath, bSupportsPortrait, bSupportsLandscape, SC, bSkipIcons);
                    }
                }

                // copy the udebugsymbols if they exist
                {
                    ConfigHierarchy PlatformGameConfig;
                    bool bIncludeSymbols = false;
                    if (Params.EngineConfigs.TryGetValue(SC.StageTargetPlatform.PlatformType, out PlatformGameConfig))
                    {
                        PlatformGameConfig.GetBool("/Script/IOSRuntimeSettings.IOSRuntimeSettings", "bGenerateCrashReportSymbols", out bIncludeSymbols);
                    }
                    if (bIncludeSymbols)
                    {
                        FileReference SymbolFileName = FileReference.Combine((SC.IsCodeBasedProject ? SC.ProjectRoot : SC.EngineRoot), "Binaries", "IOS", SC.StageExecutables[0] + ".udebugsymbols");
						if(FileReference.Exists(SymbolFileName))
						{
							SC.StageFile(StagedFileType.NonUFS, SymbolFileName, new StagedFileReference((Params.ShortProjectName + ".udebugsymbols").ToLowerInvariant()));
						}
                    }
                }
			}
		}
        {
			StageMovieFiles(DirectoryReference.Combine(SC.EngineRoot, "Content", "Movies"), SC);
			StageMovieFiles(DirectoryReference.Combine(SC.ProjectRoot, "Content", "Movies"), SC);
        }
		{
			// Stage any *.metallib files as NonUFS.
			// Get the final output directory for cooked data
			DirectoryReference CookOutputDir;
			if(!String.IsNullOrEmpty(Params.CookOutputDir))
			{
				CookOutputDir = DirectoryReference.Combine(new DirectoryReference(Params.CookOutputDir), SC.CookPlatform);
			}
			else if(Params.CookInEditor)
			{
				CookOutputDir = DirectoryReference.Combine(SC.ProjectRoot, "Saved", "EditorCooked", SC.CookPlatform);
			}
			else
			{
				CookOutputDir = DirectoryReference.Combine(SC.ProjectRoot, "Saved", "Cooked", SC.CookPlatform);
			}
			List<FileReference> CookedFiles = DirectoryReference.EnumerateFiles(CookOutputDir, "*.metallib", SearchOption.AllDirectories).ToList();
			foreach(FileReference CookedFile in CookedFiles)
			{
				SC.StageFile(StagedFileType.NonUFS, CookedFile, new StagedFileReference(CookedFile.MakeRelativeTo(CookOutputDir)));
			}
		}
    }

	private void StageImageAndIconFiles(DirectoryReference DataPath, bool bSupportsPortrait, bool bSupportsLandscape, DeploymentContext SC, bool bSkipIcons)
	{
		if(DirectoryReference.Exists(DataPath))
		{
			List<string> ImageFileNames = new List<string>();
			if (bSupportsPortrait)
			{
				ImageFileNames.Add("Default-IPhone6.png");
				ImageFileNames.Add("Default-IPhone6Plus-Portrait.png");
				ImageFileNames.Add("Default-Portrait@2x.png");
				ImageFileNames.Add("Default-Portrait-1336@2x.png");
			}
			if (bSupportsLandscape)
			{
				ImageFileNames.Add("Default-IPhone6-Landscape.png");
				ImageFileNames.Add("Default-IPhone6Plus-Landscape.png");
				ImageFileNames.Add("Default-Landscape@2x.png");
				ImageFileNames.Add("Default-Landscape-1336@2x.png");
			}
			ImageFileNames.Add("Default@2x.png");
			ImageFileNames.Add("Default-568h@2x.png");

			foreach(string ImageFileName in ImageFileNames)
			{
				FileReference ImageFile = FileReference.Combine(DataPath, ImageFileName);
				if(FileReference.Exists(ImageFile))
				{
<<<<<<< HEAD
					SC.StageFile(StagedFileType.NonUFS, ImageFile, new StagedFileReference(ImageFileName), false);
=======
					SC.StageFile(StagedFileType.SystemNonUFS, ImageFile, new StagedFileReference(ImageFileName));
>>>>>>> 9f6ccf49
				}
			}

            if (!bSkipIcons)
            {
<<<<<<< HEAD
                SC.StageFiles(StagedFileType.NonUFS, DataPath, "Icon*.png", false, null,StagedDirectoryReference.Root,true,false);
=======
                SC.StageFiles(StagedFileType.SystemNonUFS, DataPath, "Icon*.png", StageFilesSearch.TopDirectoryOnly, StagedDirectoryReference.Root);
>>>>>>> 9f6ccf49
            }
		}
	}

	private void StageMovieFiles(DirectoryReference InputDir, DeploymentContext SC)
	{
		if(DirectoryReference.Exists(InputDir))
		{
			foreach(FileReference InputFile in DirectoryReference.EnumerateFiles(InputDir, "*", SearchOption.AllDirectories))
			{
				if(!InputFile.HasExtension(".uasset") && !InputFile.HasExtension(".umap"))
				{
					SC.StageFile(StagedFileType.NonUFS, InputFile);
				}
			}
		}
	}

    public override void GetFilesToArchive(ProjectParams Params, DeploymentContext SC)
	{
		if (SC.StageTargetConfigurations.Count != 1)
		{
			throw new AutomationException("iOS is currently only able to package one target configuration at a time, but StageTargetConfigurations contained {0} configurations", SC.StageTargetConfigurations.Count);
		}
		var TargetConfiguration = SC.StageTargetConfigurations[0];
		var ProjectIPA = MakeIPAFileName( TargetConfiguration, Params );

		// verify the .ipa exists
		if (!FileExists(ProjectIPA))
		{
			throw new AutomationException("ARCHIVE FAILED - {0} was not found", ProjectIPA);
		}

		ConfigHierarchy PlatformGameConfig;
		bool bXCArchive = false;
		if (Params.EngineConfigs.TryGetValue(SC.StageTargetPlatform.PlatformType, out PlatformGameConfig))
		{
			PlatformGameConfig.GetBool("/Script/IOSRuntimeSettings.IOSRuntimeSettings", "bGenerateXCArchive", out bXCArchive);
		}

		if (bXCArchive && Utils.IsRunningOnMono)
		{
			// Always put the archive in the current user's Library/Developer/Xcode/Archives path if not on the build machine
			WindowsIdentity id = WindowsIdentity.GetCurrent(); 
			string ArchivePath = "/Users/" + id.Name + "/Library/Developer/Xcode/Archives";
            if (IsBuildMachine)
            {
                ArchivePath = Params.ArchiveDirectoryParam;
            }
			if (!DirectoryExists(ArchivePath))
			{
				CreateDirectory(ArchivePath);
			}

			Console.WriteLine("Generating xc archive package in " + ArchivePath);

			string ArchiveName = Path.Combine(ArchivePath, Path.GetFileNameWithoutExtension(ProjectIPA) + ".xcarchive");
			if (!DirectoryExists(ArchiveName))
			{
				CreateDirectory(ArchiveName);
			}
			DeleteDirectoryContents(ArchiveName);

			// create the Products archive folder
			CreateDirectory(Path.Combine(ArchiveName, "Products", "Applications"));

			// copy in the application
			string AppName = Path.GetFileNameWithoutExtension(ProjectIPA) + ".app";
			using (ZipFile Zip = new ZipFile(ProjectIPA))
			{
				Zip.ExtractAll(ArchivePath, ExtractExistingFileAction.OverwriteSilently);

				List<string> Dirs = new List<string>(Directory.EnumerateDirectories(Path.Combine(ArchivePath, "Payload"), "*.app"));
				AppName = Dirs[0].Substring(Dirs[0].LastIndexOf(UnrealBuildTool.BuildHostPlatform.Current.Platform != UnrealTargetPlatform.Mac ? "\\" : "/") + 1);
				CopyDirectory_NoExceptions(Path.Combine(ArchivePath, "Payload", AppName), Path.Combine(ArchiveName, "Products", "Applications", AppName));
			}

			// copy in the dSYM if found
			var ProjectExe = MakeExeFileName( TargetConfiguration, Params );
			string dSYMName = (SC.IsCodeBasedProject ? Path.GetFileNameWithoutExtension(ProjectExe) : "UE4Game") + ".dSYM";
            string dSYMDestName = AppName + ".dSYM";
            string dSYMSrcPath = Path.Combine(SC.ProjectBinariesFolder.FullName, dSYMName);
            string dSYMZipSrcPath = Path.Combine(SC.ProjectBinariesFolder.FullName, dSYMName + ".zip");
            if (File.Exists(dSYMZipSrcPath))
            {
                // unzip the dsym
                using (ZipFile Zip = new ZipFile(dSYMZipSrcPath))
                {
                    Zip.ExtractAll(SC.ProjectBinariesFolder.FullName, ExtractExistingFileAction.OverwriteSilently);
                }
            }

			if(DirectoryExists(dSYMSrcPath))
			{
				// Create the dsyms archive folder
				CreateDirectory(Path.Combine(ArchiveName, "dSYMs"));
				string dSYMDstPath = Path.Combine(ArchiveName, "dSYMs", dSYMDestName);
				// /Volumes/MacOSDrive1/pfEpicWorkspace/Dev-Platform/Samples/Sandbox/PlatformShowcase/Binaries/IOS/PlatformShowcase.dSYM/Contents/Resources/DWARF/PlatformShowcase
				CopyFile_NoExceptions(Path.Combine(dSYMSrcPath, "Contents", "Resources", "DWARF", SC.IsCodeBasedProject ? Path.GetFileNameWithoutExtension(ProjectExe) : "UE4Game"), dSYMDstPath);
			}
			else if (File.Exists(dSYMSrcPath))
			{
				// Create the dsyms archive folder
				CreateDirectory(Path.Combine(ArchiveName, "dSYMs"));
				string dSYMDstPath = Path.Combine(ArchiveName, "dSYMs", dSYMDestName);
				CopyFile_NoExceptions(dSYMSrcPath, dSYMDstPath);
			}

			// copy in the bitcode symbol maps if found
			string[] bcmapfiles = Directory.GetFiles(SC.ProjectBinariesFolder.FullName, "*.bcsymbolmap");
			if(bcmapfiles.Length > 0)
			{
				// Create the dsyms archive folder
				CreateDirectory(Path.Combine(ArchiveName, "BCSymbolMaps"));
				foreach (string symbolSrcFilePath in bcmapfiles)
				{
					string symbolLeafFileName = Path.GetFileName(symbolSrcFilePath);
					string bcDstFilePath = Path.Combine(ArchiveName, "BCSymbolMaps", symbolLeafFileName);
					CopyFile_NoExceptions(symbolSrcFilePath, bcDstFilePath);
				}
			}

			// get the settings from the app plist file
			string AppPlist = Path.Combine(ArchiveName, "Products", "Applications", AppName, "Info.plist");
			string OldPListData = File.Exists(AppPlist) ? File.ReadAllText(AppPlist) : "";

			// bundle identifier
			int index = OldPListData.IndexOf("CFBundleIdentifier");
			index = OldPListData.IndexOf("<string>", index) + 8;
			int length = OldPListData.IndexOf("</string>", index) - index;
			string BundleIdentifier = OldPListData.Substring(index, length);

			// short version
			index = OldPListData.IndexOf("CFBundleShortVersionString");
			index = OldPListData.IndexOf("<string>", index) + 8;
			length = OldPListData.IndexOf("</string>", index) - index;
			string BundleShortVersion = OldPListData.Substring(index, length);

			// bundle version
			index = OldPListData.IndexOf("CFBundleVersion");
			index = OldPListData.IndexOf("<string>", index) + 8;
			length = OldPListData.IndexOf("</string>", index) - index;
			string BundleVersion = OldPListData.Substring(index, length);

			// date we made this
			const string Iso8601DateTimeFormat = "yyyy-MM-ddTHH:mm:ssZ";
			string TimeStamp = DateTime.UtcNow.ToString(Iso8601DateTimeFormat);

			// create the archive plist
			StringBuilder Text = new StringBuilder();
			Text.AppendLine("<?xml version=\"1.0\" encoding=\"UTF-8\"?>");
			Text.AppendLine("<!DOCTYPE plist PUBLIC \"-//Apple//DTD PLIST 1.0//EN\" \"http://www.apple.com/DTDs/PropertyList-1.0.dtd\">");
			Text.AppendLine("<plist version=\"1.0\">");
			Text.AppendLine("<dict>");
			Text.AppendLine("\t<key>ApplicationProperties</key>");
			Text.AppendLine("\t<dict>");
			Text.AppendLine("\t\t<key>ApplicationPath</key>");
			Text.AppendLine("\t\t<string>Applications/" + AppName + "</string>");
			Text.AppendLine("\t\t<key>CFBundleIdentifier</key>");
			Text.AppendLine(string.Format("\t\t<string>{0}</string>", BundleIdentifier));
			Text.AppendLine("\t\t<key>CFBundleShortVersionString</key>");
			Text.AppendLine(string.Format("\t\t<string>{0}</string>", BundleShortVersion));
			Text.AppendLine("\t\t<key>CFBundleVersion</key>");
			Text.AppendLine(string.Format("\t\t<string>{0}</string>", BundleVersion));
			Text.AppendLine("\t\t<key>SigningIdentity</key>");
			Text.AppendLine(string.Format("\t\t<string>{0}</string>", Params.Certificate));
			Text.AppendLine("\t</dict>");
			Text.AppendLine("\t<key>ArchiveVersion</key>");
			Text.AppendLine("\t<integer>2</integer>");
			Text.AppendLine("\t<key>CreationDate</key>");
			Text.AppendLine(string.Format("\t<date>{0}</date>", TimeStamp));
			Text.AppendLine("\t<key>DefaultToolchainInfo</key>");
			Text.AppendLine("\t<dict>");
			Text.AppendLine("\t\t<key>DisplayName</key>");
			Text.AppendLine("\t\t<string>Xcode 7.3 Default</string>");
			Text.AppendLine("\t\t<key>Identifier</key>");
			Text.AppendLine("\t\t<string>com.apple.dt.toolchain.XcodeDefault</string>");
			Text.AppendLine("\t</dict>");
			Text.AppendLine("\t<key>Name</key>");
			Text.AppendLine(string.Format("\t<string>{0}</string>", SC.ShortProjectName));
			Text.AppendLine("\t<key>SchemeName</key>");
			Text.AppendLine(string.Format("\t<string>{0}</string>", SC.ShortProjectName));
			Text.AppendLine("</dict>");
			Text.AppendLine("</plist>");
			File.WriteAllText(Path.Combine(ArchiveName, "Info.plist"), Text.ToString());
        }
        else if (bXCArchive && !Utils.IsRunningOnMono)
		{
			LogWarning("Can not produce an XCArchive on windows");
		}
		SC.ArchiveFiles(Path.GetDirectoryName(ProjectIPA), Path.GetFileName(ProjectIPA));
	}

	public override bool RetrieveDeployedManifests(ProjectParams Params, DeploymentContext SC, string DeviceName, out List<string> UFSManifests, out List<string> NonUFSManifests)
	{
        if (Params.Devices.Count != 1)
        {
            throw new AutomationException("Can only retrieve deployed manifests from a single device, but {0} were specified", Params.Devices.Count);
        }

        bool Result = true;
		UFSManifests = new List<string>();
		NonUFSManifests = new List<string>();
		var DeployServer = CombinePaths(CmdEnv.LocalRoot, "Engine/Binaries/DotNET/IOS/DeploymentServer.exe");
		try
		{
			var TargetConfiguration = SC.StageTargetConfigurations[0];
			string BundleIdentifier = "";
			if (File.Exists(Params.BaseStageDirectory + "/" + PlatformName + "/Info.plist"))
			{
				string Contents = File.ReadAllText(SC.StageDirectory + "/Info.plist");
				int Pos = Contents.IndexOf("CFBundleIdentifier");
				Pos = Contents.IndexOf("<string>", Pos) + 8;
				int EndPos = Contents.IndexOf("</string>", Pos);
				BundleIdentifier = Contents.Substring(Pos, EndPos - Pos);
			}
			RunAndLog(CmdEnv, DeployServer, "Backup -file \"" + CombinePaths(Params.BaseStageDirectory, PlatformName, SC.UFSDeployedManifestFileName) + "\" -file \"" + CombinePaths(Params.BaseStageDirectory, PlatformName, SC.NonUFSDeployedManifestFileName) + "\"" + (String.IsNullOrEmpty(Params.DeviceNames[0]) ? "" : " -device " + Params.DeviceNames[0]) + " -bundle " + BundleIdentifier);

			string[] ManifestFiles = Directory.GetFiles(CombinePaths(Params.BaseStageDirectory, PlatformName), "*_Manifest_UFS*.txt");
			UFSManifests.AddRange(ManifestFiles);

			ManifestFiles = Directory.GetFiles(CombinePaths(Params.BaseStageDirectory, PlatformName), "*_Manifest_NonUFS*.txt");
			NonUFSManifests.AddRange(ManifestFiles);
		}
		catch (System.Exception)
		{
			// delete any files that did get copied
			string[] Manifests = Directory.GetFiles(CombinePaths(Params.BaseStageDirectory, PlatformName), "*_Manifest_*.txt");
			foreach (string Manifest in Manifests)
			{
				File.Delete(Manifest);
			}
			Result = false;
		}

		return Result;
	}

	public override void Deploy(ProjectParams Params, DeploymentContext SC)
    {
        if (Params.Devices.Count != 1)
        {
            throw new AutomationException("Can only deploy to a single specified device, but {0} were specified", Params.Devices.Count);
        }

        if (SC.StageTargetConfigurations.Count != 1)
		{
			throw new AutomationException ("iOS is currently only able to package one target configuration at a time, but StageTargetConfigurations contained {0} configurations", SC.StageTargetConfigurations.Count);
		}
		if (Params.Distribution)
		{
			throw new AutomationException("iOS cannot deploy a package made for distribution.");
		}
		var TargetConfiguration = SC.StageTargetConfigurations[0];
		var ProjectIPA = MakeIPAFileName(TargetConfiguration, Params);
		var StagedIPA = SC.StageDirectory + "\\" + Path.GetFileName(ProjectIPA);

		// verify the .ipa exists
		if (!FileExists(StagedIPA))
		{
			StagedIPA = ProjectIPA;
			if(!FileExists(StagedIPA))
			{
				throw new AutomationException("DEPLOY FAILED - {0} was not found", ProjectIPA);
			}
		}

		// if iterative deploy, determine the file delta
		string BundleIdentifier = "";
		bool bNeedsIPA = true;
		if (Params.IterativeDeploy)
		{
			if (File.Exists(Params.BaseStageDirectory + "/" + PlatformName + "/Info.plist"))
			{
				string Contents = File.ReadAllText(SC.StageDirectory + "/Info.plist");
				int Pos = Contents.IndexOf("CFBundleIdentifier");
				Pos = Contents.IndexOf("<string>", Pos) + 8;
				int EndPos = Contents.IndexOf("</string>", Pos);
				BundleIdentifier = Contents.Substring(Pos, EndPos - Pos);
			}

			// check to determine if we need to update the IPA
			String NonUFSManifestPath = SC.GetNonUFSDeploymentDeltaPath(Params.DeviceNames[0]);
			if (File.Exists(NonUFSManifestPath))
			{
				string NonUFSFiles = File.ReadAllText(NonUFSManifestPath);
				string[] Lines = NonUFSFiles.Split('\n');
				bNeedsIPA = Lines.Length > 0 && !string.IsNullOrWhiteSpace(Lines[0]);
			}
		}

		// Add a commandline for this deploy, if the config allows it.
		string AdditionalCommandline = (Params.FileServer || Params.CookOnTheFly) ? "" : (" -additionalcommandline " + "\"" + Params.RunCommandline + "\"");

		// deploy the .ipa
		var DeployServer = CombinePaths(CmdEnv.LocalRoot, "Engine/Binaries/DotNET/IOS/DeploymentServer.exe");

		// check for it in the stage directory
		string CurrentDir = Directory.GetCurrentDirectory();
		Directory.SetCurrentDirectory(CombinePaths(CmdEnv.LocalRoot, "Engine/Binaries/DotNET/IOS/"));
		if (!Params.IterativeDeploy || bCreatedIPA || bNeedsIPA)
		{
			RunAndLog(CmdEnv, DeployServer, "Install -ipa \"" + Path.GetFullPath(StagedIPA) + "\"" + (String.IsNullOrEmpty(Params.DeviceNames[0]) ? "" : " -device " + Params.DeviceNames[0]) + AdditionalCommandline);
		}
		if (Params.IterativeDeploy)
		{
			// push over the changed files
			RunAndLog(CmdEnv, DeployServer, "Deploy -manifest \"" + CombinePaths(Params.BaseStageDirectory, PlatformName, DeploymentContext.UFSDeployDeltaFileName + (Params.Devices.Count == 0 ? "" : Params.DeviceNames[0])) + "\"" + (Params.Devices.Count == 0 ? "" : " -device " + Params.DeviceNames[0]) + AdditionalCommandline + " -bundle " + BundleIdentifier);
		}
		Directory.SetCurrentDirectory (CurrentDir);
        PrintRunTime();
    }

	public override string GetCookPlatform(bool bDedicatedServer, bool bIsClientOnly)
	{
		return "IOS";
	}

	public override bool DeployLowerCaseFilenames()
	{
		// we shouldn't modify the case on files like Info.plist or the icons
		return true;
	}

	public override string LocalPathToTargetPath(string LocalPath, string LocalRoot)
	{
		return LocalPath.Replace("\\", "/").Replace(LocalRoot, "../../..");
	}

	public override bool IsSupported { get { return true; } }

	public override bool LaunchViaUFE { get { return UnrealBuildTool.BuildHostPlatform.Current.Platform != UnrealTargetPlatform.Mac; } }

	public override bool UseAbsLog
	{
		get
		{
			return !LaunchViaUFE;
		}
	}

	public override StagedFileReference Remap(StagedFileReference Dest)
	{
		return new StagedFileReference("cookeddata/" + Dest.Name);
	}
	
    public override List<string> GetDebugFileExtentions()
    {
        return new List<string> { ".dsym", ".udebugsymbols" };
    }
	
// 	void MobileDeviceConnected(object sender, ConnectEventArgs args)
// 	{
// 	}
// 	
// 	void MobileDeviceDisconnected(object sender, ConnectEventArgs args)
// 	{
// 	}

	public override IProcessResult RunClient(ERunOptions ClientRunFlags, string ClientApp, string ClientCmdLine, ProjectParams Params)
	{
		if (UnrealBuildTool.BuildHostPlatform.Current.Platform == UnrealTargetPlatform.Mac)
		{
            if (Params.Devices.Count != 1)
            {
                throw new AutomationException("Can only run on a single specified device, but {0} were specified", Params.Devices.Count);
            }
			
			// This code only cares about connected devices so just call the run loop a few times to get the existing connected devices
// 			MobileDeviceInstanceManager.Initialize(MobileDeviceConnected, MobileDeviceDisconnected);
// 			for(int i = 0; i < 4; ++i)
// 			{
// 				System.Threading.Thread.Sleep(1);
// 				CoreFoundationRunLoop.RunLoopRunInMode(CoreFoundationRunLoop.kCFRunLoopDefaultMode(), 0.25, 0);
// 			}
// 			
            /*			string AppDirectory = string.Format("{0}/Payload/{1}.app",
				Path.GetDirectoryName(Params.ProjectGameExeFilename), 
				Path.GetFileNameWithoutExtension(Params.ProjectGameExeFilename));
			string GameName = Path.GetFileNameWithoutExtension (ClientApp);
			if (GameName.Contains ("-IOS-"))
			{
				GameName = GameName.Substring (0, GameName.IndexOf ("-IOS-"));
			}
			string GameApp = AppDirectory + "/" + GameName;
			bWasGenerated = false;
			XcodeProj = EnsureXcodeProjectExists (Params.RawProjectPath, CmdEnv.LocalRoot, Params.ShortProjectName, GetDirectoryName(Params.RawProjectPath), Params.IsCodeBasedProject, out bWasGenerated);
			string Arguments = "UBT_NO_POST_DEPLOY=true /usr/bin/xcrun xcodebuild test -project \"" + XcodeProj + "\"";
			Arguments += " -scheme '";
			Arguments += GameName;
			Arguments += " - iOS'";
			Arguments += " -configuration " + Params.ClientConfigsToBuild [0].ToString();
			Arguments += " -destination 'platform=iOS,id=" + Params.Device.Substring(Params.Device.IndexOf("@")+1) + "'";
			Arguments += " TEST_HOST=\"";
			Arguments += GameApp;
			Arguments += "\" BUNDLE_LOADER=\"";
			Arguments += GameApp + "\"";*/
            string BundleIdentifier = "";
			if (File.Exists(Params.BaseStageDirectory + "/"+ PlatformName + "/Info.plist"))
			{
				string Contents = File.ReadAllText(Params.BaseStageDirectory + "/" + PlatformName + "/Info.plist");
				int Pos = Contents.IndexOf("CFBundleIdentifier");
				Pos = Contents.IndexOf("<string>", Pos) + 8;
				int EndPos = Contents.IndexOf("</string>", Pos);
				BundleIdentifier = Contents.Substring(Pos, EndPos - Pos);
			}
			string Arguments = "/usr/bin/instruments";
			Arguments += " -w '" + Params.DeviceNames[0] + "'";
			Arguments += " -t 'Activity Monitor'";
			Arguments += " -D \"" + Params.BaseStageDirectory + "/" + PlatformName + "/launch.trace\"";
			Arguments += " '" + BundleIdentifier + "'";
			IProcessResult ClientProcess = Run ("/usr/bin/env", Arguments, null, ClientRunFlags | ERunOptions.NoWaitForExit);
			return new IOSClientProcess(ClientProcess, Params.DeviceNames[0]);
		}
		else
		{
			IProcessResult Result = new ProcessResult("DummyApp", null, false);
			Result.ExitCode = 0;
			return Result;
		}
	}

	public override void PostRunClient(IProcessResult Result, ProjectParams Params)
	{
		if (UnrealBuildTool.BuildHostPlatform.Current.Platform == UnrealTargetPlatform.Mac)
		{
			string LaunchTracePath = Params.BaseStageDirectory + "/" + PlatformName + "/launch.trace";
			Console.WriteLine ("Deleting " + LaunchTracePath);
			if (Directory.Exists(LaunchTracePath))
			{
				Directory.Delete (LaunchTracePath, true);
			}

			switch (Result.ExitCode)
			{
				case 253:
                    throw new AutomationException(ExitCode.Error_DeviceNotSetupForDevelopment, "Launch Failure");
				case 255:
                    throw new AutomationException(ExitCode.Error_DeviceOSNewerThanSDK, "Launch Failure");
			}
		}
	}

	private static int GetChunkCount(ProjectParams Params, DeploymentContext SC)
	{
		var ChunkListFilename = GetChunkPakManifestListFilename(Params, SC);
		var ChunkArray = ReadAllLines(ChunkListFilename);
		return ChunkArray.Length;
	}

	private static string GetChunkPakManifestListFilename(ProjectParams Params, DeploymentContext SC)
	{
		return CombinePaths(GetTmpPackagingPath(Params, SC), "pakchunklist.txt");
	}

	private static string GetTmpPackagingPath(ProjectParams Params, DeploymentContext SC)
	{
		return CombinePaths(Path.GetDirectoryName(Params.RawProjectPath.FullName), "Saved", "TmpPackaging", SC.StageTargetPlatform.GetCookPlatform(SC.DedicatedServer, false));
	}

	private static StringBuilder AppendKeyValue(StringBuilder Text, string Key, object Value, int Level)
	{
		// create indent level
		string Indent = "";
		for (int i = 0; i < Level; ++i)
		{
			Indent += "\t";
		}

		// output key if we have one
		if (Key != null)
		{
			Text.AppendLine (Indent + "<key>" + Key + "</key>");
		}

		// output value
		if (Value is Array)
		{
			Text.AppendLine (Indent + "<array>");
			Array ValArray = Value as Array;
			foreach (var Item in ValArray)
			{
				AppendKeyValue (Text, null, Item, Level + 1);
			}
			Text.AppendLine (Indent + "</array>");
		}
		else if (Value is Dictionary<string, object>)
		{
			Text.AppendLine (Indent + "<dict>");
			Dictionary<string,object> ValDict = Value as Dictionary<string, object>;
			foreach (var Item in ValDict)
			{
				AppendKeyValue (Text, Item.Key, Item.Value, Level + 1);
			}
			Text.AppendLine (Indent + "</dict>");
		}
		else if (Value is string)
		{
			Text.AppendLine (Indent + "<string>" + Value + "</string>");
		}
		else if (Value is bool)
		{
			if ((bool)Value == true)
			{
				Text.AppendLine (Indent + "<true/>");
			}
			else
			{
				Text.AppendLine (Indent + "<false/>");
			}
		}
		else
		{
			Console.WriteLine ("PLIST: Unknown array item type");
		}
		return Text;
	}

	private static void GeneratePlist(Dictionary<string, object> KeyValues, string PlistFile)
	{
		// generate the plist file
		StringBuilder Text = new StringBuilder();

		// boiler plate top
		Text.AppendLine("<?xml version=\"1.0\" encoding=\"UTF-8\"?>");
		Text.AppendLine("<!DOCTYPE plist PUBLIC \"-//Apple//DTD PLIST 1.0//EN\" \"http://www.apple.com/DTDs/PropertyList-1.0.dtd\">");
		Text.AppendLine("<plist version=\"1.0\">");
		Text.AppendLine("<dict>");

		foreach (var KeyValue in KeyValues)
		{
			AppendKeyValue(Text, KeyValue.Key, KeyValue.Value, 1);
		}
		Text.AppendLine("</dict>");
		Text.AppendLine("</plist>");

		// write the file out
		if (!Directory.Exists(Path.GetDirectoryName(PlistFile)))
		{
			Directory.CreateDirectory(Path.GetDirectoryName(PlistFile));
		}
		File.WriteAllText(PlistFile, Text.ToString());
	}

	private static void GenerateAssetPlist(string BundleIdentifier, string[] Tags, string AssetDir)
	{
		Dictionary<string, object> KeyValues = new Dictionary<string, object> ();
		KeyValues.Add ("CFBundleIdentifier", BundleIdentifier);
		KeyValues.Add ("Tags", Tags);
		GeneratePlist(KeyValues, CombinePaths(AssetDir, "Info.plist"));
	}

	private static void GenerateAssetPackManifestPlist(KeyValuePair<string, string>[] ChunkData, string AssetDir)
	{
		Dictionary<string, object>[] Resources = new Dictionary<string, object>[ChunkData.Length];
		for (int i = 0; i < ChunkData.Length; ++i)
		{
			Dictionary<string, object> Data = new Dictionary<string, object> ();
			Data.Add ("URL", CombinePaths ("OnDemandResources", ChunkData[i].Value));
			Data.Add ("bundleKey", ChunkData [i].Key);
			Data.Add ("isStreamable", false);
			Resources [i] = Data;
		}

		Dictionary<string, object> KeyValues = new Dictionary<string, object> ();
		KeyValues.Add ("resources", Resources);
		GeneratePlist(KeyValues, CombinePaths(AssetDir, "AssetPackManifest.plist"));
	}

	private static void GenerateOnDemandResourcesPlist(KeyValuePair<string, string>[] ChunkData, string AssetDir)
	{
		Dictionary<string, object> RequestTags = new Dictionary<string, object> ();
		Dictionary<string, object> AssetPacks = new Dictionary<string, object> ();
		Dictionary<string, object> Requests = new Dictionary<string, object> ();
		for (int i = 0; i < ChunkData.Length; ++i)
		{
			string ChunkName = "Chunk" + (i + 1).ToString ();
			RequestTags.Add (ChunkName, new string[] { ChunkData [i].Key });
			AssetPacks.Add (ChunkData [i].Key, new string[] { ("pak" + ChunkName + "-ios.pak").ToLowerInvariant () });
			Dictionary<string, object> Packs = new Dictionary<string, object> ();
			Packs.Add ("NSAssetPacks", new string[] { ChunkData [i].Key });
			Requests.Add (ChunkName, Packs);
		}

		Dictionary<string, object> KeyValues = new Dictionary<string, object> ();
		KeyValues.Add ("NSBundleRequestTags", RequestTags);
		KeyValues.Add ("NSBundleResourceRequestAssetPacks", AssetPacks);
		KeyValues.Add ("NSBundleResourceRequestTags", Requests);
		GeneratePlist(KeyValues, CombinePaths(AssetDir, "OnDemandResources.plist"));
	}

	public override void PostStagingFileCopy(ProjectParams Params, DeploymentContext SC)
	{
/*		if (Params.CreateChunkInstall)
		{
			// get the bundle identifier
			string BundleIdentifier = "";
			if (File.Exists(Params.BaseStageDirectory + "/" + PlatformName + "/Info.plist"))
			{
				string Contents = File.ReadAllText(SC.StageDirectory + "/Info.plist");
				int Pos = Contents.IndexOf("CFBundleIdentifier");
				Pos = Contents.IndexOf("<string>", Pos) + 8;
				int EndPos = Contents.IndexOf("</string>", Pos);
				BundleIdentifier = Contents.Substring(Pos, EndPos - Pos);
			}

			// generate the ODR resources
			// create the ODR directory
			string DestSubdir = SC.StageDirectory + "/OnDemandResources";
			if (!Directory.Exists(DestSubdir))
			{
				Directory.CreateDirectory(DestSubdir);
			}

			// read the chunk list and generate the data
			var ChunkCount = GetChunkCount(Params, SC);
			var ChunkData = new KeyValuePair<string, string>[ChunkCount - 1];
			for (int i = 1; i < ChunkCount; ++i)
			{
				// chunk name
				string ChunkName = "Chunk" + i.ToString ();

				// asset name
				string AssetPack = BundleIdentifier + ".Chunk" + i.ToString () + ".assetpack";

				// bundle key
				byte[] bytes = new byte[ChunkName.Length * sizeof(char)];
				System.Buffer.BlockCopy(ChunkName.ToCharArray(), 0, bytes, 0, bytes.Length);
				string BundleKey = BundleIdentifier + ".asset-pack-" + BitConverter.ToString(System.Security.Cryptography.MD5.Create().ComputeHash(bytes)).Replace("-", string.Empty);

				// add to chunk data
				ChunkData[i-1] = new KeyValuePair<string, string>(BundleKey, AssetPack);

				// create the sub directory
				string AssetDir = CombinePaths (DestSubdir, AssetPack);
				if (!Directory.Exists(AssetDir))
				{
					Directory.CreateDirectory(AssetDir);
				}

				// generate the Info.plist for each ODR bundle (each chunk for install past 0)
				GenerateAssetPlist (BundleKey, new string[] { ChunkName }, AssetDir);

				// copy the files to the OnDemandResources directory
				string PakName = "pakchunk" + i.ToString ();
				string FileName =  PakName + "-" + PlatformName.ToLower() + ".pak";
				string P4Change = "UnknownCL";
				string P4Branch = "UnknownBranch";
				if (CommandUtils.P4Enabled)
				{
					P4Change = CommandUtils.P4Env.ChangelistString;
					P4Branch = CommandUtils.P4Env.BuildRootEscaped;
				}
				string ChunkInstallBasePath = CombinePaths(SC.ProjectRoot.FullName, "ChunkInstall", SC.FinalCookPlatform);
				string RawDataPath = CombinePaths(ChunkInstallBasePath, P4Branch + "-CL-" + P4Change, PakName);
				string RawDataPakPath = CombinePaths(RawDataPath, PakName + "-" + SC.FinalCookPlatform + ".pak");
				string DestFile = CombinePaths (AssetDir, FileName);
				CopyFile (RawDataPakPath, DestFile);
			}

			// generate the AssetPackManifest.plist
			GenerateAssetPackManifestPlist (ChunkData, SC.StageDirectory.FullName);

			// generate the OnDemandResources.plist
			GenerateOnDemandResourcesPlist (ChunkData, SC.StageDirectory.FullName);
		}*/
	}

	public override bool StageMovies
	{
		get { return false; }
	}

	public override bool RequiresPackageToDeploy
	{
		get { return true; }
	}

	public override HashSet<StagedFileReference> GetFilesForCRCCheck()
	{
		HashSet<StagedFileReference> FileList = base.GetFilesForCRCCheck();
		FileList.Add(new StagedFileReference("Info.plist"));
		return FileList;
	}
    public override bool SupportsMultiDeviceDeploy
    {
        get
        {
            return true;
        }
    }

	public override void StripSymbols(FileReference SourceFile, FileReference TargetFile)
	{
		IOSExports.StripSymbols(PlatformType, SourceFile, TargetFile);
	}

	#region Hooks

	public override void PreBuildAgenda(UE4Build Build, UE4Build.BuildAgenda Agenda)
	{
		if (UnrealBuildTool.BuildHostPlatform.Current.Platform != UnrealTargetPlatform.Mac && !Automation.IsEngineInstalled())
		{
			Agenda.DotNetProjects.Add(@"Engine\Source\Programs\IOS\MobileDeviceInterface\MobileDeviceInterface.csproj");
			Agenda.DotNetProjects.Add(@"Engine\Source\Programs\IOS\iPhonePackager\iPhonePackager.csproj");
			Agenda.DotNetProjects.Add(@"Engine\Source\Programs\IOS\DeploymentServer\DeploymentServer.csproj");
		}
	}

	#endregion
}<|MERGE_RESOLUTION|>--- conflicted
+++ resolved
@@ -961,21 +961,13 @@
 				FileReference ImageFile = FileReference.Combine(DataPath, ImageFileName);
 				if(FileReference.Exists(ImageFile))
 				{
-<<<<<<< HEAD
-					SC.StageFile(StagedFileType.NonUFS, ImageFile, new StagedFileReference(ImageFileName), false);
-=======
 					SC.StageFile(StagedFileType.SystemNonUFS, ImageFile, new StagedFileReference(ImageFileName));
->>>>>>> 9f6ccf49
 				}
 			}
 
             if (!bSkipIcons)
             {
-<<<<<<< HEAD
-                SC.StageFiles(StagedFileType.NonUFS, DataPath, "Icon*.png", false, null,StagedDirectoryReference.Root,true,false);
-=======
                 SC.StageFiles(StagedFileType.SystemNonUFS, DataPath, "Icon*.png", StageFilesSearch.TopDirectoryOnly, StagedDirectoryReference.Root);
->>>>>>> 9f6ccf49
             }
 		}
 	}
