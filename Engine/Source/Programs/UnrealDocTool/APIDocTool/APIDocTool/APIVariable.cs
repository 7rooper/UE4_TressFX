--- conflicted
+++ resolved
@@ -102,12 +102,9 @@
 				}
 			}
 
-<<<<<<< HEAD
-=======
 			SnippetText = APISnippets.LoadSnippetTextForSymbol(FullName);			
 		}
 
->>>>>>> 2e95d669
 		private void WriteDefinition(UdnWriter Writer)
 		{
 			List<string> Lines = new List<string>();
