--- conflicted
+++ resolved
@@ -449,13 +449,9 @@
 				Settings.bEnablePakSigning = false;
 			}
 
-<<<<<<< HEAD
-			if (Settings.bDataCryptoRequired && Settings.IsAnyEncryptionEnabled() && (Settings.EncryptionKey == null || !Settings.EncryptionKey.IsValid()))
-=======
 			bool bEncryptionKeyValid = (Settings.EncryptionKey != null && Settings.EncryptionKey.IsValid());
 			bool bAnyEncryptionRequested = Settings.bEnablePakFullAssetEncryption || Settings.bEnablePakIndexEncryption || Settings.bEnablePakIniEncryption || Settings.bEnablePakUAssetEncryption;
 			if (Settings.bDataCryptoRequired && bAnyEncryptionRequested && !bEncryptionKeyValid)
->>>>>>> 9ba46998
 			{
 				Log.TraceWarningOnce("Pak encryption is enabled, but no valid encryption key was found. Please generate a key in the editor project crypto settings. Encryption will be disabled");
 				Settings.bEnablePakUAssetEncryption = false;
