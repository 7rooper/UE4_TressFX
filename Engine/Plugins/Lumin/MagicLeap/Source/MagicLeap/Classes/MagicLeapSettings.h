<<<<<<< HEAD
// Copyright 1998-2019 Epic Games, Inc. All Rights Reserved.
=======
// Copyright 1998-2018 Epic Games, Inc. All Rights Reserved.
>>>>>>> df71d635

#pragma once

#include "CoreMinimal.h"
#include "MagicLeapSettings.generated.h"

/**
* Implements the settings for the Magic Leap SDK setup.
*/
UCLASS(config=Engine, defaultconfig)
class MAGICLEAP_API UMagicLeapSettings : public UObject
{
public:
	GENERATED_BODY()

	// Enables 'Zero Iteration mode'. Note: Vulkan rendering will be used by default. Set bUseVulkan to false to use OpenGL instead.
	UPROPERTY(GlobalConfig, EditAnywhere, Category = "General", Meta = (DisplayName = "Enable Zero Iteration", ConfigRestartRequired = true))
	bool bEnableZI;
};<|MERGE_RESOLUTION|>--- conflicted
+++ resolved
@@ -1,8 +1,4 @@
-<<<<<<< HEAD
 // Copyright 1998-2019 Epic Games, Inc. All Rights Reserved.
-=======
-// Copyright 1998-2018 Epic Games, Inc. All Rights Reserved.
->>>>>>> df71d635
 
 #pragma once
 
@@ -21,4 +17,8 @@
 	// Enables 'Zero Iteration mode'. Note: Vulkan rendering will be used by default. Set bUseVulkan to false to use OpenGL instead.
 	UPROPERTY(GlobalConfig, EditAnywhere, Category = "General", Meta = (DisplayName = "Enable Zero Iteration", ConfigRestartRequired = true))
 	bool bEnableZI;
+
+	// Use the editor in Vulkan. If False, OpenGL is used with ZI.
+	UPROPERTY(GlobalConfig, EditAnywhere, Category = "General", Meta = (DisplayName = "Use Vulkan with Zero Iteration (otherwise, OpenGL)", ConfigRestartRequired = true))
+	bool bUseVulkanForZI;
 };