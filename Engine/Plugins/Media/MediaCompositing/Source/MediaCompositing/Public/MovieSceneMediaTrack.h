--- conflicted
+++ resolved
@@ -32,14 +32,10 @@
 public:
 
 	/** Adds a new media source to the track. */
-<<<<<<< HEAD
-	virtual void AddNewMediaSource(UMediaSource& MediaSource, float Time);
-=======
 	virtual UMovieSceneSection* AddNewMediaSourceOnRow(UMediaSource& MediaSource, FFrameNumber Time, int32 RowIndex);
 
 	/** Adds a new media source on the next available/non-overlapping row. */
 	virtual UMovieSceneSection* AddNewMediaSource(UMediaSource& MediaSource, FFrameNumber Time) { return AddNewMediaSourceOnRow(MediaSource, Time, INDEX_NONE); }
->>>>>>> a23640a2
 
 public:
 
@@ -49,10 +45,6 @@
 	virtual UMovieSceneSection* CreateNewSection() override;
 	virtual FMovieSceneEvalTemplatePtr CreateTemplateForSection(const UMovieSceneSection& InSection) const override;
 	virtual const TArray<UMovieSceneSection*>& GetAllSections() const override;
-<<<<<<< HEAD
-	virtual TRange<float> GetSectionBoundaries() const override;
-=======
->>>>>>> a23640a2
 	virtual bool HasSection(const UMovieSceneSection& Section) const override;
 	virtual bool IsEmpty() const override;
 	virtual void RemoveSection(UMovieSceneSection& Section) override;
