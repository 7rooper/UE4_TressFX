--- conflicted
+++ resolved
@@ -35,16 +35,6 @@
 	NSView* View;
 	NSOpenGLPixelFormat* PixelFormat;
 	NSOpenGLContext* Context;
-<<<<<<< HEAD
-	GLuint CompositeVertexShader;
-	GLuint CompositeFragmentShader;
-	GLuint CompositeProgram;
-	GLint WindowTextureUniform;
-	GLint TextureDirectionUniform;
-	GLuint CompositeTexture;
-	GLuint CompositeVAO;
-=======
->>>>>>> cce8678d
 	bool bNeedsUpdate;
 #elif PLATFORM_IOS
 	UIWindow* WindowHandle;
