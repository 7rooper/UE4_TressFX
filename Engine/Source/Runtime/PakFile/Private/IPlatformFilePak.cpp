--- conflicted
+++ resolved
@@ -235,24 +235,6 @@
 	}
 }
 
-<<<<<<< HEAD
-TSharedPtr<FRSA::FKey, ESPMode::ThreadSafe> FPakPlatformFile::GetPakSigningKey()
-{
-	static TSharedPtr<FRSA::FKey, ESPMode::ThreadSafe> Key;
-	static FCriticalSection Lock;
-	Lock.Lock();
-
-	if (!Key.IsValid())
-	{
-		FCoreDelegates::FPakSigningKeysDelegate& Delegate = FCoreDelegates::GetPakSigningKeysDelegate();
-		if (Delegate.IsBound())
-		{
-			TArray<uint8> Exponent;
-			TArray<uint8> Modulus;
-			Delegate.Execute(Exponent, Modulus);
-			Key = FRSA::CreateKey(Exponent, TArray<uint8>(), Modulus);
-		}
-=======
 TMap<FName, TSharedPtr<const struct FPakSignatureFile, ESPMode::ThreadSafe>> FPakPlatformFile::PakSignatureFileCache;
 FCriticalSection FPakPlatformFile::PakSignatureFileCacheLock;
 TSharedPtr<const struct FPakSignatureFile, ESPMode::ThreadSafe> FPakPlatformFile::GetPakSignatureFile(const TCHAR* InFilename)
@@ -318,11 +300,7 @@
 	if (PakSignatureFileCache.Contains(FilenameFName))
 	{
 		PakSignatureFileCache.Remove(FilenameFName);
->>>>>>> 9ba46998
-	}
-	
-	Lock.Unlock();
-	return Key;
+	}
 }
 
 DECLARE_DWORD_ACCUMULATOR_STAT(TEXT("PakCache Sync Decrypts (Uncompressed Path)"), STAT_PakCache_SyncDecrypts, STATGROUP_PakFile);
@@ -1144,11 +1122,7 @@
 		TIntervalTreeIndex InRequests[AIOP_NUM][(int32)EInRequestStatus::Num];
 		TIntervalTreeIndex CacheBlocks[(int32)EBlockStatus::Num];
 
-<<<<<<< HEAD
-		FPakSignatureFile Signatures;
-=======
 		TSharedPtr<const FPakSignatureFile, ESPMode::ThreadSafe> Signatures;
->>>>>>> 9ba46998
 
 		FPakData(IAsyncReadFileHandle* InHandle, FName InName, int64 InTotalSize)
 			: Handle(InHandle)
@@ -1157,10 +1131,7 @@
 			, MaxShift(0)
 			, BytesToBitsShift(0)
 			, Name(InName)
-<<<<<<< HEAD
-=======
 			, Signatures(nullptr)
->>>>>>> 9ba46998
 		{
 			check(Handle && TotalSize > 0 && Name != NAME_None);
 			for (int32 Index = 0; Index < AIOP_NUM; Index++)
@@ -1241,29 +1212,17 @@
 	uint32 Loads;
 	uint32 Frees;
 	uint64 LoadSize;
-<<<<<<< HEAD
-	FRSA::TKeyPtr SigningKey;
-=======
->>>>>>> 9ba46998
 	EAsyncIOPriorityAndFlags AsyncMinPriority;
 	FCriticalSection SetAsyncMinimumPriorityScopeLock;
 	bool bEnableSignatureChecks;
 
 public:
 
-<<<<<<< HEAD
-	static void Init(IPlatformFile* InLowerLevel, FRSA::TKeyPtr InSigningKey)
+	static void Init(IPlatformFile* InLowerLevel, bool bInEnableSignatureChecks)
 	{
 		if (!PakPrecacherSingleton)
 		{
-			verify(!FPlatformAtomics::InterlockedCompareExchangePointer((void**)&PakPrecacherSingleton, new FPakPrecacher(InLowerLevel, InSigningKey), nullptr));
-=======
-	static void Init(IPlatformFile* InLowerLevel, bool bInEnableSignatureChecks)
-	{
-		if (!PakPrecacherSingleton)
-		{
 			verify(!FPlatformAtomics::InterlockedCompareExchangePointer((void**)&PakPrecacherSingleton, new FPakPrecacher(InLowerLevel, bInEnableSignatureChecks), nullptr));
->>>>>>> 9ba46998
 		}
 		check(PakPrecacherSingleton);
 	}
@@ -1299,11 +1258,7 @@
 		return *PakPrecacherSingleton;
 	}
 
-<<<<<<< HEAD
-	FPakPrecacher(IPlatformFile* InLowerLevel, FRSA::TKeyPtr InSigningKey)
-=======
 	FPakPrecacher(IPlatformFile* InLowerLevel, bool bInEnableSignatureChecks)
->>>>>>> 9ba46998
 		: LowerLevel(InLowerLevel)
 		, LastReadRequest(0)
 		, NextUniqueID(1)
@@ -1313,10 +1268,6 @@
 		, Loads(0)
 		, Frees(0)
 		, LoadSize(0)
-<<<<<<< HEAD
-		, SigningKey(InSigningKey)
-=======
->>>>>>> 9ba46998
 		, AsyncMinPriority(AIOP_MIN)
 		, bEnableSignatureChecks(bInEnableSignatureChecks)
 	{
@@ -1356,23 +1307,6 @@
 			UE_LOG(LogPakFile, Log, TEXT("New pak file %s added to pak precacher."), *PakFilename);
 
 			FPakData& Pak = CachedPakData[*PakIndexPtr];
-<<<<<<< HEAD
-
-			if (SigningKey.IsValid())
-			{
-				// Load signature data
-				FString SignaturesFilename = FPaths::ChangeExtension(*PakFilename, TEXT("sig"));
-				IFileHandle* SignaturesFile = LowerLevel->OpenRead(*SignaturesFilename);
-				ensure(SignaturesFile);
-				FArchiveFileReaderGeneric* Reader = new FArchiveFileReaderGeneric(SignaturesFile, *SignaturesFilename, SignaturesFile->Size());
-				Pak.Signatures.Serialize(*Reader);
-				delete Reader;
-				Pak.Signatures.DecryptSignatureAndValidate(SigningKey, PakFilename);
-
-				// Check that we have the correct match between signature and pre-cache granularity
-				int64 NumPakChunks = Align(PakFileSize, FPakInfo::MaxChunkDataSize) / FPakInfo::MaxChunkDataSize;
-				ensure(NumPakChunks == Pak.Signatures.ChunkHashes.Num());
-=======
 			
 				// Load signature data
 				Pak.Signatures = FPakPlatformFile::GetPakSignatureFile(*PakFilename);
@@ -1387,7 +1321,6 @@
 				// Check that we have the correct match between signature and pre-cache granularity
 				int64 NumPakChunks = Align(PakFileSize, FPakInfo::MaxChunkDataSize) / FPakInfo::MaxChunkDataSize;
 				ensure(NumPakChunks == Pak.Signatures->ChunkHashes.Num());
->>>>>>> 9ba46998
 			}
 		}
 		return PakIndexPtr;
@@ -1400,11 +1333,7 @@
 
 		for (FPakData& PakData : CachedPakData)
 		{
-<<<<<<< HEAD
-			for (TPakChunkHash& Hash : PakData.Signatures.ChunkHashes)
-=======
 			for (const TPakChunkHash& Hash : PakData.Signatures->ChunkHashes)
->>>>>>> 9ba46998
 			{
 				*((uint8*)&Hash) |= 0x1;
 			}
@@ -2211,11 +2140,7 @@
 		FAsyncFileCallBack CallbackFromLower =
 			[this, IndexToFill, bDoCheck](bool bWasCanceled, IAsyncReadRequest* Request)
 		{
-<<<<<<< HEAD
-			if (SigningKey.IsValid() && bDoCheck)
-=======
 			if (bEnableSignatureChecks && bDoCheck)
->>>>>>> 9ba46998
 			{
 				StartSignatureCheck(bWasCanceled, Request, IndexToFill);
 			}
@@ -3265,16 +3190,12 @@
 	uint16 PakIndex;
 	FSHAHash MasterSignatureHash;
 	static const int64 MaxHashesToCache = 16;
-<<<<<<< HEAD
-	TPakChunkHash HashCache[MaxHashesToCache];
-=======
 
 #if PAKHASH_USE_CRC
 	TPakChunkHash HashCache[MaxHashesToCache] = { 0 };
 #else
 	TPakChunkHash HashCache[MaxHashesToCache];
 #endif
->>>>>>> 9ba46998
 
 	{
 		// Try and keep lock for as short a time as possible. Find our request and copy out the data we need
@@ -3295,19 +3216,11 @@
 		SignatureIndex = RequestOffset / FPakInfo::MaxChunkDataSize;
 
 		FPakData& PakData = CachedPakData[PakIndex];
-<<<<<<< HEAD
-		MasterSignatureHash = PakData.Signatures.DecryptedHash;
+		MasterSignatureHash = PakData.Signatures->DecryptedHash;
 
 		for (int32 CacheIndex = 0; CacheIndex < FMath::Min(NumSignaturesToCheck, MaxHashesToCache); ++CacheIndex)
 		{
-			HashCache[CacheIndex] = PakData.Signatures.ChunkHashes[SignatureIndex + CacheIndex];
-=======
-		MasterSignatureHash = PakData.Signatures->DecryptedHash;
-
-		for (int32 CacheIndex = 0; CacheIndex < FMath::Min(NumSignaturesToCheck, MaxHashesToCache); ++CacheIndex)
-		{
 			HashCache[CacheIndex] = PakData.Signatures->ChunkHashes[SignatureIndex + CacheIndex];
->>>>>>> 9ba46998
 		}
 	}
 
@@ -3327,11 +3240,7 @@
 			FPakData& PakData = CachedPakData[PakIndex];
 			for (int32 CacheIndex = 0; (CacheIndex < MaxHashesToCache) && ((SignedChunkIndex + CacheIndex) < NumSignaturesToCheck); ++CacheIndex)
 			{
-<<<<<<< HEAD
-				HashCache[CacheIndex] = PakData.Signatures.ChunkHashes[SignatureIndex + CacheIndex];
-=======
 				HashCache[CacheIndex] = PakData.Signatures->ChunkHashes[SignatureIndex + CacheIndex];
->>>>>>> 9ba46998
 			}
 		}
 
@@ -3346,17 +3255,10 @@
 				FScopeLock Lock(&CachedFilesScopeLock);
 				FPakData* PakData = &CachedPakData[PakIndex];
 
-<<<<<<< HEAD
-				UE_LOG(LogPakFile, Warning, TEXT("Pak chunk signing mismatch on chunk [%i/%i]! Expected 0x%8X, Received 0x%8X"), SignatureIndex, PakData->Signatures.ChunkHashes.Num(), *LexToString(PakData->Signatures.ChunkHashes[SignatureIndex]), *LexToString(ThisHash));
-
-				// Check the signatures are still as we expected them
-				if (PakData->Signatures.DecryptedHash != PakData->Signatures.ComputeCurrentMasterHash())
-=======
 				UE_LOG(LogPakFile, Warning, TEXT("Pak chunk signing mismatch on chunk [%i/%i]! Expected %s, Received %s"), SignatureIndex, PakData->Signatures->ChunkHashes.Num() - 1, *ChunkHashToString(PakData->Signatures->ChunkHashes[SignatureIndex]), *ChunkHashToString(ThisHash));
 
 				// Check the signatures are still as we expected them
 				if (PakData->Signatures->DecryptedHash != PakData->Signatures->ComputeCurrentMasterHash())
->>>>>>> 9ba46998
 				{
 					UE_LOG(LogPakFile, Warning, TEXT("Master signature table has changed since initialization!"));
 				}
@@ -5713,13 +5615,8 @@
 	GameUserSettingsIniFilename = TEXT("GameUserSettings.ini");
 #endif
 
-<<<<<<< HEAD
-	// signed if we have keys, and are not running with fileopenlog (currently results in a deadlock).
-	bSigned = GetPakSigningKey().IsValid() && !FParse::Param(FCommandLine::Get(), TEXT("fileopenlog"));;
-=======
 	// Signed if we have keys, and are not running with fileopenlog (currently results in a deadlock).
 	bSigned = FCoreDelegates::GetPakSigningKeysDelegate().IsBound() && !FParse::Param(FCommandLine::Get(), TEXT("fileopenlog"));
->>>>>>> 9ba46998
 
 	// Find and mount pak files from the specified directories.
 	TArray<FString> PakFolders;
@@ -5788,29 +5685,6 @@
 				FPakPlatformFile* PakPlatformFile = (FPakPlatformFile*)(FPlatformFileManager::Get().FindPlatformFile(FPakPlatformFile::GetTypeName()));
 				PakPlatformFile->ShrinkPakEntriesMemoryUsage();
 			}
-<<<<<<< HEAD
-		});
-#endif
-
-	return !!LowerLevel;
-}
-
-void FPakPlatformFile::InitializeNewAsyncIO()
-{
-#if USE_PAK_PRECACHE
-#if !WITH_EDITOR
-	if (FPlatformProcess::SupportsMultithreading() && !FParse::Param(FCommandLine::Get(), TEXT("FileOpenLog")))
-	{
-		FPakPrecacher::Init(LowerLevel, GetPakSigningKey());
-	}
-	else
-#endif
-	{
-		UE_CLOG(FParse::Param(FCommandLine::Get(), TEXT("FileOpenLog")), LogPakFile, Display, TEXT("Disabled pak precacher to get an accurate load order. This should only be used to collect gameopenorder.log, as it is quite slow."));
-		GPakCache_Enable = 0;
-	}
-=======
->>>>>>> 9ba46998
 #endif
 }
 
