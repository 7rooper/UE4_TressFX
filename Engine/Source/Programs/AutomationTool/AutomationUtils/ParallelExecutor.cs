// Copyright 1998-2018 Epic Games, Inc. All Rights Reserved.

using System;
using System.Collections.Generic;
using System.Diagnostics;
using System.Linq;
using System.Text;
using System.Threading;
using System.Threading.Tasks;
using System.Xml;
using Tools.DotNETCommon;

namespace AutomationTool
{
	static class ParallelExecutor
	{
		[DebuggerDisplay("{Caption}")]
		class BuildAction
		{
			public int SortIndex = -1;

			public string Caption;
			public string GroupPrefix;
			public string OutputPrefix;
			public string ToolPath;
			public string ToolArguments;
			public string WorkingDirectory;
			public bool bSkipIfProjectFailed;

			public List<BuildAction> Dependants = new List<BuildAction>();
			public List<BuildAction> Dependencies = new List<BuildAction>();

			public int TotalDependants;
			public int MissingDependencyCount;

			public IReadOnlyDictionary<string, string> Environment;
		}

		class BuildActionExecutor
		{
			public ManagedProcessGroup ProcessGroup;
			public BuildAction Action;
			public List<string> LogLines = new List<string>();
			public int ExitCode = -1;

			private AutoResetEvent CompletedEvent;
			private List<BuildActionExecutor> CompletedActions;

			public BuildActionExecutor(ManagedProcessGroup InProcessGroup, BuildAction InAction, AutoResetEvent InCompletedEvent, List<BuildActionExecutor> InCompletedActions)
			{
				ProcessGroup = InProcessGroup;
				Action = InAction;
				CompletedEvent = InCompletedEvent;
				CompletedActions = InCompletedActions;
			}

			public void Run()
			{
				if(!String.IsNullOrEmpty(Action.OutputPrefix))
				{
					LogLines.Add(Action.OutputPrefix);
				}

<<<<<<< HEAD
				using(ManagedProcess Process = new ManagedProcess(ProcessGroup, Action.ToolPath, Action.ToolArguments, Action.WorkingDirectory, Action.Environment, null, ManagedProcessPriority.BelowNormal))
=======
				using(ManagedProcess Process = new ManagedProcess(ProcessGroup, Action.ToolPath, Action.ToolArguments, Action.WorkingDirectory, Action.Environment, null, ProcessPriorityClass.BelowNormal))
>>>>>>> cf6d231e
				{
					LogLines.AddRange(Process.ReadAllLines());
					ExitCode = Process.ExitCode;
				}

				lock(CompletedActions)
				{
					CompletedActions.Add(this);
				}

				CompletedEvent.Set();
			}
		}

		public static int Execute(string ActionsFileName, bool bStopOnErrors)
		{
			return Execute(ActionsFileName, UnrealBuildTool.Utils.GetLogicalProcessorCount(), bStopOnErrors);
		}

		public static int Execute(string ActionsFileName, int MaxProcesses, bool bStopOnErrors)
		{
			List<BuildAction> Actions = ReadActions(ActionsFileName);

<<<<<<< HEAD
			CommandUtils.Log("Building {0} {1} with {2} {3}...", Actions.Count, (Actions.Count == 1) ? "action" : "actions", MaxProcesses, (MaxProcesses == 1)? "process" : "processes");
=======
			CommandUtils.LogInformation("Building {0} {1} with {2} {3}...", Actions.Count, (Actions.Count == 1) ? "action" : "actions", MaxProcesses, (MaxProcesses == 1)? "process" : "processes");
>>>>>>> cf6d231e

			using (LogIndentScope Indent = new LogIndentScope("  "))
			{
				// Create the list of things to process
				List<BuildAction> QueuedActions = new List<BuildAction>();
				foreach(BuildAction Action in Actions)
				{
					if(Action.MissingDependencyCount == 0)
					{
						QueuedActions.Add(Action);
					}
				}

				// Create a job object for all the child processes
				int ExitCode = 0;
				string CurrentPrefix = "";
				Dictionary<BuildActionExecutor, Thread> ExecutingActions = new Dictionary<BuildActionExecutor,Thread>();
				List<BuildActionExecutor> CompletedActions = new List<BuildActionExecutor>();

				using(ManagedProcessGroup ProcessGroup = new ManagedProcessGroup())
				{
					using(AutoResetEvent CompletedEvent = new AutoResetEvent(false))
					{
						while(QueuedActions.Count > 0 || ExecutingActions.Count > 0)
						{
							// Sort the actions by the number of things dependent on them
							QueuedActions.Sort((A, B) => (A.TotalDependants == B.TotalDependants)? (B.SortIndex - A.SortIndex) : (B.TotalDependants - A.TotalDependants));

							// Create threads up to the maximum number of actions
							while(ExecutingActions.Count < MaxProcesses && QueuedActions.Count > 0)
							{
								BuildAction Action = QueuedActions[QueuedActions.Count - 1];
								QueuedActions.RemoveAt(QueuedActions.Count - 1);

								BuildActionExecutor ExecutingAction = new BuildActionExecutor(ProcessGroup, Action, CompletedEvent, CompletedActions);

								Thread ExecutingThread = new Thread(() => { ExecutingAction.Run(); });
								ExecutingThread.Name = String.Format("Build:{0}", Action.Caption);
								ExecutingThread.Start();

								ExecutingActions.Add(ExecutingAction, ExecutingThread);
							}

							// Wait for something to finish
							CompletedEvent.WaitOne();

							// Wait for something to finish and flush it to the log
							lock(CompletedActions)
							{
								foreach(BuildActionExecutor CompletedAction in CompletedActions)
								{
									// Join the thread
									Thread CompletedThread = ExecutingActions[CompletedAction];
									CompletedThread.Join();
									ExecutingActions.Remove(CompletedAction);

									// Write it to the log
									if(CompletedAction.LogLines.Count > 0)
									{
										if(CurrentPrefix != CompletedAction.Action.GroupPrefix)
										{
											CurrentPrefix = CompletedAction.Action.GroupPrefix;
<<<<<<< HEAD
											CommandUtils.Log(CurrentPrefix);
										}
										foreach(string LogLine in CompletedAction.LogLines)
										{
											CommandUtils.Log(LogLine);
=======
											CommandUtils.LogInformation(CurrentPrefix);
										}
										foreach(string LogLine in CompletedAction.LogLines)
										{
											CommandUtils.LogInformation(LogLine);
>>>>>>> cf6d231e
										}
									}

									// Check the exit code
									if(CompletedAction.ExitCode == 0)
									{
										// Mark all the dependents as done
										foreach(BuildAction DependantAction in CompletedAction.Action.Dependants)
										{
											if(--DependantAction.MissingDependencyCount == 0)
											{
												QueuedActions.Add(DependantAction);
											}
										}
									}
									else
									{
										// Update the exit code if it's not already set
										if(ExitCode == 0)
										{
											ExitCode = CompletedAction.ExitCode;
										}
									}
								}
								CompletedActions.Clear();
							}

							// If we've already got a non-zero exit code, clear out the list of queued actions so nothing else will run
							if(ExitCode != 0 && bStopOnErrors)
							{
								QueuedActions.Clear();
							}
						}
					}
				}

				return ExitCode;
			}
		}

		private static List<BuildAction> ReadActions(string InputPath)
		{
			XmlDocument File = new XmlDocument();
			File.Load(InputPath);

			XmlNode RootNode = File.FirstChild;
			if(RootNode == null || RootNode.Name != "BuildSet")
			{
				throw new Exception("Incorrect node at root of graph; expected 'BuildSet'");
			}

			XmlNode EnvironmentsNode = RootNode.SelectSingleNode("Environments");
			if(EnvironmentsNode == null)
			{
				throw new Exception("Missing Environments node under root in XML document");
			}

			// Get the current environment variables
			Dictionary<string, string> CurrentEnvironment = new Dictionary<string,string>(StringComparer.InvariantCultureIgnoreCase);
			foreach(System.Collections.DictionaryEntry Entry in Environment.GetEnvironmentVariables())
			{
				CurrentEnvironment[Entry.Key.ToString()] = Entry.Value.ToString();
			}

			// Read the tool environment
			Dictionary<string, XmlNode> NameToTool = new Dictionary<string,XmlNode>();
			Dictionary<string, IReadOnlyDictionary<string, string>> NameToEnvironment = new Dictionary<string,IReadOnlyDictionary<string, string>>();
			for(XmlNode EnvironmentNode = EnvironmentsNode.FirstChild; EnvironmentNode != null; EnvironmentNode = EnvironmentNode.NextSibling)
			{
				if(EnvironmentNode.Name == "Environment")
				{
					// Read the tools nodes
					XmlNode ToolsNode = EnvironmentNode.SelectSingleNode("Tools");
					if(ToolsNode != null)
					{
						for(XmlNode ToolNode = ToolsNode.FirstChild; ToolNode != null; ToolNode = ToolNode.NextSibling)
						{
							if(ToolNode.Name == "Tool")
							{
								XmlNode Name = ToolNode.Attributes.GetNamedItem("Name");
								if(Name != null)
								{
									NameToTool.Add(Name.Value, ToolNode);
								}
							}
						}
					}

					// Read the environment variables for this environment. Each environment has its own set of variables 
					XmlNode VariablesNode = EnvironmentNode.SelectSingleNode("Variables");
					if(VariablesNode != null)
					{
						XmlNode Name = EnvironmentNode.Attributes.GetNamedItem("Name");
						if(Name != null)
						{
							Dictionary<string, string> NamedEnvironment = new Dictionary<string,string>(CurrentEnvironment, StringComparer.InvariantCultureIgnoreCase);
							for (XmlNode VariableNode = VariablesNode.FirstChild; VariableNode != null; VariableNode = VariableNode.NextSibling)
							{
								if (VariableNode.Name == "Variable")
								{
									XmlNode VariableName = VariableNode.Attributes.GetNamedItem("Name");
									if(VariableName != null)
									{
										NamedEnvironment[VariableName.Value] = VariableNode.Attributes.GetNamedItem("Value").Value;
									}
								}
							}
							NameToEnvironment[Name.Value] = NamedEnvironment;
						}
					}
				}
			}

			// Read all the tasks for each project, and convert them into actions
			List<BuildAction> Actions = new List<BuildAction>();
			for(XmlNode ProjectNode = RootNode.FirstChild; ProjectNode != null; ProjectNode = ProjectNode.NextSibling)
			{
				if(ProjectNode.Name == "Project")
				{
					int SortIndex = 0;
					Dictionary<string, BuildAction> NameToAction = new Dictionary<string,BuildAction>();
					for(XmlNode TaskNode = ProjectNode.FirstChild; TaskNode != null; TaskNode = TaskNode.NextSibling)
					{
						if(TaskNode.Name == "Task")
						{
							XmlNode ToolNode;
							if(NameToTool.TryGetValue(TaskNode.Attributes.GetNamedItem("Tool").Value, out ToolNode))
							{
								BuildAction Action = FindOrAddAction(NameToAction, TaskNode.Attributes.GetNamedItem("Name").Value, Actions);
								Action.SortIndex = ++SortIndex;
								TryGetAttribute(TaskNode, "Caption", out Action.Caption);
								
								TryGetAttribute(ToolNode, "GroupPrefix", out Action.GroupPrefix);
								TryGetAttribute(ToolNode, "OutputPrefix", out Action.OutputPrefix);
								TryGetAttribute(ToolNode, "Path", out Action.ToolPath);
								TryGetAttribute(TaskNode, "WorkingDir", out Action.WorkingDirectory);

								string EnvironmentName;
								if(!TryGetAttribute(ProjectNode, "Env", out EnvironmentName))
								{
									Action.Environment = CurrentEnvironment;
								}
								else if(!NameToEnvironment.TryGetValue(EnvironmentName, out Action.Environment))
								{
									throw new Exception(String.Format("Couldn't find environment '{0}'", EnvironmentName));
								}

								if(TryGetAttribute(ToolNode, "Params", out Action.ToolArguments))
								{
									Action.ToolArguments = ExpandEnvironmentVariables(Action.ToolArguments, Action.Environment);
								}

								string SkipIfProjectFailed;
								if(TryGetAttribute(TaskNode, "SkipIfProjectFailed", out SkipIfProjectFailed) && SkipIfProjectFailed == "True")
								{
									Action.bSkipIfProjectFailed = true;
								}

								string DependsOnList;
								if(TryGetAttribute(TaskNode, "DependsOn", out DependsOnList))
								{
									foreach (string DependsOn in DependsOnList.Split(';'))
									{
										BuildAction DependsOnAction = FindOrAddAction(NameToAction, DependsOn, Actions);
										if(!Action.Dependencies.Contains(DependsOnAction))
										{
											Action.Dependencies.Add(DependsOnAction);
										}
										if(!DependsOnAction.Dependants.Contains(Action))
										{
											DependsOnAction.Dependants.Add(Action);
										}
									}
								}

								HashSet<BuildAction> VisitedActions = new HashSet<BuildAction>();
								RecursiveIncDependents(Action, VisitedActions);

								Action.MissingDependencyCount = Action.Dependencies.Count;
							}
						}
					}

					// Make sure there have been no actions added which were referenced but never declared
					foreach(KeyValuePair<string, BuildAction> Pair in NameToAction)
					{
						if(Pair.Value.SortIndex == -1)
						{
							throw new Exception(String.Format("Action {0} was referenced but never declared", Pair.Key));
						}
					}
				}
			}
			return Actions;
		}

		static bool TryGetAttribute(XmlNode Node, string Name, out string Value)
		{
			XmlNode Attribute = Node.Attributes.GetNamedItem(Name);
			if(Attribute == null)
			{
				Value = null;
				return false;
			}
			else
			{
				Value = Attribute.Value;
				return true;
			}
		}

		static string ExpandEnvironmentVariables(string Input, IReadOnlyDictionary<string, string> Environment)
		{
			string Output = Input;
			for(int StartIndex = 0;;)
			{
				int Index = Output.IndexOf("$(", StartIndex);
				if(Index == -1) break;

				int EndIndex = Output.IndexOf(")", Index);
				if(EndIndex == -1) break;

				string VariableName = Output.Substring(Index + 2, EndIndex - Index - 2);

				string VariableValue;
				if(Environment.TryGetValue(VariableName, out VariableValue))
				{
					Output = Output.Substring(0, Index) + VariableValue + Output.Substring(EndIndex + 1);
					StartIndex = Index + VariableValue.Length;
				}
				else
				{
					CommandUtils.LogWarning("Unknown environment variable '{0}' in script", VariableName);
					StartIndex = EndIndex + 1;
				}
			}
			return Output;
		}

		private static BuildAction FindOrAddAction(Dictionary<string, BuildAction> NameToAction, string Name, List<BuildAction> Actions)
		{
			BuildAction Action;
			if(!NameToAction.TryGetValue(Name, out Action))
			{
				Action = new BuildAction();
				Actions.Add(Action);
				NameToAction.Add(Name, Action);
			}
			return Action;
		}

		private static void RecursiveIncDependents(BuildAction Action, HashSet<BuildAction> VisitedActions)
		{
			foreach(BuildAction Dependency in Action.Dependencies)
			{
				if(!VisitedActions.Contains(Action))
				{
					VisitedActions.Add(Action);
					Dependency.TotalDependants++;
					RecursiveIncDependents(Dependency, VisitedActions);
				}
			}
		}
	}
}<|MERGE_RESOLUTION|>--- conflicted
+++ resolved
@@ -61,11 +61,7 @@
 					LogLines.Add(Action.OutputPrefix);
 				}
 
-<<<<<<< HEAD
-				using(ManagedProcess Process = new ManagedProcess(ProcessGroup, Action.ToolPath, Action.ToolArguments, Action.WorkingDirectory, Action.Environment, null, ManagedProcessPriority.BelowNormal))
-=======
 				using(ManagedProcess Process = new ManagedProcess(ProcessGroup, Action.ToolPath, Action.ToolArguments, Action.WorkingDirectory, Action.Environment, null, ProcessPriorityClass.BelowNormal))
->>>>>>> cf6d231e
 				{
 					LogLines.AddRange(Process.ReadAllLines());
 					ExitCode = Process.ExitCode;
@@ -89,11 +85,7 @@
 		{
 			List<BuildAction> Actions = ReadActions(ActionsFileName);
 
-<<<<<<< HEAD
-			CommandUtils.Log("Building {0} {1} with {2} {3}...", Actions.Count, (Actions.Count == 1) ? "action" : "actions", MaxProcesses, (MaxProcesses == 1)? "process" : "processes");
-=======
 			CommandUtils.LogInformation("Building {0} {1} with {2} {3}...", Actions.Count, (Actions.Count == 1) ? "action" : "actions", MaxProcesses, (MaxProcesses == 1)? "process" : "processes");
->>>>>>> cf6d231e
 
 			using (LogIndentScope Indent = new LogIndentScope("  "))
 			{
@@ -156,19 +148,11 @@
 										if(CurrentPrefix != CompletedAction.Action.GroupPrefix)
 										{
 											CurrentPrefix = CompletedAction.Action.GroupPrefix;
-<<<<<<< HEAD
-											CommandUtils.Log(CurrentPrefix);
+											CommandUtils.LogInformation(CurrentPrefix);
 										}
 										foreach(string LogLine in CompletedAction.LogLines)
 										{
-											CommandUtils.Log(LogLine);
-=======
-											CommandUtils.LogInformation(CurrentPrefix);
-										}
-										foreach(string LogLine in CompletedAction.LogLines)
-										{
 											CommandUtils.LogInformation(LogLine);
->>>>>>> cf6d231e
 										}
 									}
 
