--- conflicted
+++ resolved
@@ -5823,7 +5823,6 @@
 				// and update it.
 				FGuid NewGuid = MakeNewSpawnable(*CopyableBinding->SpawnableObjectTemplate);
 				FMovieSceneBinding NewBinding(NewGuid, CopyableBinding->Binding.GetName(), CopyableBinding->Tracks);
-<<<<<<< HEAD
 				FMovieSceneSpawnable* Spawnable = MovieScene->FindSpawnable(NewGuid);
 
 				// Copy the name of the original spawnable too.
@@ -5831,25 +5830,6 @@
 
 				// Replace the auto-generated binding with our deserialized bindings (which has our tracks)
 				MovieScene->ReplaceBinding(NewGuid, NewBinding);
-=======
-
-				FMovieSceneSpawnable* Spawnable = MovieScene->FindSpawnable(NewGuid);
-				// Copy the name of the original spawnable too.
-				Spawnable->SetName(CopyableBinding->Spawnable.GetName());
-
-				// Replace the auto-generated binding with our deserialized bindings (which has our tracks)
-				FMovieSceneBinding* Binding = MovieScene->FindBinding(NewGuid);
-				if (Binding)
-				{
-					*Binding = NewBinding;
-
-					// We also need to change the track's owners to be the MovieScene. Typically MovieScene::AddSpawnable/MovieScene::AddSpawnable/AddPossessable does this.
-					for (auto Track : Binding->GetTracks())
-					{
-						Track->Rename(nullptr, MovieScene);
-					}
-				}
->>>>>>> e48a7484
 
 				OldToNewGuidMap.Add(CopyableBinding->Spawnable.GetGuid(), NewGuid);
 
