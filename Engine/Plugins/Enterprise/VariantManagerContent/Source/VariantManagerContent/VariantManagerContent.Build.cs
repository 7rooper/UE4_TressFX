--- conflicted
+++ resolved
@@ -15,8 +15,6 @@
 					"Engine"
 				}
 			);
-<<<<<<< HEAD
-=======
 
 			// For managing direct function entry nodes for FunctionCallers
 			// Necessary when in the editor as the functions may get recompiled/renamed/deleted
@@ -30,7 +28,6 @@
 					}
 				);
 			}
->>>>>>> 5edfa17c
 		}
 	}
 }