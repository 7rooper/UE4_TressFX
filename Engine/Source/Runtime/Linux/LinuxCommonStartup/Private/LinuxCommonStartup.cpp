// Copyright 1998-2016 Epic Games, Inc. All Rights Reserved.

#include "LinuxCommonStartup.h"
#include "ExceptionHandling.h"
#include "LinuxPlatformCrashContext.h"
#include "ModuleManager.h"
#include "EngineVersion.h"

#include <locale.h>
#include <sys/resource.h>

static FString GSavedCommandLine;
extern int32 GuardedMain( const TCHAR* CmdLine );
extern void LaunchStaticShutdownAfterError();

#if WITH_ENGINE
// see comment in LaunchLinux.cpp for details why it is done this way
extern void LaunchLinux_FEngineLoop_AppExit();
#endif // WITH_ENGINE
<<<<<<< HEAD
// FIXME: handle expose it someplace else?
extern int32 DLLIMPORT ReportCrash(const FLinuxCrashContext& Context);
extern void DLLIMPORT GenerateCrashInfoAndLaunchReporter(const FLinuxCrashContext& Context);
=======
>>>>>>> e58dcb1b

/**
 * Game-specific crash reporter
 */
void CommonLinuxCrashHandler(const FGenericCrashContext& GenericContext)
{
	// at this point we should already be using malloc crash handler (see PlatformCrashHandler)

	const FLinuxCrashContext& Context = static_cast< const FLinuxCrashContext& >( GenericContext );
	printf("CommonLinuxCrashHandler: Signal=%d\n", Context.Signal);

	// better than having mutable fields?
	const_cast< FLinuxCrashContext& >(Context).CaptureStackTrace();
	if (GLog)
	{
		GLog->Flush();
	}
	if (GWarn)
	{
		GWarn->Flush();
	}
	if (GError)
	{
		GError->Flush();
		GError->HandleError();
	}

	return Context.GenerateCrashInfoAndLaunchReporter();
}


/**
 * Sets (soft) limit on a specific resource
 *
 * @param Resource - one of RLIMIT_* values
 * @param DesiredLimit - desired value
 * @param bIncreaseOnly - avoid changing the limit if current value is sufficient
 */
bool SetResourceLimit(int Resource, rlim_t DesiredLimit, bool bIncreaseOnly)
{
	rlimit Limit;
	if (getrlimit(Resource, &Limit) != 0)
	{
		fprintf(stderr, "getrlimit() failed with error %d (%s)\n", errno, strerror(errno));
		return false;
	}

	if (bIncreaseOnly && (Limit.rlim_cur == RLIM_INFINITY || Limit.rlim_cur >= DesiredLimit))
	{
		if (!UE_BUILD_SHIPPING)
		{
			printf("- Existing per-process limit (soft=%lu, hard=%lu) is enough for us (need only %lu)\n", Limit.rlim_cur, Limit.rlim_max, DesiredLimit);
		}
		return true;
	}

	Limit.rlim_cur = DesiredLimit;
	if (setrlimit(Resource, &Limit) != 0)
	{
		fprintf(stderr, "setrlimit() failed with error %d (%s)\n", errno, strerror(errno));

		if (errno == EINVAL)
		{
			if (DesiredLimit == RLIM_INFINITY)
			{
				fprintf(stderr, "- Max per-process value allowed is %lu (we wanted infinity).\n", Limit.rlim_max);
			}
			else
			{
				fprintf(stderr, "- Max per-process value allowed is %lu (we wanted %lu).\n", Limit.rlim_max, DesiredLimit);
			}
		}
		return false;
	}

	return true;
}

/**
 * Expects GSavedCommandLine to be set up. Increases limit on
 *  - number of open files to be no less than desired (if specified on command line, otherwise left alone)
 *  - size of core file, so core gets dumped and we can debug crashed builds (unless overridden with -nocore)
 *
 */
static bool IncreasePerProcessLimits()
{
	// honor the parameter if given, but don't change limits if not
	int32 FileHandlesToReserve = -1;
	if (FParse::Value(*GSavedCommandLine, TEXT("numopenfiles="), FileHandlesToReserve) && FileHandlesToReserve > 0)
	{
		if (!UE_BUILD_SHIPPING)
		{
			printf("Increasing per-process limit of open file handles to %d\n", FileHandlesToReserve);
		}

		if (!SetResourceLimit(RLIMIT_NOFILE, FileHandlesToReserve, true))
		{
			fprintf(stderr, "Could not adjust number of file handles, consider changing \"nofile\" in /etc/security/limits.conf and relogin.\nerror(%d): %s\n", errno, strerror(errno));
			return false;
		}
	}

	// core dump policy:
	// - Shipping and Test disable by default (unless -core is passed)
	// - The rest set it to infinity unless -nocore is passed
	// (in all scenarios user wish as expressed with -core or -nocore takes priority)
	bool bDisableCore = (UE_BUILD_SHIPPING != 0 || UE_BUILD_TEST != 0);
	if (FParse::Param(*GSavedCommandLine, TEXT("nocore")))
	{
		bDisableCore = true;
	}
	if (FParse::Param(*GSavedCommandLine, TEXT("core")))
	{
		bDisableCore = false;
	}

	if (bDisableCore)
	{
		printf("Disabling core dumps.\n");
		if (!SetResourceLimit(RLIMIT_CORE, 0, false))
		{
			fprintf(stderr, "Could not set core file size to 0, error(%d): %s\n", errno, strerror(errno));
			return false;
		}
	}
	else
	{
		printf("Increasing per-process limit of core file size to infinity.\n");
		if (!SetResourceLimit(RLIMIT_CORE, RLIM_INFINITY, true))
		{
			fprintf(stderr, "Could not adjust core file size, consider changing \"core\" in /etc/security/limits.conf and relogin.\nerror(%d): %s\n", errno, strerror(errno));
			fprintf(stderr, "Alternatively, pass -nocore if you are unable or unwilling to do that.\n");
			return false;
		}
	}

	return true;
}


int CommonLinuxMain(int argc, char *argv[], int (*RealMain)(const TCHAR * CommandLine))
{
	FPlatformMisc::SetGracefulTerminationHandler();

	if (UE_BUILD_SHIPPING)
	{
		// only printed in shipping
		printf("%s %d %d %d %d\n", StringCast<ANSICHAR>(*FEngineVersion::Current().ToString()).Get(), GEngineMinNetVersion, GEngineNegotiationVersion, GPackageFileUE4Version, GPackageFileLicenseeUE4Version);
	}

	int ErrorLevel = 0;

	if (setenv("LC_NUMERIC", "en_US", 1) != 0)
	{
		int ErrNo = errno;
		fprintf(stderr, "Unable to setenv(LC_NUMERIC): errno=%d (%s)", ErrNo, strerror(ErrNo));
	}
	setlocale(LC_CTYPE, "");

	for (int32 Option = 1; Option < argc; Option++)
	{
		GSavedCommandLine += TEXT(" ");
		// we need to quote stuff that has spaces in it because something somewhere is removing quotation marks before they arrive here
		FString Temp = UTF8_TO_TCHAR(argv[Option]);
		if (Temp.Contains(TEXT(" ")))
		{
			if(Temp.StartsWith(TEXT("-")))
			{
				Temp = Temp.Replace(TEXT("="), TEXT("=\""));
			}
			else
			{
				Temp = TEXT("\"") + Temp;
			}
			Temp += TEXT("\"");
		}
		GSavedCommandLine += Temp; 	// note: technically it depends on locale
	}

	if (!UE_BUILD_SHIPPING)
	{
		GAlwaysReportCrash = true;	// set by default and reverse the behavior
		if ( FParse::Param( *GSavedCommandLine,TEXT("nocrashreports") ) || FParse::Param( *GSavedCommandLine,TEXT("no-crashreports") ) )
		{
			GAlwaysReportCrash = false;
		}
	}

	if (!IncreasePerProcessLimits())
	{
		fprintf(stderr, "Could not set desired per-process limits, consider changing system limits.\n");
		ErrorLevel = 1;
	}
	else
	{
#if UE_BUILD_DEBUG
		if( true && !GAlwaysReportCrash )
#else
		if( FPlatformMisc::IsDebuggerPresent() && !GAlwaysReportCrash )
#endif
		{
			// Don't use exception handling when a debugger is attached to exactly trap the crash. This does NOT check
			// whether we are the first instance or not!
			ErrorLevel = RealMain( *GSavedCommandLine );
		}
		else
		{
			FPlatformMisc::SetCrashHandler(CommonLinuxCrashHandler);
			GIsGuarded = 1;
			// Run the guarded code.
			ErrorLevel = RealMain( *GSavedCommandLine );
			GIsGuarded = 0;
		}
	}

	// Final shut down.
#if WITH_ENGINE
	LaunchLinux_FEngineLoop_AppExit();
#endif // WITH_ENGINE

<<<<<<< HEAD
=======
	// check if a specific return code has been set
	uint8 OverriddenErrorLevel = 0;
	if (FPlatformMisc::HasOverriddenReturnCode(&OverriddenErrorLevel))
	{
		ErrorLevel = OverriddenErrorLevel;
	}

>>>>>>> e58dcb1b
	if (ErrorLevel)
	{
		printf("Exiting abnormally (error code: %d)\n", ErrorLevel);
	}
	return ErrorLevel;
}


class FLinuxCommonStartupModule : public IModuleInterface
{
	/** IModuleInterface implementation */
	virtual void StartupModule() override {};
	virtual void ShutdownModule() override {};
};

IMPLEMENT_MODULE(FLinuxCommonStartupModule, LinuxCommonStartup);<|MERGE_RESOLUTION|>--- conflicted
+++ resolved
@@ -17,12 +17,6 @@
 // see comment in LaunchLinux.cpp for details why it is done this way
 extern void LaunchLinux_FEngineLoop_AppExit();
 #endif // WITH_ENGINE
-<<<<<<< HEAD
-// FIXME: handle expose it someplace else?
-extern int32 DLLIMPORT ReportCrash(const FLinuxCrashContext& Context);
-extern void DLLIMPORT GenerateCrashInfoAndLaunchReporter(const FLinuxCrashContext& Context);
-=======
->>>>>>> e58dcb1b
 
 /**
  * Game-specific crash reporter
@@ -243,8 +237,6 @@
 	LaunchLinux_FEngineLoop_AppExit();
 #endif // WITH_ENGINE
 
-<<<<<<< HEAD
-=======
 	// check if a specific return code has been set
 	uint8 OverriddenErrorLevel = 0;
 	if (FPlatformMisc::HasOverriddenReturnCode(&OverriddenErrorLevel))
@@ -252,7 +244,6 @@
 		ErrorLevel = OverriddenErrorLevel;
 	}
 
->>>>>>> e58dcb1b
 	if (ErrorLevel)
 	{
 		printf("Exiting abnormally (error code: %d)\n", ErrorLevel);
