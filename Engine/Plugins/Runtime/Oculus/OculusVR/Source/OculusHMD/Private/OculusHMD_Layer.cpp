--- conflicted
+++ resolved
@@ -9,15 +9,12 @@
 //#include "PostProcess/SceneFilterRendering.h"
 #include "PostProcess/SceneRenderTargets.h"
 #include "HeadMountedDisplayTypes.h" // for LogHMD
-<<<<<<< HEAD
-=======
 #include "XRThreadUtils.h"
 #include "Engine/Texture2D.h"
 #include "UObject/ConstructorHelpers.h"
 #include "Materials/MaterialInterface.h"
 #include "Materials/MaterialInstanceDynamic.h"
 #include "Engine/GameEngine.h"
->>>>>>> a23640a2
 
 
 namespace OculusHMD
@@ -692,19 +689,13 @@
 	{
 		OvrpLayerSubmit.EyeFov.DepthFar = 0;
 		OvrpLayerSubmit.EyeFov.DepthNear = Frame->NearClippingPlane / 100.f; //physical scale is 100UU/meter
-<<<<<<< HEAD
-		OvrpLayerSubmit.LayerSubmitFlags |= ovrpLayerSubmitFlag_ReverseZ;
-=======
 		OvrpLayerSubmit.LayerSubmitFlags = ovrpLayerSubmitFlag_ReverseZ;
->>>>>>> a23640a2
 
 		if (Frame->Flags.bPixelDensityAdaptive)
 		{
 			OvrpLayerSubmit.ViewportRect[0] = ToOvrpRecti(Frame->FinalViewRect[0]);
 			OvrpLayerSubmit.ViewportRect[1] = ToOvrpRecti(Frame->FinalViewRect[1]);
 		}
-<<<<<<< HEAD
-=======
 
 #if PLATFORM_ANDROID
 		if (LayerIndex != 0)
@@ -712,7 +703,6 @@
 			OvrpLayerSubmit.LayerSubmitFlags |= ovrpLayerSubmitFlag_InverseAlpha;
 		}
 #endif
->>>>>>> a23640a2
 	}
 
 	return &OvrpLayerSubmit.Base;
