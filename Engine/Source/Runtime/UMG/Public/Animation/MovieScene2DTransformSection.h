--- conflicted
+++ resolved
@@ -67,18 +67,12 @@
 
 	FWidgetTransform Eval( float Position, const FWidgetTransform& DefaultValue ) const;
 
-<<<<<<< HEAD
-	bool NewKeyIsNewData( float Time, const FWidgetTransform& Transform, FKeyParams KeyParams ) const;
-
-	void AddKey( float Time, const struct F2DTransformKey& TransformKey, FKeyParams KeyParams );
-=======
 	// IKeyframeSection interface.
 	virtual bool NewKeyIsNewData( float Time, const struct F2DTransformKey& TransformKey ) const override;
 	virtual bool HasKeys( const struct F2DTransformKey& TransformKey ) const override;
 	virtual void AddKey( float Time, const struct F2DTransformKey& TransformKey, EMovieSceneKeyInterpolation KeyInterpolation ) override;
 	virtual void SetDefault( const struct F2DTransformKey& TransformKey ) override;
 
->>>>>>> 73f66985
 private:
 
 	/** Translation curves*/
