// Copyright 1998-2015 Epic Games, Inc. All Rights Reserved.

#include "CoreUObjectPrivate.h"
#include "LinkerPlaceholderExportObject.h"
#include "LinkerPlaceholderClass.h"

/*-----------------------------------------------------------------------------
	UObjectProperty.
-----------------------------------------------------------------------------*/

FString UObjectProperty::GetCPPType( FString* ExtendedTypeText/*=NULL*/, uint32 CPPExportFlags/*=0*/ ) const
{
	return FString::Printf( TEXT("%s%s*"), PropertyClass->GetPrefixCPP(), *PropertyClass->GetName() );
}

FString UObjectProperty::GetCPPTypeForwardDeclaration() const
{
	return FString::Printf(TEXT("class %s%s;"), PropertyClass->GetPrefixCPP(), *PropertyClass->GetName());
}

FString UObjectProperty::GetCPPMacroType( FString& ExtendedTypeText ) const
{
	ExtendedTypeText = FString::Printf(TEXT("%s%s"), PropertyClass->GetPrefixCPP(), *PropertyClass->GetName());
	return TEXT("OBJECT");
}

void UObjectProperty::SerializeItem( FArchive& Ar, void* Value, void const* Defaults ) const
{
	UObject* ObjectValue = GetObjectPropertyValue(Value);
	Ar << ObjectValue;

	UObject* CurrentValue = GetObjectPropertyValue(Value);
	if (ObjectValue != CurrentValue)
	{
		SetObjectPropertyValue(Value, ObjectValue);

#if USE_CIRCULAR_DEPENDENCY_LOAD_DEFERRING
		if (ULinkerPlaceholderExportObject* PlaceholderVal = Cast<ULinkerPlaceholderExportObject>(ObjectValue))
		{
<<<<<<< HEAD
			PlaceholderVal->AddReferencingProperty(this);
=======
			PlaceholderVal->AddReferencingPropertyValue(this, Value);
>>>>>>> cce8678d
		}
		else if (ULinkerPlaceholderClass* PlaceholderClass = Cast<ULinkerPlaceholderClass>(ObjectValue))
		{
			PlaceholderClass->AddReferencingPropertyValue(this, Value);
		}
		// NOTE: we don't remove this from CurrentValue if it is a 
		//       ULinkerPlaceholderExportObject; this is because this property 
		//       could be an array inner, and another member of that array (also 
		//       referenced through this property)... if this becomes a problem,
		//       then we could inc/decrement a ref count per referencing property 
		//
		// @TODO: if this becomes problematic (because ObjectValue doesn't match 
		//        this property's PropertyClass), then we could spawn another
		//        placeholder object (of PropertyClass's type), or use null; but
		//        we'd have to modify ULinkerPlaceholderExportObject::ReplaceReferencingObjectValues()
		//        to accommodate this (as it depends on finding itself as the set value)
#endif // USE_CIRCULAR_DEPENDENCY_LOAD_DEFERRING
<<<<<<< HEAD
		
=======

>>>>>>> cce8678d
		CheckValidObject(Value);
	}
}

void UObjectProperty::SetObjectPropertyValue(void* PropertyValueAddress, UObject* Value) const
{
<<<<<<< HEAD
#if USE_DEFERRED_DEPENDENCY_CHECK_VERIFICATION_TESTS
	if (ULinkerPlaceholderExportObject* PlaceholderVal = Cast<ULinkerPlaceholderExportObject>(Value))
	{
		check(PlaceholderVal->IsReferencedBy(this));
	}
#endif // USE_DEFERRED_DEPENDENCY_CHECK_VERIFICATION_TESTS

=======
>>>>>>> cce8678d
	SetPropertyValue(PropertyValueAddress, Value);
}

IMPLEMENT_CORE_INTRINSIC_CLASS(UObjectProperty, UObjectPropertyBase,
	{
	}
);
<|MERGE_RESOLUTION|>--- conflicted
+++ resolved
@@ -37,11 +37,7 @@
 #if USE_CIRCULAR_DEPENDENCY_LOAD_DEFERRING
 		if (ULinkerPlaceholderExportObject* PlaceholderVal = Cast<ULinkerPlaceholderExportObject>(ObjectValue))
 		{
-<<<<<<< HEAD
-			PlaceholderVal->AddReferencingProperty(this);
-=======
 			PlaceholderVal->AddReferencingPropertyValue(this, Value);
->>>>>>> cce8678d
 		}
 		else if (ULinkerPlaceholderClass* PlaceholderClass = Cast<ULinkerPlaceholderClass>(ObjectValue))
 		{
@@ -59,27 +55,13 @@
 		//        we'd have to modify ULinkerPlaceholderExportObject::ReplaceReferencingObjectValues()
 		//        to accommodate this (as it depends on finding itself as the set value)
 #endif // USE_CIRCULAR_DEPENDENCY_LOAD_DEFERRING
-<<<<<<< HEAD
-		
-=======
 
->>>>>>> cce8678d
 		CheckValidObject(Value);
 	}
 }
 
 void UObjectProperty::SetObjectPropertyValue(void* PropertyValueAddress, UObject* Value) const
 {
-<<<<<<< HEAD
-#if USE_DEFERRED_DEPENDENCY_CHECK_VERIFICATION_TESTS
-	if (ULinkerPlaceholderExportObject* PlaceholderVal = Cast<ULinkerPlaceholderExportObject>(Value))
-	{
-		check(PlaceholderVal->IsReferencedBy(this));
-	}
-#endif // USE_DEFERRED_DEPENDENCY_CHECK_VERIFICATION_TESTS
-
-=======
->>>>>>> cce8678d
 	SetPropertyValue(PropertyValueAddress, Value);
 }
 
