// Copyright 1998-2015 Epic Games, Inc. All Rights Reserved.

#pragma once


typedef TMap<FName, TSharedPtr<FUICommandInfo>> FCommandInfoMap;
typedef TMap<FInputChord, FName> FChordMap;
DEPRECATED(4.8, "Use FChordMap instead of FGestureMap")
typedef FChordMap FGestureMap;


/** Delegate for alerting subscribers the input manager records a user-defined chord */
DECLARE_MULTICAST_DELEGATE_OneParam(FOnUserDefinedChordChanged, const FUICommandInfo& );

DEPRECATED(4.8, "Use FOnUserDefinedChordChanged instead of FOnUserDefinedGestureChanged")
typedef FOnUserDefinedChordChanged FOnUserDefinedGestureChanged;

/**
 * Manager responsible for creating and processing input bindings.                  
 */
class SLATE_API FInputBindingManager
{
public:

	/**
	 * @return The instance of this manager                   
	 */
	static FInputBindingManager& Get();

	/**
	 * Returns a list of all known input contexts
	 *
	 * @param OutInputContexts	The generated list of contexts
	 * @return A list of all known input contexts                   
	 */
	void GetKnownInputContexts( TArray< TSharedPtr<FBindingContext> >& OutInputContexts ) const;

	/**
	 * Look up a binding context by name.
	 */
	TSharedPtr<FBindingContext> GetContextByName( const FName& InContextName );

	/**
	 * Remove the context with this name
	 */
	void RemoveContextByName( const FName& InContextName );

	/**
	 * Creates an input command from the specified user interface action
	 * 
	 * @param InBindingContext		The context where the command is valid
	 * @param InUserInterfaceAction	The user interface action to create the input command from
	 *								Will automatically bind the user interface action to the command specified 
	 *								by the action so when the command's chord is pressed, the action is executed
	 */
	void CreateInputCommand( const TSharedRef<FBindingContext>& InBindingContext, TSharedRef<FUICommandInfo> InUICommandInfo );

	/**
	 * Returns a command info that is has the same active chord as the provided chord and is in the same binding context or parent context
	 *
	 * @param	InBindingContext		The context in which the command is valid
	 * @param	InChord					The chord to match against commands
	 * @param	bCheckDefault			Whether or not to check the default chord.  Will check the active chord if false
	 * @return	A pointer to the command info which has the InChord as its active chord or null if one cannot be found
	 */
	DEPRECATED(4.8, "Use GetCommandInfoFromInputChord instead of GetCommandInfoFromInputGesture")
	const TSharedPtr<FUICommandInfo> GetCommandInfoFromInputGesture( const FName InBindingContext, const FInputChord& InGesture, bool bCheckDefault ) const;
	const TSharedPtr<FUICommandInfo> GetCommandInfoFromInputChord( const FName InBindingContext, const FInputChord& InChord, bool bCheckDefault ) const;

	/** 
	 * Finds the command in the provided context which uses the provided input chord
	 * 
	 * @param InBindingContext	The binding context name
	 * @param InChord			The chord to check against when looking for commands
	 * @param bCheckDefault		Whether or not to check the default chord of commands instead of active chords
	 * @param OutActiveChordIndex	The index into the commands active chord array where the passed in chord was matched.  INDEX_NONE if bCheckDefault is true or nothing was found.
	 */
	const TSharedPtr<FUICommandInfo> FindCommandInContext( const FName InBindingContext, const FInputChord& InChord, bool bCheckDefault ) const;

	/** 
	 * Finds the command in the provided context which has the provided name 
	 * 
	 * @param InBindingContext	The binding context name
	 * @param CommandName		The name of the command to find
	 */
	const TSharedPtr<FUICommandInfo> FindCommandInContext( const FName InBindingContext, const FName CommandName ) const;

	/**
	 * Called when the active chord is changed on a command
	 *
	 * @param CommandInfo	The command that had the active chord changed. 
	 */
	DEPRECATED(4.8, "Use NotifyActiveChordChanged instead of NotifyActiveGestureChanged")
	void NotifyActiveGestureChanged( const FUICommandInfo& CommandInfo );
	virtual void NotifyActiveChordChanged( const FUICommandInfo& CommandInfo );
	
	/**
	 * Saves the user defined chords to a json file
	 */
	void SaveInputBindings();

	/**
	 * Removes any user defined chords
	 */
	DEPRECATED(4.8, "Use RemoveUserDefinedChords instead of RemoveUserDefinedGestures")
	void RemoveUserDefinedGestures() { RemoveUserDefinedChords(); }
	void RemoveUserDefinedChords();

	/**
	 * Returns all known command infos for a given binding context
	 *
	 * @param InBindingContext	The binding context to get command infos from
	 * @param OutCommandInfos	The list of command infos for the binding context
	 */
	void GetCommandInfosFromContext( const FName InBindingContext, TArray< TSharedPtr<FUICommandInfo> >& OutCommandInfos ) const;

<<<<<<< HEAD
	/** Registers a delegate to be called when a user-defined gesture is edited */
	FDelegateHandle RegisterUserDefinedGestureChanged(const FOnUserDefinedGestureChanged::FDelegate& Delegate)
	{
		return OnUserDefinedGestureChanged.Add(Delegate);
=======
	/** Registers a delegate to be called when a user-defined chord is edited */
	DEPRECATED(4.8, "Use RegisterUserDefinedChordChanged instead of RegisterUserDefinedGestureChanged")
	FDelegateHandle RegisterUserDefinedGestureChanged(const FOnUserDefinedChordChanged::FDelegate& Delegate)
	{
		return RegisterUserDefinedChordChanged(Delegate);
>>>>>>> cce8678d
	}
	FDelegateHandle RegisterUserDefinedChordChanged(const FOnUserDefinedChordChanged::FDelegate& Delegate)
	{
		return OnUserDefinedChordChanged.Add(Delegate);
	}

	/** Unregisters a delegate to be called when a user-defined chord is edited */
	DELEGATE_DEPRECATED("This UnregisterUserDefinedGestureChanged overload is deprecated - please remove delegates using the FDelegateHandle returned by the RegisterUserDefinedChordChanged function.")
	void UnregisterUserDefinedGestureChanged(const FOnUserDefinedChordChanged::FDelegate& Delegate)
	{
		PRAGMA_DISABLE_DEPRECATION_WARNINGS

		OnUserDefinedChordChanged.Remove(Delegate);

<<<<<<< HEAD
	/** Unregisters a delegate to be called when a user-defined gesture is edited */
	DELEGATE_DEPRECATED("This UnregisterUserDefinedGestureChanged overload is deprecated - please remove delegates using the FDelegateHandle returned by the RegisterUserDefinedGestureChanged function.")
	void UnregisterUserDefinedGestureChanged(const FOnUserDefinedGestureChanged::FDelegate& Delegate)
	{
		PRAGMA_DISABLE_DEPRECATION_WARNINGS

		OnUserDefinedGestureChanged.Remove(Delegate);

		PRAGMA_ENABLE_DEPRECATION_WARNINGS
	}

	/** Unregisters a delegate to be called when a user-defined gesture is edited */
	void UnregisterUserDefinedGestureChanged(FDelegateHandle DelegateHandle)
	{
		OnUserDefinedGestureChanged.Remove(DelegateHandle);
=======
		PRAGMA_ENABLE_DEPRECATION_WARNINGS
	}

	/** Unregisters a delegate to be called when a user-defined chord is edited */
	DEPRECATED(4.8, "Use RegisterUserDefinedChordChanged instead of RegisterUserDefinedGestureChanged")
	void UnregisterUserDefinedGestureChanged(FDelegateHandle DelegateHandle)
	{
		UnregisterUserDefinedChordChanged(DelegateHandle);
	}
	void UnregisterUserDefinedChordChanged(FDelegateHandle DelegateHandle)
	{
		OnUserDefinedChordChanged.Remove(DelegateHandle);
>>>>>>> cce8678d
	}

private:

	/**
	 * Hidden default constructor.
	 */
	FInputBindingManager() { }

	/**
	 * Gets the user defined chord (if any) from the provided command name
	 * 
	 * @param InBindingContext	The context in which the command is active
	 * @param InCommandName		The name of the command to get the chord from
	 */
	bool GetUserDefinedChord( const FName InBindingContext, const FName InCommandName, FInputChord& OutUserDefinedChord );

	/**
	 *	Checks a binding context for duplicate chords 
	 */
	void CheckForDuplicateDefaultChords( const FBindingContext& InBindingContext, TSharedPtr<FUICommandInfo> InCommandInfo ) const;

	/**
	 * Recursively finds all child contexts of the provided binding context.  
	 *
	 * @param InBindingContext	The binding context to search
	 * @param AllChildren		All the children of InBindingContext. InBindingContext is the first element in AllChildren
	 */
	void GetAllChildContexts( const FName InBindingContext, TArray<FName>& AllChildren ) const;

private:

	struct FContextEntry
	{
		/** A list of commands associated with the context */
		FCommandInfoMap CommandInfoMap;

		/** Chord to command info map */
		FChordMap ChordToCommandInfoMap;

		/** The binding context for this entry*/
		TSharedPtr< FBindingContext > BindingContext;
	};

	/** A mapping of context name to the associated entry map */
	TMap< FName, FContextEntry > ContextMap;
	
	/** A mapping of contexts to their child contexts */
	TMultiMap< FName, FName > ParentToChildMap;

	/** User defined chord overrides for commands */
	TSharedPtr< class FUserDefinedChords > UserDefinedChords;

	/** Delegate called when a user-defined chord is edited */
	FOnUserDefinedChordChanged OnUserDefinedChordChanged;
};<|MERGE_RESOLUTION|>--- conflicted
+++ resolved
@@ -114,18 +114,11 @@
 	 */
 	void GetCommandInfosFromContext( const FName InBindingContext, TArray< TSharedPtr<FUICommandInfo> >& OutCommandInfos ) const;
 
-<<<<<<< HEAD
-	/** Registers a delegate to be called when a user-defined gesture is edited */
-	FDelegateHandle RegisterUserDefinedGestureChanged(const FOnUserDefinedGestureChanged::FDelegate& Delegate)
-	{
-		return OnUserDefinedGestureChanged.Add(Delegate);
-=======
 	/** Registers a delegate to be called when a user-defined chord is edited */
 	DEPRECATED(4.8, "Use RegisterUserDefinedChordChanged instead of RegisterUserDefinedGestureChanged")
 	FDelegateHandle RegisterUserDefinedGestureChanged(const FOnUserDefinedChordChanged::FDelegate& Delegate)
 	{
 		return RegisterUserDefinedChordChanged(Delegate);
->>>>>>> cce8678d
 	}
 	FDelegateHandle RegisterUserDefinedChordChanged(const FOnUserDefinedChordChanged::FDelegate& Delegate)
 	{
@@ -140,23 +133,6 @@
 
 		OnUserDefinedChordChanged.Remove(Delegate);
 
-<<<<<<< HEAD
-	/** Unregisters a delegate to be called when a user-defined gesture is edited */
-	DELEGATE_DEPRECATED("This UnregisterUserDefinedGestureChanged overload is deprecated - please remove delegates using the FDelegateHandle returned by the RegisterUserDefinedGestureChanged function.")
-	void UnregisterUserDefinedGestureChanged(const FOnUserDefinedGestureChanged::FDelegate& Delegate)
-	{
-		PRAGMA_DISABLE_DEPRECATION_WARNINGS
-
-		OnUserDefinedGestureChanged.Remove(Delegate);
-
-		PRAGMA_ENABLE_DEPRECATION_WARNINGS
-	}
-
-	/** Unregisters a delegate to be called when a user-defined gesture is edited */
-	void UnregisterUserDefinedGestureChanged(FDelegateHandle DelegateHandle)
-	{
-		OnUserDefinedGestureChanged.Remove(DelegateHandle);
-=======
 		PRAGMA_ENABLE_DEPRECATION_WARNINGS
 	}
 
@@ -169,7 +145,6 @@
 	void UnregisterUserDefinedChordChanged(FDelegateHandle DelegateHandle)
 	{
 		OnUserDefinedChordChanged.Remove(DelegateHandle);
->>>>>>> cce8678d
 	}
 
 private:
