// Copyright 1998-2018 Epic Games, Inc. All Rights Reserved.

#pragma once
#include "CoreMinimal.h"
#include "PixelFormat.h"
#include "Containers/ArrayView.h"

struct FOptionalVulkanDeviceExtensions;

// the platform interface, and empty implementations for platforms that don't need em
class FVulkanGenericPlatform 
{
public:
	static bool IsSupported() { return true; }

	static bool LoadVulkanLibrary() { return true; }
	static bool LoadVulkanInstanceFunctions(VkInstance inInstance) { return true; }
	static void FreeVulkanLibrary() {}

	// Called after querying all the available extensions and layers
	static void NotifyFoundInstanceLayersAndExtensions(const TArray<FString>& Layers, const TArray<FString>& Extensions) {}
	static void NotifyFoundDeviceLayersAndExtensions(VkPhysicalDevice PhysicalDevice, const TArray<FString>& Layers, const TArray<FString>& Extensions) {}

	// Array of required extensions for the platform (Required!)
	static void GetInstanceExtensions(TArray<const ANSICHAR*>& OutExtensions);
	static void GetDeviceExtensions(TArray<const ANSICHAR*>& OutExtensions);

	// create the platform-specific surface object - required
	static void CreateSurface(VkSurfaceKHR* OutSurface);

	// most platforms support BC* but not ASTC*
	static bool SupportsBCTextureFormats() { return true; }
	static bool SupportsASTCTextureFormats() { return false; }

	// most platforms can query the surface for the present mode, and size, etc
	static bool SupportsQuerySurfaceProperties() { return true; }

	static void SetupFeatureLevels()
	{
		GShaderPlatformForFeatureLevel[ERHIFeatureLevel::ES2] = SP_VULKAN_PCES3_1;
		GShaderPlatformForFeatureLevel[ERHIFeatureLevel::ES3_1] = SP_VULKAN_PCES3_1;
		GShaderPlatformForFeatureLevel[ERHIFeatureLevel::SM4] = SP_VULKAN_SM4;
		GShaderPlatformForFeatureLevel[ERHIFeatureLevel::SM5] = SP_VULKAN_SM5;
	}

	static bool SupportsStandardSwapchain() { return true; }
	static EPixelFormat GetPixelFormatForNonDefaultSwapchain()
	{
		checkf(0, TEXT("Platform Requires Standard Swapchain!"));
		return PF_Unknown;
	}

	static bool SupportsDepthFetchDuringDepthTest() { return true; }
	static bool SupportsTimestampRenderQueries() { return true; }

	static bool RequiresMobileRenderer() { return false; }

	// bInit=1 called at RHI init time, bInit=0 at RHI deinit time
	static void OverridePlatformHandlers(bool bInit) {}

	// Some platforms have issues with the access flags for the Present layout
	static bool RequiresPresentLayoutFix() { return false; }

	static bool ForceEnableDebugMarkers() { return false; }

	static bool SupportsDeviceLocalHostVisibleWithNoPenalty() { return false; }

	static bool HasUnifiedMemory() { return false; }

	static bool RegisterGPUWork() { return true; }

<<<<<<< HEAD
	// Does the platform only support Vertex & Pixel stages (not Geometry or Tessellation)?
	static bool IsVSPSOnly() { return false; }

	static void WriteBufferMarkerAMD(VkCommandBuffer CmdBuffer, VkBuffer DestBuffer, const TArrayView<uint32>& Entries, bool bAdding) {}

	// allow the platform code to restrict the device features
	static void RestrictEnabledPhysicalDeviceFeatures(const VkPhysicalDeviceFeatures& DeviceFeatures, VkPhysicalDeviceFeatures& FeaturesToEnable)
	{ 
		FeaturesToEnable = DeviceFeatures; 

		// disable everything sparse-related
		FeaturesToEnable.shaderResourceResidency	= VK_FALSE;
		FeaturesToEnable.shaderResourceMinLod		= VK_FALSE;
		FeaturesToEnable.sparseBinding				= VK_FALSE;
		FeaturesToEnable.sparseResidencyBuffer		= VK_FALSE;
		FeaturesToEnable.sparseResidencyImage2D		= VK_FALSE;
		FeaturesToEnable.sparseResidencyImage3D		= VK_FALSE;
		FeaturesToEnable.sparseResidency2Samples	= VK_FALSE;
		FeaturesToEnable.sparseResidency4Samples	= VK_FALSE;
		FeaturesToEnable.sparseResidency8Samples	= VK_FALSE;
		FeaturesToEnable.sparseResidencyAliased		= VK_FALSE;
	}
=======
	static void WriteCrashMarker(const FOptionalVulkanDeviceExtensions& OptionalExtensions, VkCommandBuffer CmdBuffer, VkBuffer DestBuffer, const TArrayView<uint32>& Entries, bool bAdding) {}

	// Allow the platform code to restrict the device features
	static void RestrictEnabledPhysicalDeviceFeatures(VkPhysicalDeviceFeatures& InOutFeaturesToEnable)
	{ 
		// Disable everything sparse-related
		InOutFeaturesToEnable.shaderResourceResidency	= VK_FALSE;
		InOutFeaturesToEnable.shaderResourceMinLod		= VK_FALSE;
		InOutFeaturesToEnable.sparseBinding				= VK_FALSE;
		InOutFeaturesToEnable.sparseResidencyBuffer		= VK_FALSE;
		InOutFeaturesToEnable.sparseResidencyImage2D	= VK_FALSE;
		InOutFeaturesToEnable.sparseResidencyImage3D	= VK_FALSE;
		InOutFeaturesToEnable.sparseResidency2Samples	= VK_FALSE;
		InOutFeaturesToEnable.sparseResidency4Samples	= VK_FALSE;
		InOutFeaturesToEnable.sparseResidency8Samples	= VK_FALSE;
		InOutFeaturesToEnable.sparseResidencyAliased	= VK_FALSE;
	}

	// Some platforms only support real or non-real UBs, so this function can optimize it out
	static bool UseRealUBsOptimization(bool bCodeHeaderUseRealUBs) { return bCodeHeaderUseRealUBs; }

	static bool SupportParallelRenderingTasks() { return true; }

	// Allow platforms to add extension features to the DeviceInfo pNext chain
	static void EnablePhysicalDeviceFeatureExtensions(VkDeviceCreateInfo& DeviceInfo) {};

	static bool RequiresSwapchainGeneralInitialLayout() { return false; }
	
	// Allow platforms to add extension features to the PresentInfo pNext chain
	static void EnablePresentInfoExtensions(VkPresentInfoKHR& PresentInfo) {}

	// Ensure the last frame completed on the GPU
	static bool RequiresWaitingForFrameCompletionEvent() { return true; }
>>>>>>> cf6d231e
};<|MERGE_RESOLUTION|>--- conflicted
+++ resolved
@@ -69,30 +69,6 @@
 
 	static bool RegisterGPUWork() { return true; }
 
-<<<<<<< HEAD
-	// Does the platform only support Vertex & Pixel stages (not Geometry or Tessellation)?
-	static bool IsVSPSOnly() { return false; }
-
-	static void WriteBufferMarkerAMD(VkCommandBuffer CmdBuffer, VkBuffer DestBuffer, const TArrayView<uint32>& Entries, bool bAdding) {}
-
-	// allow the platform code to restrict the device features
-	static void RestrictEnabledPhysicalDeviceFeatures(const VkPhysicalDeviceFeatures& DeviceFeatures, VkPhysicalDeviceFeatures& FeaturesToEnable)
-	{ 
-		FeaturesToEnable = DeviceFeatures; 
-
-		// disable everything sparse-related
-		FeaturesToEnable.shaderResourceResidency	= VK_FALSE;
-		FeaturesToEnable.shaderResourceMinLod		= VK_FALSE;
-		FeaturesToEnable.sparseBinding				= VK_FALSE;
-		FeaturesToEnable.sparseResidencyBuffer		= VK_FALSE;
-		FeaturesToEnable.sparseResidencyImage2D		= VK_FALSE;
-		FeaturesToEnable.sparseResidencyImage3D		= VK_FALSE;
-		FeaturesToEnable.sparseResidency2Samples	= VK_FALSE;
-		FeaturesToEnable.sparseResidency4Samples	= VK_FALSE;
-		FeaturesToEnable.sparseResidency8Samples	= VK_FALSE;
-		FeaturesToEnable.sparseResidencyAliased		= VK_FALSE;
-	}
-=======
 	static void WriteCrashMarker(const FOptionalVulkanDeviceExtensions& OptionalExtensions, VkCommandBuffer CmdBuffer, VkBuffer DestBuffer, const TArrayView<uint32>& Entries, bool bAdding) {}
 
 	// Allow the platform code to restrict the device features
@@ -126,5 +102,4 @@
 
 	// Ensure the last frame completed on the GPU
 	static bool RequiresWaitingForFrameCompletionEvent() { return true; }
->>>>>>> cf6d231e
 };