// Copyright 1998-2015 Epic Games, Inc. All Rights Reserved.

#include "BlueprintGraphPrivatePCH.h"
#include "BlueprintEventNodeSpawner.h"
#include "EdGraphSchema_K2.h" // for GetFriendlySignatureName()
#include "BlueprintNodeTemplateCache.h" // for IsTemplateOuter()

#define LOCTEXT_NAMESPACE "BlueprintEventNodeSpawner"

/*******************************************************************************
 * Static UBlueprintEventNodeSpawner Helpers
 ******************************************************************************/

namespace UBlueprintEventNodeSpawnerImpl
{
	/**
	 * Helper function for scanning a blueprint for a certain, custom named,
	 * event.
	 * 
	 * @param  Blueprint	The blueprint you want to look through
	 * @param  CustomName	The event name you want to check for.
	 * @return Null if no event was found, otherwise a pointer to the named event.
	 */
	static UK2Node_Event* FindCustomEventNode(UBlueprint* Blueprint, FName const CustomName);

	/**
	 * Helper function for removing all disabled nodes connected to a 
	 * disabled source node
	 *
	 * @param InNode			The node to start with
	 * @param InParentGraph		The graph to remove the nodes from
	 */
	static void RemoveAllDisabledNodes(UEdGraphNode* InNode, UEdGraph* InParentGraph);
}

//------------------------------------------------------------------------------
UK2Node_Event* UBlueprintEventNodeSpawnerImpl::FindCustomEventNode(UBlueprint* Blueprint, FName const CustomName)
{
	UK2Node_Event* FoundNode = nullptr;

	if (CustomName != NAME_None)
	{
		TArray<UK2Node_Event*> AllEvents;
		FBlueprintEditorUtils::GetAllNodesOfClass<UK2Node_Event>(Blueprint, AllEvents);

		for (UK2Node_Event* EventNode : AllEvents)
		{
			if (EventNode->CustomFunctionName == CustomName)
			{
				FoundNode = EventNode;
				break;
			}
		}
	}	
	return FoundNode;
}

//------------------------------------------------------------------------------
static void UBlueprintEventNodeSpawnerImpl::RemoveAllDisabledNodes(UEdGraphNode* InNode, UEdGraph* InParentGraph)
{
	if(InNode && !InNode->bIsNodeEnabled)
	{
		// Go through all pin connections and consume any disabled nodes so we do not leave garbage.
		for (UEdGraphPin* Pin : InNode->Pins)
		{
			TArray<UEdGraphPin*> LinkedToCopy = Pin->LinkedTo;
			for (UEdGraphPin* OtherPin : LinkedToCopy)
			{
				// Break the pin link back
				OtherPin->BreakLinkTo(Pin);
				RemoveAllDisabledNodes(OtherPin->GetOwningNode(), InParentGraph);
			}
		}

		InNode->BreakAllNodeLinks();
		InParentGraph->RemoveNode(InNode);
	}
};

/*******************************************************************************
 * UBlueprintEventNodeSpawner
 ******************************************************************************/

//------------------------------------------------------------------------------
UBlueprintEventNodeSpawner* UBlueprintEventNodeSpawner::Create(UFunction const* const EventFunc, UObject* Outer/* = nullptr*/)
{
	check(EventFunc != nullptr);

	if (Outer == nullptr)
	{
		Outer = GetTransientPackage();
	}

	UBlueprintEventNodeSpawner* NodeSpawner = NewObject<UBlueprintEventNodeSpawner>(Outer);
	NodeSpawner->EventFunc = EventFunc;
	NodeSpawner->NodeClass = UK2Node_Event::StaticClass();

	FBlueprintActionUiSpec& MenuSignature = NodeSpawner->DefaultMenuSignature;
	FText const FuncName = UEdGraphSchema_K2::GetFriendlySignatureName(EventFunc);
	MenuSignature.MenuName = FText::Format(LOCTEXT("EventWithSignatureName", "Event {0}"), FuncName);
	MenuSignature.Category = UK2Node_CallFunction::GetDefaultCategoryForFunction(EventFunc, LOCTEXT("AddEventCategory", "Add Event"));
	//MenuSignature.Tooltip, will be pulled from the node template
	MenuSignature.Keywords = UK2Node_CallFunction::GetKeywordsForFunction(EventFunc);
	if (MenuSignature.Keywords.IsEmpty())
	{
		MenuSignature.Keywords = FText::FromString(TEXT(" "));
	}
	MenuSignature.IconName = TEXT("GraphEditor.Event_16x");

	return NodeSpawner;
}

//------------------------------------------------------------------------------
UBlueprintEventNodeSpawner* UBlueprintEventNodeSpawner::Create(TSubclassOf<UK2Node_Event> NodeClass, FName CustomEventName, UObject* Outer/* = nullptr*/)
{
	if (Outer == nullptr)
	{
		Outer = GetTransientPackage();
	}

	UBlueprintEventNodeSpawner* NodeSpawner = NewObject<UBlueprintEventNodeSpawner>(Outer);
	NodeSpawner->NodeClass       = NodeClass;
	NodeSpawner->CustomEventName = CustomEventName;

	FBlueprintActionUiSpec& MenuSignature = NodeSpawner->DefaultMenuSignature;
	if (CustomEventName.IsNone())
	{
		MenuSignature.MenuName = LOCTEXT("AddCustomEvent", "Add Custom Event...");
		MenuSignature.IconName = TEXT("GraphEditor.CustomEvent_16x");
	}
	else
	{
		FText const EventName = FText::FromName(CustomEventName);
		MenuSignature.MenuName = FText::Format(LOCTEXT("EventWithSignatureName", "Event {0}"), EventName);
		MenuSignature.IconName = TEXT("GraphEditor.Event_16x");
	}
	//MenuSignature.Category, will be pulled from the node template
	//MenuSignature.Tooltip,  will be pulled from the node template 
	//MenuSignature.Keywords, will be pulled from the node template

	return NodeSpawner;
}

//------------------------------------------------------------------------------
UBlueprintEventNodeSpawner::UBlueprintEventNodeSpawner(FObjectInitializer const& ObjectInitializer)
	: Super(ObjectInitializer)
	, EventFunc(nullptr)
{
}

//------------------------------------------------------------------------------
FBlueprintNodeSignature UBlueprintEventNodeSpawner::GetSpawnerSignature() const
{
	FBlueprintNodeSignature SpawnerSignature(NodeClass);
	if (IsForCustomEvent() && !CustomEventName.IsNone())
	{
		static const FName CustomSignatureKey(TEXT("CustomEvent"));
		SpawnerSignature.AddNamedValue(CustomSignatureKey, CustomEventName.ToString());
	}
	else
	{
		SpawnerSignature.AddSubObject(EventFunc);
	}
	return SpawnerSignature;
}

//------------------------------------------------------------------------------
UEdGraphNode* UBlueprintEventNodeSpawner::Invoke(UEdGraph* ParentGraph, FBindingSet const& Bindings, FVector2D const Location) const
{
	check(ParentGraph != nullptr);
	UBlueprint* Blueprint = FBlueprintEditorUtils::FindBlueprintForGraphChecked(ParentGraph);

	UK2Node_Event* EventNode = nullptr;
<<<<<<< HEAD
	bool const bIsTemplateNode = FBlueprintNodeTemplateCache::IsTemplateOuter(ParentGraph);
	if (!bIsTemplateNode)
=======
	if (!FBlueprintNodeTemplateCache::IsTemplateOuter(ParentGraph))
>>>>>>> a8a797ea
	{
		// look to see if a node for this event already exists (only one node is
		// allowed per event, per blueprint)
		UK2Node_Event const* PreExistingNode = FindPreExistingEvent(Blueprint, Bindings);
		// @TODO: casting away the const is bad form!
		EventNode = const_cast<UK2Node_Event*>(PreExistingNode);
	}

	bool const bIsCustomEvent = IsForCustomEvent();
	check(bIsCustomEvent || (EventFunc != nullptr));

	FName EventName = CustomEventName;
	if (!bIsCustomEvent)
	{
		EventName  = EventFunc->GetFName();	
	}

	// This Event node might already be present in the Blueprint in a disabled state, 
	// remove it and allow the user to successfully place the node where they want it.
	if(EventNode && !EventNode->bIsNodeEnabled)
	{
		UBlueprintEventNodeSpawnerImpl::RemoveAllDisabledNodes(EventNode, ParentGraph);
		EventNode = nullptr;
	}

	// if there is no existing node, then we can happily spawn one into the graph
	if (EventNode == nullptr)
	{
		auto PostSpawnLambda = [](UEdGraphNode* NewNode, bool bInIsTemplateNode, UFunction const* InEventFunc, FName InEventName, FCustomizeNodeDelegate UserDelegate)
		{
			UK2Node_Event* K2EventNode = CastChecked<UK2Node_Event>(NewNode);
			if (InEventFunc != nullptr)
			{
				K2EventNode->EventReference.SetFromField<UFunction>(InEventFunc, false);
				K2EventNode->bOverrideFunction   = true;
			}
			else if (!bInIsTemplateNode)
			{
				K2EventNode->CustomFunctionName = InEventName;
			}

			UserDelegate.ExecuteIfBound(NewNode, bInIsTemplateNode);
		};

		FCustomizeNodeDelegate PostSpawnDelegate = FCustomizeNodeDelegate::CreateStatic(PostSpawnLambda, EventFunc, EventName, CustomizeNodeDelegate);
		EventNode = Super::SpawnNode<UK2Node_Event>(NodeClass, ParentGraph, Bindings, Location, PostSpawnDelegate);
	}
	// else, a node for this event already exists, and we should return that 
	// (the FBlueprintActionMenuItem should detect this and focus in on it).

	return EventNode;
}

//------------------------------------------------------------------------------
UFunction const* UBlueprintEventNodeSpawner::GetEventFunction() const
{
	return EventFunc;
}

//------------------------------------------------------------------------------
UK2Node_Event const* UBlueprintEventNodeSpawner::FindPreExistingEvent(UBlueprint* Blueprint, FBindingSet const& /*Bindings*/) const
{
	UK2Node_Event* PreExistingNode = nullptr;

	check(Blueprint != nullptr);
	if (IsForCustomEvent())
	{
		PreExistingNode = UBlueprintEventNodeSpawnerImpl::FindCustomEventNode(Blueprint, CustomEventName);
	}
	else
	{
		check(EventFunc != nullptr);
		UClass* ClassOwner = EventFunc->GetOwnerClass()->GetAuthoritativeClass();

		PreExistingNode = FBlueprintEditorUtils::FindOverrideForFunction(Blueprint, ClassOwner, EventFunc->GetFName());
	}

	return PreExistingNode;
}

//------------------------------------------------------------------------------
bool UBlueprintEventNodeSpawner::IsForCustomEvent() const
{
	return (EventFunc == nullptr);
}

#undef LOCTEXT_NAMESPACE<|MERGE_RESOLUTION|>--- conflicted
+++ resolved
@@ -171,12 +171,7 @@
 	UBlueprint* Blueprint = FBlueprintEditorUtils::FindBlueprintForGraphChecked(ParentGraph);
 
 	UK2Node_Event* EventNode = nullptr;
-<<<<<<< HEAD
-	bool const bIsTemplateNode = FBlueprintNodeTemplateCache::IsTemplateOuter(ParentGraph);
-	if (!bIsTemplateNode)
-=======
 	if (!FBlueprintNodeTemplateCache::IsTemplateOuter(ParentGraph))
->>>>>>> a8a797ea
 	{
 		// look to see if a node for this event already exists (only one node is
 		// allowed per event, per blueprint)
@@ -205,7 +200,7 @@
 	// if there is no existing node, then we can happily spawn one into the graph
 	if (EventNode == nullptr)
 	{
-		auto PostSpawnLambda = [](UEdGraphNode* NewNode, bool bInIsTemplateNode, UFunction const* InEventFunc, FName InEventName, FCustomizeNodeDelegate UserDelegate)
+		auto PostSpawnLambda = [](UEdGraphNode* NewNode, bool bIsTemplateNode, UFunction const* InEventFunc, FName InEventName, FCustomizeNodeDelegate UserDelegate)
 		{
 			UK2Node_Event* K2EventNode = CastChecked<UK2Node_Event>(NewNode);
 			if (InEventFunc != nullptr)
@@ -213,12 +208,12 @@
 				K2EventNode->EventReference.SetFromField<UFunction>(InEventFunc, false);
 				K2EventNode->bOverrideFunction   = true;
 			}
-			else if (!bInIsTemplateNode)
+			else if (!bIsTemplateNode)
 			{
 				K2EventNode->CustomFunctionName = InEventName;
 			}
 
-			UserDelegate.ExecuteIfBound(NewNode, bInIsTemplateNode);
+			UserDelegate.ExecuteIfBound(NewNode, bIsTemplateNode);
 		};
 
 		FCustomizeNodeDelegate PostSpawnDelegate = FCustomizeNodeDelegate::CreateStatic(PostSpawnLambda, EventFunc, EventName, CustomizeNodeDelegate);
