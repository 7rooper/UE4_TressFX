--- conflicted
+++ resolved
@@ -364,14 +364,11 @@
 	FenceSignaledCounter = MAX_uint64;
 }
 
-<<<<<<< HEAD
-=======
 bool FVulkanGPUFence::Poll() const
 {
 	return (CmdBuffer && (FenceSignaledCounter < CmdBuffer->GetFenceSignaledCounter()));
 }
 
->>>>>>> 5edfa17c
 FGPUFenceRHIRef FVulkanDynamicRHI::RHICreateGPUFence(const FName& Name)
 {
 	return new FVulkanGPUFence(Name);
