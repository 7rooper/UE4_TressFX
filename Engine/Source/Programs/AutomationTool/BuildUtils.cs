﻿// Copyright 1998-2014 Epic Games, Inc. All Rights Reserved.
using System;
using System.Collections.Generic;
using System.Text;

namespace AutomationTool
{

	public partial class CommandUtils
	{
		/// <summary>
		/// Runs msbuild.exe with the specified arguments. Automatically creates a logfile. When 
		/// no LogName is specified, the executable name is used as logfile base name.
		/// </summary>
		/// <param name="Env">BuildEnvironment to use.</param>
		/// <param name="Project">Path to the project to build.</param>
		/// <param name="Arguments">Arguments to pass to msbuild.exe.</param>
		/// <param name="LogName">Optional logfile name.</param>
		public static void MsBuild(CommandEnvironment Env, string Project, string Arguments, string LogName)
		{
			if (String.IsNullOrEmpty(Env.MsBuildExe))
			{
				throw new AutomationException("Unable to find msbuild.exe at: \"{0}\"", Env.MsBuildExe);
			}
			if (!FileExists(Project))
			{
				throw new AutomationException("Project {0} does not exist!", Project);
			}
			var RunArguments = MakePathSafeToUseWithCommandLine(Project);
			if (!String.IsNullOrEmpty(Arguments))
			{
				RunArguments += " " + Arguments;
			}
			RunAndLog(Env, Env.MsBuildExe, RunArguments, LogName);
		}

		/// <summary>
		/// Builds a Visual Studio solution with MsDevEnv. Automatically creates a logfile. When 
		/// no LogName is specified, the executable name is used as logfile base name.
		/// </summary>
		/// <param name="Env">BuildEnvironment to use.</param>
		/// <param name="SolutionFile">Path to the solution file</param>
		/// <param name="BuildConfig">Configuration to build.</param>
		/// <param name="LogName">Optional logfile name.</param>
		public static void BuildSolution(CommandEnvironment Env, string SolutionFile, string BuildConfig = "Development", string LogName = null)
		{
			if (!FileExists(SolutionFile))
			{
				throw new AutomationException(String.Format("Unabled to build Solution {0}. Solution file not found.", SolutionFile));
			}
			if (String.IsNullOrEmpty(Env.MsDevExe))
			{
				throw new AutomationException(String.Format("Unabled to build Solution {0}. devenv.com not found.", SolutionFile));
			}
			string CmdLine = String.Format("\"{0}\" /build \"{1}\"", SolutionFile, BuildConfig);
			RunAndLog(Env, Env.MsDevExe, CmdLine, LogName);
		}

		/// <summary>
		/// Builds a CSharp project with msbuild.exe. Automatically creates a logfile. When 
		/// no LogName is specified, the executable name is used as logfile base name.
		/// </summary>
		/// <param name="Env">BuildEnvironment to use.</param>
		/// <param name="ProjectFile">Path to the project file. Must be a .csproj file.</param>
		/// <param name="BuildConfig">Configuration to build.</param>
		/// <param name="LogName">Optional logfile name.</param>
		public static void BuildCSharpProject(CommandEnvironment Env, string ProjectFile, string BuildConfig = "Development", string LogName = null)
		{
			if (!ProjectFile.EndsWith(".csproj"))
			{
				throw new AutomationException(String.Format("Unabled to build Project {0}. Not a valid .csproj file.", ProjectFile));
			}
			if (!FileExists(ProjectFile))
			{
				throw new AutomationException(String.Format("Unabled to build Project {0}. Project file not found.", ProjectFile));
			}

			string CmdLine = String.Format(@"/verbosity:normal /target:Rebuild /property:Configuration={0} /property:Platform=AnyCPU", BuildConfig);
			MsBuild(Env, ProjectFile, CmdLine, LogName);
		}
<<<<<<< HEAD
=======

        /// <summary>
        /// Sets an executable bit for a Unix file.
        /// <param name="Filename">Filename</param>
        /// </summary>
        public static void SetExecutableBit(string Filename)
        {
            var Result = CommandUtils.Run("sh", string.Format("-c 'chmod +x \"{0}\"'", Filename));
            if (Result.ExitCode != 0)
            {
                throw new AutomationException(String.Format("Failed to chmod \"{0}\"", Filename));
            }
        }

        /// <summary>
        /// returns true if this is a mac executable using some awful conventions
        /// <param name="Filename">Filename</param>
        /// </summary>
        public static bool IsProbablyAMacOrIOSExe(string Filename)
        {
            return
                Path.GetExtension(Filename) == ".sh" ||
                Path.GetExtension(Filename) == ".command" ||
                ((
                    CommandUtils.CombinePaths(Filename).ToLower().Contains(CommandUtils.CombinePaths("Binaries", "Mac").ToLower()) ||
                    CommandUtils.CombinePaths(Filename).ToLower().Contains(CommandUtils.CombinePaths("Binaries", "IOS").ToLower())
                ) && (Path.GetExtension(Filename) == "" || Path.GetExtension(Filename) == "."));
        }
>>>>>>> 5338f086
	}

}<|MERGE_RESOLUTION|>--- conflicted
+++ resolved
@@ -2,6 +2,7 @@
 using System;
 using System.Collections.Generic;
 using System.Text;
+using System.IO;
 
 namespace AutomationTool
 {
@@ -78,8 +79,6 @@
 			string CmdLine = String.Format(@"/verbosity:normal /target:Rebuild /property:Configuration={0} /property:Platform=AnyCPU", BuildConfig);
 			MsBuild(Env, ProjectFile, CmdLine, LogName);
 		}
-<<<<<<< HEAD
-=======
 
         /// <summary>
         /// Sets an executable bit for a Unix file.
@@ -108,7 +107,6 @@
                     CommandUtils.CombinePaths(Filename).ToLower().Contains(CommandUtils.CombinePaths("Binaries", "IOS").ToLower())
                 ) && (Path.GetExtension(Filename) == "" || Path.GetExtension(Filename) == "."));
         }
->>>>>>> 5338f086
 	}
 
 }