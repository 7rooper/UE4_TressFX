<<<<<<< HEAD
// Copyright 1998-2019 Epic Games, Inc. All Rights Reserved.
=======
// Copyright 1998-2018 Epic Games, Inc. All Rights Reserved.
>>>>>>> df71d635

#include "MagicLeapCustomPresent.h"
#include "MagicLeapHMD.h"
#include "RenderingThread.h"
#include "MagicLeapPluginUtil.h" // for ML_INCLUDES_START/END

#if WITH_MLSDK
ML_INCLUDES_START
#include <ml_lifecycle.h>
ML_INCLUDES_END
#endif //WITH_MLSDK

#if PLATFORM_WINDOWS || PLATFORM_LINUX || PLATFORM_LUMIN
#include "OpenGLDrvPrivate.h"
#include "MagicLeapHelperOpenGL.h"
#endif // PLATFORM_WINDOWS || PLATFORM_LINUX || PLATFORM_LUMIN

#include "MagicLeapGraphics.h"

#if PLATFORM_WINDOWS || PLATFORM_LUMIN
#include "VulkanRHIPrivate.h"
#include "XRThreadUtils.h"
#include "MagicLeapHelperVulkan.h"
#endif // PLATFORM_WINDOWS || PLATFORM_LUMIN

bool FMagicLeapCustomPresent::NeedsNativePresent()
{
	return (Plugin->GetWindowMirrorMode() > 0);
}

#if PLATFORM_WINDOWS

FMagicLeapCustomPresentD3D11::FMagicLeapCustomPresentD3D11(FMagicLeapHMD* plugin)
	: FMagicLeapCustomPresent(plugin)
	, RenderTargetTexture(0)
{
}

void FMagicLeapCustomPresentD3D11::BeginRendering()
{
	check(IsInRenderingThread());
}

void FMagicLeapCustomPresentD3D11::FinishRendering()
{
	check(IsInRenderingThread());
}

void FMagicLeapCustomPresentD3D11::Reset()
{
	if (IsInGameThread())
	{
		// Wait for all resources to be released
		FlushRenderingCommands();
	}
}

void FMagicLeapCustomPresentD3D11::Shutdown()
{
	Reset();
}

void FMagicLeapCustomPresentD3D11::UpdateViewport(const FViewport& Viewport, FRHIViewport* InViewportRHI)
{
	check(IsInGameThread());
	check(InViewportRHI);

	const FTexture2DRHIRef& RT = Viewport.GetRenderTargetTexture();
	check(IsValidRef(RT));

	// TODO Assign RenderTargetTexture here.
	InViewportRHI->SetCustomPresent(this);
}

void FMagicLeapCustomPresentD3D11::UpdateViewport_RenderThread()
{
}

void FMagicLeapCustomPresentD3D11::OnBackBufferResize()
{
}

bool FMagicLeapCustomPresentD3D11::Present(int32& SyncInterval)
{
	check(IsInRenderingThread());

	// turn off VSync for the 'normal Present'.
	SyncInterval = 0;
	bool bHostPresent = Plugin->GetWindowMirrorMode() > 0;

	FinishRendering();
	return bHostPresent;
}

#endif // PLATFORM_WINDOWS

#if PLATFORM_MAC

FMagicLeapCustomPresentMetal::FMagicLeapCustomPresentMetal(FMagicLeapHMD* plugin)
	: FMagicLeapCustomPresent(plugin)
	, RenderTargetTexture(0)
{
}

void FMagicLeapCustomPresentMetal::BeginRendering()
{
	check(IsInRenderingThread() || IsInRHIThread());
}

void FMagicLeapCustomPresentMetal::FinishRendering()
{
	check(IsInRenderingThread() || IsInRHIThread());
}

void FMagicLeapCustomPresentMetal::Reset()
{
	if (IsInGameThread())
	{
		// Wait for all resources to be released
		FlushRenderingCommands();
	}
}

void FMagicLeapCustomPresentMetal::Shutdown()
{
	Reset();
}

void FMagicLeapCustomPresentMetal::UpdateViewport(const FViewport& Viewport, FRHIViewport* InViewportRHI)
{
	check(IsInGameThread());
	check(InViewportRHI);

	const FTexture2DRHIRef& RT = Viewport.GetRenderTargetTexture();
	check(IsValidRef(RT));

	// TODO Assign RenderTargetTexture here.
	InViewportRHI->SetCustomPresent(this);
}

void FMagicLeapCustomPresentMetal::UpdateViewport_RenderThread()
{
}

void FMagicLeapCustomPresentMetal::OnBackBufferResize()
{
}

bool FMagicLeapCustomPresentMetal::Present(int32& SyncInterval)
{
	check(IsInRenderingThread() || IsInRHIThread());

	// turn off VSync for the 'normal Present'.
	SyncInterval = 0;
	bool bHostPresent = Plugin->GetWindowMirrorMode() > 0;

	FinishRendering();
	return bHostPresent;
}

#endif // PLATFORM_MAC

#if PLATFORM_WINDOWS || PLATFORM_LINUX || PLATFORM_LUMIN

#define BEGIN_END_FRAME_BALANCE_HACK 0

#if BEGIN_END_FRAME_BALANCE_HACK
static int BalanceCounter = 0;
static MLHandle BalanceHandles[4] = { 0,0,0,0 };
static MLHandle BalancePrevFrameHandle = 0;
#endif //BEGIN_END_FRAME_BALANCE_HACK

FMagicLeapCustomPresentOpenGL::FMagicLeapCustomPresentOpenGL(FMagicLeapHMD* plugin)
	: FMagicLeapCustomPresent(plugin)
	, RenderTargetTexture(0)
	, bFramebuffersValid(false)
{
}

void FMagicLeapCustomPresentOpenGL::BeginRendering()
{
#if WITH_MLSDK
	check(IsInRenderingThread());

	FTrackingFrame& frame = Plugin->GetCurrentFrameMutable();
	if (bCustomPresentIsSet)
	{
		// TODO [Blake] : Need to see if we can use this newer matrix and override the view
		// projection matrix (since they query GetStereoProjectionMatrix on the main thread)
		MLGraphicsFrameParams camera_params;
		MLResult Result = MLGraphicsInitFrameParams(&camera_params);
		if (Result != MLResult_Ok)
		{
			UE_LOG(LogMagicLeap, Error, TEXT("MLGraphicsInitFrameParams failed with status %d"), Result);
		}
		camera_params.projection_type = MLGraphicsProjectionType_ReversedInfiniteZ;
		camera_params.surface_scale = frame.ScreenPercentage;
		camera_params.protected_surface = false;
		GConfig->GetBool(TEXT("/Script/LuminRuntimeSettings.LuminRuntimeSettings"), TEXT("bProtectedContent"), camera_params.protected_surface, GEngineIni);

		// The near clipping plane is expected in meters despite what is documented in the header.
		camera_params.near_clip = GNearClippingPlane / frame.WorldToMetersScale;
		camera_params.far_clip = frame.FarClippingPlane / frame.WorldToMetersScale;
		// Only focus distance equaling 1 engine unit seems to work on board without wearable and on desktop.
#if PLATFORM_LUMIN
		camera_params.focus_distance = frame.FocusDistance / frame.WorldToMetersScale;
#else
		camera_params.focus_distance = 1.0f;
#endif

#if BEGIN_END_FRAME_BALANCE_HACK
		if (BalanceCounter != 0)
		{
			UE_LOG(LogMagicLeap, Error, TEXT("Begin / End frame calls out of balance!"));
			MLResult Result = MLGraphicsSignalSyncObjectGL(Plugin->GraphicsClient, BalanceHandles[0]);
			if (Result != MLResult_Ok)
			{
				UE_LOG(LogMagicLeap, Error, TEXT("MLGraphicsSignalSyncObjectGL for BalanceHandles[0] failed with status %d"), Result);
			}

			Result = MLGraphicsSignalSyncObjectGL(Plugin->GraphicsClient, BalanceHandles[1]);
			if (Result != MLResult_Ok)
			{
				UE_LOG(LogMagicLeap, Error, TEXT("MLGraphicsSignalSyncObjectGL for BalanceHandles[1] failed with status %d"), Result);
			}

			Result = MLGraphicsEndFrame(Plugin->GraphicsClient, BalancePrevFrameHandle);
			if (Result != MLResult_Ok)
			{
				UE_LOG(LogMagicLeap, Error, TEXT("MLGraphicsEndFrame failed with status %d"), Result);
			}
			--BalanceCounter;
		}
#endif

		Result = MLGraphicsBeginFrame(Plugin->GraphicsClient, &camera_params, &frame.Handle, &frame.RenderInfoArray);
		frame.bBeginFrameSucceeded = (Result == MLResult_Ok);
		if (frame.bBeginFrameSucceeded)
		{
#if BEGIN_END_FRAME_BALANCE_HACK
			++BalanceCounter;
			BalancePrevFrameHandle = frame.Handle;
			BalanceHandles[0] = frame.RenderInfoArray.virtual_cameras[0].sync_object;
			BalanceHandles[1] = frame.RenderInfoArray.virtual_cameras[1].sync_object;
#endif //BEGIN_END_FRAME_BALANCE_HACK

			/* Convert eye extents from Graphics Projection Model to Unreal Projection Model */
			// Unreal expects the projection matrix to be in centimeters and uses it for various purposes
			// such as bounding volume calculations for lights in the shadow algorithm.
			// We're overwriting the near value to match the units of unreal here instead of using the units of the SDK
			for (uint32_t eye = 0; eye < frame.RenderInfoArray.num_virtual_cameras; ++eye)
			{
				frame.RenderInfoArray.virtual_cameras[eye].projection.matrix_colmajor[10] = 0.0f; // Model change hack
				frame.RenderInfoArray.virtual_cameras[eye].projection.matrix_colmajor[11] = -1.0f; // Model change hack
				frame.RenderInfoArray.virtual_cameras[eye].projection.matrix_colmajor[14] = GNearClippingPlane; // Model change hack
			}
		}
		else
		{
			if (Result != MLResult_Timeout)
			{
				UE_LOG(LogMagicLeap, Error, TEXT("MLGraphicsBeginFrame failed with status %d"), Result);
			}
			// TODO: See if this is only needed for ZI.
			frame.Handle = ML_INVALID_HANDLE;
			MagicLeap::ResetVirtualCameraInfoArray(frame.RenderInfoArray);
		}
	}
#endif //WITH_MLSDK
}

void FMagicLeapCustomPresentOpenGL::FinishRendering()
{
#if WITH_MLSDK
	check(IsInRenderingThread());

	if (Plugin->IsDeviceInitialized() && Plugin->GetCurrentFrame().bBeginFrameSucceeded)
	{
		if (bNotifyLifecycleOfFirstPresent)
		{
			// Lifecycle tells the system's loading indicator to stop.
			// App's rendering takes over.
			MLResult Result = MLLifecycleSetReadyIndication();
			bNotifyLifecycleOfFirstPresent = (Result != MLResult_Ok);
			if (Result != MLResult_Ok)
			{
				UE_LOG(LogMagicLeap, Error, TEXT("Error (%d) sending app ready indication to lifecycle."), Result);
			}
			else
			{
				// [temporary] used for KPI tracking.
				UE_LOG(LogMagicLeap, Display, TEXT("Presenting first render from app."));
			}
		}

		// TODO [Blake] : Hack since we cannot yet specify a handle per view in the view family
		const MLGraphicsVirtualCameraInfoArray& vp_array = Plugin->GetCurrentFrame().RenderInfoArray;
		const uint32 vp_width = static_cast<uint32>(vp_array.viewport.w);
		const uint32 vp_height = static_cast<uint32>(vp_array.viewport.h);

		if (!bFramebuffersValid)
		{
			glGenFramebuffers(2, Framebuffers);
			bFramebuffersValid = true;
		}

		GLint CurrentFB = 0;
		glGetIntegerv(GL_DRAW_FRAMEBUFFER_BINDING, &CurrentFB);

		GLint FramebufferSRGB = 0;
		glGetIntegerv(GL_FRAMEBUFFER_SRGB, &FramebufferSRGB);
		if (FramebufferSRGB)
		{
			glDisable(GL_FRAMEBUFFER_SRGB);
		}

		//check(vp_array.num_virtual_cameras >= 2); // We assume at least one virtual camera per eye

		FVector2D InternalTextureDims;
		Plugin->GetAppFrameworkConst().GetDeviceResolution(InternalTextureDims);

		// this texture contains both eye renders
		glBindFramebuffer(GL_FRAMEBUFFER, Framebuffers[0]);
		FOpenGL::FramebufferTexture2D(GL_FRAMEBUFFER, GL_COLOR_ATTACHMENT0, GL_TEXTURE_2D, RenderTargetTexture, 0);

		glBindFramebuffer(GL_FRAMEBUFFER, Framebuffers[1]);
		FOpenGL::FramebufferTextureLayer(GL_FRAMEBUFFER, GL_COLOR_ATTACHMENT0, vp_array.color_id, 0, 0);

		glBindFramebuffer(GL_READ_FRAMEBUFFER, Framebuffers[0]);
		glBindFramebuffer(GL_DRAW_FRAMEBUFFER, Framebuffers[1]);
		FOpenGL::BlitFramebuffer(0, 0, InternalTextureDims.X / 2, InternalTextureDims.Y, 0, 0, vp_width, vp_height, GL_COLOR_BUFFER_BIT, GL_NEAREST);

		MLResult Result = MLGraphicsSignalSyncObjectGL(Plugin->GraphicsClient, vp_array.virtual_cameras[0].sync_object);
		if (Result != MLResult_Ok)
		{
			UE_LOG(LogMagicLeap, Error, TEXT("MLGraphicsSignalSyncObjectGL for eye 0 failed with status %d"), Result);
		}

		FOpenGL::FramebufferTextureLayer(GL_FRAMEBUFFER, GL_COLOR_ATTACHMENT0, vp_array.color_id, 0, 1);
		FOpenGL::BlitFramebuffer(InternalTextureDims.X / 2, 0, InternalTextureDims.X, InternalTextureDims.Y, 0, 0, vp_width, vp_height, GL_COLOR_BUFFER_BIT, GL_NEAREST);
		Result = MLGraphicsSignalSyncObjectGL(Plugin->GraphicsClient, vp_array.virtual_cameras[1].sync_object);
		if (Result != MLResult_Ok)
		{
			UE_LOG(LogMagicLeap, Error, TEXT("MLGraphicsSignalSyncObjectGL for eye 1 failed with status %d"), Result);
		}

		glBindFramebuffer(GL_DRAW_FRAMEBUFFER, CurrentFB);
		if (FramebufferSRGB)
		{
			glEnable(GL_FRAMEBUFFER_SRGB);
		}

		static_assert(ARRAY_COUNT(vp_array.virtual_cameras) == 2, "The MLSDK has updated the size of the virtual_cameras array.");
#if 0 // Enable this in case the MLSDK increases the size of the virtual_cameras array past 2
		for (uint32 i = 2; i < vp_array.num_virtual_cameras; ++i)
		{
			Result = MLGraphicsSignalSyncObjectGL(Plugin->GraphicsClient, vp_array.virtual_cameras[i].sync_object);
			if (Result != MLResult_Ok)
			{
				UE_LOG(LogMagicLeap, Error, TEXT("MLGraphicsSignalSyncObjectGL for eye %d failed with status %d"), i, Result);
			}
		}
#endif

#if BEGIN_END_FRAME_BALANCE_HACK
		--BalanceCounter;
#endif //BEGIN_END_FRAME_BALANCE_HACK

		Result = MLGraphicsEndFrame(Plugin->GraphicsClient, Plugin->GetCurrentFrame().Handle);
		if (Result != MLResult_Ok)
		{
			UE_LOG(LogMagicLeap, Error, TEXT("MLGraphicsEndFrame failed with status %d"), Result);
		}
	}
	Plugin->InitializeOldFrameFromRenderFrame();
#endif //WITH_MLSDK
}

void FMagicLeapCustomPresentOpenGL::Reset()
{
	if (IsInGameThread())
	{
		// Wait for all resources to be released
		FlushRenderingCommands();
	}
	else if (IsInRenderingThread() && bFramebuffersValid)
	{
		glDeleteFramebuffers(2, Framebuffers);
		bFramebuffersValid = false;
	}
}

void FMagicLeapCustomPresentOpenGL::Shutdown()
{
	Reset();
}

void FMagicLeapCustomPresentOpenGL::UpdateViewport(const FViewport& Viewport, FRHIViewport* InViewportRHI)
{
	check(IsInGameThread());
	check(InViewportRHI);

	const FTexture2DRHIRef& RT = Viewport.GetRenderTargetTexture();
	check(IsValidRef(RT));

	RenderTargetTexture = *(reinterpret_cast<uint32_t*>(RT->GetNativeResource()));
	InViewportRHI->SetCustomPresent(this);
	
	ENQUEUE_UNIQUE_RENDER_COMMAND_ONEPARAMETER(UpdateViewport_RT,
		FMagicLeapCustomPresentOpenGL*, CustomPresent, this,
		{
			CustomPresent->UpdateViewport_RenderThread();
		}
	);
}

void FMagicLeapCustomPresentOpenGL::UpdateViewport_RenderThread()
{
	check(IsInRenderingThread());
	bCustomPresentIsSet = true;
}

void FMagicLeapCustomPresentOpenGL::OnBackBufferResize()
{
}

bool FMagicLeapCustomPresentOpenGL::Present(int& SyncInterval)
{
	check(IsInRenderingThread());

	// turn off VSync for the 'normal Present'.
	SyncInterval = 0;
	// We don't do any mirroring on Lumin as we render direct to the device only.
#if PLATFORM_LUMIN
	bool bHostPresent = false;
#else
	bool bHostPresent = Plugin->GetWindowMirrorMode() > 0;
#endif

	FinishRendering();

	bCustomPresentIsSet = false;

	return bHostPresent;
}

#endif  // PLATFORM_WINDOWS || PLATFORM_LINUX || PLATFORM_LUMIN

#if PLATFORM_WINDOWS || PLATFORM_LUMIN

FMagicLeapCustomPresentVulkan::FMagicLeapCustomPresentVulkan(FMagicLeapHMD* plugin)
	: FMagicLeapCustomPresent(plugin)
	, RenderTargetTexture(VK_NULL_HANDLE)
	, RenderTargetTextureAllocation(VK_NULL_HANDLE)
	, RenderTargetTextureAllocationOffset(0)
	, RenderTargetTextureSRGB(VK_NULL_HANDLE)
	, LastAliasedRenderTarget(VK_NULL_HANDLE)
{
}

void FMagicLeapCustomPresentVulkan::BeginRendering()
{
#if WITH_MLSDK
	check(IsInRenderingThread());
	FTrackingFrame& frame = Plugin->GetCurrentFrameMutable();
	if (bCustomPresentIsSet)
	{
		// TODO [Blake] : Need to see if we can use this newer matrix and override the view
		// projection matrix (since they query GetStereoProjectionMatrix on the main thread)
		MLGraphicsFrameParams camera_params;
		MLResult InitResult = MLGraphicsInitFrameParams(&camera_params);
		if (InitResult != MLResult_Ok)
		{
			UE_LOG(LogMagicLeap, Error, TEXT("MLGraphicsInitFrameParams failed with status %d"), InitResult);
		}
		camera_params.projection_type = MLGraphicsProjectionType_ReversedInfiniteZ;
		camera_params.surface_scale = 1.0f;
		camera_params.protected_surface = false;
		GConfig->GetBool(TEXT("/Script/LuminRuntimeSettings.LuminRuntimeSettings"), TEXT("bProtectedContent"), camera_params.protected_surface, GEngineIni);

		// The near clipping plane is expected in meters despite what is documented in the header.
		camera_params.near_clip = GNearClippingPlane / frame.WorldToMetersScale;
		camera_params.far_clip = frame.FarClippingPlane / frame.WorldToMetersScale;

		// The focus distance is expected in meters despite what is documented in the header.
		// Only focus distance equaling 1 engine unit seems to work on board without wearable and on desktop.
#if PLATFORM_LUMIN
		camera_params.focus_distance = frame.FocusDistance / frame.WorldToMetersScale;
#else
		camera_params.focus_distance = 1.0f;
#endif

	  ExecuteOnRHIThread_DoNotWait([this, camera_params]()
	  {
		  FTrackingFrame& RHIframe = Plugin->GetCurrentFrameMutable();

#if BEGIN_END_FRAME_BALANCE_HACK
			if (BalanceCounter != 0)
			{
				UE_LOG(LogMagicLeap, Error, TEXT("Begin / End frame calls out of balance!"));
				FMagicLeapHelperVulkan::SignalObjects((uint64)BalanceHandles[0], (uint64)BalanceHandles[1]);
				MLResult Result = MLGraphicsEndFrame(Plugin->GraphicsClient, BalancePrevFrameHandle);
				if (Result != MLResult_Ok)
				{
					UE_LOG(LogMagicLeap, Error, TEXT("MLGraphicsEndFrame failed with status %d"), Result);
				}
				--BalanceCounter;
			}
#endif

		  MLResult Result = MLGraphicsBeginFrame(Plugin->GraphicsClient, &camera_params, &RHIframe.Handle, &RHIframe.RenderInfoArray);
		  RHIframe.bBeginFrameSucceeded = (Result == MLResult_Ok);
		  if (RHIframe.bBeginFrameSucceeded)
		  {
#if BEGIN_END_FRAME_BALANCE_HACK
				++BalanceCounter;
				BalancePrevFrameHandle = RHIframe.Handle;
				BalanceHandles[0] = RHIframe.RenderInfoArray.virtual_cameras[0].sync_object;
				BalanceHandles[1] = RHIframe.RenderInfoArray.virtual_cameras[1].sync_object;
#endif //BEGIN_END_FRAME_BALANCE_HACK
			  /* Convert eye extents from Graphics Projection Model to Unreal Projection Model */
			  // Unreal expects the projection matrix to be in centimeters and uses it for various purposes
			  // such as bounding volume calculations for lights in the shadow algorithm.
			  // We're overwriting the near value to match the units of unreal here instead of using the units of the SDK
			  for (uint32_t eye = 0; eye < RHIframe.RenderInfoArray.num_virtual_cameras; ++eye)
			  {
				  RHIframe.RenderInfoArray.virtual_cameras[eye].projection.matrix_colmajor[10] = 0.0f; // Model change hack
				  RHIframe.RenderInfoArray.virtual_cameras[eye].projection.matrix_colmajor[11] = -1.0f; // Model change hack
				  RHIframe.RenderInfoArray.virtual_cameras[eye].projection.matrix_colmajor[14] = GNearClippingPlane; // Model change hack
			  }
		  }
		  else
		  {
			  if (Result != MLResult_Timeout)
			  {
				UE_LOG(LogMagicLeap, Error, TEXT("MLGraphicsBeginFrame failed with status %d"), Result);
			  }
			  // TODO: See if this is only needed for ZI.
			  RHIframe.Handle = ML_INVALID_HANDLE;
			  MagicLeap::ResetVirtualCameraInfoArray(RHIframe.RenderInfoArray);
		  }
	  });
  }
#endif // WITH_MLSDK
}

void FMagicLeapCustomPresentVulkan::FinishRendering()
{
#if WITH_MLSDK
	check(IsInRenderingThread() || IsInRHIThread());

	if (Plugin->IsDeviceInitialized() && Plugin->GetCurrentFrame().bBeginFrameSucceeded)
	{
		// TODO [Blake] : Hack since we cannot yet specify a handle per view in the view family
		const MLGraphicsVirtualCameraInfoArray& vp_array = Plugin->GetCurrentFrame().RenderInfoArray;
		const uint32 vp_width = static_cast<uint32>(vp_array.viewport.w);
		const uint32 vp_height = static_cast<uint32>(vp_array.viewport.h);

		bool bTestClear = false;
		if (bTestClear)
		{
			FMagicLeapHelperVulkan::TestClear((uint64)vp_array.color_id);
		}
		else
		{
			// Alias the render target with an srgb image description for proper color space output.
			if (RenderTargetTextureAllocation != VK_NULL_HANDLE && LastAliasedRenderTarget != RenderTargetTexture)
			{
				// TODO: If RenderTargetTextureSRGB is non-null, we're leaking the previous handle here. Also leaking on shutdown.
				RenderTargetTextureSRGB = (VkImage)FMagicLeapHelperVulkan::AliasImageSRGB((uint64)RenderTargetTextureAllocation, RenderTargetTextureAllocationOffset, vp_width * 2, vp_height);
				check(RenderTargetTextureSRGB != VK_NULL_HANDLE);
				LastAliasedRenderTarget = RenderTargetTexture;
				UE_LOG(LogMagicLeap, Log, TEXT("Aliased render target for correct sRGB ouput."));
			}

			const VkImage FinalTarget = (RenderTargetTextureSRGB != VK_NULL_HANDLE) ? reinterpret_cast<const VkImage>(RenderTargetTextureSRGB) : reinterpret_cast<const VkImage>(RenderTargetTexture);
			FMagicLeapHelperVulkan::BlitImage((uint64)FinalTarget, 0, 0, 0, 0, vp_width, vp_height, 1, (uint64)vp_array.color_id, 0, 0, 0, 0, vp_width, vp_height, 1);
			FMagicLeapHelperVulkan::BlitImage((uint64)FinalTarget, 0, vp_width, 0, 0, vp_width, vp_height, 1, (uint64)vp_array.color_id, 1, 0, 0, 0, vp_width, vp_height, 1);
		}

		FMagicLeapHelperVulkan::SignalObjects((uint64)vp_array.virtual_cameras[0].sync_object, (uint64)vp_array.virtual_cameras[1].sync_object);

#if BEGIN_END_FRAME_BALANCE_HACK
		--BalanceCounter;
#endif //BEGIN_END_FRAME_BALANCE_HACK

		MLResult Result = MLGraphicsEndFrame(Plugin->GraphicsClient, Plugin->GetCurrentFrame().Handle);
		if (Result != MLResult_Ok)
		{
			UE_LOG(LogMagicLeap, Error, TEXT("MLGraphicsEndFrame failed with status %d"), Result);
		}
	}
  
	Plugin->InitializeOldFrameFromRenderFrame();
#endif // WITH_MLSDK
}

void FMagicLeapCustomPresentVulkan::Reset()
{
	if (IsInGameThread())
	{
		// Wait for all resources to be released
		FlushRenderingCommands();
	}
}

void FMagicLeapCustomPresentVulkan::Shutdown()
{
	Reset();
}

void FMagicLeapCustomPresentVulkan::UpdateViewport(const FViewport& Viewport, FRHIViewport* InViewportRHI)
{
	check(IsInGameThread());
	check(InViewportRHI);

	const FTexture2DRHIRef& RT = Viewport.GetRenderTargetTexture();
	check(IsValidRef(RT));

	RenderTargetTexture = RT->GetNativeResource();
	RenderTargetTextureAllocation = static_cast<FVulkanTexture2D*>(RT->GetTexture2D())->Surface.GetAllocationHandle();
	RenderTargetTextureAllocationOffset = static_cast<FVulkanTexture2D*>(RT->GetTexture2D())->Surface.GetAllocationOffset();

	InViewportRHI->SetCustomPresent(this);
	
	ENQUEUE_UNIQUE_RENDER_COMMAND_ONEPARAMETER(UpdateViewport_RT,
		FMagicLeapCustomPresentVulkan*, CustomPresent, this,
		{
			CustomPresent->UpdateViewport_RenderThread();
		}
	);
}

void FMagicLeapCustomPresentVulkan::UpdateViewport_RenderThread()
{
	check(IsInRenderingThread());

	ExecuteOnRHIThread_DoNotWait([this]()
	{
		bCustomPresentIsSet = true;
	});
}

void FMagicLeapCustomPresentVulkan::OnBackBufferResize()
{
}

bool FMagicLeapCustomPresentVulkan::Present(int& SyncInterval)
{
#if WITH_MLSDK
	check(IsInRenderingThread() || IsInRHIThread());

	if (bNotifyLifecycleOfFirstPresent)
	{
		MLResult Result = MLLifecycleSetReadyIndication();
		bNotifyLifecycleOfFirstPresent = (Result != MLResult_Ok);
		if (Result != MLResult_Ok)
		{
			UE_LOG(LogMagicLeap, Error, TEXT("MLLifecycleSetReadyIndication failed with error %d."), Result);
		}
		else
		{
			// [temporary] used for KPI tracking.
			UE_LOG(LogMagicLeap, Display, TEXT("Presenting first render from app."));
		}
	}

	// turn off VSync for the 'normal Present'.
	SyncInterval = 0;
	// We don't do any mirroring on Lumin as we render direct to the device only.
#if PLATFORM_LUMIN || PLATFORM_LUMINGL4
	bool bHostPresent = false;
#else
	bool bHostPresent = Plugin->GetWindowMirrorMode() > 0;
#endif

	FinishRendering();

	bCustomPresentIsSet = false;

	return bHostPresent;
#else
	return false;
#endif // WITH_MLSDK
}

#endif // PLATFORM_WINDOWS || PLATFORM_LUMIN<|MERGE_RESOLUTION|>--- conflicted
+++ resolved
@@ -1,8 +1,4 @@
-<<<<<<< HEAD
 // Copyright 1998-2019 Epic Games, Inc. All Rights Reserved.
-=======
-// Copyright 1998-2018 Epic Games, Inc. All Rights Reserved.
->>>>>>> df71d635
 
 #include "MagicLeapCustomPresent.h"
 #include "MagicLeapHMD.h"
@@ -333,7 +329,12 @@
 
 		glBindFramebuffer(GL_READ_FRAMEBUFFER, Framebuffers[0]);
 		glBindFramebuffer(GL_DRAW_FRAMEBUFFER, Framebuffers[1]);
-		FOpenGL::BlitFramebuffer(0, 0, InternalTextureDims.X / 2, InternalTextureDims.Y, 0, 0, vp_width, vp_height, GL_COLOR_BUFFER_BIT, GL_NEAREST);
+
+		const bool bShouldFlipVertically = !IsES2Platform(GMaxRHIShaderPlatform);
+
+		bShouldFlipVertically ?
+			FOpenGL::BlitFramebuffer(0, 0, InternalTextureDims.X / 2, InternalTextureDims.Y, 0, vp_height, vp_width, 0, GL_COLOR_BUFFER_BIT, GL_NEAREST) :
+			FOpenGL::BlitFramebuffer(0, 0, InternalTextureDims.X / 2, InternalTextureDims.Y, 0, 0, vp_width, vp_height, GL_COLOR_BUFFER_BIT, GL_NEAREST);
 
 		MLResult Result = MLGraphicsSignalSyncObjectGL(Plugin->GraphicsClient, vp_array.virtual_cameras[0].sync_object);
 		if (Result != MLResult_Ok)
@@ -342,7 +343,11 @@
 		}
 
 		FOpenGL::FramebufferTextureLayer(GL_FRAMEBUFFER, GL_COLOR_ATTACHMENT0, vp_array.color_id, 0, 1);
-		FOpenGL::BlitFramebuffer(InternalTextureDims.X / 2, 0, InternalTextureDims.X, InternalTextureDims.Y, 0, 0, vp_width, vp_height, GL_COLOR_BUFFER_BIT, GL_NEAREST);
+
+		bShouldFlipVertically ?
+			FOpenGL::BlitFramebuffer(InternalTextureDims.X / 2, 0, InternalTextureDims.X, InternalTextureDims.Y, 0, vp_height, vp_width, 0, GL_COLOR_BUFFER_BIT, GL_NEAREST) :
+			FOpenGL::BlitFramebuffer(InternalTextureDims.X / 2, 0, InternalTextureDims.X, InternalTextureDims.Y, 0, 0, vp_width, vp_height, GL_COLOR_BUFFER_BIT, GL_NEAREST);
+
 		Result = MLGraphicsSignalSyncObjectGL(Plugin->GraphicsClient, vp_array.virtual_cameras[1].sync_object);
 		if (Result != MLResult_Ok)
 		{
@@ -467,37 +472,37 @@
 {
 #if WITH_MLSDK
 	check(IsInRenderingThread());
-	FTrackingFrame& frame = Plugin->GetCurrentFrameMutable();
-	if (bCustomPresentIsSet)
-	{
-		// TODO [Blake] : Need to see if we can use this newer matrix and override the view
-		// projection matrix (since they query GetStereoProjectionMatrix on the main thread)
-		MLGraphicsFrameParams camera_params;
-		MLResult InitResult = MLGraphicsInitFrameParams(&camera_params);
-		if (InitResult != MLResult_Ok)
-		{
-			UE_LOG(LogMagicLeap, Error, TEXT("MLGraphicsInitFrameParams failed with status %d"), InitResult);
-		}
-		camera_params.projection_type = MLGraphicsProjectionType_ReversedInfiniteZ;
-		camera_params.surface_scale = 1.0f;
-		camera_params.protected_surface = false;
-		GConfig->GetBool(TEXT("/Script/LuminRuntimeSettings.LuminRuntimeSettings"), TEXT("bProtectedContent"), camera_params.protected_surface, GEngineIni);
-
-		// The near clipping plane is expected in meters despite what is documented in the header.
-		camera_params.near_clip = GNearClippingPlane / frame.WorldToMetersScale;
-		camera_params.far_clip = frame.FarClippingPlane / frame.WorldToMetersScale;
-
-		// The focus distance is expected in meters despite what is documented in the header.
-		// Only focus distance equaling 1 engine unit seems to work on board without wearable and on desktop.
+
+	ExecuteOnRHIThread([this]()
+	{
+		// Always use RHITrackingFrame here, which is then copied to the RenderTrackingFrame. 
+		FTrackingFrame& RHIframe = Plugin->RHITrackingFrame;
+		if (bCustomPresentIsSet)
+		{
+			// TODO [Blake] : Need to see if we can use this newer matrix and override the view
+			// projection matrix (since they query GetStereoProjectionMatrix on the main thread)
+			MLGraphicsFrameParams camera_params;
+			MLResult InitResult = MLGraphicsInitFrameParams(&camera_params);
+			if (InitResult != MLResult_Ok)
+			{
+				UE_LOG(LogMagicLeap, Error, TEXT("MLGraphicsInitFrameParams failed with status %d"), InitResult);
+			}
+			camera_params.projection_type = MLGraphicsProjectionType_UnsignedZ;
+			camera_params.surface_scale = 1.0f;
+			camera_params.protected_surface = false;
+			GConfig->GetBool(TEXT("/Script/LuminRuntimeSettings.LuminRuntimeSettings"), TEXT("bProtectedContent"), camera_params.protected_surface, GEngineIni);
+
+			// The near clipping plane is expected in meters despite what is documented in the header.
+			camera_params.near_clip = GNearClippingPlane / RHIframe.WorldToMetersScale;
+			camera_params.far_clip = RHIframe.FarClippingPlane / RHIframe.WorldToMetersScale;
+
+			// The focus distance is expected in meters despite what is documented in the header.
+			// Only focus distance equaling 1 engine unit seems to work on board without wearable and on desktop.
 #if PLATFORM_LUMIN
-		camera_params.focus_distance = frame.FocusDistance / frame.WorldToMetersScale;
+			camera_params.focus_distance = RHIframe.FocusDistance / RHIframe.WorldToMetersScale;
 #else
-		camera_params.focus_distance = 1.0f;
+			camera_params.focus_distance = 1.0f;
 #endif
-
-	  ExecuteOnRHIThread_DoNotWait([this, camera_params]()
-	  {
-		  FTrackingFrame& RHIframe = Plugin->GetCurrentFrameMutable();
 
 #if BEGIN_END_FRAME_BALANCE_HACK
 			if (BalanceCounter != 0)
@@ -513,39 +518,41 @@
 			}
 #endif
 
-		  MLResult Result = MLGraphicsBeginFrame(Plugin->GraphicsClient, &camera_params, &RHIframe.Handle, &RHIframe.RenderInfoArray);
-		  RHIframe.bBeginFrameSucceeded = (Result == MLResult_Ok);
-		  if (RHIframe.bBeginFrameSucceeded)
-		  {
+			MLResult Result = MLGraphicsBeginFrame(Plugin->GraphicsClient, &camera_params, &RHIframe.Handle, &RHIframe.RenderInfoArray);
+			RHIframe.bBeginFrameSucceeded = (Result == MLResult_Ok);
+			if (RHIframe.bBeginFrameSucceeded)
+			{
 #if BEGIN_END_FRAME_BALANCE_HACK
 				++BalanceCounter;
 				BalancePrevFrameHandle = RHIframe.Handle;
 				BalanceHandles[0] = RHIframe.RenderInfoArray.virtual_cameras[0].sync_object;
 				BalanceHandles[1] = RHIframe.RenderInfoArray.virtual_cameras[1].sync_object;
 #endif //BEGIN_END_FRAME_BALANCE_HACK
+
 			  /* Convert eye extents from Graphics Projection Model to Unreal Projection Model */
 			  // Unreal expects the projection matrix to be in centimeters and uses it for various purposes
 			  // such as bounding volume calculations for lights in the shadow algorithm.
 			  // We're overwriting the near value to match the units of unreal here instead of using the units of the SDK
-			  for (uint32_t eye = 0; eye < RHIframe.RenderInfoArray.num_virtual_cameras; ++eye)
-			  {
-				  RHIframe.RenderInfoArray.virtual_cameras[eye].projection.matrix_colmajor[10] = 0.0f; // Model change hack
-				  RHIframe.RenderInfoArray.virtual_cameras[eye].projection.matrix_colmajor[11] = -1.0f; // Model change hack
-				  RHIframe.RenderInfoArray.virtual_cameras[eye].projection.matrix_colmajor[14] = GNearClippingPlane; // Model change hack
-			  }
-		  }
-		  else
-		  {
-			  if (Result != MLResult_Timeout)
-			  {
+				for (uint32_t eye = 0; eye < RHIframe.RenderInfoArray.num_virtual_cameras; ++eye)
+				{
+					RHIframe.RenderInfoArray.virtual_cameras[eye].projection.matrix_colmajor[10] = 0.0f; // Model change hack
+					RHIframe.RenderInfoArray.virtual_cameras[eye].projection.matrix_colmajor[11] = -1.0f; // Model change hack
+					RHIframe.RenderInfoArray.virtual_cameras[eye].projection.matrix_colmajor[14] = GNearClippingPlane; // Model change hack
+				}
+			}
+			else
+			{
+				if (Result != MLResult_Timeout)
+				{
 				UE_LOG(LogMagicLeap, Error, TEXT("MLGraphicsBeginFrame failed with status %d"), Result);
-			  }
-			  // TODO: See if this is only needed for ZI.
-			  RHIframe.Handle = ML_INVALID_HANDLE;
-			  MagicLeap::ResetVirtualCameraInfoArray(RHIframe.RenderInfoArray);
-		  }
-	  });
-  }
+				}
+				// TODO: See if this is only needed for ZI.
+				RHIframe.Handle = ML_INVALID_HANDLE;
+				MagicLeap::ResetVirtualCameraInfoArray(RHIframe.RenderInfoArray);
+			}
+			Plugin->InitializeRenderFrameFromRHIFrame();
+		}
+	});
 #endif // WITH_MLSDK
 }
 
@@ -571,9 +578,13 @@
 			// Alias the render target with an srgb image description for proper color space output.
 			if (RenderTargetTextureAllocation != VK_NULL_HANDLE && LastAliasedRenderTarget != RenderTargetTexture)
 			{
-				// TODO: If RenderTargetTextureSRGB is non-null, we're leaking the previous handle here. Also leaking on shutdown.
-				RenderTargetTextureSRGB = (VkImage)FMagicLeapHelperVulkan::AliasImageSRGB((uint64)RenderTargetTextureAllocation, RenderTargetTextureAllocationOffset, vp_width * 2, vp_height);
-				check(RenderTargetTextureSRGB != VK_NULL_HANDLE);
+				// SDKUNREAL-1135: ML remote image is corrupted on AMD hardware
+				if (!IsRHIDeviceAMD())
+				{
+					// TODO: If RenderTargetTextureSRGB is non-null, we're leaking the previous handle here. Also leaking on shutdown.
+					RenderTargetTextureSRGB = reinterpret_cast<void *>(FMagicLeapHelperVulkan::AliasImageSRGB((uint64)RenderTargetTextureAllocation, RenderTargetTextureAllocationOffset, vp_width * 2, vp_height));
+					check(RenderTargetTextureSRGB != VK_NULL_HANDLE);
+				}
 				LastAliasedRenderTarget = RenderTargetTexture;
 				UE_LOG(LogMagicLeap, Log, TEXT("Aliased render target for correct sRGB ouput."));
 			}
@@ -592,7 +603,9 @@
 		MLResult Result = MLGraphicsEndFrame(Plugin->GraphicsClient, Plugin->GetCurrentFrame().Handle);
 		if (Result != MLResult_Ok)
 		{
+#if !WITH_EDITOR
 			UE_LOG(LogMagicLeap, Error, TEXT("MLGraphicsEndFrame failed with status %d"), Result);
+#endif
 		}
 	}
   
@@ -623,7 +636,7 @@
 	check(IsValidRef(RT));
 
 	RenderTargetTexture = RT->GetNativeResource();
-	RenderTargetTextureAllocation = static_cast<FVulkanTexture2D*>(RT->GetTexture2D())->Surface.GetAllocationHandle();
+	RenderTargetTextureAllocation = reinterpret_cast<void*>(static_cast<FVulkanTexture2D*>(RT->GetTexture2D())->Surface.GetAllocationHandle());
 	RenderTargetTextureAllocationOffset = static_cast<FVulkanTexture2D*>(RT->GetTexture2D())->Surface.GetAllocationOffset();
 
 	InViewportRHI->SetCustomPresent(this);
