// Copyright 1998-2015 Epic Games, Inc. All Rights Reserved.

#include "ContentBrowserPCH.h"
#include "PathViewTypes.h"
#include "PathContextMenu.h"
#include "ISourceControlModule.h"
#include "SourceControlWindows.h"
#include "ContentBrowserModule.h"
#include "ReferenceViewer.h"
#include "ISizeMapModule.h"
#include "AssetToolsModule.h"
#include "Editor/UnrealEd/Public/PackageTools.h"
#include "SColorPicker.h"
#include "GenericCommands.h"
#include "NativeClassHierarchy.h"


#define LOCTEXT_NAMESPACE "ContentBrowser"


FPathContextMenu::FPathContextMenu(const TWeakPtr<SWidget>& InParentContent)
	: ParentContent(InParentContent)
	, bCanExecuteSCCCheckOut(false)
	, bCanExecuteSCCOpenForAdd(false)
	, bCanExecuteSCCCheckIn(false)
{
	
}

void FPathContextMenu::SetOnNewAssetRequested(const FNewAssetOrClassContextMenu::FOnNewAssetRequested& InOnNewAssetRequested)
{
	OnNewAssetRequested = InOnNewAssetRequested;
}

void FPathContextMenu::SetOnNewClassRequested(const FNewAssetOrClassContextMenu::FOnNewClassRequested& InOnNewClassRequested)
{
	OnNewClassRequested = InOnNewClassRequested;
}

void FPathContextMenu::SetOnImportAssetRequested( const FNewAssetOrClassContextMenu::FOnImportAssetRequested& InOnImportAssetRequested )
{
	OnImportAssetRequested = InOnImportAssetRequested;
}

void FPathContextMenu::SetOnRenameFolderRequested(const FOnRenameFolderRequested& InOnRenameFolderRequested)
{
	OnRenameFolderRequested = InOnRenameFolderRequested;
}

void FPathContextMenu::SetOnFolderDeleted(const FOnFolderDeleted& InOnFolderDeleted)
{
	OnFolderDeleted = InOnFolderDeleted;
}

void FPathContextMenu::SetSelectedPaths(const TArray<FString>& InSelectedPaths)
{
	SelectedPaths = InSelectedPaths;
}

TSharedRef<FExtender> FPathContextMenu::MakePathViewContextMenuExtender(const TArray<FString>& InSelectedPaths)
{
	// Cache any vars that are used in determining if you can execute any actions.
	// Useful for actions whose "CanExecute" will not change or is expensive to calculate.
	CacheCanExecuteVars();

	// Get all menu extenders for this context menu from the content browser module
	FContentBrowserModule& ContentBrowserModule = FModuleManager::GetModuleChecked<FContentBrowserModule>( TEXT("ContentBrowser") );
	TArray<FContentBrowserMenuExtender_SelectedPaths> MenuExtenderDelegates = ContentBrowserModule.GetAllPathViewContextMenuExtenders();

	TArray<TSharedPtr<FExtender>> Extenders;
	for (int32 i = 0; i < MenuExtenderDelegates.Num(); ++i)
	{
		if (MenuExtenderDelegates[i].IsBound())
		{
			Extenders.Add(MenuExtenderDelegates[i].Execute( SelectedPaths ));
		}
	}
	TSharedPtr<FExtender> MenuExtender = FExtender::Combine(Extenders);

	MenuExtender->AddMenuExtension("NewFolder", EExtensionHook::After, TSharedPtr<FUICommandList>(), FMenuExtensionDelegate::CreateSP(this, &FPathContextMenu::MakePathViewContextMenu));

	return MenuExtender.ToSharedRef();
}

void FPathContextMenu::MakePathViewContextMenu(FMenuBuilder& MenuBuilder)
{
	int32 NumAssetPaths, NumClassPaths;
	ContentBrowserUtils::CountPathTypes(SelectedPaths, NumAssetPaths, NumClassPaths);

	// Only add something if at least one folder is selected
	if ( SelectedPaths.Num() > 0 )
	{
		const bool bHasAssetPaths = NumAssetPaths > 0;
		const bool bHasClassPaths = NumClassPaths > 0;

		// Common operations section //
		MenuBuilder.BeginSection("PathViewFolderOptions", LOCTEXT("PathViewOptionsMenuHeading", "Folder Options") );
		{
			if(bHasAssetPaths)
			{
				FText NewAssetToolTip;
				if(SelectedPaths.Num() == 1)
				{
					if(CanCreateAsset())
					{
						NewAssetToolTip = FText::Format(LOCTEXT("NewAssetTooltip_CreateIn", "Create a new asset in {0}."), FText::FromString(SelectedPaths[0]));
					}
					else
					{
						NewAssetToolTip = FText::Format(LOCTEXT("NewAssetTooltip_InvalidPath", "Cannot create new assets in {0}."), FText::FromString(SelectedPaths[0]));
					}
				}
				else
				{
					NewAssetToolTip = LOCTEXT("NewAssetTooltip_InvalidNumberOfPaths", "Can only create assets when there is a single path selected.");
				}

				// New Asset (submenu)
				MenuBuilder.AddSubMenu(
					LOCTEXT( "NewAssetLabel", "New Asset" ),
					NewAssetToolTip,
					FNewMenuDelegate::CreateRaw( this, &FPathContextMenu::MakeNewAssetSubMenu ),
					FUIAction(
						FExecuteAction(),
						FCanExecuteAction::CreateRaw( this, &FPathContextMenu::CanCreateAsset )
						),
					NAME_None,
					EUserInterfaceActionType::Button,
					false,
<<<<<<< HEAD
					FSlateIcon( FEditorStyle::GetStyleSetName(), "ContentBrowser.PathActions.NewAsset" )
=======
					FSlateIcon()
>>>>>>> cce8678d
					);
			}

			if(bHasClassPaths)
			{
				FText NewClassToolTip;
				if(SelectedPaths.Num() == 1)
				{
					if(CanCreateClass())
					{
						NewClassToolTip = FText::Format(LOCTEXT("NewClassTooltip_CreateIn", "Create a new class in {0}."), FText::FromString(SelectedPaths[0]));
					}
					else
					{
						NewClassToolTip = FText::Format(LOCTEXT("NewClassTooltip_InvalidPath", "Cannot create new classes in {0}."), FText::FromString(SelectedPaths[0]));
					}
				}
				else
				{
					NewClassToolTip = LOCTEXT("NewClassTooltip_InvalidNumberOfPaths", "Can only create classes when there is a single path selected.");
				}

				// New Class
				MenuBuilder.AddMenuEntry(
					LOCTEXT("NewClassLabel", "New C++ Class..."),
					NewClassToolTip,
					FSlateIcon(FEditorStyle::GetStyleSetName(), "MainFrame.AddCodeToProject"),
					FUIAction(
						FExecuteAction::CreateRaw( this, &FPathContextMenu::ExecuteCreateClass ),
						FCanExecuteAction::CreateRaw( this, &FPathContextMenu::CanCreateClass )
						)
					);
			}

			// Explore
			MenuBuilder.AddMenuEntry(
				ContentBrowserUtils::GetExploreFolderText(),
				LOCTEXT("ExploreTooltip", "Finds this folder on disk."),
				FSlateIcon(),
				FUIAction( FExecuteAction::CreateSP( this, &FPathContextMenu::ExecuteExplore ) )
				);

			MenuBuilder.AddMenuEntry(FGenericCommands::Get().Rename, NAME_None,
				LOCTEXT("RenameFolder", "Rename"),
				LOCTEXT("RenameFolderTooltip", "Rename the selected folder.")
				);

			// If any colors have already been set, display color options as a sub menu
			if ( ContentBrowserUtils::HasCustomColors() )
			{
				// Set Color (submenu)
				MenuBuilder.AddSubMenu(
					LOCTEXT("SetColor", "Set Color"),
					LOCTEXT("SetColorTooltip", "Sets the color this folder should appear as."),
					FNewMenuDelegate::CreateRaw( this, &FPathContextMenu::MakeSetColorSubMenu ),
					false,
					FSlateIcon()
					);
			}
			else
			{
				// Set Color
				MenuBuilder.AddMenuEntry(
					LOCTEXT("SetColor", "Set Color"),
					LOCTEXT("SetColorTooltip", "Sets the color this folder should appear as."),
					FSlateIcon(),
					FUIAction( FExecuteAction::CreateSP( this, &FPathContextMenu::ExecutePickColor ) )
					);
			}			
		}
		MenuBuilder.EndSection();

		if(bHasAssetPaths)
		{
			// Bulk operations section //
			MenuBuilder.BeginSection("PathContextBulkOperations", LOCTEXT("AssetTreeBulkMenuHeading", "Bulk Operations") );
			{
				// Save
				MenuBuilder.AddMenuEntry(
					LOCTEXT("SaveFolder", "Save All"),
					LOCTEXT("SaveFolderTooltip", "Saves all modified assets in this folder."),
<<<<<<< HEAD
					FSlateIcon(FEditorStyle::GetStyleSetName(), "MainFrame.SaveAll"),
=======
					FSlateIcon(),
>>>>>>> cce8678d
					FUIAction( FExecuteAction::CreateSP( this, &FPathContextMenu::ExecuteSaveFolder ) )
					);
    
				// Delete
				MenuBuilder.AddMenuEntry(FGenericCommands::Get().Delete, NAME_None,
					LOCTEXT("DeleteFolder", "Delete"),
					LOCTEXT("DeleteFolderTooltip", "Removes this folder and all assets it contains."),
<<<<<<< HEAD
					FSlateIcon( FEditorStyle::GetStyleSetName(), "ContentBrowser.AssetActions.Delete" )
=======
					FSlateIcon()
>>>>>>> cce8678d
					);

				// Reference Viewer
				MenuBuilder.AddMenuEntry(
					LOCTEXT("ReferenceViewer", "Reference Viewer..."),
					LOCTEXT("ReferenceViewerOnFolderTooltip", "Shows a graph of references for this folder."),
					FSlateIcon(),
					FUIAction( FExecuteAction::CreateSP( this, &FPathContextMenu::ExecuteReferenceViewer ) )
					);
    
<<<<<<< HEAD
				// Fix Up Redirectors in Folder
				MenuBuilder.AddMenuEntry(
					LOCTEXT("FixUpRedirectorsInFolder", "Fix Up Redirectors in Folder"),
					LOCTEXT("FixUpRedirectorsInFolderTooltip", "Finds referencers to all redirectors in the selected folders and resaves them if possible, then deletes any redirectors that had all their referencers fixed."),
					FSlateIcon(),
					FUIAction( FExecuteAction::CreateSP( this, &FPathContextMenu::ExecuteFixUpRedirectorsInFolder ) )
					);

=======
				// Size Map
				MenuBuilder.AddMenuEntry(
					LOCTEXT("SizeMap", "Size Map..."),
					LOCTEXT("SizeMapOnFolderTooltip", "Shows an interactive map of the approximate memory used by the assets in this folder and everything they reference."),
					FSlateIcon(),
					FUIAction( FExecuteAction::CreateSP( this, &FPathContextMenu::ExecuteSizeMap ) )
					);

				// Fix Up Redirectors in Folder
				MenuBuilder.AddMenuEntry(
					LOCTEXT("FixUpRedirectorsInFolder", "Fix Up Redirectors in Folder"),
					LOCTEXT("FixUpRedirectorsInFolderTooltip", "Finds referencers to all redirectors in the selected folders and resaves them if possible, then deletes any redirectors that had all their referencers fixed."),
					FSlateIcon(),
					FUIAction( FExecuteAction::CreateSP( this, &FPathContextMenu::ExecuteFixUpRedirectorsInFolder ) )
					);

>>>>>>> cce8678d
				if ( NumAssetPaths == 1 && NumClassPaths == 0 )
				{
					// Migrate Folder
					MenuBuilder.AddMenuEntry(
						LOCTEXT("MigrateFolder", "Migrate..."),
						LOCTEXT("MigrateFolderTooltip", "Copies assets found in this folder and their dependencies to another game content folder."),
						FSlateIcon(),
						FUIAction( FExecuteAction::CreateSP( this, &FPathContextMenu::ExecuteMigrateFolder ) )
						);
				}
			}
			MenuBuilder.EndSection();
<<<<<<< HEAD
		}

		if(bHasAssetPaths)
		{
=======

>>>>>>> cce8678d
			// Source control section //
			MenuBuilder.BeginSection("PathContextSourceControl", LOCTEXT("AssetTreeSCCMenuHeading", "Source Control") );

			ISourceControlProvider& SourceControlProvider = ISourceControlModule::Get().GetProvider();
			if ( SourceControlProvider.IsEnabled() )
			{
				// Check out
				MenuBuilder.AddMenuEntry(
					LOCTEXT("FolderSCCCheckOut", "Check Out"),
					LOCTEXT("FolderSCCCheckOutTooltip", "Checks out all assets from source control which are in this folder."),
					FSlateIcon(),
					FUIAction(
						FExecuteAction::CreateSP( this, &FPathContextMenu::ExecuteSCCCheckOut ),
						FCanExecuteAction::CreateSP( this, &FPathContextMenu::CanExecuteSCCCheckOut )
						)
					);

				// Open for Add
				MenuBuilder.AddMenuEntry(
					LOCTEXT("FolderSCCOpenForAdd", "Mark For Add"),
					LOCTEXT("FolderSCCOpenForAddTooltip", "Adds all assets to source control that are in this folder and not already added."),
					FSlateIcon(),
					FUIAction(
						FExecuteAction::CreateSP( this, &FPathContextMenu::ExecuteSCCOpenForAdd ),
						FCanExecuteAction::CreateSP( this, &FPathContextMenu::CanExecuteSCCOpenForAdd )
						)
					);

				// Check in
				MenuBuilder.AddMenuEntry(
					LOCTEXT("FolderSCCCheckIn", "Check In"),
					LOCTEXT("FolderSCCCheckInTooltip", "Checks in all assets to source control which are in this folder."),
					FSlateIcon(),
					FUIAction(
						FExecuteAction::CreateSP( this, &FPathContextMenu::ExecuteSCCCheckIn ),
						FCanExecuteAction::CreateSP( this, &FPathContextMenu::CanExecuteSCCCheckIn )
						)
					);

				// Sync
				MenuBuilder.AddMenuEntry(
					LOCTEXT("FolderSCCSync", "Sync"),
					LOCTEXT("FolderSCCSyncTooltip", "Syncs all the assets in this folder to the latest version."),
					FSlateIcon(),
					FUIAction(
						FExecuteAction::CreateSP( this, &FPathContextMenu::ExecuteSCCSync ),
						FCanExecuteAction::CreateSP( this, &FPathContextMenu::CanExecuteSCCSync )
						)
					);
			}
			else
			{
				MenuBuilder.AddMenuEntry(
					LOCTEXT("FolderSCCConnect", "Connect To Source Control"),
					LOCTEXT("FolderSCCConnectTooltip", "Connect to source control to allow source control operations to be performed on content and levels."),
					FSlateIcon(),
					FUIAction(
						FExecuteAction::CreateSP( this, &FPathContextMenu::ExecuteSCCConnect ),
						FCanExecuteAction::CreateSP( this, &FPathContextMenu::CanExecuteSCCConnect )
						)
					);	
			}

			MenuBuilder.EndSection();
		}
	}
}

bool FPathContextMenu::CanCreateAsset() const
{
	// We can only create assets when we have a single asset path selected
	return SelectedPaths.Num() == 1 && !ContentBrowserUtils::IsClassPath(SelectedPaths[0]);
}

void FPathContextMenu::MakeNewAssetSubMenu(FMenuBuilder& MenuBuilder)
{
	if ( SelectedPaths.Num() )
	{
		FNewAssetOrClassContextMenu::MakeContextMenu(
			MenuBuilder, 
			SelectedPaths, 
			OnNewAssetRequested, 
			FNewAssetOrClassContextMenu::FOnNewClassRequested(), 
			FNewAssetOrClassContextMenu::FOnNewFolderRequested(), 
			OnImportAssetRequested, 
			FNewAssetOrClassContextMenu::FOnGetContentRequested()
			);
	}
}

void FPathContextMenu::ExecuteCreateClass()
{
	OnNewClassRequested.ExecuteIfBound(SelectedPaths[0]);
}

bool FPathContextMenu::CanCreateClass() const
{
	// We can only create assets when we have a single class path selected
	return SelectedPaths.Num() == 1 && ContentBrowserUtils::IsValidPathToCreateNewClass(SelectedPaths[0]);
}

void FPathContextMenu::MakeSetColorSubMenu(FMenuBuilder& MenuBuilder)
{
	// New Color
	MenuBuilder.AddMenuEntry(
		LOCTEXT("NewColor", "New Color"),
		LOCTEXT("NewColorTooltip", "Changes the color this folder should appear as."),
		FSlateIcon(),
		FUIAction( FExecuteAction::CreateSP( this, &FPathContextMenu::ExecutePickColor ) )
		);

	// Clear Color (only required if any of the selection has one)
	if ( SelectedHasCustomColors() )
	{
		MenuBuilder.AddMenuEntry(
			LOCTEXT("ClearColor", "Clear Color"),
			LOCTEXT("ClearColorTooltip", "Resets the color this folder appears as."),
			FSlateIcon(),
			FUIAction( FExecuteAction::CreateSP( this, &FPathContextMenu::ExecuteResetColor ) )
			);
	}

	// Add all the custom colors the user has chosen so far
	TArray< FLinearColor > CustomColors;
	if ( ContentBrowserUtils::HasCustomColors( &CustomColors ) )
	{	
		MenuBuilder.BeginSection("PathContextCustomColors", LOCTEXT("CustomColorsExistingColors", "Existing Colors") );
		{
			for ( int32 ColorIndex = 0; ColorIndex < CustomColors.Num(); ColorIndex++ )
			{
				const FLinearColor& Color = CustomColors[ ColorIndex ];
				MenuBuilder.AddWidget(
						SNew(SHorizontalBox)
						+SHorizontalBox::Slot()
						.AutoWidth()
						.Padding(2, 0, 0, 0)
						[
							SNew(SButton)
							.ButtonStyle( FEditorStyle::Get(), "Menu.Button" )
							.OnClicked( this, &FPathContextMenu::OnColorClicked, Color )
							[
								SNew(SColorBlock)
								.Color( Color )
								.Size( FVector2D(77,16) )
							]
						],
					LOCTEXT("CustomColor", ""),
					/*bNoIndent=*/true
				);
			}
		}
		MenuBuilder.EndSection();
	}
}

void FPathContextMenu::ExecuteMigrateFolder()
{
	const FString& SourcesPath = GetFirstSelectedPath();
	if ( ensure(SourcesPath.Len()) )
	{
		// @todo Make sure the asset registry has completed discovering assets, or else GetAssetsByPath() will not find all the assets in the folder! Add some UI to wait for this with a cancel button
		FAssetRegistryModule& AssetRegistryModule = FModuleManager::Get().LoadModuleChecked<FAssetRegistryModule>(TEXT("AssetRegistry"));
		if ( AssetRegistryModule.Get().IsLoadingAssets() )
		{
			FMessageDialog::Open(EAppMsgType::Ok, LOCTEXT( "MigrateFolderAssetsNotDiscovered", "You must wait until asset discovery is complete to migrate a folder" ));
			return;
		}

		// Get a list of package names for input into MigratePackages
		TArray<FAssetData> AssetDataList;
		TArray<FName> PackageNames;
		ContentBrowserUtils::GetAssetsInPaths(SelectedPaths, AssetDataList);
		for ( auto AssetIt = AssetDataList.CreateConstIterator(); AssetIt; ++AssetIt )
		{
			PackageNames.Add((*AssetIt).PackageName);
		}

		// Load all the assets in the selected paths
		FAssetToolsModule& AssetToolsModule = FModuleManager::Get().LoadModuleChecked<FAssetToolsModule>("AssetTools");
		AssetToolsModule.Get().MigratePackages( PackageNames );
	}
}

void FPathContextMenu::ExecuteExplore()
{
	for (int32 PathIdx = 0; PathIdx < SelectedPaths.Num(); ++PathIdx)
	{
		const FString& Path = SelectedPaths[PathIdx];
		FString FilePath;
		if (ContentBrowserUtils::IsClassPath(Path))
<<<<<<< HEAD
		{
			TSharedRef<FNativeClassHierarchy> NativeClassHierarchy = FContentBrowserSingleton::Get().GetNativeClassHierarchy();
			if (NativeClassHierarchy->GetFileSystemPath(Path, FilePath))
			{
				FilePath = IFileManager::Get().ConvertToAbsolutePathForExternalAppForRead(*FilePath);
			}
		}
		else
		{
=======
		{
			TSharedRef<FNativeClassHierarchy> NativeClassHierarchy = FContentBrowserSingleton::Get().GetNativeClassHierarchy();
			if (NativeClassHierarchy->GetFileSystemPath(Path, FilePath))
			{
				FilePath = IFileManager::Get().ConvertToAbsolutePathForExternalAppForRead(*FilePath);
			}
		}
		else
		{
>>>>>>> cce8678d
			FilePath = FPaths::ConvertRelativePathToFull(FPackageName::LongPackageNameToFilename(Path + TEXT("/")));
		}

		if (!FilePath.IsEmpty())
		{
			// If the folder has not yet been created, make is right before we try to explore to it
			if (!IFileManager::Get().DirectoryExists(*FilePath))
			{
				IFileManager::Get().MakeDirectory(*FilePath, /*Tree=*/true);
			}

			FPlatformProcess::ExploreFolder(*FilePath);
		}
	}
}

bool FPathContextMenu::CanExecuteRename() const
{
	// We can't rename when we have more than one path selected
	if (SelectedPaths.Num() != 1)
	{
		return false;
	}

	// We can't rename a root folder
	if (ContentBrowserUtils::IsRootDir(SelectedPaths[0]))
	{
		return false;
	}

	// We can't rename *any* folders that belong to class roots
	if (ContentBrowserUtils::IsClassPath(SelectedPaths[0]))
	{
		return false;
	}

	return true;
}

void FPathContextMenu::ExecuteRename()
{
	check(SelectedPaths.Num() == 1);
	if (OnRenameFolderRequested.IsBound())
	{
		OnRenameFolderRequested.Execute(SelectedPaths[0]);
	}
}

void FPathContextMenu::ExecuteResetColor()
{
	ResetColors();
}

void FPathContextMenu::ExecutePickColor()
{
	// Spawn a color picker, so the user can select which color they want
	TArray<FLinearColor*> LinearColorArray;
	FColorPickerArgs PickerArgs;
	PickerArgs.bIsModal = false;
	PickerArgs.ParentWidget = ParentContent.Pin();
	if ( SelectedPaths.Num() > 0 )
	{
		// Make sure an color entry exists for all the paths, otherwise they won't update in realtime with the widget color
		for (int32 PathIdx = SelectedPaths.Num() - 1; PathIdx >= 0; --PathIdx)
		{
			const FString& Path = SelectedPaths[PathIdx];
			TSharedPtr<FLinearColor> Color = ContentBrowserUtils::LoadColor( Path );
			if ( !Color.IsValid() )
			{
				Color = MakeShareable( new FLinearColor( ContentBrowserUtils::GetDefaultColor() ) );
				ContentBrowserUtils::SaveColor( Path, Color, true );
			}
			else
			{
				// Default the color to the first valid entry
				PickerArgs.InitialColorOverride = *Color.Get();
			}
			LinearColorArray.Add( Color.Get() );
		}	
		PickerArgs.LinearColorArray = &LinearColorArray;
	}
		
	PickerArgs.OnColorPickerWindowClosed = FOnWindowClosed::CreateSP(this, &FPathContextMenu::NewColorComplete);

	OpenColorPicker(PickerArgs);
}

void FPathContextMenu::NewColorComplete(const TSharedRef<SWindow>& Window)
{
	// Save the colors back in the config (ptr should have already updated by the widget)
	for (int32 PathIdx = 0; PathIdx < SelectedPaths.Num(); ++PathIdx)
	{
		const FString& Path = SelectedPaths[PathIdx];
		const TSharedPtr<FLinearColor> Color = ContentBrowserUtils::LoadColor( Path );
		check( Color.IsValid() );
		ContentBrowserUtils::SaveColor( Path, Color );		
	}
}

FReply FPathContextMenu::OnColorClicked( const FLinearColor InColor )
{
	// Make sure an color entry exists for all the paths, otherwise it can't save correctly
	for (int32 PathIdx = 0; PathIdx < SelectedPaths.Num(); ++PathIdx)
	{
		const FString& Path = SelectedPaths[PathIdx];
		TSharedPtr<FLinearColor> Color = ContentBrowserUtils::LoadColor( Path );
		if ( !Color.IsValid() )
		{
			Color = MakeShareable( new FLinearColor() );
		}
		*Color.Get() = InColor;
		ContentBrowserUtils::SaveColor( Path, Color );
	}

	// Dismiss the menu here, as we can't make the 'clear' option appear if a folder has just had a color set for the first time
	FSlateApplication::Get().DismissAllMenus();

	return FReply::Handled();
}

void FPathContextMenu::ResetColors()
{
	// Clear the custom colors for all the selected paths
	for (int32 PathIdx = 0; PathIdx < SelectedPaths.Num(); ++PathIdx)
	{
		const FString& Path = SelectedPaths[PathIdx];
		ContentBrowserUtils::SaveColor( Path, NULL );		
	}
}

void FPathContextMenu::ExecuteSaveFolder()
{
	// Get a list of package names in the selected paths
	TArray<FString> PackageNames;
	GetPackageNamesInSelectedPaths(PackageNames);

	// Form a list of packages from the assets
	TArray<UPackage*> Packages;
	for (int32 PackageIdx = 0; PackageIdx < PackageNames.Num(); ++PackageIdx)
	{
		UPackage* Package = FindPackage(NULL, *PackageNames[PackageIdx]);

		// Only save loaded and dirty packages
		if ( Package != NULL && Package->IsDirty() )
		{
			Packages.Add(Package);
		}
	}

	// Save all packages that were found
	if ( Packages.Num() )
	{
		ContentBrowserUtils::SavePackages(Packages);
	}
}

bool FPathContextMenu::CanExecuteDelete() const
{
	int32 NumAssetPaths, NumClassPaths;
	ContentBrowserUtils::CountPathTypes(SelectedPaths, NumAssetPaths, NumClassPaths);

	// We can't delete folders containing classes
	return NumAssetPaths > 0 && NumClassPaths == 0;
}

void FPathContextMenu::ExecuteDelete()
{
	check(SelectedPaths.Num() > 0);
	if (ParentContent.IsValid())
	{
		FText Prompt;
		if ( SelectedPaths.Num() == 1 )
		{
			Prompt = FText::Format(LOCTEXT("FolderDeleteConfirm_Single", "Delete folder '{0}'?"), FText::FromString(SelectedPaths[0]));
		}
		else
		{
			Prompt = FText::Format(LOCTEXT("FolderDeleteConfirm_Multiple", "Delete {0} folders?"), FText::AsNumber(SelectedPaths.Num()));
		}
		
		// Spawn a confirmation dialog since this is potentially a highly destructive operation
		FOnClicked OnYesClicked = FOnClicked::CreateSP( this, &FPathContextMenu::ExecuteDeleteFolderConfirmed );
 		ContentBrowserUtils::DisplayConfirmationPopup(
			Prompt,
			LOCTEXT("FolderDeleteConfirm_Yes", "Delete"),
			LOCTEXT("FolderDeleteConfirm_No", "Cancel"),
			ParentContent.Pin().ToSharedRef(),
			OnYesClicked);
	}
}

void FPathContextMenu::ExecuteReferenceViewer()
{
	TArray<FString> PackageNamesAsStrings;
	GetPackageNamesInSelectedPaths(PackageNamesAsStrings);

	TArray<FName> PackageNames;
	for ( auto PackageNameIt = PackageNamesAsStrings.CreateConstIterator(); PackageNameIt; ++PackageNameIt )
	{
		PackageNames.Add(**PackageNameIt);
	}

	if ( PackageNames.Num() > 0 )
	{
		IReferenceViewerModule::Get().InvokeReferenceViewerTab(PackageNames);
	}
}

void FPathContextMenu::ExecuteSizeMap()
{
	TArray<FString> PackageNamesAsStrings;
	GetPackageNamesInSelectedPaths(PackageNamesAsStrings);

	TArray<FName> PackageNames;
	for ( auto PackageNameIt = PackageNamesAsStrings.CreateConstIterator(); PackageNameIt; ++PackageNameIt )
	{
		PackageNames.Add(**PackageNameIt);
	}

	if ( PackageNames.Num() > 0 )
	{
		ISizeMapModule::Get().InvokeSizeMapTab(PackageNames);
	}
}

void FPathContextMenu::ExecuteFixUpRedirectorsInFolder()
{
	FAssetRegistryModule& AssetRegistryModule = FModuleManager::Get().LoadModuleChecked<FAssetRegistryModule>(TEXT("AssetRegistry"));

	// Form a filter from the paths
	FARFilter Filter;
	Filter.bRecursivePaths = true;
	for (const auto& Path : SelectedPaths)
	{
		Filter.PackagePaths.Emplace(*Path);
		Filter.ClassNames.Emplace(TEXT("ObjectRedirector"));
	}

	// Query for a list of assets in the selected paths
	TArray<FAssetData> AssetList;
	AssetRegistryModule.Get().GetAssets(Filter, AssetList);

	if (AssetList.Num() > 0)
	{
		TArray<FString> ObjectPaths;
		for (const auto& Asset : AssetList)
		{
			ObjectPaths.Add(Asset.ObjectPath.ToString());
		}

		TArray<UObject*> Objects;
		const bool bAllowedToPromptToLoadAssets = true;
		const bool bLoadRedirects = true;
		if (ContentBrowserUtils::LoadAssetsIfNeeded(ObjectPaths, Objects, bAllowedToPromptToLoadAssets, bLoadRedirects))
		{
			// Transform Objects array to ObjectRedirectors array
			TArray<UObjectRedirector*> Redirectors;
			for (auto Object : Objects)
			{
				auto Redirector = CastChecked<UObjectRedirector>(Object);
				Redirectors.Add(Redirector);
			}

			// Load the asset tools module
			FAssetToolsModule& AssetToolsModule = FModuleManager::LoadModuleChecked<FAssetToolsModule>(TEXT("AssetTools"));
			AssetToolsModule.Get().FixupReferencers(Redirectors);
		}
	}
}


FReply FPathContextMenu::ExecuteDeleteFolderConfirmed()
{
	if ( ContentBrowserUtils::DeleteFolders(SelectedPaths) )
	{
		ResetColors();
		if (OnFolderDeleted.IsBound())
		{
			OnFolderDeleted.Execute();
		}
	}

	return FReply::Handled();
}

void FPathContextMenu::ExecuteSCCCheckOut()
{
	// Get a list of package names in the selected paths
	TArray<FString> PackageNames;
	GetPackageNamesInSelectedPaths(PackageNames);

	TArray<UPackage*> PackagesToCheckOut;
	for ( auto PackageIt = PackageNames.CreateConstIterator(); PackageIt; ++PackageIt )
	{
		if ( FPackageName::DoesPackageExist(*PackageIt) )
		{
			// Since the file exists, create the package if it isn't loaded or just find the one that is already loaded
			// No need to load unloaded packages. It isn't needed for the checkout process
			UPackage* Package = CreatePackage(NULL, **PackageIt);
			PackagesToCheckOut.Add( CreatePackage(NULL, **PackageIt) );
		}
	}

	if ( PackagesToCheckOut.Num() > 0 )
	{
		// Update the source control status of all potentially relevant packages
		ISourceControlModule::Get().GetProvider().Execute(ISourceControlOperation::Create<FUpdateStatus>(), PackagesToCheckOut);

		// Now check them out
		FEditorFileUtils::CheckoutPackages(PackagesToCheckOut);
	}
}

void FPathContextMenu::ExecuteSCCOpenForAdd()
{
	ISourceControlProvider& SourceControlProvider = ISourceControlModule::Get().GetProvider();

	// Get a list of package names in the selected paths
	TArray<FString> PackageNames;
	GetPackageNamesInSelectedPaths(PackageNames);

	TArray<FString> PackagesToAdd;
	TArray<UPackage*> PackagesToSave;
	for ( auto PackageIt = PackageNames.CreateConstIterator(); PackageIt; ++PackageIt )
	{
		FSourceControlStatePtr SourceControlState = SourceControlProvider.GetState(SourceControlHelpers::PackageFilename(*PackageIt), EStateCacheUsage::Use);
		if ( SourceControlState.IsValid() && !SourceControlState->IsSourceControlled() )
		{
			PackagesToAdd.Add(*PackageIt);

			// Make sure the file actually exists on disk before adding it
			FString Filename;
			if ( !FPackageName::DoesPackageExist(*PackageIt, NULL, &Filename) )
			{
				UPackage* Package = FindPackage(NULL, **PackageIt);
				if ( Package )
				{
					PackagesToSave.Add(Package);
				}
			}
		}
	}

	if ( PackagesToAdd.Num() > 0 )
	{
		// If any of the packages are new, save them now
		if ( PackagesToSave.Num() > 0 )
		{
			const bool bCheckDirty = false;
			const bool bPromptToSave = false;
			TArray<UPackage*> FailedPackages;
			const FEditorFileUtils::EPromptReturnCode Return = FEditorFileUtils::PromptForCheckoutAndSave(PackagesToSave, bCheckDirty, bPromptToSave, &FailedPackages);
			if(FailedPackages.Num() > 0)
			{
				// don't try and add files that failed to save - remove them from the list
				for(auto FailedPackageIt = FailedPackages.CreateConstIterator(); FailedPackageIt; FailedPackageIt++)
				{
					PackagesToAdd.Remove((*FailedPackageIt)->GetName());
				}
			}
		}

		if ( PackagesToAdd.Num() > 0 )
		{
			SourceControlProvider.Execute(ISourceControlOperation::Create<FMarkForAdd>(), SourceControlHelpers::PackageFilenames(PackagesToAdd));
		}
	}
}

void FPathContextMenu::ExecuteSCCCheckIn()
{
	// Get a list of package names in the selected paths
	TArray<FString> PackageNames;
	GetPackageNamesInSelectedPaths(PackageNames);

	// Form a list of loaded packages to prompt for save
	TArray<UPackage*> LoadedPackages;
	for ( auto PackageIt = PackageNames.CreateConstIterator(); PackageIt; ++PackageIt )
	{
		UPackage* Package = FindPackage(NULL, **PackageIt);
		if ( Package )
		{
			LoadedPackages.Add(Package);
		}
	}

	// Prompt the user to ask if they would like to first save any dirty packages they are trying to check-in
	const FEditorFileUtils::EPromptReturnCode UserResponse = FEditorFileUtils::PromptForCheckoutAndSave( LoadedPackages, true, true );

	// If the user elected to save dirty packages, but one or more of the packages failed to save properly OR if the user
	// canceled out of the prompt, don't follow through on the check-in process
	const bool bShouldProceed = ( UserResponse == FEditorFileUtils::EPromptReturnCode::PR_Success || UserResponse == FEditorFileUtils::EPromptReturnCode::PR_Declined );
	if ( bShouldProceed )
	{
		TArray<FString> PendingDeletePaths;
		for (const auto& Path : SelectedPaths)
		{
			PendingDeletePaths.Add(FPaths::ConvertRelativePathToFull(FPackageName::LongPackageNameToFilename(Path + TEXT("/"))));
		}

		const bool bUseSourceControlStateCache = false;
		FSourceControlWindows::PromptForCheckin(bUseSourceControlStateCache, PackageNames, PendingDeletePaths);
	}
	else
	{
		// If a failure occurred, alert the user that the check-in was aborted. This warning shouldn't be necessary if the user cancelled
		// from the dialog, because they obviously intended to cancel the whole operation.
		if ( UserResponse == FEditorFileUtils::EPromptReturnCode::PR_Failure )
		{
			FMessageDialog::Open( EAppMsgType::Ok, NSLOCTEXT("UnrealEd", "SCC_Checkin_Aborted", "Check-in aborted as a result of save failure.") );
		}
	}
}

void FPathContextMenu::ExecuteSCCSync() const
{
	ISourceControlProvider& SourceControlProvider = ISourceControlModule::Get().GetProvider();

	TArray<FString> RootPaths;
	FPackageName::QueryRootContentPaths( RootPaths );

	// find valid paths on disk
	TArray<FString> PathsOnDisk;
	for(const auto& SelectedPath : SelectedPaths)
	{
		// note: we make sure to terminate our path here so root directories map correctly.
		const FString CompletePath = SelectedPath / "";

		const bool bMatchesRoot = RootPaths.ContainsByPredicate([&](const FString& RootPath){ return CompletePath.StartsWith(RootPath); });
		if(bMatchesRoot)
		{
			FString PathOnDisk = FPackageName::LongPackageNameToFilename(CompletePath);
			PathsOnDisk.Add(PathOnDisk);
		}
	}

	if ( PathsOnDisk.Num() > 0 )
	{
		// attempt to unload all assets under this path
		TArray<FString> PackageNames;
		GetPackageNamesInSelectedPaths(PackageNames);

		// Form a list of loaded packages to prompt for save
		TArray<UPackage*> LoadedPackages;
		for( const auto& PackageName : PackageNames )
		{
			UPackage* Package = FindPackage(nullptr, *PackageName);
			if ( Package != nullptr )
			{
				LoadedPackages.Add(Package);
			}
		}

		FText ErrorMessage;
		PackageTools::UnloadPackages(LoadedPackages, ErrorMessage);

		if(!ErrorMessage.IsEmpty())
		{
			FMessageDialog::Open( EAppMsgType::Ok, ErrorMessage );
		}
		else
		{
			SourceControlProvider.Execute(ISourceControlOperation::Create<FSync>(), PathsOnDisk);
		}
	}
	else
	{
		UE_LOG(LogContentBrowser, Warning, TEXT("Couldn't find any valid paths to sync."))
	}
}

void FPathContextMenu::ExecuteSCCConnect() const
{
	ISourceControlModule::Get().ShowLoginDialog(FSourceControlLoginClosed(), ELoginWindowMode::Modeless);
}

bool FPathContextMenu::CanExecuteSCCCheckOut() const
{
	int32 NumAssetPaths, NumClassPaths;
	ContentBrowserUtils::CountPathTypes(SelectedPaths, NumAssetPaths, NumClassPaths);

	// Can only perform SCC operations on asset paths
	return bCanExecuteSCCCheckOut && (NumAssetPaths > 0 && NumClassPaths == 0);
}

bool FPathContextMenu::CanExecuteSCCOpenForAdd() const
{
	int32 NumAssetPaths, NumClassPaths;
	ContentBrowserUtils::CountPathTypes(SelectedPaths, NumAssetPaths, NumClassPaths);

	// Can only perform SCC operations on asset paths
	return bCanExecuteSCCOpenForAdd && (NumAssetPaths > 0 && NumClassPaths == 0);
}

bool FPathContextMenu::CanExecuteSCCCheckIn() const
{
	int32 NumAssetPaths, NumClassPaths;
	ContentBrowserUtils::CountPathTypes(SelectedPaths, NumAssetPaths, NumClassPaths);

	// Can only perform SCC operations on asset paths
	return bCanExecuteSCCCheckIn && (NumAssetPaths > 0 && NumClassPaths == 0);
}

bool FPathContextMenu::CanExecuteSCCSync() const
{
	int32 NumAssetPaths, NumClassPaths;
	ContentBrowserUtils::CountPathTypes(SelectedPaths, NumAssetPaths, NumClassPaths);

	// Can only perform SCC operations on asset paths
	return (NumAssetPaths > 0 && NumClassPaths == 0);
}

bool FPathContextMenu::CanExecuteSCCConnect() const
{
	int32 NumAssetPaths, NumClassPaths;
	ContentBrowserUtils::CountPathTypes(SelectedPaths, NumAssetPaths, NumClassPaths);

	// Can only perform SCC operations on asset paths
	return (!ISourceControlModule::Get().IsEnabled() || !ISourceControlModule::Get().GetProvider().IsAvailable()) && (NumAssetPaths > 0 && NumClassPaths == 0);
}

void FPathContextMenu::CacheCanExecuteVars()
{
	// Cache whether we can execute any of the source control commands
	bCanExecuteSCCCheckOut = false;
	bCanExecuteSCCOpenForAdd = false;
	bCanExecuteSCCCheckIn = false;

	ISourceControlProvider& SourceControlProvider = ISourceControlModule::Get().GetProvider();
	if ( SourceControlProvider.IsEnabled() && SourceControlProvider.IsAvailable() )
	{
		TArray<FString> PackageNames;
		GetPackageNamesInSelectedPaths(PackageNames);

		// Check the SCC state for each package in the selected paths
		for ( auto PackageIt = PackageNames.CreateConstIterator(); PackageIt; ++PackageIt )
		{
			FSourceControlStatePtr SourceControlState = SourceControlProvider.GetState(SourceControlHelpers::PackageFilename(*PackageIt), EStateCacheUsage::Use);
			if(SourceControlState.IsValid())
			{
				if ( SourceControlState->CanCheckout() )
				{
					bCanExecuteSCCCheckOut = true;
				}
				else if ( !SourceControlState->IsSourceControlled() )
				{
					bCanExecuteSCCOpenForAdd = true;
				}
				else if ( SourceControlState->CanCheckIn() )
				{
					bCanExecuteSCCCheckIn = true;
				}
			}

			if ( bCanExecuteSCCCheckOut && bCanExecuteSCCOpenForAdd && bCanExecuteSCCCheckIn )
			{
				// All SCC options are available, no need to keep iterating
				break;
			}
		}
	}
}

void FPathContextMenu::GetPackageNamesInSelectedPaths(TArray<FString>& OutPackageNames) const
{
	// Load the asset registry module
	FAssetRegistryModule& AssetRegistryModule = FModuleManager::Get().LoadModuleChecked<FAssetRegistryModule>(TEXT("AssetRegistry"));

	// Form a filter from the paths
	FARFilter Filter;
	Filter.bRecursivePaths = true;
	for (int32 PathIdx = 0; PathIdx < SelectedPaths.Num(); ++PathIdx)
	{
		const FString& Path = SelectedPaths[PathIdx];
		new (Filter.PackagePaths) FName(*Path);
	}

	// Query for a list of assets in the selected paths
	TArray<FAssetData> AssetList;
	AssetRegistryModule.Get().GetAssets(Filter, AssetList);

	// Form a list of unique package names from the assets
	TSet<FName> UniquePackageNames;
	for (int32 AssetIdx = 0; AssetIdx < AssetList.Num(); ++AssetIdx)
	{
		UniquePackageNames.Add(AssetList[AssetIdx].PackageName);
	}

	// Add all unique package names to the output
	for ( auto PackageIt = UniquePackageNames.CreateConstIterator(); PackageIt; ++PackageIt )
	{
		OutPackageNames.Add( (*PackageIt).ToString() );
	}
}

FString FPathContextMenu::GetFirstSelectedPath() const
{
	return SelectedPaths.Num() > 0 ? SelectedPaths[0] : TEXT("");
}

bool FPathContextMenu::SelectedHasCustomColors() const
{
	for (int32 PathIdx = 0; PathIdx < SelectedPaths.Num(); ++PathIdx)
	{
		// Ignore any that are the default color
		const FString& Path = SelectedPaths[PathIdx];
		const TSharedPtr<FLinearColor> Color = ContentBrowserUtils::LoadColor( Path );
		if ( Color.IsValid() && !Color->Equals( ContentBrowserUtils::GetDefaultColor() ) )
		{
			return true;
		}
	}
	return false;
}

#undef LOCTEXT_NAMESPACE<|MERGE_RESOLUTION|>--- conflicted
+++ resolved
@@ -127,11 +127,7 @@
 					NAME_None,
 					EUserInterfaceActionType::Button,
 					false,
-<<<<<<< HEAD
-					FSlateIcon( FEditorStyle::GetStyleSetName(), "ContentBrowser.PathActions.NewAsset" )
-=======
 					FSlateIcon()
->>>>>>> cce8678d
 					);
 			}
 
@@ -213,11 +209,7 @@
 				MenuBuilder.AddMenuEntry(
 					LOCTEXT("SaveFolder", "Save All"),
 					LOCTEXT("SaveFolderTooltip", "Saves all modified assets in this folder."),
-<<<<<<< HEAD
-					FSlateIcon(FEditorStyle::GetStyleSetName(), "MainFrame.SaveAll"),
-=======
 					FSlateIcon(),
->>>>>>> cce8678d
 					FUIAction( FExecuteAction::CreateSP( this, &FPathContextMenu::ExecuteSaveFolder ) )
 					);
     
@@ -225,11 +217,7 @@
 				MenuBuilder.AddMenuEntry(FGenericCommands::Get().Delete, NAME_None,
 					LOCTEXT("DeleteFolder", "Delete"),
 					LOCTEXT("DeleteFolderTooltip", "Removes this folder and all assets it contains."),
-<<<<<<< HEAD
-					FSlateIcon( FEditorStyle::GetStyleSetName(), "ContentBrowser.AssetActions.Delete" )
-=======
 					FSlateIcon()
->>>>>>> cce8678d
 					);
 
 				// Reference Viewer
@@ -240,7 +228,14 @@
 					FUIAction( FExecuteAction::CreateSP( this, &FPathContextMenu::ExecuteReferenceViewer ) )
 					);
     
-<<<<<<< HEAD
+				// Size Map
+				MenuBuilder.AddMenuEntry(
+					LOCTEXT("SizeMap", "Size Map..."),
+					LOCTEXT("SizeMapOnFolderTooltip", "Shows an interactive map of the approximate memory used by the assets in this folder and everything they reference."),
+					FSlateIcon(),
+					FUIAction( FExecuteAction::CreateSP( this, &FPathContextMenu::ExecuteSizeMap ) )
+					);
+
 				// Fix Up Redirectors in Folder
 				MenuBuilder.AddMenuEntry(
 					LOCTEXT("FixUpRedirectorsInFolder", "Fix Up Redirectors in Folder"),
@@ -249,24 +244,6 @@
 					FUIAction( FExecuteAction::CreateSP( this, &FPathContextMenu::ExecuteFixUpRedirectorsInFolder ) )
 					);
 
-=======
-				// Size Map
-				MenuBuilder.AddMenuEntry(
-					LOCTEXT("SizeMap", "Size Map..."),
-					LOCTEXT("SizeMapOnFolderTooltip", "Shows an interactive map of the approximate memory used by the assets in this folder and everything they reference."),
-					FSlateIcon(),
-					FUIAction( FExecuteAction::CreateSP( this, &FPathContextMenu::ExecuteSizeMap ) )
-					);
-
-				// Fix Up Redirectors in Folder
-				MenuBuilder.AddMenuEntry(
-					LOCTEXT("FixUpRedirectorsInFolder", "Fix Up Redirectors in Folder"),
-					LOCTEXT("FixUpRedirectorsInFolderTooltip", "Finds referencers to all redirectors in the selected folders and resaves them if possible, then deletes any redirectors that had all their referencers fixed."),
-					FSlateIcon(),
-					FUIAction( FExecuteAction::CreateSP( this, &FPathContextMenu::ExecuteFixUpRedirectorsInFolder ) )
-					);
-
->>>>>>> cce8678d
 				if ( NumAssetPaths == 1 && NumClassPaths == 0 )
 				{
 					// Migrate Folder
@@ -279,14 +256,7 @@
 				}
 			}
 			MenuBuilder.EndSection();
-<<<<<<< HEAD
-		}
-
-		if(bHasAssetPaths)
-		{
-=======
-
->>>>>>> cce8678d
+
 			// Source control section //
 			MenuBuilder.BeginSection("PathContextSourceControl", LOCTEXT("AssetTreeSCCMenuHeading", "Source Control") );
 
@@ -477,7 +447,6 @@
 		const FString& Path = SelectedPaths[PathIdx];
 		FString FilePath;
 		if (ContentBrowserUtils::IsClassPath(Path))
-<<<<<<< HEAD
 		{
 			TSharedRef<FNativeClassHierarchy> NativeClassHierarchy = FContentBrowserSingleton::Get().GetNativeClassHierarchy();
 			if (NativeClassHierarchy->GetFileSystemPath(Path, FilePath))
@@ -487,17 +456,6 @@
 		}
 		else
 		{
-=======
-		{
-			TSharedRef<FNativeClassHierarchy> NativeClassHierarchy = FContentBrowserSingleton::Get().GetNativeClassHierarchy();
-			if (NativeClassHierarchy->GetFileSystemPath(Path, FilePath))
-			{
-				FilePath = IFileManager::Get().ConvertToAbsolutePathForExternalAppForRead(*FilePath);
-			}
-		}
-		else
-		{
->>>>>>> cce8678d
 			FilePath = FPaths::ConvertRelativePathToFull(FPackageName::LongPackageNameToFilename(Path + TEXT("/")));
 		}
 
