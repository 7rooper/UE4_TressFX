--- conflicted
+++ resolved
@@ -19,7 +19,6 @@
 		public UnrealTargetPlatform Platform;
 		public UnrealTargetConfiguration Configuration;
 		public string Architecture;
-<<<<<<< HEAD
 		public CommandLineArguments AdditionalArguments;
 
 		/// <summary>
@@ -51,12 +50,6 @@
 		/// Map of module name to suffix for hot reloading from the editor
 		/// </summary>
 		public Dictionary<string, int> HotReloadModuleNameToSuffix = new Dictionary<string, int>(StringComparer.OrdinalIgnoreCase);
-=======
-		public List<OnlyModule> OnlyModules;
-		public FileReference ForeignPlugin;
-		public string ForceReceiptFileName;
-		public string[] AdditionalArguments;
->>>>>>> 78036e93
 
 		/// <summary>
 		/// Constructor
@@ -66,20 +59,14 @@
 		/// <param name="Platform">Platform to build for</param>
 		/// <param name="Configuration">Configuration to build</param>
 		/// <param name="Architecture">Architecture to build for</param>
-<<<<<<< HEAD
 		/// <param name="Arguments">Other command-line arguments for the target</param>
 		public TargetDescriptor(FileReference ProjectFile, string TargetName, UnrealTargetPlatform Platform, UnrealTargetConfiguration Configuration, string Architecture, CommandLineArguments Arguments)
-=======
-		/// <param name="Arguments">Additional arguments for the target</param>
-		public TargetDescriptor(FileReference ProjectFile, string TargetName, UnrealTargetPlatform Platform, UnrealTargetConfiguration Configuration, string Architecture, string[] Arguments)
->>>>>>> 78036e93
 		{
 			this.ProjectFile = ProjectFile;
 			this.Name = TargetName;
 			this.Platform = Platform;
 			this.Configuration = Configuration;
 			this.Architecture = Architecture;
-<<<<<<< HEAD
 
 			// If there are any additional command line arguments
 			List<string> AdditionalArguments = new List<string>();
@@ -118,9 +105,6 @@
 				}
 			}
 			this.AdditionalArguments = new CommandLineArguments(AdditionalArguments.ToArray());
-=======
-			this.AdditionalArguments = Arguments;
->>>>>>> 78036e93
 		}
 
 		/// <summary>
@@ -129,7 +113,6 @@
 		/// <param name="Arguments">Command-line arguments</param>
 		/// <param name="bUsePrecompiled">Whether to use a precompiled engine distribution</param>
 		/// <param name="bSkipRulesCompile">Whether to skip compiling rules assemblies</param>
-<<<<<<< HEAD
 		/// <returns>List of target descriptors</returns>
 		public static List<TargetDescriptor> ParseCommandLine(CommandLineArguments Arguments, bool bUsePrecompiled, bool bSkipRulesCompile)
 		{
@@ -137,21 +120,6 @@
 			ParseCommandLine(Arguments, bUsePrecompiled, bSkipRulesCompile, TargetDescriptors);
 			return TargetDescriptors;
 		}
-=======
-		/// <param name="ProjectFile">The project file, if already set. May be updated if not.</param>
-		/// <returns>List of target descriptors</returns>
-		public static List<TargetDescriptor> ParseCommandLine(string[] Arguments, bool bUsePrecompiled, bool bSkipRulesCompile, ref FileReference ProjectFile)
-		{
-			UnrealTargetPlatform Platform = UnrealTargetPlatform.Unknown;
-			UnrealTargetConfiguration Configuration = UnrealTargetConfiguration.Unknown;
-			List<string> TargetNames = new List<string>();
-			List<TargetType> TargetTypes = new List<TargetType>();
-			string Architecture = null;
-			List<OnlyModule> OnlyModules = new List<OnlyModule>();
-			FileReference ForeignPlugin = null;
-			string ForceReceiptFileName = null;
-			List<string> AdditionalArguments = new List<string>();
->>>>>>> 78036e93
 
 		/// <summary>
 		/// Parse a list of target descriptors from the command line
@@ -260,26 +228,12 @@
 						Configurations.Add(ParsedConfiguration);
 						for(int InlineArgumentIdx = 1; InlineArgumentIdx < InlineArguments.Length; InlineArgumentIdx++)
 						{
-<<<<<<< HEAD
 							string InlineArgument = InlineArguments[InlineArgumentIdx];
 							if(!Enum.TryParse(InlineArgument, true, out ParsedConfiguration))
 							{
 								throw new BuildException("Invalid configuration '{0}'", InlineArgument);
 							}
 							Configurations.Add(ParsedConfiguration);
-=======
-							case "-MODULE":
-								throw new BuildException("'-Module <Name>' syntax is no longer supported on the command line. Use '-Module=<Name>' instead.");
-							case "-MODULEWITHSUFFIX":
-								throw new BuildException("'-ModuleWithSuffix <Name> <Suffix>' syntax is no longer supported on the command line. Use '-Module=<Name>,<Suffix>' instead.");
-							case "-PLUGIN":
-								throw new BuildException("'-Plugin <Path>' syntax is no longer supported on the command line. Use '-Plugin=<Path>' instead.");
-							case "-RECEIPT":
-								throw new BuildException("'-Receipt <Path>' syntax is no longer supported on the command line. Use '-Receipt=<Path>' instead.");
-							default:
-								AdditionalArguments.Add(Arguments[ArgumentIndex]);
-								break;
->>>>>>> 78036e93
 						}
 						continue;
 					}
@@ -296,6 +250,12 @@
 			if (Configurations.Count == 0)
 			{
 				throw new BuildException("No configurations specified for target");
+			}
+
+			// Make sure the project file exists
+			if(ProjectFile != null && !FileReference.Exists(ProjectFile))
+			{
+				throw new BuildException("Unable to find project '{0}'.", ProjectFile);
 			}
 
 			// Expand all the platforms, architectures and configurations
@@ -310,7 +270,6 @@
 
 				foreach(string Architecture in Architectures)
 				{
-<<<<<<< HEAD
 					foreach(UnrealTargetConfiguration Configuration in Configurations)
 					{
 						// Create all the target descriptors for targets specified by type
@@ -351,9 +310,6 @@
 							TargetDescriptors.Add(new TargetDescriptor(ProjectFile, TargetName, Platform, Configuration, Architecture, Arguments));
 						}
 					}
-=======
-					TargetNames.Add(RulesCompiler.CreateProjectRulesAssembly(ProjectFile, bUsePrecompiled, bSkipRulesCompile).GetTargetNameByType(Type, Platform, Configuration, Architecture, ProjectFile, new ReadOnlyBuildVersion(BuildVersion.ReadDefault())));
->>>>>>> 78036e93
 				}
 			}
 		}
@@ -381,16 +337,6 @@
 					ProjectFile = new FileReference(Arguments[Idx]);
 					return true;
 				}
-<<<<<<< HEAD
-=======
-
-				// Create the target descriptor
-				TargetDescriptor Target = new TargetDescriptor(ProjectFile, TargetName, Platform, Configuration, Architecture, AdditionalArguments.ToArray());
-				Target.OnlyModules = OnlyModules;
-				Target.ForeignPlugin = ForeignPlugin;
-				Target.ForceReceiptFileName = ForceReceiptFileName;
-				Targets.Add(Target);
->>>>>>> 78036e93
 			}
 
 			if(UnrealBuildTool.IsProjectInstalled())
