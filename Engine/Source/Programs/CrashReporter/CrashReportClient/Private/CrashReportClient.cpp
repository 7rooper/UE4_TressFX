--- conflicted
+++ resolved
@@ -9,22 +9,6 @@
 #include "UniquePtr.h"
 
 #include "TaskGraphInterfaces.h"
-<<<<<<< HEAD
-
-#define LOCTEXT_NAMESPACE "CrashReportClient"
-
-//#define DO_LOCAL_TESTING 1
-
-#if	DO_LOCAL_TESTING
-	const TCHAR* GServerIP = TEXT( "http://localhost:57005" );
-#else
-	const TCHAR* GServerIP = TEXT( "http://crashreporter.epicgames.com:57005" );
-#endif // DO_LOCAL_TESTING
-
-// Must match filename specified in RunMinidumpDiagnostics
-const TCHAR* GDiagnosticsFilename = TEXT("Diagnostics.txt");
-=======
->>>>>>> cce8678d
 
 #define LOCTEXT_NAMESPACE "CrashReportClient"
 
@@ -40,11 +24,7 @@
 	: DiagnosticText( LOCTEXT("ProcessingReport", "Processing crash report ...") )
 	, DiagnoseReportTask(nullptr)
 	, ErrorReport( InErrorReport )
-<<<<<<< HEAD
-	, Uploader(GServerIP)
-=======
 	, Uploader( FCrashReportClientConfig::Get().GetReceiverAddress() )
->>>>>>> cce8678d
 	, bBeginUploadCalled(false)
 	, bShouldWindowBeHidden(false)
 	, bAllowToBeContacted(true)
@@ -70,15 +50,6 @@
 		DiagnoseReportTask->EnsureCompletion();
 		delete DiagnoseReportTask;
 	}
-<<<<<<< HEAD
-}
-
-FReply FCrashReportClient::Submit()
-{
-	bSendData = true;
-	StoreCommentAndUpload();
-	bShouldWindowBeHidden = true;
-=======
 }
 
 FReply FCrashReportClient::Submit()
@@ -99,7 +70,6 @@
 
 	FPlatformProcess::CreateProc(*CrashedAppPath, *CommandLineArguments, true, false, false, NULL, 0, NULL, NULL);
 
->>>>>>> cce8678d
 	return FReply::Handled();
 }
 
@@ -201,11 +171,7 @@
 {
 	DiagnosticText = FCrashReportUtil::FormatDiagnosticText( ReportText, GetCrashDescription().MachineId, GetCrashDescription().EpicAccountId, GetCrashDescription().UserName );
 
-<<<<<<< HEAD
-	auto DiagnosticsFilePath = ErrorReport.GetReportDirectory() / GDiagnosticsFilename;
-=======
 	auto DiagnosticsFilePath = ErrorReport.GetReportDirectory() / FCrashReportClientConfig::Get().GetDiagnosticsFilename();
->>>>>>> cce8678d
 	Uploader.LocalDiagnosisComplete(FPaths::FileExists(DiagnosticsFilePath) ? DiagnosticsFilePath : TEXT(""));
 }
 
@@ -234,19 +200,7 @@
 
 FText FCrashReportUtil::FormatDiagnosticText( const FText& DiagnosticText, const FString MachineId, const FString EpicAccountId, const FString UserNameNoDot )
 {
-<<<<<<< HEAD
-	if( FRocketSupport::IsRocket() )
-	{
-		return FText::Format( LOCTEXT( "CrashReportClientCallstackPattern", "MachineId:{0}\nEpicAccountId:{1}\n\n{2}" ), FText::FromString( MachineId ), FText::FromString( EpicAccountId ), DiagnosticText );
-	}
-	else
-	{
-		return FText::Format( LOCTEXT( "CrashReportClientCallstackPattern", "MachineId:{0}\n\n{1}" ), FText::FromString( MachineId ), DiagnosticText );
-	}
-
-=======
 	return FText::Format( LOCTEXT( "CrashReportClientCallstackPattern", "MachineId:{0}\nEpicAccountId:{1}\n\n{2}" ), FText::FromString( MachineId ), FText::FromString( EpicAccountId ), DiagnosticText );
->>>>>>> cce8678d
 }
 
 #undef LOCTEXT_NAMESPACE