// Copyright 1998-2017 Epic Games, Inc. All Rights Reserved.

#include "Engine/CoreSettings.h"
#include "HAL/IConsoleManager.h"
#include "UObject/UnrealType.h"
#include "Misc/App.h"

DEFINE_LOG_CATEGORY_STATIC(LogCoreSettings, Log, All);

int32 GUseBackgroundLevelStreaming = 1;
float GAsyncLoadingTimeLimit = 5.0f;
int32 GAsyncLoadingUseFullTimeLimit = 1;
float GPriorityAsyncLoadingExtraTime = 20.0f;
float GLevelStreamingActorsUpdateTimeLimit = 5.0f;
float GLevelStreamingUnregisterComponentsTimeLimit = 1.0f;
int32 GLevelStreamingComponentsRegistrationGranularity = 10;
int32 GLevelStreamingComponentsUnregistrationGranularity = 5;

static FAutoConsoleVariableRef CVarUseBackgroundLevelStreaming(
	TEXT("s.UseBackgroundLevelStreaming"),
	GUseBackgroundLevelStreaming,
	TEXT("Whether to allow background level streaming."),
	ECVF_Default
	);

static FAutoConsoleVariableRef CVarAsyncLoadingTimeLimit(
	TEXT("s.AsyncLoadingTimeLimit"),
	GAsyncLoadingTimeLimit,
	TEXT("Maximum amount of time to spend doing asynchronous loading (ms per frame)."),
	ECVF_Default
	);

static FAutoConsoleVariableRef CVarAsyncLoadingUseFullTimeLimit(
	TEXT("s.AsyncLoadingUseFullTimeLimit"),
	GAsyncLoadingUseFullTimeLimit,
	TEXT("Whether to use the entire time limit even if blocked on I/O."),
	ECVF_Default
	);

static FAutoConsoleVariableRef CVarPriorityAsyncLoadingExtraTime(
	TEXT("s.PriorityAsyncLoadingExtraTime"),
	GPriorityAsyncLoadingExtraTime,
	TEXT("Additional time to spend asynchronous loading during a high priority load."),
	ECVF_Default
	);

static FAutoConsoleVariableRef CVarLevelStreamingActorsUpdateTimeLimit(
	TEXT("s.LevelStreamingActorsUpdateTimeLimit"),
	GLevelStreamingActorsUpdateTimeLimit,
	TEXT("Maximum allowed time to spend for actor registration steps during level streaming (ms per frame)."),
	ECVF_Default
	);

static FAutoConsoleVariableRef CVarLevelStreamingUnregisterComponentsTimeLimit(
	TEXT("s.UnregisterComponentsTimeLimit"),
	GLevelStreamingUnregisterComponentsTimeLimit,
	TEXT("Maximum allowed time to spend for actor unregistration steps during level streaming (ms per frame). If this is zero then we don't timeslice"),
	ECVF_Default
);

static FAutoConsoleVariableRef CVarLevelStreamingComponentsRegistrationGranularity(
	TEXT("s.LevelStreamingComponentsRegistrationGranularity"),
	GLevelStreamingComponentsRegistrationGranularity,
	TEXT("Batching granularity used to register actor components during level streaming."),
	ECVF_Default
	);

static FAutoConsoleVariableRef CVarLevelStreamingComponentsUnregistrationGranularity(
	TEXT("s.LevelStreamingComponentsUnregistrationGranularity"),
	GLevelStreamingComponentsUnregistrationGranularity,
	TEXT("Batching granularity used to unregister actor components during level unstreaming."),
	ECVF_Default
	);

UStreamingSettings::UStreamingSettings()
	: Super()
{
	SectionName = TEXT("Streaming");

	AsyncLoadingThreadEnabled = false;
	WarnIfTimeLimitExceeded = false;
	TimeLimitExceededMultiplier = 1.5f;
	TimeLimitExceededMinTime = 0.005f;
	MinBulkDataSizeForAsyncLoading = 131072;
	AsyncIOBandwidthLimit = 0;
	UseBackgroundLevelStreaming = true;
	AsyncLoadingTimeLimit = 5.0f;
	AsyncLoadingUseFullTimeLimit = true;
	PriorityAsyncLoadingExtraTime = 20.0f;
	LevelStreamingActorsUpdateTimeLimit = 5.0f;
	LevelStreamingComponentsRegistrationGranularity = 10;
	LevelStreamingUnregisterComponentsTimeLimit = 1.0f;
	LevelStreamingComponentsUnregistrationGranularity = 5;
	EventDrivenLoaderEnabled = false;
}

void UStreamingSettings::PostInitProperties()
{
	Super::PostInitProperties();

#if WITH_EDITOR
	if (IsTemplate())
	{
		ImportConsoleVariableValues();

		// EDL can only be enabled in source code builds
		if (FApp::IsEngineInstalled())
		{
			EventDrivenLoaderEnabled = false;
		}
	}
#endif // #if WITH_EDITOR
}

#if WITH_EDITOR
void UStreamingSettings::PostEditChangeProperty(FPropertyChangedEvent& PropertyChangedEvent)
{
	static FName NAME_EventDrivenLoaderEnabled(TEXT("EventDrivenLoaderEnabled"));
<<<<<<< HEAD

	Super::PostEditChangeProperty(PropertyChangedEvent);

	if (Cast<UBoolProperty>(PropertyChangedEvent.Property) && PropertyChangedEvent.Property->GetFName() == NAME_EventDrivenLoaderEnabled)
	{
		if (FApp::IsEngineInstalled())
		{
			UBoolProperty* EventDrivenLoaderEnabledProperty = CastChecked<UBoolProperty>(PropertyChangedEvent.Property);
			EventDrivenLoaderEnabledProperty->SetPropertyValue_InContainer(this, false);
			UE_LOG(LogCoreSettings, Warning, TEXT("Event Driven Loader can only be enabled in source code distributions."))
		}
	}
=======

	Super::PostEditChangeProperty(PropertyChangedEvent);
>>>>>>> f00d6e77
	
	if (PropertyChangedEvent.Property)
	{
		ExportValuesToConsoleVariables(PropertyChangedEvent.Property);
	}
}
#endif // #if WITH_EDITOR

UGarbageCollectionSettings::UGarbageCollectionSettings()
: Super()
{
	SectionName = TEXT("Garbage Collection");

	TimeBetweenPurgingPendingKillObjects = 60.0f;
	FlushStreamingOnGC = false;
	AllowParallelGC = true;
	NumRetriesBeforeForcingGC = 0;
	MaxObjectsNotConsideredByGC = 0;
	SizeOfPermanentObjectPool = 0;
	MaxObjectsInEditor = 12 * 1024 * 1024;
	MaxObjectsInGame = 2 * 1024 * 1024;
	CreateGCClusters = true;
	MergeGCClusters = false;
}

void UGarbageCollectionSettings::PostInitProperties()
{
	Super::PostInitProperties();

#if WITH_EDITOR
	if (IsTemplate())
	{
		ImportConsoleVariableValues();
	}
#endif // #if WITH_EDITOR
}

#if WITH_EDITOR
void UGarbageCollectionSettings::PostEditChangeProperty(FPropertyChangedEvent& PropertyChangedEvent)
{
	Super::PostEditChangeProperty(PropertyChangedEvent);

	if (PropertyChangedEvent.Property)
	{
		ExportValuesToConsoleVariables(PropertyChangedEvent.Property);
	}
}
#endif // #if WITH_EDITOR<|MERGE_RESOLUTION|>--- conflicted
+++ resolved
@@ -102,12 +102,6 @@
 	if (IsTemplate())
 	{
 		ImportConsoleVariableValues();
-
-		// EDL can only be enabled in source code builds
-		if (FApp::IsEngineInstalled())
-		{
-			EventDrivenLoaderEnabled = false;
-		}
 	}
 #endif // #if WITH_EDITOR
 }
@@ -116,23 +110,8 @@
 void UStreamingSettings::PostEditChangeProperty(FPropertyChangedEvent& PropertyChangedEvent)
 {
 	static FName NAME_EventDrivenLoaderEnabled(TEXT("EventDrivenLoaderEnabled"));
-<<<<<<< HEAD
 
 	Super::PostEditChangeProperty(PropertyChangedEvent);
-
-	if (Cast<UBoolProperty>(PropertyChangedEvent.Property) && PropertyChangedEvent.Property->GetFName() == NAME_EventDrivenLoaderEnabled)
-	{
-		if (FApp::IsEngineInstalled())
-		{
-			UBoolProperty* EventDrivenLoaderEnabledProperty = CastChecked<UBoolProperty>(PropertyChangedEvent.Property);
-			EventDrivenLoaderEnabledProperty->SetPropertyValue_InContainer(this, false);
-			UE_LOG(LogCoreSettings, Warning, TEXT("Event Driven Loader can only be enabled in source code distributions."))
-		}
-	}
-=======
-
-	Super::PostEditChangeProperty(PropertyChangedEvent);
->>>>>>> f00d6e77
 	
 	if (PropertyChangedEvent.Property)
 	{
