<?xml version="1.0" encoding="utf-8"?>
<!--GoogleVRHMD plugin additions-->
<root xmlns:android="http://schemas.android.com/apk/res/android">
	<!-- init section is always evaluated once per architecture -->
	<init>
		<log text="GoogleVRHMD init" />

		<!-- Check for desired sustained-performance -->
		<setBoolFromProperty result="bGoogleVRSustainedPerformance" ini="Engine" section="/Script/AndroidRuntimeSettings.AndroidRuntimeSettings" property="bGoogleVRSustainedPerformance" default="false" />
		<if condition="bGoogleVRSustainedPerformance">
			<true>
				<log text="Sustained-performance mode is desired" />
			</true>
			<false>
				<log text="Sustained-performance mode is not desired" />
			</false>
		</if>

		<!-- Check for GoogleVR Deployment Mode and Set Vars. -->
<<<<<<< HEAD
		<setBoolFromProperty result="bPackageForDaydream" ini="Engine" section="/Script/AndroidRuntimeSettings.AndroidRuntimeSettings" property="bPackageForDaydream" default="false" />
		<setStringFromProperty result="GoogleVRMode" ini="Engine" section="/Script/AndroidRuntimeSettings.AndroidRuntimeSettings" property="GoogleVRMode" default="Cardboard" />
		<setBool result="bDaydreamMode" value="false" />
		<setBool result="bDaydreamAndCardboardMode" value="false" />
		<setBool result="bEnableGoogleVRAsyncReprojectionWhenPossible" value="false" />
		<setBoolIsEqual result="bDaydreamMode" arg1="$S(GoogleVRMode)" arg2="Daydream" />
		<setBoolIsEqual result="bDaydreamAndCardboardMode" arg1="$S(GoogleVRMode)" arg2="DaydreamAndCardboard" />
		<if condition="bDaydreamMode">
			<true>
				<log text="Packaging app for Daydream deployment. Async reprojection and sustained-performance will be forced." />
				<setBool result="bEnableGoogleVRAsyncReprojectionWhenPossible" value="true" />
			</true>
			<false>
				<if condition="bDaydreamAndCardboardMode">
					<true>
						<log text="Packaging app for Daydream and Cardboard deployment." />
						<setBool result="bEnableGoogleVRAsyncReprojectionWhenPossible" value="true" />
					</true>
					<false>
						<log text="Packaging app for Cardboard deployment." />
					</false>
				</if>
			</false>
=======
		<setStringFromProperty result="GoogleVRMode" ini="Engine" section="/Script/AndroidRuntimeSettings.AndroidRuntimeSettings" property="GoogleVRMode" default="Cardboard" />
		<setBool result="bDaydreamMode" value="false" />
		<setBool result="bDaydreamAndCardboardMode" value="false" />
		<setBoolIsEqual result="bDaydreamMode" arg1="$S(GoogleVRMode)" arg2="Daydream" />
		<setBoolIsEqual result="bDaydreamAndCardboardMode" arg1="$S(GoogleVRMode)" arg2="DaydreamAndCardboard" />
		<setBoolOr result="bSupportDaydream" arg1="$B(bDaydreamMode)" arg2="$B(bDaydreamAndCardboardMode)"/>
		<if condition="bSupportDaydream">
			<true>
				<log text="Project supports daydream, will enable async reprojection when possible." />
			</true>
>>>>>>> f00d6e77
		</if>
	</init>

	<!-- optional files or directories to copy to Intermediate/Android/APK -->
	<resourceCopies>
		<log text="Copying GoogleVR runtime files to staging" />
		<isArch arch="armeabi-v7a">
			<copyFile src="$S(EngineDir)/Source/ThirdParty/GoogleVR/lib/android_arm/libgvr.so"
						dst="$S(BuildDir)/libs/armeabi-v7a/libgvr.so" />
		</isArch>
		<isArch arch="arm64-v8a">
			<copyFile src="$S(EngineDir)/Source/ThirdParty/GoogleVR/lib/android_arm64/libgvr.so"
						dst="$S(BuildDir)/libs/arm64-v8a/libgvr.so" />
		</isArch>
		<isArch arch="x86">
			<copyFile src="$S(EngineDir)/Source/ThirdParty/GoogleVR/lib/android_x86/libgvr.so"
						dst="$S(BuildDir)/libs/x86/libgvr.so" />
		</isArch>
		<isArch arch="x86_64">
			<copyFile src="$S(EngineDir)/Source/ThirdParty/GoogleVR/lib/android_x86_64/libgvr.so"
						dst="$S(BuildDir)/libs/x86_64/libgvr.so" />
		</isArch>
	</resourceCopies>

	<!-- Files to copy before the build so they can be used in the build -->
	<prebuildCopies>
		<log text="Copying GoogleVR buildtime files to staging" />
		<copyDir src="$S(EngineDir)/Source/ThirdParty/GoogleVR/lib/common_library"
					dst="$S(BuildDir)/JavaLibs/common_library" />
	</prebuildCopies>

	<!-- optional additions to proguard -->
	<proguardAdditions>
		<insert>
# Don't obfuscate any NDK/SDK code. This makes the debugging of stack traces in
# in release builds easier.
-keepnames class com.google.vr.ndk.** { *; }
-keepnames class com.google.vr.sdk.** { *; }

# These are part of the SDK VrCore interfaces for GVR.
-keepnames class com.google.vr.vrcore.library.api.** { *; }

# These are part of the Java native interfaces for GVR.
-keep class com.google.vr.** { native &lt;methods&gt;; }

-keep class com.google.vr.cardboard.annotations.UsedByNative
-keep @com.google.vr.cardboard.annotations.UsedByNative class *
-keepclassmembers class * {
		@com.google.vr.cardboard.annotations.UsedByNative *;
}

-keep class com.google.vr.cardboard.UsedByNative
-keep @com.google.vr.cardboard.UsedByNative class *
-keepclassmembers class * {
		@com.google.vr.cardboard.UsedByNative *;
}
		</insert>
	</proguardAdditions>

	<!-- optional updates applied to AndroidManifest.xml -->
	<androidManifestUpdates>
<<<<<<< HEAD
		<if condition="bPackageForDaydream">
			<true>
				<!-- Signal application packaged for Daydream -->
				<addElements tag="application">
					<meta-data android:name="com.epicgames.ue4.GameActivity.bDaydream" android:value="true"/>
				</addElements>

				<!-- Add features -->
				<addFeature android:name="android.hardware.sensor.accelerometer" android:required="true" />
				<addFeature android:name="android.hardware.sensor.gyroscope" android:required="true" />
				<if condition="bDaydreamMode">
					<true>
						<addFeature android:name="android.hardware.vr.high_performance" android:required="true" />
						<addFeature android:name="android.software.vr.mode" android:required="true" />
					</true>
					<false>
						<addFeature android:name="android.hardware.vr.high_performance" android:required="false" />
						<addFeature android:name="android.software.vr.mode" android:required="false" />
					</false>
				</if>

				<!-- Add intents -->
				<loopElements tag="activity">
					<setStringFromAttribute result="activityName" tag="$" name="android:name" />
					<setBoolIsEqual result="bGameActivity" arg1="$S(activityName)" arg2="com.epicgames.ue4.GameActivity" />
					<if condition="bGameActivity">
						<true>
							<!-- Check for existing intent filter -->
							<setBool result="bHasIntentFilter" value="false" />
							<loopElements tag="intent-filter">
								<setBool result="bHasIntentFilter" value="true" />
							</loopElements>

							<!-- If no intent filter found, add a new one -->
							<if condition="bHasIntentFilter">
								<false>
									<setElement result="newIntentFilter" value="intent-filter" />
									<addElement tag="$" name="newIntentFilter" />
								</false>
							</if>

							<!-- Add intents for either Cardboard or Daydream -->
							<if condition="bDaydreamMode">
=======
		<!-- Add features -->
		<addFeature android:name="android.hardware.sensor.accelerometer" android:required="true" />
		<addFeature android:name="android.hardware.sensor.gyroscope" android:required="true" />
		<if condition="bSupportDaydream">
			<true>
				<addFeature android:name="android.hardware.vr.high_performance" android:required="true" />
				<addFeature android:name="android.software.vr.mode" android:required="true" />
			</true>
			<false>
				<addFeature android:name="android.hardware.vr.high_performance" android:required="false" />
				<addFeature android:name="android.software.vr.mode" android:required="false" />
			</false>
		</if>

		<!-- Add intents -->
		<loopElements tag="activity">
			<setStringFromAttribute result="activityName" tag="$" name="android:name" />
			<setBoolIsEqual result="bGameActivity" arg1="$S(activityName)" arg2="com.epicgames.ue4.GameActivity" />
			<if condition="bGameActivity">
				<true>
					<!-- Check for existing intent filter -->
					<setBool result="bHasIntentFilter" value="false" />
					<loopElements tag="intent-filter">
						<setBool result="bHasIntentFilter" value="true" />
					</loopElements>

					<!-- If no intent filter found, add a new one -->
					<if condition="bHasIntentFilter">
						<false>
							<setElement result="newIntentFilter" value="intent-filter" />
							<addElement tag="$" name="newIntentFilter" />
						</false>
					</if>

					<!-- Add intents for either Cardboard or Daydream -->
					<if condition="bDaydreamMode">
						<true>
							<setElement result="intentInfo" value="category" />
							<addAttribute tag="$intentInfo" name="android:name" value="com.google.intent.category.DAYDREAM" />
							<addElement tag="intent-filter" name="intentInfo" />
						</true>
						<false>
							<if condition="bDaydreamAndCardboardMode">
>>>>>>> f00d6e77
								<true>
									<setElement result="intentInfo" value="category" />
									<addAttribute tag="$intentInfo" name="android:name" value="com.google.intent.category.DAYDREAM" />
									<addElement tag="intent-filter" name="intentInfo" />
<<<<<<< HEAD
								</true>
								<false>
									<if condition="bDaydreamAndCardboardMode">
										<true>
											<setElement result="intentInfo" value="category" />
											<addAttribute tag="$intentInfo" name="android:name" value="com.google.intent.category.DAYDREAM" />
											<addElement tag="intent-filter" name="intentInfo" />
											<setElement result="intentInfo" value="category" />
											<addAttribute tag="$intentInfo" name="android:name" value="com.google.intent.category.CARDBOARD" />
											<addElement tag="intent-filter" name="intentInfo" />
										</true>
										<false>
											<setElement result="intentInfo" value="category" />
											<addAttribute tag="$intentInfo" name="android:name" value="com.google.intent.category.CARDBOARD" />
											<addElement tag="intent-filter" name="intentInfo" />
										</false>
									</if>
								</false>
							</if>
=======
									<setElement result="intentInfo" value="category" />
									<addAttribute tag="$intentInfo" name="android:name" value="com.google.intent.category.CARDBOARD" />
									<addElement tag="intent-filter" name="intentInfo" />
								</true>
								<false>
									<setElement result="intentInfo" value="category" />
									<addAttribute tag="$intentInfo" name="android:name" value="com.google.intent.category.CARDBOARD" />
									<addElement tag="intent-filter" name="intentInfo" />
								</false>
							</if>
						</false>
					</if>
					<if condition="bSupportDaydream">
						<true>
>>>>>>> f00d6e77
							<!-- Set additional attributes required for daydream. -->
							<addAttribute tag="$" name="android:enableVrMode" value="@string/gvr_vr_mode_component" />
							<addAttribute tag="$" name="android:theme" value="@style/VrActivityTheme" />
							<addAttribute tag="$" name="android:resizeableActivity" value="false" />
							<!-- Add App Tiles to manifest file. -->
							<addElements tag="$">
								<meta-data android:name="com.google.android.vr.icon" android:resource="@drawable/vr_icon" />
								<meta-data android:name="com.google.android.vr.icon_background" android:resource="@drawable/vr_icon_background" />
							</addElements>
						</true>
					</if>
<<<<<<< HEAD
				</loopElements>
			</true>
		</if>
=======
				</true>
			</if>
		</loopElements>
>>>>>>> f00d6e77
	</androidManifestUpdates>

	<gameActivityImportAdditions>
		<insert>
			import com.google.vr.ndk.base.GvrLayout;
			import com.google.vr.ndk.base.AndroidCompat;
			import com.google.vr.ndk.base.DaydreamApi;
			import android.app.PendingIntent;
			import android.view.ViewGroup;
			import android.widget.ImageButton;
			import android.os.Handler;
			import android.os.Looper;
			import android.os.PowerManager;
			import android.os.Build.VERSION;
			import android.view.KeyEvent;
		</insert>
	</gameActivityImportAdditions>

	<gameActivityClassAdditions>
		<insert>
			private GvrLayout gvrLayout;
			private boolean bAsyncReprojectionEnabled;
			private boolean bIsVrLaunch;
<<<<<<< HEAD
=======
			private boolean bEnableSustainedPerformanceMode = false;
>>>>>>> f00d6e77

			public native void nativeOnUiLayerBack();

			public void AndroidThunkJava_UiLayer_SetEnabled(boolean bEnable)
			{
<<<<<<< HEAD
					_activity.gvrLayout.getUiLayout().getUiLayer().setEnabled(bEnable);
=======
				_activity.gvrLayout.getUiLayout().getUiLayer().setEnabled(bEnable);
>>>>>>> f00d6e77
			}

			public void AndroidThunkJava_UiLayer_SetViewerName(String viewerName)
			{
<<<<<<< HEAD
					_activity.gvrLayout.getUiLayout().getUiLayer().setViewerName(viewerName);
=======
				_activity.gvrLayout.getUiLayout().getUiLayer().setViewerName(viewerName);
>>>>>>> f00d6e77
			}

			public long AndroidThunkJava_GetNativeGVRApi()
			{
<<<<<<< HEAD
					return _activity.gvrLayout.getGvrApi().getNativeGvrContext();
=======
				return _activity.gvrLayout.getGvrApi().getNativeGvrContext();
>>>>>>> f00d6e77
			}

			public void AndroidThunkJava_GvrLayout_SetFixedPresentationSurfaceSizeToCurrent()
			{
<<<<<<< HEAD
					// Setup hardware scaling
					gvrLayout.setFixedPresentationSurfaceSize(DesiredHolderWidth, DesiredHolderHeight);
=======
				// Setup hardware scaling
				gvrLayout.setFixedPresentationSurfaceSize(DesiredHolderWidth, DesiredHolderHeight);
>>>>>>> f00d6e77
			}

			public boolean AndroidThunkJava_IsVrLaunch()
			{
<<<<<<< HEAD
					return bIsVrLaunch;
=======
				return bIsVrLaunch;
>>>>>>> f00d6e77
			}

			public void AndroidThunkJava_QuitDaydreamApplication()
			{
<<<<<<< HEAD
					_activity.gvrLayout.getUiLayout().getUiLayer().getBackButtonRunnable().run();
=======
				_activity.gvrLayout.getUiLayout().getUiLayer().getBackButtonRunnable().run();
			}
			
			public void AndroidThunkJava_EnableSPM()
			{
				_activity.runOnUiThread(new Runnable()
				{
					@Override
					public void run()
					{
						AndroidCompat.setSustainedPerformanceMode(_activity, true);
						bEnableSustainedPerformanceMode = true;
					}
				});
			}
			
			public void AndroidThunkJava_DisableSPM()
			{
				_activity.runOnUiThread(new Runnable()
				{
					@Override
					public void run()
					{
						AndroidCompat.setSustainedPerformanceMode(_activity, false);
						bEnableSustainedPerformanceMode = false;
					}
				});
>>>>>>> f00d6e77
			}

			@Override
			public boolean dispatchKeyEvent(KeyEvent event)
			{
<<<<<<< HEAD
					// Avoid accidental volume key presses while the phone is in the VR headset.
					if (event.getKeyCode() == KeyEvent.KEYCODE_VOLUME_UP
						|| event.getKeyCode() == KeyEvent.KEYCODE_VOLUME_DOWN)
					{
							return true;
					}
					return super.dispatchKeyEvent(event);
=======
				// Avoid accidental volume key presses while the phone is in the VR headset.
				if (event.getKeyCode() == KeyEvent.KEYCODE_VOLUME_UP
					|| event.getKeyCode() == KeyEvent.KEYCODE_VOLUME_DOWN)
				{
					return true;
				}
				return super.dispatchKeyEvent(event);
>>>>>>> f00d6e77
			}

			public String AndroidThunkJava_GetDataString()
			{
<<<<<<< HEAD
					Intent intent = getIntent();
					return intent.getDataString();
=======
				Intent intent = getIntent();
				return intent.getDataString();
>>>>>>> f00d6e77
			}

			public DaydreamApi daydreamApi;
			public DaydreamApi getDaydreamApi()
			{
				return daydreamApi;
			}
		</insert>

		<!-- If using Daydream, the transition view should not be brought up as it would be jarring when launching from VR -->
		<!-- If using Cardboard-only mode, the native code should be set up to use PPHMD distortion only. -->
<<<<<<< HEAD
		<if condition="bDaydreamMode">
=======
		<if condition="bSupportDaydream">
>>>>>>> f00d6e77
			<true>
				<insert>
					public boolean AndroidThunkJava_ProjectWantsCardboardOnlyMode()
					{
<<<<<<< HEAD
						 return false;
=======
						return false;
>>>>>>> f00d6e77
					}
				</insert>
			</true>
			<false>
<<<<<<< HEAD
				<if condition="bDaydreamAndCardboardMode">
					<true>
						<insert>
							public boolean AndroidThunkJava_ProjectWantsCardboardOnlyMode()
							{
								 return false;
							}
						</insert>
					</true>
					<false>
						<insert>
							public boolean AndroidThunkJava_ProjectWantsCardboardOnlyMode()
							{
									return true;
							}
						</insert>
					</false>
				</if>
=======
					public boolean AndroidThunkJava_ProjectWantsCardboardOnlyMode()
					{
						return true;
					}
>>>>>>> f00d6e77
			</false>
		</if>

		<!-- Function to support Async Reprojection -->
<<<<<<< HEAD
		<if condition="bEnableGoogleVRAsyncReprojectionWhenPossible">
=======
		<if condition="bSupportDaydream">
>>>>>>> f00d6e77
			<true>
				<insert>
					public boolean ProjectWantsAsyncReprojection()
					{
<<<<<<< HEAD
						 return true;
=======
						return true;
>>>>>>> f00d6e77
					}
				</insert>
			</true>
			<false>
				<insert>
					public boolean ProjectWantsAsyncReprojection()
					{
<<<<<<< HEAD
							return false;
=======
						return false;
>>>>>>> f00d6e77
					}
				</insert>
			</false>
		</if>

<<<<<<< HEAD
		<!-- Function to support sustained-performance -->
		<if condition="bGoogleVRSustainedPerformance">
			<true>
				<insert>
					public boolean ProjectWantsSustainedPerformance()
					{
							return true;
					}
				</insert>
			</true>
			<false>
				<insert>
					public boolean ProjectWantsSustainedPerformance()
					{
							return false;
					}
				</insert>
			</false>
		</if>
=======
>>>>>>> f00d6e77
	</gameActivityClassAdditions>

	<gameActivityOnPauseAdditions>
		<insert>
			if(gvrLayout != null)
			{
<<<<<<< HEAD
					gvrLayout.onPause();
=======
				gvrLayout.onPause();
>>>>>>> f00d6e77
			}
		</insert>
	</gameActivityOnPauseAdditions>

	<gameActivityOnResumeAdditions>
		<insert>
			if(gvrLayout != null)
			{
<<<<<<< HEAD
					gvrLayout.onResume();
			}
=======
				gvrLayout.onResume();
			}

			// We are trying to make sure SPM got reenabled after VRMode got enabled when returnning back
			// from a non-vr activity. This is a workaround for a bug in Android that it didn't set the correct clock
			// rate if SPM is enabled before VRMode.
			if(bEnableSustainedPerformanceMode)
			{
				Thread tempThread = new Thread(new Runnable() {
					public void run() {
						try {
							Thread.sleep(1000);
						} catch (InterruptedException e) {
							e.printStackTrace();
						}
						_activity.runOnUiThread(new Runnable()
						{
							@Override
							public void run()
							{
								AndroidCompat.setSustainedPerformanceMode(_activity, false);
							}
						});
						try {
							Thread.sleep(500);
						} catch (InterruptedException e) {
							e.printStackTrace();
						}
						_activity.runOnUiThread(new Runnable()
						{
							@Override
							public void run()
							{
								AndroidCompat.setSustainedPerformanceMode(_activity, true);
							}
						});
					}
				});
				tempThread.start();
			}

>>>>>>> f00d6e77
		</insert>
	</gameActivityOnResumeAdditions>
	<gameActivityOnDestroyAdditions>
		<insert>
			if(gvrLayout != null)
			{
<<<<<<< HEAD
					gvrLayout.shutdown();
=======
				gvrLayout.shutdown();
>>>>>>> f00d6e77
			}
		</insert>
	</gameActivityOnDestroyAdditions>

	<gameActivityOnCreateAdditions>
<<<<<<< HEAD
=======
		<if condition="bGoogleVRSustainedPerformance">
			<true>
				<insert>
					bEnableSustainedPerformanceMode = true;
				</insert>
			</true>
			<false>
				<insert>
					bEnableSustainedPerformanceMode = false;
				</insert>
			</false>
		</if>
>>>>>>> f00d6e77
		<insert>
			// Create the Layout and override the content view
			gvrLayout = new GvrLayout(this);
			((ViewGroup)MySurfaceView.getParent()).removeView(MySurfaceView);
			gvrLayout.setPresentationView(MySurfaceView);

			setContentView(gvrLayout);

			// Attempt to enable AsyncReprojection. Only supported on some platforms.
			if(ProjectWantsAsyncReprojection())
			{
<<<<<<< HEAD
					bAsyncReprojectionEnabled = gvrLayout.setAsyncReprojectionEnabled(true);
			}
			else
			{
					bAsyncReprojectionEnabled = false;
=======
				bAsyncReprojectionEnabled = gvrLayout.setAsyncReprojectionEnabled(true);
			}
			else
			{
				bAsyncReprojectionEnabled = false;
>>>>>>> f00d6e77
			}

			// If AsyncReprojection is not enabled, then this is
			// Either a pure cardboard app, or a daydream+cardboard app running in
			// cardboard mode on a non-daydream device.
			// In this case, we override the close button listener so that it does the same
			// thing as the back button (exposed as a key event in UE4).
			// Otherwise, we just use the default daydream close button functionality.
			if (!bAsyncReprojectionEnabled)
			{
<<<<<<< HEAD
			gvrLayout.getUiLayout().setCloseButtonListener(
					new Runnable() {
							@Override
							public void run() {
									nativeOnUiLayerBack();
							}
					});
			}

			AndroidCompat.setVrModeEnabled(this, true);
			IsInVRMode = true;
=======
				gvrLayout.getUiLayout().setCloseButtonListener(
					new Runnable() {
						@Override
						public void run() {
							nativeOnUiLayerBack();
						}
				});
			}
			IsInVRMode = bAsyncReprojectionEnabled;
			
			AndroidCompat.setVrModeEnabled(this, true);
>>>>>>> f00d6e77

			// Attempt to enable VR Mode. Only supported on some platforms. Check done internally.
			if(!bAsyncReprojectionEnabled)
			{
<<<<<<< HEAD
					gvrLayout.getUiLayout().setTransitionViewEnabled(true);
			}

			// Attempt to enable sustained-performance mode
			if(ProjectWantsSustainedPerformance())
			{
					AndroidCompat.setSustainedPerformanceMode(this, true);
=======
				gvrLayout.getUiLayout().setTransitionViewEnabled(true);
			}

			// Attempt to enable sustained-performance mode
			if(bEnableSustainedPerformanceMode)
			{
				AndroidCompat.setSustainedPerformanceMode(this, true);
>>>>>>> f00d6e77
			}

			Intent intent = getIntent();
			// Note: Extra will be available via com.google.vr.sdk.base.EXTRA_VR_LAUNCH,
			// but for now, use "android.intent.extra.VR_LAUNCH" directly.
			if (intent.getBooleanExtra("android.intent.extra.VR_LAUNCH", false /* defaultValue */))
			{
<<<<<<< HEAD
					bIsVrLaunch = true;
			}
			else
			{
					bIsVrLaunch = false;
			}
			
			daydreamApi = DaydreamApi.create(this);

			purchaseLaunchCallback = new GooglePlayStoreHelper.PurchaseLaunchCallback() {
				@Override
				public void launchForResult(final PendingIntent pendingIntent, final int requestCode) {
					Handler mainHandler = new Handler(Looper.getMainLooper());
						Runnable myRunnable = new Runnable() {
							@Override
							public void run() {
								DaydreamApi api = GameActivity.this.getDaydreamApi();
								api.launchInVrForResult(GameActivity.this, pendingIntent, requestCode);
						}
					};
					mainHandler.post(myRunnable);
				}
			};
		</insert>
=======
				bIsVrLaunch = true;
			}
			else
			{
				bIsVrLaunch = false;
			}
			
			if(bAsyncReprojectionEnabled)
			{
				daydreamApi = DaydreamApi.create(this);

				purchaseLaunchCallback = new GooglePlayStoreHelper.PurchaseLaunchCallback() {
					@Override
					public void launchForResult(final PendingIntent pendingIntent, final int requestCode) {
						Handler mainHandler = new Handler(Looper.getMainLooper());
							Runnable myRunnable = new Runnable() {
								@Override
								public void run() {
									DaydreamApi api = GameActivity.this.getDaydreamApi();
									api.launchInVrForResult(GameActivity.this, pendingIntent, requestCode);
							}
						};
						mainHandler.post(myRunnable);
					}
				};
			}
      
		</insert>
		<if condition="bSupportDaydream">
			<true>
				<insert>
					// If we are in Daydream mode and we have use obb file, check if the obb file exist in GameAvtivity
					// to avoid starting another Activity, which may cause problems for daydream.
					if(bAsyncReprojectionEnabled)
					{
						if(!HasAllFiles)
						{
							HasAllFiles = DownloadShim.expansionFilesDelivered(this);
						}
					}
				</insert>
			</true>
		</if>
>>>>>>> f00d6e77
	</gameActivityOnCreateAdditions>

	<gameActivityOnStartAdditions>
		<insert>
		</insert>
	</gameActivityOnStartAdditions>

	<gameActivityOnDestroyAdditions>
		<insert>
			if (daydreamApi!=null) {
				daydreamApi.close();
				daydreamApi = null;
			}
		</insert>
	</gameActivityOnDestroyAdditions>

	<!-- optional libraries to load in GameActivity.java before libUE4.so -->
	<soLoadLibrary>
		<loadLibrary name="gvr" failmsg="GoogleVR library not loaded and required!" />
	</soLoadLibrary>
</root><|MERGE_RESOLUTION|>--- conflicted
+++ resolved
@@ -17,31 +17,6 @@
 		</if>
 
 		<!-- Check for GoogleVR Deployment Mode and Set Vars. -->
-<<<<<<< HEAD
-		<setBoolFromProperty result="bPackageForDaydream" ini="Engine" section="/Script/AndroidRuntimeSettings.AndroidRuntimeSettings" property="bPackageForDaydream" default="false" />
-		<setStringFromProperty result="GoogleVRMode" ini="Engine" section="/Script/AndroidRuntimeSettings.AndroidRuntimeSettings" property="GoogleVRMode" default="Cardboard" />
-		<setBool result="bDaydreamMode" value="false" />
-		<setBool result="bDaydreamAndCardboardMode" value="false" />
-		<setBool result="bEnableGoogleVRAsyncReprojectionWhenPossible" value="false" />
-		<setBoolIsEqual result="bDaydreamMode" arg1="$S(GoogleVRMode)" arg2="Daydream" />
-		<setBoolIsEqual result="bDaydreamAndCardboardMode" arg1="$S(GoogleVRMode)" arg2="DaydreamAndCardboard" />
-		<if condition="bDaydreamMode">
-			<true>
-				<log text="Packaging app for Daydream deployment. Async reprojection and sustained-performance will be forced." />
-				<setBool result="bEnableGoogleVRAsyncReprojectionWhenPossible" value="true" />
-			</true>
-			<false>
-				<if condition="bDaydreamAndCardboardMode">
-					<true>
-						<log text="Packaging app for Daydream and Cardboard deployment." />
-						<setBool result="bEnableGoogleVRAsyncReprojectionWhenPossible" value="true" />
-					</true>
-					<false>
-						<log text="Packaging app for Cardboard deployment." />
-					</false>
-				</if>
-			</false>
-=======
 		<setStringFromProperty result="GoogleVRMode" ini="Engine" section="/Script/AndroidRuntimeSettings.AndroidRuntimeSettings" property="GoogleVRMode" default="Cardboard" />
 		<setBool result="bDaydreamMode" value="false" />
 		<setBool result="bDaydreamAndCardboardMode" value="false" />
@@ -52,7 +27,6 @@
 			<true>
 				<log text="Project supports daydream, will enable async reprojection when possible." />
 			</true>
->>>>>>> f00d6e77
 		</if>
 	</init>
 
@@ -114,51 +88,6 @@
 
 	<!-- optional updates applied to AndroidManifest.xml -->
 	<androidManifestUpdates>
-<<<<<<< HEAD
-		<if condition="bPackageForDaydream">
-			<true>
-				<!-- Signal application packaged for Daydream -->
-				<addElements tag="application">
-					<meta-data android:name="com.epicgames.ue4.GameActivity.bDaydream" android:value="true"/>
-				</addElements>
-
-				<!-- Add features -->
-				<addFeature android:name="android.hardware.sensor.accelerometer" android:required="true" />
-				<addFeature android:name="android.hardware.sensor.gyroscope" android:required="true" />
-				<if condition="bDaydreamMode">
-					<true>
-						<addFeature android:name="android.hardware.vr.high_performance" android:required="true" />
-						<addFeature android:name="android.software.vr.mode" android:required="true" />
-					</true>
-					<false>
-						<addFeature android:name="android.hardware.vr.high_performance" android:required="false" />
-						<addFeature android:name="android.software.vr.mode" android:required="false" />
-					</false>
-				</if>
-
-				<!-- Add intents -->
-				<loopElements tag="activity">
-					<setStringFromAttribute result="activityName" tag="$" name="android:name" />
-					<setBoolIsEqual result="bGameActivity" arg1="$S(activityName)" arg2="com.epicgames.ue4.GameActivity" />
-					<if condition="bGameActivity">
-						<true>
-							<!-- Check for existing intent filter -->
-							<setBool result="bHasIntentFilter" value="false" />
-							<loopElements tag="intent-filter">
-								<setBool result="bHasIntentFilter" value="true" />
-							</loopElements>
-
-							<!-- If no intent filter found, add a new one -->
-							<if condition="bHasIntentFilter">
-								<false>
-									<setElement result="newIntentFilter" value="intent-filter" />
-									<addElement tag="$" name="newIntentFilter" />
-								</false>
-							</if>
-
-							<!-- Add intents for either Cardboard or Daydream -->
-							<if condition="bDaydreamMode">
-=======
 		<!-- Add features -->
 		<addFeature android:name="android.hardware.sensor.accelerometer" android:required="true" />
 		<addFeature android:name="android.hardware.sensor.gyroscope" android:required="true" />
@@ -202,32 +131,10 @@
 						</true>
 						<false>
 							<if condition="bDaydreamAndCardboardMode">
->>>>>>> f00d6e77
 								<true>
 									<setElement result="intentInfo" value="category" />
 									<addAttribute tag="$intentInfo" name="android:name" value="com.google.intent.category.DAYDREAM" />
 									<addElement tag="intent-filter" name="intentInfo" />
-<<<<<<< HEAD
-								</true>
-								<false>
-									<if condition="bDaydreamAndCardboardMode">
-										<true>
-											<setElement result="intentInfo" value="category" />
-											<addAttribute tag="$intentInfo" name="android:name" value="com.google.intent.category.DAYDREAM" />
-											<addElement tag="intent-filter" name="intentInfo" />
-											<setElement result="intentInfo" value="category" />
-											<addAttribute tag="$intentInfo" name="android:name" value="com.google.intent.category.CARDBOARD" />
-											<addElement tag="intent-filter" name="intentInfo" />
-										</true>
-										<false>
-											<setElement result="intentInfo" value="category" />
-											<addAttribute tag="$intentInfo" name="android:name" value="com.google.intent.category.CARDBOARD" />
-											<addElement tag="intent-filter" name="intentInfo" />
-										</false>
-									</if>
-								</false>
-							</if>
-=======
 									<setElement result="intentInfo" value="category" />
 									<addAttribute tag="$intentInfo" name="android:name" value="com.google.intent.category.CARDBOARD" />
 									<addElement tag="intent-filter" name="intentInfo" />
@@ -242,7 +149,6 @@
 					</if>
 					<if condition="bSupportDaydream">
 						<true>
->>>>>>> f00d6e77
 							<!-- Set additional attributes required for daydream. -->
 							<addAttribute tag="$" name="android:enableVrMode" value="@string/gvr_vr_mode_component" />
 							<addAttribute tag="$" name="android:theme" value="@style/VrActivityTheme" />
@@ -254,15 +160,9 @@
 							</addElements>
 						</true>
 					</if>
-<<<<<<< HEAD
-				</loopElements>
-			</true>
-		</if>
-=======
 				</true>
 			</if>
 		</loopElements>
->>>>>>> f00d6e77
 	</androidManifestUpdates>
 
 	<gameActivityImportAdditions>
@@ -286,65 +186,38 @@
 			private GvrLayout gvrLayout;
 			private boolean bAsyncReprojectionEnabled;
 			private boolean bIsVrLaunch;
-<<<<<<< HEAD
-=======
 			private boolean bEnableSustainedPerformanceMode = false;
->>>>>>> f00d6e77
 
 			public native void nativeOnUiLayerBack();
 
 			public void AndroidThunkJava_UiLayer_SetEnabled(boolean bEnable)
 			{
-<<<<<<< HEAD
-					_activity.gvrLayout.getUiLayout().getUiLayer().setEnabled(bEnable);
-=======
 				_activity.gvrLayout.getUiLayout().getUiLayer().setEnabled(bEnable);
->>>>>>> f00d6e77
 			}
 
 			public void AndroidThunkJava_UiLayer_SetViewerName(String viewerName)
 			{
-<<<<<<< HEAD
-					_activity.gvrLayout.getUiLayout().getUiLayer().setViewerName(viewerName);
-=======
 				_activity.gvrLayout.getUiLayout().getUiLayer().setViewerName(viewerName);
->>>>>>> f00d6e77
 			}
 
 			public long AndroidThunkJava_GetNativeGVRApi()
 			{
-<<<<<<< HEAD
-					return _activity.gvrLayout.getGvrApi().getNativeGvrContext();
-=======
 				return _activity.gvrLayout.getGvrApi().getNativeGvrContext();
->>>>>>> f00d6e77
 			}
 
 			public void AndroidThunkJava_GvrLayout_SetFixedPresentationSurfaceSizeToCurrent()
 			{
-<<<<<<< HEAD
-					// Setup hardware scaling
-					gvrLayout.setFixedPresentationSurfaceSize(DesiredHolderWidth, DesiredHolderHeight);
-=======
 				// Setup hardware scaling
 				gvrLayout.setFixedPresentationSurfaceSize(DesiredHolderWidth, DesiredHolderHeight);
->>>>>>> f00d6e77
 			}
 
 			public boolean AndroidThunkJava_IsVrLaunch()
 			{
-<<<<<<< HEAD
-					return bIsVrLaunch;
-=======
 				return bIsVrLaunch;
->>>>>>> f00d6e77
 			}
 
 			public void AndroidThunkJava_QuitDaydreamApplication()
 			{
-<<<<<<< HEAD
-					_activity.gvrLayout.getUiLayout().getUiLayer().getBackButtonRunnable().run();
-=======
 				_activity.gvrLayout.getUiLayout().getUiLayer().getBackButtonRunnable().run();
 			}
 			
@@ -372,21 +245,11 @@
 						bEnableSustainedPerformanceMode = false;
 					}
 				});
->>>>>>> f00d6e77
 			}
 
 			@Override
 			public boolean dispatchKeyEvent(KeyEvent event)
 			{
-<<<<<<< HEAD
-					// Avoid accidental volume key presses while the phone is in the VR headset.
-					if (event.getKeyCode() == KeyEvent.KEYCODE_VOLUME_UP
-						|| event.getKeyCode() == KeyEvent.KEYCODE_VOLUME_DOWN)
-					{
-							return true;
-					}
-					return super.dispatchKeyEvent(event);
-=======
 				// Avoid accidental volume key presses while the phone is in the VR headset.
 				if (event.getKeyCode() == KeyEvent.KEYCODE_VOLUME_UP
 					|| event.getKeyCode() == KeyEvent.KEYCODE_VOLUME_DOWN)
@@ -394,18 +257,12 @@
 					return true;
 				}
 				return super.dispatchKeyEvent(event);
->>>>>>> f00d6e77
 			}
 
 			public String AndroidThunkJava_GetDataString()
 			{
-<<<<<<< HEAD
-					Intent intent = getIntent();
-					return intent.getDataString();
-=======
 				Intent intent = getIntent();
 				return intent.getDataString();
->>>>>>> f00d6e77
 			}
 
 			public DaydreamApi daydreamApi;
@@ -417,67 +274,30 @@
 
 		<!-- If using Daydream, the transition view should not be brought up as it would be jarring when launching from VR -->
 		<!-- If using Cardboard-only mode, the native code should be set up to use PPHMD distortion only. -->
-<<<<<<< HEAD
-		<if condition="bDaydreamMode">
-=======
 		<if condition="bSupportDaydream">
->>>>>>> f00d6e77
 			<true>
 				<insert>
 					public boolean AndroidThunkJava_ProjectWantsCardboardOnlyMode()
 					{
-<<<<<<< HEAD
-						 return false;
-=======
 						return false;
->>>>>>> f00d6e77
 					}
 				</insert>
 			</true>
 			<false>
-<<<<<<< HEAD
-				<if condition="bDaydreamAndCardboardMode">
-					<true>
-						<insert>
-							public boolean AndroidThunkJava_ProjectWantsCardboardOnlyMode()
-							{
-								 return false;
-							}
-						</insert>
-					</true>
-					<false>
-						<insert>
-							public boolean AndroidThunkJava_ProjectWantsCardboardOnlyMode()
-							{
-									return true;
-							}
-						</insert>
-					</false>
-				</if>
-=======
 					public boolean AndroidThunkJava_ProjectWantsCardboardOnlyMode()
 					{
 						return true;
 					}
->>>>>>> f00d6e77
 			</false>
 		</if>
 
 		<!-- Function to support Async Reprojection -->
-<<<<<<< HEAD
-		<if condition="bEnableGoogleVRAsyncReprojectionWhenPossible">
-=======
 		<if condition="bSupportDaydream">
->>>>>>> f00d6e77
 			<true>
 				<insert>
 					public boolean ProjectWantsAsyncReprojection()
 					{
-<<<<<<< HEAD
-						 return true;
-=======
 						return true;
->>>>>>> f00d6e77
 					}
 				</insert>
 			</true>
@@ -485,49 +305,19 @@
 				<insert>
 					public boolean ProjectWantsAsyncReprojection()
 					{
-<<<<<<< HEAD
-							return false;
-=======
 						return false;
->>>>>>> f00d6e77
 					}
 				</insert>
 			</false>
 		</if>
 
-<<<<<<< HEAD
-		<!-- Function to support sustained-performance -->
-		<if condition="bGoogleVRSustainedPerformance">
-			<true>
-				<insert>
-					public boolean ProjectWantsSustainedPerformance()
-					{
-							return true;
-					}
-				</insert>
-			</true>
-			<false>
-				<insert>
-					public boolean ProjectWantsSustainedPerformance()
-					{
-							return false;
-					}
-				</insert>
-			</false>
-		</if>
-=======
->>>>>>> f00d6e77
 	</gameActivityClassAdditions>
 
 	<gameActivityOnPauseAdditions>
 		<insert>
 			if(gvrLayout != null)
 			{
-<<<<<<< HEAD
-					gvrLayout.onPause();
-=======
 				gvrLayout.onPause();
->>>>>>> f00d6e77
 			}
 		</insert>
 	</gameActivityOnPauseAdditions>
@@ -536,10 +326,6 @@
 		<insert>
 			if(gvrLayout != null)
 			{
-<<<<<<< HEAD
-					gvrLayout.onResume();
-			}
-=======
 				gvrLayout.onResume();
 			}
 
@@ -581,25 +367,18 @@
 				tempThread.start();
 			}
 
->>>>>>> f00d6e77
 		</insert>
 	</gameActivityOnResumeAdditions>
 	<gameActivityOnDestroyAdditions>
 		<insert>
 			if(gvrLayout != null)
 			{
-<<<<<<< HEAD
-					gvrLayout.shutdown();
-=======
 				gvrLayout.shutdown();
->>>>>>> f00d6e77
 			}
 		</insert>
 	</gameActivityOnDestroyAdditions>
 
 	<gameActivityOnCreateAdditions>
-<<<<<<< HEAD
-=======
 		<if condition="bGoogleVRSustainedPerformance">
 			<true>
 				<insert>
@@ -612,7 +391,6 @@
 				</insert>
 			</false>
 		</if>
->>>>>>> f00d6e77
 		<insert>
 			// Create the Layout and override the content view
 			gvrLayout = new GvrLayout(this);
@@ -624,19 +402,11 @@
 			// Attempt to enable AsyncReprojection. Only supported on some platforms.
 			if(ProjectWantsAsyncReprojection())
 			{
-<<<<<<< HEAD
-					bAsyncReprojectionEnabled = gvrLayout.setAsyncReprojectionEnabled(true);
+				bAsyncReprojectionEnabled = gvrLayout.setAsyncReprojectionEnabled(true);
 			}
 			else
 			{
-					bAsyncReprojectionEnabled = false;
-=======
-				bAsyncReprojectionEnabled = gvrLayout.setAsyncReprojectionEnabled(true);
-			}
-			else
-			{
 				bAsyncReprojectionEnabled = false;
->>>>>>> f00d6e77
 			}
 
 			// If AsyncReprojection is not enabled, then this is
@@ -647,19 +417,6 @@
 			// Otherwise, we just use the default daydream close button functionality.
 			if (!bAsyncReprojectionEnabled)
 			{
-<<<<<<< HEAD
-			gvrLayout.getUiLayout().setCloseButtonListener(
-					new Runnable() {
-							@Override
-							public void run() {
-									nativeOnUiLayerBack();
-							}
-					});
-			}
-
-			AndroidCompat.setVrModeEnabled(this, true);
-			IsInVRMode = true;
-=======
 				gvrLayout.getUiLayout().setCloseButtonListener(
 					new Runnable() {
 						@Override
@@ -671,20 +428,10 @@
 			IsInVRMode = bAsyncReprojectionEnabled;
 			
 			AndroidCompat.setVrModeEnabled(this, true);
->>>>>>> f00d6e77
 
 			// Attempt to enable VR Mode. Only supported on some platforms. Check done internally.
 			if(!bAsyncReprojectionEnabled)
 			{
-<<<<<<< HEAD
-					gvrLayout.getUiLayout().setTransitionViewEnabled(true);
-			}
-
-			// Attempt to enable sustained-performance mode
-			if(ProjectWantsSustainedPerformance())
-			{
-					AndroidCompat.setSustainedPerformanceMode(this, true);
-=======
 				gvrLayout.getUiLayout().setTransitionViewEnabled(true);
 			}
 
@@ -692,7 +439,6 @@
 			if(bEnableSustainedPerformanceMode)
 			{
 				AndroidCompat.setSustainedPerformanceMode(this, true);
->>>>>>> f00d6e77
 			}
 
 			Intent intent = getIntent();
@@ -700,32 +446,6 @@
 			// but for now, use "android.intent.extra.VR_LAUNCH" directly.
 			if (intent.getBooleanExtra("android.intent.extra.VR_LAUNCH", false /* defaultValue */))
 			{
-<<<<<<< HEAD
-					bIsVrLaunch = true;
-			}
-			else
-			{
-					bIsVrLaunch = false;
-			}
-			
-			daydreamApi = DaydreamApi.create(this);
-
-			purchaseLaunchCallback = new GooglePlayStoreHelper.PurchaseLaunchCallback() {
-				@Override
-				public void launchForResult(final PendingIntent pendingIntent, final int requestCode) {
-					Handler mainHandler = new Handler(Looper.getMainLooper());
-						Runnable myRunnable = new Runnable() {
-							@Override
-							public void run() {
-								DaydreamApi api = GameActivity.this.getDaydreamApi();
-								api.launchInVrForResult(GameActivity.this, pendingIntent, requestCode);
-						}
-					};
-					mainHandler.post(myRunnable);
-				}
-			};
-		</insert>
-=======
 				bIsVrLaunch = true;
 			}
 			else
@@ -769,7 +489,6 @@
 				</insert>
 			</true>
 		</if>
->>>>>>> f00d6e77
 	</gameActivityOnCreateAdditions>
 
 	<gameActivityOnStartAdditions>
