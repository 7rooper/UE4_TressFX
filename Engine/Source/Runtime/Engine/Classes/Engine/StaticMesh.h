--- conflicted
+++ resolved
@@ -25,11 +25,7 @@
 class UAssetUserData;
 class UMaterialInterface;
 class UNavCollisionBase;
-<<<<<<< HEAD
-class FMeshDescription;
-=======
 struct FMeshDescription;
->>>>>>> cf6d231e
 struct FStaticMeshLODResources;
 
 /*-----------------------------------------------------------------------------
@@ -739,9 +735,6 @@
 	UPROPERTY(EditAnywhere, AdvancedDisplay, Instanced, Category = StaticMesh)
 	TArray<UAssetUserData*> AssetUserData;
 
-	/** Tracks whether InitResources has been called, and rendering resources are initialized. */
-	bool bRenderingResourcesInitialized;
-
 public:
 	/** The editable mesh representation of this static mesh */
 	// @todo: Maybe we don't want this visible in the details panel in the end; for now, this might aid debugging.
@@ -1051,9 +1044,8 @@
 
 	/**
 	 * Sets a Material given a Material Index
-	 * @note Only available in editor.
-	 */
-	UFUNCTION(BlueprintCallable, Category = "Editor Scripting | StaticMesh", meta=(DisplayName="Set Material Editor Only"))
+	 */
+	UFUNCTION(BlueprintCallable, Category = "StaticMesh")
 	ENGINE_API void SetMaterial(int32 MaterialIndex, UMaterialInterface* NewMaterial);
 
 	/**
