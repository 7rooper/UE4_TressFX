// Copyright 1998-2015 Epic Games, Inc. All Rights Reserved.

#include "FriendsAndChatPrivatePCH.h"
#include "ChatItemViewModel.h"
#include "ChatViewModel.h"
#include "FriendViewModel.h"
#include "OnlineChatInterface.h"

class FChatViewModelImpl
	: public FChatViewModel
{
public:
<<<<<<< HEAD
	virtual TArray< TSharedRef<FChatItemViewModel > >& GetFilteredChatList() override
	{
		return FilteredChatLists;
=======
	virtual TArray< TSharedRef<FChatItemViewModel > >& GetMessages() override
	{
		return FilteredMessages;
>>>>>>> cce8678d
	}

	virtual FReply HandleSelectionChanged(TSharedRef<FChatItemViewModel> ItemSelected) override
	{
		if(ItemSelected->GetMessageType() == EChatMessageType::Whisper)
		{
			if(ItemSelected->GetSenderID().IsValid())
			{
				TSharedPtr< IFriendItem > ExistingFriend = FFriendsAndChatManager::Get()->FindUser(*ItemSelected->GetSenderID());
				if(ExistingFriend.IsValid() && ExistingFriend->GetInviteStatus() == EInviteStatus::Accepted)
				{
					SetWhisperChannel(GetRecentFriend(ItemSelected->GetSenderName(), ItemSelected->GetSenderID()));
				}
			}
		}
		else
		{
			SetChatChannel(ItemSelected->GetMessageType());
		}

		return FReply::Handled();
	}

	virtual FText GetViewGroupText() const override
	{
		return EChatMessageType::ToText(SelectedViewChannel);
	}

	virtual FText GetChatGroupText() const override
	{
<<<<<<< HEAD
		return SelectedFriend.IsValid() ? SelectedFriend->FriendName : EChatMessageType::ToText(SelectedChatChannel);
=======
		return SelectedFriend.IsValid() ? SelectedFriend->DisplayName : EChatMessageType::ToText(SelectedChatChannel);
>>>>>>> cce8678d
	}

	virtual void EnumerateFriendOptions(TArray<EFriendActionType::Type>& OUTActionList) override
	{
		// Enumerate actions
		if(SelectedFriend.IsValid() && SelectedFriend->UserID.IsValid())
		{
			if(SelectedFriend->ViewModel.IsValid())
			{
				SelectedFriend->ViewModel->EnumerateActions(OUTActionList, true);
			}
			else
			{
				OUTActionList.Add(EFriendActionType::SendFriendRequest);
			}
		}
		else
		{
			OUTActionList.Add(EFriendActionType::SendFriendRequest);
		}
	}

	virtual void PerformFriendAction(EFriendActionType::Type ActionType) override
	{
		if(SelectedFriend.IsValid())
		{
			if(SelectedFriend->ViewModel.IsValid())
			{
				SelectedFriend->ViewModel->PerformAction(ActionType);
			}
			else if(ActionType == EFriendActionType::SendFriendRequest)
			{
				FFriendsAndChatManager::Get()->RequestFriend(SelectedFriend->DisplayName);
				CancelAction();
			}
			else if(ActionType == EFriendActionType::InviteToGame)
			{
				if(SelectedFriend->UserID.IsValid())
				{
					FFriendsAndChatManager::Get()->SendGameInvite(*SelectedFriend->UserID.Get());
				}
				else if(SelectedFriend->SelectedMessage.IsValid() && SelectedFriend->SelectedMessage->GetSenderID().IsValid())
				{
					FFriendsAndChatManager::Get()->SendGameInvite(*SelectedFriend->SelectedMessage->GetSenderID().Get());
				}
			}
			else if (ActionType == EFriendActionType::Whisper)
			{
				TSharedPtr<IFriendItem> FriendItem = FFriendsAndChatManager::Get()->FindUser(*SelectedFriend->UserID);
				if (FriendItem.IsValid())
				{
					FFriendsAndChatManager::Get()->SetChatFriend(FriendItem);					
				}				
				CancelAction();
			}
<<<<<<< HEAD
=======
			else if (ActionType == EFriendActionType::AcceptFriendRequest)
			{
				TSharedPtr<IFriendItem> FriendItem = FFriendsAndChatManager::Get()->FindUser(*SelectedFriend->UserID);
				if (FriendItem.IsValid())
				{
					FFriendsAndChatManager::Get()->AcceptFriend(FriendItem);
				}
				CancelAction();
			}
			else if (ActionType == EFriendActionType::IgnoreFriendRequest)
			{
				TSharedPtr<IFriendItem> FriendItem = FFriendsAndChatManager::Get()->FindUser(*SelectedFriend->UserID);
				if (FriendItem.IsValid())
				{
					FFriendsAndChatManager::Get()->DeleteFriend(FriendItem, EFriendActionType::ToText(EFriendActionType::IgnoreFriendRequest).ToString());
				}
				CancelAction();
			}
			else if (ActionType == EFriendActionType::CancelFriendRequest)
			{
				TSharedPtr<IFriendItem> FriendItem = FFriendsAndChatManager::Get()->FindUser(*SelectedFriend->UserID);
				if (FriendItem.IsValid())
				{
					FFriendsAndChatManager::Get()->DeleteFriend(FriendItem, EFriendActionType::ToText(EFriendActionType::CancelFriendRequest).ToString());
				}
				CancelAction();
			}
>>>>>>> cce8678d
		}
	}

	virtual void CancelAction() 
	{
		bHasActionPending = false;
		SelectedFriend.Reset();
	}

	virtual void LockChatChannel(bool bLocked) override
	{
		bLockedChannel = bLocked;
<<<<<<< HEAD
		FilterChatList();
=======
		RefreshMessages();
>>>>>>> cce8678d
	}

	virtual bool IsChatChannelLocked() const override
	{
		return bLockedChannel;
	}
	
	virtual void SetChatChannel(const EChatMessageType::Type NewOption) override
	{
		if (!bLockedChannel)
		{
			bHasActionPending = false;
			SelectedChatChannel = NewOption;
			if (NewOption == EChatMessageType::Global && !bIsDisplayingGlobalChat)
			{
				SetDisplayGlobalChat(true);
			}
			SelectedFriend.Reset();
		}
	}

	virtual void SetWhisperChannel(const TSharedPtr<FSelectedFriend> InFriend) override
	{
		if (!bLockedChannel)
		{
			SelectedChatChannel = EChatMessageType::Whisper;
			SelectedFriend = InFriend;
			if (SelectedFriend->UserID.IsValid())
			{
				SelectedFriend->ViewModel = FFriendsAndChatManager::Get()->GetFriendViewModel(*SelectedFriend->UserID.Get());
			}
			SelectedFriend->MessageType = EChatMessageType::Whisper;
			bHasActionPending = false;
		}
	}

	virtual void SetViewChannel(const EChatMessageType::Type NewOption) override
	{
		if (!bLockedChannel)
		{
		    SelectedViewChannel = NewOption;
		    SelectedChatChannel = NewOption;
<<<<<<< HEAD
		    FilterChatList();
=======
			RefreshMessages();
>>>>>>> cce8678d
		    bHasActionPending = false;
	    }
	}

	virtual const EChatMessageType::Type GetChatChannel() const override
	{
		return SelectedChatChannel;
	}

	virtual bool IsChatChannelValid() const override
	{
		return SelectedChatChannel != EChatMessageType::Global || bEnableGlobalChat;
<<<<<<< HEAD
=======
	}

	virtual bool IsChatConnected() const override
	{
		// Are we online
		bool bConnected = FFriendsAndChatManager::Get()->GetOnlineStatus() != EOnlinePresenceState::Offline;

		// Is our friend online
		if (SelectedChatChannel == EChatMessageType::Whisper)
		{ 
			if(SelectedFriend.IsValid() &&
			SelectedFriend->ViewModel.IsValid())
			{
				bConnected &= SelectedFriend->ViewModel->IsOnline();
			}
			else
			{
				bConnected = false;
			}
		}

		return bConnected;
	}

	virtual FText GetChatDisconnectText() const override
	{
		if (FFriendsAndChatManager::Get()->GetOnlineStatus() == EOnlinePresenceState::Offline)
		{
			return NSLOCTEXT("ChatViewModel", "LostConnection", "Unable to chat while offline.");
		}
		if (SelectedChatChannel == EChatMessageType::Whisper )
		{
			if( SelectedFriend.IsValid() && 
			SelectedFriend->ViewModel.IsValid() &&
			!SelectedFriend->ViewModel->IsOnline())
			{
				return FText::Format(NSLOCTEXT("ChatViewModel", "FriendOffline", "{0} is now offline."), SelectedFriend->DisplayName);
			}
			else if(SelectedFriend.IsValid())
			{
				return FText::Format(NSLOCTEXT("ChatViewModel", "FriendUnavailable", "Unable to send whisper to {0}."), SelectedFriend->DisplayName);
			}
			else
			{
				return NSLOCTEXT("ChatViewModel", "FriendUnavailable", "Unable to send whisper.");
			}
		}
		return FText::GetEmpty();
>>>>>>> cce8678d
	}

	virtual void SetChannelUserClicked(const TSharedRef<FChatItemViewModel> ChatItemSelected) override
	{
		if(ChatItemSelected->IsFromSelf() && ChatItemSelected->GetMessageType() == EChatMessageType::Global)
		{
			SetChatChannel(EChatMessageType::Global);
		}
		else
		{
			bool bFoundUser = false;
			TSharedPtr< IFriendItem > ExistingFriend = NULL;

			const TSharedPtr<FUniqueNetId> ChatID = ChatItemSelected->IsFromSelf() ? ChatItemSelected->GetRecipientID() : ChatItemSelected->GetSenderID();
			if(ChatID.IsValid())
			{
				ExistingFriend = FFriendsAndChatManager::Get()->FindUser(*ChatID.Get());
			}

			if(ExistingFriend.IsValid() && ExistingFriend->GetInviteStatus() == EInviteStatus::Accepted && !bLockedChannel)
			{
				bFoundUser = true;
				SetWhisperChannel(GetRecentFriend(FText::FromString(ExistingFriend->GetName()), ExistingFriend->GetUniqueID()));
			}			
			if (ExistingFriend.IsValid() && ExistingFriend->GetInviteStatus() == EInviteStatus::Accepted && !ExistingFriend->IsOnline() )
			{
				/* Its our friend but they are offline */
				bFoundUser = true;
			}
			if (ExistingFriend.IsValid() && ExistingFriend->GetInviteStatus() == EInviteStatus::Accepted && ExistingFriend->IsOnline() && !bIsDisplayingGlobalChat && bLockedChannel && !bAllowJoinGame)
			{
				/* Its our friend they are online but this is already a whisper chat window with just them and we cant invite them to join our game */
				bFoundUser = true;
			}
			if (ExistingFriend.IsValid() && ExistingFriend->GetInviteStatus() == EInviteStatus::Accepted && !ExistingFriend->IsOnline())
			{
				bFoundUser = true;
			}

			if(!bFoundUser)
			{
				SetChatChannel(ChatItemSelected->GetMessageType());
				SelectedFriend = MakeShareable(new FSelectedFriend());
				SelectedFriend->DisplayName = ChatItemSelected->GetSenderName();
				SelectedFriend->MessageType = ChatItemSelected->GetMessageType();
				SelectedFriend->ViewModel = nullptr;
				SelectedFriend->SelectedMessage = ChatItemSelected;
				if (ExistingFriend.IsValid())
				{
					SelectedFriend->UserID = ExistingFriend->GetUniqueID();
				}
				bHasActionPending = true;
				bAllowJoinGame = FFriendsAndChatManager::Get()->IsInJoinableGameSession();
			}
		}
	}

	virtual bool SendMessage(const FText NewMessage) override
	{
		bool bSuccess = false;
		if(!NewMessage.IsEmpty())
		{
			switch(SelectedChatChannel)
			{
				case EChatMessageType::Whisper:
				{
					if (SelectedFriend.IsValid() && SelectedFriend->UserID.IsValid())
					{
						if (MessageManager.Pin()->SendPrivateMessage(SelectedFriend->UserID, NewMessage))
						{
							bSuccess = true;
						}

						FFriendsAndChatManager::Get()->GetAnalytics().RecordPrivateChat(SelectedFriend->UserID->ToString());
					}
				}
				break;
				case EChatMessageType::Global:
				{
					if (IsDisplayingGlobalChat())
					{
						//@todo samz - send message to specific room (empty room name will send to all rooms)
						bSuccess = MessageManager.Pin()->SendRoomMessage(FString(), NewMessage.ToString());

						FFriendsAndChatManager::Get()->GetAnalytics().RecordChannelChat(TEXT("Global"));
					}	
				}
				break;
			}
		}
		return bSuccess;
	}

	virtual EChatMessageType::Type GetChatChannelType() const
	{
		return SelectedChatChannel;
	}
	
	virtual const TArray<TSharedPtr<FSelectedFriend> >& GetRecentOptions() const override
	{
		return RecentPlayerList;
	}

	virtual EVisibility GetFriendRequestVisibility() const override
<<<<<<< HEAD
=======
	{
		if (SelectedFriend.IsValid() && SelectedFriend->UserID.IsValid())
		{
			TSharedPtr<IFriendItem> FriendItem = FFriendsAndChatManager::Get()->FindUser(*SelectedFriend->UserID);
			if (FriendItem.IsValid())
			{
				return EVisibility::Collapsed;
			}
		}
		return EVisibility::Visible;
	}

	virtual EVisibility GetAcceptFriendRequestVisibility() const override
	{
		if (SelectedFriend.IsValid() && SelectedFriend->UserID.IsValid())
		{
			TSharedPtr<IFriendItem> FriendItem = FFriendsAndChatManager::Get()->FindUser(*SelectedFriend->UserID);
			if (FriendItem.IsValid() && 
				FriendItem->GetInviteStatus() == EInviteStatus::PendingInbound && 
				(!FriendItem->IsPendingAccepted() || !FriendItem->IsPendingDelete()))
			{
				return EVisibility::Visible;
			}
		}

		return EVisibility::Collapsed;
	}

	virtual EVisibility GetIgnoreFriendRequestVisibility() const override
>>>>>>> cce8678d
	{
		if (SelectedFriend.IsValid() && SelectedFriend->UserID.IsValid())
		{
			TSharedPtr<IFriendItem> FriendItem = FFriendsAndChatManager::Get()->FindUser(*SelectedFriend->UserID);
<<<<<<< HEAD
			if (FriendItem.IsValid())
			{
				return EVisibility::Collapsed;
			}
		}
		return EVisibility::Visible;
	}

	virtual EVisibility GetInviteToGameVisibility() const override
	{
		return bAllowJoinGame ? EVisibility::Visible : EVisibility::Collapsed;
	}

	virtual EVisibility GetOpenWhisperVisibility() const override
	{
		if (SelectedFriend.IsValid() && SelectedFriend->UserID.IsValid())
		{
			TSharedPtr<IFriendItem> FriendItem = FFriendsAndChatManager::Get()->FindUser(*SelectedFriend->UserID);			
			if (FriendItem.IsValid() && FriendItem->GetInviteStatus() == EInviteStatus::Accepted && FriendItem->IsOnline())
=======
			if (FriendItem.IsValid() &&
				FriendItem->GetInviteStatus() == EInviteStatus::PendingInbound &&
				(!FriendItem->IsPendingAccepted() || !FriendItem->IsPendingDelete()))
			{
				return EVisibility::Visible;
			}
		}

		return EVisibility::Collapsed;
	}

	virtual EVisibility GetCancelFriendRequestVisibility() const override
	{
		if (SelectedFriend.IsValid() && SelectedFriend->UserID.IsValid())
		{
			TSharedPtr<IFriendItem> FriendItem = FFriendsAndChatManager::Get()->FindUser(*SelectedFriend->UserID);
			if (FriendItem.IsValid() &&
				FriendItem->GetInviteStatus() == EInviteStatus::PendingOutbound &&
				(!FriendItem->IsPendingAccepted() || !FriendItem->IsPendingDelete()))
>>>>>>> cce8678d
			{
				return EVisibility::Visible;
			}
		}

		return EVisibility::Collapsed;
	}

	virtual bool IsDisplayingGlobalChat() const override
	{
		return bEnableGlobalChat && bIsDisplayingGlobalChat;
	}

	virtual EVisibility GetOpenWhisperVisibility() const override
	{
<<<<<<< HEAD
=======
		if (bIsDisplayingGlobalChat && SelectedFriend.IsValid() && SelectedFriend->UserID.IsValid())
		{
			TSharedPtr<IFriendItem> FriendItem = FFriendsAndChatManager::Get()->FindUser(*SelectedFriend->UserID);			
			if (FriendItem.IsValid() && FriendItem->GetInviteStatus() == EInviteStatus::Accepted && FriendItem->IsOnline())
			{
				return EVisibility::Visible;
			}
		}
		return EVisibility::Collapsed;
	}

	virtual bool IsDisplayingGlobalChat() const override
	{
		return bEnableGlobalChat && bIsDisplayingGlobalChat;
	}

	virtual bool IsGlobalChatEnabled() const override
	{
>>>>>>> cce8678d
		return bEnableGlobalChat;
	}

	virtual bool HasValidSelectedFriend() const override
	{
		return SelectedFriend.IsValid();
	}

	virtual bool HasFriendChatAction() const override
	{
		if (SelectedFriend.IsValid() && 
			SelectedFriend->ViewModel.IsValid())
		{
			return SelectedFriend->ViewModel->HasChatAction();
		}
		return false;
	}

	virtual bool HasActionPending() const override
<<<<<<< HEAD
	{
		return bHasActionPending;
	}

	virtual void SetDisplayGlobalChat(bool bAllow) override
	{
		bIsDisplayingGlobalChat = bAllow;
		FilterChatList();
	}

	virtual void EnableGlobalChat(bool bEnable) override
	{
		bEnableGlobalChat = bEnable;
		FilterChatList();
	}

	virtual void SetInGame(bool bInGameSetting) override
	{
		if(bInGame != bInGameSetting)
		{
			SetDisplayGlobalChat(bInGame);
=======
	{
		return bHasActionPending;
	}

	virtual void SetDisplayGlobalChat(bool bAllow) override
	{
		bIsDisplayingGlobalChat = bAllow;
		FFriendsAndChatManager::Get()->GetAnalytics().RecordToggleChat(TEXT("Global"), bIsDisplayingGlobalChat, TEXT("Social.Chat.Toggle"));
		RefreshMessages();
	}

	virtual void EnableGlobalChat(bool bEnable) override
	{
		bEnableGlobalChat = bEnable;
		RefreshMessages();
	}

	virtual void SetInGame(bool bInGameSetting) override
	{
		if(bInGame != bInGameSetting)
		{
>>>>>>> cce8678d
			bInGame = bInGameSetting;
			SetViewChannel(bInGame ? EChatMessageType::Party : EChatMessageType::Global);
		}
	}

	DECLARE_DERIVED_EVENT(FChatViewModelImpl , FChatViewModel::FChatListUpdated, FChatListUpdated);
	virtual FChatListUpdated& OnChatListUpdated() override
	{
		return ChatListUpdatedEvent;
	}

private:
	void Initialize()
	{
		FFriendsAndChatManager::Get()->OnFriendsListUpdated().AddSP(this, &FChatViewModelImpl::UpdateSelectedFriendsViewModel);
		FFriendsAndChatManager::Get()->OnChatFriendSelected().AddSP(this, &FChatViewModelImpl::HandleChatFriendSelected);
		MessageManager.Pin()->OnChatMessageRecieved().AddSP(this, &FChatViewModelImpl::HandleMessageReceived);
<<<<<<< HEAD
		FilterChatList();
=======
		RefreshMessages();
	}

	void RefreshMessages()
	{
		const TArray<TSharedRef<FFriendChatMessage>>& Messages = MessageManager.Pin()->GetMessages();
		FilteredMessages.Empty();

		bool AddedItem = false;
		for (const auto& Message : Messages)
		{
			AddedItem |= FilterMessage(Message);
		}

		if (AddedItem)
		{
			OnChatListUpdated().Broadcast();
		}
>>>>>>> cce8678d
	}

	bool FilterMessage(const TSharedRef<FFriendChatMessage>& Message)
	{
		bool Changed = false;

<<<<<<< HEAD
		bool bAddedItem = true;
		if(!IsDisplayingGlobalChat() || bLockedChannel)
=======
		if (!IsDisplayingGlobalChat() || bLockedChannel)
>>>>>>> cce8678d
		{
			if (Message->MessageType != EChatMessageType::Global)
			{
				// If channel is locked only show chat from current friend
				if (bLockedChannel && SelectedFriend.IsValid() && !bIsDisplayingGlobalChat)
				{
					if ((Message->bIsFromSelf && Message->RecipientId == SelectedFriend->UserID) || Message->SenderId == SelectedFriend->UserID)
					{
						AggregateMessage(Message);
						Changed = true;
					}
				}

				// If its not locked show all chat
				if (!bLockedChannel)
				{
					AggregateMessage(Message);
					Changed = true;
				}
			}
			else
			{
<<<<<<< HEAD
				if (ChatItem->GetMessageType() != EChatMessageType::Global)
				{
					// If channel is locked only show chat from current friend
					if (bLockedChannel && SelectedFriend.IsValid())
					{
						if (ChatItem->GetSenderID() != SelectedFriend->UserID)
						{
							continue;
						}
					}
					if (!bLockedChannel || SelectedFriend.IsValid())
				    {
					    FilteredChatLists.Add(ChatItem);
					    bAddedItem = true;
				    }
			    }
				else
				{
					// If channel is locked only show global chat
					if (bLockedChannel && !SelectedFriend.IsValid())
					{
						FilteredChatLists.Add(ChatItem);
						bAddedItem = true;
					}
=======
				// If channel is locked only show global chat
				if (bLockedChannel && bIsDisplayingGlobalChat)
				{
					AggregateMessage(Message);
					Changed = true;
>>>>>>> cce8678d
				}
			}
		}
		else
		{
			AggregateMessage(Message);
			Changed = true;
		}

		return Changed;
	}

	void AggregateMessage(const TSharedRef<FFriendChatMessage>& Message)
	{
		TSharedPtr<FChatItemViewModel> PreviousMessage;
		if (FilteredMessages.Num() > 0)
		{
<<<<<<< HEAD
			OnChatListUpdated().Broadcast();
=======
			PreviousMessage = FilteredMessages.Last();
		}

		if (PreviousMessage.IsValid() && 
			PreviousMessage->GetSenderID().IsValid() &&
			Message->SenderId.IsValid() &&
			*PreviousMessage->GetSenderID() == *Message->SenderId &&
			PreviousMessage->GetMessageType() == Message->MessageType &&
			(Message->MessageTime - PreviousMessage->GetMessageTime()).GetDuration() <= FTimespan::FromMinutes(1.0))
		{
			PreviousMessage->AddMessage(Message);
		}
		else
		{
			FilteredMessages.Add(FChatItemViewModelFactory::Create(Message));
>>>>>>> cce8678d
		}
	}

	TSharedPtr<FSelectedFriend> FindFriend(TSharedPtr<FUniqueNetId> UniqueID)
	{
		// ToDo - Make this nicer NickD
		for( const auto& ExistingFriend : RecentPlayerList)
		{
			if(ExistingFriend->UserID == UniqueID)
			{
				return	ExistingFriend;
			}
		}
		return nullptr;
	}

	void HandleMessageReceived(const TSharedRef<FFriendChatMessage> NewMessage)
	{
<<<<<<< HEAD
		if(IsDisplayingGlobalChat() || NewMessage->GetMessageType() != EChatMessageType::Global)
=======
		if(IsDisplayingGlobalChat() || NewMessage->MessageType != EChatMessageType::Global)
>>>>>>> cce8678d
		{
			if (FilterMessage(NewMessage))
			{
				OnChatListUpdated().Broadcast();
			}
		}
	}

	void HandleChatFriendSelected(TSharedPtr<IFriendItem> ChatFriend)
	{
		if(ChatFriend.IsValid())
		{
			SetWhisperChannel(GetRecentFriend(FText::FromString(ChatFriend->GetName()), ChatFriend->GetUniqueID()));
		}
		else if (bIsDisplayingGlobalChat)
		{
			SetChatChannel(EChatMessageType::Global);
		}
	}

	TSharedRef<FSelectedFriend> GetRecentFriend(const FText Username, TSharedPtr<FUniqueNetId> UniqueID)
	{
		TSharedPtr<FSelectedFriend> NewFriend = FindFriend(UniqueID);
		if (!NewFriend.IsValid())
		{
			NewFriend = MakeShareable(new FSelectedFriend());
			NewFriend->DisplayName = Username;
			NewFriend->UserID = UniqueID;
			RecentPlayerList.AddUnique(NewFriend);
		}
		return NewFriend.ToSharedRef();
	}

	void UpdateSelectedFriendsViewModel()
	{
		if( SelectedFriend.IsValid())
		{
			if(SelectedFriend->UserID.IsValid())
			{
				SelectedFriend->ViewModel = FFriendsAndChatManager::Get()->GetFriendViewModel(*SelectedFriend->UserID.Get());
				bHasActionPending = false;
			}
			else if(SelectedFriend->SelectedMessage.IsValid() && SelectedFriend->SelectedMessage->GetSenderID().IsValid())
			{
				SelectedFriend->ViewModel = FFriendsAndChatManager::Get()->GetFriendViewModel(*SelectedFriend->SelectedMessage->GetSenderID().Get());
				bHasActionPending = false;
			}
		}
	}

	FChatViewModelImpl(const TSharedRef<FFriendsMessageManager>& InMessageManager)
		: SelectedViewChannel(EChatMessageType::Global)
		, SelectedChatChannel(EChatMessageType::Global)
<<<<<<< HEAD
		, MessageManager(MessageManager)
=======
		, MessageManager(InMessageManager)
>>>>>>> cce8678d
		, bInGame(false)
		, bIsDisplayingGlobalChat(false)
		, bEnableGlobalChat(true)
		, bHasActionPending(false)
		, bAllowJoinGame(false)
		, bLockedChannel(false)
	{
	}

private:
	EChatMessageType::Type SelectedViewChannel;
	EChatMessageType::Type SelectedChatChannel;
	TWeakPtr<FFriendsMessageManager> MessageManager;
	bool bInGame;
	/** Whether global chat is currently switched on and displayed  */
	bool bIsDisplayingGlobalChat;
	/** Whether global chat mode is enabled/disabled - if disabled it can't be selected and isn't an option in the UI */
	bool bEnableGlobalChat;
	bool bHasActionPending;
	bool bAllowJoinGame;
	bool bLockedChannel;

<<<<<<< HEAD
	TArray<TSharedRef<FChatItemViewModel> > ChatLists;
	TArray<TSharedRef<FChatItemViewModel> > FilteredChatLists;
=======
	TArray<TSharedRef<FChatItemViewModel> > FilteredMessages;
>>>>>>> cce8678d
	TArray<TSharedPtr<FSelectedFriend> > RecentPlayerList;
	TSharedPtr<FSelectedFriend> SelectedFriend;
	FChatListUpdated ChatListUpdatedEvent;

private:
	friend FChatViewModelFactory;
};

TSharedRef< FChatViewModel > FChatViewModelFactory::Create(
	const TSharedRef<FFriendsMessageManager>& MessageManager
	)
{
	TSharedRef< FChatViewModelImpl > ViewModel(new FChatViewModelImpl(MessageManager));
	ViewModel->Initialize();
	return ViewModel;
}<|MERGE_RESOLUTION|>--- conflicted
+++ resolved
@@ -10,15 +10,9 @@
 	: public FChatViewModel
 {
 public:
-<<<<<<< HEAD
-	virtual TArray< TSharedRef<FChatItemViewModel > >& GetFilteredChatList() override
-	{
-		return FilteredChatLists;
-=======
 	virtual TArray< TSharedRef<FChatItemViewModel > >& GetMessages() override
 	{
 		return FilteredMessages;
->>>>>>> cce8678d
 	}
 
 	virtual FReply HandleSelectionChanged(TSharedRef<FChatItemViewModel> ItemSelected) override
@@ -49,11 +43,7 @@
 
 	virtual FText GetChatGroupText() const override
 	{
-<<<<<<< HEAD
-		return SelectedFriend.IsValid() ? SelectedFriend->FriendName : EChatMessageType::ToText(SelectedChatChannel);
-=======
 		return SelectedFriend.IsValid() ? SelectedFriend->DisplayName : EChatMessageType::ToText(SelectedChatChannel);
->>>>>>> cce8678d
 	}
 
 	virtual void EnumerateFriendOptions(TArray<EFriendActionType::Type>& OUTActionList) override
@@ -109,8 +99,6 @@
 				}				
 				CancelAction();
 			}
-<<<<<<< HEAD
-=======
 			else if (ActionType == EFriendActionType::AcceptFriendRequest)
 			{
 				TSharedPtr<IFriendItem> FriendItem = FFriendsAndChatManager::Get()->FindUser(*SelectedFriend->UserID);
@@ -138,7 +126,6 @@
 				}
 				CancelAction();
 			}
->>>>>>> cce8678d
 		}
 	}
 
@@ -151,11 +138,7 @@
 	virtual void LockChatChannel(bool bLocked) override
 	{
 		bLockedChannel = bLocked;
-<<<<<<< HEAD
-		FilterChatList();
-=======
 		RefreshMessages();
->>>>>>> cce8678d
 	}
 
 	virtual bool IsChatChannelLocked() const override
@@ -198,11 +181,7 @@
 		{
 		    SelectedViewChannel = NewOption;
 		    SelectedChatChannel = NewOption;
-<<<<<<< HEAD
-		    FilterChatList();
-=======
 			RefreshMessages();
->>>>>>> cce8678d
 		    bHasActionPending = false;
 	    }
 	}
@@ -215,8 +194,6 @@
 	virtual bool IsChatChannelValid() const override
 	{
 		return SelectedChatChannel != EChatMessageType::Global || bEnableGlobalChat;
-<<<<<<< HEAD
-=======
 	}
 
 	virtual bool IsChatConnected() const override
@@ -265,7 +242,6 @@
 			}
 		}
 		return FText::GetEmpty();
->>>>>>> cce8678d
 	}
 
 	virtual void SetChannelUserClicked(const TSharedRef<FChatItemViewModel> ChatItemSelected) override
@@ -298,10 +274,6 @@
 			if (ExistingFriend.IsValid() && ExistingFriend->GetInviteStatus() == EInviteStatus::Accepted && ExistingFriend->IsOnline() && !bIsDisplayingGlobalChat && bLockedChannel && !bAllowJoinGame)
 			{
 				/* Its our friend they are online but this is already a whisper chat window with just them and we cant invite them to join our game */
-				bFoundUser = true;
-			}
-			if (ExistingFriend.IsValid() && ExistingFriend->GetInviteStatus() == EInviteStatus::Accepted && !ExistingFriend->IsOnline())
-			{
 				bFoundUser = true;
 			}
 
@@ -370,8 +342,6 @@
 	}
 
 	virtual EVisibility GetFriendRequestVisibility() const override
-<<<<<<< HEAD
-=======
 	{
 		if (SelectedFriend.IsValid() && SelectedFriend->UserID.IsValid())
 		{
@@ -401,32 +371,10 @@
 	}
 
 	virtual EVisibility GetIgnoreFriendRequestVisibility() const override
->>>>>>> cce8678d
 	{
 		if (SelectedFriend.IsValid() && SelectedFriend->UserID.IsValid())
 		{
 			TSharedPtr<IFriendItem> FriendItem = FFriendsAndChatManager::Get()->FindUser(*SelectedFriend->UserID);
-<<<<<<< HEAD
-			if (FriendItem.IsValid())
-			{
-				return EVisibility::Collapsed;
-			}
-		}
-		return EVisibility::Visible;
-	}
-
-	virtual EVisibility GetInviteToGameVisibility() const override
-	{
-		return bAllowJoinGame ? EVisibility::Visible : EVisibility::Collapsed;
-	}
-
-	virtual EVisibility GetOpenWhisperVisibility() const override
-	{
-		if (SelectedFriend.IsValid() && SelectedFriend->UserID.IsValid())
-		{
-			TSharedPtr<IFriendItem> FriendItem = FFriendsAndChatManager::Get()->FindUser(*SelectedFriend->UserID);			
-			if (FriendItem.IsValid() && FriendItem->GetInviteStatus() == EInviteStatus::Accepted && FriendItem->IsOnline())
-=======
 			if (FriendItem.IsValid() &&
 				FriendItem->GetInviteStatus() == EInviteStatus::PendingInbound &&
 				(!FriendItem->IsPendingAccepted() || !FriendItem->IsPendingDelete()))
@@ -446,7 +394,6 @@
 			if (FriendItem.IsValid() &&
 				FriendItem->GetInviteStatus() == EInviteStatus::PendingOutbound &&
 				(!FriendItem->IsPendingAccepted() || !FriendItem->IsPendingDelete()))
->>>>>>> cce8678d
 			{
 				return EVisibility::Visible;
 			}
@@ -455,15 +402,13 @@
 		return EVisibility::Collapsed;
 	}
 
-	virtual bool IsDisplayingGlobalChat() const override
-	{
-		return bEnableGlobalChat && bIsDisplayingGlobalChat;
+	virtual EVisibility GetInviteToGameVisibility() const override
+	{
+		return bAllowJoinGame ? EVisibility::Visible : EVisibility::Collapsed;
 	}
 
 	virtual EVisibility GetOpenWhisperVisibility() const override
 	{
-<<<<<<< HEAD
-=======
 		if (bIsDisplayingGlobalChat && SelectedFriend.IsValid() && SelectedFriend->UserID.IsValid())
 		{
 			TSharedPtr<IFriendItem> FriendItem = FFriendsAndChatManager::Get()->FindUser(*SelectedFriend->UserID);			
@@ -482,7 +427,6 @@
 
 	virtual bool IsGlobalChatEnabled() const override
 	{
->>>>>>> cce8678d
 		return bEnableGlobalChat;
 	}
 
@@ -502,29 +446,6 @@
 	}
 
 	virtual bool HasActionPending() const override
-<<<<<<< HEAD
-	{
-		return bHasActionPending;
-	}
-
-	virtual void SetDisplayGlobalChat(bool bAllow) override
-	{
-		bIsDisplayingGlobalChat = bAllow;
-		FilterChatList();
-	}
-
-	virtual void EnableGlobalChat(bool bEnable) override
-	{
-		bEnableGlobalChat = bEnable;
-		FilterChatList();
-	}
-
-	virtual void SetInGame(bool bInGameSetting) override
-	{
-		if(bInGame != bInGameSetting)
-		{
-			SetDisplayGlobalChat(bInGame);
-=======
 	{
 		return bHasActionPending;
 	}
@@ -546,7 +467,6 @@
 	{
 		if(bInGame != bInGameSetting)
 		{
->>>>>>> cce8678d
 			bInGame = bInGameSetting;
 			SetViewChannel(bInGame ? EChatMessageType::Party : EChatMessageType::Global);
 		}
@@ -564,9 +484,6 @@
 		FFriendsAndChatManager::Get()->OnFriendsListUpdated().AddSP(this, &FChatViewModelImpl::UpdateSelectedFriendsViewModel);
 		FFriendsAndChatManager::Get()->OnChatFriendSelected().AddSP(this, &FChatViewModelImpl::HandleChatFriendSelected);
 		MessageManager.Pin()->OnChatMessageRecieved().AddSP(this, &FChatViewModelImpl::HandleMessageReceived);
-<<<<<<< HEAD
-		FilterChatList();
-=======
 		RefreshMessages();
 	}
 
@@ -585,19 +502,13 @@
 		{
 			OnChatListUpdated().Broadcast();
 		}
->>>>>>> cce8678d
 	}
 
 	bool FilterMessage(const TSharedRef<FFriendChatMessage>& Message)
 	{
 		bool Changed = false;
 
-<<<<<<< HEAD
-		bool bAddedItem = true;
-		if(!IsDisplayingGlobalChat() || bLockedChannel)
-=======
 		if (!IsDisplayingGlobalChat() || bLockedChannel)
->>>>>>> cce8678d
 		{
 			if (Message->MessageType != EChatMessageType::Global)
 			{
@@ -620,38 +531,11 @@
 			}
 			else
 			{
-<<<<<<< HEAD
-				if (ChatItem->GetMessageType() != EChatMessageType::Global)
-				{
-					// If channel is locked only show chat from current friend
-					if (bLockedChannel && SelectedFriend.IsValid())
-					{
-						if (ChatItem->GetSenderID() != SelectedFriend->UserID)
-						{
-							continue;
-						}
-					}
-					if (!bLockedChannel || SelectedFriend.IsValid())
-				    {
-					    FilteredChatLists.Add(ChatItem);
-					    bAddedItem = true;
-				    }
-			    }
-				else
-				{
-					// If channel is locked only show global chat
-					if (bLockedChannel && !SelectedFriend.IsValid())
-					{
-						FilteredChatLists.Add(ChatItem);
-						bAddedItem = true;
-					}
-=======
 				// If channel is locked only show global chat
 				if (bLockedChannel && bIsDisplayingGlobalChat)
 				{
 					AggregateMessage(Message);
 					Changed = true;
->>>>>>> cce8678d
 				}
 			}
 		}
@@ -669,9 +553,6 @@
 		TSharedPtr<FChatItemViewModel> PreviousMessage;
 		if (FilteredMessages.Num() > 0)
 		{
-<<<<<<< HEAD
-			OnChatListUpdated().Broadcast();
-=======
 			PreviousMessage = FilteredMessages.Last();
 		}
 
@@ -687,7 +568,6 @@
 		else
 		{
 			FilteredMessages.Add(FChatItemViewModelFactory::Create(Message));
->>>>>>> cce8678d
 		}
 	}
 
@@ -706,11 +586,7 @@
 
 	void HandleMessageReceived(const TSharedRef<FFriendChatMessage> NewMessage)
 	{
-<<<<<<< HEAD
-		if(IsDisplayingGlobalChat() || NewMessage->GetMessageType() != EChatMessageType::Global)
-=======
 		if(IsDisplayingGlobalChat() || NewMessage->MessageType != EChatMessageType::Global)
->>>>>>> cce8678d
 		{
 			if (FilterMessage(NewMessage))
 			{
@@ -764,11 +640,7 @@
 	FChatViewModelImpl(const TSharedRef<FFriendsMessageManager>& InMessageManager)
 		: SelectedViewChannel(EChatMessageType::Global)
 		, SelectedChatChannel(EChatMessageType::Global)
-<<<<<<< HEAD
-		, MessageManager(MessageManager)
-=======
 		, MessageManager(InMessageManager)
->>>>>>> cce8678d
 		, bInGame(false)
 		, bIsDisplayingGlobalChat(false)
 		, bEnableGlobalChat(true)
@@ -791,12 +663,7 @@
 	bool bAllowJoinGame;
 	bool bLockedChannel;
 
-<<<<<<< HEAD
-	TArray<TSharedRef<FChatItemViewModel> > ChatLists;
-	TArray<TSharedRef<FChatItemViewModel> > FilteredChatLists;
-=======
 	TArray<TSharedRef<FChatItemViewModel> > FilteredMessages;
->>>>>>> cce8678d
 	TArray<TSharedPtr<FSelectedFriend> > RecentPlayerList;
 	TSharedPtr<FSelectedFriend> SelectedFriend;
 	FChatListUpdated ChatListUpdatedEvent;
