// Copyright 1998-2016 Epic Games, Inc. All Rights Reserved.

#pragma once

#include "GameplayTagContainer.h"
#include "GameplayTagAssetInterface.h"
#include "BlueprintGameplayTagLibrary.generated.h"

// Forward declarations
struct FGameplayTag;
struct FGameplayTagContainer;

UCLASS(MinimalAPI)
class UBlueprintGameplayTagLibrary : public UBlueprintFunctionLibrary
{
	GENERATED_UCLASS_BODY()

	/**
	 * Determine if the specified gameplay tags match, given the specified match types
	 * 
	 * @param TagOne			First tag to check
	 * @param TagTwo			Second tag to check
	 * @param TagOneMatchType	Matching type to use on the first tag
	 * @param TagTwoMatchType	Matching type to use on the second tag
	 * 
	 * @return True if the tags match, false if they do not
	 */
	UFUNCTION(BlueprintPure, Category="GameplayTags")
	static bool DoGameplayTagsMatch(const FGameplayTag& TagOne, const FGameplayTag& TagTwo, TEnumAsByte<EGameplayTagMatchType::Type> TagOneMatchType, TEnumAsByte<EGameplayTagMatchType::Type> TagTwoMatchType);

	/**
	 * Get the number of gameplay tags in the specified container
	 * 
	 * @param TagContainer	Tag container to get the number of tags from
	 * 
	 * @return The number of tags in the specified container
	 */
	UFUNCTION(BlueprintPure, Category="GameplayTags|Tag Container")
	static int32 GetNumGameplayTagsInContainer(const FGameplayTagContainer& TagContainer);

	/**
	 * Check if the specified tag container has the specified tag, using the specified tag matching types
	 *
	 * @param TagContainer				Container to check for the tag
	 * @param ContainerTagsMatchType	Matching options to use for tags inside the container
	 * @param Tag						Tag to check for in the container
	 * @param TagMatchType				Matching option to use for the tag
	 *
	 * @return True if the container has the specified tag, false if it does not
	 */
	UFUNCTION(BlueprintPure, Category="GameplayTags|Tag Container")
	static bool DoesContainerHaveTag(const FGameplayTagContainer& TagContainer, TEnumAsByte<EGameplayTagMatchType::Type> ContainerTagsMatchType, const FGameplayTag& Tag, TEnumAsByte<EGameplayTagMatchType::Type> TagMatchType);

	/**
	 * Check if the specified tag container matches ANY of the tags in the other container. Matching is performed by expanding the tag container out to include all of its parent tags as well.
	 * 
	 * @param TagContainer			Container to check if it matches any of the tags in the other container
	 * @param OtherContainer		Container to check against
	 * @param bCountEmptyAsMatch	If true, the other container will count as a match, even if it's empty
	 * 
	 * @return True if the container matches ANY of the tags in the other container
	 */
	UFUNCTION(BlueprintPure, Category="GameplayTags|Tag Container")
	static bool DoesContainerMatchAnyTagsInContainer(const FGameplayTagContainer& TagContainer, const FGameplayTagContainer& OtherContainer, bool bCountEmptyAsMatch);

	/**
	 * Check if the specified tag container matches ALL of the tags in the other container. Matching is performed by expanding the tag container out to include all of its parent tags as well.
	 * 
	 * @param TagContainer			Container to check if it matches all of the tags in the other container
	 * @param OtherContainer		Container to check against
	 * @param bCountEmptyAsMatch	If true, the other container will count as a match, even if it's empty
	 * 
	 * @return True if the container matches ALL of the tags in the other container
	 */
	UFUNCTION(BlueprintPure, Category="GameplayTags|Tag Container")
	static bool DoesContainerMatchAllTagsInContainer(const FGameplayTagContainer& TagContainer, const FGameplayTagContainer& OtherContainer, bool bCountEmptyAsMatch);

	/**
	 * Check if the specified tag container matches the given Tag Query.
	 * 
	 * @param TagContainer			Container to check if it matches all of the tags in the other container
	 * @param TagQuery				Query to match against
	 * 
	 * @return True if the container matches the query, false otherwise.
	 */
	UFUNCTION(BlueprintPure, Category = "GameplayTags|Tag Container")
	static bool DoesContainerMatchTagQuery(const FGameplayTagContainer& TagContainer, const FGameplayTagQuery& TagQuery);

	/**
	* Takes 2 Gameplay Tag Containers Appends the In Container to the In/Out Container
	*
	* @param InTagContainer			The container to append.
	* @param InOutTagContainer		The container that will be appended too.
	*/
	UFUNCTION(BlueprintCallable, Category = "GameplayTags|Tag Container")
	static bool AppendGameplayTagContainers(const FGameplayTagContainer& InTagContainer, UPARAM(ref) FGameplayTagContainer& InOutTagContainer);

	/**
	 * Creates a literal FGameplayTag
	 *
	 * @param	Value	value to set the FGameplayTag to
	 *
	 * @return	The literal FGameplayTag
	 */
	UFUNCTION(BlueprintPure, Category = "GameplayTags")
	static FGameplayTag MakeLiteralGameplayTag(FGameplayTag Value);


	/**
	 * Creates a literal FGameplayTagQuery
	 *
	 * @param	Value	value to set the FGameplayTagQuery to
	 *
	 * @return	The literal FGameplayTagQuery
	 */
	UFUNCTION(BlueprintPure, Category = "GameplayTags")
	static FGameplayTagQuery MakeGameplayTagQuery(FGameplayTagQuery TagQuery);

	/**
	 * Check Gameplay tags in the interface has all of the specified tags in the tag container (expands to include parents of asset tags)
	 *
	 * @param TagContainerInterface		An Interface to a tag container
	 * @param OtherContainer			A Tag Container
	 *
	 * @return True if the tagcontainer in the interface has all the tags inside the container.
	 */
	UFUNCTION(BlueprintPure, meta = (BlueprintInternalUseOnly = "TRUE"))
	static bool HasAllMatchingGameplayTags(TScriptInterface<IGameplayTagAssetInterface> TagContainerInterface, const FGameplayTagContainer& OtherContainer, bool bCountEmptyAsMatch);

	/**
	* Check if the specified tag container has the specified tag, using the specified tag matching types
	*
	* @param TagContainerInterface		An Interface to a tag container
	* @param ContainerTagsMatchType		Matching options to use for tags inside the container
	* @param Tag						Tag to check for in the container
	* @param TagMatchType				Matching option to use for the tag
	*
	* @return True if the container has the specified tag, false if it does not
	*/
	UFUNCTION(BlueprintPure, meta = (BlueprintInternalUseOnly = "TRUE"))
	static bool DoesTagAssetInterfaceHaveTag(TScriptInterface<IGameplayTagAssetInterface> TagContainerInterface, TEnumAsByte<EGameplayTagMatchType::Type> ContainerTagsMatchType, const FGameplayTag& Tag, TEnumAsByte<EGameplayTagMatchType::Type> TagMatchType);

	/** Checks if a gameplay tag's name and a string are not equal to one another */
	UFUNCTION(BlueprintPure, Category = PinOptions, meta = (BlueprintInternalUseOnly = "TRUE"))
	static bool NotEqual_TagTag(FGameplayTag A, FString B);

	/** Checks if a gameplay tag containers's name and a string are not equal to one another */
	UFUNCTION(BlueprintPure, Category = PinOptions)
	static bool NotEqual_TagContainerTagContainer(FGameplayTagContainer A, FString B);
<<<<<<< HEAD
=======
	/**
	* Returns an FString listing all of the gameplay tags in the tag container for debugging purposes.
	*
	* @param TagContainer		The tag container to get the debug string from.
	*/
	UFUNCTION(BlueprintPure, Category = "GameplayTags|Tag Container")
	static FString GetDebugStringFromGameplayTagContainer(const FGameplayTagContainer& TagContainer);
>>>>>>> e58dcb1b
};<|MERGE_RESOLUTION|>--- conflicted
+++ resolved
@@ -147,8 +147,6 @@
 	/** Checks if a gameplay tag containers's name and a string are not equal to one another */
 	UFUNCTION(BlueprintPure, Category = PinOptions)
 	static bool NotEqual_TagContainerTagContainer(FGameplayTagContainer A, FString B);
-<<<<<<< HEAD
-=======
 	/**
 	* Returns an FString listing all of the gameplay tags in the tag container for debugging purposes.
 	*
@@ -156,5 +154,4 @@
 	*/
 	UFUNCTION(BlueprintPure, Category = "GameplayTags|Tag Container")
 	static FString GetDebugStringFromGameplayTagContainer(const FGameplayTagContainer& TagContainer);
->>>>>>> e58dcb1b
 };