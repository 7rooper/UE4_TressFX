// Copyright 1998-2016 Epic Games, Inc. All Rights Reserved.

#pragma once

#include "ViewportInteractorData.h"
#include "ViewportInteractor.generated.h"

/**
 * Represents the interactor in the world
 */
UCLASS( ABSTRACT )
class VIEWPORTINTERACTION_API UViewportInteractor : public UObject
{
	GENERATED_UCLASS_BODY()

public:

	/** Gets the private data for this interactor */
	struct FViewportInteractorData& GetInteractorData();

	/** Sets the world interaction */
	void SetWorldInteraction( class UViewportWorldInteraction* InWorldInteraction );

	/** Sets the other interactor */
	void SetOtherInteractor( UViewportInteractor* InOtherInteractor ); //@todo ViewportInteraction: This should not be public to other modules and should only be called from the world interaction.

	/** Removes the other interactor reference for this interactor */
	void RemoveOtherInteractor();

	/** Gets the paired interactor assigned by the world interaction, can return null when there is no other interactor */
	UViewportInteractor* GetOtherInteractor() const;

	/** Updates the hover state of this interactor */
	void UpdateHoverResult( FHitResult& HitResult );

	/** Whenever the ViewportWorldInteraction is shut down, the interacts will shut down as well */
	virtual void Shutdown();

	/** Update for this interactor called by the ViewportWorldInteraction */
	virtual void Tick( const float DeltaTime ) {};

	/** Gets the hover component from the interactor data */
	virtual class UActorComponent* GetHoverComponent();

	/** Adds a new action to the KeyToActionMap */
	void AddKeyAction( const FKey& Key, const FViewportActionKeyInput& Action );

	/** Removes an action from the KeyToActionMap */
	void RemoveKeyAction( const FKey& Key );

	/** Base classes need to implement getting the input for the input devices for that interactor */
	virtual void PollInput() {}

	/** Handles axis input and translates it actions */
	bool HandleInputKey( const FKey Key, const EInputEvent Event );

	/** Handles axis input and translates it to actions */
	bool HandleInputAxis( const FKey Key, const float Delta, const float DeltaTime );

	/** Gets the world transform of this interactor */
	FTransform GetTransform() const;

	/** Gets the current interactor data dragging mode */
	EViewportInteractionDraggingMode GetDraggingMode() const;

	/** Gets the interactor data previous dragging mode */
	EViewportInteractionDraggingMode GetLastDraggingMode() const;

	/** Gets the interactor data drag velocity */
	FVector GetDragTranslationVelocity() const;

	/**
	 * Gets the start and end point of the laser pointer for the specified hand
	 *
	 * @param HandIndex				Index of the hand to use
	 * @param LasertPointerStart	(Out) The start location of the laser pointer in world space
	 * @param LasertPointerEnd		(Out) The end location of the laser pointer in world space
	 * @param bEvenIfUIIsInFront	If true, returns a laser pointer even if the hand has UI in front of it (defaults to false)
	 * @param LaserLengthOverride	If zero the default laser length (VREdMode::GetLaserLength) is used
	 *
	 * @return	True if we have motion controller data for this hand and could return a valid result
	 */
	bool GetLaserPointer( FVector& LaserPointerStart, FVector& LaserPointerEnd, const bool bEvenIfBlocked = false, const float LaserLengthOverride = 0.0f );

	/** Gets the maximum length of a laser pointer */
	float GetLaserPointerMaxLength() const;

	/** Triggers a force feedback effect on device if possible */
	virtual void PlayHapticEffect( const float Strength ) {};

	/**
	 * Traces along the laser pointer vector and returns what it first hits in the world
	 *
	 * @param HandIndex	Index of the hand that uses has the laser pointer to trace
	 * @param OptionalListOfIgnoredActors Actors to exclude from hit testing
	 * @param bIgnoreGizmos True if no gizmo results should be returned, otherwise they are preferred (x-ray)
	 * @param bEvenIfUIIsInFront If true, ignores any UI that might be blocking the ray
	 * @param LaserLengthOverride If zero the default laser length (VREdMode::GetLaserLength) is used
	 *
	 * @return What the laster pointer hit
	 */
	virtual FHitResult GetHitResultFromLaserPointer( TArray<AActor*>* OptionalListOfIgnoredActors = nullptr, const bool bIgnoreGizmos = false,
		TArray<UClass*>* ObjectsInFrontOfGizmo = nullptr, const bool bEvenIfBlocked = false, const float LaserLengthOverride = 0.0f );

	/** Reset the values before checking the hover actions */
	virtual void ResetHoverState( const float DeltaTime ) {};

	/** Needs to be implemented by the base to calculate drag ray length and the velocity for the ray */
	virtual void CalculateDragRay() {};

	/**
	 * Creates a hand transform and forward vector for a laser pointer for a given hand
	 *
	 * @param HandIndex			Index of the hand to use
	 * @param OutHandTransform	The created hand transform
	 * @param OutForwardVector	The forward vector of the hand
	 *
	 * @return	True if we have motion controller data for this hand and could return a valid result
	 */
	virtual bool GetTransformAndForwardVector( FTransform& OutHandTransform, FVector& OutForwardVector );

	/** Called by StartDragging in world interaction to give the interator a chance of acting upon starting a drag operation */
	virtual void OnStartDragging( UActorComponent* ClickedComponent, const FVector& HitLocation, const bool bIsPlacingActors ) {};

	/** Gets the interactor laser hover location */
	FVector GetHoverLocation() const;

	/** If the interactor laser is currently hovering */
	bool IsHovering() const;

	/** If the interactor laser is currently hovering over a gizmo handle */
	bool IsHoveringOverGizmo();

	/** Sets the current dragging mode for this interactor */
	void SetDraggingMode( const EViewportInteractionDraggingMode NewDraggingMode );

	/** To be overridden by base class. Called by GetLaserPointer to give the derived interactor a chance to disable the laser. By default it is not blocked */
	virtual bool GetIsLaserBlocked() { return false; }

	/** Gets a certain action by iterating through the map looking for the same ActionType */
	// @todo ViewportInteractor: This should be changed to return a const pointer, but we need to fix up some dragging code in WorldInteraction first
	FViewportActionKeyInput* GetActionWithName( const FName InActionName );

	/** Gets the drag haptic feedback strength console variable */
	float GetDragHapticFeedbackStrength() const;

	/**
	 * Enables or disable "light press" locking for this interactor.  This is an advanced feature.
	 * It should be true if we allow locking of the lightly pressed state for the current event.  This can 
	 * be useful to turn off in cases where you always want a full press to override the light press, even 
	 * if it was a very slow press
	 *
	 * @param	bAllow		Enables or disables light press locking for this hand
	 */
	void SetAllowTriggerLightPressLocking( const bool bInAllow );

	/** @return Check if this interactor allows the light press to be locked */
	bool AllowTriggerLightPressLocking() const;

	/**
	 * When responding to a "light press" event, you can call this and pass false to to prevent a full press event from
	 * being possible at all.  Useful when you're not planning to use FullyPressed for anything, but you don't want a 
	 * full press to cancel your light press.
	 *
	 * @param	bInAllow	Whether to allow a full press to interrupt the light press.  Defaults to true, and will reset to true with every re-press of the trigger.
	 */
	void SetAllowTriggerFullPress( const bool bInAllow );

	/** @return Returns whether a full press is allowed to interrupt a light press. */
	bool AllowTriggerFullPress() const;

<<<<<<< HEAD
=======
	/** If this interactor is hovering over a type that has priority from GetHitResultFromLaserPointer */
	bool IsHoveringOverPriorityType() const;
>>>>>>> 92a3597a

protected:

	/** To be overridden by base class. Called by HandleInputKey before delegates and default input implementation */
	virtual void HandleInputKey( FViewportActionKeyInput& Action, const FKey Key, const EInputEvent Event, bool& bOutWasHandled ) {};
	
	/** To be overridden by base class. Called by HandleInputAxis before delegates and default input implementation */
	virtual void HandleInputAxis( FViewportActionKeyInput& Action, const FKey Key, const float Delta, const float DeltaTime, bool& bOutWasHandled ) {};

protected:

	/** All the private data for the interactor */
	FViewportInteractorData InteractorData;
	
	/** Mapping of raw keys to actions*/
	TMap<FKey, FViewportActionKeyInput> KeyToActionMap;

	/** The owning world interaction */
	UPROPERTY()
	class UViewportWorldInteraction* WorldInteraction;

	/** The paired interactor by the world interaction */
	UPROPERTY()
	UViewportInteractor* OtherInteractor;
};<|MERGE_RESOLUTION|>--- conflicted
+++ resolved
@@ -169,11 +169,8 @@
 	/** @return Returns whether a full press is allowed to interrupt a light press. */
 	bool AllowTriggerFullPress() const;
 
-<<<<<<< HEAD
-=======
 	/** If this interactor is hovering over a type that has priority from GetHitResultFromLaserPointer */
 	bool IsHoveringOverPriorityType() const;
->>>>>>> 92a3597a
 
 protected:
 
