// Copyright 1998-2018 Epic Games, Inc. All Rights Reserved.


#include "Slate/SceneViewport.h"
#include "Rendering/DrawElements.h"
#include "Widgets/SViewport.h"
#include "Misc/App.h"
#include "EngineGlobals.h"
#include "RenderingThread.h"
#include "GameFramework/PlayerController.h"
#include "Engine/Canvas.h"
#include "Engine/RendererSettings.h"
#include "Application/SlateApplicationBase.h"
#include "Layout/WidgetPath.h"
#include "UnrealEngine.h"
#include "Framework/Application/SlateApplication.h"
#include "Slate/SlateTextures.h"
#include "Slate/DebugCanvas.h"

#include "IHeadMountedDisplay.h"
#include "IXRTrackingSystem.h"
#include "StereoRenderTargetManager.h"

extern EWindowMode::Type GetWindowModeType(EWindowMode::Type WindowMode);

FSceneViewport::FSceneViewport( FViewportClient* InViewportClient, TSharedPtr<SViewport> InViewportWidget )
	: FViewport( InViewportClient )
	, CurrentReplyState( FReply::Unhandled() )
	, CachedMousePos(-1, -1)
	, PreCaptureMousePos(-1, -1)
	, SoftwareCursorPosition( 0, 0 )
	, bIsSoftwareCursorVisible( false )	
	, DebugCanvasDrawer( new FDebugCanvasDrawer )
	, ViewportWidget( InViewportWidget )
	, NumMouseSamplesX( 0 )
	, NumMouseSamplesY( 0 )
	, MouseDelta( 0, 0 )
	, bIsCursorVisible( true )
	, bShouldCaptureMouseOnActivate( true )
	, bRequiresVsync( false )
	, bUseSeparateRenderTarget( InViewportWidget.IsValid() ? !InViewportWidget->ShouldRenderDirectly() : true )
	, bForceSeparateRenderTarget( false )
	, bIsResizing( false )
	, bForceViewportSize(false)
	, bPlayInEditorIsSimulate( false )
	, bCursorHiddenDueToCapture( false )
	, MousePosBeforeHiddenDueToCapture( -1, -1 )
	, RTTSize( 0, 0 )
	, NumBufferedFrames(1)
	, CurrentBufferedTargetIndex(0)
	, NextBufferedTargetIndex(0)
	, NumTouches(0)
{
	bIsSlateViewport = true;
	RenderThreadSlateTexture = new FSlateRenderTargetRHI(nullptr, 0, 0);

	if (InViewportClient)
	{
		bShouldCaptureMouseOnActivate = InViewportClient->CaptureMouseOnLaunch();
	}

	if(FSlateApplication::IsInitialized())
	{
		FSlateApplication::Get().GetRenderer()->OnSlateWindowDestroyed().AddRaw(this, &FSceneViewport::OnWindowBackBufferResourceDestroyed);
		FSlateApplication::Get().GetRenderer()->OnPreResizeWindowBackBuffer().AddRaw(this, &FSceneViewport::OnPreResizeWindowBackbuffer);
		FSlateApplication::Get().GetRenderer()->OnPostResizeWindowBackBuffer().AddRaw(this, &FSceneViewport::OnPostResizeWindowBackbuffer);
	}
}

FSceneViewport::~FSceneViewport()
{
	Destroy();
	// Wait for resources to be deleted
	FlushRenderingCommands();

	if(FSlateApplication::IsInitialized())
	{
		FSlateApplication::Get().GetRenderer()->OnSlateWindowDestroyed().RemoveAll(this);
		FSlateApplication::Get().GetRenderer()->OnPreResizeWindowBackBuffer().RemoveAll(this);
		FSlateApplication::Get().GetRenderer()->OnPostResizeWindowBackBuffer().RemoveAll(this);
	}

}

bool FSceneViewport::HasMouseCapture() const
{
	return ViewportWidget.IsValid() && ViewportWidget.Pin()->HasMouseCapture();
}

bool FSceneViewport::HasFocus() const
{
	return FSlateApplication::Get().GetUserFocusedWidget(0) == ViewportWidget.Pin();
}

void FSceneViewport::CaptureMouse( bool bCapture )
{
	if( bCapture )
	{
		CurrentReplyState.UseHighPrecisionMouseMovement( ViewportWidget.Pin().ToSharedRef() );
	}
	else
	{
		CurrentReplyState.ReleaseMouseCapture();
	}
}

void FSceneViewport::LockMouseToViewport( bool bLock )
{
	if( bLock )
	{
		CurrentReplyState.LockMouseToWidget( ViewportWidget.Pin().ToSharedRef() );
	}
	else
	{
		CurrentReplyState.ReleaseMouseLock();
	}
}

void FSceneViewport::ShowCursor( bool bVisible )
{
	if ( bVisible && !bIsCursorVisible )
	{
		if( bIsSoftwareCursorVisible )
		{
			const int32 ClampedMouseX = FMath::Clamp<int32>(SoftwareCursorPosition.X / CachedGeometry.Scale, 0, SizeX);
			const int32 ClampedMouseY = FMath::Clamp<int32>(SoftwareCursorPosition.Y / CachedGeometry.Scale, 0, SizeY);

			CurrentReplyState.SetMousePos( CachedGeometry.LocalToAbsolute( FVector2D(ClampedMouseX, ClampedMouseY) ).IntPoint() );
		}
		else
		{
			// Restore the old mouse position when we show the cursor.
			CurrentReplyState.SetMousePos( PreCaptureMousePos );
		}

		SetPreCaptureMousePosFromSlateCursor();
		bIsCursorVisible = true;
	}
	else if ( !bVisible && bIsCursorVisible )
	{
		// Remember the current mouse position when we hide the cursor.
		SetPreCaptureMousePosFromSlateCursor();
		bIsCursorVisible = false;
	}
}

bool FSceneViewport::SetUserFocus(bool bFocus)
{
	if (bFocus)
	{
		CurrentReplyState.SetUserFocus(ViewportWidget.Pin().ToSharedRef(), EFocusCause::SetDirectly, true);
	}
	else
	{
		CurrentReplyState.ClearUserFocus(true);
	}

	return bFocus;
}

bool FSceneViewport::KeyState( FKey Key ) const
{
	return KeyStateMap.FindRef( Key );
}

void FSceneViewport::Destroy()
{
	ViewportClient = NULL;
	
	UpdateViewportRHI( true, 0, 0, EWindowMode::Windowed, PF_Unknown );	
}

int32 FSceneViewport::GetMouseX() const
{
	return CachedMousePos.X;
}

int32 FSceneViewport::GetMouseY() const
{
	return CachedMousePos.Y;
}

void FSceneViewport::GetMousePos( FIntPoint& MousePosition, const bool bLocalPosition )
{
	if (bLocalPosition)
	{
		MousePosition = CachedMousePos;
	}
	else
	{
		const FVector2D AbsoluteMousePos = CachedGeometry.LocalToAbsolute(FVector2D(CachedMousePos.X / CachedGeometry.Scale, CachedMousePos.Y / CachedGeometry.Scale));
		MousePosition.X = AbsoluteMousePos.X;
		MousePosition.Y = AbsoluteMousePos.Y;
	}
}

void FSceneViewport::SetMouse( int32 X, int32 Y )
{
	FVector2D AbsolutePos = CachedGeometry.LocalToAbsolute(FVector2D(X, Y));
	FSlateApplication::Get().SetCursorPos( AbsolutePos );
	CachedMousePos = FIntPoint(X, Y);
}

void FSceneViewport::ProcessInput( float DeltaTime )
{
	// Required 
}

void FSceneViewport::UpdateCachedMousePos( const FGeometry& InGeometry, const FPointerEvent& InMouseEvent )
{
	FVector2D LocalPixelMousePos = InGeometry.AbsoluteToLocal(InMouseEvent.GetScreenSpacePosition());
	LocalPixelMousePos.X *= CachedGeometry.Scale;
	LocalPixelMousePos.Y *= CachedGeometry.Scale;

	CachedMousePos = LocalPixelMousePos.IntPoint();
}

void FSceneViewport::UpdateCachedGeometry( const FGeometry& InGeometry )
{
	CachedGeometry = InGeometry;
}

void FSceneViewport::UpdateModifierKeys( const FPointerEvent& InMouseEvent )
{
	KeyStateMap.Add(EKeys::LeftAlt, InMouseEvent.IsLeftAltDown());
	KeyStateMap.Add(EKeys::RightAlt, InMouseEvent.IsRightAltDown());
	KeyStateMap.Add(EKeys::LeftControl, InMouseEvent.IsLeftControlDown());
	KeyStateMap.Add(EKeys::RightControl, InMouseEvent.IsRightControlDown());
	KeyStateMap.Add(EKeys::LeftShift, InMouseEvent.IsLeftShiftDown());
	KeyStateMap.Add(EKeys::RightShift, InMouseEvent.IsRightShiftDown());
	KeyStateMap.Add(EKeys::LeftCommand, InMouseEvent.IsLeftCommandDown());
	KeyStateMap.Add(EKeys::RightCommand, InMouseEvent.IsRightCommandDown());
}

void FSceneViewport::ApplyModifierKeys( const FModifierKeysState& InKeysState )
{
	if( ViewportClient && GetSizeXY() != FIntPoint::ZeroValue )
	{
		// Switch to the viewport clients world before processing input
		FScopedConditionalWorldSwitcher WorldSwitcher( ViewportClient );

		if ( InKeysState.IsLeftAltDown() )
		{
			ViewportClient->InputKey( this, 0, EKeys::LeftAlt, IE_Pressed );
		}
		if ( InKeysState.IsRightAltDown() )
		{
			ViewportClient->InputKey( this, 0, EKeys::RightAlt, IE_Pressed );
		}
		if ( InKeysState.IsLeftControlDown() )
		{
			ViewportClient->InputKey( this, 0, EKeys::LeftControl, IE_Pressed );
		}
		if ( InKeysState.IsRightControlDown() )
		{
			ViewportClient->InputKey( this, 0, EKeys::RightControl, IE_Pressed );
		}
		if ( InKeysState.IsLeftShiftDown() )
		{
			ViewportClient->InputKey( this, 0, EKeys::LeftShift, IE_Pressed );
		}
		if ( InKeysState.IsRightShiftDown() )
		{
			ViewportClient->InputKey( this, 0, EKeys::RightShift, IE_Pressed );
		}
	}
}

void FSceneViewport::ProcessAccumulatedPointerInput()
{
	if( !ViewportClient )
	{
		return;
	}

	// Switch to the viewport clients world before processing input
	FScopedConditionalWorldSwitcher WorldSwitcher( ViewportClient );

	const bool bViewportHasCapture = ViewportWidget.IsValid() && ViewportWidget.Pin()->HasMouseCapture();

	if (NumMouseSamplesX > 0 || NumMouseSamplesY > 0)
	{
		const float DeltaTime = FApp::GetDeltaTime();
		ViewportClient->InputAxis( this, 0, EKeys::MouseX, MouseDelta.X, DeltaTime, NumMouseSamplesX );
		ViewportClient->InputAxis( this, 0, EKeys::MouseY, MouseDelta.Y, DeltaTime, NumMouseSamplesY );
	}

	if ( bCursorHiddenDueToCapture )
	{
		switch ( ViewportClient->CaptureMouseOnClick() )
		{
		case EMouseCaptureMode::NoCapture:
		case EMouseCaptureMode::CaptureDuringMouseDown:
		case EMouseCaptureMode::CaptureDuringRightMouseDown:
			if ( !bViewportHasCapture )
			{
				bool bShouldMouseBeVisible = ViewportClient->GetCursor(this, GetMouseX(), GetMouseY()) != EMouseCursor::None;

				UWorld* World = ViewportClient->GetWorld();
				if ( World && World->IsGameWorld() && World->GetGameInstance() )
				{
					APlayerController* PC = World->GetGameInstance()->GetFirstLocalPlayerController();
					bShouldMouseBeVisible &= PC && PC->ShouldShowMouseCursor();
				}

				if ( bShouldMouseBeVisible )
				{
					bCursorHiddenDueToCapture = false;
					CurrentReplyState.SetMousePos(MousePosBeforeHiddenDueToCapture);
					MousePosBeforeHiddenDueToCapture = FIntPoint(-1, -1);
				}
			}
			break;
		}
	}

	MouseDelta = FIntPoint::ZeroValue;
	NumMouseSamplesX = 0;
	NumMouseSamplesY = 0;
}

FVector2D FSceneViewport::VirtualDesktopPixelToViewport(FIntPoint VirtualDesktopPointPx) const
{
	// Virtual Desktop Pixel to local slate unit
	const FVector2D TransformedPoint = CachedGeometry.AbsoluteToLocal(FVector2D(VirtualDesktopPointPx.X, VirtualDesktopPointPx.Y));

	// Pixels to normalized coordinates and correct for DPI scale
	return FVector2D( TransformedPoint.X / SizeX * CachedGeometry.Scale, TransformedPoint.Y / SizeY * CachedGeometry.Scale );
}

FIntPoint FSceneViewport::ViewportToVirtualDesktopPixel(FVector2D ViewportCoordinate) const
{
	// Normalized to pixels transform
	const FVector2D LocalCoordinateInSu = FVector2D( ViewportCoordinate.X * SizeX, ViewportCoordinate.Y * SizeY );
	// Local slate unit to virtual desktop pixel.
	const FVector2D TransformedPoint = FVector2D( CachedGeometry.LocalToAbsolute( LocalCoordinateInSu ) );

	//Correct for DPI
	return FIntPoint( FMath::TruncToInt(TransformedPoint.X / CachedGeometry.Scale), FMath::TruncToInt(TransformedPoint.Y / CachedGeometry.Scale) );
}

void FSceneViewport::OnDrawViewport( const FGeometry& AllottedGeometry, const FSlateRect& MyCullingRect, FSlateWindowElementList& OutDrawElements, int32 LayerId, const FWidgetStyle& InWidgetStyle, bool bParentEnabled )
{
	// Switch to the viewport clients world before resizing
	FScopedConditionalWorldSwitcher WorldSwitcher( ViewportClient );

	// In order to get material parameter collections to function properly, we need the current world's Scene
	// properly propagated through to any widgets that depend on that functionality. The SceneViewport and RetainerWidget are the 
	// only locations where this information exists in Slate, so we push the current scene onto the current
	// Slate application so that we can leverage it in later calls.
	if (ViewportClient && ViewportClient->GetWorld() && ViewportClient->GetWorld()->Scene)
	{
		FSlateApplication::Get().GetRenderer()->RegisterCurrentScene(ViewportClient->GetWorld()->Scene);
	}
	else
	{
		FSlateApplication::Get().GetRenderer()->RegisterCurrentScene(nullptr);
	}
	
	/** Check to see if the viewport should be resized */
	if (!bForceViewportSize)
	{
		FIntPoint DrawSize = FIntPoint( FMath::RoundToInt( AllottedGeometry.GetDrawSize().X ), FMath::RoundToInt( AllottedGeometry.GetDrawSize().Y ) );
		if( GetSizeXY() != DrawSize )
		{
			TSharedPtr<SWindow> Window = FSlateApplication::Get().FindWidgetWindow( ViewportWidget.Pin().ToSharedRef() );
			if ( Window.IsValid() )
			{
<<<<<<< HEAD
				if (ViewportWidget.Pin()->ShouldRenderDirectly())
				{
					InitialPositionX = FMath::Max(0.0f, AllottedGeometry.AbsolutePosition.X);
					InitialPositionY = FMath::Max(0.0f, AllottedGeometry.AbsolutePosition.Y);
				}

				ResizeViewport(FMath::Max(0, DrawSize.X), FMath::Max(0, DrawSize.Y), Window->GetWindowMode());
=======
				//@HACK VREDITOR
				//check(Window.IsValid());
				if ( Window->IsViewportSizeDrivenByWindow() )
				{
					if (ViewportWidget.Pin()->ShouldRenderDirectly())
					{
						InitialPositionX = FMath::Max(0.0f, AllottedGeometry.AbsolutePosition.X);
						InitialPositionY = FMath::Max(0.0f, AllottedGeometry.AbsolutePosition.Y);
					}

					ResizeViewport(FMath::Max(0, DrawSize.X), FMath::Max(0, DrawSize.Y), Window->GetWindowMode());
				}
>>>>>>> a23640a2
			}
		}
	}
	
	// Cannot pass negative canvas positions
	float CanvasMinX = FMath::Max(0.0f, AllottedGeometry.AbsolutePosition.X);
	float CanvasMinY = FMath::Max(0.0f, AllottedGeometry.AbsolutePosition.Y);
	FIntRect CanvasRect(
		FMath::RoundToInt( CanvasMinX ),
		FMath::RoundToInt( CanvasMinY ),
		FMath::RoundToInt( CanvasMinX + AllottedGeometry.GetLocalSize().X * AllottedGeometry.Scale ),
		FMath::RoundToInt( CanvasMinY + AllottedGeometry.GetLocalSize().Y * AllottedGeometry.Scale ) );


	if(DebugCanvasDrawer->GetGameThreadDebugCanvas() && DebugCanvasDrawer->GetGameThreadDebugCanvas()->HasBatchesToRender())
	{
		DebugCanvasDrawer->BeginRenderingCanvas(CanvasRect);


		// Draw above everything else
		uint32 MaxLayer = MAX_uint32;
		FSlateDrawElement::MakeCustom(OutDrawElements, MAX_uint32, DebugCanvasDrawer);
	}

}

bool FSceneViewport::IsForegroundWindow() const
{
	bool bIsForeground = false;
	if( ViewportWidget.IsValid() )
	{
		TSharedPtr<SWindow> Window = FSlateApplication::Get().FindWidgetWindow( ViewportWidget.Pin().ToSharedRef() );
		if( Window.IsValid() )
		{
			bIsForeground = Window->GetNativeWindow()->IsForegroundWindow();
		}
	}

	return bIsForeground;
}

FCursorReply FSceneViewport::OnCursorQuery( const FGeometry& MyGeometry, const FPointerEvent& CursorEvent )
{
	if (bCursorHiddenDueToCapture)
	{
		return FCursorReply::Cursor(EMouseCursor::None);
	}

	EMouseCursor::Type MouseCursorToUse = EMouseCursor::Default;

	// If the cursor should be hidden, use EMouseCursor::None,
	// only when in the foreground, or we'll hide the mouse in the window/program above us.
	if( ViewportClient && GetSizeXY() != FIntPoint::ZeroValue  )
	{
		MouseCursorToUse = ViewportClient->GetCursor( this, GetMouseX(), GetMouseY() );
	}

	// In game mode we may be using a borderless window, which needs OnCursorQuery call to handle window resize cursors
	if (IsRunningGame() && GEngine && GEngine->GameViewport && MouseCursorToUse != EMouseCursor::None)
	{
		TSharedPtr<SWindow> Window = GEngine->GameViewport->GetWindow();
		if (Window.IsValid())
		{
			FCursorReply Reply = Window->OnCursorQuery(MyGeometry, CursorEvent);
			if (Reply.IsEventHandled())
			{
				return Reply;
			}
		}
	}

	// Use the default cursor if there is no viewport client or we dont have focus
	return FCursorReply::Cursor(MouseCursorToUse);
}

TOptional<TSharedRef<SWidget>> FSceneViewport::OnMapCursor(const FCursorReply& CursorReply)
{
	if (ViewportClient && GetSizeXY() != FIntPoint::ZeroValue)
	{
		return ViewportClient->MapCursor(this, CursorReply);
	}
	return ISlateViewport::OnMapCursor(CursorReply);
}

FReply FSceneViewport::OnMouseButtonDown( const FGeometry& InGeometry, const FPointerEvent& InMouseEvent )
{
	// Start a new reply state
	// Prevent throttling when interacting with the viewport so we can move around in it
	CurrentReplyState = FReply::Handled().PreventThrottling();

	KeyStateMap.Add(InMouseEvent.GetEffectingButton(), true);
	UpdateModifierKeys(InMouseEvent);
	UpdateCachedMousePos(InGeometry, InMouseEvent);
	UpdateCachedGeometry(InGeometry);

	// Switch to the viewport clients world before processing input
	FScopedConditionalWorldSwitcher WorldSwitcher(ViewportClient);
	if (ViewportClient && GetSizeXY() != FIntPoint::ZeroValue)
	{
		// If we're obtaining focus, we have to copy the modifier key states prior to processing this mouse button event, as this is the only point at which the mouse down
		// event is processed when focus initially changes and the modifier keys need to be in-place to detect any unique drag-like events.
		if (!HasFocus())
		{
			FModifierKeysState KeysState = FSlateApplication::Get().GetModifierKeys();
			ApplyModifierKeys(KeysState);
		}

		const bool bTemporaryCapture = 
			ViewportClient->CaptureMouseOnClick() == EMouseCaptureMode::CaptureDuringMouseDown ||
			(ViewportClient->CaptureMouseOnClick() == EMouseCaptureMode::CaptureDuringRightMouseDown && InMouseEvent.GetEffectingButton() == EKeys::RightMouseButton);

		// Process primary input if we aren't currently a game viewport, we already have capture, or we are permanent capture that dosn't consume the mouse down.
		const bool bProcessInputPrimary = !IsCurrentlyGameViewport() || HasMouseCapture() || (ViewportClient->CaptureMouseOnClick() == EMouseCaptureMode::CapturePermanently_IncludingInitialMouseDown);

		const bool bAnyMenuWasVisible = FSlateApplication::Get().AnyMenusVisible();

		// Process the mouse event
		if (bTemporaryCapture || bProcessInputPrimary)
		{
			if (!ViewportClient->InputKey(this, InMouseEvent.GetUserIndex(), InMouseEvent.GetEffectingButton(), IE_Pressed))
			{
				CurrentReplyState = FReply::Unhandled();
			}
		}

		// a new menu was opened if there was previously not a menu visible but now there is
		const bool bNewMenuWasOpened = !bAnyMenuWasVisible && FSlateApplication::Get().AnyMenusVisible();

		const bool bPermanentCapture =
			(ViewportClient->CaptureMouseOnClick() == EMouseCaptureMode::CapturePermanently) ||
			(ViewportClient->CaptureMouseOnClick() == EMouseCaptureMode::CapturePermanently_IncludingInitialMouseDown);

		if (FSlateApplication::Get().IsActive() && !ViewportClient->IgnoreInput() &&
			!bNewMenuWasOpened && // We should not focus the viewport if a menu was opened as it would close the menu
			(bPermanentCapture || bTemporaryCapture))
		{
			CurrentReplyState = AcquireFocusAndCapture(FIntPoint(InMouseEvent.GetScreenSpacePosition().X, InMouseEvent.GetScreenSpacePosition().Y));
		}
	}

	// Re-set prevent throttling here as it can get reset when inside of InputKey()
	CurrentReplyState.PreventThrottling();

	return CurrentReplyState;
}

FReply FSceneViewport::AcquireFocusAndCapture(FIntPoint MousePosition)
{
	bShouldCaptureMouseOnActivate = false;

	FReply ReplyState = FReply::Handled().PreventThrottling();

	TSharedRef<SViewport> ViewportWidgetRef = ViewportWidget.Pin().ToSharedRef();

	// Mouse down should focus viewport for user input
	ReplyState.SetUserFocus(ViewportWidgetRef, EFocusCause::SetDirectly, true);

	UWorld* World = ViewportClient->GetWorld();
	if (World && World->IsGameWorld() && World->GetGameInstance() && (World->GetGameInstance()->GetFirstLocalPlayerController() || World->IsPlayInEditor()))
	{
		ReplyState.CaptureMouse(ViewportWidgetRef);

		if (ViewportClient->LockDuringCapture())
		{
			ReplyState.LockMouseToWidget(ViewportWidgetRef);
		}

		APlayerController* PC = World->GetGameInstance()->GetFirstLocalPlayerController();
		const bool bShouldShowMouseCursor = PC && PC->ShouldShowMouseCursor();

		if ( ViewportClient->HideCursorDuringCapture() && bShouldShowMouseCursor )
		{
			bCursorHiddenDueToCapture = true;
			MousePosBeforeHiddenDueToCapture = MousePosition;
		}

		if ( bCursorHiddenDueToCapture || !bShouldShowMouseCursor )
		{
			ReplyState.UseHighPrecisionMouseMovement(ViewportWidgetRef);
		}
	}
	else
	{
		ReplyState.UseHighPrecisionMouseMovement(ViewportWidgetRef);
	}

	return ReplyState;
}

bool FSceneViewport::IsCurrentlyGameViewport()
{
	// Either were game code only or were are currently play in editor.
	return (FApp::IsGame() && !GIsEditor) || IsPlayInEditorViewport();
}

FReply FSceneViewport::OnMouseButtonUp( const FGeometry& InGeometry, const FPointerEvent& InMouseEvent )
{
	// Start a new reply state
	CurrentReplyState = FReply::Handled();

	KeyStateMap.Add( InMouseEvent.GetEffectingButton(), false );
	UpdateModifierKeys( InMouseEvent );
	UpdateCachedMousePos( InGeometry, InMouseEvent );
	UpdateCachedGeometry(InGeometry);

	// Switch to the viewport clients world before processing input
	FScopedConditionalWorldSwitcher WorldSwitcher( ViewportClient );
	bool bCursorVisible = true;
	bool bReleaseMouseCapture = true;
	
	if( ViewportClient && GetSizeXY() != FIntPoint::ZeroValue )
	{
		if (!ViewportClient->InputKey(this, InMouseEvent.GetUserIndex(), InMouseEvent.GetEffectingButton(), IE_Released))
		{
			CurrentReplyState = FReply::Unhandled(); 
		}

		bCursorVisible = ViewportClient->GetCursor(this, GetMouseX(), GetMouseY()) != EMouseCursor::None;

		bReleaseMouseCapture =
			bCursorVisible ||
			ViewportClient->CaptureMouseOnClick() == EMouseCaptureMode::CaptureDuringMouseDown ||
			( ViewportClient->CaptureMouseOnClick() == EMouseCaptureMode::CaptureDuringRightMouseDown && InMouseEvent.GetEffectingButton() == EKeys::RightMouseButton );
	}

	if ( !IsCurrentlyGameViewport() || bReleaseMouseCapture )
	{
		// On mouse up outside of the game (editor viewport) or if the cursor is visible in game, we should make sure the mouse is no longer captured
		// as long as the left or right mouse buttons are not still down
		if ( !InMouseEvent.IsMouseButtonDown(EKeys::RightMouseButton) && !InMouseEvent.IsMouseButtonDown(EKeys::LeftMouseButton) )
		{
			if ( bCursorHiddenDueToCapture )
			{
				bCursorHiddenDueToCapture = false;
				CurrentReplyState.SetMousePos(MousePosBeforeHiddenDueToCapture);
				MousePosBeforeHiddenDueToCapture = FIntPoint(-1, -1);
			}

			CurrentReplyState.ReleaseMouseCapture();

			if ( bCursorVisible && !ViewportClient->ShouldAlwaysLockMouse() )
			{
				CurrentReplyState.ReleaseMouseLock();
			}
		}
	}

	return CurrentReplyState;
}

void FSceneViewport::OnMouseEnter( const FGeometry& MyGeometry, const FPointerEvent& MouseEvent )
{
	UpdateCachedMousePos( MyGeometry, MouseEvent );
	ViewportClient->MouseEnter( this, GetMouseX(), GetMouseY() );
}

void FSceneViewport::OnMouseLeave( const FPointerEvent& MouseEvent )
{
	if( ViewportClient )
	{
		ViewportClient->MouseLeave( this );
	
		if (IsCurrentlyGameViewport())
		{
			CachedMousePos = FIntPoint(-1, -1);
		}
	}
}

FReply FSceneViewport::OnMouseMove( const FGeometry& InGeometry, const FPointerEvent& InMouseEvent )
{
	// Start a new reply state
	CurrentReplyState = FReply::Handled();

	UpdateCachedMousePos(InGeometry, InMouseEvent);
	UpdateCachedGeometry(InGeometry);

	const bool bViewportHasCapture = ViewportWidget.IsValid() && ViewportWidget.Pin()->HasMouseCapture();
	if ( ViewportClient && GetSizeXY() != FIntPoint::ZeroValue )
	{
		// Switch to the viewport clients world before processing input
		FScopedConditionalWorldSwitcher WorldSwitcher(ViewportClient);

		if ( bViewportHasCapture )
		{
			ViewportClient->CapturedMouseMove(this, GetMouseX(), GetMouseY());
		}
		else
		{
			ViewportClient->MouseMove(this, GetMouseX(), GetMouseY());
		}

		if ( bViewportHasCapture )
		{
			// Accumulate delta changes to mouse movement.  Depending on the sample frequency of a mouse we may get many per frame.
			//@todo Slate: In directinput, number of samples in x/y could be different...
			const FVector2D CursorDelta = InMouseEvent.GetCursorDelta();
			MouseDelta.X += CursorDelta.X;
			++NumMouseSamplesX;

			MouseDelta.Y -= CursorDelta.Y;
			++NumMouseSamplesY;
		}

		if ( bCursorHiddenDueToCapture )
		{
			// If hidden during capture, don't actually move the cursor
			FVector2D RevertedCursorPos( MousePosBeforeHiddenDueToCapture.X, MousePosBeforeHiddenDueToCapture.Y );
			FSlateApplication::Get().SetCursorPos(RevertedCursorPos);
		}
	}

	return CurrentReplyState;
}

FReply FSceneViewport::OnMouseWheel( const FGeometry& InGeometry, const FPointerEvent& InMouseEvent )
{
	// Start a new reply state
	CurrentReplyState = FReply::Handled();

	UpdateCachedMousePos( InGeometry, InMouseEvent );
	UpdateCachedGeometry(InGeometry);

	if( ViewportClient  && GetSizeXY() != FIntPoint::ZeroValue  )
	{
		// Switch to the viewport clients world before processing input
		FScopedConditionalWorldSwitcher WorldSwitcher( ViewportClient );

		// The viewport client accepts two different keys depending on the direction of scroll.  
		FKey const ViewportClientKey = InMouseEvent.GetWheelDelta() < 0 ? EKeys::MouseScrollDown : EKeys::MouseScrollUp;

		// Pressed and released should be sent
		ViewportClient->InputKey(this, InMouseEvent.GetUserIndex(), ViewportClientKey, IE_Pressed);
		ViewportClient->InputKey(this, InMouseEvent.GetUserIndex(), ViewportClientKey, IE_Released);
		ViewportClient->InputAxis(this, InMouseEvent.GetUserIndex(), EKeys::MouseWheelAxis, InMouseEvent.GetWheelDelta(), FApp::GetDeltaTime());
	}
	return CurrentReplyState;
}

FReply FSceneViewport::OnMouseButtonDoubleClick( const FGeometry& InGeometry, const FPointerEvent& InMouseEvent )
{
	// Start a new reply state
	CurrentReplyState = FReply::Handled(); 

	// Note: When double-clicking, the following message sequence is sent:
	//	WM_*BUTTONDOWN
	//	WM_*BUTTONUP
	//	WM_*BUTTONDBLCLK	(Needs to set the KeyStates[*] to true)
	//	WM_*BUTTONUP
	KeyStateMap.Add( InMouseEvent.GetEffectingButton(), true );
	UpdateCachedMousePos( InGeometry, InMouseEvent );
	UpdateCachedGeometry(InGeometry);

	if( ViewportClient && GetSizeXY() != FIntPoint::ZeroValue  )
	{
		// Switch to the viewport clients world before processing input
		FScopedConditionalWorldSwitcher WorldSwitcher( ViewportClient );

		if (!ViewportClient->InputKey(this, InMouseEvent.GetUserIndex(), InMouseEvent.GetEffectingButton(), IE_DoubleClick))
		{
			CurrentReplyState = FReply::Unhandled(); 
		}
	}
	return CurrentReplyState;
}

FReply FSceneViewport::OnTouchStarted( const FGeometry& MyGeometry, const FPointerEvent& TouchEvent )
{
	// Start a new reply state
	CurrentReplyState = FReply::Handled().PreventThrottling(); 
	++NumTouches;

	UpdateCachedMousePos(MyGeometry, TouchEvent);
	UpdateCachedGeometry(MyGeometry);
	
	if( ViewportClient )
	{
		// Switch to the viewport clients world before processing input
		FScopedConditionalWorldSwitcher WorldSwitcher( ViewportClient );

		const FVector2D TouchPosition = MyGeometry.AbsoluteToLocal(TouchEvent.GetScreenSpacePosition()) * MyGeometry.Scale;

		if(ViewportClient->InputTouch( this, TouchEvent.GetUserIndex(), TouchEvent.GetPointerIndex(), ETouchType::Began, TouchPosition, TouchEvent.GetTouchForce(), FDateTime::Now(), TouchEvent.GetTouchpadIndex()) )
		{
			const bool bTemporaryCapture = ViewportClient->CaptureMouseOnClick() == EMouseCaptureMode::CaptureDuringMouseDown;
			if (bTemporaryCapture)
			{
				CurrentReplyState = AcquireFocusAndCapture(TouchPosition.IntPoint());
			}
		}
		else
		{
			CurrentReplyState = FReply::Unhandled(); 
		}
	}

	return CurrentReplyState;
}

FReply FSceneViewport::OnTouchMoved( const FGeometry& MyGeometry, const FPointerEvent& TouchEvent )
{
	// Start a new reply state
	CurrentReplyState = FReply::Handled(); 

	UpdateCachedMousePos(MyGeometry, TouchEvent);
	UpdateCachedGeometry(MyGeometry);

	if( ViewportClient )
	{
		// Switch to the viewport clients world before processing input
		FScopedConditionalWorldSwitcher WorldSwitcher( ViewportClient );

		const FVector2D TouchPosition = MyGeometry.AbsoluteToLocal(TouchEvent.GetScreenSpacePosition()) * MyGeometry.Scale;

		if( !ViewportClient->InputTouch( this, TouchEvent.GetUserIndex(), TouchEvent.GetPointerIndex(), ETouchType::Moved, TouchPosition, TouchEvent.GetTouchForce(), FDateTime::Now(), TouchEvent.GetTouchpadIndex()) )
		{
			CurrentReplyState = FReply::Unhandled(); 
		}
	}

	return CurrentReplyState;
}

FReply FSceneViewport::OnTouchEnded( const FGeometry& MyGeometry, const FPointerEvent& TouchEvent )
{
	// Start a new reply state
	CurrentReplyState = FReply::Handled(); 

	if (--NumTouches > 0)
	{
		UpdateCachedMousePos(MyGeometry, TouchEvent);
	}
	else
	{
		CachedMousePos = FIntPoint(-1, -1);
	}
	UpdateCachedGeometry(MyGeometry);

	if( ViewportClient )
	{
		// Switch to the viewport clients world before processing input
		FScopedConditionalWorldSwitcher WorldSwitcher( ViewportClient );

		const FVector2D TouchPosition = MyGeometry.AbsoluteToLocal(TouchEvent.GetScreenSpacePosition()) * MyGeometry.Scale;

		if( !ViewportClient->InputTouch( this, TouchEvent.GetUserIndex(), TouchEvent.GetPointerIndex(), ETouchType::Ended, TouchPosition, 0.0f, FDateTime::Now(), TouchEvent.GetTouchpadIndex()) )
		{
			CurrentReplyState = FReply::Unhandled(); 
		}

		if (ViewportClient->CaptureMouseOnClick() == EMouseCaptureMode::CaptureDuringMouseDown)
		{
			CurrentReplyState.ReleaseMouseCapture();
		}
	}

	return CurrentReplyState;
}

FReply FSceneViewport::OnTouchGesture( const FGeometry& MyGeometry, const FPointerEvent& GestureEvent )
{
	// Start a new reply state
	CurrentReplyState = FReply::Handled();

	UpdateCachedMousePos( MyGeometry, GestureEvent );
	UpdateCachedGeometry( MyGeometry );

	if( ViewportClient )
	{
		// Switch to the viewport clients world before processing input
		FScopedConditionalWorldSwitcher WorldSwitcher( ViewportClient );

		FSlateApplication::Get().SetKeyboardFocus(ViewportWidget.Pin());

		if( !ViewportClient->InputGesture( this, GestureEvent.GetGestureType(), GestureEvent.GetGestureDelta(), GestureEvent.IsDirectionInvertedFromDevice() ) )
		{
			CurrentReplyState = FReply::Unhandled();
		}
	}

	return CurrentReplyState;
}

FReply FSceneViewport::OnMotionDetected( const FGeometry& MyGeometry, const FMotionEvent& MotionEvent )
{
	// Start a new reply state
	CurrentReplyState = FReply::Handled(); 

	if( ViewportClient )
	{
		// Switch to the viewport clients world before processing input
		FScopedConditionalWorldSwitcher WorldSwitcher( ViewportClient );

		if( !ViewportClient->InputMotion( this, MotionEvent.GetUserIndex(), MotionEvent.GetTilt(), MotionEvent.GetRotationRate(), MotionEvent.GetGravity(), MotionEvent.GetAcceleration()) )
		{
			CurrentReplyState = FReply::Unhandled(); 
		}
	}

	return CurrentReplyState;
}

FPopupMethodReply FSceneViewport::OnQueryPopupMethod() const
{
	if (ViewportClient != nullptr)
	{
		return ViewportClient->OnQueryPopupMethod();
	}
	else
	{
		return FPopupMethodReply::Unhandled();
	}
}

bool FSceneViewport::HandleNavigation(const uint32 InUserIndex, TSharedPtr<SWidget> InDestination)
{
	if (ViewportClient != nullptr)
	{
		return ViewportClient->HandleNavigation(InUserIndex, InDestination);
	}
	return false;
}

TOptional<bool> FSceneViewport::OnQueryShowFocus(const EFocusCause InFocusCause) const
{
	if (ViewportClient)
	{
		// Switch to the viewport clients world before processing input
		FScopedConditionalWorldSwitcher WorldSwitcher(ViewportClient);

		return ViewportClient->QueryShowFocus(InFocusCause);
	}

	return TOptional<bool>();
}

void FSceneViewport::OnFinishedPointerInput()
{
	ProcessAccumulatedPointerInput();
}

FReply FSceneViewport::OnKeyDown( const FGeometry& InGeometry, const FKeyEvent& InKeyEvent )
{
	// Start a new reply state
	CurrentReplyState = FReply::Handled(); 

	FKey Key = InKeyEvent.GetKey();
	if (Key.IsValid())
	{
		KeyStateMap.Add(Key, true);

		//@todo Slate Viewports: FWindowsViewport checks for Alt+Enter or F11 and toggles fullscreen.  Unknown if fullscreen via this method will be needed for slate viewports. 
		if (ViewportClient && GetSizeXY() != FIntPoint::ZeroValue)
		{
			// Switch to the viewport clients world before processing input
			FScopedConditionalWorldSwitcher WorldSwitcher(ViewportClient);

			if (!ViewportClient->InputKey(this, InKeyEvent.GetUserIndex(), Key, InKeyEvent.IsRepeat() ? IE_Repeat : IE_Pressed, 1.0f, Key.IsGamepadKey()))
			{
				CurrentReplyState = FReply::Unhandled();
			}
		}
	}
	else
	{
		CurrentReplyState = FReply::Unhandled();
	}
	return CurrentReplyState;
}

FReply FSceneViewport::OnKeyUp( const FGeometry& InGeometry, const FKeyEvent& InKeyEvent )
{
	// Start a new reply state
	CurrentReplyState = FReply::Handled(); 

	FKey Key = InKeyEvent.GetKey();
	if (Key.IsValid())
	{
		KeyStateMap.Add(Key, false);

		if (ViewportClient && GetSizeXY() != FIntPoint::ZeroValue)
		{
			// Switch to the viewport clients world before processing input
			FScopedConditionalWorldSwitcher WorldSwitcher(ViewportClient);

			if (!ViewportClient->InputKey(this, InKeyEvent.GetUserIndex(), Key, IE_Released, 1.0f, Key.IsGamepadKey()))
			{
				CurrentReplyState = FReply::Unhandled();
			}
		}
	}
	else
	{
		CurrentReplyState = FReply::Unhandled();
	}

	return CurrentReplyState;
}

FReply FSceneViewport::OnAnalogValueChanged(const FGeometry& MyGeometry, const FAnalogInputEvent& InAnalogInputEvent)
{
	// Start a new reply state
	CurrentReplyState = FReply::Handled();

	FKey Key = InAnalogInputEvent.GetKey();
	if (Key.IsValid())
	{
		KeyStateMap.Add(Key, true);

		if (ViewportClient)
		{
			// Switch to the viewport clients world before processing input
			FScopedConditionalWorldSwitcher WorldSwitcher(ViewportClient);

			if (!ViewportClient->InputAxis(this, InAnalogInputEvent.GetUserIndex(), Key, Key == EKeys::Gamepad_RightY ? -InAnalogInputEvent.GetAnalogValue() : InAnalogInputEvent.GetAnalogValue(), FApp::GetDeltaTime(), 1, Key.IsGamepadKey()))
			{
				CurrentReplyState = FReply::Unhandled();
			}
		}
	}
	else
	{
		CurrentReplyState = FReply::Unhandled();
	}

	return CurrentReplyState;
}

FReply FSceneViewport::OnKeyChar( const FGeometry& InGeometry, const FCharacterEvent& InCharacterEvent )
{
	// Start a new reply state
	CurrentReplyState = FReply::Handled(); 

	if( ViewportClient && GetSizeXY() != FIntPoint::ZeroValue  )
	{
		// Switch to the viewport clients world before processing input
		FScopedConditionalWorldSwitcher WorldSwitcher( ViewportClient );

		if (!ViewportClient->InputChar(this, InCharacterEvent.GetUserIndex(), InCharacterEvent.GetCharacter()))
		{
			CurrentReplyState = FReply::Unhandled();
		}
	}
	return CurrentReplyState;
}

FReply FSceneViewport::OnFocusReceived(const FFocusEvent& InFocusEvent)
{
	CurrentReplyState = FReply::Handled(); 

	if ( InFocusEvent.GetUser() == 0 )
	{
		if ( ViewportClient != nullptr )
		{
			FScopedConditionalWorldSwitcher WorldSwitcher(ViewportClient);
			ViewportClient->ReceivedFocus(this);
		}

		// Update key state mappings so that the the viewport modifier states are valid upon focus.
		const FModifierKeysState KeysState = FSlateApplication::Get().GetModifierKeys();
		KeyStateMap.Add(EKeys::LeftAlt, KeysState.IsLeftAltDown());
		KeyStateMap.Add(EKeys::RightAlt, KeysState.IsRightAltDown());
		KeyStateMap.Add(EKeys::LeftControl, KeysState.IsLeftControlDown());
		KeyStateMap.Add(EKeys::RightControl, KeysState.IsRightControlDown());
		KeyStateMap.Add(EKeys::LeftShift, KeysState.IsLeftShiftDown());
		KeyStateMap.Add(EKeys::RightShift, KeysState.IsRightShiftDown());
		KeyStateMap.Add(EKeys::LeftCommand, KeysState.IsLeftCommandDown());
		KeyStateMap.Add(EKeys::RightCommand, KeysState.IsRightCommandDown());


		if ( IsCurrentlyGameViewport() )
		{
			FSlateApplication& SlateApp = FSlateApplication::Get();

			const bool bPermanentCapture = !GIsEditor && 
				(( ViewportClient->CaptureMouseOnClick() == EMouseCaptureMode::CapturePermanently ) ||
				( ViewportClient->CaptureMouseOnClick() == EMouseCaptureMode::CapturePermanently_IncludingInitialMouseDown ));

			if ( SlateApp.IsActive() && !ViewportClient->IgnoreInput() && bPermanentCapture )
			{
				TSharedRef<SViewport> ViewportWidgetRef = ViewportWidget.Pin().ToSharedRef();

				FWidgetPath PathToWidget;
				SlateApp.GeneratePathToWidgetUnchecked(ViewportWidgetRef, PathToWidget);

				return AcquireFocusAndCapture(GetSizeXY() / 2);
			}
		}
	}

	return CurrentReplyState;
}

void FSceneViewport::OnFocusLost( const FFocusEvent& InFocusEvent )
{
	// If the focus loss event isn't the for the primary 'keyboard' user, don't worry about it.
	if ( InFocusEvent.GetUser() != 0 )
	{
		return;
	}

	bCursorHiddenDueToCapture = false;
	KeyStateMap.Empty();
	if ( ViewportClient != nullptr )
	{
		FScopedConditionalWorldSwitcher WorldSwitcher(ViewportClient);
		ViewportClient->LostFocus(this);

		TSharedPtr<SWidget> ViewportWidgetPin = ViewportWidget.Pin();
		if ( ViewportWidgetPin.IsValid() )
		{
			FSlateApplication::Get().ForEachUser([&] (FSlateUser* User) {
				if ( User->GetFocusedWidget() == ViewportWidgetPin )
				{
					FSlateApplication::Get().ClearUserFocus(User->GetUserIndex());
				}
			});
		}

		UE_LOG(LogSlate, Log, TEXT("FSceneViewport::OnFocusLost() reason %d"), (int32)InFocusEvent.GetCause());
	}
}

void FSceneViewport::OnViewportClosed()
{
	if( ViewportClient )
	{
		FScopedConditionalWorldSwitcher WorldSwitcher( ViewportClient );
		ViewportClient->CloseRequested( this );
	}
}

FReply FSceneViewport::OnRequestWindowClose()
{
	return (ViewportClient && !ViewportClient->WindowCloseRequested()) ? FReply::Handled() : FReply::Unhandled();
}

TWeakPtr<SWidget> FSceneViewport::GetWidget()
{
	return GetViewportWidget();
}

FReply FSceneViewport::OnViewportActivated(const FWindowActivateEvent& InActivateEvent)
{
	if (ViewportClient != nullptr)
	{
		FScopedConditionalWorldSwitcher WorldSwitcher(ViewportClient);
		ViewportClient->Activated(this, InActivateEvent);
		
		// Determine if we're in permanent capture mode.  This cannot be cached as part of bShouldCaptureMouseOnActivate because it could change between window activate and deactivate
		const bool bPermanentCapture =
			!GIsEditor && ((ViewportClient->CaptureMouseOnClick() == EMouseCaptureMode::CapturePermanently) ||
			(ViewportClient->CaptureMouseOnClick() == EMouseCaptureMode::CapturePermanently_IncludingInitialMouseDown));

		// If we are activating and had Mouse Capture on deactivate then we should get focus again
		// It's important to note in the case of:
		//    InActivateEvent.ActivationType == FWindowActivateEvent::EA_ActivateByMouse
		// we do NOT acquire focus the reasoning is that the click itself will give us a chance on Mouse down to get capture.
		// This also means we don't go and grab capture in situations like:
		//    - the user clicked on the application header
		//    - the user clicked on some UI
		//    - the user clicked in our window but not an area our viewport covers.
		if (InActivateEvent.GetActivationType() == FWindowActivateEvent::EA_Activate && (bShouldCaptureMouseOnActivate || bPermanentCapture))
		{
			return AcquireFocusAndCapture(GetSizeXY() / 2);
		}
	}

	return FReply::Unhandled();
}
void FSceneViewport::OnViewportDeactivated(const FWindowActivateEvent& InActivateEvent)
{
	// We backup if we have capture for us on activation, however we also maintain "true" if it's already true!
	// The reasoning behind maintaining "true" is that if the viewport is activated, 
	// however doesn't reclaim capture we want to claim capture next time we activate unless something else gets focus.
	// So we reset bHadMouseCaptureOnDeactivate in AcquireFocusAndCapture() and in OnFocusLost()
	//
	// This is not ideal, however the better fix probably requires that slate fundamentally chance when it "activates" a window or maybe just the viewport
	// Which there simply doesn't exist the right hooks currently.
	//
	// This fixes the case where the application is deactivated, then the user click on the windows header
	// this activates the window but we do not capture the mouse, then the User Alt-Tabs to the application.
	// We properly acquire capture because we maintained the "true" through the activation where nothing was focuses
	bShouldCaptureMouseOnActivate = !GIsEditor  && (bShouldCaptureMouseOnActivate || HasMouseCapture());

	KeyStateMap.Empty();
	if (ViewportClient != nullptr)
	{
		FScopedConditionalWorldSwitcher WorldSwitcher(ViewportClient);
		ViewportClient->Deactivated(this, InActivateEvent);
	}
}

FSlateShaderResource* FSceneViewport::GetViewportRenderTargetTexture() const
{ 
	check(IsThreadSafeForSlateRendering());
	return (BufferedSlateHandles.Num() != 0) ? BufferedSlateHandles[CurrentBufferedTargetIndex] : nullptr;
}

void FSceneViewport::ResizeFrame(uint32 NewWindowSizeX, uint32 NewWindowSizeY, EWindowMode::Type NewWindowMode)
{
	// Resizing the window directly is only supported in the game
	if( FApp::IsGame() && NewWindowSizeX > 0 && NewWindowSizeY > 0 )
	{		
		FWidgetPath WidgetPath;
		TSharedPtr<SWindow> WindowToResize = FSlateApplication::Get().FindWidgetWindow( ViewportWidget.Pin().ToSharedRef(), WidgetPath );

		if( WindowToResize.IsValid() )
		{
			NewWindowMode = GetWindowModeType(NewWindowMode);

			const FVector2D OldWindowPos = WindowToResize->GetPositionInScreen();
			const FVector2D OldWindowSize = WindowToResize->GetClientSizeInScreen();
			const EWindowMode::Type OldWindowMode = WindowToResize->GetWindowMode();

			// Set the new window mode first to ensure that the work area size is correct (fullscreen windows can affect this)
			if (NewWindowMode != OldWindowMode)
			{
				WindowToResize->SetWindowMode(NewWindowMode);
				WindowMode = NewWindowMode;
			}

			TOptional<FVector2D> NewWindowPos;
			FVector2D NewWindowSize(NewWindowSizeX, NewWindowSizeY);

			const FSlateRect BestWorkArea = FSlateApplication::Get().GetWorkArea(FSlateRect::FromPointAndExtent(OldWindowPos, OldWindowSize));

			// A switch to window mode should position the window to be in the center of the work-area (we don't do this if we were already in window mode to allow the user to move the window)
			// Fullscreen modes should position the window to the top-left of the monitor.
			// If we're going into windowed fullscreen mode, we always want the window to fill the entire screen.
			// When we calculate the scene view, we'll check the fullscreen mode and configure the screen percentage
			// scaling so we actual render to the resolution we've been asked for.
			if (NewWindowMode == EWindowMode::Windowed)
			{
				if (OldWindowMode == EWindowMode::Windowed && NewWindowSize == OldWindowSize)
				{
					// Leave the window position alone!
					NewWindowPos.Reset();
				}
				else
				{
					const FVector2D BestWorkAreaTopLeft = BestWorkArea.GetTopLeft();
					const FVector2D BestWorkAreaSize = BestWorkArea.GetSize();

					FVector2D CenteredWindowPos = BestWorkAreaTopLeft;

					if (NewWindowSize.X < BestWorkAreaSize.X)
					{
						CenteredWindowPos.X += FMath::Max(0.0f, (BestWorkAreaSize.X - NewWindowSize.X) * 0.5f);
					}

					if (NewWindowSize.Y < BestWorkAreaSize.Y)
					{
						CenteredWindowPos.Y += FMath::Max(0.0f, (BestWorkAreaSize.Y - NewWindowSize.Y) * 0.5f);
					}

					NewWindowPos = CenteredWindowPos;
				}
			}
			else
			{
				FDisplayMetrics DisplayMetrics;
				FSlateApplication::Get().GetInitialDisplayMetrics(DisplayMetrics);

				if (DisplayMetrics.MonitorInfo.Num() > 0)
				{
					// Try to find the monitor that the viewport belongs to based on BestWorkArea.
					// For widowed fullscreen and fullscreen modes it should be top left position of one of monitors.
					FPlatformRect DisplayRect = DisplayMetrics.MonitorInfo[0].DisplayRect;
					for (int32 Index = 1; Index < DisplayMetrics.MonitorInfo.Num(); ++Index)
					{
						const FMonitorInfo& MonitorInfo = DisplayMetrics.MonitorInfo[Index];
						if (BestWorkArea.GetTopLeft() == FVector2D(MonitorInfo.WorkArea.Left, MonitorInfo.WorkArea.Top))
						{
							DisplayRect = DisplayMetrics.MonitorInfo[Index].DisplayRect;
						}
					}

					NewWindowPos = FVector2D(DisplayRect.Left, DisplayRect.Top);

					if (NewWindowMode == EWindowMode::WindowedFullscreen)
					{
						NewWindowSize.X = DisplayRect.Right - DisplayRect.Left;
						NewWindowSize.Y = DisplayRect.Bottom - DisplayRect.Top;
					}
				}
				else
				{
					NewWindowPos = FVector2D(0.0f, 0.0f);

					if (NewWindowMode == EWindowMode::WindowedFullscreen)
					{
						NewWindowSize.X = DisplayMetrics.PrimaryDisplayWidth;
						NewWindowSize.Y = DisplayMetrics.PrimaryDisplayHeight;
					}
				}
			}

#if !PLATFORM_MAC
			IHeadMountedDisplay::MonitorInfo MonitorInfo;
			if (GEngine->XRSystem.IsValid() && GEngine->XRSystem->GetHMDDevice() && GEngine->XRSystem->GetHMDDevice()->GetHMDMonitorInfo(MonitorInfo))
			{
				if (MonitorInfo.DesktopX > 0 || MonitorInfo.DesktopY > 0)
				{
					NewWindowSize.X = MonitorInfo.ResolutionX;
					NewWindowSize.Y = MonitorInfo.ResolutionY;
					NewWindowPos = FVector2D(MonitorInfo.DesktopX, MonitorInfo.DesktopY);
				}
			}
#endif
			// Resize window
			const bool bSizeChanged = NewWindowSize != OldWindowSize;
			const bool bPositionChanged = NewWindowPos.IsSet() && NewWindowPos != OldWindowPos;
			const bool bModeChanged = NewWindowMode != OldWindowMode;
			if (bSizeChanged || bPositionChanged || bModeChanged)
			{
				if (CurrentReplyState.ShouldReleaseMouseLock())
				{
					LockMouseToViewport(false);
				}

				if (bModeChanged || (bSizeChanged && bPositionChanged))
				{
					WindowToResize->ReshapeWindow(NewWindowPos.GetValue(), NewWindowSize);
				}
				else if (bSizeChanged)
				{
					WindowToResize->Resize(NewWindowSize);
				}
				else
				{
					WindowToResize->MoveWindowTo(NewWindowPos.GetValue());
				}
			}

			// Resize viewport
			FVector2D ViewportSize = WindowToResize->GetWindowSizeFromClientSize(FVector2D(SizeX, SizeY));
			FVector2D NewViewportSize = WindowToResize->GetViewportSize();

			if (NewViewportSize != ViewportSize || NewWindowMode != OldWindowMode)
			{
				ResizeViewport(NewViewportSize.X, NewViewportSize.Y, NewWindowMode);
			}

			// Resize backbuffer
			FVector2D BackBufferSize = WindowToResize->IsMirrorWindow() ? OldWindowSize : ViewportSize;
			FVector2D NewBackbufferSize = WindowToResize->IsMirrorWindow() ? NewWindowSize : NewViewportSize;
			
			if (NewBackbufferSize != BackBufferSize)
			{
				FSlateApplicationBase::Get().GetRenderer()->UpdateFullscreenState(WindowToResize.ToSharedRef(), NewBackbufferSize.X, NewBackbufferSize.Y);
			}

			UCanvas::UpdateAllCanvasSafeZoneData();
		}
	}
}

void FSceneViewport::SetFixedViewportSize(uint32 NewViewportSizeX, uint32 NewViewportSizeY)
{
	bForceViewportSize = true;
	TSharedPtr<SWindow> Window = FSlateApplication::Get().FindWidgetWindow(ViewportWidget.Pin().ToSharedRef());
	if (Window.IsValid())
	{
		ResizeViewport(FMath::Max(0U, NewViewportSizeX), FMath::Max(0U, NewViewportSizeY), Window->GetWindowMode());
	}
}

void FSceneViewport::SetViewportSize(uint32 NewViewportSizeX, uint32 NewViewportSizeY)
{
	TSharedPtr<SWindow> Window = FSlateApplication::Get().FindWidgetWindow(ViewportWidget.Pin().ToSharedRef());
	if (Window.IsValid())
	{
		Window->SetIndependentViewportSize(FVector2D(NewViewportSizeX, NewViewportSizeY));
		const FVector2D vp = Window->IsMirrorWindow() ? Window->GetSizeInScreen() : Window->GetViewportSize();
		FSlateApplicationBase::Get().GetRenderer()->UpdateFullscreenState(Window.ToSharedRef(), vp.X, vp.Y);
		ResizeViewport(NewViewportSizeX, NewViewportSizeY, Window->GetWindowMode());
	}
}

TSharedPtr<SWindow> FSceneViewport::FindWindow()
{
	if ( ViewportWidget.IsValid() )
	{
		TSharedPtr<SViewport> PinnedViewportWidget = ViewportWidget.Pin();
		return FSlateApplication::Get().FindWidgetWindow(PinnedViewportWidget.ToSharedRef());
	}

	return TSharedPtr<SWindow>();
}

bool FSceneViewport::IsStereoRenderingAllowed() const
{
	if (ViewportWidget.IsValid())
	{
		return ViewportWidget.Pin()->IsStereoRenderingAllowed();
	}
	return false;
}

void FSceneViewport::ResizeViewport(uint32 NewSizeX, uint32 NewSizeY, EWindowMode::Type NewWindowMode)
{
	// Do not resize if the viewport is an invalid size or our UI should be responsive
	if( NewSizeX > 0 && NewSizeY > 0 )
	{
		bIsResizing = true;

		UpdateViewportRHI(false, NewSizeX, NewSizeY, NewWindowMode, PF_Unknown);

		if (ViewportClient)
		{
			// Invalidate, then redraw immediately so the user isn't left looking at an empty black viewport
			// as they continue to resize the window.
			Invalidate();

			if ( ViewportClient->GetWorld() )
			{
				Draw();
			}
		}

		//if we have a delegate, fire it off
		if(FApp::IsGame() && OnSceneViewportResizeDel.IsBound())
		{
			OnSceneViewportResizeDel.Execute(FVector2D(NewSizeX, NewSizeY));
		}

		bIsResizing = false;
	}
}

void FSceneViewport::InvalidateDisplay()
{
	// Dirty the viewport.  It will be redrawn next time the editor ticks.
	if( ViewportClient != NULL )
	{
		ViewportClient->RedrawRequested( this );
	}
}

void FSceneViewport::DeferInvalidateHitProxy()
{
	if( ViewportClient != NULL )
	{
		ViewportClient->RequestInvalidateHitProxy( this );
	}
}

FCanvas* FSceneViewport::GetDebugCanvas()
{
	return DebugCanvasDrawer->GetGameThreadDebugCanvas();
}

float FSceneViewport::GetDisplayGamma() const
{
	if (ViewportGammaOverride.IsSet())
	{
		return ViewportGammaOverride.GetValue();
	}
	return	FViewport::GetDisplayGamma();
}

const FTexture2DRHIRef& FSceneViewport::GetRenderTargetTexture() const
{
	if (IsInRenderingThread())
	{
		return RenderTargetTextureRenderThreadRHI;
	}
	return 	RenderTargetTextureRHI;
}

FSlateShaderResource* FSceneViewport::GetViewportRenderTargetTexture()
{
	if (IsInRenderingThread())
	{
		return RenderThreadSlateTexture;
	}
	return (BufferedSlateHandles.Num() != 0) ? BufferedSlateHandles[CurrentBufferedTargetIndex] : nullptr;
}

void FSceneViewport::SetRenderTargetTextureRenderThread(FTexture2DRHIRef& RT)
{
	check(IsInRenderingThread());
	RenderTargetTextureRenderThreadRHI = RT;
	if (RT.IsValid())
	{
		RenderThreadSlateTexture->SetRHIRef(RenderTargetTextureRenderThreadRHI, RT->GetSizeX(), RT->GetSizeY());
	}
	else
	{
		RenderThreadSlateTexture->SetRHIRef(nullptr, 0, 0);
	}
}

void FSceneViewport::UpdateViewportRHI(bool bDestroyed, uint32 NewSizeX, uint32 NewSizeY, EWindowMode::Type NewWindowMode, EPixelFormat PreferredPixelFormat)
{
	{
		SCOPED_SUSPEND_RENDERING_THREAD(true);

		// Update the viewport attributes.
		// This is done AFTER the command flush done by UpdateViewportRHI, to avoid disrupting rendering thread accesses to the old viewport size.
		SizeX = NewSizeX;
		SizeY = NewSizeY;
		WindowMode = NewWindowMode;

		// Release the viewport's resources.
		BeginReleaseResource(this);

		if( !bDestroyed )
		{
			BeginInitResource(this);
				
			if( !UseSeparateRenderTarget() )
			{
				// Get the viewport for this window from the renderer so we can render directly to the backbuffer
				FSlateRenderer* Renderer = FSlateApplication::Get().GetRenderer();
				FWidgetPath WidgetPath;
				void* ViewportResource = Renderer->GetViewportResource( *FSlateApplication::Get().FindWidgetWindow( ViewportWidget.Pin().ToSharedRef(), WidgetPath ) );
				if( ViewportResource )
				{
					ViewportRHI = *((FViewportRHIRef*)ViewportResource);
				}
			}

			ViewportResizedEvent.Broadcast(this, 0);
		}
		else
		{
			// Enqueue a render command to delete the handle.  It must be deleted on the render thread after the resource is released
			ENQUEUE_UNIQUE_RENDER_COMMAND_TWOPARAMETER(DeleteSlateRenderTarget, TArray<FSlateRenderTargetRHI*>&, BufferedSlateHandles, BufferedSlateHandles,
																				FSlateRenderTargetRHI*&, RenderThreadSlateTexture, RenderThreadSlateTexture,
			{
				for (int32 i = 0; i < BufferedSlateHandles.Num(); ++i)
				{
					delete BufferedSlateHandles[i];
					BufferedSlateHandles[i] = nullptr;

					delete RenderThreadSlateTexture;
					RenderThreadSlateTexture = nullptr;
				}						
			});

		}
	}
}

void FSceneViewport::EnqueueBeginRenderFrame(const bool bShouldPresent)
{
	check( IsInGameThread() );
	const bool bStereoRenderingAvailable = GEngine->StereoRenderingDevice.IsValid() && IsStereoRenderingAllowed();
	const bool bStereoRenderingEnabled = bStereoRenderingAvailable && GEngine->StereoRenderingDevice->IsStereoEnabled();

	IStereoRenderTargetManager* StereoRenderTargetManager = bStereoRenderingAvailable ? GEngine->StereoRenderingDevice->GetRenderTargetManager(): nullptr;

	CurrentBufferedTargetIndex = NextBufferedTargetIndex;
	NextBufferedTargetIndex = (CurrentBufferedTargetIndex + 1) % BufferedSlateHandles.Num();
	if (BufferedRenderTargetsRHI[CurrentBufferedTargetIndex])
	{
		RenderTargetTextureRHI = BufferedRenderTargetsRHI[CurrentBufferedTargetIndex];
	}

	// check if we need to reallocate rendertarget for HMD and update HMD rendering viewport 
	if (bStereoRenderingAvailable)
	{
		bool bHMDWantsSeparateRenderTarget = StereoRenderTargetManager != nullptr ? StereoRenderTargetManager->ShouldUseSeparateRenderTarget() : false;
		if (bHMDWantsSeparateRenderTarget != bForceSeparateRenderTarget ||
		    (bHMDWantsSeparateRenderTarget && StereoRenderTargetManager->NeedReAllocateViewportRenderTarget(*this)))
		{
			// This will cause RT to be allocated (or freed)
			bForceSeparateRenderTarget = bHMDWantsSeparateRenderTarget;
			UpdateViewportRHI(false, SizeX, SizeY, WindowMode, PF_Unknown);
		}
	}

	DebugCanvasDrawer->InitDebugCanvas(GetClient(), GetClient()->GetWorld());

	// Note: ViewportRHI is only updated on the game thread

	// If we dont have the ViewportRHI then we need to get it before rendering
	// Note, we need ViewportRHI even if UseSeparateRenderTarget() is true when stereo rendering
	// is enabled.
	if (!IsValidRef(ViewportRHI) && (!UseSeparateRenderTarget() || bStereoRenderingEnabled))
	{
		// Get the viewport for this window from the renderer so we can render directly to the backbuffer
		FSlateRenderer* Renderer = FSlateApplication::Get().GetRenderer();
		FWidgetPath WidgetPath;
		if (ViewportWidget.IsValid())
		{
			auto WidgetWindow = FSlateApplication::Get().FindWidgetWindow(ViewportWidget.Pin().ToSharedRef(), WidgetPath);
			if (WidgetWindow.IsValid())
			{
				void* ViewportResource = Renderer->GetViewportResource(*WidgetWindow);
				if (ViewportResource)
				{
					ViewportRHI = *((FViewportRHIRef*)ViewportResource);
				}
			}
		}
	}


	//set the rendertarget visible to the render thread
	//must come before any render thread frame handling.
	ENQUEUE_UNIQUE_RENDER_COMMAND_TWOPARAMETER(
		SetRenderThreadViewportTarget,
		FSceneViewport*, Viewport, this,
		FTexture2DRHIRef, RT, RenderTargetTextureRHI,		
		{

		Viewport->SetRenderTargetTextureRenderThread(RT);			
	});		

	FViewport::EnqueueBeginRenderFrame(bShouldPresent);

	if (StereoRenderTargetManager != nullptr && bShouldPresent)
	{
		StereoRenderTargetManager->UpdateViewport(UseSeparateRenderTarget(), *this, ViewportWidget.Pin().Get());
	}
}

void FSceneViewport::BeginRenderFrame(FRHICommandListImmediate& RHICmdList)
{
	check( IsInRenderingThread() );
	if (UseSeparateRenderTarget())
	{		
		RHICmdList.TransitionResource(EResourceTransitionAccess::EWritable, RenderTargetTextureRenderThreadRHI);
		SetRenderTarget(RHICmdList,  RenderTargetTextureRenderThreadRHI,  FTexture2DRHIRef(), true);
	}
	else if( IsValidRef( ViewportRHI ) ) 
	{
		// Get the backbuffer render target to render directly to it
		RenderTargetTextureRenderThreadRHI = RHICmdList.GetViewportBackBuffer(ViewportRHI);
		RenderThreadSlateTexture->SetRHIRef(RenderTargetTextureRenderThreadRHI, RenderTargetTextureRenderThreadRHI->GetSizeX(), RenderTargetTextureRenderThreadRHI->GetSizeY());
	}
}

void FSceneViewport::EndRenderFrame(FRHICommandListImmediate& RHICmdList, bool bPresent, bool bLockToVsync)
{
	check( IsInRenderingThread() );
	if (UseSeparateRenderTarget())
	{
		if (BufferedSlateHandles[CurrentBufferedTargetIndex])
		{			
			RHICmdList.CopyToResolveTarget(RenderTargetTextureRenderThreadRHI, RenderTargetTextureRenderThreadRHI, FResolveParams());
		}
	}
	else
	{
		// Set the active render target(s) to nothing to release references in the case that the viewport is resized by slate before we draw again
		SetRenderTarget(RHICmdList,  FTexture2DRHIRef(), FTexture2DRHIRef() );
		// Note: this releases our reference but does not release the resource as it is owned by slate (this is intended)
		RenderTargetTextureRenderThreadRHI.SafeRelease();
		RenderThreadSlateTexture->SetRHIRef(nullptr, 0, 0);
	}
}

void FSceneViewport::Tick( const FGeometry& AllottedGeometry, double InCurrentTime, float DeltaTime )
{
	UpdateCachedGeometry(AllottedGeometry);
	ProcessInput( DeltaTime );
}

void FSceneViewport::OnPlayWorldViewportSwapped( const FSceneViewport& OtherViewport )
{
	// We need to call WindowRenderTargetUpdate() to make sure the Slate renderer is updated to render
	// to the viewport client we'll be using for PIE/SIE.  Otherwise if stereo rendering is enabled, Slate
	// could render the HMD mirror to a game viewport client which is not visible on screen!
	TSharedPtr<SWidget> PinnedViewport = ViewportWidget.Pin();
	if( PinnedViewport.IsValid() )
	{
		FSlateRenderer* Renderer = FSlateApplication::Get().GetRenderer();

		FWidgetPath WidgetPath;
		TSharedPtr<SWindow> Window = FSlateApplication::Get().FindWidgetWindow( PinnedViewport.ToSharedRef(), WidgetPath );

		WindowRenderTargetUpdate( Renderer, Window.Get() );
	}

	// Play world viewports should always be the same size.  Resize to other viewports size
	if( GetSizeXY() != OtherViewport.GetSizeXY() )
	{
		// Switch to the viewport clients world before processing input
		FScopedConditionalWorldSwitcher WorldSwitcher( ViewportClient );

		UpdateViewportRHI( false, OtherViewport.GetSizeXY().X, OtherViewport.GetSizeXY().Y, EWindowMode::Windowed, PF_Unknown );

		// Invalidate, then redraw immediately so the user isn't left looking at an empty black viewport
		// as they continue to resize the window.
		Invalidate();
	}

	// Play world viewports should transfer active stats so it doesn't appear like a seperate viewport
	SwapStatCommands(OtherViewport);
}


void FSceneViewport::SwapStatCommands( const FSceneViewport& OtherViewport )
{
	FViewportClient* ClientA = GetClient();
	FViewportClient* ClientB = OtherViewport.GetClient();
	check(ClientA && ClientB);
	// Only swap if both viewports have stats
	const TArray<FString>* StatsA = ClientA->GetEnabledStats();
	const TArray<FString>* StatsB = ClientB->GetEnabledStats();
	if (StatsA && StatsB)
	{
		const TArray<FString> StatsCopy = *StatsA;
		ClientA->SetEnabledStats(*StatsB);
		ClientB->SetEnabledStats(StatsCopy);
	}
}

/** Queue an update to the Window's RT on the Renderthread */
void FSceneViewport::WindowRenderTargetUpdate(FSlateRenderer* Renderer, SWindow* Window)
{	
	check(IsInGameThread());
	if (Renderer)
	{
		if (UseSeparateRenderTarget())
		{
			if (Window)
			{
				// We need to pass a texture to the renderer only for stereo rendering. Otherwise, Editor will be rendered incorrectly.
				if (GEngine->IsStereoscopic3D(this))
				{
					//todo: mw Make this function take an FSlateTexture* rather than a void*
					Renderer->SetWindowRenderTarget(*Window, static_cast<IViewportRenderTargetProvider*>(this));
				}
				else
				{
					Renderer->SetWindowRenderTarget(*Window, nullptr);
				}
			}
		}
		else
		{
			if (Window)
			{
				Renderer->SetWindowRenderTarget(*Window, nullptr);
			}
		}
	}
}

void FSceneViewport::OnWindowBackBufferResourceDestroyed(void* Backbuffer)
{
	check(IsInGameThread());
	FViewportRHIRef TestReference = *(FViewportRHIRef*)Backbuffer;
	// Backbuffer we are rendering to is being released.  We must free our resource
	if(ViewportRHI == TestReference)
	{
		ViewportRHI.SafeRelease();
	}
}

void FSceneViewport::OnPreResizeWindowBackbuffer(void* Backbuffer)
{
	OnWindowBackBufferResourceDestroyed(Backbuffer);
}

void FSceneViewport::OnPostResizeWindowBackbuffer(void* Backbuffer)
{
	check(IsInGameThread());

	if(!UseSeparateRenderTarget() && !IsValidRef(ViewportRHI) && ViewportWidget.IsValid())
	{
		FSlateRenderer* Renderer = FSlateApplication::Get().GetRenderer();

		TSharedPtr<SWindow> Window = FSlateApplication::Get().FindWidgetWindow(ViewportWidget.Pin().ToSharedRef());

		// If the window is not valid then we are likely in a loading movie and the viewport is not attached to the window.  
		// We'll have to wait until safe
		if(Window.IsValid())
		{
			void* ViewportResource = Renderer->GetViewportResource(*Window);
			if (ViewportResource)
			{
				ViewportRHI = *((FViewportRHIRef*)ViewportResource);
			}
		}
	}
}

void FSceneViewport::InitDynamicRHI()
{
	if(bRequiresHitProxyStorage)
	{
		// Initialize the hit proxy map.
		HitProxyMap.Init(SizeX,SizeY);
	}
	RTTSize = FIntPoint(0, 0);

	FSlateRenderer* Renderer = FSlateApplication::Get().GetRenderer();
	uint32 TexSizeX = SizeX, TexSizeY = SizeY;
	if (UseSeparateRenderTarget())
	{
		NumBufferedFrames = 1;
		
		// @todo vreditor switch: This code needs to be called when switching between stereo/non when going immersive.  Seems to always work out that way anyway though? (Probably due to resize)
		IStereoRenderTargetManager * const StereoRenderTargetManager = 
			(IsStereoRenderingAllowed() && GEngine->StereoRenderingDevice.IsValid() && GEngine->StereoRenderingDevice->IsStereoEnabledOnNextFrame())
				? GEngine->StereoRenderingDevice->GetRenderTargetManager() 
				: nullptr;

		if (StereoRenderTargetManager != nullptr)
		{
			StereoRenderTargetManager->CalculateRenderTargetSize(*this, TexSizeX, TexSizeY);
			NumBufferedFrames = StereoRenderTargetManager->GetNumberOfBufferedFrames();
		}
		
		check(BufferedSlateHandles.Num() == BufferedRenderTargetsRHI.Num() && BufferedSlateHandles.Num() == BufferedShaderResourceTexturesRHI.Num());

		//clear existing entries
		for (int32 i = 0; i < BufferedSlateHandles.Num(); ++i)
		{
			if (!BufferedSlateHandles[i])
			{
				BufferedSlateHandles[i] = new FSlateRenderTargetRHI(nullptr, 0, 0);
			}
			BufferedRenderTargetsRHI[i] = nullptr;
			BufferedShaderResourceTexturesRHI[i] = nullptr;
		}

		if (BufferedSlateHandles.Num() < NumBufferedFrames)
		{
			//add sufficient entires for buffering.
			for (int32 i = BufferedSlateHandles.Num(); i < NumBufferedFrames; i++)
			{
				BufferedSlateHandles.Add(new FSlateRenderTargetRHI(nullptr, 0, 0)); 
				BufferedRenderTargetsRHI.Add(nullptr);
				BufferedShaderResourceTexturesRHI.Add(nullptr);
			}
		}
		else if (BufferedSlateHandles.Num() > NumBufferedFrames)
		{
			BufferedSlateHandles.SetNum(NumBufferedFrames);
			BufferedRenderTargetsRHI.SetNum(NumBufferedFrames);
			BufferedShaderResourceTexturesRHI.SetNum(NumBufferedFrames);
		}
		check(BufferedSlateHandles.Num() == BufferedRenderTargetsRHI.Num() && BufferedSlateHandles.Num() == BufferedShaderResourceTexturesRHI.Num());

		static const auto CVarDefaultBackBufferPixelFormat = IConsoleManager::Get().FindTConsoleVariableDataInt(TEXT("r.DefaultBackBufferPixelFormat"));
		EPixelFormat SceneTargetFormat = EDefaultBackBufferPixelFormat::Convert2PixelFormat(EDefaultBackBufferPixelFormat::FromInt(CVarDefaultBackBufferPixelFormat->GetValueOnRenderThread()));

		FRHIResourceCreateInfo CreateInfo;
		FTexture2DRHIRef BufferedRTRHI;
		FTexture2DRHIRef BufferedSRVRHI;

		for (int32 i = 0; i < NumBufferedFrames; ++i)
		{
			// try to allocate texture via StereoRenderingDevice; if not successful, use the default way
			if (StereoRenderTargetManager == nullptr || !StereoRenderTargetManager->AllocateRenderTargetTexture(i, TexSizeX, TexSizeY, SceneTargetFormat, 1, TexCreate_None, TexCreate_RenderTargetable, BufferedRTRHI, BufferedSRVRHI))
			{
				RHICreateTargetableShaderResource2D(TexSizeX, TexSizeY, SceneTargetFormat, 1, TexCreate_None, TexCreate_RenderTargetable, false, CreateInfo, BufferedRTRHI, BufferedSRVRHI);
			}
			BufferedRenderTargetsRHI[i] = BufferedRTRHI;
			BufferedShaderResourceTexturesRHI[i] = BufferedSRVRHI;

			if (BufferedSlateHandles[i])
			{
				BufferedSlateHandles[i]->SetRHIRef(BufferedShaderResourceTexturesRHI[0], TexSizeX, TexSizeY);
			}
		}

		// clear out any extra entries we have hanging around
		for (int32 i = NumBufferedFrames; i < BufferedSlateHandles.Num(); ++i)
		{
			if (BufferedSlateHandles[i])
			{
				BufferedSlateHandles[i]->SetRHIRef(nullptr, 0, 0);
			}
			BufferedRenderTargetsRHI[i] = nullptr;
			BufferedShaderResourceTexturesRHI[i] = nullptr;
		}

		CurrentBufferedTargetIndex = 0;
		NextBufferedTargetIndex = (CurrentBufferedTargetIndex + 1) % BufferedSlateHandles.Num();
		RenderTargetTextureRHI = BufferedShaderResourceTexturesRHI[CurrentBufferedTargetIndex];
	}
	else
	{
		check(BufferedSlateHandles.Num() == BufferedRenderTargetsRHI.Num() && BufferedSlateHandles.Num() == BufferedShaderResourceTexturesRHI.Num());
		if (BufferedSlateHandles.Num() == 0)
		{
			BufferedSlateHandles.Add(nullptr);
			BufferedRenderTargetsRHI.Add(nullptr);
			BufferedShaderResourceTexturesRHI.Add(nullptr);
		}		
		NumBufferedFrames = 1;

		RenderTargetTextureRHI = nullptr;		
		CurrentBufferedTargetIndex = NextBufferedTargetIndex = 0;
	}

	//how is this useful at all?  Pinning a weakptr to get a non-threadsafe shared ptr?  Pinning a weakptr is supposed to be protecting me from my weakptr dying underneath me...
	TSharedPtr<SWidget> PinnedViewport = ViewportWidget.Pin();
	if (PinnedViewport.IsValid())
	{

		FWidgetPath WidgetPath;
		TSharedPtr<SWindow> Window = FSlateApplication::Get().FindWidgetWindow(PinnedViewport.ToSharedRef(), WidgetPath);
		
		WindowRenderTargetUpdate(Renderer, Window.Get());
		if (UseSeparateRenderTarget())
		{
			RTTSize = FIntPoint(TexSizeX, TexSizeY);
		}
	}
}

void FSceneViewport::ReleaseDynamicRHI()
{
	FViewport::ReleaseDynamicRHI();

	ViewportRHI.SafeRelease();

	DebugCanvasDrawer->ReleaseResources();

	for (int32 i = 0; i < BufferedSlateHandles.Num(); ++i)
	{
		if (BufferedSlateHandles[i])
		{
			BufferedSlateHandles[i]->ReleaseDynamicRHI();
		}
	}
	if (RenderThreadSlateTexture)
	{
		RenderThreadSlateTexture->ReleaseDynamicRHI();
	}
}

void FSceneViewport::SetPreCaptureMousePosFromSlateCursor()
{
	PreCaptureMousePos = FSlateApplication::Get().GetCursorPos().IntPoint();
}<|MERGE_RESOLUTION|>--- conflicted
+++ resolved
@@ -366,15 +366,6 @@
 			TSharedPtr<SWindow> Window = FSlateApplication::Get().FindWidgetWindow( ViewportWidget.Pin().ToSharedRef() );
 			if ( Window.IsValid() )
 			{
-<<<<<<< HEAD
-				if (ViewportWidget.Pin()->ShouldRenderDirectly())
-				{
-					InitialPositionX = FMath::Max(0.0f, AllottedGeometry.AbsolutePosition.X);
-					InitialPositionY = FMath::Max(0.0f, AllottedGeometry.AbsolutePosition.Y);
-				}
-
-				ResizeViewport(FMath::Max(0, DrawSize.X), FMath::Max(0, DrawSize.Y), Window->GetWindowMode());
-=======
 				//@HACK VREDITOR
 				//check(Window.IsValid());
 				if ( Window->IsViewportSizeDrivenByWindow() )
@@ -387,7 +378,6 @@
 
 					ResizeViewport(FMath::Max(0, DrawSize.X), FMath::Max(0, DrawSize.Y), Window->GetWindowMode());
 				}
->>>>>>> a23640a2
 			}
 		}
 	}
