--- conflicted
+++ resolved
@@ -103,11 +103,7 @@
 			FlatCPPIncludeDependencyCache Result = null;
 			try
 			{
-<<<<<<< HEAD
-				string CacheBuildMutexPath = Cache.AbsolutePath + ".buildmutex";
-=======
 				string CacheBuildMutexPath = BackingFile.FullName + ".buildmutex";
->>>>>>> 73f66985
 
 				// If the .buildmutex file for the cache is present, it means that something went wrong between loading
 				// and saving the cache last time (most likely the UBT process being terminated), so we don't want to load
@@ -118,16 +114,6 @@
 					{
 					}
 
-<<<<<<< HEAD
-					using (FileStream Stream = new FileStream(Cache.AbsolutePath, FileMode.Open, FileAccess.Read))
-					{
-						// @todo ubtmake: We can store the cache in a cheaper/smaller way using hash file names and indices into included headers, but it might actually slow down load times
-						// @todo ubtmake: If we can index PCHs here, we can avoid storing all of the PCH's included headers (PCH's action should have been invalidated, so we shouldn't even have to report the PCH's includes as our indirect includes)
-						BinaryFormatter Formatter = new BinaryFormatter();
-						Result = Formatter.Deserialize(Stream) as FlatCPPIncludeDependencyCache;
-						Result.CacheFileItem = Cache;
-						Result.bIsDirty = false;
-=======
 					using (BinaryReader Reader = new BinaryReader(new FileStream(BackingFile.FullName, FileMode.Open, FileAccess.Read)))
 					{
 						// @todo ubtmake: We can store the cache in a cheaper/smaller way using hash file names and indices into included headers, but it might actually slow down load times
@@ -136,7 +122,6 @@
 						{
 							Result = Deserialize(Reader);
 						}
->>>>>>> 73f66985
 					}
 				}
 			}
@@ -199,15 +184,6 @@
 				}
 			}
 
-<<<<<<< HEAD
-			try
-			{
-				File.Delete(CacheFileItem.AbsolutePath + ".buildmutex");
-			}
-			catch
-			{
-				// We don't care if we couldn't delete this file, as maybe it couldn't have been created in the first place.
-=======
 			if (File.Exists(BackingFile.FullName + ".buildmutex"))
 			{
 				try
@@ -244,7 +220,6 @@
 				{
 					Writer.Write(Include, FileToUniqueId);
 				}
->>>>>>> 73f66985
 			}
 		}
 
