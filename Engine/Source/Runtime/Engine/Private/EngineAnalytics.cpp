// Copyright 1998-2016 Epic Games, Inc. All Rights Reserved.

#include "EnginePrivate.h"
#include "EngineAnalytics.h"
#include "EngineBuildSettings.h"
#include "Runtime/Analytics/Analytics/Public/Analytics.h"
#include "Runtime/Analytics/Analytics/Public/Interfaces/IAnalyticsProvider.h"
#include "GeneralProjectSettings.h"

bool FEngineAnalytics::bIsInitialized;
bool FEngineAnalytics::bIsEditorRun;
bool FEngineAnalytics::bIsGameRun;
TSharedPtr<IAnalyticsProvider> FEngineAnalytics::Analytics;

/**
 * Engine analytics config log to initialize the engine analytics provider.
 * External code should bind this delegate if engine analytics are desired,
 * preferably in private code that won't be redistributed.
 */
FAnalytics::FProviderConfigurationDelegate& GetEngineAnalyticsOverrideConfigDelegate()
{
	static FAnalytics::FProviderConfigurationDelegate Delegate;
	return Delegate;
}


/**
 * Get analytics pointer
 */
IAnalyticsProvider& FEngineAnalytics::GetProvider()
{
	checkf(bIsInitialized && IsAvailable(), TEXT("FEngineAnalytics::GetProvider called outside of Initialize/Shutdown."));

	return *Analytics.Get();
}
 
void FEngineAnalytics::Initialize()
{
	checkf(!bIsInitialized, TEXT("FEngineAnalytics::Initialize called more than once."));

	check(GEngine);

	// this will only be true for builds that have editor support (currently PC, Mac, Linux)
	// The idea here is to only send editor events for actual editor runs, not for things like -game runs of the editor.
	bIsEditorRun = WITH_EDITOR && GIsEditor && !IsRunningCommandlet();

	// We also want to identify a real run of a game, which is NOT necessarily the opposite of an editor run.
	// Ideally we'd be able to tell explicitly, but with content-only games, it becomes difficult.
	// So we ensure we are not an editor run, we don't have EDITOR stuff compiled in, we are not running a commandlet,
	// we are not a generic, utility program, and we require cooked data.
	bIsGameRun = !WITH_EDITOR && !IsRunningCommandlet() && !FPlatformProperties::IsProgram() && FPlatformProperties::RequiresCookedData();

#if UE_BUILD_DEBUG
	const bool bShouldInitAnalytics = false;
#else
	// Outside of the editor, the only engine analytics usage is the hardware survey
	const bool bShouldInitAnalytics = (bIsEditorRun && GEngine->AreEditorAnalyticsEnabled()) || (bIsGameRun && GEngine->AreGameAnalyticsEnabled());
<<<<<<< HEAD
#endif
=======
>>>>>>> 73f66985

	if (bShouldInitAnalytics)
	{
		{
			// Setup some default engine analytics if there is nothing custom bound
			FAnalytics::FProviderConfigurationDelegate DefaultEngineAnalyticsConfig;
			DefaultEngineAnalyticsConfig.BindLambda( 
				[=]( const FString& KeyName, bool bIsValueRequired ) -> FString
				{
					static TMap<FString, FString> ConfigMap;
					if (ConfigMap.Num() == 0)
					{
						ConfigMap.Add(TEXT("ProviderModuleName"), TEXT("AnalyticsET"));
						ConfigMap.Add(TEXT("APIServerET"), TEXT("http://etsource.epicgames.com/ET2/"));

						// We always use the "Release" analytics account unless we're running in analytics test mode (usually with
						// a command-line parameter), or we're an internal Epic build
						const FAnalytics::BuildType AnalyticsBuildType = FAnalytics::Get().GetBuildType();
						const bool bUseReleaseAccount =
							(AnalyticsBuildType == FAnalytics::Development || AnalyticsBuildType == FAnalytics::Release) &&
							!FEngineBuildSettings::IsInternalBuild();	// Internal Epic build
						const TCHAR* BuildTypeStr = bUseReleaseAccount ? TEXT("Release") : TEXT("Dev");

						FString UE4TypeOverride;
						bool bHasOverride = FAnalytics::ConfigFromIni::GetUE4TypeOverride(UE4TypeOverride);
						const TCHAR* UE4TypeStr = bHasOverride ? *UE4TypeOverride : FEngineBuildSettings::IsPerforceBuild() ? TEXT("Perforce") : TEXT("UnrealEngine");
						if (bIsEditorRun)
						{
							ConfigMap.Add(TEXT("APIKeyET"), FString::Printf(TEXT("UEEditor.%s.%s"), UE4TypeStr, BuildTypeStr));
						}
						else
						{
							const UGeneralProjectSettings& ProjectSettings = *GetDefault<UGeneralProjectSettings>();
							ConfigMap.Add(TEXT("APIKeyET"), FString::Printf(TEXT("UEGame.%s.%s|%s|%s"), UE4TypeStr, BuildTypeStr, *ProjectSettings.ProjectID.ToString(), *ProjectSettings.ProjectName));
						}
					}

					// Check for overrides
					if( GetEngineAnalyticsOverrideConfigDelegate().IsBound() )
					{
						const FString OverrideValue = GetEngineAnalyticsOverrideConfigDelegate().Execute( KeyName, bIsValueRequired );
						if( !OverrideValue.IsEmpty() )
						{
							return OverrideValue;
						}
					}

					FString* ConfigValue = ConfigMap.Find(KeyName);
					return ConfigValue != NULL ? *ConfigValue : TEXT("");
				} );

			// Connect the engine analytics provider (if there is a configuration delegate installed)
			Analytics = FAnalytics::Get().CreateAnalyticsProvider(
				FName(*DefaultEngineAnalyticsConfig.Execute(TEXT("ProviderModuleName"), true)), 
				DefaultEngineAnalyticsConfig);

			if (Analytics.IsValid())
			{
				// Use an anonymous user id in-game
				if (bIsGameRun)
				{
					FString AnonymousId;
					if (!FPlatformMisc::GetStoredValue(TEXT("Epic Games"), TEXT("Unreal Engine/Privacy"), TEXT("AnonymousID"), AnonymousId) || AnonymousId.IsEmpty())
					{
						AnonymousId = FGuid::NewGuid().ToString(EGuidFormats::DigitsWithHyphensInBraces);
						FPlatformMisc::SetStoredValue(TEXT("Epic Games"), TEXT("Unreal Engine/Privacy"), TEXT("AnonymousID"), AnonymousId);
					}

					Analytics->SetUserID(FString::Printf(TEXT("ANON-%s"), *AnonymousId));
				}
				else
				{
					Analytics->SetUserID(FString::Printf(TEXT("%s|%s|%s"), *FPlatformMisc::GetMachineId().ToString(EGuidFormats::Digits).ToLower(), *FPlatformMisc::GetEpicAccountId(), *FPlatformMisc::GetOperatingSystemId()));
				}

				TArray<FAnalyticsEventAttribute> StartSessionAttributes;
				GEngine->CreateStartupAnalyticsAttributes( StartSessionAttributes );
				// Add project info whether we are in editor or game.
				const UGeneralProjectSettings& ProjectSettings = *GetDefault<UGeneralProjectSettings>();
				StartSessionAttributes.Emplace(TEXT("ProjectName"), ProjectSettings.ProjectName);
				StartSessionAttributes.Emplace(TEXT("ProjectID"), ProjectSettings.ProjectID);
				StartSessionAttributes.Emplace(TEXT("ProjectDescription"), ProjectSettings.Description);
				StartSessionAttributes.Emplace(TEXT("ProjectVersion"), ProjectSettings.ProjectVersion);

				Analytics->StartSession( StartSessionAttributes );

				bIsInitialized = true;
			}
		}
	}
}


void FEngineAnalytics::Shutdown()
{
	Analytics.Reset();
	bIsInitialized = false;
}<|MERGE_RESOLUTION|>--- conflicted
+++ resolved
@@ -50,15 +50,8 @@
 	// we are not a generic, utility program, and we require cooked data.
 	bIsGameRun = !WITH_EDITOR && !IsRunningCommandlet() && !FPlatformProperties::IsProgram() && FPlatformProperties::RequiresCookedData();
 
-#if UE_BUILD_DEBUG
-	const bool bShouldInitAnalytics = false;
-#else
 	// Outside of the editor, the only engine analytics usage is the hardware survey
 	const bool bShouldInitAnalytics = (bIsEditorRun && GEngine->AreEditorAnalyticsEnabled()) || (bIsGameRun && GEngine->AreGameAnalyticsEnabled());
-<<<<<<< HEAD
-#endif
-=======
->>>>>>> 73f66985
 
 	if (bShouldInitAnalytics)
 	{
