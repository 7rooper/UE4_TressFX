// Copyright 1998-2019 Epic Games, Inc. All Rights Reserved.

#pragma once

#include "CoreMinimal.h"
#include "Misc/CoreMisc.h"
#include "UObject/GCObject.h"
#include "OnlineSubsystemTypes.h"
#include "Interfaces/VoiceInterface.h"
#include "Net/VoiceDataCommon.h"
#include "Interfaces/VoiceCapture.h"
#include "Interfaces/VoiceCodec.h"
#include "OnlineSubsystemUtilsPackage.h"
#include "VoipListenerSynthComponent.h"
#include "OnlineSubsystemUtilsPackage.h"
#include "AudioDevice.h"

#include "VoicePacketImpl.h"
#include "UObject/CoreOnline.h"

class IOnlineSubsystem;
class IVoiceDecoder;
class IVoiceEncoder;
class IVoiceCapture;

/**
 * Container for unprocessed voice data
 */
struct FLocalVoiceData
{
	FLocalVoiceData() :
		VoiceRemainderSize(0)
	{
	}

	/** Amount of voice data not encoded last time */
	uint32 VoiceRemainderSize;
	/** Voice sample data not encoded last time */
	TArray<uint8> VoiceRemainder;
};

/** 
 * Remote voice data playing on a single client
 */
class ONLINESUBSYSTEMUTILS_API FRemoteTalkerDataImpl
{
public:

	FRemoteTalkerDataImpl();
	/** Required for TMap FindOrAdd() */
	FRemoteTalkerDataImpl(const FRemoteTalkerDataImpl& Other);
	FRemoteTalkerDataImpl(FRemoteTalkerDataImpl&& Other);
	~FRemoteTalkerDataImpl();

	/** Reset the talker after long periods of silence */
	void Reset();
	/** Cleanup the talker before unregistration */
	void Cleanup();

	/** Maximum size of a single decoded packet */
	int32 MaxUncompressedDataSize;
	/** Maximum size of the outgoing playback queue */
	int32 MaxUncompressedDataQueueSize;
	/** Amount of data currently in the outgoing playback queue */
	int32 CurrentUncompressedDataQueueSize;

	/** Receive side timestamp since last voice packet fragment */
	double LastSeen;
	/** Number of frames starved of audio */
	int32 NumFramesStarved;
	/** Synth component playing this buffer (only valid on remote instances) */
	UVoipListenerSynthComponent* VoipSynthComponent;
	/** Cached Talker Ptr. Is checked against map before use to ensure it has not been destroyed. */
	UVOIPTalker* CachedTalkerPtr;
	/** Boolean used to ensure that we only bind the VOIP talker to the SynthComponent's corresponding envelope delegate once. */
	bool bIsEnvelopeBound;
	/** Boolean flag used to tell whether this synth component is currently consuming incoming voice packets. */
	bool bIsActive;
	/** Buffer for outgoing audio intended for procedural streaming */
	mutable FCriticalSection QueueLock;
	TArray<uint8> UncompressedDataQueue;
	/** Per remote talker voice decoding state */
	TSharedPtr<IVoiceDecoder> VoiceDecoder;
};

/**
 * Generic implementation of voice engine, using Voice module for capture/codec
 */
class ONLINESUBSYSTEMUTILS_API FVoiceEngineImpl : public IVoiceEngine, public FSelfRegisteringExec, public IDeviceChangedListener
{
	class FVoiceSerializeHelper : public FGCObject
	{
		/** Reference to audio components */
		FVoiceEngineImpl* VoiceEngine;
		FVoiceSerializeHelper() :
			VoiceEngine(nullptr)
		{}

	public:

		FVoiceSerializeHelper(FVoiceEngineImpl* InVoiceEngine) :
			VoiceEngine(InVoiceEngine)
		{}
		~FVoiceSerializeHelper() {}
		
		/** FGCObject interface */
		virtual void AddReferencedObjects(FReferenceCollector& Collector) override
		{
			// Prevent garbage collection of audio components
			for (FRemoteTalkerData::TIterator It(VoiceEngine->RemoteTalkerBuffers); It; ++It)
			{
				FRemoteTalkerDataImpl& RemoteData = It.Value();
				if (RemoteData.VoipSynthComponent)
				{
					Collector.AddReferencedObject(RemoteData.VoipSynthComponent);
				}
			}
		}
	};

	friend class FVoiceSerializeHelper;

	/** Mapping of UniqueIds to the incoming voice data and their audio component */
	typedef TMap<FUniqueNetIdWrapper, FRemoteTalkerDataImpl> FRemoteTalkerData;

	/** Reference to the main online subsystem */
	IOnlineSubsystem* OnlineSubsystem;

	FLocalVoiceData PlayerVoiceData[MAX_SPLITSCREEN_TALKERS];
	/** Reference to voice capture device */
	TSharedPtr<IVoiceCapture> VoiceCapture;
	/** Reference to voice encoding object */
	TSharedPtr<IVoiceEncoder> VoiceEncoder;

	/** User index currently holding onto the voice interface */
	int32 OwningUserIndex;
	/** Amount of uncompressed data available this frame */
	uint32 UncompressedBytesAvailable;
	/** Amount of compressed data available this frame */
	uint32 CompressedBytesAvailable;
	/** Current frame state of voice capture */
	EVoiceCaptureState::Type AvailableVoiceResult;
	/** Have we stopped capturing voice but are waiting for its completion */
	mutable bool bPendingFinalCapture;
	/** State of voice recording */
	bool bIsCapturing;

	/** Data from voice codec, waiting to send to network. */
	TArray<uint8> CompressedVoiceBuffer;
	/** Data from network playing on an audio component. */
	FRemoteTalkerData RemoteTalkerBuffers;
	/** Voice decompression buffer, shared by all talkers, valid during SubmitRemoteVoiceData */
	TArray<uint8> DecompressedVoiceBuffer;
	/** Serialization helper */
	FVoiceSerializeHelper* SerializeHelper;

// Get Audio Device Changes on Windows
#if PLATFORM_WINDOWS
	FThreadSafeBool bAudioDeviceChanged;
	double TimeDeviceChaned;
	const double DeviceChangeDelay = 2.0f;
#endif

<<<<<<< HEAD
=======
protected:
>>>>>>> 236a65c6
	/**
	 * Determines if the specified index is the owner or not
	 *
	 * @param InIndex the index being tested
	 *
	 * @return true if this is the owner, false otherwise
	 */
	FORCEINLINE virtual bool IsOwningUser(uint32 UserIndex)
	{
		return UserIndex >= 0 && UserIndex < MAX_SPLITSCREEN_TALKERS && OwningUserIndex == UserIndex;
	}

	/** Start capturing voice data */
	virtual void StartRecording() const;

	/** Stop capturing voice data */
	virtual void StopRecording() const;

	/** Called when "last half second" is over */
	virtual void StoppedRecording() const;

	/** @return is active recording occurring at the moment */
	virtual bool IsRecording() const { return bIsCapturing || bPendingFinalCapture; }

private:
	/**
	 * Update the internal state of the voice capturing state
	 * Handles possible continuation waiting for capture stop event
	 */
	void VoiceCaptureUpdate() const;

	/**
	 * Callback from streaming audio when data is requested for playback
	 *
	 * @param InProceduralWave SoundWave requesting more data
	 * @param SamplesRequired number of samples needed for immediate playback
	 * @param TalkerId id of the remote talker to allocate voice data for
	 */
	void GenerateVoiceData(USoundWaveProcedural* InProceduralWave, int32 SamplesRequired, const FUniqueNetId& TalkerId);

PACKAGE_SCOPE:

	/** Constructor */
	FVoiceEngineImpl();

	// IVoiceEngine
	virtual bool Init(int32 MaxLocalTalkers, int32 MaxRemoteTalkers) override;

public:

	FVoiceEngineImpl(IOnlineSubsystem* InSubsystem);
	virtual ~FVoiceEngineImpl();

	// IVoiceEngine
	virtual uint32 StartLocalVoiceProcessing(uint32 LocalUserNum) override;
	virtual uint32 StopLocalVoiceProcessing(uint32 LocalUserNum) override;

	virtual uint32 StartRemoteVoiceProcessing(const FUniqueNetId& UniqueId) override
	{
		// Not needed
		return ONLINE_SUCCESS;
	}

	virtual uint32 StopRemoteVoiceProcessing(const FUniqueNetId& UniqueId) override
	{
		// Not needed
		return ONLINE_SUCCESS;
	}

	virtual uint32 RegisterLocalTalker(uint32 LocalUserNum) override;
	virtual uint32 UnregisterLocalTalker(uint32 LocalUserNum) override;

	virtual uint32 RegisterRemoteTalker(const FUniqueNetId& UniqueId) override
	{
		// Not needed
		return ONLINE_SUCCESS;
	}

	virtual uint32 UnregisterRemoteTalker(const FUniqueNetId& UniqueId) override;

	virtual bool IsHeadsetPresent(uint32 LocalUserNum) override
	{
		return IsOwningUser(LocalUserNum) ? true : false;
	}

	virtual bool IsLocalPlayerTalking(uint32 LocalUserNum) override
	{
		return (GetVoiceDataReadyFlags() & (LocalUserNum << 1)) != 0;
	}

	virtual bool IsRemotePlayerTalking(const FUniqueNetId& UniqueId) override
	{
		return RemoteTalkerBuffers.Find(FUniqueNetIdWrapper(UniqueId.AsShared())) != nullptr;
	}

	virtual uint32 GetVoiceDataReadyFlags() const override;
	virtual uint32 SetPlaybackPriority(uint32 LocalUserNum, const FUniqueNetId& RemoteTalkerId, uint32 Priority) override
	{
		// Not supported
		return ONLINE_SUCCESS;
	}

	virtual uint32 ReadLocalVoiceData(uint32 LocalUserNum, uint8* Data, uint32* Size) override { return ReadLocalVoiceData(LocalUserNum, Data, Size, nullptr); }
	virtual uint32 ReadLocalVoiceData(uint32 LocalUserNum, uint8* Data, uint32* Size, uint64* OutSampleCount) override;

	virtual uint32 SubmitRemoteVoiceData(const FUniqueNetId& RemoteTalkerId, uint8* Data, uint32* Size) 
	{ 
		checkf(false, TEXT("Please use the following function signature instead: SubmitRemoteVoiceData(const FUniqueNetIdWrapper& RemoteTalkerId, uint8* Data, uint32* Size, uint64& InSampleCount)"));
		return 0; 
	}
	virtual uint32 SubmitRemoteVoiceData(const FUniqueNetIdWrapper& RemoteTalkerId, uint8* Data, uint32* Size, uint64& InSampleCount) override;
	
	virtual void Tick(float DeltaTime) override;
	FString GetVoiceDebugState() const override;

	// FSelfRegisteringExec
	virtual bool Exec(UWorld* InWorld, const TCHAR* Cmd, FOutputDevice& Ar) override;

	virtual void GetVoiceSettingsOverride(const FUniqueNetIdWrapper& RemoteTalkerId, FVoiceSettings& VoiceSettings) {}

private:

	/**
	 * Update the state of all remote talkers, possibly dropping data or the talker entirely
	 */
	void TickTalkers(float DeltaTime);

	/**
	 * Delegate triggered when an audio component Stop() function is called
	 */
	void OnAudioFinished();

	/**
	 * Delegate that fixes up remote audio components when the level changes
	 */
	void OnPostLoadMap(UWorld*);

protected:
<<<<<<< HEAD
	IOnlineSubsystem*          GetOnlineSubSystem()         { return OnlineSubsystem; }
	TSharedPtr<IVoiceCapture>& GetVoiceCapture()            { return VoiceCapture; }
	TSharedPtr<IVoiceEncoder>& GetVoiceEncoder()            { return VoiceEncoder; }
	FRemoteTalkerData&         GetRemoteTalkerBuffers()     { return RemoteTalkerBuffers; }
	TArray<uint8>&             GetCompressedVoiceBuffer()   { return CompressedVoiceBuffer; }
	TArray<uint8>&             GetDecompressedVoiceBuffer() { return DecompressedVoiceBuffer; }
	FLocalVoiceData*           GetLocalPlayerVoiceData()    { return PlayerVoiceData; }
	int32                      GetMaxVoiceRemainderSize();
	void					   CreateSerializeHelper();
=======
	virtual IOnlineSubsystem*				 GetOnlineSubSystem()			{ return OnlineSubsystem; }
	virtual const TSharedPtr<IVoiceCapture>& GetVoiceCapture() const		{ return VoiceCapture; }
	virtual TSharedPtr<IVoiceCapture>&		 GetVoiceCapture()				{ return VoiceCapture; }
	virtual const TSharedPtr<IVoiceEncoder>& GetVoiceEncoder() const		{ return VoiceEncoder; }
	virtual TSharedPtr<IVoiceEncoder>&		 GetVoiceEncoder()				{ return VoiceEncoder; }
	virtual FRemoteTalkerData&				 GetRemoteTalkerBuffers()		{ return RemoteTalkerBuffers; }
	virtual TArray<uint8>&					 GetCompressedVoiceBuffer()		{ return CompressedVoiceBuffer; }
	virtual TArray<uint8>&					 GetDecompressedVoiceBuffer()	{ return DecompressedVoiceBuffer; }
	virtual FLocalVoiceData*				 GetLocalPlayerVoiceData()		{ return PlayerVoiceData; }
	virtual int32							 GetMaxVoiceRemainderSize();
	virtual void							 CreateSerializeHelper();
>>>>>>> 236a65c6

	// Get Audio Device Changes on Windows
#if PLATFORM_WINDOWS
	virtual void RegisterDeviceChangedListener();
	virtual void UnregisterDeviceChangedListener();
	virtual void HandleDeviceChange();

	//~ Begin IDeviceChangedListener
	virtual void OnDefaultDeviceChanged() override;
#else
	virtual void OnDefaultDeviceChanged() override {}
#endif
	virtual void OnDeviceRemoved(FString DeviceID) override {}
	//~ End IDeviceChangedListener
};

typedef TSharedPtr<FVoiceEngineImpl, ESPMode::ThreadSafe> FVoiceEngineImplPtr;<|MERGE_RESOLUTION|>--- conflicted
+++ resolved
@@ -161,10 +161,7 @@
 	const double DeviceChangeDelay = 2.0f;
 #endif
 
-<<<<<<< HEAD
-=======
 protected:
->>>>>>> 236a65c6
 	/**
 	 * Determines if the specified index is the owner or not
 	 *
@@ -303,17 +300,6 @@
 	void OnPostLoadMap(UWorld*);
 
 protected:
-<<<<<<< HEAD
-	IOnlineSubsystem*          GetOnlineSubSystem()         { return OnlineSubsystem; }
-	TSharedPtr<IVoiceCapture>& GetVoiceCapture()            { return VoiceCapture; }
-	TSharedPtr<IVoiceEncoder>& GetVoiceEncoder()            { return VoiceEncoder; }
-	FRemoteTalkerData&         GetRemoteTalkerBuffers()     { return RemoteTalkerBuffers; }
-	TArray<uint8>&             GetCompressedVoiceBuffer()   { return CompressedVoiceBuffer; }
-	TArray<uint8>&             GetDecompressedVoiceBuffer() { return DecompressedVoiceBuffer; }
-	FLocalVoiceData*           GetLocalPlayerVoiceData()    { return PlayerVoiceData; }
-	int32                      GetMaxVoiceRemainderSize();
-	void					   CreateSerializeHelper();
-=======
 	virtual IOnlineSubsystem*				 GetOnlineSubSystem()			{ return OnlineSubsystem; }
 	virtual const TSharedPtr<IVoiceCapture>& GetVoiceCapture() const		{ return VoiceCapture; }
 	virtual TSharedPtr<IVoiceCapture>&		 GetVoiceCapture()				{ return VoiceCapture; }
@@ -325,7 +311,6 @@
 	virtual FLocalVoiceData*				 GetLocalPlayerVoiceData()		{ return PlayerVoiceData; }
 	virtual int32							 GetMaxVoiceRemainderSize();
 	virtual void							 CreateSerializeHelper();
->>>>>>> 236a65c6
 
 	// Get Audio Device Changes on Windows
 #if PLATFORM_WINDOWS
