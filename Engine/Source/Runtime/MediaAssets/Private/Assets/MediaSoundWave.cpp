--- conflicted
+++ resolved
@@ -165,10 +165,7 @@
 		{
 			MediaPlayer->OnTracksChanged().AddUObject(this, &UMediaSoundWave::HandleMediaPlayerTracksChanged);
 		}
-<<<<<<< HEAD
-=======
-
->>>>>>> 73f66985
+
 		bSetupDelegates = true;
 	}
 
