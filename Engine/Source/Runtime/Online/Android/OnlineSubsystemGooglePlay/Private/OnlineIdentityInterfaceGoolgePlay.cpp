--- conflicted
+++ resolved
@@ -5,32 +5,6 @@
 #include "Android/AndroidJNI.h"
 FOnlineIdentityGooglePlay::FPendingConnection FOnlineIdentityGooglePlay::PendingConnectRequest;
 
-<<<<<<< HEAD
-// Java interface to deal with callbacks
-extern "C" void Java_com_epicgames_ue4_GameActivity_nativeCompletedConnection(JNIEnv* LocalJNIEnv, jobject LocalThiz, jint userID, jint errorCode)
-{
-	auto ConnectionInterface = FOnlineIdentityGooglePlay::PendingConnectRequest.ConnectionInterface;
-
-	if (!ConnectionInterface ||
-		!ConnectionInterface->MainSubsystem ||
-		!ConnectionInterface->MainSubsystem->GetAsyncTaskManager())
-	{
-		// We should call the delegate with a false parameter here, but if we don't have
-		// the async task manager we're not going to call it on the game thread.
-		return;
-	}
-
-	ConnectionInterface->MainSubsystem->GetAsyncTaskManager()->AddGenericToOutQueue([errorCode, userID]()
-	{
-		auto& PendingConnection = FOnlineIdentityGooglePlay::PendingConnectRequest;		
-
-		PendingConnection.ConnectionInterface->OnLoginCompleted(userID, errorCode);
-	});
-
-}
-
-=======
->>>>>>> 1d429763
 FOnlineIdentityGooglePlay::FOnlineIdentityGooglePlay(FOnlineSubsystemGooglePlay* InSubsystem)
 	: bPrevLoggedIn(false)
 	, bLoggedIn(false)
@@ -190,23 +164,13 @@
 {
 }
 
-<<<<<<< HEAD
-void FOnlineIdentityGooglePlay::OnLoginCompleted(const int playerID, const int errorCode)
-=======
 void FOnlineIdentityGooglePlay::OnLoginCompleted(const int playerID, const gpg::AuthStatus errorCode)
->>>>>>> 1d429763
 {
 	static const int32 MAX_TEXT_LINE_LEN = 32;
 	TCHAR Line[MAX_TEXT_LINE_LEN + 1] = { 0 };
 	int32 Len = FCString::Snprintf(Line, MAX_TEXT_LINE_LEN, TEXT("%d"), playerID);
 
 	UniqueNetId = MakeShareable(new FUniqueNetIdString(Line));
-<<<<<<< HEAD
-	bLoggedIn = errorCode == 0;
-	TriggerOnLoginCompleteDelegates(playerID, errorCode == 0, *UniqueNetId, TEXT(""));
-
-	PendingConnectRequest.IsConnectionPending = false;
-=======
 	bLoggedIn = errorCode == gpg::AuthStatus::VALID;
 	TriggerOnLoginCompleteDelegates(playerID, bLoggedIn, *UniqueNetId, TEXT(""));
 
@@ -230,5 +194,4 @@
 	}
 
 	return PLATFORMUSERID_NONE;
->>>>>>> 1d429763
 }