// Copyright 1998-2019 Epic Games, Inc. All Rights Reserved.

#include "Channels/MovieSceneEvent.h"

#if WITH_EDITORONLY_DATA

#include "EdGraph/EdGraph.h"
#include "K2Node_FunctionEntry.h"
#include "EdGraphSchema_K2.h"
#include "UObject/PropertyPortFlags.h"

UK2Node_FunctionEntry* FMovieSceneEvent::GetFunctionEntry() const
{
	if (SoftBlueprintPath.IsNull())
	{
		// The function entry used to be serialized but is now only stored transiently. We use this pointer for the current lifecycle until the asset is saved, when we do the data upgrade.
		UK2Node_FunctionEntry* FunctionEntryPtr = CastChecked<UK2Node_FunctionEntry>(FunctionEntry_DEPRECATED.Get(), ECastCheckedType::NullAllowed);
		if (FunctionEntryPtr)
		{
			return FunctionEntryPtr;
		}
	}

	UK2Node_FunctionEntry* Cached = CastChecked<UK2Node_FunctionEntry>(CachedFunctionEntry.Get(), ECastCheckedType::NullAllowed);
	if (Cached)
	{
		return Cached;
	}

	if (GraphGuid.IsValid())
	{
		if (UBlueprint* Blueprint = SoftBlueprintPath.LoadSynchronous())
		{
			for (UEdGraph* Graph : Blueprint->FunctionGraphs)
			{
				if (Graph->GraphGuid == GraphGuid)
				{
					for (UEdGraphNode* Node : Graph->Nodes)
					{
						if (UK2Node_FunctionEntry* FunctionEntry = Cast<UK2Node_FunctionEntry>(Node))
						{
							CachedFunctionEntry = FunctionEntry;
							return FunctionEntry;
						}
					}
				}
			}
		}
	}

	return nullptr;
}

bool FMovieSceneEvent::IsReadyToGetFunctionEntry()
{
	// We cannot get the function entry until all graphs in the blueprint are loaded.
	if (UBlueprint* Blueprint = SoftBlueprintPath.LoadSynchronous())
	{
		for (UEdGraph* Graph : Blueprint->FunctionGraphs)
		{
			if (Graph->HasAnyFlags(RF_NeedLoad))
			{
				return false;
			}
		}
	}
	return true;
}

void FMovieSceneEvent::SetFunctionEntry(UK2Node_FunctionEntry* InFunctionEntry)
{
	UEdGraph* EdGraph = InFunctionEntry ? InFunctionEntry->GetGraph() : nullptr;
	if (EdGraph)
	{
		CachedFunctionEntry = InFunctionEntry;
		SoftBlueprintPath   = EdGraph->GetTypedOuter<UBlueprint>();
		GraphGuid           = EdGraph->GraphGuid;
	}
	else
	{
		CachedFunctionEntry = nullptr;
		SoftBlueprintPath   = nullptr;
		GraphGuid           = FGuid();
	}
	CacheFunctionName();
}

bool FMovieSceneEvent::IsBoundToBlueprint() const
{
	return IsValidFunction(GetFunctionEntry());
}

bool FMovieSceneEvent::IsValidFunction(UK2Node_FunctionEntry* Function)
{
	// Must have a single non-reference parameter on the function
	if (!Function || Function->IsPendingKill() || !Function->GetGraph() || Function->GetGraph()->IsPendingKill())
	{
		return false;
	}
	else if (Function->UserDefinedPins.Num() == 0)
	{
		return true;
	}
	else if (Function->UserDefinedPins.Num() != 1 || Function->UserDefinedPins[0]->PinType.bIsReference)
	{
		return false;
	}

	// Pin must be an object or interface property
	FName PinCategory = Function->UserDefinedPins[0]->PinType.PinCategory;
	return PinCategory == UEdGraphSchema_K2::PC_Object || PinCategory == UEdGraphSchema_K2::PC_Interface;
}

void FMovieSceneEvent::CacheFunctionName()
{
	UK2Node_FunctionEntry* Node  = GetFunctionEntry();
	UEdGraph*              Graph = Node ? Node->GetGraph() : nullptr;

	FunctionName = NAME_None;

	if (Graph && IsValidFunction(Node))
	{
		FunctionName = Graph->GetFName();
	}
}

#endif // WITH_EDITORONLY_DATA


void FMovieSceneEvent::PostSerialize(const FArchive& Ar)
{
#if WITH_EDITORONLY_DATA
	if (Ar.IsLoading() && !Ar.HasAnyPortFlags(PPF_Duplicate | PPF_DuplicateForPIE))
	{
<<<<<<< HEAD
		// Re-cache the function name when loading in-editor in case of renamed function graphs and the like
		CacheFunctionName();
=======
		// Re-cache the function name when loading in-editor in case of renamed function graphs and the like 
		// We can only do it safely if the blueprint and Graph are done loading.
		// Without this check the call will reset the function name to null and subsequent call to it will mark the object as Changed even if it do not. 
		// causing Non deterministic cooking.
		if (IsReadyToGetFunctionEntry())
		{
			CacheFunctionName();
		}
>>>>>>> 9ba46998
	}
#endif
}

bool FMovieSceneEvent::Serialize(FArchive& Ar)
{
#if WITH_EDITORONLY_DATA
	if (Ar.IsSaving())
	{
		// ---------------------------------------------------------------------------------------
		// Data upgrade for content that was saved with FunctionEntry_DEPRECATED instead of SoftFunctionGraph
		// We do this on save because there is no reliable way to ensure that FunctionGraph is fully loaded here
		// since the track may live inside or outside of a blueprint. When not fully loaded, GraphGuid is not correct.
		if (SoftBlueprintPath.IsNull())
		{
			// The function entry used to be serialized but is now only stored transiently. If this is set without the soft function graph being set, copy the graph reference over
			UK2Node_FunctionEntry* FunctionEntryPtr = CastChecked<UK2Node_FunctionEntry>(FunctionEntry_DEPRECATED.Get(), ECastCheckedType::NullAllowed);
			UEdGraph*              FunctionGraph    = FunctionEntryPtr ? FunctionEntryPtr->GetGraph() : nullptr;

			if (FunctionGraph)
			{
				CachedFunctionEntry = FunctionEntryPtr;
				SoftBlueprintPath   = FunctionGraph->GetTypedOuter<UBlueprint>();
				GraphGuid           = FunctionGraph->GraphGuid;
			}
		}
	}
#endif

	// Return false to ensure that the struct receives default serialization
	return false;
}

bool FMovieSceneEvent::IsValidFunction(UFunction* Function)
{
	// Must have a single non-reference parameter on the function
	if (!Function)
	{
		return false;
	}
	else if (Function->NumParms == 0)
	{
		return true;
	}
	else if (Function->NumParms != 1 || !Function->PropertyLink || (Function->PropertyLink->GetPropertyFlags() & CPF_ReferenceParm))
	{
		return false;
	}

	// Parameter must be an object or interface property
	return Function->PropertyLink->IsA<UObjectProperty>() || Function->PropertyLink->IsA<UInterfaceProperty>();
}<|MERGE_RESOLUTION|>--- conflicted
+++ resolved
@@ -132,10 +132,6 @@
 #if WITH_EDITORONLY_DATA
 	if (Ar.IsLoading() && !Ar.HasAnyPortFlags(PPF_Duplicate | PPF_DuplicateForPIE))
 	{
-<<<<<<< HEAD
-		// Re-cache the function name when loading in-editor in case of renamed function graphs and the like
-		CacheFunctionName();
-=======
 		// Re-cache the function name when loading in-editor in case of renamed function graphs and the like 
 		// We can only do it safely if the blueprint and Graph are done loading.
 		// Without this check the call will reset the function name to null and subsequent call to it will mark the object as Changed even if it do not. 
@@ -144,7 +140,6 @@
 		{
 			CacheFunctionName();
 		}
->>>>>>> 9ba46998
 	}
 #endif
 }
