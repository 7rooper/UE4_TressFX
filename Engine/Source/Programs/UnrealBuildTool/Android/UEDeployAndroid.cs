﻿// Copyright 1998-2014 Epic Games, Inc. All Rights Reserved.

using System;
using System.Collections.Generic;
using System.Linq;
using System.Text;
using System.Xml;
using System.Diagnostics;
using System.IO;
using Microsoft.Win32;

namespace UnrealBuildTool.Android
{
	public class UEDeployAndroid : UEBuildDeploy
	{
		/**
		 *	Register the platform with the UEBuildDeploy class
		 */
		public override void RegisterBuildDeploy()
		{
			string NDKPath = Environment.GetEnvironmentVariable("ANDROID_HOME");

			// we don't have an NDKROOT specified
			if (String.IsNullOrEmpty(NDKPath))
			{
				Log.TraceVerbose("        Unable to register Android deployment class because the ANDROID_HOME environment variable isn't set or points to something that doesn't exist");
			}
			else
			{
				UEBuildDeploy.RegisterBuildDeploy(UnrealTargetPlatform.Android, this);
			}
		}

		/** Internal usage for GetApiLevel */
		private static List<string> PossibleApiLevels = null;

		/** Simple function to pipe output asynchronously */
		private static void ParseApiLevel(object Sender, DataReceivedEventArgs Event)
		{
			// DataReceivedEventHandler is fired with a null string when the output stream is closed.  We don't want to
			// print anything for that event.
			if (!String.IsNullOrEmpty(Event.Data))
			{
				string Line = Event.Data;
				if (Line.StartsWith("id:"))
				{
					// the line should look like: id: 1 or "android-19"
					string[] Tokens = Line.Split("\"".ToCharArray());
					if (Tokens.Length >= 2)
					{
						PossibleApiLevels.Add(Tokens[1]);
					}
				}
			}
		}

		static private string CachedSDKLevel = null;
		private static string GetSdkApiLevel()
		{
			if (CachedSDKLevel == null)
			{
				// default to looking on disk for latest API level
				string Target = AndroidPlatform.AndroidSdkApiTarget;

				// if we want to use whatever version the ndk uses, then use that
				if (Target == "matchndk")
				{
					Target = AndroidToolChain.GetNdkApiLevel();
				}

				// run a command and capture output
				if (Target == "latest")
				{
					// we expect there to be one, so use the first one
					string AndroidCommandPath = Environment.ExpandEnvironmentVariables("%ANDROID_HOME%/tools/android.bat");

					var ExeInfo = new ProcessStartInfo(AndroidCommandPath, "list targets");
					ExeInfo.UseShellExecute = false;
					ExeInfo.RedirectStandardOutput = true;
					using (var GameProcess = Process.Start(ExeInfo))
					{
						PossibleApiLevels = new List<string>();
						GameProcess.BeginOutputReadLine();
						GameProcess.OutputDataReceived += ParseApiLevel;
						GameProcess.WaitForExit();
					}

					if (PossibleApiLevels != null && PossibleApiLevels.Count > 0)
					{
						Target = AndroidToolChain.GetLargestApiLevel(PossibleApiLevels.ToArray());
					}
					else
					{
						throw new BuildException("Can't make an APK an API installed (see \"android.bat list targets\")");
					}
				}

				Console.WriteLine("Building Java with SDK API '{0}'", Target);
				CachedSDKLevel = Target;
			}

			return CachedSDKLevel;
		}

		private static string GetAntPath()
		{
			// look up an ANT_HOME env var
			string AntHome = Environment.GetEnvironmentVariable("ANT_HOME");
			if (!string.IsNullOrEmpty(AntHome) && Directory.Exists(AntHome))
			{
				string AntPath = AntHome + "/bin/ant.bat";
				// use it if found
				if (File.Exists(AntPath))
				{
					return AntPath;
				}
			}

			// otherwise, look in the eclipse install for the ant plugin (matches the unzipped Android ADT from Google)
			string PluginDir = Environment.ExpandEnvironmentVariables("%ANDROID_HOME%/../eclipse/plugins");
			if (Directory.Exists(PluginDir))
			{
				string[] Plugins = Directory.GetDirectories(PluginDir, "org.apache.ant*");
				// use the first one with ant.bat
				if (Plugins.Length > 0)
				{
					foreach (string PluginName in Plugins)
					{
						string AntPath = PluginName + "/bin/ant.bat";
						// use it if found
						if (File.Exists(AntPath))
						{
							return AntPath;
						}
					}
				}
			}

			throw new BuildException("Unable to find ant.bat (via %ANT_HOME% or %ANDROID_HOME%/../eclipse/plugins/org.apache.ant*");
		}


		private static void CopyFileDirectory(string SourceDir, string DestDir, Dictionary<string,string> Replacements)
		{
			if (!Directory.Exists(SourceDir))
			{
				return;
			}

			string[] Files = Directory.GetFiles(SourceDir, "*.*", SearchOption.AllDirectories);
			foreach (string Filename in Files)
			{
				// skip template files
				if (Path.GetExtension(Filename) == ".template")
				{
					continue;
				}

				// make the dst filename with the same structure as it was in SourceDir
				string DestFilename = Path.Combine(DestDir, Utils.MakePathRelativeTo(Filename, SourceDir));
				if (File.Exists(DestFilename))
				{
					File.Delete(DestFilename);
				}

				// make the subdirectory if needed
				string DestSubdir = Path.GetDirectoryName(DestFilename);
				if (!Directory.Exists(DestSubdir))
				{
					Directory.CreateDirectory(DestSubdir);
				}

				// some files are handled specially
				string Ext = Path.GetExtension(Filename);
				if (Ext == ".xml")
				{
					string Contents = File.ReadAllText(Filename);

					// replace some varaibles
					foreach (var Pair in Replacements)
					{
						Contents = Contents.Replace(Pair.Key, Pair.Value);
					}

					// write out file
					File.WriteAllText(DestFilename, Contents);
				}
				else
				{
					File.Copy(Filename, DestFilename);

					// remove any read only flags
					FileInfo DestFileInfo = new FileInfo(DestFilename);
					DestFileInfo.Attributes = DestFileInfo.Attributes & ~FileAttributes.ReadOnly;
				}
			}
		}

		private static void DeleteDirectory(string InPath, string SubDirectoryToKeep="")
		{
			// skip the dir we want to
			if (String.Compare(Path.GetFileName(InPath), SubDirectoryToKeep, true) == 0)
			{
				return;
			}
			
			// delete all files in here
            string[] Files;
            try
            {
                Files = Directory.GetFiles(InPath);
            }
            catch (Exception)
            {
                // directory doesn't exist so all is good
                return;
            }
			foreach (string Filename in Files)
			{
				try
				{
					// remove any read only flags
					FileInfo FileInfo = new FileInfo(Filename);
					FileInfo.Attributes = FileInfo.Attributes & ~FileAttributes.ReadOnly;
					FileInfo.Delete();
				}
				catch (Exception)
				{
					Log.TraceInformation("Failed to delete all files in directory {0}. Continuing on...", InPath);
				}
			}

			string[] Dirs = Directory.GetDirectories(InPath, "*.*", SearchOption.TopDirectoryOnly);
			foreach (string Dir in Dirs)
			{
				DeleteDirectory(Dir, SubDirectoryToKeep);
				// try to delete the directory, but allow it to fail (due to SubDirectoryToKeep still existing)
				try
				{
					Directory.Delete(Dir);
				}
				catch (Exception)
				{
					// do nothing
				}
			}
		}

        public string GetUE4BuildFilePath(String EngineDirectory)
        {
            return Path.GetFullPath(Path.Combine(EngineDirectory, "Build/Android/Java"));
        }

        public string GetUE4JavaFilePath(String EngineDirectory)
        {
            return Path.GetFullPath(Path.Combine(GetUE4BuildFilePath(EngineDirectory), "src/com/epicgames/ue4"));
        }

        public string GetUE4JavaBuildSettingsFileName(String EngineDirectory)
        {
            return Path.Combine(GetUE4JavaFilePath(EngineDirectory), "JavaBuildSettings.java");
        }

        public void WriteJavaBuildSettingsFile(string FileName, bool OBBinAPK)
        {
             // (!UEBuildConfiguration.bOBBinAPK ? "PackageType.AMAZON" : /*bPackageForGoogle ? "PackageType.GOOGLE" :*/ "PackageType.DEVELOPMENT") + ";\n");
            string Setting = OBBinAPK ? "AMAZON" : "DEVELOPMENT";
            if (!File.Exists(FileName) || ShouldWriteJavaBuildSettingsFile(FileName, Setting))
            {
				Log.TraceInformation("\n===={0}====WRITING JAVABUILDSETTINGS.JAVA========================================================", DateTime.Now.ToString());
				StringBuilder BuildSettings = new StringBuilder("package com.epicgames.ue4;\npublic class JavaBuildSettings\n{\n");
                BuildSettings.Append("\tpublic enum PackageType {AMAZON, GOOGLE, DEVELOPMENT};\n");
                BuildSettings.Append("\tpublic static final PackageType PACKAGING = PackageType." + Setting + ";\n");
                BuildSettings.Append("}\n");
                File.WriteAllText(FileName, BuildSettings.ToString());
            }
        }

        public bool ShouldWriteJavaBuildSettingsFile(string FileName, string setting)
        {
            var fileContent = File.ReadAllLines(FileName);
            if (fileContent.Length < 5)
                return true;
            var packageLine = fileContent[4]; // We know this to be true... because we write it below...
            int location = packageLine.IndexOf("PACKAGING") + 12 + 12; // + ("PACKAGING = ") + ("PackageType.")
            if (location == -1)
                return true;
            return String.Compare(setting, packageLine.Substring(location, Math.Min(packageLine.Length - location, setting.Length))) != 0;
        }

		private static string GetNDKArch(string UE4Arch)
		{
			switch (UE4Arch)
			{
				case "-armv7": return "armeabi-v7a";
				case "-x86": return "x86";

				default: throw new BuildException("Unknown UE4 architecture {0}", UE4Arch);
			}
		}

		public static string GetUE4Arch(string NDKArch)
		{
			switch (NDKArch)
			{
				case "armeabi-v7a": return "-armv7";
				case "x86":			return "-x86";

				default: throw new BuildException("Unknown NDK architecture '{0}'", NDKArch);
			}
		}

		private static void CopySTL(string UE4BuildPath, string UE4Arch)
		{
			string Arch = GetNDKArch(UE4Arch);

			string GccVersion = "4.8";
			if (!Directory.Exists(Environment.ExpandEnvironmentVariables("%NDKROOT%/sources/cxx-stl/gnu-libstdc++/4.8")))
			{
				GccVersion = "4.6";
			}

			// copy it in!
			string SourceSTLSOName = Environment.ExpandEnvironmentVariables("%NDKROOT%/sources/cxx-stl/gnu-libstdc++/") + GccVersion + "/libs/" + Arch + "/libgnustl_shared.so";
			string FinalSTLSOName = UE4BuildPath + "/libs/" + Arch + "/libgnustl_shared.so";
			Directory.CreateDirectory(Path.GetDirectoryName(FinalSTLSOName));
			File.Copy(SourceSTLSOName, FinalSTLSOName);
		}

		//@TODO: To enable the NVIDIA Gfx Debugger
		private static void CopyGfxDebugger(string UE4BuildPath, string UE4Arch)
		{
//			string Arch = GetNDKArch(UE4Arch);
//			Directory.CreateDirectory(UE4BuildPath + "/libs/" + Arch);
//			File.Copy("E:/Dev2/UE4-Clean/Engine/Source/ThirdParty/NVIDIA/TegraGfxDebugger/libNvPmApi.Core.so", UE4BuildPath + "/libs/" + Arch + "/libNvPmApi.Core.so");
//			File.Copy("E:/Dev2/UE4-Clean/Engine/Source/ThirdParty/NVIDIA/TegraGfxDebugger/libTegra_gfx_debugger.so", UE4BuildPath + "/libs/" + Arch + "/libTegra_gfx_debugger.so");
		}

		private static void RunCommandLineProgramAndThrowOnError(string WorkingDirectory, string Command, string Params, string OverrideDesc=null, bool bUseShellExecute=false)
		{
			if (OverrideDesc == null)
			{
				Log.TraceInformation("\nRunning: " + Command + " " + Params);
			}
			else if (OverrideDesc != "")
			{
				Log.TraceInformation(OverrideDesc);
				Log.TraceVerbose("\nRunning: " + Command + " " + Params);
			}

			ProcessStartInfo StartInfo = new ProcessStartInfo();
			StartInfo.WorkingDirectory = WorkingDirectory;
			StartInfo.FileName = Command;
			StartInfo.Arguments = Params;
			StartInfo.UseShellExecute = bUseShellExecute;
			StartInfo.WindowStyle = ProcessWindowStyle.Minimized;

			Process Proc = new Process();
			Proc.StartInfo = StartInfo;
			Proc.Start();
			Proc.WaitForExit();

			// android bat failure
			if (Proc.ExitCode != 0)
			{
				throw new BuildException("{0} failed with args {1}", Command, Params);
			}
		}

		private void UpdateProjectProperties(string UE4BuildPath, string ProjectName)
		{
			Log.TraceInformation("\n===={0}====UPDATING BUILD CONFIGURATION FILES====================================================", DateTime.Now.ToString());

			// get all of the libs (from engine + project)
			string JavaLibsDir = Path.Combine(UE4BuildPath, "JavaLibs");
			string[] LibDirs = Directory.GetDirectories(JavaLibsDir);

			// get existing project.properties lines (if any)
			string ProjectPropertiesFile = Path.Combine(UE4BuildPath, "project.properties");
			string[] PropertiesLines = new string[] { };
			if (File.Exists(ProjectPropertiesFile))
			{
				PropertiesLines = File.ReadAllLines(ProjectPropertiesFile);
			}

			// figure out how many libraries were already listed (if there were more than this listed, then we need to start the file over, because we need to unreference a library)
			int NumOutstandingAlreadyReferencedLibs = 0;
			foreach (string Line in PropertiesLines)
			{
				if (Line.StartsWith("android.library.reference."))
				{
					NumOutstandingAlreadyReferencedLibs++;
				}
			}

			// now go through each one and verify they are listed in project properties, and if not, add them
			List<string> LibsToBeAdded = new List<string>();
			foreach (string LibDir in LibDirs)
			{
				// put it in terms of the subdirectory that would be in the project.properties
				string RelativePath = "JavaLibs/" + Path.GetFileName(LibDir);

				// now look for this in the existing file
				bool bWasReferencedAlready = false;
				foreach (string Line in PropertiesLines)
				{
					if (Line.StartsWith("android.library.reference.") && Line.EndsWith(RelativePath))
					{
						// this lib was already referenced, don't need to readd
						bWasReferencedAlready = true;
						break;
					}
				}

				if (bWasReferencedAlready)
				{
					// if it was, no further action needed, and count it off
					NumOutstandingAlreadyReferencedLibs--;
				}
				else
				{
					// otherwise, we need to add it to the project properties
					LibsToBeAdded.Add(RelativePath);
				}
			}

			// now at this point, if there are any outstanding already referenced libs, we have too many, so we have to start over
			if (NumOutstandingAlreadyReferencedLibs > 0)
			{
				// @todo android: If a user had a project.properties in the game, NEVER do this
				Log.TraceInformation("There were too many libs already referenced in project.properties, tossing it");
				File.Delete(ProjectPropertiesFile);

				LibsToBeAdded.Clear();
				foreach (string LibDir in LibDirs)
				{
					// put it in terms of the subdirectory that would be in the project.properties
					LibsToBeAdded.Add("JavaLibs/" + Path.GetFileName(LibDir));
				}
			}
			
			// now update the project for each library
			string AndroidCommandPath = Environment.ExpandEnvironmentVariables("%ANDROID_HOME%/tools/android.bat");
			string UpdateCommandLine = "--silent update project --subprojects --name " + ProjectName + " --path . --target " + GetSdkApiLevel();
			foreach (string Lib in LibsToBeAdded)
			{
				UpdateCommandLine += " --library " + Lib;

				// make sure each library has a build.xml - --subprojects doesn't create build.xml files, but it will create project.properties
				// and later code needs each lib to have a build.xml
				if (!File.Exists(Path.Combine(Lib, "build.xml")))
				{
					RunCommandLineProgramAndThrowOnError(UE4BuildPath, AndroidCommandPath, "--silent update lib-project --path " + Lib + " --target " + GetSdkApiLevel(), "");
				}
			}

			RunCommandLineProgramAndThrowOnError(UE4BuildPath, AndroidCommandPath, UpdateCommandLine, "Updating project.properties, local.properties, and build.xml...");
		}


		private string GetAllBuildSettings(string BuildPath, bool bForDistribution, bool bMakeSeparateApks, bool bOBBinApk)
		{
			// make the settings string - this will be char by char compared against last time
			StringBuilder CurrentSettings = new StringBuilder();
			CurrentSettings.AppendFormat("NDKROOT={0}{1}", Environment.GetEnvironmentVariable("NDKROOT"), Environment.NewLine);
			CurrentSettings.AppendFormat("ANDROID_HOME={0}{1}", Environment.GetEnvironmentVariable("ANDROID_HOME"), Environment.NewLine);
			CurrentSettings.AppendFormat("ANT_HOME={0}{1}", Environment.GetEnvironmentVariable("ANT_HOME"), Environment.NewLine);
			CurrentSettings.AppendFormat("JAVA_HOME={0}{1}", Environment.GetEnvironmentVariable("JAVA_HOME"), Environment.NewLine);
			CurrentSettings.AppendFormat("SDKVersion={0}{1}", GetSdkApiLevel(), Environment.NewLine);
			CurrentSettings.AppendFormat("bForDistribution={0}{1}", bForDistribution, Environment.NewLine);
			CurrentSettings.AppendFormat("bMakeSeparateApks={0}{1}", bMakeSeparateApks, Environment.NewLine);
			CurrentSettings.AppendFormat("bOBBinApk={0}{1}", bOBBinApk, Environment.NewLine);

			string[] Arches = AndroidToolChain.GetAllArchitectures();
			foreach (string Arch in Arches)
			{
				CurrentSettings.AppendFormat("Arch={0}{1}", Arch, Environment.NewLine);
			}

			string[] GPUArchitectures = AndroidToolChain.GetAllGPUArchitectures();
			foreach (string GPUArch in GPUArchitectures)
			{
				CurrentSettings.AppendFormat("GPUArch={0}{1}", GPUArch, Environment.NewLine);
			}

			return CurrentSettings.ToString();
		}

		private bool CheckDependencies(string ProjectName, string ProjectDirectory, string UE4BuildFilesPath, string GameBuildFilesPath, string EngineDirectory, string JavaSettingsFile, string CookFlavor, string OutputPath, string UE4BuildPath, bool bMakeSeparateApks)
		{
			string[] Arches = AndroidToolChain.GetAllArchitectures();
			string[] GPUArchitectures = AndroidToolChain.GetAllGPUArchitectures();

<<<<<<< HEAD
            // See if we need to create a 'default' Java Build settings file if one doesn't exist (if it does exist we have to assume it has been setup correctly)
            string UE4JavaBuildSettingsFileName = GetUE4JavaBuildSettingsFileName(EngineDirectory);
            WriteJavaBuildSettingsFile(UE4JavaBuildSettingsFileName, UEBuildConfiguration.bOBBinAPK);

			// first check if all .so's are up to date
=======
			// check all input files (.so, java files, .ini files, etc)
>>>>>>> 972e0610
			bool bAllInputsCurrent = true;
			foreach (string Arch in Arches)
			{
				foreach (string GPUArch in GPUArchitectures)
				{
					string SourceSOName = AndroidToolChain.InlineArchName(OutputPath, Arch, GPUArch);
					// if the source binary was UE4Game, replace it with the new project name, when re-packaging a binary only build
					string ApkFilename = Path.GetFileNameWithoutExtension(OutputPath).Replace("UE4Game", ProjectName);
					string DestApkName = Path.Combine(ProjectDirectory, "Binaries/Android/") + ApkFilename + ".apk";

					// if we making multiple Apks, we need to put the architecture into the name
					if (bMakeSeparateApks)
					{
						DestApkName = AndroidToolChain.InlineArchName(DestApkName, Arch, GPUArch);
					}

					// check to see if it's out of date before trying the slow make apk process (look at .so and all Engine and Project build files to be safe)
					List<String> InputFiles = new List<string>();
					InputFiles.Add(SourceSOName);
					InputFiles.AddRange(Directory.EnumerateFiles(UE4BuildFilesPath, "*.*", SearchOption.AllDirectories));
					if (Directory.Exists(GameBuildFilesPath))
					{
						InputFiles.AddRange(Directory.EnumerateFiles(GameBuildFilesPath, "*.*", SearchOption.AllDirectories));
					}

					// rebuild if .ini files change
					// @todo android: programmatically determine if any .ini setting changed?
					InputFiles.Add(Path.Combine(EngineDirectory, "Config\\BaseEngine.ini"));
					InputFiles.Add(Path.Combine(ProjectDirectory, "Config\\DefaultEngine.ini"));

<<<<<<< HEAD
                    // make sure changed java settings will rebuild apk
                    InputFiles.Add(UE4JavaBuildSettingsFileName);

                    // rebuild if .pak files exist for OBB in APK case
                    if (UEBuildConfiguration.bOBBinAPK)
                    {
                        string PAKFileLocation = ProjectDirectory + "/Saved/StagedBuilds/Android" + CookFlavor + "/" + ProjectName + "/Content/Paks";
                        if (Directory.Exists(PAKFileLocation))
                        {
                            var PakFiles = Directory.EnumerateFiles(PAKFileLocation, "*.pak", SearchOption.TopDirectoryOnly);
                            foreach (var Name in PakFiles)
                            {
                                InputFiles.Add(Name);
                            }
                        }
                    }

                    // look for any newer input file
=======
					// make sure changed java settings will rebuild apk
					InputFiles.Add(JavaSettingsFile);

					// rebuild if .pak files exist for OBB in APK case
					if (UEBuildConfiguration.bOBBinAPK)
					{
						string PAKFileLocation = ProjectDirectory + "/Saved/StagedBuilds/Android" + CookFlavor + "/" + ProjectName + "/Content/Paks";
						if (Directory.Exists(PAKFileLocation))
						{
							var PakFiles = Directory.EnumerateFiles(PAKFileLocation, "*.pak", SearchOption.TopDirectoryOnly);
							foreach (var Name in PakFiles)
							{
								InputFiles.Add(Name);
							}
						}
					}

					// look for any newer input file
>>>>>>> 972e0610
					DateTime ApkTime = File.GetLastWriteTimeUtc(DestApkName);
					foreach (var InputFileName in InputFiles)
					{
						if (File.Exists(InputFileName))
						{
							// skip .log files
							if (Path.GetExtension(InputFileName) == ".log")
							{
								continue;
							}
							DateTime InputFileTime = File.GetLastWriteTimeUtc(InputFileName);
							if (InputFileTime.CompareTo(ApkTime) > 0)
							{
								bAllInputsCurrent = false;
								Log.TraceInformation("{0} is out of date due to newer input file {1}", DestApkName, InputFileName);
								break;
							}
						}
					}
				}
			}

			return bAllInputsCurrent;
		}

		private void MakeApk(string ProjectName, string ProjectDirectory, string OutputPath, string EngineDirectory, bool bForDistribution, string CookFlavor, bool bMakeSeparateApks, bool bIncrementalPackage)
		{
			Log.TraceInformation("\n===={0}====PREPARING TO MAKE APK=================================================================", DateTime.Now.ToString());

			// cache some tools paths
			string AndroidCommandPath = Environment.ExpandEnvironmentVariables("%ANDROID_HOME%/tools/android.bat");
			string NDKBuildPath = Environment.ExpandEnvironmentVariables("%NDKROOT%/ndk-build.cmd");

			// set up some directory info
			string IntermediateAndroidPath = Path.Combine(ProjectDirectory, "Intermediate/Android/");
			string UE4BuildPath = Path.Combine(IntermediateAndroidPath, "APK");
			string UE4BuildFilesPath = GetUE4BuildFilePath(EngineDirectory);
			string GameBuildFilesPath = Path.Combine(ProjectDirectory, "Build/Android");
	
			string[] Arches = AndroidToolChain.GetAllArchitectures();
			string[] GPUArchitectures = AndroidToolChain.GetAllGPUArchitectures();
			int NumArches = Arches.Length * GPUArchitectures.Length;


            // See if we need to create a 'default' Java Build settings file if one doesn't exist (if it does exist we have to assume it has been setup correctly)
            string UE4JavaBuildSettingsFileName = GetUE4JavaBuildSettingsFileName(EngineDirectory);
            WriteJavaBuildSettingsFile(UE4JavaBuildSettingsFileName, UEBuildConfiguration.bOBBinAPK);

			// check to see if any "meta information" is newer than last time we build
			string CurrentBuildSettings = GetAllBuildSettings(UE4BuildPath, bForDistribution, bMakeSeparateApks, UEBuildConfiguration.bOBBinAPK);
			string BuildSettingsCacheFile = Path.Combine(UE4BuildPath, "UEBuildSettings.txt");

			// do we match previous build settings?
			bool bBuildSettingsMatch = false;
			if (File.Exists(BuildSettingsCacheFile))
			{
				string PreviousBuildSettings = File.ReadAllText(BuildSettingsCacheFile);
				if (PreviousBuildSettings == CurrentBuildSettings)
				{
					bBuildSettingsMatch = true;
				}
				else
				{
					Log.TraceInformation("Previous .apk file(s) were made with different build settings, forcing repackage.");
				}
			}

			// only check input dependencies if the build settings already match
			if (bBuildSettingsMatch)
			{
				// check if so's are up to date against various inputs
				bool bAllInputsCurrent = CheckDependencies(ProjectName, ProjectDirectory, UE4BuildFilesPath, GameBuildFilesPath, 
					EngineDirectory, UE4JavaBuildSettingsFileName, CookFlavor, OutputPath, UE4BuildPath, bMakeSeparateApks);

				if (bAllInputsCurrent)
				{
					Log.TraceInformation("Output .apk file(s) are up to date (dependencies and build settings are up to date)");
					return;
				}
			}


<<<<<<< HEAD
=======
			// Once for all arches code:

>>>>>>> 972e0610
			// make up a dictionary of strings to replace in the Manifest file
			Dictionary<string, string> Replacements = new Dictionary<string, string>();
			Replacements.Add("${EXECUTABLE_NAME}", ProjectName);

			// distribution apps can't be debuggable, so if it was set to true, set it to false:
			if (bForDistribution)
			{
				Replacements.Add("android:debuggable=\"true\"", "android:debuggable=\"false\"");
			}

			if (!bIncrementalPackage)
			{
				// Wipe the Intermediate/Build/APK directory first, except for dexedLibs, because Google Services takes FOREVER to predex, and it almost never changes
				// so allow the ANT checking to win here - if this grows a bit with extra libs, it's fine, it _should_ only pull in dexedLibs it needs
				Log.TraceInformation("Performing complete package - wiping {0}, except for predexedLibs", UE4BuildPath);
				DeleteDirectory(UE4BuildPath, "dexedLibs");
			}

			// If we are packaging for Amazon then we need to copy the PAK files to the correct location
			// Currently we'll just support 1 of 'em
			if (UEBuildConfiguration.bOBBinAPK)
			{
				string PAKFileLocation = ProjectDirectory + "/Saved/StagedBuilds/Android" + CookFlavor + "/" + ProjectName + "/Content/Paks";
				Console.WriteLine("Pak location {0}", PAKFileLocation);
				string PAKFileDestination = UE4BuildPath + "/assets";
				Console.WriteLine("Pak destination location {0}", PAKFileDestination);
				if (Directory.Exists(PAKFileLocation))
				{
					Directory.CreateDirectory(UE4BuildPath);
					Directory.CreateDirectory(PAKFileDestination);
					Console.WriteLine("PAK file exists...");
					var PakFiles = Directory.EnumerateFiles(PAKFileLocation, "*.pak", SearchOption.TopDirectoryOnly);
					foreach (var Name in PakFiles)
					{
						Console.WriteLine("Found file {0}", Name);
					}

					if (PakFiles.Count() > 0)
					{
						var DestFileName = Path.Combine(PAKFileDestination, Path.GetFileName(PakFiles.ElementAt(0)) + ".png"); // Need a rename to turn off compression
						var SrcFileName = PakFiles.ElementAt(0);
						if (!File.Exists(DestFileName) || File.GetLastWriteTimeUtc(DestFileName) < File.GetLastWriteTimeUtc(SrcFileName))
						{
							Console.WriteLine("Copying {0} to {1}", SrcFileName, DestFileName);
							File.Copy(SrcFileName, DestFileName);
						}
					}
				}
				// Do we want to kill the OBB here or not???
			}

			//Copy build files to the intermediate folder in this order (later overrides earlier):
			//	- Shared Engine
			//  - Shared Engine NoRedist (for Epic secret files)
			//  - Game
			//  - Game NoRedist (for Epic secret files)
			CopyFileDirectory(UE4BuildFilesPath, UE4BuildPath, Replacements);
			CopyFileDirectory(UE4BuildFilesPath + "/NotForLicensees", UE4BuildPath, Replacements);
			CopyFileDirectory(UE4BuildFilesPath + "/NoRedist", UE4BuildPath, Replacements);
			CopyFileDirectory(GameBuildFilesPath, UE4BuildPath, Replacements);
			CopyFileDirectory(GameBuildFilesPath + "/NotForLicensees", UE4BuildPath, Replacements);
			CopyFileDirectory(GameBuildFilesPath + "/NoRedist", UE4BuildPath, Replacements);

			// update metadata files (like project.properties, build.xml) if we are missing a build.xml or if we just overwrote project.properties with a bad version in it (from game/engine dir)
			UpdateProjectProperties(UE4BuildPath, ProjectName);

			// at this point, we can write out the cached build settings to compare for a next build
			File.WriteAllText(BuildSettingsCacheFile, CurrentBuildSettings);

			// now make the apk(s)
			string FinalNdkBuildABICommand = "";
			for (int ArchIndex = 0; ArchIndex < Arches.Length; ArchIndex++)
			{
				string Arch = Arches[ArchIndex];
				for (int GPUArchIndex = 0; GPUArchIndex < GPUArchitectures.Length; GPUArchIndex++)
				{
					Log.TraceInformation("\n===={0}====PREPARING NATIVE CODE=================================================================", DateTime.Now.ToString());

					string GPUArchitecture = GPUArchitectures[GPUArchIndex];
					string SourceSOName = AndroidToolChain.InlineArchName(OutputPath, Arch, GPUArchitecture);
					// if the source binary was UE4Game, replace it with the new project name, when re-packaging a binary only build
					string ApkFilename = Path.GetFileNameWithoutExtension(OutputPath).Replace("UE4Game", ProjectName);
					string DestApkName = Path.Combine(ProjectDirectory, "Binaries/Android/") + ApkFilename + ".apk";

					// if we making multiple Apks, we need to put the architecture into the name
					if (bMakeSeparateApks)
					{
						DestApkName = AndroidToolChain.InlineArchName(DestApkName, Arch, GPUArchitecture);
					}

					// Copy the generated .so file from the binaries directory to the jni folder
					if (!File.Exists(SourceSOName))
					{
						throw new BuildException("Can't make an APK without the compiled .so [{0}]", SourceSOName);
					}
					if (!Directory.Exists(UE4BuildPath + "/jni"))
					{
						throw new BuildException("Can't make an APK without the jni directory [{0}/jni]", UE4BuildFilesPath);
					}

					// Use ndk-build to do stuff and move the .so file to the lib folder (only if NDK is installed)
					string FinalSOName = "";
					if (File.Exists(NDKBuildPath))
					{
						string LibDir = UE4BuildPath + "/jni/" + GetNDKArch(Arch);
						Directory.CreateDirectory(LibDir);

						// copy the binary to the standard .so location
						FinalSOName = LibDir + "/libUE4.so";
						File.Copy(SourceSOName, FinalSOName, true);

						FinalNdkBuildABICommand += GetNDKArch(Arch) + " ";
					}
					else
					{
						// if no NDK, we don't need any of the debugger stuff, so we just copy the .so to where it will end up
						FinalSOName = UE4BuildPath + "/libs/" + GetNDKArch(Arch) + "/libUE4.so";
						Directory.CreateDirectory(Path.GetDirectoryName(FinalSOName));
						File.Copy(SourceSOName, FinalSOName);
					}

					// now do final stuff per apk (or after all .so's for a shared .apk)
					if (bMakeSeparateApks || ArchIndex == NumArches - 1)
					{
						// always delete libs up to this point so fat binaries and incremental builds work together (otherwise we might end up with multiple
						// so files in an apk that doesn't want them)
						// note that we don't want to delete all libs, just the ones we copied (
						foreach (string Lib in Directory.EnumerateFiles(UE4BuildPath + "/libs", "libUE4*.so", SearchOption.AllDirectories))
						{
							File.Delete(Lib);
						}

						// if we need to run ndk-build, do it now (if making a shared .apk, we need to wait until all .libs exist)
						if (!string.IsNullOrEmpty(FinalNdkBuildABICommand))
						{
							string CommandLine = "APP_ABI=\"" + FinalNdkBuildABICommand + "\"";
							if (!bForDistribution)
							{
								CommandLine += " NDK_DEBUG=1";
							}
							RunCommandLineProgramAndThrowOnError(UE4BuildPath, NDKBuildPath, CommandLine, "Preparing native code for debugging...", true);

							// next loop we don't want to redo these ABIs
							FinalNdkBuildABICommand = "";
						}
	
						// after ndk-build is called, we can now copy in the stl .so (ndk-build deletes old files)
						// copy libgnustl_shared.so to library (use 4.8 if possible, otherwise 4.6)
						if (bMakeSeparateApks)
						{
							CopySTL(UE4BuildPath, Arch);
							CopyGfxDebugger(UE4BuildPath, Arch);
						}
						else
						{
							foreach (string InnerArch in Arches)
							{
								CopySTL(UE4BuildPath, InnerArch);
								CopyGfxDebugger(UE4BuildPath, InnerArch);
							}
						}


						// remove any read only flags
						FileInfo DestFileInfo = new FileInfo(FinalSOName);
						DestFileInfo.Attributes = DestFileInfo.Attributes & ~FileAttributes.ReadOnly;

						Log.TraceInformation("\n===={0}====PERFORMING FINAL APK PACKAGE OPERATION================================================", DateTime.Now.ToString());

						string AntBuildType = "debug";
						string AntOutputSuffix = "-debug";
						if (bForDistribution)
						{
							// this will write out ant.properties with info needed to sign a distribution build
							PrepareToSignApk(UE4BuildPath);
							AntBuildType = "release";
							AntOutputSuffix = "-release";
						}

						// Use ant to build the .apk file
						RunCommandLineProgramAndThrowOnError(UE4BuildPath, "cmd.exe", "/c \"" + GetAntPath() + "\" -quiet " + AntBuildType, "Making .apk with Ant... (note: it's safe to ignore javac obsolete warnings)");

						// make sure destination exists
						Directory.CreateDirectory(Path.GetDirectoryName(DestApkName));

						// now copy to the final location
						File.Copy(UE4BuildPath + "/bin/" + ProjectName + AntOutputSuffix + ".apk", DestApkName, true);
					}
				}
			}
		}

		private void PrepareToSignApk(string BuildPath)
		{
			string ConfigFilePath = Path.Combine(BuildPath, "SigningConfig.xml");
			if (!File.Exists(ConfigFilePath))
			{
				throw new BuildException("Unable to sign for Shipping without signing config file: '{0}", ConfigFilePath);
			}

			// open an Xml parser for the config file
			string ConfigFile = File.ReadAllText(ConfigFilePath);
			XmlReader Xml = XmlReader.Create(new StringReader(ConfigFile));

			string Alias = "UESigningKey";
			string KeystorePassword = "";
			string KeyPassword = "_sameaskeystore_";
			string Keystore = "UE.keystore";

			Xml.ReadToFollowing("ue-signing-config");
			bool bFinishedSection = false;
			while (Xml.Read() && !bFinishedSection)
			{
				switch (Xml.NodeType)
				{
					case XmlNodeType.Element:
						if (Xml.Name == "keyalias")
						{
							Alias = Xml.ReadElementContentAsString();
						}
						else if (Xml.Name == "keystorepassword")
						{
							KeystorePassword = Xml.ReadElementContentAsString();
						}
						else if (Xml.Name == "keypassword")
						{
							KeyPassword = Xml.ReadElementContentAsString();
						}
						else if (Xml.Name == "keystore")
						{
							Keystore = Xml.ReadElementContentAsString();
						}
						break;
					case XmlNodeType.EndElement:
						if (Xml.Name == "ue-signing-config")
						{
							bFinishedSection = true;
						}
						break;
				}
			}


			string[] AntPropertiesLines = new string[4];
			AntPropertiesLines[0] = "key.store=" + Keystore;
			AntPropertiesLines[1] = "key.alias=" + Alias;
			AntPropertiesLines[2] = "key.store.password=" + KeystorePassword;
			AntPropertiesLines[3] = "key.alias.password=" + ((KeyPassword == "_sameaskeystore_") ? KeystorePassword : KeyPassword);

			// now write out the properties
			File.WriteAllLines(Path.Combine(BuildPath, "ant.properties"), AntPropertiesLines);
		}

		public override bool PrepTargetForDeployment(UEBuildTarget InTarget)
		{
			// we need to strip architecture from any of the output paths
			string BaseSoName = AndroidToolChain.RemoveArchName(InTarget.OutputPaths[0]);
			// this always makes a merged .apk since for debugging, there's no way to know which one to run
			MakeApk(InTarget.AppName, InTarget.ProjectDirectory, BaseSoName, BuildConfiguration.RelativeEnginePath, bForDistribution:false, CookFlavor:"", bMakeSeparateApks:false, bIncrementalPackage:true);
			return true;
		}

		public static bool ShouldMakeSeparateApks()
		{
			// check to see if the project wants separate apks
			ConfigCacheIni Ini = new ConfigCacheIni(UnrealTargetPlatform.Android, "Engine", UnrealBuildTool.GetUProjectPath());
			bool bSeparateApks = false;
			Ini.GetBool("/Script/AndroidRuntimeSettings.AndroidRuntimeSettings", "bSplitIntoSeparateApks", out bSeparateApks);

			return bSeparateApks;
		}

		public override bool PrepForUATPackageOrDeploy(string ProjectName, string ProjectDirectory, string ExecutablePath, string EngineDirectory, bool bForDistribution, string CookFlavor)
		{
			MakeApk(ProjectName, ProjectDirectory, ExecutablePath, EngineDirectory, bForDistribution, CookFlavor, ShouldMakeSeparateApks(), bIncrementalPackage:false);
			return true;
		}

		public static void OutputReceivedDataEventHandler(Object Sender, DataReceivedEventArgs Line)
		{
			if ((Line != null) && (Line.Data != null))
			{
				Log.TraceInformation(Line.Data);
			}
		}
	}
}<|MERGE_RESOLUTION|>--- conflicted
+++ resolved
@@ -491,15 +491,7 @@
 			string[] Arches = AndroidToolChain.GetAllArchitectures();
 			string[] GPUArchitectures = AndroidToolChain.GetAllGPUArchitectures();
 
-<<<<<<< HEAD
-            // See if we need to create a 'default' Java Build settings file if one doesn't exist (if it does exist we have to assume it has been setup correctly)
-            string UE4JavaBuildSettingsFileName = GetUE4JavaBuildSettingsFileName(EngineDirectory);
-            WriteJavaBuildSettingsFile(UE4JavaBuildSettingsFileName, UEBuildConfiguration.bOBBinAPK);
-
-			// first check if all .so's are up to date
-=======
 			// check all input files (.so, java files, .ini files, etc)
->>>>>>> 972e0610
 			bool bAllInputsCurrent = true;
 			foreach (string Arch in Arches)
 			{
@@ -530,26 +522,6 @@
 					InputFiles.Add(Path.Combine(EngineDirectory, "Config\\BaseEngine.ini"));
 					InputFiles.Add(Path.Combine(ProjectDirectory, "Config\\DefaultEngine.ini"));
 
-<<<<<<< HEAD
-                    // make sure changed java settings will rebuild apk
-                    InputFiles.Add(UE4JavaBuildSettingsFileName);
-
-                    // rebuild if .pak files exist for OBB in APK case
-                    if (UEBuildConfiguration.bOBBinAPK)
-                    {
-                        string PAKFileLocation = ProjectDirectory + "/Saved/StagedBuilds/Android" + CookFlavor + "/" + ProjectName + "/Content/Paks";
-                        if (Directory.Exists(PAKFileLocation))
-                        {
-                            var PakFiles = Directory.EnumerateFiles(PAKFileLocation, "*.pak", SearchOption.TopDirectoryOnly);
-                            foreach (var Name in PakFiles)
-                            {
-                                InputFiles.Add(Name);
-                            }
-                        }
-                    }
-
-                    // look for any newer input file
-=======
 					// make sure changed java settings will rebuild apk
 					InputFiles.Add(JavaSettingsFile);
 
@@ -568,7 +540,6 @@
 					}
 
 					// look for any newer input file
->>>>>>> 972e0610
 					DateTime ApkTime = File.GetLastWriteTimeUtc(DestApkName);
 					foreach (var InputFileName in InputFiles)
 					{
@@ -651,11 +622,8 @@
 			}
 
 
-<<<<<<< HEAD
-=======
 			// Once for all arches code:
 
->>>>>>> 972e0610
 			// make up a dictionary of strings to replace in the Manifest file
 			Dictionary<string, string> Replacements = new Dictionary<string, string>();
 			Replacements.Add("${EXECUTABLE_NAME}", ProjectName);
