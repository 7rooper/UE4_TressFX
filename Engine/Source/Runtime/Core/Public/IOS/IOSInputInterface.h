--- conflicted
+++ resolved
@@ -1,10 +1,13 @@
-// Copyright 1998-2015 Epic Games, Inc. All Rights Reserved.
+// Copyright 1998-2016 Epic Games, Inc. All Rights Reserved.
 
 #pragma once
 
+#include "IInputInterface.h"
+#include "IForceFeedbackSystem.h"
+#if !PLATFORM_TVOS
 #import <CoreMotion/CoreMotion.h>
-
-#include "IInputInterface.h"
+#endif
+#import <GameController/GameController.h>
 
 enum TouchType
 {
@@ -24,11 +27,12 @@
 /**
  * Interface class for IOS input devices
  */
-class FIOSInputInterface : private FSelfRegisteringExec, public IInputInterface
+class FIOSInputInterface : public IForceFeedbackSystem, FSelfRegisteringExec
 {
 public:
 
 	static TSharedRef< FIOSInputInterface > Create(  const TSharedRef< FGenericApplicationMessageHandler >& InMessageHandler );
+	static TSharedPtr< FIOSInputInterface > Get();
 
 public:
 
@@ -46,25 +50,26 @@
 
 	static void QueueTouchInput(TArray<TouchInput> InTouchEvents);
 
-	// Begin Exec Interface
+	//~ Begin Exec Interface
 	virtual bool Exec(UWorld* InWorld, const TCHAR* Cmd, FOutputDevice& Ar) override;
-	// End Exec Interface
+	//~ End Exec Interface
 
 	/**
-<<<<<<< HEAD
-	* IForceFeedbackSystem implementation
-	*/
-=======
 	 * IForceFeedbackSystem implementation
 	 */
->>>>>>> c7f4204d
 	virtual void SetForceFeedbackChannelValue(int32 ControllerId, FForceFeedbackChannelType ChannelType, float Value) override;
 	virtual void SetForceFeedbackChannelValues(int32 ControllerId, const FForceFeedbackValues &values) override;
 	virtual void SetLightColor(int32 ControllerId, FColor Color) override {}
 
+	bool IsControllerAssignedToGamepad(int32 ControllerId);
+
 private:
 
 	FIOSInputInterface( const TSharedRef< FGenericApplicationMessageHandler >& InMessageHandler );
+
+	// handle disconnect and connect events
+	void HandleConnection(GCController* Controller);
+	void HandleDisconnect(GCController* Controller);
 	
 	/**
 	 * Get the current Movement data from the device
@@ -79,9 +84,11 @@
 	/**
 	 * Calibrate the devices motion
 	 */
-	void CalibrateMotion();
+	void CalibrateMotion(uint32 PlayerIndex);
 
 private:
+	void ProcessTouches(uint32 ControllerId);
+
 
 	static TArray<TouchInput> TouchInputStack;
 
@@ -91,13 +98,44 @@
 	TSharedRef< FGenericApplicationMessageHandler > MessageHandler;
 
 
-private:
+	/** Game controller objects (per user)*/
+	struct FUserController
+	{
+		GCGamepadSnapshot* PreviousGamepad;
+		GCExtendedGamepadSnapshot* PreviousExtendedGamepad;
+#if PLATFORM_TVOS
+		GCMicroGamepadSnapshot* PreviousMicroGamepad;
+#endif
+		FQuat ReferenceAttitude;
+		bool bNeedsReferenceAttitude;
+		bool bHasReferenceAttitude;
+		bool bIsGamepadConnected;
+		bool bIsRemoteConnected;
+		bool bPauseWasPressed;
+	};
+	// there is a hardcoded limit of 4 controllers in the API
+	FUserController Controllers[4];
 
+	// can the remote be rotated to landscape
+	bool bAllowRemoteRotation;
+
+	// is the remote treated as a separate controller?
+	bool bTreatRemoteAsSeparateController;
+
+	// should the remote be used as virtual joystick vs touch events
+	bool bUseRemoteAsVirtualJoystick;
+
+	// should the tracking use the pad center as the virtual joystick center?
+	bool bUseRemoteAbsoluteDpadValues;
+	
+#if !PLATFORM_TVOS
 	/** Access to the ios devices motion */
 	CMMotionManager* MotionManager;
 
 	/** Access to the ios devices tilt information */
 	CMAttitude* ReferenceAttitude;
+#endif
+	
 
 	/** Last frames roll, for calculating rate */
 	float LastRoll;
