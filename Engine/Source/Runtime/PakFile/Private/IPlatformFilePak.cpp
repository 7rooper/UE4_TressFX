--- conflicted
+++ resolved
@@ -3378,11 +3378,6 @@
 			check(Block.ProcessedSize > 0);
 			INC_MEMORY_STAT_BY(STAT_AsyncFileMemory, Block.ProcessedSize);
 			Output = (uint8*)FMemory::Malloc(Block.ProcessedSize);
-<<<<<<< HEAD
-			if( !FCompression::UncompressMemory(CompressionMethod, Output, Block.ProcessedSize, Block.Raw, Block.RawSize) )
-			{
-				UE_LOG( LogPakFile, Fatal, TEXT("Pak Decompression failed. PakFile: %s. EntryOffset: %lld, EntrySize: %lld, CompressionMethod:%s Output:%p  ProcessedSize:%d  Buf:%p  RawSize:%d "), *PakFile.ToString(), FileEntry.Offset, FileEntry.Size, *CompressionMethod.ToString(), Output, Block.ProcessedSize, Block.Raw, Block.RawSize );
-=======
 			if (FileEntry.IsEncrypted())
 			{
 				check(Align(Block.DecompressionRawSize, FAES::AESBlockSize) == Block.RawSize);
@@ -3392,10 +3387,9 @@
 				check(Block.DecompressionRawSize == Block.RawSize);
 			}
 
-			if( !FCompression::UncompressMemory((ECompressionFlags)FileEntry.CompressionMethod, Output, Block.ProcessedSize, Block.Raw, Block.DecompressionRawSize, false, FPlatformMisc::GetPlatformCompression()->GetCompressionBitWindow()) )
-			{
-				UE_LOG( LogPakFile, Fatal, TEXT("Pak Decompression failed. PakFile: %s. EntryOffset: %lld, EntrySize: %lld, CompressionMethod:%x Output:%p  ProcessedSize:%d  Buf:%p  RawSize:%d Block.DecompressionRawSize:%d"), *PakFile.ToString(), FileEntry.Offset, FileEntry.Size, FileEntry.CompressionMethod, Output, Block.ProcessedSize, Block.Raw, Block.RawSize, Block.DecompressionRawSize);
->>>>>>> 2c6cc5c9
+			if( !FCompression::UncompressMemory(CompressionMethod, Output, Block.ProcessedSize, Block.Raw, Block.DecompressionRawSize) )
+			{
+				UE_LOG( LogPakFile, Fatal, TEXT("Pak Decompression failed. PakFile: %s. EntryOffset: %lld, EntrySize: %lld, CompressionMethod:%s Output:%p  ProcessedSize:%d  Buf:%p  Block.DecompressionRawSize:%d "), *PakFile.ToString(), FileEntry.Offset, FileEntry.Size, *CompressionMethod.ToString(), Output, Block.ProcessedSize, Block.Raw, Block.DecompressionRawSize );
 			}
 			FMemory::Free(Block.Raw);
 			Block.Raw = nullptr;
@@ -4083,7 +4077,7 @@
 	int32 CompatibleVersion = FPakInfo::PakFile_Version_Latest;
 
 	LLM_SCOPE(ELLMTag::FileSystem);
-		
+
 	// Serialize trailer and check if everything is as expected.
 	// start up one to offset the -- below
 	CompatibleVersion++;
@@ -4099,21 +4093,15 @@
 	}
 	while (Info.Magic != FPakInfo::PakFile_Magic && CompatibleVersion >= FPakInfo::PakFile_Version_Initial);
 
-<<<<<<< HEAD
 	UE_CLOG(Info.Magic != FPakInfo::PakFile_Magic, LogPakFile, Fatal, TEXT("Trailing magic number (%ud) in '%s' is different than the expected one. Verify your installation."), Info.Magic, *PakFilename);
 	UE_CLOG(!(Info.Version >= FPakInfo::PakFile_Version_Initial && Info.Version <= CompatibleVersion), LogPakFile, Fatal, TEXT("Invalid pak file version (%d) in '%s'. Verify your installation."), Info.Version, *PakFilename);
 	UE_CLOG((Info.bEncryptedIndex == 1) && (!FCoreDelegates::GetPakEncryptionKeyDelegate().IsBound()), LogPakFile, Fatal, TEXT("Index of pak file '%s' is encrypted, but this executable doesn't have any valid decryption keys"), *PakFilename);
 	UE_CLOG(!(Info.IndexOffset >= 0 && Info.IndexOffset < CachedTotalSize), LogPakFile, Fatal, TEXT("Index offset for pak file '%s' is invalid (%lld)"), *PakFilename, Info.IndexOffset);
 	UE_CLOG(!((Info.IndexOffset + Info.IndexSize) >= 0 && (Info.IndexOffset + Info.IndexSize) <= CachedTotalSize), LogPakFile, Fatal, TEXT("Index end offset for pak file '%s' is invalid (%lld)"), *PakFilename, Info.IndexOffset + Info.IndexSize);
-=======
-		// If we aren't using a dynamic encryption key, process the pak file using the embedded key
-		if (!Info.EncryptionKeyGuid.IsValid() || GetRegisteredEncryptionKeys().HasKey(Info.EncryptionKeyGuid))
-		{
-			LoadIndex(Reader);
->>>>>>> 2c6cc5c9
 
 	// If we aren't using a dynamic encryption key, process the pak file using the embedded key
-	if (!Info.EncryptionKeyGuid.IsValid() || GRegisteredEncryptionKeys.HasKey(Info.EncryptionKeyGuid))
+	if (!Info.EncryptionKeyGuid.IsValid() || GetRegisteredEncryptionKeys().HasKey(Info.EncryptionKeyGuid))
+
 	{
 		LoadIndex(Reader);
 
