// Copyright 1998-2019 Epic Games, Inc. All Rights Reserved.

#include "AudioDevice.h"
#include "PhysicsEngine/BodyInstance.h"
#include "Sound/SoundEffectPreset.h"
#include "Sound/SoundEffectSubmix.h"
#include "HAL/FileManager.h"
#include "Misc/Paths.h"
#include "Misc/OutputDeviceArchiveWrapper.h"
#include "ProfilingDebugging/ProfilingHelpers.h"
#include "Misc/ConfigCacheIni.h"
#include "Misc/App.h"
#include "UObject/UObjectHash.h"
#include "UObject/UObjectIterator.h"
#include "UObject/Package.h"
#include "ActiveSound.h"
#include "ContentStreaming.h"
#include "UnrealEngine.h"
#include "Sound/SoundGroups.h"
#include "Sound/SoundEffectSource.h"
#include "Sound/SoundWave.h"
#include "AudioDecompress.h"
#include "AudioEffect.h"
#include "AudioPluginUtilities.h"
#include "Sound/AudioSettings.h"
#include "Sound/SoundCue.h"
#include "Sound/SoundNode.h"
#include "Sound/SoundNodeWavePlayer.h"
#include "GameFramework/GameUserSettings.h"
#include "GameFramework/WorldSettings.h"
#include "GeneralProjectSettings.h"
#include "HAL/LowLevelMemTracker.h"
#include "AudioCompressionSettingsUtils.h"
#include "DrawDebugHelpers.h"

#if WITH_EDITOR
#include "AssetRegistryModule.h"
#include "Developer/AssetTools/Public/IAssetTools.h"
#include "Developer/AssetTools/Public/AssetToolsModule.h"
#include "Editor/EditorEngine.h"
#include "AudioEditorModule.h"
#endif

static int32 AudioChannelCountCVar = 0;
FAutoConsoleVariableRef CVarSetAudioChannelCount(
	TEXT("au.SetAudioChannelCount"),
	AudioChannelCountCVar,
	TEXT("Changes the audio channel count. Max value is clamped to the MaxChannelCount the audio engine was initialize with.\n")
	TEXT("0: Disable, >0: Enable"),
	ECVF_Default);

static float AudioChannelCountScaleCVar = 1.0f;
FAutoConsoleVariableRef CVarSetAudioChannelScaleCount(
	TEXT("au.SetAudioChannelScaleCount"),
	AudioChannelCountScaleCVar,
	TEXT("Changes the audio channel count by percentage.\n"),
	ECVF_Default);

static int32 DisableStoppingVoicesCvar = 0;
FAutoConsoleVariableRef CVarDisableStoppingVoices(
	TEXT("au.DisableStoppingVoices"),
	DisableStoppingVoicesCvar,
	TEXT("Disables stopping voices feature.\n")
	TEXT("0: Not Disabled, 1: Disabled"),
	ECVF_Default);

static int32 ForceRealtimeDecompressionCvar = 0;
FAutoConsoleVariableRef CVarForceRealtimeDecompression(
	TEXT("au.ForceRealtimeDecompression"),
	ForceRealtimeDecompressionCvar,
	TEXT("When set to 1, this deliberately ensures that all audio assets are decompressed as they play, rather than fully on load.\n")
	TEXT("0: Allow full decompression on load, 1: force realtime decompression."),
	ECVF_Default);

static float DecompressionThresholdCvar = 0.0f;
FAutoConsoleVariableRef CVarDecompressionThreshold(
	TEXT("au.DecompressionThreshold"),
	DecompressionThresholdCvar,
	TEXT("If non-zero, overrides the decompression threshold set in either the sound group or the platform's runtime settings.\n")
	TEXT("Value: Maximum duration we should fully decompress, in seconds."),
	ECVF_Default);

static int32 RealtimeDecompressZeroDurationSoundsCvar = 0;
FAutoConsoleVariableRef CVarForceRealtimeDecompressOnZeroDuration(
	TEXT("au.RealtimeDecompressZeroDurationSounds"),
	RealtimeDecompressZeroDurationSoundsCvar,
	TEXT("When set to 1, we will fallback to realtime decoding any sound waves with an invalid duration..\n")
	TEXT("0: Fully decompress sounds with a duration of 0, 1: realtime decompress sounds with a duration of 0."),
	ECVF_Default);

static int32 WaitForSoundWaveToLoadCvar = 1;
FAutoConsoleVariableRef CVarWaitForSoundWaveToLoad(
	TEXT("au.WaitForSoundWaveToLoad"),
	WaitForSoundWaveToLoadCvar,
	TEXT("When set to 1, we will refuse to play any sound unless the USoundWave has been loaded.\n")
	TEXT("0: Attempt to play back, 1: Wait for load."),
	ECVF_Default);

static int32 BakedAnalysisEnabledCVar = 1;
FAutoConsoleVariableRef CVarBakedAnalysisEnabledCVar(
	TEXT("au.BakedAnalysisEnabled"),
	BakedAnalysisEnabledCVar,
	TEXT("Enables or disables queries to baked analysis from audio component.\n"),
	ECVF_Default);

static int32 NumPrecacheFramesCvar = 0;
FAutoConsoleVariableRef CVarNumPrecacheFrames(
	TEXT("au.NumPrecacheFrames"),
	NumPrecacheFramesCvar,
	TEXT("When set to > 0, will use that value as the number of frames to precache audio buffers with.\n")
	TEXT("0: Use default value for precache frames, >0: Number of frames to precache."),
	ECVF_Default);


/*-----------------------------------------------------------------------------
FDynamicParameter implementation.
-----------------------------------------------------------------------------*/

FDynamicParameter::FDynamicParameter(float Value)
	: CurrValue(Value)
	, StartValue(Value)
	, DeltaValue(0.0f)
	, CurrTimeSec(0.0f)
	, DurationSec(0.0f)
	, LastTime(0.0f)
	, TargetValue(Value)
{}

void FDynamicParameter::Set(float Value, float InDuration)
{
	if (TargetValue != Value || DurationSec != InDuration)
	{
		TargetValue = Value;
		if (InDuration > 0.0f)
		{
			DeltaValue = Value - CurrValue;
			StartValue = CurrValue;
			DurationSec = InDuration;
			CurrTimeSec = 0.0f;
		}
		else
		{
			StartValue = Value;
			DeltaValue = 0.0f;
			DurationSec = 0.0f;
			CurrValue = Value;
		}
	}
}

void FDynamicParameter::Update(float DeltaTime)
{
	if (DurationSec > 0.0f)
	{
		float TimeFraction = CurrTimeSec / DurationSec;
		if (TimeFraction < 1.0f)
		{
			CurrValue = DeltaValue * TimeFraction + StartValue;
		}
		else
		{
			CurrValue = StartValue + DeltaValue;
			DurationSec = 0.0f;
		}
		CurrTimeSec += DeltaTime;
	}
}


/*-----------------------------------------------------------------------------
	FAudioDevice implementation.
-----------------------------------------------------------------------------*/

FAudioDevice::FAudioDevice()
	: MaxChannels(0)
	, MaxChannels_GameThread(0)
	, MaxChannelsScale(1.0f)
	, MaxChannelsScale_GameThread(1.0f)
	, NumStoppingVoices(32)
	, MaxWaveInstances(0)
	, SampleRate(0)
	, NumPrecacheFrames(MONO_PCM_BUFFER_SAMPLES)
	, CommonAudioPoolSize(0)
	, CommonAudioPool(nullptr)
	, CommonAudioPoolFreeBytes(0)
	, DeviceHandle(INDEX_NONE)
	, SpatializationPluginInterface(nullptr)
	, ReverbPluginInterface(nullptr)
	, OcclusionInterface(nullptr)
	, PluginListeners()
	, CurrentTick(0)
	, TestAudioComponent(nullptr)
	, DebugState(DEBUGSTATE_None)
	, TransientMasterVolume(1.0f)
	, GlobalPitchScale(1.0f)
	, LastUpdateTime(FPlatformTime::Seconds())
	, NextResourceID(1)
	, bUseListenerAttenuationOverride(false)
	, BaseSoundMix(nullptr)
	, DefaultBaseSoundMix(nullptr)
	, Effects(nullptr)
	, CurrentReverbEffect(nullptr)
	, PlatformAudioHeadroom(1.0f)
	, DefaultReverbSendLevel(0.2f)
	, bHRTFEnabledForAll_OnGameThread(false)
	, bGameWasTicking(true)
	, bDisableAudioCaching(false)
	, bIsAudioDeviceHardwareInitialized(false)
	, bIsStoppingVoicesEnabled(false)
	, bIsBakedAnalysisEnabled(false)
	, bAudioMixerModuleLoaded(false)
	, bSpatializationIsExternalSend(false)
	, bOcclusionIsExternalSend(false)
	, bReverbIsExternalSend(false)
	, MaxChannelsSupportedBySpatializationPlugin(1)
	, bStartupSoundsPreCached(false)
	, bSpatializationInterfaceEnabled(false)
	, bOcclusionInterfaceEnabled(false)
	, bReverbInterfaceEnabled(false)
	, bPluginListenersInitialized(false)
	, bHRTFEnabledForAll(false)
	, bIsDeviceMuted(false)
	, bIsInitialized(false)
	, AudioClock(0.0)
	, bAllowCenterChannel3DPanning(false)
	, DeviceDeltaTime(0.0f)
	, bHasActivatedReverb(false)
	, bAllowVirtualizedSounds(true)
	, bUseAttenuationForNonGameWorlds(false)
#if !UE_BUILD_SHIPPING
	, RequestedAudioStats(0)
#endif
	, ConcurrencyManager(this)
	, OneShotCount(0)
	, OneShotPriorityCullThreshold(-1.0f)
	, GlobalMinPitch(0.4f)
	, GlobalMaxPitch(2.0f)
{
}

FAudioEffectsManager* FAudioDevice::CreateEffectsManager()
{
	return new FAudioEffectsManager(this);
}

FAudioQualitySettings FAudioDevice::GetQualityLevelSettings()
{
	const UAudioSettings* AudioSettings = GetDefault<UAudioSettings>();
	return AudioSettings->GetQualityLevelSettings(GEngine->GetGameUserSettings()->GetAudioQualityLevel());
}

bool FAudioDevice::Init(int32 InMaxChannels)
{
	LLM_SCOPE(ELLMTag::Audio);

	if (bIsInitialized)
	{
		return true;
	}

	bool bDeferStartupPrecache = false;

	PluginListeners.Reset();

	// initialize max channels taking into account platform configurations
	// Get a copy of the platform-specific settings (overriden by platforms)
	PlatformSettings = GetPlatformSettings();

	// MaxChannels is the min of the platform-specific value and the max value in the quality settings (InMaxChannels)
	MaxChannels = PlatformSettings.MaxChannels > 0 ? FMath::Min(PlatformSettings.MaxChannels, InMaxChannels) : InMaxChannels;
	MaxChannels_GameThread = MaxChannels;

	// Mixed sample rate is set by the platform
	SampleRate = PlatformSettings.SampleRate;

	check(MaxChannels != 0);

	verify(GConfig->GetInt(TEXT("Audio"), TEXT("CommonAudioPoolSize"), CommonAudioPoolSize, GEngineIni));

	// If this is true, skip the initial startup precache so we can do it later in the flow
	GConfig->GetBool(TEXT("Audio"), TEXT("DeferStartupPrecache"), bDeferStartupPrecache, GEngineIni);

	// Hack: Make sure that Android defers startup sounds.
#if PLATFORM_ANDROID
	bDeferStartupPrecache = true;
#endif

	// Get an optional engine ini setting for platform headroom.
	float Headroom = 0.0f; // in dB
	if (GConfig->GetFloat(TEXT("Audio"), TEXT("PlatformHeadroomDB"), Headroom, GEngineIni))
	{
		// Convert dB to linear volume
		PlatformAudioHeadroom = FMath::Pow(10.0f, Headroom / 20.0f);
	}

	int32 NumPrecacheFramesSettings = 0; 
	if (GConfig->GetInt(TEXT("Audio"), TEXT("NumPrecacheFrames"), NumPrecacheFramesSettings, GEngineIni))
	{
		NumPrecacheFrames = FMath::Min(128, NumPrecacheFramesSettings);
	}

	bIsStoppingVoicesEnabled = !DisableStoppingVoicesCvar;

	bIsBakedAnalysisEnabled = (BakedAnalysisEnabledCVar == 1);

	const UAudioSettings* AudioSettings = GetDefault<UAudioSettings>();

	GlobalMinPitch = FMath::Clamp(AudioSettings->GlobalMinPitchScale, 0.0001f, 4.0f);
	GlobalMaxPitch = FMath::Clamp(AudioSettings->GlobalMaxPitchScale, 0.0001f, 4.0f);
	bAllowCenterChannel3DPanning = AudioSettings->bAllowCenterChannel3DPanning;
	bAllowVirtualizedSounds = AudioSettings->bAllowVirtualizedSounds;
	DefaultReverbSendLevel = AudioSettings->DefaultReverbSendLevel;
	MaxWaveInstances = AudioSettings->MaxWaveInstances;

	const FSoftObjectPath DefaultBaseSoundMixName = GetDefault<UAudioSettings>()->DefaultBaseSoundMix;
	if (DefaultBaseSoundMixName.IsValid())
	{
		DefaultBaseSoundMix = LoadObject<USoundMix>(nullptr, *DefaultBaseSoundMixName.ToString());
	}

	GetDefault<USoundGroups>()->Initialize();

	// Parses sound classes.
	InitSoundClasses();
	InitSoundEffectPresets();

	// Audio mixer needs to create effects manager before initializing the plugins.
	if (IsAudioMixerEnabled() && IsStoppingVoicesEnabled())
	{
		// create a platform specific effects manager
		Effects = CreateEffectsManager();

		NumStoppingVoices = GetDefault<UAudioSettings>()->NumStoppingSources;
	}
	else
	{
		// In old audio engine, there are no stopping voices
		NumStoppingVoices = 0;
	}

	// Cache any plugin settings objects we have loaded
	UpdateAudioPluginSettingsObjectCache();

	//Get the requested spatialization plugin and set it up.
	IAudioSpatializationFactory* SpatializationPluginFactory = AudioPluginUtilities::GetDesiredSpatializationPlugin(AudioPluginUtilities::CurrentPlatform);
	if (SpatializationPluginFactory != nullptr)
	{
		SpatializationPluginInterface = SpatializationPluginFactory->CreateNewSpatializationPlugin(this);
		if (!IsAudioMixerEnabled())
		{
			//Set up initialization parameters for system level effect plugins:
			FAudioPluginInitializationParams PluginInitializationParams;
			PluginInitializationParams.SampleRate = SampleRate;
			PluginInitializationParams.NumSources = MaxChannels;
			PluginInitializationParams.BufferLength = PlatformSettings.CallbackBufferFrameSize;
			PluginInitializationParams.AudioDevicePtr = this;

			SpatializationPluginInterface->Initialize(PluginInitializationParams);
		}

		bSpatializationInterfaceEnabled = true;
		bSpatializationIsExternalSend = SpatializationPluginFactory->IsExternalSend();
		MaxChannelsSupportedBySpatializationPlugin = SpatializationPluginFactory->GetMaxSupportedChannels();
		UE_LOG(LogAudio, Log, TEXT("Using Audio Spatialization Plugin: %s is external send: %d"), *(SpatializationPluginFactory->GetDisplayName()), bSpatializationIsExternalSend);
	}
	else
	{
		UE_LOG(LogAudio, Log, TEXT("Using built-in audio spatialization."));
	}

	//Get the requested reverb plugin and set it up:
	IAudioReverbFactory* ReverbPluginFactory = AudioPluginUtilities::GetDesiredReverbPlugin(AudioPluginUtilities::CurrentPlatform);
	if (ReverbPluginFactory != nullptr)
	{
		ReverbPluginInterface = ReverbPluginFactory->CreateNewReverbPlugin(this);
		bReverbInterfaceEnabled = true;
		bReverbIsExternalSend = ReverbPluginFactory->IsExternalSend();
		UE_LOG(LogAudio, Log, TEXT("Audio Reverb Plugin: %s"), *(ReverbPluginFactory->GetDisplayName()));

	}
	else
	{
		UE_LOG(LogAudio, Log, TEXT("Using built-in audio reverb."));
	}

	//Get the requested occlusion plugin and set it up.
	IAudioOcclusionFactory* OcclusionPluginFactory = AudioPluginUtilities::GetDesiredOcclusionPlugin(AudioPluginUtilities::CurrentPlatform);
	if (OcclusionPluginFactory != nullptr)
		{
		OcclusionInterface = OcclusionPluginFactory->CreateNewOcclusionPlugin(this);
		bOcclusionInterfaceEnabled = true;
		bOcclusionIsExternalSend = OcclusionPluginFactory->IsExternalSend();
		UE_LOG(LogAudio, Display, TEXT("Audio Occlusion Plugin: %s"), *(OcclusionPluginFactory->GetDisplayName()));
		}
	else
	{
		UE_LOG(LogAudio, Display, TEXT("Using built-in audio occlusion."));
	}

	// allow the platform to startup
	if (InitializeHardware() == false)
	{
		// Could not initialize hardware, teardown anything that was set up during initialization
		Teardown();

		return false;
	}

	// create a platform specific effects manager
	// if this is the audio mixer, we initialized the effects manager before the hardware
 	if (!IsAudioMixerEnabled())
	{
		Effects = CreateEffectsManager();
	}

	InitSoundSources();

	// Make sure the Listeners array has at least one entry, so we don't have to check for Listeners.Num() == 0 all the time
	Listeners.Add(FListener(this));
	ListenerTransforms.AddDefaulted();
	InverseListenerTransform.SetIdentity();

	if (!bDeferStartupPrecache)
	{
		PrecacheStartupSounds();
	}

	UE_LOG(LogInit, Log, TEXT("FAudioDevice initialized."));

	bIsInitialized = true;

	return true;
}

float FAudioDevice::GetLowPassFilterResonance() const
{
	// hard-coded to the default value vs being store in the settings since this shouldn't be a global audio settings value
	return 0.9f;
}

void FAudioDevice::PrecacheStartupSounds()
{
	// Iterate over all already loaded sounds and precache them. This relies on Super::Init in derived classes to be called last.
	if (!GIsEditor && GEngine && GEngine->UseSound() )
	{
		for (TObjectIterator<USoundWave> It; It; ++It)
		{
			USoundWave* SoundWave = *It;
			Precache(SoundWave);
		}

		bStartupSoundsPreCached = true;
	}
}

void FAudioDevice::SetMaxChannels(int32 InMaxChannels)
{
	if (!IsInAudioThread())
	{
		MaxChannels_GameThread = InMaxChannels;

		DECLARE_CYCLE_STAT(TEXT("FAudioThreadTask.SetMaxChannels"), STAT_AudioSetMaxChannels, STATGROUP_AudioThreadCommands);

		FAudioThread::RunCommandOnAudioThread([this, InMaxChannels]()
		{
			this->SetMaxChannels(InMaxChannels);

		}, GET_STATID(STAT_AudioSetMaxChannels));

		return;
	}

	if (InMaxChannels > Sources.Num())
	{
		UE_LOG(LogAudio, Warning, TEXT("Can't increase channels past starting number!"));
		return;
	}

	MaxChannels = InMaxChannels;
}

void FAudioDevice::SetMaxChannelsScaled(float InScaledChannelCount)
{
	if (!IsInAudioThread())
	{
		MaxChannelsScale_GameThread = InScaledChannelCount;

		DECLARE_CYCLE_STAT(TEXT("FAudioThreadTask.SetMaxChannelsScaled"), STAT_AudioSetMaxChannelsScaled, STATGROUP_AudioThreadCommands);

		FAudioThread::RunCommandOnAudioThread([this, InScaledChannelCount]()
		{
			MaxChannelsScale = FMath::Clamp(InScaledChannelCount, 0.0f, 1.0f);

		}, GET_STATID(STAT_AudioSetMaxChannelsScaled));

		return;
	}
	else
	{
		MaxChannelsScale = FMath::Clamp(InScaledChannelCount, 0.0f, 1.0f);

		DECLARE_CYCLE_STAT(TEXT("FAudioThreadTask.SetMaxChannelsScaled"), STAT_AudioSetMaxChannelsScaled, STATGROUP_AudioThreadCommands);

		FAudioThread::RunCommandOnGameThread([this, InScaledChannelCount]()
		{
			MaxChannelsScale_GameThread = InScaledChannelCount;

		}, GET_STATID(STAT_AudioSetMaxChannelsScaled));
	}
}

int32 FAudioDevice::GetMaxChannels() const
{
	if (IsInAudioThread())
	{
		if (AudioChannelCountCVar > 0 && AudioChannelCountCVar < Sources.Num())
		{
			return FMath::Max(int32(AudioChannelCountCVar * MaxChannelsScale * AudioChannelCountScaleCVar), 1);
		}

		return FMath::Max(int32(MaxChannels * MaxChannelsScale * AudioChannelCountScaleCVar), 1);
	}
	else
	{
		if (AudioChannelCountCVar > 0 && AudioChannelCountCVar < Sources.Num())
		{
			return FMath::Max(int32(AudioChannelCountCVar * MaxChannelsScale_GameThread * AudioChannelCountScaleCVar), 1);
		}

		return FMath::Max(int32(MaxChannels_GameThread * MaxChannelsScale_GameThread * AudioChannelCountScaleCVar), 1);
	}
}

void FAudioDevice::Teardown()
{
	// Do a fadeout to prevent clicking on shutdown
	FadeOut();

	// Flush stops all sources so sources can be safely deleted below.
	Flush(nullptr);

	// Clear out the EQ/Reverb/LPF effects
	if (Effects)
	{
		delete Effects;
		Effects = nullptr;
	}

	for (TAudioPluginListenerPtr PluginListener : PluginListeners)
	{
		PluginListener->OnListenerShutdown(this);
	}


	// let platform shutdown
	TeardownHardware();

	SoundMixClassEffectOverrides.Empty();

	// Note: we don't free audio buffers at this stage since they are managed in the audio device manager

	// Must be after FreeBufferResource as that potentially stops sources
	if (IsAudioMixerEnabled())
	{
		for (int32 Index = 0; Index < Sources.Num(); Index++)
		{
			// Make the sound stop instantly
			Sources[Index]->StopNow();
			delete Sources[Index];
		}
	}

	Sources.Reset();
	FreeSources.Reset();

	if (SpatializationPluginInterface.IsValid())
	{
		SpatializationPluginInterface->Shutdown();
		SpatializationPluginInterface.Reset();
		bSpatializationInterfaceEnabled = false;
	}
	
	if (ReverbPluginInterface.IsValid())
	{
		ReverbPluginInterface->Shutdown();
		ReverbPluginInterface.Reset();
		bReverbInterfaceEnabled = false;
	}

	if (OcclusionInterface.IsValid())
	{
		OcclusionInterface->Shutdown();
		OcclusionInterface.Reset();
		bOcclusionInterfaceEnabled = false;
	}

	PluginListeners.Reset();
}

void FAudioDevice::Suspend(bool bGameTicking)
{
	HandlePause(bGameTicking, true);
}

void FAudioDevice::CountBytes(FArchive& Ar)
{
	Sources.CountBytes(Ar);
	// The buffers are stored on the audio device since they are shared amongst all audio devices
	// Though we are going to count them when querying an individual audio device object about its bytes
	GEngine->GetAudioDeviceManager()->Buffers.CountBytes(Ar);
	FreeSources.CountBytes(Ar);
	WaveInstanceSourceMap.CountBytes(Ar);
	Ar.CountBytes(sizeof(FWaveInstance) * WaveInstanceSourceMap.Num(), sizeof(FWaveInstance) * WaveInstanceSourceMap.Num());
	SoundClasses.CountBytes(Ar);
	SoundMixModifiers.CountBytes(Ar);
}

void FAudioDevice::UpdateAudioPluginSettingsObjectCache()
{
	SCOPED_NAMED_EVENT(FAudioDevice_UpdatePluginSettingsObjectCache, FColor::Blue);

	PluginSettingsObjects.Reset();

	// Make sure we don't GC 3rd party plugin settings since these live on FSoundAttenuationSettings, which may not live in UObject graph due to overrides.
	// There shouldn't be many of objects these (on the order of 10s not 100s) so if we find any loaded, don't let GC get them.
	for (TObjectIterator<USpatializationPluginSourceSettingsBase> It; It; ++It)
	{
		PluginSettingsObjects.Add(*It);
	}

	for (TObjectIterator<UOcclusionPluginSourceSettingsBase> It; It; ++It)
	{
		PluginSettingsObjects.Add(*It);
	}

	for (TObjectIterator<UReverbPluginSourceSettingsBase> It; It; ++It)
	{
		PluginSettingsObjects.Add(*It);
	}
}

void FAudioDevice::AddReferencedObjects(FReferenceCollector& Collector)
{
	Collector.AddReferencedObject(DefaultBaseSoundMix);
	Collector.AddReferencedObjects(PrevPassiveSoundMixModifiers);
	Collector.AddReferencedObjects(SoundMixModifiers);

	for (TPair<FName, FActivatedReverb>& ActivatedReverbPair : ActivatedReverbs)
	{
		Collector.AddReferencedObject(ActivatedReverbPair.Value.ReverbSettings.ReverbEffect);
	}

	if (Effects)
	{
		Effects->AddReferencedObjects(Collector);
	}

	for (FActiveSound* ActiveSound : ActiveSounds)
	{
		ActiveSound->AddReferencedObjects(Collector);
	}

	// Make sure we don't try to delete any sound waves which may have in-flight decodes
	Collector.AddReferencedObjects(ReferencedSoundWaves);

	// Loop through the cached plugin settings objects and add to the collector
	Collector.AddReferencedObjects(PluginSettingsObjects);
}

void FAudioDevice::ResetInterpolation()
{
	check(IsInAudioThread());

	for (FListener& Listener : Listeners)
	{
		Listener.InteriorStartTime = 0.f;
		Listener.InteriorEndTime = 0.f;
		Listener.ExteriorEndTime = 0.f;
		Listener.InteriorLPFEndTime = 0.f;
		Listener.ExteriorLPFEndTime = 0.f;

		Listener.InteriorVolumeInterp = 0.0f;
		Listener.InteriorLPFInterp = 0.0f;
		Listener.ExteriorVolumeInterp = 0.0f;
		Listener.ExteriorLPFInterp = 0.0f;
	}

	// Reset sound class properties to defaults
	for (TMap<USoundClass*, FSoundClassProperties>::TIterator It(SoundClasses); It; ++It)
	{
		USoundClass* SoundClass = It.Key();
		if (SoundClass)
		{
			It.Value() = SoundClass->Properties;
		}
	}

	SoundMixModifiers.Reset();
	PrevPassiveSoundMixModifiers.Reset();
	BaseSoundMix = nullptr;

	// reset audio effects
	if (Effects)
	{
		Effects->ResetInterpolation();
	}
}

void FAudioDevice::EnableRadioEffect(bool bEnable)
{
	if (bEnable)
	{
		SetMixDebugState(DEBUGSTATE_None);
	}
	else
	{
		UE_LOG(LogAudio, Log, TEXT("Radio disabled for all sources"));
		SetMixDebugState(DEBUGSTATE_DisableRadio);
	}
}

#if !UE_BUILD_SHIPPING
bool FAudioDevice::HandleShowSoundClassHierarchyCommand(const TCHAR* Cmd, FOutputDevice& Ar)
{
	FAudioThreadSuspendContext AudioThreadSuspend;

	ShowSoundClassHierarchy(Ar);
	return true;
}

bool FAudioDevice::HandleListWavesCommand(const TCHAR* Cmd, FOutputDevice& Ar)
{
	FAudioThreadSuspendContext AudioThreadSuspend;

	TArray<FWaveInstance*> WaveInstances;
	int32 FirstActiveIndex = GetSortedActiveWaveInstances(WaveInstances, ESortedActiveWaveGetType::QueryOnly);

	for (int32 InstanceIndex = FirstActiveIndex; InstanceIndex < WaveInstances.Num(); InstanceIndex++)
	{
		FWaveInstance* WaveInstance = WaveInstances[ InstanceIndex ];
		FSoundSource* Source = WaveInstanceSourceMap.FindRef(WaveInstance);
		UAudioComponent* AudioComponent = UAudioComponent::GetAudioComponentFromID(WaveInstance->ActiveSound->GetAudioComponentID());
		AActor* SoundOwner = AudioComponent ? AudioComponent->GetOwner() : nullptr;
		Ar.Logf(TEXT("%4i.    %s %6.2f %6.2f  %s   %s"), InstanceIndex, Source ? TEXT("Yes") : TEXT(" No"), WaveInstance->ActiveSound->PlaybackTime, WaveInstance->GetVolume(), *WaveInstance->WaveData->GetPathName(), SoundOwner ? *SoundOwner->GetName() : TEXT("None"));
	}

	Ar.Logf(TEXT("Total: %i"), WaveInstances.Num()-FirstActiveIndex);

	return true;
}

void FAudioDevice::GetSoundClassInfo(TMap<FName, FAudioClassInfo>& AudioClassInfos)
{
	// Iterate over all sound cues to get a unique map of sound node waves to class names
	TMap<USoundWave*, FName> SoundWaveClasses;

	for (TObjectIterator<USoundCue> CueIt; CueIt; ++CueIt)
	{
		TArray<USoundNodeWavePlayer*> WavePlayers;

		USoundCue* SoundCue = *CueIt;
		SoundCue->RecursiveFindNode<USoundNodeWavePlayer>(SoundCue->FirstNode, WavePlayers);

		for (int32 WaveIndex = 0; WaveIndex < WavePlayers.Num(); ++WaveIndex)
		{
			// Presume one class per sound node wave
			USoundWave *SoundWave = WavePlayers[ WaveIndex ]->GetSoundWave();
			if (SoundWave && SoundCue->GetSoundClass())
			{
				SoundWaveClasses.Add(SoundWave, SoundCue->GetSoundClass()->GetFName());
			}
		}
	}

	// Add any sound node waves that are not referenced by sound cues
	for (TObjectIterator<USoundWave> WaveIt; WaveIt; ++WaveIt)
	{
		USoundWave* SoundWave = *WaveIt;
		if (SoundWaveClasses.Find(SoundWave) == nullptr)
		{
			SoundWaveClasses.Add(SoundWave, NAME_UnGrouped);
		}
	}

	// Collate the data into something useful
	for (TMap<USoundWave*, FName>::TIterator MapIter(SoundWaveClasses); MapIter; ++MapIter)
	{
		USoundWave* SoundWave = MapIter.Key();
		FName ClassName = MapIter.Value();

		FAudioClassInfo* AudioClassInfo = AudioClassInfos.Find(ClassName);
		if (AudioClassInfo == nullptr)
		{
			FAudioClassInfo NewAudioClassInfo;

			NewAudioClassInfo.NumResident = 0;
			NewAudioClassInfo.SizeResident = 0;
			NewAudioClassInfo.NumRealTime = 0;
			NewAudioClassInfo.SizeRealTime = 0;

			AudioClassInfos.Add(ClassName, NewAudioClassInfo);

			AudioClassInfo = AudioClassInfos.Find(ClassName);
			check(AudioClassInfo);
		}

#if !WITH_EDITOR
		AudioClassInfo->SizeResident += SoundWave->GetCompressedDataSize(GetRuntimeFormat(SoundWave));
		AudioClassInfo->NumResident++;
#else
		switch(SoundWave->DecompressionType)
		{
		case DTYPE_Native:
		case DTYPE_Preview:
			AudioClassInfo->SizeResident += SoundWave->RawPCMDataSize;
			AudioClassInfo->NumResident++;
			break;

		case DTYPE_RealTime:
			AudioClassInfo->SizeRealTime += SoundWave->GetCompressedDataSize(GetRuntimeFormat(SoundWave));
			AudioClassInfo->NumRealTime++;
			break;

		case DTYPE_Streaming:
			// Add these to real time count for now - eventually compressed data won't be loaded &
			// might have a class info entry of their own
			AudioClassInfo->SizeRealTime += SoundWave->GetCompressedDataSize(GetRuntimeFormat(SoundWave));
			AudioClassInfo->NumRealTime++;
			break;

		case DTYPE_Setup:
		case DTYPE_Invalid:
		default:
			break;
		}
#endif
	}
}

bool FAudioDevice::HandleListSoundClassesCommand(const TCHAR* Cmd, FOutputDevice& Ar)
{
	TMap<FName, FAudioClassInfo> AudioClassInfos;

	GetSoundClassInfo(AudioClassInfos);

	Ar.Logf(TEXT("Listing all sound classes."));

	// Display the collated data
	int32 TotalSounds = 0;
	for (TMap<FName, FAudioClassInfo>::TIterator ACIIter(AudioClassInfos); ACIIter; ++ACIIter)
	{
		FName ClassName = ACIIter.Key();
		FAudioClassInfo* ACI = AudioClassInfos.Find(ClassName);

		FString Line = FString::Printf(TEXT("Class '%s' has %d resident sounds taking %.2f kb"), *ClassName.ToString(), ACI->NumResident, ACI->SizeResident / 1024.0f);
		TotalSounds += ACI->NumResident;
		if (ACI->NumRealTime > 0)
		{
			Line += FString::Printf(TEXT(", and %d real time sounds taking %.2f kb "), ACI->NumRealTime, ACI->SizeRealTime / 1024.0f);
			TotalSounds += ACI->NumRealTime;
		}

		Ar.Logf(TEXT("%s"), *Line);
	}

	Ar.Logf(TEXT("%d total sounds in %d classes"), TotalSounds, AudioClassInfos.Num());
	return true;
}

void FAudioDevice::ShowSoundClassHierarchy(FOutputDevice& Ar, USoundClass* InSoundClass, int32 Indent ) const
{
	TArray<USoundClass*> SoundClassesToShow;
	if (InSoundClass)
	{
		SoundClassesToShow.Add(InSoundClass);
	}
	else
	{
		for (TMap<USoundClass*, FSoundClassProperties>::TConstIterator It(SoundClasses); It; ++It)
		{
			USoundClass* SoundClass = It.Key();
			if (SoundClass && SoundClass->ParentClass == nullptr)
			{
				SoundClassesToShow.Add(SoundClass);
			}
		}
	}

	for (int32 Index=0; Index < SoundClassesToShow.Num(); ++Index)
	{
		USoundClass* SoundClass = SoundClassesToShow[Index];
		if (Indent > 0)
		{
			Ar.Logf(TEXT("%s|- %s"), FCString::Spc(Indent*2), *SoundClass->GetName());
		}
		else
		{
			Ar.Logf(TEXT("%s"), *SoundClass->GetName());
		}
		for (int i = 0; i < SoundClass->ChildClasses.Num(); ++i)
		{
			if (SoundClass->ChildClasses[i])
			{
				ShowSoundClassHierarchy(Ar, SoundClass->ChildClasses[i], Indent+1);
			}
		}
	}
}

int32 PrecachedRealtime = 0;
int32 PrecachedNative = 0;
int32 TotalNativeSize = 0;
float AverageNativeLength = 0.f;
TMap<int32, int32> NativeChannelCount;
TMap<int32, int32> NativeSampleRateCount;

bool FAudioDevice::HandleDumpSoundInfoCommand(const TCHAR* Cmd, FOutputDevice& Ar)
{
	FAudioThreadSuspendContext AudioThreadSuspend;

	Ar.Logf(TEXT("Native Count: %d\nRealtime Count: %d\n"), PrecachedNative, PrecachedRealtime);
	float AverageSize = 0.0f;
	if (PrecachedNative != 0)
	{
		PrecachedNative = TotalNativeSize / PrecachedNative;
	}
	Ar.Logf(TEXT("Average Length: %.3g\nTotal Size: %d\nAverage Size: %.3g\n"), AverageNativeLength, TotalNativeSize, PrecachedNative);
	Ar.Logf(TEXT("Channel counts:\n"));
	for (auto CountIt = NativeChannelCount.CreateConstIterator(); CountIt; ++CountIt)
	{
		Ar.Logf(TEXT("\t%d: %d"),CountIt.Key(), CountIt.Value());
	}
	Ar.Logf(TEXT("Sample rate counts:\n"));
	for (auto SampleRateIt = NativeSampleRateCount.CreateConstIterator(); SampleRateIt; ++SampleRateIt)
	{
		Ar.Logf(TEXT("\t%d: %d"), SampleRateIt.Key(), SampleRateIt.Value());
	}
	return true;
}


bool FAudioDevice::HandleListSoundClassVolumesCommand(const TCHAR* Cmd, FOutputDevice& Ar)
{
	FAudioThreadSuspendContext AudioThreadSuspend;

	Ar.Logf(TEXT("SoundClass Volumes: (Volume, Pitch)"));

	for (TMap<USoundClass*, FSoundClassProperties>::TIterator It(SoundClasses); It; ++It)
	{
		USoundClass* SoundClass = It.Key();
		if (SoundClass)
		{
			const FSoundClassProperties& CurClass = It.Value();

			Ar.Logf(TEXT("Cur (%3.2f, %3.2f) for SoundClass %s"), CurClass.Volume, CurClass.Pitch, *SoundClass->GetName());
		}
	}

	return true;
}

bool FAudioDevice::HandleListAudioComponentsCommand(const TCHAR* Cmd, FOutputDevice& Ar)
{
	FAudioThreadSuspendContext AudioThreadSuspend;

	int32 Count = 0;
	Ar.Logf(TEXT("AudioComponent Dump"));
	for (TObjectIterator<UAudioComponent> It; It; ++It)
	{
		UAudioComponent* AudioComponent = *It;
		UObject* Outer = It->GetOuter();
		UObject* Owner = It->GetOwner();
		Ar.Logf(TEXT("    0x%p: %s, %s, %s, %s"),
			AudioComponent,
			*(It->GetPathName()),
			It->Sound ? *(It->Sound->GetPathName()) : TEXT("NO SOUND"),
			Outer ? *(Outer->GetPathName()) : TEXT("NO OUTER"),
			Owner ? *(Owner->GetPathName()) : TEXT("NO OWNER"));
		Ar.Logf(TEXT("        bAutoDestroy....................%s"), AudioComponent->bAutoDestroy ? TEXT("true") : TEXT("false"));
		Ar.Logf(TEXT("        bStopWhenOwnerDestroyed.........%s"), AudioComponent->bStopWhenOwnerDestroyed ? TEXT("true") : TEXT("false"));
		Ar.Logf(TEXT("        bShouldRemainActiveIfDropped....%s"), AudioComponent->bShouldRemainActiveIfDropped ? TEXT("true") : TEXT("false"));
		Ar.Logf(TEXT("        bIgnoreForFlushing..............%s"), AudioComponent->bIgnoreForFlushing ? TEXT("true") : TEXT("false"));
		Count++;
	}
	Ar.Logf(TEXT("AudioComponent Total = %d"), Count);

	Ar.Logf(TEXT("AudioDevice 0x%p has %d ActiveSounds"),
		this, ActiveSounds.Num());
	for (int32 ASIndex = 0; ASIndex < ActiveSounds.Num(); ASIndex++)
	{
		const FActiveSound* ActiveSound = ActiveSounds[ASIndex];
		UAudioComponent* AComp = UAudioComponent::GetAudioComponentFromID(ActiveSound->GetAudioComponentID());
		if (AComp)
		{
			Ar.Logf(TEXT("    0x%p: %4d - %s, %s, %s, %s"),
				AComp,
				ASIndex,
				*(AComp->GetPathName()),
				ActiveSound->Sound ? *(ActiveSound->Sound->GetPathName()) : TEXT("NO SOUND"),
				AComp->GetOuter() ? *(AComp->GetOuter()->GetPathName()) : TEXT("NO OUTER"),
				AComp->GetOwner() ? *(AComp->GetOwner()->GetPathName()) : TEXT("NO OWNER"));
		}
		else
		{
			Ar.Logf(TEXT("    %4d - %s, %s"),
				ASIndex,
				ActiveSound->Sound ? *(ActiveSound->Sound->GetPathName()) : TEXT("NO SOUND"),
				TEXT("NO COMPONENT"));
		}
	}
	return true;
}

bool FAudioDevice::HandleListSoundDurationsCommand(const TCHAR* Cmd, FOutputDevice& Ar)
{
	Ar.Logf(TEXT("Sound,Duration,Channels"));
	for (TObjectIterator<USoundWave> It; It; ++It)
	{
		USoundWave* SoundWave = *It;
		Ar.Logf(TEXT("%s,%f,%i"), *SoundWave->GetPathName(), SoundWave->Duration, SoundWave->NumChannels);
	}
	return true;
}


bool FAudioDevice::HandlePlaySoundCueCommand(const TCHAR* Cmd, FOutputDevice& Ar)
{
	// Stop any existing sound playing
	if (!TestAudioComponent.IsValid())
	{
		TestAudioComponent = NewObject<UAudioComponent>();
	}

	UAudioComponent* AudioComp = TestAudioComponent.Get();
	if (AudioComp != nullptr)
	{
		AudioComp->Stop();

		// Load up an arbitrary cue
		USoundCue* Cue = LoadObject<USoundCue>(nullptr, Cmd, nullptr, LOAD_None, nullptr);
		if (Cue != nullptr)
		{
			AudioComp->Sound = Cue;
			AudioComp->bAllowSpatialization = false;
			AudioComp->bAutoDestroy = true;
			AudioComp->Play();

			TArray<USoundNodeWavePlayer*> WavePlayers;
			Cue->RecursiveFindNode<USoundNodeWavePlayer>(Cue->FirstNode, WavePlayers);
			for (int32 i = 0; i < WavePlayers.Num(); ++i)
			{
				USoundWave* SoundWave = WavePlayers[ i ]->GetSoundWave();
				if (SoundWave)
				{
					SoundWave->LogSubtitle(Ar);
				}
			}
		}
	}
	return true;
}

bool FAudioDevice::HandlePlaySoundWaveCommand(const TCHAR* Cmd, FOutputDevice& Ar)
{
	// Stop any existing sound playing
	if (!TestAudioComponent.IsValid())
	{
		TestAudioComponent = NewObject<UAudioComponent>();
	}

	UAudioComponent* AudioComp = TestAudioComponent.Get();
	if (AudioComp != nullptr)
	{
		AudioComp->Stop();

		// Load up an arbitrary wave
		USoundWave* Wave = LoadObject<USoundWave>(NULL, Cmd, NULL, LOAD_None, NULL);
		if (Wave != NULL)
		{
			AudioComp->Sound = Wave;
			AudioComp->bAllowSpatialization = false;
			AudioComp->bAutoDestroy = true;
			AudioComp->Play();

			Wave->LogSubtitle(Ar);
		}
	}
	return true;
}

bool FAudioDevice::HandleSetBaseSoundMixCommand(const TCHAR* Cmd, FOutputDevice& Ar)
{
	// Ar.Logf(TEXT("Setting base sound mix '%s'"), Cmd);
	const FName NewMix = FName(Cmd);
	USoundMix* SoundMix = nullptr;

	for (TObjectIterator<USoundMix> It; It; ++It)
	{
		if (NewMix == It->GetFName())
		{
			SoundMix = *It;
			break;
		}
	}

	if (SoundMix)
	{
		SetBaseSoundMix(SoundMix);
	}
	else
	{
		Ar.Logf(TEXT("Unknown SoundMix: %s"), *NewMix.ToString());
	}
	return true;
}

bool FAudioDevice::HandleIsolateDryAudioCommand(const TCHAR* Cmd, FOutputDevice& Ar)
{
	Ar.Logf(TEXT("Dry audio isolated"));
	SetMixDebugState(DEBUGSTATE_IsolateDryAudio);
	return true;
}

bool FAudioDevice::HandleIsolateReverbCommand(const TCHAR* Cmd, FOutputDevice& Ar)
{
	Ar.Logf(TEXT("Reverb audio isolated"));
	SetMixDebugState(DEBUGSTATE_IsolateReverb);
	return true;
}

bool FAudioDevice::HandleTestLPFCommand(const TCHAR* Cmd, FOutputDevice& Ar)
{
	Ar.Logf(TEXT("LPF set to max for all sources"));
	SetMixDebugState(DEBUGSTATE_TestLPF);
	return true;
}

bool FAudioDevice::HandleTestStereoBleedCommand(const TCHAR* Cmd, FOutputDevice& Ar)
{
	Ar.Logf(TEXT("StereoBleed set to max for all sources"));
	SetMixDebugState(DEBUGSTATE_TestStereoBleed);
	return true;
}

bool FAudioDevice::HandleTestLFEBleedCommand(const TCHAR* Cmd, FOutputDevice& Ar)
{
	Ar.Logf(TEXT("LFEBleed set to max for all sources"));
	SetMixDebugState(DEBUGSTATE_TestLFEBleed);
	return true;
}

bool FAudioDevice::HandleDisableLPFCommand(const TCHAR* Cmd, FOutputDevice& Ar)
{
	Ar.Logf(TEXT("LPF disabled for all sources"));
	SetMixDebugState(DEBUGSTATE_DisableLPF);
	return true;
}

bool FAudioDevice::HandleDisableRadioCommand(const TCHAR* Cmd, FOutputDevice& Ar)
{
	EnableRadioEffect(false);
	return true;
}

bool FAudioDevice::HandleEnableRadioCommand(const TCHAR* Cmd, FOutputDevice& Ar)
{
	EnableRadioEffect(true);
	return true;
}

bool FAudioDevice::HandleResetSoundStateCommand(const TCHAR* Cmd, FOutputDevice& Ar)
{
	Ar.Logf(TEXT("All volumes reset to their defaults; all test filters removed"));
	SetMixDebugState(DEBUGSTATE_None);
	return true;
}

bool FAudioDevice::HandleToggleSpatializationExtensionCommand(const TCHAR* Cmd, FOutputDevice& Ar)
{
	SetSpatializationInterfaceEnabled(!bSpatializationInterfaceEnabled);

	return true;
}

bool FAudioDevice::HandleEnableHRTFForAllCommand(const TCHAR* Cmd, FOutputDevice& Ar)
{
	SetHRTFEnabledForAll(!bHRTFEnabledForAll_OnGameThread);

	return true;
}

bool FAudioDevice::HandleSoloCommand(const TCHAR* Cmd, FOutputDevice& Ar)
{
	// Apply the solo to the given device
	FAudioDeviceManager* DeviceManager = GEngine->GetAudioDeviceManager();
	if (DeviceManager)
	{
		DeviceManager->SetSoloDevice(DeviceHandle);
	}
	return true;
}

bool FAudioDevice::HandleClearSoloCommand(const TCHAR* Cmd, FOutputDevice& Ar)
{
	FAudioDeviceManager* DeviceManager = GEngine->GetAudioDeviceManager();
	if (DeviceManager)
	{
		DeviceManager->SetSoloDevice(INDEX_NONE);
	}
	return true;
}

bool FAudioDevice::HandlePlayAllPIEAudioCommand(const TCHAR* Cmd, FOutputDevice& Ar)
{
	FAudioDeviceManager* DeviceManager = GEngine->GetAudioDeviceManager();
	if (DeviceManager)
	{
		DeviceManager->TogglePlayAllDeviceAudio();
	}
	return true;
}

bool FAudioDevice::HandleAudio3dVisualizeCommand(const TCHAR* Cmd, FOutputDevice& Ar)
{
	FAudioDeviceManager* DeviceManager = GEngine->GetAudioDeviceManager();
	if (DeviceManager)
	{
		DeviceManager->ToggleVisualize3dDebug();
	}
	return true;
}

bool FAudioDevice::HandleAudioSoloSoundClass(const TCHAR* Cmd, FOutputDevice& Ar)
{
	FAudioDeviceManager* DeviceManager = GEngine->GetAudioDeviceManager();
	if (DeviceManager)
	{
		DeviceManager->SetDebugSoloSoundClass(Cmd);
	}
	return true;
}

bool FAudioDevice::HandleAudioSoloSoundWave(const TCHAR* Cmd, FOutputDevice& Ar)
{
	FAudioDeviceManager* DeviceManager = GEngine->GetAudioDeviceManager();
	if (DeviceManager)
	{
		DeviceManager->SetDebugSoloSoundWave(Cmd);
	}
	return true;
}

bool FAudioDevice::HandleAudioSoloSoundCue(const TCHAR* Cmd, FOutputDevice& Ar)
{
	FAudioDeviceManager* DeviceManager = GEngine->GetAudioDeviceManager();
	if (DeviceManager)
	{
		DeviceManager->SetDebugSoloSoundCue(Cmd);
	}
	return true;
}

bool FAudioDevice::HandleAudioMixerDebugSound(const TCHAR* Cmd, FOutputDevice& Ar)
{
	FAudioDeviceManager* DeviceManager = GEngine->GetAudioDeviceManager();
	if (DeviceManager)
	{
		DeviceManager->SetAudioMixerDebugSound(Cmd);
	}
	return true;
}

bool FAudioDevice::HandleAudioDebugSound(const TCHAR* Cmd, FOutputDevice& Ar)
{
	FAudioDeviceManager* DeviceManager = GEngine->GetAudioDeviceManager();
	if (DeviceManager)
	{
		DeviceManager->SetAudioDebugSound(Cmd);
	}
	return true;
}

bool FAudioDevice::HandleSoundClassFixup(const TCHAR* Cmd, FOutputDevice& Ar)
{
#if WITH_EDITOR
	// Get asset registry module
	FAssetRegistryModule& AssetRegistryModule = FModuleManager::LoadModuleChecked<FAssetRegistryModule>(TEXT("AssetRegistry"));

	TArray<FAssetData> AssetDataArray;
	AssetRegistryModule.Get().GetAssetsByClass(USoundClass::StaticClass()->GetFName(), AssetDataArray);

	static const FString EngineDir = TEXT("/Engine/");
	FAssetToolsModule& AssetToolsModule = FModuleManager::GetModuleChecked<FAssetToolsModule>(TEXT("AssetTools"));
	TArray<FAssetRenameData> RenameData;
	for (FAssetData AssetData : AssetDataArray)
	{
		USoundClass* SoundClass = Cast<USoundClass>(AssetData.GetAsset());
		if (SoundClass != nullptr && !SoundClass->GetPathName().Contains(EngineDir))
		{
			// If this sound class is within another sound class package, create a new uniquely named sound class
			FString OutermostFullName = SoundClass->GetOutermost()->GetName();
			FString ExistingSoundClassFullName = SoundClass->GetPathName();
			int32 CharPos = INDEX_NONE;

			FString OutermostShortName = FPaths::GetCleanFilename(OutermostFullName);

			OutermostShortName = FString::Printf(TEXT("%s.%s"), *OutermostShortName, *OutermostShortName);

			FString ExistingSoundClassShortName = FPaths::GetCleanFilename(ExistingSoundClassFullName);
			if (ExistingSoundClassShortName != OutermostShortName)
			{
				// Construct a proper new asset name/path
				FString ExistingSoundClassPath = ExistingSoundClassFullName.Left(CharPos);

				ExistingSoundClassShortName.FindLastChar('.', CharPos);

				// Get the name of the new sound class
				FString NewSoundClassName = ExistingSoundClassShortName.RightChop(CharPos + 1);

				const FString PackagePath = FPackageName::GetLongPackagePath(AssetData.GetAsset()->GetOutermost()->GetName());

				// Use the asset tool module to get a unique name based on the existing name
 				FString OutNewPackageName;
				FString OutAssetName;
 				AssetToolsModule.Get().CreateUniqueAssetName(PackagePath + "/" + NewSoundClassName, TEXT(""), OutNewPackageName, OutAssetName);

				const FString LongPackagePath = FPackageName::GetLongPackagePath(OutNewPackageName);

				// Immediately perform the rename since there could be a naming conflict in the list and CreateUniqueAssetName won't be able to resolve
				// unless the assets are renamed immediately
				RenameData.Reset();
				RenameData.Add(FAssetRenameData(AssetData.GetAsset(), LongPackagePath, OutAssetName));
				AssetToolsModule.Get().RenameAssetsWithDialog(RenameData);
			}
		}
	}
	return true;
#else
	return false;
#endif
}

bool FAudioDevice::HandleAudioMemoryInfo(const TCHAR* Cmd, FOutputDevice& Ar)
{
	struct FSoundWaveInfo
	{
		USoundWave* SoundWave;
		FResourceSizeEx ResourceSize;
		FString SoundGroupName;
		float Duration;
		bool bDecompressed;

		FSoundWaveInfo(USoundWave* InSoundWave, FResourceSizeEx InResourceSize, const FString& InSoundGroupName, float InDuration, bool bInDecompressed)
			: SoundWave(InSoundWave)
			, ResourceSize(InResourceSize)
			, SoundGroupName(InSoundGroupName)
			, Duration(InDuration)
			, bDecompressed(bInDecompressed)
		{}
	};

	struct FSoundWaveGroupInfo
	{
		FResourceSizeEx ResourceSize;
		FResourceSizeEx CompressedResourceSize;

		FSoundWaveGroupInfo()
			: ResourceSize()
			, CompressedResourceSize()
		{}
	};

	// Alpha sort the objects by path name
	struct FCompareSoundWave
	{
		FORCEINLINE bool operator()(const FSoundWaveInfo& A, const FSoundWaveInfo& B) const
		{
			return A.SoundWave->GetPathName() < B.SoundWave->GetPathName();
		}
	};

	const FString PathName = *(FPaths::ProfilingDir() + TEXT("MemReports/"));
	IFileManager::Get().MakeDirectory(*PathName);

	const FString Filename = CreateProfileFilename(TEXT("_audio_memreport.csv"), true);
	FString FilenameFull = PathName + Filename;

	FArchive* FileAr = IFileManager::Get().CreateDebugFileWriter(*FilenameFull);
	FOutputDeviceArchiveWrapper* FileArWrapper = new FOutputDeviceArchiveWrapper(FileAr);
	FOutputDevice* ReportAr = FileArWrapper;

	if (FParse::Param(Cmd, TEXT("SkipCsvForAudio")))
	{
		ReportAr = &Ar;
	}
	else
	{
		UE_LOG(LogEngine, Log, TEXT("AudioMemReport: saving to %s"), *FilenameFull);
	}

	// Get the sound wave class
	UClass* SoundWaveClass = nullptr;
	ParseObject<UClass>(TEXT("class=SoundWave"), TEXT("CLASS="), SoundWaveClass, ANY_PACKAGE);

	TArray<FSoundWaveInfo> SoundWaveObjects;
	TMap<FString, FSoundWaveGroupInfo> SoundWaveGroupSizes;
	TArray<FString> SoundWaveGroupFolders;

	// Grab the list of folders to specifically track memory usage for
	FConfigSection* TrackedFolders = GConfig->GetSectionPrivate(TEXT("AudioMemReportFolders"), 0, 1, GEngineIni);
	if (TrackedFolders)
	{
		for (FConfigSectionMap::TIterator It(*TrackedFolders); It; ++It)
		{
			const FString& SoundFolder = *It.Value().GetValue();
			SoundWaveGroupSizes.Add(SoundFolder, FSoundWaveGroupInfo());
			SoundWaveGroupFolders.Add(SoundFolder);
		}
	}

	FResourceSizeEx TotalResourceSize;
	FResourceSizeEx CompressedResourceSize;
	FResourceSizeEx DecompressedResourceSize;
	int32 CompressedResourceCount = 0;

	if (SoundWaveClass != nullptr)
	{
		// Loop through all objects and find only sound wave objects
		for (TObjectIterator<USoundWave> It; It; ++It)
		{
			if (It->IsTemplate(RF_ClassDefaultObject))
			{
				continue;
			}

			// Get the resource size of the sound wave
			FResourceSizeEx TrueResourceSize = FResourceSizeEx(EResourceSizeMode::Exclusive);
			It->GetResourceSizeEx(TrueResourceSize);
			if (TrueResourceSize.GetTotalMemoryBytes() == 0)
			{
				continue;
			}

			USoundWave* SoundWave = *It;

			const FSoundGroup& SoundGroup = GetDefault<USoundGroups>()->GetSoundGroup(SoundWave->SoundGroup);
			float Duration = SoundWave->GetDuration();
			bool bDecompressed = SoundGroup.bAlwaysDecompressOnLoad || Duration < SoundGroup.DecompressedDuration;

			FString SoundGroupName;
			switch (SoundWave->SoundGroup)
			{
				case ESoundGroup::SOUNDGROUP_Default:
					SoundGroupName = TEXT("Default");
					break;

				case ESoundGroup::SOUNDGROUP_Effects:
					SoundGroupName = TEXT("Effects");
					break;

				case ESoundGroup::SOUNDGROUP_UI:
					SoundGroupName = TEXT("UI");
					break;

				case ESoundGroup::SOUNDGROUP_Music:
					SoundGroupName = TEXT("Music");
					break;

				case ESoundGroup::SOUNDGROUP_Voice:
					SoundGroupName = TEXT("Voice");
					break;

				default:
					SoundGroupName = SoundGroup.DisplayName;
					break;
			}

			// Add the info to the SoundWaveObjects array
			SoundWaveObjects.Add(FSoundWaveInfo(SoundWave, TrueResourceSize, SoundGroupName, Duration, bDecompressed));

			// Track total resource usage
			TotalResourceSize += TrueResourceSize;

			if (bDecompressed)
			{
				DecompressedResourceSize += TrueResourceSize;
				++CompressedResourceCount;
			}
			else
			{
				CompressedResourceSize += TrueResourceSize;
			}

			// Get the sound object path
			FString SoundWavePath = SoundWave->GetPathName();

			// Now track the resource size according to all the sub-directories
			FString SubDir;
			int32 Index = 0;

			for (int32 i = 0; i < SoundWavePath.Len(); ++i)
			{
				if (SoundWavePath[i] == '/')
				{
					if (SubDir.Len() > 0)
					{
						FSoundWaveGroupInfo* SubDirSize = SoundWaveGroupSizes.Find(SubDir);
						if (SubDirSize)
						{
							SubDirSize->ResourceSize += TrueResourceSize;
							if (bDecompressed)
							{
								SubDirSize->CompressedResourceSize += TrueResourceSize;
							}
						}
					}
					SubDir = TEXT("");
				}
				else
				{
					SubDir.AppendChar(SoundWavePath[i]);
				}
			}
		}

		ReportAr->Log(TEXT("Sound Wave Memory Report"));
		ReportAr->Log(TEXT(""));

		if (SoundWaveObjects.Num())
		{
			// Alpha sort the sound wave objects
			SoundWaveObjects.Sort(FCompareSoundWave());

			// Log the sound wave objects

			ReportAr->Logf(TEXT("Memory (MB),Count"));
			ReportAr->Logf(TEXT("Total,%.3f,%d"), TotalResourceSize.GetTotalMemoryBytes() / 1024.f / 1024.f, SoundWaveObjects.Num());
			ReportAr->Logf(TEXT("Decompressed,%.3f,%d"), DecompressedResourceSize.GetTotalMemoryBytes() / 1024.f / 1024.f, CompressedResourceCount);
			ReportAr->Logf(TEXT("Compressed,%.3f,%d"), CompressedResourceSize.GetTotalMemoryBytes() / 1024.f / 1024.f, SoundWaveObjects.Num() - CompressedResourceCount);

			if (SoundWaveGroupFolders.Num())
			{
				ReportAr->Log(TEXT(""));
				ReportAr->Log(TEXT("Memory Usage and Count for Specified Folders (Folders defined in [AudioMemReportFolders] section in DefaultEngine.ini file):"));
				ReportAr->Log(TEXT(""));
				ReportAr->Logf(TEXT("%s,%s,%s"), TEXT("Directory"), TEXT("Total (MB)"), TEXT("Compressed (MB)"));
				for (const FString& SoundWaveGroupFolder : SoundWaveGroupFolders)
				{
					FSoundWaveGroupInfo* SubDirSize = SoundWaveGroupSizes.Find(SoundWaveGroupFolder);
					check(SubDirSize);
					ReportAr->Logf(TEXT("%s,%10.2f,%10.2f"), *SoundWaveGroupFolder, SubDirSize->ResourceSize.GetTotalMemoryBytes() / 1024.0f / 1024.0f, SubDirSize->CompressedResourceSize.GetTotalMemoryBytes() / 1024.0f / 1024.0f);
				}
			}

			ReportAr->Log(TEXT(""));
			ReportAr->Log(TEXT("All Sound Wave Objects Sorted Alphebetically:"));
			ReportAr->Log(TEXT(""));

			ReportAr->Logf(TEXT("%s,%s,%s,%s,%s,%s"), TEXT("SoundWave"), TEXT("KB"), TEXT("MB"), TEXT("SoundGroup"), TEXT("Duration"), TEXT("CompressionState"));
			for (const FSoundWaveInfo& Info : SoundWaveObjects)
			{
				float Kbytes = Info.ResourceSize.GetTotalMemoryBytes() / 1024.0f;
				ReportAr->Logf(TEXT("%s,%10.2f,%10.2f,%s,%10.2f,%s"), *Info.SoundWave->GetPathName(), Kbytes, Kbytes / 1024.0f, *Info.SoundGroupName, Info.Duration, Info.bDecompressed ? TEXT("Decompressed") : TEXT("Compressed"));
			}
		}

	}

	// Shutdown and free archive resources
	FileArWrapper->TearDown();
	delete FileArWrapper;
	delete FileAr;

	return true;
}

bool FAudioDevice::HandleResetAllDynamicSoundVolumesCommand(const TCHAR* Cmd, FOutputDevice& Ar)
{
	if (FAudioDeviceManager* DeviceManager = GEngine->GetAudioDeviceManager())
	{
		DeviceManager->ResetAllDynamicSoundVolumes();
	}
	return true;
}

bool FAudioDevice::HandleResetDynamicSoundVolumeCommand(const TCHAR* Cmd, FOutputDevice& Ar)
{
	if (FAudioDeviceManager* DeviceManager = GEngine->GetAudioDeviceManager())
	{
		FName SoundName;
		if (!FParse::Value(Cmd, TEXT("Name="), SoundName))
		{
			return false;
		}

		// Optional: Defaults to Cue
		FString SoundTypeStr;
		ESoundType SoundType = ESoundType::Cue;
		if (FParse::Value(Cmd, TEXT("Type="), SoundTypeStr) && SoundTypeStr == TEXT("Wave"))
		{
			SoundType = ESoundType::Wave;
		}

		DeviceManager->ResetDynamicSoundVolume(SoundType, SoundName);
	}
	return true;
}

bool FAudioDevice::HandleGetDynamicSoundVolumeCommand(const TCHAR* Cmd, FOutputDevice& Ar)
{
	if (FAudioDeviceManager* DeviceManager = GEngine->GetAudioDeviceManager())
	{
		FName SoundName;
		if (!FParse::Value(Cmd, TEXT("Name="), SoundName))
		{
			return false;
		}

		// Optional: Defaults to Cue
		FString SoundTypeStr;
		ESoundType SoundType = ESoundType::Cue;
		if (FParse::Value(Cmd, TEXT("Type="), SoundTypeStr) && SoundTypeStr == TEXT("Wave"))
		{
			SoundType = ESoundType::Wave;
		}

		const float Volume = DeviceManager->GetDynamicSoundVolume(SoundType, SoundName);
		FString Msg = FString::Printf(TEXT("'%s' Dynamic Volume: %.4f"), *SoundName.GetPlainNameString(), Volume);
		Ar.Logf(TEXT("%s"), *Msg);
	}
	return true;
}

bool FAudioDevice::HandleSetDynamicSoundCommand(const TCHAR* Cmd, FOutputDevice& Ar)
{
	if (FAudioDeviceManager* DeviceManager = GEngine->GetAudioDeviceManager())
	{
		FName SoundName;
		if (!FParse::Value(Cmd, TEXT("Name="), SoundName))
		{
			return false;
		}

		// Optional: Defaults to Cue
		FString SoundTypeStr;
		ESoundType SoundType = ESoundType::Cue;
		if (FParse::Value(Cmd, TEXT("Type="), SoundTypeStr) && SoundTypeStr == TEXT("Wave"))
		{
			SoundType = ESoundType::Wave;
		}

		float Volume;
		if (!FParse::Value(Cmd, TEXT("Vol="), Volume))
		{
			return false;
		}

		DeviceManager->SetDynamicSoundVolume(SoundType, SoundName, Volume);
	}
	return true;
}

#endif // !UE_BUILD_SHIPPING

bool FAudioDevice::IsHRTFEnabledForAll() const
{
	if (IsInAudioThread())
	{
		return bHRTFEnabledForAll && IsSpatializationPluginEnabled();
	}

	check(IsInGameThread());
	return bHRTFEnabledForAll_OnGameThread && IsSpatializationPluginEnabled();
}

void FAudioDevice::SetMixDebugState(EDebugState InDebugState)
{
	if (!IsInAudioThread())
	{
		DECLARE_CYCLE_STAT(TEXT("FAudioThreadTask.SetMixDebugState"), STAT_AudioSetMixDebugState, STATGROUP_AudioThreadCommands);

		FAudioDevice* AudioDevice = this;
		FAudioThread::RunCommandOnAudioThread([AudioDevice, InDebugState]()
		{
			AudioDevice->SetMixDebugState(InDebugState);

		}, GET_STATID(STAT_AudioSetMixDebugState));

		return;
	}

	DebugState = InDebugState;
}

bool FAudioDevice::Exec(UWorld* InWorld, const TCHAR* Cmd, FOutputDevice& Ar)
{
#if !UE_BUILD_SHIPPING
	if (FParse::Command(&Cmd, TEXT("DumpSoundInfo")))
	{
		HandleDumpSoundInfoCommand(Cmd, Ar);
	}
	if (FParse::Command(&Cmd, TEXT("ListSounds")))
	{
		return HandleListSoundsCommand(Cmd, Ar);
	}
	else if (FParse::Command(&Cmd, TEXT("ListWaves")))
	{
		return HandleListWavesCommand(Cmd, Ar);
	}
	else if (FParse::Command(&Cmd, TEXT("ListSoundClasses")))
	{
		return HandleListSoundClassesCommand(Cmd, Ar);
	}
	else if (FParse::Command(&Cmd, TEXT("ShowSoundClassHierarchy")))
	{
		return HandleShowSoundClassHierarchyCommand(Cmd, Ar);
	}
	else if (FParse::Command(&Cmd, TEXT("ListSoundClassVolumes")))
	{
		return HandleListSoundClassVolumesCommand(Cmd, Ar);
	}
	else if (FParse::Command(&Cmd, TEXT("ListAudioComponents")))
	{
		return HandleListAudioComponentsCommand(Cmd, Ar);
	}
	else if (FParse::Command(&Cmd, TEXT("ListSoundDurations")))
	{
		return HandleListSoundDurationsCommand(Cmd, Ar);
	}
	else if (FParse::Command(&Cmd, TEXT("PlaySoundCue")))
	{
		return HandlePlaySoundCueCommand(Cmd, Ar);
	}
	else if (FParse::Command(&Cmd, TEXT("PlaySoundWave")))
	{
		return HandlePlaySoundWaveCommand(Cmd, Ar);
	}
	else if (FParse::Command(&Cmd, TEXT("SetBaseSoundMix")))
	{
		return HandleSetBaseSoundMixCommand(Cmd, Ar);
	}
	else if (FParse::Command(&Cmd, TEXT("IsolateDryAudio")))
	{
		return HandleIsolateDryAudioCommand(Cmd, Ar);
	}
	else if (FParse::Command(&Cmd, TEXT("IsolateReverb")))
	{
		return HandleIsolateReverbCommand(Cmd, Ar);
	}
	else if (FParse::Command(&Cmd, TEXT("TestLPF")))
	{
		return HandleTestLPFCommand(Cmd, Ar);
	}
	else if (FParse::Command(&Cmd, TEXT("TestStereoBleed")))
	{
		return HandleTestStereoBleedCommand(Cmd, Ar);
	}
	else if (FParse::Command(&Cmd, TEXT("TestLFEBleed")))
	{
		return HandleTestLPFCommand(Cmd, Ar);
	}
	else if (FParse::Command(&Cmd, TEXT("DisableLPF")))
	{
		return HandleDisableLPFCommand(Cmd, Ar);
	}
	else if (FParse::Command(&Cmd, TEXT("DisableRadio")))
	{
		return HandleDisableRadioCommand(Cmd, Ar);
	}
	else if (FParse::Command(&Cmd, TEXT("EnableRadio")))
	{
		return HandleEnableRadioCommand(Cmd, Ar);
	}
	else if (FParse::Command(&Cmd, TEXT("ResetSoundState")))
	{
		return HandleResetSoundStateCommand(Cmd, Ar);
	}
	else if (FParse::Command(&Cmd, TEXT("ToggleSpatExt")))
	{
		return HandleToggleSpatializationExtensionCommand(Cmd, Ar);
	}
	else if (FParse::Command(&Cmd, TEXT("ToggleHRTFForAll")))
	{
		return HandleEnableHRTFForAllCommand(Cmd, Ar);
	}
	else if (FParse::Command(&Cmd, TEXT("SoloAudio")))
	{
		return HandleSoloCommand(Cmd, Ar);
	}
	else if (FParse::Command(&Cmd, TEXT("ClearSoloAudio")))
	{
		return HandleClearSoloCommand(Cmd, Ar);
	}
	else if (FParse::Command(&Cmd, TEXT("PlayAllPIEAudio")))
	{
		return HandlePlayAllPIEAudioCommand(Cmd, Ar);
	}
	else if (FParse::Command(&Cmd, TEXT("Audio3dVisualize")))
	{
		return HandleAudio3dVisualizeCommand(Cmd, Ar);
	}
	else if (FParse::Command(&Cmd, TEXT("AudioSoloSoundClass")))
	{
		return HandleAudioSoloSoundClass(Cmd, Ar);
	}
	else if (FParse::Command(&Cmd, TEXT("AudioSoloSoundWave")))
	{
		return HandleAudioSoloSoundWave(Cmd, Ar);
	}
	else if (FParse::Command(&Cmd, TEXT("AudioSoloSoundCue")))
	{
		return HandleAudioSoloSoundCue(Cmd, Ar);
	}
	else if (FParse::Command(&Cmd, TEXT("AudioMemReport")))
	{
		return HandleAudioMemoryInfo(Cmd, Ar);
	}
	else if (FParse::Command(&Cmd, TEXT("AudioMixerDebugSound")))
	{
		return HandleAudioMixerDebugSound(Cmd, Ar);
	}
	else if (FParse::Command(&Cmd, TEXT("AudioDebugSound")))
	{
		return HandleAudioDebugSound(Cmd, Ar);
	}
	else if (FParse::Command(&Cmd, TEXT("SoundClassFixup")))
	{
		return HandleSoundClassFixup(Cmd, Ar);
	}
	else if (FParse::Command(&Cmd, TEXT("AudioResetDynamicSoundVolume")))
	{
		return HandleResetDynamicSoundVolumeCommand(Cmd, Ar);
	}
	else if (FParse::Command(&Cmd, TEXT("AudioResetAllDynamicSoundVolumes")))
	{
		return HandleResetAllDynamicSoundVolumesCommand(Cmd, Ar);
	}
	else if (FParse::Command(&Cmd, TEXT("AudioGetDynamicSoundVolume")))
	{
		return HandleGetDynamicSoundVolumeCommand(Cmd, Ar);
	}
	else if (FParse::Command(&Cmd, TEXT("AudioSetDynamicSoundVolume")))
	{
		return HandleSetDynamicSoundCommand(Cmd, Ar);
	}
#endif // !UE_BUILD_SHIPPING

	return false;
}

void FAudioDevice::InitSoundClasses()
{
	// Reset the maps of sound class properties
	for (TObjectIterator<USoundClass> It; It; ++It)
	{
		USoundClass* SoundClass = *It;
		FSoundClassProperties& Properties = SoundClasses.Add(SoundClass, SoundClass->Properties);
	}

	// Propagate the properties down the hierarchy
	ParseSoundClasses();
}

void FAudioDevice::InitSoundSources()
{
	if (Sources.Num() == 0)
	{
		// now create platform specific sources
		const int32 Channels = GetMaxChannels() + NumStoppingVoices;
		for (int32 SourceIndex = 0; SourceIndex < Channels; SourceIndex++)
		{
			FSoundSource* Source = CreateSoundSource();
			Source->InitializeSourceEffects(SourceIndex);

			Sources.Add(Source);
			FreeSources.Add(Source);
		}
	}
}

void FAudioDevice::SetDefaultBaseSoundMix(USoundMix* SoundMix)
{
	if (IsInGameThread() && SoundMix == nullptr)
	{
		const FSoftObjectPath DefaultBaseSoundMixName = GetDefault<UAudioSettings>()->DefaultBaseSoundMix;
		if (DefaultBaseSoundMixName.IsValid())
		{
			SoundMix = LoadObject<USoundMix>(nullptr, *DefaultBaseSoundMixName.ToString());
		}
	}

	if (!IsInAudioThread())
	{
		DECLARE_CYCLE_STAT(TEXT("FAudioThreadTask.SetDefaultBaseSoundMix"), STAT_AudioSetDefaultBaseSoundMix, STATGROUP_AudioThreadCommands);

		FAudioDevice* AudioDevice = this;
		FAudioThread::RunCommandOnAudioThread([AudioDevice, SoundMix]()
		{
			AudioDevice->SetDefaultBaseSoundMix(SoundMix);

		}, GET_STATID(STAT_AudioSetDefaultBaseSoundMix));

		return;
	}

	DefaultBaseSoundMix = SoundMix;
	SetBaseSoundMix(SoundMix);
}

void FAudioDevice::RemoveSoundMix(USoundMix* SoundMix)
{
	check(IsInAudioThread());

	if (SoundMix)
	{
		// Not sure if we will ever destroy the default base SoundMix
		if (SoundMix == DefaultBaseSoundMix)
		{
			DefaultBaseSoundMix = nullptr;
		}

		ClearSoundMix(SoundMix);

		// Try setting to global default if base SoundMix has been cleared
		if (BaseSoundMix == nullptr)
		{
			SetBaseSoundMix(DefaultBaseSoundMix);
		}
	}
}

void FAudioDevice::RecurseIntoSoundClasses(USoundClass* CurrentClass, FSoundClassProperties& ParentProperties)
{
	// Iterate over all child nodes and recurse.
	for (USoundClass* ChildClass : CurrentClass->ChildClasses)
	{
		// Look up class and propagated properties.
		FSoundClassProperties* Properties = SoundClasses.Find(ChildClass);

		// Should never be NULL for a properly set up tree.
		if (ChildClass)
		{
			if (Properties)
			{
				Properties->Volume *= ParentProperties.Volume;
				Properties->Pitch *= ParentProperties.Pitch;
				Properties->bIsUISound |= ParentProperties.bIsUISound;
				Properties->bIsMusic |= ParentProperties.bIsMusic;

				// Not all values propagate equally...
				// VoiceCenterChannelVolume, RadioFilterVolume, RadioFilterVolumeThreshold, bApplyEffects, BleedStereo, bReverb, and bCenterChannelOnly do not propagate (sub-classes can be non-zero even if parent class is zero)

				// ... and recurse into child nodes.
				RecurseIntoSoundClasses(ChildClass, *Properties);
			}
			else
			{
				UE_LOG(LogAudio, Warning, TEXT("Couldn't find child class properties - sound class functionality will not work correctly! CurrentClass: %s ChildClass: %s"), *CurrentClass->GetFullName(), *ChildClass->GetFullName());
			}
		}
	}
}

void FAudioDevice::UpdateHighestPriorityReverb()
{
	check(IsInGameThread());

	DECLARE_CYCLE_STAT(TEXT("FAudioThreadTask.UpdateHighestPriorityReverb"), STAT_AudioUpdateHighestPriorityReverb, STATGROUP_AudioThreadCommands);

	FAudioDevice* AudioDevice = this;

	if (ActivatedReverbs.Num() > 0)
	{
		ActivatedReverbs.ValueSort([](const FActivatedReverb& A, const FActivatedReverb& B) { return A.Priority > B.Priority; });

		const FActivatedReverb& NewActiveReverbRef = ActivatedReverbs.CreateConstIterator().Value();
		FAudioThread::RunCommandOnAudioThread([AudioDevice, NewActiveReverbRef]()
		{
			AudioDevice->bHasActivatedReverb = true;
			AudioDevice->HighestPriorityActivatedReverb = NewActiveReverbRef;
		}, GET_STATID(STAT_AudioUpdateHighestPriorityReverb));
	}
	else
	{
		FAudioThread::RunCommandOnAudioThread([AudioDevice]()
		{
			AudioDevice->bHasActivatedReverb = false;
		}, GET_STATID(STAT_AudioUpdateHighestPriorityReverb));
	}
}

void FAudioDevice::ParseSoundClasses()
{
	TArray<USoundClass*> RootSoundClasses;

	// Reset to known state - preadjusted by set class volume calls
	for (TMap<USoundClass*, FSoundClassProperties>::TIterator It(SoundClasses); It; ++It)
	{
		USoundClass* SoundClass = It.Key();
		if (SoundClass)
		{
			It.Value() = SoundClass->Properties;
			if (SoundClass->ParentClass == NULL)
			{
				RootSoundClasses.Add(SoundClass);
			}
		}
	}

	for (int32 RootIndex = 0; RootIndex < RootSoundClasses.Num(); ++RootIndex)
	{
		USoundClass* RootSoundClass = RootSoundClasses[RootIndex];

		FSoundClassProperties* RootSoundClassProperties = SoundClasses.Find(RootSoundClass);
		if (RootSoundClass && RootSoundClassProperties)
		{
			// Follow the tree.
			RecurseIntoSoundClasses(RootSoundClass, *RootSoundClassProperties);
		}
	}
}

void FAudioDevice::RecursiveApplyAdjuster(const FSoundClassAdjuster& InAdjuster, USoundClass* InSoundClass)
{
	// Find the sound class properties so we can apply the adjuster
	// and find the sound class so we can recurse through the children
	FSoundClassProperties* Properties = SoundClasses.Find(InSoundClass);
	if (InSoundClass && Properties)
	{
		// Adjust this class
		Properties->Volume *= InAdjuster.VolumeAdjuster;
		Properties->Pitch *= InAdjuster.PitchAdjuster;
		Properties->VoiceCenterChannelVolume *= InAdjuster.VoiceCenterChannelVolumeAdjuster;

		// Recurse through this classes children
		for (int32 ChildIdx = 0; ChildIdx < InSoundClass->ChildClasses.Num(); ++ChildIdx)
		{
			if (InSoundClass->ChildClasses[ ChildIdx ])
			{
				RecursiveApplyAdjuster(InAdjuster, InSoundClass->ChildClasses[ ChildIdx ]);
			}
		}
	}
	else
	{
		UE_LOG(LogAudio, Display, TEXT("RecursiveApplyAdjuster failed, likely because we are clearing the level."));
<<<<<<< HEAD
=======
	}
}

void FAudioDevice::StopQuietSoundsDueToMaxConcurrency(TArray<FWaveInstance*>& WaveInstances, TArray<FActiveSound *>& ActiveSoundsCopy)
{
	// Now stop any sounds that are active that are in concurrency resolution groups that resolve by stopping quietest
	{
		SCOPE_CYCLE_COUNTER(STAT_AudioEvaluateConcurrency);
		ConcurrencyManager.UpdateQuietSoundsToStop();
	}

	// Remove all wave instances from the wave instance list that are stopping due to max concurrency
	for (int32 i = WaveInstances.Num() - 1; i >= 0; --i)
	{
		if (WaveInstances[i]->ShouldStopDueToMaxConcurrency())
		{
			WaveInstances.RemoveAtSwap(i, 1, false);
		}
	}

	for (int32 i = 0; i < ActiveSoundsCopy.Num(); ++i)
	{
		if (FActiveSound* ActiveSound = ActiveSoundsCopy[i])
		{
			if (ActiveSound->bShouldStopDueToMaxConcurrency)
			{
				ActiveSound->Stop(false);
				ConcurrencyManager.StopActiveSound(ActiveSound);
			}
		}
>>>>>>> 5edfa17c
	}
}

bool FAudioDevice::ApplySoundMix(USoundMix* NewMix, FSoundMixState* SoundMixState)
{
	if (NewMix && SoundMixState)
	{
		UE_LOG(LogAudio, Log, TEXT("FAudioDevice::ApplySoundMix(): %s"), *NewMix->GetName());

		SoundMixState->StartTime = GetAudioClock();
		SoundMixState->FadeInStartTime = SoundMixState->StartTime + NewMix->InitialDelay;
		SoundMixState->FadeInEndTime = SoundMixState->FadeInStartTime + NewMix->FadeInTime;
		SoundMixState->FadeOutStartTime = -1.0;
		SoundMixState->EndTime = -1.0;
		if (NewMix->Duration >= 0.0f)
		{
			SoundMixState->FadeOutStartTime = SoundMixState->FadeInEndTime + NewMix->Duration;
			SoundMixState->EndTime = SoundMixState->FadeOutStartTime + NewMix->FadeOutTime;
		}
		SoundMixState->InterpValue = 0.0f;

		// On sound mix application, there is no delta time
		const float InitDeltaTime = 0.0f;

		ApplyClassAdjusters(NewMix, SoundMixState->InterpValue, InitDeltaTime);

		return(true);
	}

	return(false);
}

void FAudioDevice::UpdateSoundMix(USoundMix* SoundMix, FSoundMixState* SoundMixState)
{
	// If this SoundMix will automatically end, add some more time
	if (SoundMixState->FadeOutStartTime >= 0.f)
	{
		SoundMixState->StartTime = GetAudioClock();

		// Don't need to reset the fade-in times since we don't want to retrigger fade-ins
		// But we need to update the fade out start and end times
		if (SoundMixState->CurrentState != ESoundMixState::Inactive)
		{
			SoundMixState->FadeOutStartTime = -1.0;
			SoundMixState->EndTime = -1.0;

			if (SoundMix->Duration >= 0.0f)
			{
				if (SoundMixState->CurrentState == ESoundMixState::FadingIn || SoundMixState->CurrentState == ESoundMixState::Active)
				{
					SoundMixState->FadeOutStartTime = SoundMixState->StartTime + SoundMix->FadeInTime + SoundMix->Duration;
					SoundMixState->EndTime = SoundMixState->FadeOutStartTime + SoundMix->FadeOutTime;

				}
				else if (SoundMixState->CurrentState == ESoundMixState::FadingOut || SoundMixState->CurrentState == ESoundMixState::AwaitingRemoval)
				{
					// Flip the state to fade in
					SoundMixState->CurrentState = ESoundMixState::FadingIn;

					SoundMixState->InterpValue = 0.0f;

					SoundMixState->FadeInStartTime = GetAudioClock() - SoundMixState->InterpValue * SoundMix->FadeInTime;
					SoundMixState->StartTime = SoundMixState->FadeInStartTime;

					SoundMixState->FadeOutStartTime = GetAudioClock() + SoundMix->FadeInTime + SoundMix->Duration;
					SoundMixState->EndTime = SoundMixState->FadeOutStartTime + SoundMix->FadeOutTime;
				}
			}
		}
	}
}

void FAudioDevice::UpdatePassiveSoundMixModifiers(TArray<FWaveInstance*>& WaveInstances, int32 FirstActiveIndex)
{
	TArray<USoundMix*> CurrPassiveSoundMixModifiers;

	// Find all passive SoundMixes from currently active wave instances
	for (int32 WaveIndex = FirstActiveIndex; WaveIndex < WaveInstances.Num(); WaveIndex++)
	{
		FWaveInstance* WaveInstance = WaveInstances[WaveIndex];
		if (WaveInstance)
		{
			USoundClass* SoundClass = WaveInstance->SoundClass;
			if (SoundClass)
			{
				const float WaveInstanceActualVolume = WaveInstance->GetVolumeWithDistanceAttenuation();
				// Check each SoundMix individually for volume levels
				for (const FPassiveSoundMixModifier& PassiveSoundMixModifier : SoundClass->PassiveSoundMixModifiers)
				{
					if (WaveInstanceActualVolume >= PassiveSoundMixModifier.MinVolumeThreshold && WaveInstanceActualVolume <= PassiveSoundMixModifier.MaxVolumeThreshold)
					{
						// If the active sound is brand new, add to the new list...
 						if (WaveInstance->ActiveSound->PlaybackTime == 0.0f && PassiveSoundMixModifier.SoundMix)
 						{
							PushSoundMixModifier(PassiveSoundMixModifier.SoundMix, true, true);
 						}

						// Only add a unique sound mix modifier
						CurrPassiveSoundMixModifiers.AddUnique(PassiveSoundMixModifier.SoundMix);
					}
				}
			}
		}
	}

	// Push SoundMixes that weren't previously active
	for (USoundMix* CurrPassiveSoundMixModifier : CurrPassiveSoundMixModifiers)
	{
		if (PrevPassiveSoundMixModifiers.Find(CurrPassiveSoundMixModifier) == INDEX_NONE)
		{
			PushSoundMixModifier(CurrPassiveSoundMixModifier, true);
		}
	}

	// Pop SoundMixes that are no longer active
	for (int32 MixIdx = PrevPassiveSoundMixModifiers.Num() - 1; MixIdx >= 0; MixIdx--)
	{
		USoundMix* PrevPassiveSoundMixModifier = PrevPassiveSoundMixModifiers[MixIdx];
		if (CurrPassiveSoundMixModifiers.Find(PrevPassiveSoundMixModifier) == INDEX_NONE)
		{
			PopSoundMixModifier(PrevPassiveSoundMixModifier, true);
		}
	}

	PrevPassiveSoundMixModifiers = CurrPassiveSoundMixModifiers;
}

bool FAudioDevice::TryClearingSoundMix(USoundMix* SoundMix, FSoundMixState* SoundMixState)
{
	if (SoundMix && SoundMixState)
	{
		// Only manually clear the sound mix if it's no longer referenced and if the duration was not set.
		// If the duration was set by sound designer, let the sound mix clear itself up automatically.
		if (SoundMix->Duration < 0.0f && SoundMixState->ActiveRefCount == 0 && SoundMixState->PassiveRefCount == 0 && SoundMixState->IsBaseSoundMix == false)
		{
			// do whatever is needed to remove influence of this SoundMix
			if (SoundMix->FadeOutTime > 0.f)
			{
				if (SoundMixState->CurrentState == ESoundMixState::Inactive)
				{
					// Haven't even started fading up, can kill immediately
					ClearSoundMix(SoundMix);
				}
				else if (SoundMixState->CurrentState == ESoundMixState::FadingIn)
				{
					// Currently fading up, force fade in to complete and start fade out from current fade level
					SoundMixState->FadeOutStartTime = GetAudioClock() - ((1.0f - SoundMixState->InterpValue) * SoundMix->FadeOutTime);
					SoundMixState->EndTime = SoundMixState->FadeOutStartTime + SoundMix->FadeOutTime;
					SoundMixState->StartTime = SoundMixState->FadeInStartTime = SoundMixState->FadeInEndTime = SoundMixState->FadeOutStartTime - 1.0;

					TryClearingEQSoundMix(SoundMix);
				}
				else if (SoundMixState->CurrentState == ESoundMixState::Active)
				{
					// SoundMix active, start fade out early
					SoundMixState->FadeOutStartTime = GetAudioClock();
					SoundMixState->EndTime = SoundMixState->FadeOutStartTime + SoundMix->FadeOutTime;

					TryClearingEQSoundMix(SoundMix);
				}
				else
				{
					// Already fading out, do nothing
				}
			}
			else
			{
				ClearSoundMix(SoundMix);
			}
			return true;
		}
	}

	return false;
}

bool FAudioDevice::TryClearingEQSoundMix(USoundMix* SoundMix)
{
	if (SoundMix && Effects && Effects->GetCurrentEQMix() == SoundMix)
	{
		USoundMix* NextEQMix = FindNextHighestEQPrioritySoundMix(SoundMix);
		if (NextEQMix)
		{
			// Need to ignore priority when setting as it will be less than current
			Effects->SetMixSettings(NextEQMix, true);
		}
		else
		{
			Effects->ClearMixSettings();
		}

		return true;
	}

	return false;
}

USoundMix* FAudioDevice::FindNextHighestEQPrioritySoundMix(USoundMix* IgnoredSoundMix)
{
	// find the mix with the next highest priority that was added first
	USoundMix* NextEQMix = NULL;
	FSoundMixState* NextState = NULL;

	for (TMap< USoundMix*, FSoundMixState >::TIterator It(SoundMixModifiers); It; ++It)
	{
		if (It.Key() != IgnoredSoundMix && It.Value().CurrentState < ESoundMixState::FadingOut
			&& (NextEQMix == NULL
				|| (It.Key()->EQPriority > NextEQMix->EQPriority
					|| (It.Key()->EQPriority == NextEQMix->EQPriority
						&& It.Value().StartTime < NextState->StartTime)
					)
				)
			)
		{
			NextEQMix = It.Key();
			NextState = &(It.Value());
		}
	}

	return NextEQMix;
}

void FAudioDevice::ClearSoundMix(USoundMix* SoundMix)
{
	if (SoundMix == nullptr)
	{
		return;
	}

	if (SoundMix == BaseSoundMix)
	{
		BaseSoundMix = nullptr;
	}
	SoundMixModifiers.Remove(SoundMix);
	PrevPassiveSoundMixModifiers.Remove(SoundMix);

	// Check if there are any overrides for this sound mix and if so, reset them so that next time this sound mix is applied, it'll get the new override values
	FSoundMixClassOverrideMap* SoundMixOverrideMap = SoundMixClassEffectOverrides.Find(SoundMix);
	if (SoundMixOverrideMap)
	{
		for (TPair<USoundClass*, FSoundMixClassOverride>& Entry : *SoundMixOverrideMap)
		{
			Entry.Value.bOverrideApplied = false;
		}
	}

	TryClearingEQSoundMix(SoundMix);
}

/** Static helper function which handles setting and updating the sound class adjuster override */
static void UpdateClassAdjustorOverrideEntry(FSoundClassAdjuster& ClassAdjustor, FSoundMixClassOverride& ClassAdjusterOverride, float DeltaTime)
{
	// If we've already applied the override in a previous frame
	if (ClassAdjusterOverride.bOverrideApplied)
	{
		// If we've received a new override value since our last update, then just set the dynamic parameters to the new value
		// The dynamic parameter objects will automatically smoothly travel to the new target value from its current value in the given time
		if (ClassAdjusterOverride.bOverrideChanged)
		{
			ClassAdjusterOverride.PitchOverride.Set(ClassAdjusterOverride.SoundClassAdjustor.PitchAdjuster, ClassAdjusterOverride.FadeInTime);
			ClassAdjusterOverride.VolumeOverride.Set(ClassAdjusterOverride.SoundClassAdjustor.VolumeAdjuster, ClassAdjusterOverride.FadeInTime);
		}
		else
		{
			// We haven't changed so just update the override this frame
			ClassAdjusterOverride.PitchOverride.Update(DeltaTime);
			ClassAdjusterOverride.VolumeOverride.Update(DeltaTime);
		}
	}
	else
	{
		// We haven't yet applied the override to the mix, so set the override dynamic parameters to immediately
		// have the current class adjuster values (0.0 interp-time), then set the dynamic parameters to the new target values in the given fade time

		ClassAdjusterOverride.VolumeOverride.Set(ClassAdjustor.VolumeAdjuster, 0.0f);
		ClassAdjusterOverride.VolumeOverride.Set(ClassAdjusterOverride.SoundClassAdjustor.VolumeAdjuster, ClassAdjusterOverride.FadeInTime);

		ClassAdjusterOverride.PitchOverride.Set(ClassAdjustor.PitchAdjuster, 0.0f);
		ClassAdjusterOverride.PitchOverride.Set(ClassAdjusterOverride.SoundClassAdjustor.PitchAdjuster, ClassAdjusterOverride.FadeInTime);
	}

	if (!ClassAdjustor.SoundClassObject)
	{
		ClassAdjustor.SoundClassObject = ClassAdjusterOverride.SoundClassAdjustor.SoundClassObject;
	}

	check(ClassAdjustor.SoundClassObject == ClassAdjusterOverride.SoundClassAdjustor.SoundClassObject);

	// Get the current value of the dynamic parameters
	ClassAdjustor.PitchAdjuster = ClassAdjusterOverride.PitchOverride.GetValue();
	ClassAdjustor.VolumeAdjuster = ClassAdjusterOverride.VolumeOverride.GetValue();

	// Override the apply to children if applicable
	ClassAdjustor.bApplyToChildren = ClassAdjusterOverride.SoundClassAdjustor.bApplyToChildren;

	// Reset the flags on the override adjuster
	ClassAdjusterOverride.bOverrideApplied = true;
	ClassAdjusterOverride.bOverrideChanged = false;

	// Check if we're clearing and check the terminating condition
	if (ClassAdjusterOverride.bIsClearing)
	{
		// If our override dynamic parameter is done, then we've finished clearing
		if (ClassAdjusterOverride.VolumeOverride.IsDone())
		{
			ClassAdjusterOverride.bIsCleared = true;
		}
	}
}

void FAudioDevice::ApplyClassAdjusters(USoundMix* SoundMix, float InterpValue, float DeltaTime)
{
	if (!SoundMix)
	{
		return;
	}

	InterpValue = FMath::Clamp(InterpValue, 0.0f, 1.0f);

	// Check if there is a sound mix override entry
	FSoundMixClassOverrideMap* SoundMixOverrideMap = SoundMixClassEffectOverrides.Find(SoundMix);

	// Create a ptr to the array of sound class adjusters ers we want to actually use. Default to using the sound class effects adjuster list
	TArray<FSoundClassAdjuster>* SoundClassAdjusters = &SoundMix->SoundClassEffects;

	bool bUsingOverride = false;

	// If we have an override for this sound mix, replace any overrides and/or add to the array if the sound class adjustment entry doesn't exist
	if (SoundMixOverrideMap)
	{
		// If we have an override map, create a copy of the sound class adjusters for the sound mix, then override the sound mix class overrides
		SoundClassAdjustersCopy = SoundMix->SoundClassEffects;

		// Use the copied list
		SoundClassAdjusters = &SoundClassAdjustersCopy;

		bUsingOverride = true;

		// Get the interpolated values of the vanilla adjusters up-front
		for (FSoundClassAdjuster& Entry : *SoundClassAdjusters)
		{
			if (Entry.SoundClassObject)
			{
				Entry.VolumeAdjuster = InterpolateAdjuster(Entry.VolumeAdjuster, InterpValue);
				Entry.PitchAdjuster = InterpolateAdjuster(Entry.PitchAdjuster, InterpValue);
				Entry.VoiceCenterChannelVolumeAdjuster = InterpolateAdjuster(Entry.VoiceCenterChannelVolumeAdjuster, InterpValue);
			}
		}

		TArray<USoundClass*> SoundClassesToRemove;
		for (TPair<USoundClass*, FSoundMixClassOverride>& SoundMixOverrideEntry : *SoundMixOverrideMap)
		{
			// Get the sound class object of the override
			FSoundMixClassOverride& ClassAdjusterOverride = SoundMixOverrideEntry.Value;
			USoundClass* SoundClassObject = ClassAdjusterOverride.SoundClassAdjustor.SoundClassObject;

			// If the override has successfully cleared, then just remove it and continue iterating
			if (ClassAdjusterOverride.bIsCleared)
			{
				SoundClassesToRemove.Add(SoundClassObject);
				continue;
			}

			// Look for it in the adjusters copy
			bool bSoundClassAdjustorExisted = false;
			for (FSoundClassAdjuster& Entry : *SoundClassAdjusters)
			{
				// If we found it, then we need to override the volume and pitch values of the adjuster entry
				if (Entry.SoundClassObject == SoundClassObject)
				{
					// Flag that we don't need to add it to the SoundClassAdjustorsCopy
					bSoundClassAdjustorExisted = true;

					UpdateClassAdjustorOverrideEntry(Entry, ClassAdjusterOverride, DeltaTime);
					break;
				}
			}

			// If we didn't find an existing sound class we need to add the override to the adjuster copy
			if (!bSoundClassAdjustorExisted)
			{
				// Create a default sound class adjuster (1.0 values for pitch and volume)
				FSoundClassAdjuster NewEntry;

				// Apply and/or update the override
				UpdateClassAdjustorOverrideEntry(NewEntry, ClassAdjusterOverride, DeltaTime);

				// Add the new sound class adjuster entry to the array
				SoundClassAdjusters->Add(NewEntry);
			}
		}

		for (USoundClass* SoundClassToRemove : SoundClassesToRemove)
		{
			SoundMixOverrideMap->Remove(SoundClassToRemove);

			// If there are no more overrides, remove the sound mix override entry
			if (SoundMixOverrideMap->Num() == 0)
			{
				SoundMixClassEffectOverrides.Remove(SoundMix);
			}
		}
	}

	// Loop through the sound class adjusters, everything should be up-to-date
	for (FSoundClassAdjuster& Entry : *SoundClassAdjusters)
	{
		if (Entry.SoundClassObject)
		{
			if (Entry.bApplyToChildren)
			{
				// If we're using the override, Entry will already have interpolated values
				if (bUsingOverride)
				{
					RecursiveApplyAdjuster(Entry, Entry.SoundClassObject);
				}
				else
				{
					// Copy the entry with the interpolated values before applying it recursively
					FSoundClassAdjuster EntryCopy = Entry;
					EntryCopy.VolumeAdjuster = InterpolateAdjuster(Entry.VolumeAdjuster, InterpValue);
					EntryCopy.PitchAdjuster = InterpolateAdjuster(Entry.PitchAdjuster, InterpValue);
					EntryCopy.VoiceCenterChannelVolumeAdjuster = InterpolateAdjuster(Entry.VoiceCenterChannelVolumeAdjuster, InterpValue);

					RecursiveApplyAdjuster(EntryCopy, Entry.SoundClassObject);
				}
			}
			else
			{
				// Apply the adjuster to only the sound class specified by the adjuster
				FSoundClassProperties* Properties = SoundClasses.Find(Entry.SoundClassObject);
				if (Properties)
				{
					// If we are using an override, we've already interpolated all our dynamic parameters
					if (bUsingOverride)
					{
						Properties->Volume *= Entry.VolumeAdjuster;
						Properties->Pitch *= Entry.PitchAdjuster;
						Properties->VoiceCenterChannelVolume *= Entry.VoiceCenterChannelVolumeAdjuster;
					}
					// Otherwise, we need to use the "static" data and compute the adjustment interpolations now
					else
					{
						Properties->Volume *= InterpolateAdjuster(Entry.VolumeAdjuster, InterpValue);
						Properties->Pitch *= InterpolateAdjuster(Entry.PitchAdjuster, InterpValue);
						Properties->VoiceCenterChannelVolume *= InterpolateAdjuster(Entry.VoiceCenterChannelVolumeAdjuster, InterpValue);
					}
				}
				else
				{
					UE_LOG(LogAudio, Warning, TEXT("Sound class '%s' does not exist"), *Entry.SoundClassObject->GetName());
				}
			}
		}
	}
}

void FAudioDevice::UpdateSoundClassProperties(float DeltaTime)
{
	SCOPED_NAMED_EVENT(FAudioDevice_UpdateSoundClasses, FColor::Blue);

	// Remove SoundMix modifications and propagate the properties down the hierarchy
	ParseSoundClasses();

	for (TMap< USoundMix*, FSoundMixState >::TIterator It(SoundMixModifiers); It; ++It)
	{
		FSoundMixState* SoundMixState = &(It.Value());

		// Initial delay before mix is applied
		const double AudioTime = GetAudioClock();

		if (AudioTime >= SoundMixState->StartTime && AudioTime < SoundMixState->FadeInStartTime)
		{
			SoundMixState->InterpValue = 0.0f;
			SoundMixState->CurrentState = ESoundMixState::Inactive;
		}
		else if (AudioTime >= SoundMixState->FadeInStartTime && AudioTime < SoundMixState->FadeInEndTime)
		{
			// Work out the fade in portion
			SoundMixState->InterpValue = (float)((AudioTime - SoundMixState->FadeInStartTime) / (SoundMixState->FadeInEndTime - SoundMixState->FadeInStartTime));
			SoundMixState->CurrentState = ESoundMixState::FadingIn;
		}
		else if (AudioTime >= SoundMixState->FadeInEndTime
			&& (SoundMixState->IsBaseSoundMix
			|| ((SoundMixState->PassiveRefCount > 0 || SoundMixState->ActiveRefCount > 0) && SoundMixState->FadeOutStartTime < 0.f)
			|| AudioTime < SoundMixState->FadeOutStartTime))
		{
			// .. ensure the full mix is applied between the end of the fade in time and the start of the fade out time
			// or if SoundMix is the base or active via a passive push - ignores duration.
			SoundMixState->InterpValue = 1.0f;
			SoundMixState->CurrentState = ESoundMixState::Active;
		}
		else if (AudioTime >= SoundMixState->FadeOutStartTime && AudioTime < SoundMixState->EndTime)
		{
			// Work out the fade out portion
			SoundMixState->InterpValue = 1.0f - (float)((AudioTime - SoundMixState->FadeOutStartTime) / (SoundMixState->EndTime - SoundMixState->FadeOutStartTime));
			if (SoundMixState->CurrentState != ESoundMixState::FadingOut)
			{
				// Start fading EQ at same time
				SoundMixState->CurrentState = ESoundMixState::FadingOut;
				TryClearingEQSoundMix(It.Key());
			}
		}
		else
		{
			// Clear the effect of this SoundMix - may need to revisit for passive
			SoundMixState->InterpValue = 0.0f;
			SoundMixState->CurrentState = ESoundMixState::AwaitingRemoval;
		}

		ApplyClassAdjusters(It.Key(), SoundMixState->InterpValue, DeltaTime);

		if (SoundMixState->CurrentState == ESoundMixState::AwaitingRemoval && SoundMixState->PassiveRefCount == 0)
		{
			ClearSoundMix(It.Key());
		}
	}
}

float FListener::Interpolate(const double EndTime)
{
	if (FApp::GetCurrentTime() < InteriorStartTime)
	{
		return 0.0f;
	}

	if (FApp::GetCurrentTime() >= EndTime)
	{
		return 1.0f;
	}

	float InterpValue = (float)((FApp::GetCurrentTime() - InteriorStartTime) / (EndTime - InteriorStartTime));
	return FMath::Clamp(InterpValue, 0.0f, 1.0f);
}

void FListener::UpdateCurrentInteriorSettings()
{
	// Store the interpolation value, not the actual value
	InteriorVolumeInterp = Interpolate(InteriorEndTime);
	ExteriorVolumeInterp = Interpolate(ExteriorEndTime);
	InteriorLPFInterp = Interpolate(InteriorLPFEndTime);
	ExteriorLPFInterp = Interpolate(ExteriorLPFEndTime);
}

void FAudioDevice::InvalidateCachedInteriorVolumes() const
{
	check(IsInAudioThread());

	for (FActiveSound* ActiveSound : ActiveSounds)
	{
		ActiveSound->bGotInteriorSettings = false;
	}
}

void FListener::ApplyInteriorSettings(const uint32 InAudioVolumeID, const FInteriorSettings& Settings)
{
	if (InAudioVolumeID != AudioVolumeID || Settings != InteriorSettings)
	{
		// Use previous/ current interpolation time if we're transitioning to the default worldsettings zone.
		InteriorStartTime = FApp::GetCurrentTime();
		InteriorEndTime = InteriorStartTime + (Settings.bIsWorldSettings ? InteriorSettings.InteriorTime : Settings.InteriorTime);
		ExteriorEndTime = InteriorStartTime + (Settings.bIsWorldSettings ? InteriorSettings.ExteriorTime : Settings.ExteriorTime);
		InteriorLPFEndTime = InteriorStartTime + (Settings.bIsWorldSettings ? InteriorSettings.InteriorLPFTime : Settings.InteriorLPFTime);
		ExteriorLPFEndTime = InteriorStartTime + (Settings.bIsWorldSettings ? InteriorSettings.ExteriorLPFTime : Settings.ExteriorLPFTime);

		AudioVolumeID = InAudioVolumeID;
		InteriorSettings = Settings;
	}
}

void FAudioDevice::SetListener(UWorld* World, const int32 InViewportIndex, const FTransform& ListenerTransform, const float InDeltaSeconds)
{
	check(IsInGameThread());

	uint32 WorldID = INDEX_NONE;

	if (World != nullptr)
	{
		WorldID = World->GetUniqueID();
	}

	// Initialize the plugin listeners if we haven't already. This needs to be done here since this is when we're
	// guaranteed to have a world ptr and we've already initialized the audio device.
	if (World && !bPluginListenersInitialized)
	{
		InitializePluginListeners(World);
		bPluginListenersInitialized = true;
	}

	// The copy is done because FTransform doesn't work to pass by value on Win32
	FTransform ListenerTransformCopy = ListenerTransform;

	if (!ensureMsgf(ListenerTransformCopy.IsValid(), TEXT("Invalid listener transform provided to AudioDevice")))
	{
		// If we have a bad transform give it something functional if totally wrong
		ListenerTransformCopy = FTransform::Identity;
	}

	if (InViewportIndex >= ListenerTransforms.Num())
	{
		ListenerTransforms.AddDefaulted(InViewportIndex - ListenerTransforms.Num() + 1);
	}
	else if (ListenerTransforms[InViewportIndex].Equals(ListenerTransformCopy, KINDA_SMALL_NUMBER))
	{
		// Don't need tp update hte listener if we're very close to our current transform
		return;
	}

	ListenerTransforms[InViewportIndex] = ListenerTransformCopy;

	DECLARE_CYCLE_STAT(TEXT("FAudioThreadTask.SetListener"), STAT_AudioSetListener, STATGROUP_AudioThreadCommands);

	if (World)
	{
		for (TAudioPluginListenerPtr PluginManager : PluginListeners)
		{
			PluginManager->OnTick(World, InViewportIndex, ListenerTransformCopy, InDeltaSeconds);
		}
	}


	FAudioDevice* AudioDevice = this;
	FAudioThread::RunCommandOnAudioThread([AudioDevice, WorldID, InViewportIndex, ListenerTransformCopy, InDeltaSeconds]()
	{
		// Broadcast to a 3rd party plugin listener observer if enabled
		for (TAudioPluginListenerPtr PluginManager : AudioDevice->PluginListeners)
		{
			PluginManager->OnListenerUpdated(AudioDevice, InViewportIndex, ListenerTransformCopy, InDeltaSeconds);
		}

		TArray<FListener>& AudioThreadListeners = AudioDevice->Listeners;
		if (InViewportIndex >= AudioThreadListeners.Num())
		{
			const int32 NumListeners = InViewportIndex - AudioThreadListeners.Num() + 1;
			for (int32 i = 0; i < NumListeners; ++i)
			{
				AudioThreadListeners.Add(FListener(AudioDevice));
			}
		}

		FListener& Listener = AudioThreadListeners[InViewportIndex];
		Listener.Velocity = InDeltaSeconds > 0.f ?
			(ListenerTransformCopy.GetTranslation() - Listener.Transform.GetTranslation()) / InDeltaSeconds
			: FVector::ZeroVector;

#if ENABLE_NAN_DIAGNOSTIC
		if (Listener.Velocity.ContainsNaN())
		{
			logOrEnsureNanError(TEXT("FAudioDevice::SetListener has detected a NaN in Listener Velocity"));
		}
#endif

		Listener.WorldID = WorldID;
		Listener.Transform = ListenerTransformCopy;

	}, GET_STATID(STAT_AudioSetListener));
}

void FAudioDevice::SetListenerAttenuationOverride(const FVector AttenuationPosition)
{
	check(IsInGameThread());

	DECLARE_CYCLE_STAT(TEXT("FAudioThreadTask.SetListenerAttenuationOverride"), STAT_AudioSetListenerAttenuationOverride, STATGROUP_AudioThreadCommands);

	FAudioDevice* AudioDevice = this;
	FAudioThread::RunCommandOnAudioThread([AudioDevice, AttenuationPosition]()
	{
		AudioDevice->bUseListenerAttenuationOverride = true;
		AudioDevice->ListenerAttenuationOverride = AttenuationPosition;
	}, GET_STATID(STAT_AudioSetListenerAttenuationOverride));
}

void FAudioDevice::ClearListenerAttenuationOverride()
{
	check(IsInGameThread());

	if (!bUseListenerAttenuationOverride)
	{
		return;
	}

	DECLARE_CYCLE_STAT(TEXT("FAudioThreadTask.ClearListenerAttenuationOverride"), STAT_AudioClearListenerAttenuationOverride, STATGROUP_AudioThreadCommands);

	FAudioDevice* AudioDevice = this;
	FAudioThread::RunCommandOnAudioThread([AudioDevice]()
	{
		AudioDevice->bUseListenerAttenuationOverride = false;
	}, GET_STATID(STAT_AudioClearListenerAttenuationOverride));
}

void FAudioDevice::SetDefaultAudioSettings(UWorld* World, const FReverbSettings& DefaultReverbSettings, const FInteriorSettings& DefaultInteriorSettings)
{
	check(IsInGameThread());

	DECLARE_CYCLE_STAT(TEXT("FAudioThreadTask.SetDefaultAudioSettings"), STAT_AudioSetDefaultAudioSettings, STATGROUP_AudioThreadCommands);

	FAudioDevice* AudioDevice = this;
	const uint32 WorldID = World->GetUniqueID();
	FAudioThread::RunCommandOnAudioThread([AudioDevice, WorldID, DefaultReverbSettings, DefaultInteriorSettings]()
	{
		AudioDevice->WorldIDToDefaultAudioVolumeSettingsMap.Add(WorldID, TPair<FReverbSettings,FInteriorSettings>(DefaultReverbSettings,DefaultInteriorSettings));

	}, GET_STATID(STAT_AudioSetDefaultAudioSettings));
}

void FAudioDevice::GetAudioVolumeSettings(const uint32 WorldID, const FVector& Location, FAudioVolumeSettings& OutSettings) const
{
	check(IsInAudioThread());

	for (const TPair<uint32,FAudioVolumeProxy>& AudioVolumePair : AudioVolumeProxies)
	{
		const FAudioVolumeProxy& Proxy = AudioVolumePair.Value;
		if (Proxy.WorldID == WorldID)
		{
			FVector Dummy;
			float DistanceSqr = 0.f;
			if (Proxy.BodyInstance->GetSquaredDistanceToBody(Location, DistanceSqr, Dummy) && DistanceSqr == 0.f)
			{
				OutSettings.AudioVolumeID = Proxy.AudioVolumeID;
				OutSettings.Priority = Proxy.Priority;
				OutSettings.ReverbSettings = Proxy.ReverbSettings;
				OutSettings.InteriorSettings = Proxy.InteriorSettings;
				return;
			}
		}
	}

	OutSettings.AudioVolumeID = 0;

	const TPair<FReverbSettings, FInteriorSettings>* DefaultAudioVolumeSettings = WorldIDToDefaultAudioVolumeSettingsMap.Find(WorldID);

	if (DefaultAudioVolumeSettings)
	{
		OutSettings.ReverbSettings = DefaultAudioVolumeSettings->Key;
		OutSettings.InteriorSettings = DefaultAudioVolumeSettings->Value;
	}
}

void FAudioDevice::SetBaseSoundMix(USoundMix* NewMix)
{
	if (!IsInAudioThread())
	{
		DECLARE_CYCLE_STAT(TEXT("FAudioThreadTask.SetBaseSoundMix"), STAT_AudioSetBaseSoundMix, STATGROUP_AudioThreadCommands);

		FAudioDevice* AudioDevice = this;
		FAudioThread::RunCommandOnAudioThread([AudioDevice, NewMix]()
		{
			AudioDevice->SetBaseSoundMix(NewMix);

		}, GET_STATID(STAT_AudioSetBaseSoundMix));

		return;
	}

	if (NewMix && NewMix != BaseSoundMix)
	{
		USoundMix* OldBaseSoundMix = BaseSoundMix;
		BaseSoundMix = NewMix;

		if (OldBaseSoundMix)
		{
			FSoundMixState* OldBaseState = SoundMixModifiers.Find(OldBaseSoundMix);
			check(OldBaseState);
			OldBaseState->IsBaseSoundMix = false;
			TryClearingSoundMix(OldBaseSoundMix, OldBaseState);
		}

		// Check whether this SoundMix is already active
		FSoundMixState* ExistingState = SoundMixModifiers.Find(NewMix);
		if (!ExistingState)
		{
			// First time this mix has been set - add it and setup mix modifications
			ExistingState = &SoundMixModifiers.Add(NewMix, FSoundMixState());

			// Setup SoundClass modifications
			ApplySoundMix(NewMix, ExistingState);

			// Use it to set EQ Settings, which will check its priority
			if (Effects)
			{
				Effects->SetMixSettings(NewMix);
			}
		}

		ExistingState->IsBaseSoundMix = true;
	}
}

void FAudioDevice::PushSoundMixModifier(USoundMix* SoundMix, bool bIsPassive, bool bIsRetrigger)
{
	if (SoundMix)
	{
		if (!IsInAudioThread())
		{
			DECLARE_CYCLE_STAT(TEXT("FAudioThreadTask.PushSoundMixModifier"), STAT_AudioPushSoundMixModifier, STATGROUP_AudioThreadCommands);

			FAudioDevice* AudioDevice = this;
			FAudioThread::RunCommandOnAudioThread([AudioDevice, SoundMix, bIsPassive]()
			{
				AudioDevice->PushSoundMixModifier(SoundMix, bIsPassive);

			}, GET_STATID(STAT_AudioPushSoundMixModifier));

			return;
		}

		FSoundMixState* SoundMixState = SoundMixModifiers.Find(SoundMix);

		if (!SoundMixState)
		{
			// First time this mix has been pushed - add it and setup mix modifications
			SoundMixState = &SoundMixModifiers.Add(SoundMix, FSoundMixState());

			// Setup SoundClass modifications
			ApplySoundMix(SoundMix, SoundMixState);

			// Use it to set EQ Settings, which will check its priority
			if (Effects)
			{
				Effects->SetMixSettings(SoundMix);
			}
		}
		else
		{
			UpdateSoundMix(SoundMix, SoundMixState);
		}

		// Increase the relevant ref count - we know pointer exists by this point
		if (!bIsRetrigger)
		{
			if (bIsPassive)
			{
				SoundMixState->PassiveRefCount++;
			}
			else
			{
				SoundMixState->ActiveRefCount++;
			}
		}
	}
}

void FAudioDevice::SetSoundMixClassOverride(USoundMix* InSoundMix, USoundClass* InSoundClass, float Volume, float Pitch, float FadeInTime, bool bApplyToChildren)
{
	if (!InSoundMix || !InSoundClass)
	{
		return;
	}

	if (!IsInAudioThread())
	{
		DECLARE_CYCLE_STAT(TEXT("FAudioThreadTask.SetSoundMixClassOverride"), STAT_AudioSetSoundMixClassOverride, STATGROUP_AudioThreadCommands);

		FAudioDevice* AudioDevice = this;
		FAudioThread::RunCommandOnAudioThread([AudioDevice, InSoundMix, InSoundClass, Volume, Pitch, FadeInTime, bApplyToChildren]()
		{
			AudioDevice->SetSoundMixClassOverride(InSoundMix, InSoundClass, Volume, Pitch, FadeInTime, bApplyToChildren);

		}, GET_STATID(STAT_AudioSetSoundMixClassOverride));

		return;
	}

	FSoundMixClassOverrideMap& SoundMixClassOverrideMap = SoundMixClassEffectOverrides.FindOrAdd(InSoundMix);

	// Check if we've already added this sound class override
	FSoundMixClassOverride* ClassOverride = SoundMixClassOverrideMap.Find(InSoundClass);
	if (ClassOverride)
	{
		// Override the values of the sound class override with the new values
		ClassOverride->SoundClassAdjustor.SoundClassObject = InSoundClass;
		ClassOverride->SoundClassAdjustor.VolumeAdjuster = Volume;
		ClassOverride->SoundClassAdjustor.PitchAdjuster = Pitch;
		ClassOverride->SoundClassAdjustor.bApplyToChildren = bApplyToChildren;

		// Flag that we've changed so that the update will interpolate to new values
		ClassOverride->bOverrideChanged = true;
		ClassOverride->bIsClearing = false;
		ClassOverride->FadeInTime = FadeInTime;
	}
	else
	{
		// Create a new override struct
		FSoundMixClassOverride NewClassOverride;
		NewClassOverride.SoundClassAdjustor.SoundClassObject = InSoundClass;
		NewClassOverride.SoundClassAdjustor.VolumeAdjuster = Volume;
		NewClassOverride.SoundClassAdjustor.PitchAdjuster = Pitch;
		NewClassOverride.SoundClassAdjustor.bApplyToChildren = bApplyToChildren;
		NewClassOverride.FadeInTime = FadeInTime;

		SoundMixClassOverrideMap.Add(InSoundClass, NewClassOverride);
	}
}

void FAudioDevice::ClearSoundMixClassOverride(USoundMix* InSoundMix, USoundClass* InSoundClass, float FadeOutTime)
{
	if (!InSoundMix || !InSoundClass)
	{
		return;
	}

	if (!IsInAudioThread())
	{
		DECLARE_CYCLE_STAT(TEXT("FAudioThreadTask.ClearSoundMixClassOverride"), STAT_AudioClearSoundMixClassOverride, STATGROUP_AudioThreadCommands);

		FAudioDevice* AudioDevice = this;
		FAudioThread::RunCommandOnAudioThread([AudioDevice, InSoundMix, InSoundClass, FadeOutTime]()
		{
			AudioDevice->ClearSoundMixClassOverride(InSoundMix, InSoundClass, FadeOutTime);

		}, GET_STATID(STAT_AudioClearSoundMixClassOverride));

		return;
	}

	// Get the sound mix class override map for the sound mix. If this doesn't exist, then nobody overrode the sound mix
	FSoundMixClassOverrideMap* SoundMixClassOverrideMap = SoundMixClassEffectOverrides.Find(InSoundMix);
	if (!SoundMixClassOverrideMap)
	{
		return;
	}

	// Get the sound class override. If this doesn't exist, then the sound class wasn't previously overridden.
	FSoundMixClassOverride* SoundClassOverride = SoundMixClassOverrideMap->Find(InSoundClass);
	if (!SoundClassOverride)
	{
		return;
	}

	// If the override is currently applied, then we need to "fade out" the override
	if (SoundClassOverride->bOverrideApplied)
	{
		// Get the new target values that sound mix would be if it weren't overridden.
		// If this was a pure add to the sound mix, then the target values will be 1.0f (i.e. not applied)
		float VolumeAdjuster = 1.0f;
		float PitchAdjuster = 1.0f;

		// Loop through the sound mix class adjusters and set the volume adjuster to the value that would be in the sound mix
		for (const FSoundClassAdjuster& Adjustor : InSoundMix->SoundClassEffects)
		{
			if (Adjustor.SoundClassObject == InSoundClass)
			{
				VolumeAdjuster = Adjustor.VolumeAdjuster;
				PitchAdjuster = Adjustor.PitchAdjuster;
				break;
			}
		}

		SoundClassOverride->bIsClearing = true;
		SoundClassOverride->bIsCleared = false;
		SoundClassOverride->bOverrideChanged = true;
		SoundClassOverride->FadeInTime = FadeOutTime;
		SoundClassOverride->SoundClassAdjustor.VolumeAdjuster = VolumeAdjuster;
		SoundClassOverride->SoundClassAdjustor.PitchAdjuster = PitchAdjuster;
	}
	else
	{
		// Otherwise, we just simply remove the sound class override in the sound class override map
		SoundMixClassOverrideMap->Remove(InSoundClass);

		// If there are no more overrides, remove the sound mix override entry
		if (!SoundMixClassOverrideMap->Num())
		{
			SoundMixClassEffectOverrides.Remove(InSoundMix);
		}
	}

}

void FAudioDevice::PopSoundMixModifier(USoundMix* SoundMix, bool bIsPassive)
{
	if (SoundMix)
	{
		if (!IsInAudioThread())
		{
			DECLARE_CYCLE_STAT(TEXT("FAudioThreadTask.PopSoundMixModifier"), STAT_AudioPopSoundMixModifier, STATGROUP_AudioThreadCommands);

			FAudioDevice* AudioDevice = this;
			FAudioThread::RunCommandOnAudioThread([AudioDevice, SoundMix, bIsPassive]()
			{
				AudioDevice->PopSoundMixModifier(SoundMix, bIsPassive);

			}, GET_STATID(STAT_AudioPopSoundMixModifier));

			return;
		}

		FSoundMixState* SoundMixState = SoundMixModifiers.Find(SoundMix);

		if (SoundMixState)
		{
			if (bIsPassive && SoundMixState->PassiveRefCount > 0)
			{
				SoundMixState->PassiveRefCount--;
			}
			else if (!bIsPassive && SoundMixState->ActiveRefCount > 0)
			{
				SoundMixState->ActiveRefCount--;
			}

			TryClearingSoundMix(SoundMix, SoundMixState);
		}
	}
}

void FAudioDevice::ClearSoundMixModifier(USoundMix* SoundMix)
{
	if (SoundMix)
	{
		if (!IsInAudioThread())
		{
			DECLARE_CYCLE_STAT(TEXT("FAudioThreadTask.ClearSoundMixModifier"), STAT_AudioClearSoundMixModifier, STATGROUP_AudioThreadCommands);

			FAudioDevice* AudioDevice = this;
			FAudioThread::RunCommandOnAudioThread([AudioDevice, SoundMix]()
			{
				AudioDevice->ClearSoundMixModifier(SoundMix);

			}, GET_STATID(STAT_AudioClearSoundMixModifier));

			return;
		}

		FSoundMixState* SoundMixState = SoundMixModifiers.Find(SoundMix);

		if (SoundMixState)
		{
			SoundMixState->ActiveRefCount = 0;

			TryClearingSoundMix(SoundMix, SoundMixState);
		}
	}
}

void FAudioDevice::ClearSoundMixModifiers()
{
	if (!IsInAudioThread())
	{
		DECLARE_CYCLE_STAT(TEXT("FAudioThreadTask.ClearSoundMixModifiers"), STAT_AudioClearSoundMixModifiers, STATGROUP_AudioThreadCommands);

		FAudioDevice* AudioDevice = this;
		FAudioThread::RunCommandOnAudioThread([AudioDevice]()
		{
			AudioDevice->ClearSoundMixModifiers();

		}, GET_STATID(STAT_AudioClearSoundMixModifiers));

		return;
	}

	// Clear all sound mix modifiers
	for (TMap< USoundMix*, FSoundMixState >::TIterator It(SoundMixModifiers); It; ++It)
	{
		ClearSoundMixModifier(It.Key());
	}
}

void FAudioDevice::ActivateReverbEffect(UReverbEffect* ReverbEffect, FName TagName, float Priority, float Volume, float FadeTime)
{
	check(IsInGameThread());

	FActivatedReverb& ActivatedReverb = ActivatedReverbs.FindOrAdd(TagName);

	ActivatedReverb.ReverbSettings.ReverbEffect = ReverbEffect;
	ActivatedReverb.ReverbSettings.Volume = Volume;
	ActivatedReverb.ReverbSettings.FadeTime = FadeTime;
	ActivatedReverb.Priority = Priority;

	UpdateHighestPriorityReverb();
}

void FAudioDevice::DeactivateReverbEffect(FName TagName)
{
	check(IsInGameThread());

	if (ActivatedReverbs.Remove(TagName) > 0)
	{
		UpdateHighestPriorityReverb();
	}
}

void* FAudioDevice::InitEffect(FSoundSource* Source)
{
	check(IsInAudioThread());
	if (Effects)
	{
		return Effects->InitEffect(Source);
	}
	return nullptr;
}


void* FAudioDevice::UpdateEffect(FSoundSource* Source)
{
	SCOPE_CYCLE_COUNTER(STAT_AudioUpdateEffects);

	check(IsInAudioThread());
	if (Effects)
	{
		return Effects->UpdateEffect(Source);
	}
	return nullptr;
}


void FAudioDevice::DestroyEffect(FSoundSource* Source)
{
	check(IsInAudioThread());
	if (Effects)
	{
		Effects->DestroyEffect(Source);
	}
}

void FAudioDevice::HandlePause(bool bGameTicking, bool bGlobalPause)
{
	DECLARE_CYCLE_STAT(TEXT("FAudioThreadTask.HandlePause"), STAT_AudioHandlePause, STATGROUP_AudioThreadCommands);

	// Run this command on the audio thread if this is getting called on game thread
	if (!IsInAudioThread())
	{
		FAudioDevice* AudioDevice = this;
		FAudioThread::RunCommandOnAudioThread([AudioDevice, bGameTicking, bGlobalPause]()
		{
			AudioDevice->HandlePause(bGameTicking, bGlobalPause);
		}, GET_STATID(STAT_AudioHandlePause));

		return;
	}

	// Handles the global pause/unpause feature

	// Pause all sounds if transitioning to pause mode.
	if (!bGameTicking && (bGameWasTicking || bGlobalPause))
	{
		for (int32 i = 0; i < Sources.Num(); i++)
		{
			FSoundSource* Source = Sources[ i ];
			if (!Source->IsPausedByGame() && (bGlobalPause || Source->IsGameOnly()))
			{
				Source->SetPauseByGame(true);
			}
		}
	}
	// Unpause all sounds if transitioning back to game.
	else if (bGameTicking && (!bGameWasTicking || bGlobalPause))
	{
		for (int32 i = 0; i < Sources.Num(); i++)
		{
			FSoundSource* Source = Sources[ i ];
			if (Source->IsPausedByGame() && (bGlobalPause || Source->IsGameOnly()))
			{
				Source->SetPauseByGame(false);
			}
		}
	}

	bGameWasTicking = bGameTicking;
}

int32 FAudioDevice::GetSortedActiveWaveInstances(TArray<FWaveInstance*>& WaveInstances, const ESortedActiveWaveGetType::Type GetType)
{
	check(IsInAudioThread());

	SCOPE_CYCLE_COUNTER(STAT_AudioGatherWaveInstances);

	// Tick all the active audio components.  Use a copy as some operations may remove elements from the list, but we want
	// to evaluate in the order they were added
	TArray<FActiveSound*> ActiveSoundsCopy = ActiveSounds;
	for (int32 i = 0; i < ActiveSoundsCopy.Num(); ++i)
	{
		FActiveSound* ActiveSound = ActiveSoundsCopy[i];

		if (!ActiveSound)
		{
			UE_LOG(LogAudio, Error, TEXT("Null sound at index %d in ActiveSounds Array!"), i);
			continue;
		}

		if (!ActiveSound->Sound)
		{
			// No sound - cleanup and remove
			AddSoundToStop(ActiveSound);
		}
		// If the world scene allows audio - tick wave instances.
		else
		{
			UWorld* ActiveSoundWorldPtr = ActiveSound->World.Get();
			if (ActiveSoundWorldPtr == nullptr || ActiveSoundWorldPtr->AllowAudioPlayback())
			{
				bool bStopped = false;

				if (ActiveSound->IsOneShot() && !ActiveSound->bIsPreviewSound)
				{
					// Don't stop a sound if it's playing effect chain tails or has effects playing, active sound will stop on its own in this case (in audio mixer).
					if (!ActiveSound->Sound->SourceEffectChain || !ActiveSound->Sound->SourceEffectChain->bPlayEffectChainTails || ActiveSound->Sound->SourceEffectChain->Chain.Num() == 0)
					{
						const float Duration = ActiveSound->Sound->GetDuration();
						if ((ActiveSound->Sound->HasDelayNode() || ActiveSound->Sound->HasConcatenatorNode()))
						{
							static const float TimeFudgeFactor = 1.0f;
							if (Duration > TimeFudgeFactor && ActiveSound->PlaybackTime > Duration + TimeFudgeFactor)
							{
								bStopped = true;
							}
						}
						else if (!ActiveSound->bIsPlayingAudio)
						{
							bStopped = true;
						}

						if (bStopped)
						{
							UE_LOG(LogAudio, Log, TEXT("One-shot active sound stopped due to duration or because it didn't generate any audio: %g > %g : %s %s"),
								ActiveSound->PlaybackTime,
								Duration,
								*ActiveSound->Sound->GetName(),
								*ActiveSound->GetAudioComponentName());

							AddSoundToStop(ActiveSound);
						}
					}
				}

				if (!bStopped)
				{
					// If not in game, do not advance sounds unless they are UI sounds.
					float UsedDeltaTime = GetGameDeltaTime();
					if (GetType == ESortedActiveWaveGetType::QueryOnly || (GetType == ESortedActiveWaveGetType::PausedUpdate && !ActiveSound->bIsUISound))
					{
						UsedDeltaTime = 0.0f;
					}

					ActiveSound->UpdateWaveInstances(WaveInstances, UsedDeltaTime);
				}
			}
		}
	}

	if (GetType != ESortedActiveWaveGetType::QueryOnly)
	{
		StopQuietSoundsDueToMaxConcurrency(WaveInstances, ActiveSoundsCopy);
	}
	
	int32 FirstActiveIndex = 0;
	// Only need to do the wave instance sort if we have any waves and if our wave instances are greater than our max channels.
	if (WaveInstances.Num() >= 0)
	{
		// Helper function for "Sort" (higher priority sorts last).
		struct FCompareFWaveInstanceByPlayPriority
		{
			FORCEINLINE bool operator()(const FWaveInstance& A, const FWaveInstance& B) const
			{
				return A.GetVolumeWeightedPriority() < B.GetVolumeWeightedPriority();
			}
		};

		// Sort by priority (lowest priority first).
		WaveInstances.Sort(FCompareFWaveInstanceByPlayPriority());

		// Get the first index that will result in a active source voice
		int32 CurrentMaxChannels = GetMaxChannels();
		FirstActiveIndex = FMath::Max(WaveInstances.Num() - CurrentMaxChannels, 0);
	}

	return FirstActiveIndex;
}

void FAudioDevice::UpdateActiveSoundPlaybackTime(bool bIsGameTicking)
{
	if (bIsGameTicking)
	{
		for (FActiveSound* ActiveSound : ActiveSounds)
		{
			// Scale the playback time with the device delta time and the current "min pitch" of the sounds which would play on it.
			ActiveSound->PlaybackTime += GetDeviceDeltaTime() * ActiveSound->MinCurrentPitch;
		}
	}
	else if (GIsEditor)
	{
		for (FActiveSound* ActiveSound : ActiveSounds)
		{
			if (ActiveSound->bIsPreviewSound)
			{
				// Scale the playback time with the device delta time and the current "min pitch" of the sounds which would play on it.
				ActiveSound->PlaybackTime += GetDeviceDeltaTime() * ActiveSound->MinCurrentPitch;
			}
		}
	}

}

void FAudioDevice::StopOldestStoppingSource()
{
	if (IsAudioMixerEnabled())
	{
		check(!FreeSources.Num());

		FSoundSource* LowestPriStoppingSource = nullptr;
		FSoundSource* LowestPriSource = nullptr;
		FSoundSource* LowestPriNonLoopingSource = nullptr;

		for (FSoundSource* Source : Sources)
		{
			// Find oldest stopping voice first
			if (Source->IsStopping())
			{
				if (!LowestPriStoppingSource)
				{
					LowestPriStoppingSource = Source;
				}
				else
				{
					if (Source->WaveInstance->GetVolumeWeightedPriority() < LowestPriStoppingSource->WaveInstance->GetVolumeWeightedPriority())
					{
						LowestPriStoppingSource = Source;
					}
				}
			}
			else if (Source->WaveInstance)
			{
				// Find lowest volume/priority non-looping source as fallback
				if (Source->WaveInstance->LoopingMode != ELoopingMode::LOOP_Forever && !Source->WaveInstance->bIsUISound)
				{
					if (!LowestPriNonLoopingSource)
					{
						LowestPriNonLoopingSource = Source;
					}
					else
					{
						if (Source->WaveInstance->GetVolumeWeightedPriority() < LowestPriNonLoopingSource->WaveInstance->GetVolumeWeightedPriority())
						{
							LowestPriNonLoopingSource = Source;
						}
					}
				}


				// Find lowest volume/priority source as final fallback
				if (!LowestPriSource)
				{
					LowestPriSource = Source;
				}
				else
				{
					if (Source->WaveInstance->GetVolumeWeightedPriority() < LowestPriSource->WaveInstance->GetVolumeWeightedPriority())
					{
						LowestPriSource = Source;
					}
				}
			}
		}

		// Stop oldest stopping source
		if (LowestPriStoppingSource)
		{
			LowestPriStoppingSource->StopNow();
		}
		// If no oldest stopping source, stop oldest one-shot
		else if (LowestPriNonLoopingSource)
		{
			LowestPriNonLoopingSource->StopNow();
		}
		// Otherwise stop oldest source.
		else
		{
			check(LowestPriSource);
			LowestPriSource->StopNow();
		}
		check(FreeSources.Num() > 0);
	}
}

void FAudioDevice::StopSources(TArray<FWaveInstance*>& WaveInstances, int32 FirstActiveIndex)
{
	SCOPED_NAMED_EVENT(FAudioDevice_StopSources, FColor::Blue);

	for (int32 InstanceIndex = FirstActiveIndex; InstanceIndex < WaveInstances.Num(); InstanceIndex++)
	{
		FWaveInstance& WaveInstance = *WaveInstances[InstanceIndex];

		// Flag active sounds that generated wave instances that they are trying to actively play audio now
		// This will avoid stopping one-shot active sounds that failed to generate audio this audio thread frame tick
		WaveInstance.ActiveSound->bIsPlayingAudio = true;

		// Touch sources that are high enough priority to play
		if (FSoundSource* Source = WaveInstanceSourceMap.FindRef(&WaveInstance))
		{
			Source->LastUpdate = CurrentTick;

			// If they are still audible, mark them as such
			float VolumeWeightedPriority = WaveInstance.GetVolumeWithDistanceAttenuation();
			if (VolumeWeightedPriority > 0.0f)
			{
				Source->LastHeardUpdate = CurrentTick;
			}
		}
	}

	// Stop inactive sources, sources that no longer have a WaveInstance associated
	// or sources that need to be reset because Stop & Play were called in the same frame.
	for (int32 SourceIndex = 0; SourceIndex < Sources.Num(); SourceIndex++)
	{
		FSoundSource* Source = Sources[SourceIndex];

		if (FWaveInstance* WaveInstance = Source->WaveInstance)
		{
			// If we need to stop this sound due to max concurrency (i.e. it was quietest in a concurrency group)
			if (WaveInstance->ShouldStopDueToMaxConcurrency() || Source->LastUpdate != CurrentTick)
			{
				if (!Source->IsStopping())
				{
					Source->Stop();
				}
				else
				{
					// Still do update even if stopping
					Source->Update();
				}
			}
			else
			{
				// Update the pause state of the source.
				Source->SetPauseManually(WaveInstance->bIsPaused);

				// Need to update the source still so that it gets any volume settings applied to
				// otherwise the source may play at a very quiet volume and not actually set to 0.0
				Source->NotifyPlaybackData();
				Source->Update();
			}
		}
	}

	// Stop wave instances that are no longer playing due to priority reasons. This needs to happen AFTER
	// stopping sources as calling Stop on a sound source in turn notifies the wave instance of a buffer
	// being finished which might reset it being finished.
	for (int32 InstanceIndex = 0; InstanceIndex < FirstActiveIndex; InstanceIndex++)
	{
		FWaveInstance* WaveInstance = WaveInstances[InstanceIndex];
		WaveInstance->StopWithoutNotification();
	}

#if STATS
	uint32 AudibleInactiveSounds = 0;
	// Count how many sounds are not being played but were audible
	for (int32 InstanceIndex = 0; InstanceIndex < FirstActiveIndex; InstanceIndex++)
	{
		FWaveInstance* WaveInstance = WaveInstances[InstanceIndex];
		if (WaveInstance->GetVolumeWithDistanceAttenuation() > 0.1f)
		{
			AudibleInactiveSounds++;
		}
	}
	SET_DWORD_STAT(STAT_AudibleWavesDroppedDueToPriority, AudibleInactiveSounds);
#endif
}

void FAudioDevice::StartSources(TArray<FWaveInstance*>& WaveInstances, int32 FirstActiveIndex, bool bGameTicking)
{
	check(IsInAudioThread());

	SCOPE_CYCLE_COUNTER(STAT_AudioStartSources);

	// Start sources as needed.
	for (int32 InstanceIndex = FirstActiveIndex; InstanceIndex < WaveInstances.Num(); InstanceIndex++)
	{
		FWaveInstance* WaveInstance = WaveInstances[InstanceIndex];

		// Make sure we've finished precaching the wave instance's wave data before trying to create a source for it
		ESoundWavePrecacheState PrecacheState = WaveInstance->WaveData->GetPrecacheState();
		const bool bIsSoundWaveStillLoading = WaveInstance->WaveData->HasAnyFlags(RF_NeedLoad);
		if (PrecacheState == ESoundWavePrecacheState::InProgress || (WaitForSoundWaveToLoadCvar && bIsSoundWaveStillLoading))
		{
			continue;
		}

		// Editor uses bIsUISound for sounds played in the browser.
		if (!WaveInstance->ShouldStopDueToMaxConcurrency() && (bGameTicking || WaveInstance->bIsUISound))
		{
			FSoundSource* Source = WaveInstanceSourceMap.FindRef(WaveInstance);
			if (!Source &&
				(!WaveInstance->IsStreaming() ||
				IStreamingManager::Get().GetAudioStreamingManager().CanCreateSoundSource(WaveInstance)))
			{
				// Check for full sources and stop the oldest stopping source
				if (IsAudioMixerEnabled() && !FreeSources.Num())
				{
					StopOldestStoppingSource();
				}

				check(FreeSources.Num());
				Source = FreeSources.Pop();
				check(Source);

				// Prepare for initialization...
				bool bSuccess = false;
				if (Source->PrepareForInitialization(WaveInstance))
				{
					// We successfully prepared for initialization (though we may not be prepared to actually init yet)
					bSuccess = true;

					// If we are now prepared to init (because the file handle and header synchronously loaded), then init right away
					if (Source->IsPreparedToInit())
					{
						// Init the source, this may result in failure
						bSuccess = Source->Init(WaveInstance);

						// If we succeeded then play and update the source
						if (bSuccess)
						{
							// Set the pause before updating it
							Source->SetPauseManually(Source->WaveInstance->bIsPaused);

							check(Source->IsInitialized());
							Source->Update();

							// If the source didn't get paused while initializing, then play it
							if (!Source->IsPaused())
							{
								Source->Play();
							}
						}
					}
				}

				// If we succeeded above then we need to map the wave instance to the source
				if (bSuccess)
				{
					IStreamingManager::Get().GetAudioStreamingManager().AddStreamingSoundSource(Source);
					// Associate wave instance with it which is used earlier in this function.
					WaveInstanceSourceMap.Add(WaveInstance, Source);
				}
				else
				{
					// If we failed, then we need to stop the wave instance and add the source back to the free list
					// This can happen if e.g. the USoundWave pointed to by the WaveInstance is not a valid sound file.
					// If we don't stop the wave file, it will continue to try initializing the file every frame, which is a perf hit
					UE_LOG(LogAudio, Log, TEXT("Failed to start sound source for %s"), (WaveInstance->ActiveSound && WaveInstance->ActiveSound->Sound) ? *WaveInstance->ActiveSound->Sound->GetName() : TEXT("UNKNOWN") );
					Source->Stop();
				}
			}
			else if (Source)
			{
				if (!Source->IsInitialized() && Source->IsPreparedToInit())
				{
					// Try to initialize the source. This may fail if something is wrong with the source.
					if (Source->Init(WaveInstance))
					{
						Source->Update();

						// Note: if we succeeded in starting to prepare to init, we already added the wave instance map to the source so don't need to add here.
						check(Source->IsInitialized());

						// If the source didn't get paused while initializing, then play it
						if (!Source->IsPaused())
						{
							Source->Play();
						}
					}
					else
					{
						// Make sure init cleaned up the buffer when it failed
						check(Source->Buffer == nullptr);

						// If were ready to call init but failed, then we need to add the source and stop with notification
						WaveInstance->StopWithoutNotification();
						FreeSources.Add(Source);
					}
				}
			}
			else
			{
				// This can happen if the streaming manager determines that this sound should not be started.
				// We stop the wave instance to prevent it from attempting to initialize every frame
				WaveInstance->StopWithoutNotification();
			}
		}
	}
}

void FAudioDevice::Update(bool bGameTicking)
{
	LLM_SCOPE(ELLMTag::Audio);

	if (!IsInAudioThread())
	{
		check(IsInGameThread());

		// On game thread, look through registered sound waves and remove if we finished precaching (and audio decompressor is cleaned up)
		// ReferencedSoundWaves is used to make sure GC doesn't run on any sound waves that are actively pre-caching within an async task.
		// Sounds may be loaded, kick off an async task to decompress, but never actually try to play, so GC can reclaim these while precaches are in-flight.
		for (int32 i = ReferencedSoundWaves.Num() - 1; i >= 0; --i)
		{
			USoundWave* Wave = ReferencedSoundWaves[i];
			if (Wave->GetPrecacheState() == ESoundWavePrecacheState::Done)
			{
				ReferencedSoundWaves.RemoveAtSwap(i, 1, false);
			}
		}

		FAudioDevice* AudioDevice = this;
		FAudioThread::RunCommandOnAudioThread([AudioDevice, bGameTicking]()
		{
			AudioDevice->Update(bGameTicking);
		});

		// We process all enqueued commands on the audio device update
		FAudioThread::ProcessAllCommands();

		return;
	}

	SCOPED_NAMED_EVENT(FAudioDevice_Update, FColor::Blue);

	DECLARE_CYCLE_STAT(TEXT("FAudioThreadTask.AudioUpdateTime"), STAT_AudioUpdateTime, STATGROUP_AudioThreadCommands);
	FScopeCycleCounter AudioUpdateTimeCounter(GET_STATID(STAT_AudioUpdateTime));

	// On audio thread, look through precaching sound waves and remove if we finished task and clean it up.
	// Note we can only touch the precache async task from the audio thread so must clean it up here.
	for (int32 i = PrecachingSoundWaves.Num() - 1; i >= 0; --i)
	{
		USoundWave* Wave = PrecachingSoundWaves[i];
		if (Wave->CleanupDecompressor())
		{
			PrecachingSoundWaves.RemoveAtSwap(i, 1, false);
		}
	}

	bIsStoppingVoicesEnabled = !DisableStoppingVoicesCvar;

	UpdateAudioPluginSettingsObjectCache();

	{
		SCOPED_NAMED_EVENT(FAudioDevice_UpdateDeviceTiming, FColor::Blue);

		// Updates hardware timing logic. Only implemented in audio mixer.
		UpdateHardwareTiming();

		// Updates the audio device delta time
		UpdateDeviceDeltaTime();
	}

	{
		SCOPED_NAMED_EVENT(FAudioDevice_UpdateAudioClock, FColor::Blue);
		// Update the audio clock, this can be overridden per platform to get a sample-accurate clock
		UpdateAudioClock();
	}

	// update if baked analysis is enabled
	bIsBakedAnalysisEnabled = (BakedAnalysisEnabledCVar == 1);

	if (bGameTicking)
	{
		GlobalPitchScale.Update(GetDeviceDeltaTime());
	}

	// Start a new frame
	CurrentTick++;

	{
		SCOPED_NAMED_EVENT(FAudioDevice_HandlePause, FColor::Blue);

		// Handle pause/unpause for the game and editor.
		HandlePause(bGameTicking);
	}

	bool bHasVolumeSettings = false;
	float AudioVolumePriority = 0.f;
	FReverbSettings ReverbSettings;
	bool bUsingDefaultReverb = true;

	// Gets the current state of the interior settings
	for (FListener& Listener : Listeners)
	{
		FAudioVolumeSettings PlayerAudioVolumeSettings;
		GetAudioVolumeSettings(Listener.WorldID, Listener.Transform.GetLocation(), PlayerAudioVolumeSettings);

		Listener.ApplyInteriorSettings(PlayerAudioVolumeSettings.AudioVolumeID, PlayerAudioVolumeSettings.InteriorSettings);
		Listener.UpdateCurrentInteriorSettings();

		if (!bHasVolumeSettings || (PlayerAudioVolumeSettings.AudioVolumeID > 0 && (bUsingDefaultReverb || PlayerAudioVolumeSettings.Priority > AudioVolumePriority)))
		{
			bHasVolumeSettings = true;
			AudioVolumePriority = PlayerAudioVolumeSettings.Priority;
			ReverbSettings = PlayerAudioVolumeSettings.ReverbSettings;

			if (PlayerAudioVolumeSettings.AudioVolumeID > 0)
			{
				bUsingDefaultReverb = false;
			}
		}
	}

	if (bHasActivatedReverb)
	{
		if (HighestPriorityActivatedReverb.Priority > AudioVolumePriority || bUsingDefaultReverb)
		{
			ReverbSettings = HighestPriorityActivatedReverb.ReverbSettings;
		}
	}

	if (Effects)
	{
		Effects->SetReverbSettings(ReverbSettings);

		// Update the audio effects - reverb, EQ etc
		Effects->Update();
	}

	// Gets the current state of the sound classes accounting for sound mix
	UpdateSoundClassProperties(GetDeviceDeltaTime());

	ProcessingPendingActiveSoundStops();

	// Update listener transform
	if (Listeners.Num() > 0)
	{
		// Caches the matrix used to transform a sounds position into local space so we can just look
		// at the Y component after normalization to determine spatialization.
		const FVector Up = Listeners[0].GetUp();
		const FVector Right = Listeners[0].GetFront();
		InverseListenerTransform = FMatrix(Up, Right, Up ^ Right, Listeners[0].Transform.GetTranslation()).Inverse();
		ensure(!InverseListenerTransform.ContainsNaN());
	}

	int32 FirstActiveIndex = INDEX_NONE;

	if (Sources.Num())
	{
		// Kill any sources that have finished
		for (int32 SourceIndex = 0; SourceIndex < Sources.Num(); SourceIndex++)
		{
			// Source has finished playing (it's one shot)
			if (Sources[ SourceIndex ]->IsFinished())
			{
				Sources[ SourceIndex ]->Stop();
			}
		}

		// Poll audio components for active wave instances (== paths in node tree that end in a USoundWave)
		ActiveWaveInstances.Reset();
		FirstActiveIndex = GetSortedActiveWaveInstances(ActiveWaveInstances, (bGameTicking ? ESortedActiveWaveGetType::FullUpdate : ESortedActiveWaveGetType::PausedUpdate));

		// Stop sources that need to be stopped, and touch the ones that need to be kept alive
		StopSources(ActiveWaveInstances, FirstActiveIndex);

		// Start and/or update any sources that have a high enough priority to play
		StartSources(ActiveWaveInstances, FirstActiveIndex, bGameTicking);

		// Check which sounds are active from these wave instances and update passive SoundMixes
		UpdatePassiveSoundMixModifiers(ActiveWaveInstances, FirstActiveIndex);

		// Update the min priority cull threshold. It will be based off the min priority of the lowest priority sound here.
		if (ActiveWaveInstances.Num() > MaxWaveInstances)
		{
			// Helper function for "Sort" (higher priority sorts last).
			struct FCompareFWaveInstanceByPriority
			{
				FORCEINLINE bool operator()(const FWaveInstance& A, const FWaveInstance& B) const
				{
					return A.Priority > B.Priority;
				}
			};

			// Sort by priority (lowest priority first).
			ActiveWaveInstances.Sort(FCompareFWaveInstanceByPriority());
			OneShotPriorityCullThreshold = ActiveWaveInstances[MaxWaveInstances]->Priority;
		}
		else
		{
			OneShotPriorityCullThreshold = -1.0f;
		}

		// If not paused, update the playback time of the active sounds after we've processed passive mix modifiers
		// Note that for sounds which play while paused, this will result in longer active sound playback times, which will be ok. If we update the
		// active sound is updated while paused (for a long time), most sounds will be stopped when unpaused.
		UpdateActiveSoundPlaybackTime(bGameTicking);



		const int32 Channels = GetMaxChannels();
		INC_DWORD_STAT_BY(STAT_WaveInstances, ActiveWaveInstances.Num());
		INC_DWORD_STAT_BY(STAT_AudioSources, Channels - FreeSources.Num());
		INC_DWORD_STAT_BY(STAT_WavesDroppedDueToPriority, FMath::Max(ActiveWaveInstances.Num() - Channels, 0));
		INC_DWORD_STAT_BY(STAT_ActiveSounds, ActiveSounds.Num());
	}

	// now let the platform perform anything it needs to handle
	UpdateHardware();

	// send any needed information back to the game thread
	SendUpdateResultsToGameThread(FirstActiveIndex);

#if !UE_BUILD_SHIPPING
	// Print statistics for first non initial load allocation.
	static bool bFirstTime = true;
	if (bFirstTime && CommonAudioPoolSize != 0)
	{
		bFirstTime = false;
		if (CommonAudioPoolFreeBytes != 0)
		{
			UE_LOG(LogAudio, Log, TEXT("Audio pool size mismatch by %d bytes. Please update CommonAudioPoolSize ini setting to %d to avoid waste!"),
				CommonAudioPoolFreeBytes, CommonAudioPoolSize - CommonAudioPoolFreeBytes);
		}
	}
#endif
}

void FAudioDevice::SendUpdateResultsToGameThread(const int32 FirstActiveIndex)
{
#if !UE_BUILD_SHIPPING
	TArray<FAudioStats::FStatSoundInfo> StatSoundInfos;
	TArray<FAudioStats::FStatSoundMix> StatSoundMixes;
	const FVector ListenerPosition = Listeners[0].Transform.GetTranslation();
	const bool bStatsStale = (RequestedAudioStats == 0);
	if (RequestedAudioStats != 0)
	{
		TMap<FActiveSound*, int32> ActiveSoundToInfoIndex;

		const bool bDebug = (RequestedAudioStats & ERequestedAudioStats::DebugSounds) != 0;

		for (FActiveSound* ActiveSound : ActiveSounds)
		{
			if (ActiveSound->Sound)
			{
				if (!bDebug || ActiveSound->GetSound()->bDebug)
				{
					ActiveSoundToInfoIndex.Add(ActiveSound, StatSoundInfos.AddDefaulted());
					FAudioStats::FStatSoundInfo& StatSoundInfo = StatSoundInfos.Last();
					StatSoundInfo.SoundName = ActiveSound->GetSound()->GetPathName();
					StatSoundInfo.Distance = (ListenerPosition - ActiveSound->Transform.GetTranslation()).Size();

					if (USoundClass* SoundClass = ActiveSound->GetSoundClass())
					{
						StatSoundInfo.SoundClassName = SoundClass->GetFName();
					}
					else
					{
						StatSoundInfo.SoundClassName = NAME_None;
					}
					StatSoundInfo.Transform = ActiveSound->Transform;
					StatSoundInfo.AudioComponentID = ActiveSound->GetAudioComponentID();

					if (bDebug && ActiveSound->GetSound()->bDebug)
					{
						ActiveSound->CollectAttenuationShapesForVisualization(StatSoundInfo.ShapeDetailsMap);
					}
				}
			}
		}

		// Iterate through all wave instances.
		for (int32 InstanceIndex = FirstActiveIndex; InstanceIndex < ActiveWaveInstances.Num(); ++InstanceIndex)
		{
			FWaveInstance* WaveInstance = ActiveWaveInstances[InstanceIndex];
			int32* SoundInfoIndex = ActiveSoundToInfoIndex.Find(WaveInstance->ActiveSound);
			if (SoundInfoIndex)
			{
				FAudioStats::FStatWaveInstanceInfo WaveInstanceInfo;
				FSoundSource* Source = WaveInstanceSourceMap.FindRef(WaveInstance);
				WaveInstanceInfo.Description = Source ? Source->Describe((RequestedAudioStats & ERequestedAudioStats::LongSoundNames) != 0) : FString(TEXT("No source"));
				WaveInstanceInfo.ActualVolume = WaveInstance->GetVolumeWithDistanceAttenuation();
				WaveInstanceInfo.InstanceIndex = InstanceIndex;
				WaveInstanceInfo.WaveInstanceName = *WaveInstance->GetName();
				StatSoundInfos[*SoundInfoIndex].WaveInstanceInfos.Add(MoveTemp(WaveInstanceInfo));
			}
		}

		if (Effects)
		{
			USoundMix* CurrentEQMix = Effects->GetCurrentEQMix();

			for (const TPair<USoundMix*, FSoundMixState>& SoundMixPair : SoundMixModifiers)
			{
				StatSoundMixes.AddDefaulted();
				FAudioStats::FStatSoundMix& StatSoundMix = StatSoundMixes.Last();
				StatSoundMix.MixName = SoundMixPair.Key->GetName();
				StatSoundMix.InterpValue = SoundMixPair.Value.InterpValue;
				StatSoundMix.RefCount = SoundMixPair.Value.ActiveRefCount + SoundMixPair.Value.PassiveRefCount;
				StatSoundMix.bIsCurrentEQ = (SoundMixPair.Key == CurrentEQMix);
			}
		}
	}
#endif

	DECLARE_CYCLE_STAT(TEXT("FGameThreadAudioTask.AudioSendResults"), STAT_AudioSendResults, STATGROUP_TaskGraphTasks);

	const uint32 AudioDeviceID = DeviceHandle;
	UReverbEffect* ReverbEffect = nullptr;
	if (Effects)
	{
		ReverbEffect = Effects->GetCurrentReverbEffect();
	}

	FAudioThread::RunCommandOnGameThread([AudioDeviceID, ReverbEffect
#if !UE_BUILD_SHIPPING
											, ListenerPosition, StatSoundInfos, StatSoundMixes, bStatsStale
#endif
													]()
	{
		// At shutdown, GEngine may already be null
		if (GEngine)
		{
			if (FAudioDeviceManager* AudioDeviceManager = GEngine->GetAudioDeviceManager())
			{
				if (FAudioDevice* AudioDevice = AudioDeviceManager->GetAudioDevice(AudioDeviceID))
				{
					AudioDevice->CurrentReverbEffect = ReverbEffect;
#if !UE_BUILD_SHIPPING
					AudioDevice->AudioStats.ListenerLocation = ListenerPosition;
					AudioDevice->AudioStats.StatSoundInfos = StatSoundInfos;
					AudioDevice->AudioStats.StatSoundMixes = StatSoundMixes;
					AudioDevice->AudioStats.bStale = bStatsStale;
#endif
				}
			}
		}
	}, GET_STATID(STAT_AudioSendResults));
}

void FAudioDevice::StopAllSounds(bool bShouldStopUISounds)
{
	if (!IsInAudioThread())
	{
		DECLARE_CYCLE_STAT(TEXT("FAudioThreadTask.StopAllSounds"), STAT_AudioStopAllSounds, STATGROUP_AudioThreadCommands);

		FAudioDevice* AudioDevice = this;
		FAudioThread::RunCommandOnAudioThread([AudioDevice, bShouldStopUISounds]()
		{
			AudioDevice->StopAllSounds(bShouldStopUISounds);
		}, GET_STATID(STAT_AudioStopAllSounds));

		return;
	}

	for (int32 SoundIndex=ActiveSounds.Num() - 1; SoundIndex >= 0; --SoundIndex)
	{
		FActiveSound* ActiveSound = ActiveSounds[SoundIndex];

		if (bShouldStopUISounds)
		{
			AddSoundToStop(ActiveSound);
		}
		// If we're allowing UI sounds to continue then first filter on the active sounds state
		else if (!ActiveSound->bIsUISound)
		{
			// Then iterate across the wave instances.  If any of the wave instances is not a UI sound
			// then we will stop the entire active sound because it makes less sense to leave it half
			// executing
			for (auto WaveInstanceIt(ActiveSound->WaveInstances.CreateConstIterator()); WaveInstanceIt; ++WaveInstanceIt)
			{
				FWaveInstance* WaveInstance = WaveInstanceIt.Value();
				if (WaveInstance && !WaveInstance->bIsUISound)
				{
					AddSoundToStop(ActiveSound);
					break;
				}
			}
		}
	}

	// Immediately process stopping sounds
	ProcessingPendingActiveSoundStops();
}

void FAudioDevice::InitializePluginListeners(UWorld* World)
{
	check(IsInGameThread());
	check(!bPluginListenersInitialized);

	for (TAudioPluginListenerPtr PluginListener : PluginListeners)
	{
		PluginListener->OnListenerInitialize(this, World);
	}
}

void FAudioDevice::AddNewActiveSound(const FActiveSound& NewActiveSound)
{
	LLM_SCOPE(ELLMTag::Audio);

	if (NewActiveSound.Sound == nullptr)
	{
		return;
	}

	// Don't allow buses to try to play if we're not using the audio mixer.
	if (!IsAudioMixerEnabled())
	{
		if (NewActiveSound.Sound)
		{
			USoundSourceBus* Bus = Cast<USoundSourceBus>(NewActiveSound.Sound);
			if (Bus)
			{
				return;
			}
		}
	}

	if (!IsInAudioThread())
	{
		DECLARE_CYCLE_STAT(TEXT("FAudioThreadTask.AddNewActiveSound"), STAT_AudioAddNewActiveSound, STATGROUP_AudioThreadCommands);

		FAudioDevice* AudioDevice = this;
		FAudioThread::RunCommandOnAudioThread([AudioDevice, NewActiveSound]()
		{
			AudioDevice->AddNewActiveSound(NewActiveSound);
		}, GET_STATID(STAT_AudioAddNewActiveSound));

		return;
	}

	// Cull one-shot active sounds if we've reached our max limit of one shot active sounds before we attempt to evaluate concurrency
	// Check for debug sound name
#if !UE_BUILD_SHIPPING
	FAudioDeviceManager* AudioDeviceManager = GEngine->GetAudioDeviceManager();
	FString DebugSound;
	if (AudioDeviceManager->GetAudioDebugSound(DebugSound))
	{
		// Reject the new sound if it doesn't have the debug sound name substring
		FString SoundName;
		NewActiveSound.Sound->GetName(SoundName);
		if (!SoundName.Contains(DebugSound))
		{
			return;
		}
	}
#endif

	// Cull one-shot active sounds if we've reached our max limit of one shot active sounds before we attempt to evaluate concurrency
	USoundBase* Sound = NewActiveSound.GetSound();
	check(Sound);
	if (!Sound->IsLooping() && Sound->Priority < OneShotPriorityCullThreshold)
	{
		return;
	}

	USoundWave* SoundWave = Cast<USoundWave>(Sound);
	if (SoundWave && SoundWave->bProcedural && SoundWave->IsGenerating())
	{
		FString SoundWaveName;
		SoundWave->GetName(SoundWaveName);
		UE_LOG(LogAudio, Warning, TEXT("Replaying a procedural sound '%s' without stopping the previous instance. Only one sound instance per procedural sound wave is supported."), *SoundWaveName)
		return;
	}

	// Evaluate concurrency. This will create an ActiveSound ptr which is a copy of NewActiveSound if the sound can play.
	FActiveSound* ActiveSound = nullptr;

	{
		SCOPE_CYCLE_COUNTER(STAT_AudioEvaluateConcurrency);

		// Try to create a new active sound. This returns nullptr if too many sounds are playing with this sound's concurrency setting
		ActiveSound = ConcurrencyManager.CreateNewActiveSound(NewActiveSound);
	}

	if (!ActiveSound)
	{
		return;
	}

	if (GIsEditor)
	{
		// If the sound played on an editor preview world, treat it as a preview sound (unpausable and ignoring the realtime volume slider)
		if (const UWorld* World = NewActiveSound.GetWorld())
		{
			ActiveSound->bIsPreviewSound |= (World->WorldType == EWorldType::EditorPreview);
		}
	}

	++NewActiveSound.Sound->CurrentPlayCount;

#if !(UE_BUILD_SHIPPING || UE_BUILD_TEST)
	UE_LOG(LogAudio, VeryVerbose, TEXT("New ActiveSound %s Comp: %s Loc: %s"), *NewActiveSound.Sound->GetName(), *NewActiveSound.GetAudioComponentName(), *NewActiveSound.Transform.GetTranslation().ToString());
#endif // !(UE_BUILD_SHIPPING || UE_BUILD_TEST)

	// Cull one-shot active sounds if we've reached our max limit of one shot active sounds before we attempt to evaluate concurrency

	if (ActiveSound->IsOneShot())
	{
		OneShotCount++;
	}

	// Set the active sound to be playing audio so it gets parsed at least once.
	ActiveSound->bIsPlayingAudio = true;

#if !(UE_BUILD_SHIPPING || UE_BUILD_TEST)
	if (ActiveSound->Sound)
	{
		if (!ensureMsgf(ActiveSound->Sound->GetFName() != NAME_None, TEXT("AddNewActiveSound with DESTROYED sound %s. AudioComponent=%s. IsPendingKill=%d. BeginDestroy=%d"),
			*ActiveSound->Sound->GetPathName(),
			*ActiveSound->GetAudioComponentName(),
			(int32)ActiveSound->Sound->IsPendingKill(),
			(int32)ActiveSound->Sound->HasAnyFlags(RF_BeginDestroyed)))
		{
			static FName InvalidSoundName(TEXT("DESTROYED_Sound"));
			ActiveSound->DebugOriginalSoundName = InvalidSoundName;
		}
		else
		{
			ActiveSound->DebugOriginalSoundName = ActiveSound->Sound->GetFName();
		}
	}
#endif

	ActiveSounds.Add(ActiveSound);
	if (ActiveSound->GetAudioComponentID() > 0)
	{
		AudioComponentIDToActiveSoundMap.Add(ActiveSound->GetAudioComponentID(), ActiveSound);
	}
}

void FAudioDevice::ProcessingPendingActiveSoundStops(bool bForceDelete)
{
	SCOPED_NAMED_EVENT(FAudioDevice_PendingActiveSoundStops, FColor::Blue);

	// Process the PendingSoundsToDelete. These may have
	// had their deletion deferred due to an async operation
	for (int32 i = PendingSoundsToDelete.Num() - 1; i >= 0; --i)
	{
		FActiveSound* ActiveSound = PendingSoundsToDelete[i];
		if (ActiveSound)
		{
			uint32 NumSourcesStopped = 0;

			bool bDeleteActiveSound = false;
			if (bForceDelete)
			{
				bDeleteActiveSound = true;
				// If we're in the process of stopping, but now we're force-deleting, make sure we finish the sound stopping
				if (ActiveSound->IsStopping())
				{
					// Make sure this sound finishes stopping if we're forcing all sounds to stop due to a flush, etc.
					bool bIsNowStopped = ActiveSound->UpdateStoppingSources(CurrentTick, true);
					check(bIsNowStopped);
				}
			}
			else if (ActiveSound->IsStopping())
			{
				// Update the stopping state. This will return true if we're ok to delete the active sound
				bDeleteActiveSound = ActiveSound->UpdateStoppingSources(CurrentTick, false);

				// If we are now deleting the active sound, then this is no longer stopping, so decrement the counter
				if (bDeleteActiveSound)
				{
					// It's possible we still may not be able to delete this sound if the active sound as a pending async task
					bDeleteActiveSound = ActiveSound->CanDelete();
				}
			}
			else if (ActiveSound->CanDelete())
			{
				bDeleteActiveSound = true;
			}

			if (bDeleteActiveSound)
			{
				ActiveSound->bAsyncOcclusionPending = false;
				PendingSoundsToDelete.RemoveAtSwap(i, 1, false);
				delete ActiveSound;
			}
		}
	}

	// Stop any pending active sounds that need to be stopped
	for (FActiveSound* ActiveSound : PendingSoundsToStop)
	{
		check(ActiveSound);

		ActiveSound->Stop(bForceDelete);

		USoundBase* Sound = ActiveSound->GetSound();

		// If the active sound is a one shot, decrement the one shot counter
		if (Sound && !Sound->IsLooping())
		{
			OneShotCount--;
		}

		const bool bIsStopping = ActiveSound->IsStopping();

		// If we can delete the active sound now, then delete it
		if (bForceDelete || (ActiveSound->CanDelete() && !bIsStopping))
		{
			ActiveSound->bAsyncOcclusionPending = false;

			delete ActiveSound;
		}
		else
		{
			// There was an async operation pending or we are stopping (not stopped) so we need to defer deleting this sound
			PendingSoundsToDelete.AddUnique(ActiveSound);
		}
	}
	PendingSoundsToStop.Reset();
}


void FAudioDevice::AddSoundToStop(FActiveSound* SoundToStop)
{
	check(IsInAudioThread());
	check(SoundToStop);

	const uint64 AudioComponentID = SoundToStop->GetAudioComponentID();
	if (AudioComponentID > 0)
	{
		AudioComponentIDToActiveSoundMap.Remove(AudioComponentID);
	}

	bool bAlreadyPending = false;
	PendingSoundsToStop.Add(SoundToStop, &bAlreadyPending);

	if (!bAlreadyPending)
	{
		ConcurrencyManager.StopActiveSound(SoundToStop);
	}
}

void FAudioDevice::StopActiveSound(const uint64 AudioComponentID)
{
	if (!IsInAudioThread())
	{
		DECLARE_CYCLE_STAT(TEXT("FAudioThreadTask.StopActiveSound"), STAT_AudioStopActiveSound, STATGROUP_AudioThreadCommands);

		FAudioDevice* AudioDevice = this;
		FAudioThread::RunCommandOnAudioThread([AudioDevice, AudioComponentID]()
		{
			AudioDevice->StopActiveSound(AudioComponentID);
		}, GET_STATID(STAT_AudioStopActiveSound));

		return;
	}

	FActiveSound* ActiveSound = FindActiveSound(AudioComponentID);
	if (ActiveSound)
	{
		StopActiveSound(ActiveSound);
	}
}

void FAudioDevice::StopActiveSound(FActiveSound* ActiveSound)
{
	check(IsInAudioThread());
	AddSoundToStop(ActiveSound);
}

void FAudioDevice::PauseActiveSound(const uint64 AudioComponentID, const bool bInIsPaused)
{
	check(IsInAudioThread());
	FActiveSound* ActiveSound = FindActiveSound(AudioComponentID);
	if (ActiveSound)
	{
		ActiveSound->bIsPaused = bInIsPaused;
	}
}

void FAudioDevice::NotifyActiveSoundOcclusionTraceDone(FActiveSound* InActiveSound, bool bIsOccluded)
{
	// Find the active sound in these lists and only set these flags if they are in any of them
	if (ActiveSounds.Contains(InActiveSound) || PendingSoundsToStop.Contains(InActiveSound) || PendingSoundsToDelete.Contains(InActiveSound))
	{
		InActiveSound->bIsOccluded = bIsOccluded;
		InActiveSound->bAsyncOcclusionPending = false;
	}
}


FActiveSound* FAudioDevice::FindActiveSound(const uint64 AudioComponentID)
{
	check(IsInAudioThread());

	// find the active sound corresponding to this audio component
	return AudioComponentIDToActiveSoundMap.FindRef(AudioComponentID);
}

void FAudioDevice::RemoveActiveSound(FActiveSound* ActiveSound)
{
	check(IsInAudioThread());

	// Perform the notification
	if (ActiveSound->GetAudioComponentID() > 0)
	{
		UAudioComponent::PlaybackCompleted(ActiveSound->GetAudioComponentID(), false);
	}

	const int32 NumRemoved = ActiveSounds.RemoveSwap(ActiveSound);
	check(NumRemoved == 1);
}

bool FAudioDevice::LocationIsAudible(const FVector& Location, const float MaxDistance) const
{
	if (MaxDistance >= WORLD_MAX)
	{
		return true;
	}

	const bool bInAudioThread = IsInAudioThread();
	const bool bInGameThread = IsInGameThread();

	check(bInAudioThread || bInGameThread);

	if (bInAudioThread)
	{
		for (const FListener& Listener : Listeners)
		{
			if (LocationIsAudible(Location, Listener.Transform, MaxDistance))
			{
				return true;
			}
		}
	}
	else //if (bInGameThread)
	{
		for (const FTransform& ListenerTransform : ListenerTransforms)
		{
			if (LocationIsAudible(Location, ListenerTransform, MaxDistance))
			{
				return true;
			}
		}
	}

	return false;
}

bool FAudioDevice::LocationIsAudible(const FVector& Location, const FTransform& ListenerTransform, float MaxDistance) const
{
	if (MaxDistance >= WORLD_MAX)
	{
		return true;
	}

	FVector ListenerTranslation;
	if (bUseListenerAttenuationOverride)
	{
		ListenerTranslation = ListenerAttenuationOverride;
	}
	else
	{
		ListenerTranslation = ListenerTransform.GetTranslation();
	}

	const float MaxDistanceSquared = MaxDistance * MaxDistance;
	return (ListenerTranslation - Location).SizeSquared() < MaxDistanceSquared;
}

float FAudioDevice::GetDistanceToNearestListener(const FVector& Location) const
{
	const bool bInAudioThread = IsInAudioThread();
	const bool bInGameThread = IsInGameThread();

	check(bInAudioThread || bInGameThread);

	float NearestDistSquared = FLT_MAX;
	if (bInAudioThread)
	{
		for (const FListener& Listener : Listeners)
		{
			float DistSquared = GetSquaredDistanceToListener(Location, Listener.Transform);
			if (DistSquared < NearestDistSquared)
			{
				NearestDistSquared = DistSquared;
			}
		}
	}
	else // bInGameThread
	{
		for (const FTransform& ListenerTransform : ListenerTransforms)
		{
			float DistSquared = GetSquaredDistanceToListener(Location, ListenerTransform);
			if (DistSquared < NearestDistSquared)
			{
				NearestDistSquared = DistSquared;
			}
		}
	}

	return FMath::Sqrt(NearestDistSquared);
}

float FAudioDevice::GetSquaredDistanceToListener(const FVector& Location, const FTransform& ListenerTransform) const
{
	FVector ListenerTranslation;
	if (bUseListenerAttenuationOverride)
	{
		ListenerTranslation = ListenerAttenuationOverride;
	}
	else
	{
		ListenerTranslation = ListenerTransform.GetTranslation();
	}

	return (ListenerTranslation - Location).SizeSquared();
}


void FAudioDevice::GetMaxDistanceAndFocusFactor(USoundBase* Sound, const UWorld* World, const FVector& Location, const FSoundAttenuationSettings* AttenuationSettingsToApply, float& OutMaxDistance, float& OutFocusFactor)
{
	check(IsInGameThread());
	check(Sound);

	const bool bHasAttenuationSettings = ShouldUseAttenuation(World) && AttenuationSettingsToApply;

	OutFocusFactor = 1.0f;

	if (bHasAttenuationSettings)
	{
		FTransform SoundTransform;
		SoundTransform.SetTranslation(Location);

		OutMaxDistance = AttenuationSettingsToApply->GetMaxDimension();

		if (AttenuationSettingsToApply->bSpatialize && AttenuationSettingsToApply->bEnableListenerFocus)
		{
			// Now scale the max distance based on the focus settings in the attenuation settings
			FAttenuationListenerData ListenerData;
			float Azimuth = 0.0f;
			float AbsoluteAzimuth = 0.0f;
			const int32 ClosestListenerIndex = FindClosestListenerIndex(SoundTransform);
			if (ClosestListenerIndex >= 0 && ClosestListenerIndex < ListenerTransforms.Num())
			{
				const FTransform& ListenerTransform = ListenerTransforms[ClosestListenerIndex];
				GetAzimuth(ListenerData, Sound, SoundTransform, *AttenuationSettingsToApply, ListenerTransform, Azimuth, AbsoluteAzimuth);

				OutFocusFactor = GetFocusFactor(ListenerData, Sound, Azimuth, *AttenuationSettingsToApply);
			}
			else
			{
				UE_LOG(LogAudio, Warning, TEXT("Failed to get max distance and focus factor of sound."));
			}
		}
	}
	else
	{
		// No need to scale the distance by focus factor since we're not using any attenuation settings
		OutMaxDistance = Sound->GetMaxDistance();
	}
}

bool FAudioDevice::SoundIsAudible(USoundBase* Sound, const UWorld* World, const FVector& Location, const FSoundAttenuationSettings* AttenuationSettingsToApply, float MaxDistance, float FocusFactor)
{
	check(IsInGameThread());

	const bool bHasAttenuationSettings = ShouldUseAttenuation(World) && AttenuationSettingsToApply;
	float DistanceScale = 1.0f;
	if (bHasAttenuationSettings)
	{
		// If we are not using distance-based attenuation, this sound will be audible regardless of distance.
		if (!AttenuationSettingsToApply->bAttenuate)
		{
			return true;
		}

		DistanceScale = AttenuationSettingsToApply->GetFocusDistanceScale(GetGlobalFocusSettings(), FocusFactor);
	}

	DistanceScale = FMath::Max(DistanceScale, 0.0001f);
	return LocationIsAudible(Location, MaxDistance / DistanceScale);
}

int32 FAudioDevice::FindClosestListenerIndex(const FTransform& SoundTransform, const TArray<FListener>& InListeners)
{
	int32 ClosestListenerIndex = 0;
	if (InListeners.Num() > 0)
	{
		float ClosestDistSq = FVector::DistSquared(SoundTransform.GetTranslation(), InListeners[0].Transform.GetTranslation());

		for (int32 i = 1; i < InListeners.Num(); i++)
		{
			const float DistSq = FVector::DistSquared(SoundTransform.GetTranslation(), InListeners[i].Transform.GetTranslation());
			if (DistSq < ClosestDistSq)
			{
				ClosestListenerIndex = i;
				ClosestDistSq = DistSq;
			}
		}
	}

	return ClosestListenerIndex;
}

int32 FAudioDevice::FindClosestListenerIndex(const FTransform& SoundTransform) const
{
	if (IsInAudioThread())
	{
		return FindClosestListenerIndex(SoundTransform, Listeners);
	}
	else if (IsInGameThread())
	{
		int32 ClosestListenerIndex = 0;
		if (ListenerTransforms.Num() > 0)
		{
			float ClosestDistSq = FVector::DistSquared(SoundTransform.GetTranslation(), ListenerTransforms[0].GetTranslation());

			for (int32 i = 1; i < ListenerTransforms.Num(); i++)
			{
				const float DistSq = FVector::DistSquared(SoundTransform.GetTranslation(), ListenerTransforms[i].GetTranslation());
				if (DistSq < ClosestDistSq)
				{
					ClosestListenerIndex = i;
					ClosestDistSq = DistSq;
				}
			}
		}

		return ClosestListenerIndex;
	}

	return INDEX_NONE;
}

void FAudioDevice::GetAttenuationListenerData(FAttenuationListenerData& OutListenerData, const FTransform& SoundTransform, const FSoundAttenuationSettings& AttenuationSettings, const FTransform* InListenerTransform) const
{
	// Only compute various components of the listener of it hasn't been computed yet
	if (!OutListenerData.bDataComputed)
	{

		// Use the optional input listener param
		if (InListenerTransform)
		{
			OutListenerData.ListenerTransform = *InListenerTransform;
		}
		// If not set, then we need to find the closest listener
		else
		{
			const int32 ClosestListenerIndex = FindClosestListenerIndex(SoundTransform);
			if (IsInAudioThread())
			{
				OutListenerData.ListenerTransform = Listeners[ClosestListenerIndex].Transform;
			}
			else if (IsInGameThread())
			{
				OutListenerData.ListenerTransform = ListenerTransforms[ClosestListenerIndex];
			}
		}

		FVector ListenerToSound;
		const FVector ListenerLocation = OutListenerData.ListenerTransform.GetTranslation();
		ListenerToSound = SoundTransform.GetTranslation() - ListenerLocation;
		ListenerToSound.ToDirectionAndLength(OutListenerData.ListenerToSoundDir, OutListenerData.ListenerToSoundDistance);

		if (bUseListenerAttenuationOverride)
		{
			ListenerToSound = SoundTransform.GetTranslation() - ListenerAttenuationOverride;
			FVector Temp;
			ListenerToSound.ToDirectionAndLength(Temp, OutListenerData.ListenerToSoundDistance);
		}

		OutListenerData.AttenuationDistance = 0.0f;

		if ((AttenuationSettings.bAttenuate && AttenuationSettings.AttenuationShape == EAttenuationShape::Sphere) || AttenuationSettings.bAttenuateWithLPF)
		{
			OutListenerData.AttenuationDistance = FMath::Max(OutListenerData.ListenerToSoundDistance - AttenuationSettings.AttenuationShapeExtents.X, 0.f);
		}

		OutListenerData.bDataComputed = true;
	}
}

void FAudioDevice::GetAzimuth(FAttenuationListenerData& OutListenerData, const USoundBase* Sound, const FTransform& SoundTransform, const FSoundAttenuationSettings& AttenuationSettings, const FTransform& ListenerTransform, float& OutAzimuth, float& OutAbsoluteAzimuth) const
{
	GetAttenuationListenerData(OutListenerData, SoundTransform, AttenuationSettings, &ListenerTransform);

	const FVector& ListenerForwardDir = OutListenerData.ListenerTransform.GetUnitAxis(EAxis::X);

	const float SoundToListenerForwardDotProduct = FVector::DotProduct(ListenerForwardDir, OutListenerData.ListenerToSoundDir);
	const float SoundListenerAngleRadians = FMath::Acos(SoundToListenerForwardDotProduct);

	// Normal azimuth only goes to 180 (0 is in front, 180 is behind).
	OutAzimuth = FMath::RadiansToDegrees(SoundListenerAngleRadians);

	const FVector& ListenerRightDir = OutListenerData.ListenerTransform.GetUnitAxis(EAxis::Y);
	const float SoundToListenerRightDotProduct = FVector::DotProduct(ListenerRightDir, OutListenerData.ListenerToSoundDir);

	FVector AbsAzimuthVector2D = FVector(SoundToListenerForwardDotProduct, SoundToListenerRightDotProduct, 0.0f);
	AbsAzimuthVector2D.Normalize();

	OutAbsoluteAzimuth = FMath::IsNearlyZero(AbsAzimuthVector2D.X) ? HALF_PI : FMath::Atan(AbsAzimuthVector2D.Y / AbsAzimuthVector2D.X);
	OutAbsoluteAzimuth = FMath::RadiansToDegrees(OutAbsoluteAzimuth);
	OutAbsoluteAzimuth = FMath::Abs(OutAbsoluteAzimuth);

	if (AbsAzimuthVector2D.X > 0.0f && AbsAzimuthVector2D.Y < 0.0f)
	{
		OutAbsoluteAzimuth = 360 - OutAbsoluteAzimuth;
	}
	else if (AbsAzimuthVector2D.X < 0.0f && AbsAzimuthVector2D.Y < 0.0f)
	{
		OutAbsoluteAzimuth += 180.0f;
	}
	else if (AbsAzimuthVector2D.X < 0.0f && AbsAzimuthVector2D.Y > 0.0f)
	{
		OutAbsoluteAzimuth = 180 - OutAbsoluteAzimuth;
	}
}

float FAudioDevice::GetFocusFactor(FAttenuationListenerData& OutListenerData, const USoundBase* Sound, const float Azimuth, const FSoundAttenuationSettings& AttenuationSettings) const
{
	check(Sound);

	// 0.0f means we are in focus, 1.0f means we are out of focus
	float FocusFactor = 0.0f;

	const float FocusAzimuth = FMath::Clamp(GlobalFocusSettings.FocusAzimuthScale * AttenuationSettings.FocusAzimuth, 0.0f, 180.0f);
	const float NonFocusAzimuth = FMath::Clamp(GlobalFocusSettings.NonFocusAzimuthScale * AttenuationSettings.NonFocusAzimuth, 0.0f, 180.0f);

	if (FocusAzimuth != NonFocusAzimuth)
	{
		FocusFactor = (Azimuth - FocusAzimuth) / (NonFocusAzimuth - FocusAzimuth);
		FocusFactor = FMath::Clamp(FocusFactor, 0.0f, 1.0f);
	}
	else if (Azimuth >= FocusAzimuth)
	{
		FocusFactor = 1.0f;
	}

	return FocusFactor;
}

FAudioDevice::FCreateComponentParams::FCreateComponentParams()
	: World(nullptr)
	, Actor(nullptr)
{
	AudioDevice = (GEngine ? GEngine->GetMainAudioDevice() : nullptr);
	CommonInit();
}

FAudioDevice::FCreateComponentParams::FCreateComponentParams(UWorld* InWorld, AActor* InActor)
	: World(InWorld)
{
	if (InActor)
	{
		check(InActor->GetWorld() == InWorld);
		Actor = InActor;
	}
	else
	{
		Actor = (World ? World->GetWorldSettings() : nullptr);
	}

	AudioDevice = (World ? World->GetAudioDevice() : nullptr);
	CommonInit();
}

FAudioDevice::FCreateComponentParams::FCreateComponentParams(AActor* InActor)
	: Actor(InActor)
{
	World = (Actor ? Actor->GetWorld() : nullptr);
	AudioDevice = (World ? World->GetAudioDevice() : nullptr);
	CommonInit();
}

FAudioDevice::FCreateComponentParams::FCreateComponentParams(FAudioDevice* InAudioDevice)
	: World(nullptr)
	, Actor(nullptr)
	, AudioDevice(InAudioDevice)
{
	CommonInit();
}

void FAudioDevice::FCreateComponentParams::CommonInit()
{
	bPlay = false;
	bStopWhenOwnerDestroyed = true;
	bLocationSet = false;
	AttenuationSettings = nullptr;
	ConcurrencySet.Reset();
	Location = FVector::ZeroVector;
}

void FAudioDevice::FCreateComponentParams::SetLocation(const FVector InLocation)
{
	if (World)
	{
		bLocationSet = true;
		Location = InLocation;
	}
	else
	{
		UE_LOG(LogAudio, Warning, TEXT("AudioComponents created without a World cannot have a location."));
	}
}

UAudioComponent* FAudioDevice::CreateComponent(USoundBase* Sound, UWorld* World, AActor* Actor, bool bPlay, bool bStopWhenOwnerDestroyed, const FVector* Location, USoundAttenuation* AttenuationSettings, USoundConcurrency* ConcurrencySettings)
{
	TUniquePtr<FCreateComponentParams> Params;

	if (Actor)
	{
		Params = MakeUnique<FCreateComponentParams>(Actor);
	}
	else if (World)
	{
		Params = MakeUnique<FCreateComponentParams>(World);
	}
	else
	{
		Params = MakeUnique<FCreateComponentParams>(GEngine->GetMainAudioDevice());
	}

	Params->bPlay = bPlay;
	Params->bStopWhenOwnerDestroyed = bStopWhenOwnerDestroyed;
	Params->AttenuationSettings = AttenuationSettings;
	
	if (ConcurrencySettings)
	{
		Params->ConcurrencySet.Add(ConcurrencySettings);
	}
	if (Location)
	{
		Params->SetLocation(*Location);
	}
	return CreateComponent(Sound, *Params);
}

UAudioComponent* FAudioDevice::CreateComponent(USoundBase* Sound, const FCreateComponentParams& Params)
{
	check(IsInGameThread());

	UAudioComponent* AudioComponent = nullptr;

	if (Sound && Params.AudioDevice && GEngine && GEngine->UseSound())
	{
		// Avoid creating component if we're trying to play a sound on an already destroyed actor.
		if (Params.Actor == nullptr || !Params.Actor->IsPendingKill())
		{
			// Listener position could change before long sounds finish
			const FSoundAttenuationSettings* AttenuationSettingsToApply = (Params.AttenuationSettings ? &Params.AttenuationSettings->Attenuation : Sound->GetAttenuationSettingsToApply());

			bool bIsAudible = true;
			// If a sound is a long duration, the position might change before sound finishes so assume it's audible
			if (Params.bLocationSet && Sound->GetDuration() <= 1.0f)
			{
				float MaxDistance = 0.0f;
				float FocusFactor = 0.0f;
				Params.AudioDevice->GetMaxDistanceAndFocusFactor(Sound, Params.World, Params.Location, AttenuationSettingsToApply, MaxDistance, FocusFactor);
				bIsAudible = Params.AudioDevice->SoundIsAudible(Sound, Params.World, Params.Location, AttenuationSettingsToApply, MaxDistance, FocusFactor);
			}

			if (bIsAudible)
			{
				// Use actor as outer if we have one.
				if (Params.Actor)
				{
					AudioComponent = NewObject<UAudioComponent>(Params.Actor, (Params.AudioComponentClass != nullptr) ? (UClass*)Params.AudioComponentClass : UAudioComponent::StaticClass());
				}
				// Let engine pick the outer (transient package).
				else
				{
					AudioComponent = NewObject<UAudioComponent>((Params.AudioComponentClass != nullptr) ? (UClass*)Params.AudioComponentClass : UAudioComponent::StaticClass());
				}

				check(AudioComponent);

				AudioComponent->Sound = Sound;
				AudioComponent->bAutoActivate = false;
				AudioComponent->bIsUISound = false;
				AudioComponent->bAutoDestroy = Params.bPlay && Params.bAutoDestroy;
				AudioComponent->bStopWhenOwnerDestroyed = Params.bStopWhenOwnerDestroyed;
#if WITH_EDITORONLY_DATA
				AudioComponent->bVisualizeComponent = false;
#endif
				AudioComponent->AttenuationSettings = Params.AttenuationSettings;
				AudioComponent->ConcurrencySet = Params.ConcurrencySet;

				if (Params.bLocationSet)
				{
					AudioComponent->SetWorldLocation(Params.Location);
				}

				// AudioComponent used in PlayEditorSound sets World to nullptr to avoid situations where the world becomes invalid
				// and the component is left with invalid pointer.
				if (Params.World)
				{
					AudioComponent->RegisterComponentWithWorld(Params.World);
				}
				else
				{
					AudioComponent->AudioDeviceHandle = Params.AudioDevice->DeviceHandle;
				}

				if (Params.bPlay)
				{
					AudioComponent->Play();
				}
			}
			else
			{
				// Don't create a sound component for short sounds that start out of range of any listener
				UE_LOG(LogAudio, Log, TEXT("AudioComponent not created for out of range Sound %s"), *Sound->GetName());
			}
		}
	}

	return AudioComponent;
}

void FAudioDevice::PlaySoundAtLocation(USoundBase* Sound, UWorld* World, float VolumeMultiplier, float PitchMultiplier, float StartTime, const FVector& Location, const FRotator& Rotation, USoundAttenuation* AttenuationSettings, USoundConcurrency* Concurrency, const TArray<FAudioComponentParam>* Params, AActor* OwningActor)
{
	check(IsInGameThread());

	if (!Sound || !World)
	{
		return;
	}

	// Not audible if the ticking level collection is not visible
	if (World && World->GetActiveLevelCollection() && !World->GetActiveLevelCollection()->IsVisible())
	{
		return;
	}

	const FSoundAttenuationSettings* AttenuationSettingsToApply = (AttenuationSettings ? &AttenuationSettings->Attenuation : Sound->GetAttenuationSettingsToApply());
	float MaxDistance = 0.0f;
	float FocusFactor = 0.0f;

	GetMaxDistanceAndFocusFactor(Sound, World, Location, AttenuationSettingsToApply, MaxDistance, FocusFactor);

	if (Sound->IsLooping() || Sound->IsVirtualizeWhenSilent() || SoundIsAudible(Sound, World, Location, AttenuationSettingsToApply, MaxDistance, FocusFactor))
	{
		const bool bIsInGameWorld = World->IsGameWorld();

		FActiveSound NewActiveSound;
		NewActiveSound.SetWorld(World);
		NewActiveSound.SetSound(Sound);
		NewActiveSound.VolumeMultiplier = VolumeMultiplier;
		NewActiveSound.PitchMultiplier = PitchMultiplier;
		NewActiveSound.RequestedStartTime = FMath::Max(0.0f, StartTime);
		NewActiveSound.bLocationDefined = true;
		NewActiveSound.Transform.SetTranslation(Location);
		NewActiveSound.Transform.SetRotation(FQuat(Rotation));
		NewActiveSound.bIsUISound = !bIsInGameWorld;
		NewActiveSound.SubtitlePriority = Sound->GetSubtitlePriority();

		NewActiveSound.bHasAttenuationSettings = (ShouldUseAttenuation(World) && AttenuationSettingsToApply);
		if (NewActiveSound.bHasAttenuationSettings)
		{
			const FGlobalFocusSettings& FocusSettings = GetGlobalFocusSettings();

			NewActiveSound.AttenuationSettings = *AttenuationSettingsToApply;
			NewActiveSound.FocusPriorityScale = AttenuationSettingsToApply->GetFocusPriorityScale(FocusSettings, FocusFactor);
			NewActiveSound.FocusDistanceScale = AttenuationSettingsToApply->GetFocusDistanceScale(FocusSettings, FocusFactor);
		}

		NewActiveSound.MaxDistance = MaxDistance;

		if (Concurrency)
		{
			NewActiveSound.ConcurrencySet.Add(Concurrency);
		}

		NewActiveSound.Priority = Sound->Priority;

		NewActiveSound.SetOwner(OwningActor);

		// Apply any optional audio component instance params on the sound
		if (Params)
		{
			for (const FAudioComponentParam& Param : *Params)
			{
				NewActiveSound.SetSoundParameter(Param);
			}
		}

		AddNewActiveSound(NewActiveSound);
	}
	else
	{
		// Don't play a sound for short sounds that start out of range of any listener
		UE_LOG(LogAudio, Log, TEXT("Sound not played for out of range Sound %s"), *Sound->GetName());
	}
}

void FAudioDevice::Flush(UWorld* WorldToFlush, bool bClearActivatedReverb)
{
	if (!IsInAudioThread())
	{
		DECLARE_CYCLE_STAT(TEXT("FAudioThreadTask.Flush"), STAT_AudioFlush, STATGROUP_AudioThreadCommands);

		FAudioDevice* AudioDevice = this;
		FAudioThread::RunCommandOnAudioThread([AudioDevice, WorldToFlush]()
		{
			AudioDevice->Flush(WorldToFlush);
		}, GET_STATID(STAT_AudioFlush));

		FAudioCommandFence AudioFence;
		AudioFence.BeginFence();
		AudioFence.Wait();

		// Clear the GameThread cache of the listner
		ListenerTransforms.Reset();
		ListenerTransforms.AddDefaulted();

		return;
	}

	for (int32 i = PrecachingSoundWaves.Num() - 1; i >= 0; --i)
	{
		USoundWave* Wave = PrecachingSoundWaves[i];
		if (Wave->CleanupDecompressor(true))
		{
			PrecachingSoundWaves.RemoveAtSwap(i, 1, false);
		}
	}

	// Do fadeout when flushing the audio device.
	if (WorldToFlush == nullptr)
	{
		FadeOut();
	}

	// Stop all audio components attached to the scene
	bool bFoundIgnoredComponent = false;
	for (int32 Index = ActiveSounds.Num() - 1; Index >= 0; --Index)
	{
		FActiveSound* ActiveSound = ActiveSounds[Index];
		// if we are in the editor we want to always flush the ActiveSounds
		if (WorldToFlush && ActiveSound->bIgnoreForFlushing)
		{
			bFoundIgnoredComponent = true;
		}
		else
		{
			if (WorldToFlush == nullptr)
			{
				AddSoundToStop(ActiveSound);
			}
			else
			{
				UWorld* ActiveSoundWorld = ActiveSound->World.Get();
				if (ActiveSoundWorld == nullptr || ActiveSoundWorld == WorldToFlush)
				{
					AddSoundToStop(ActiveSound);
				}
			}
		}
	}

	// Immediately stop all pending active sounds
	ProcessingPendingActiveSoundStops(WorldToFlush == nullptr || WorldToFlush->bIsTearingDown);

	// Anytime we flush, make sure to clear all the listeners.  We'll get the right ones soon enough.
	Listeners.Reset();
	Listeners.Add(FListener(this));

	// Clear all the activated reverb effects
	if (bClearActivatedReverb)
	{
		ActivatedReverbs.Reset();
		bHasActivatedReverb = false;
	}

	if (WorldToFlush == nullptr)
	{
		// Make sure sounds are fully stopped.
		if (bFoundIgnoredComponent)
		{
			// We encountered an ignored component, so address the sounds individually.
			// There's no need to individually clear WaveInstanceSourceMap elements,
			// because FSoundSource::Stop(...) takes care of this.
			for (int32 SourceIndex = 0; SourceIndex < Sources.Num(); SourceIndex++)
			{
				const FWaveInstance* WaveInstance = Sources[SourceIndex]->GetWaveInstance();
				if (WaveInstance == nullptr || !WaveInstance->ActiveSound->bIgnoreForFlushing)
				{
					Sources[ SourceIndex ]->Stop();
				}
			}
		}
		else
		{
			// No components were ignored, so stop all sounds.
			for (int32 SourceIndex = 0; SourceIndex < Sources.Num(); SourceIndex++)
			{
				Sources[ SourceIndex ]->Stop();
			}

			WaveInstanceSourceMap.Reset();
		}
	}

	// Make sure we update any hardware changes that need to happen after flushing
	if (IsAudioMixerEnabled() && (WorldToFlush == nullptr || WorldToFlush->bIsTearingDown))
	{
		UpdateHardware();

		// Make sure any in-flight audio rendering commands get executed.
		FlushAudioRenderingCommands();
	}

}

/**
 * Precaches the passed in sound node wave object.
 *
 * @param	SoundWave	Resource to be precached.
 */

void FAudioDevice::Precache(USoundWave* SoundWave, bool bSynchronous, bool bTrackMemory, bool bForceFullDecompression)
{
	LLM_SCOPE(ELLMTag::Audio);
	LLM_SCOPE(ELLMTag::AudioPrecache);

	if (SoundWave == nullptr)
	{
		return;
	}


	// We're already precaching this sound wave so no need to precache again
	if (SoundWave->DecompressionType != DTYPE_Setup && !bForceFullDecompression)
	{
		return;
	}

	if (bForceFullDecompression)
	{
		SoundWave->SetPrecacheState(ESoundWavePrecacheState::NotStarted);
	}

	if (!bSynchronous && SoundWave->GetPrecacheState() == ESoundWavePrecacheState::NotStarted)
	{
		if (IsInGameThread())
		{
			// On the game thread, add this sound wave to the referenced sound wave nodes so that it doesn't get GC'd
			SoundWave->SetPrecacheState(ESoundWavePrecacheState::InProgress);
			ReferencedSoundWaves.Add(SoundWave);
		}

		// Precache is called from USoundWave::PostLoad, from the game thread, and thus function needs to be called from the audio thread
		if (!IsInAudioThread())
		{
			DECLARE_CYCLE_STAT(TEXT("FAudioThreadTask.Precache"), STAT_AudioPrecache, STATGROUP_AudioThreadCommands);

			FAudioDevice* AudioDevice = this;
			FAudioThread::RunCommandOnAudioThread([AudioDevice, SoundWave, bSynchronous, bTrackMemory, bForceFullDecompression]()
			{
				AudioDevice->Precache(SoundWave, bSynchronous, bTrackMemory, bForceFullDecompression);
			}, GET_STATID(STAT_AudioPrecache));

			return;
		}
	}

	// calculate the decompression type
	// @todo audio: maybe move this into SoundWave?
	if (SoundWave->NumChannels == 0)
	{
		// No channels - no way of knowing what to play back
		SoundWave->DecompressionType = DTYPE_Invalid;
	}
	else if (SoundWave->RawPCMData)
	{
		// Run time created audio; e.g. editor preview data
		SoundWave->DecompressionType = DTYPE_Preview;
	}
	else if (SoundWave->bProcedural)
	{
		// Procedurally created audio
		SoundWave->DecompressionType = DTYPE_Procedural;
	}
	else if (SoundWave->bIsBus)
	{
		// Audio data which will be generated by instanced objects, not from the sound wave asset
		if (IsAudioMixerEnabled())
		{
			// Buses will initialize as procedural, but not actually become a procedural sound wave
			SoundWave->DecompressionType = DTYPE_Procedural;
		}
		else
		{
			// Buses are only supported with audio mixer
			SoundWave->DecompressionType = DTYPE_Invalid;
		}
	}
	else if (HasCompressedAudioInfoClass(SoundWave))
	{
		const FSoundGroup& SoundGroup = GetDefault<USoundGroups>()->GetSoundGroup(SoundWave->SoundGroup);

		if (SoundWave->Duration <= 0.0f)
		{
			UE_LOG(LogAudio, Warning, TEXT("Sound Wave reported a duration of zero. This will likely result in incorrect decoding."));
		}


		// Check to see if the compression duration threshold is overridden via CVar:
		float CompressedDurationThreshold = DecompressionThresholdCvar;
		// If not, check to see if there is an override for the compression duration on this platform in the project settings:
		if (CompressedDurationThreshold <= 0.0f)
		{
			CompressedDurationThreshold = FPlatformCompressionUtilities::GetCompressionDurationForCurrentPlatform();
		}

		// If there is neither a CVar override nor a runtime setting override, use the decompression threshold from the sound group directly:
		if (CompressedDurationThreshold < 0.0f)
		{
			CompressedDurationThreshold = SoundGroup.DecompressedDuration;
		}

		// handle audio decompression
		if (FPlatformProperties::SupportsAudioStreaming() && SoundWave->IsStreaming())
		{
			SoundWave->DecompressionType = DTYPE_Streaming;
			SoundWave->bCanProcessAsync = false;
		}
		else if (!bForceFullDecompression &&
				  SupportsRealtimeDecompression() &&
				  ((bDisableAudioCaching || DisablePCMAudioCaching()) ||
				  (!SoundGroup.bAlwaysDecompressOnLoad &&
				  (ForceRealtimeDecompressionCvar || SoundWave->Duration > CompressedDurationThreshold || (RealtimeDecompressZeroDurationSoundsCvar && SoundWave->Duration <= 0.0f)))))
		{
			// Store as compressed data and decompress in realtime
			SoundWave->DecompressionType = DTYPE_RealTime;
#if !(UE_BUILD_SHIPPING || UE_BUILD_TEST)
			++PrecachedRealtime;
#endif // !(UE_BUILD_SHIPPING || UE_BUILD_TEST)
		}
		else
		{
			// Fully expand loaded audio data into PCM
			SoundWave->DecompressionType = DTYPE_Native;
#if !(UE_BUILD_SHIPPING || UE_BUILD_TEST)
			++PrecachedNative;
			AverageNativeLength = (AverageNativeLength * (PrecachedNative - 1) + SoundWave->Duration) / PrecachedNative;
			NativeSampleRateCount.FindOrAdd(SoundWave->GetSampleRateForCurrentPlatform())++;
			NativeChannelCount.FindOrAdd(SoundWave->NumChannels)++;
#endif // !(UE_BUILD_SHIPPING || UE_BUILD_TEST)
		}

		// Grab the compressed audio data
		SoundWave->InitAudioResource(GetRuntimeFormat(SoundWave));

		if (SoundWave->AudioDecompressor == nullptr && (SoundWave->DecompressionType == DTYPE_Native || SoundWave->DecompressionType == DTYPE_RealTime))
		{
			// Create a worker to decompress the audio data
			if (bSynchronous)
			{
				// Create a worker to decompress the vorbis data
				FAsyncAudioDecompress TempDecompress(SoundWave, GetNumPrecacheFrames());
				TempDecompress.StartSynchronousTask();
			}
			else
			{
				// This is the one case where precaching will not be done when this function exits
				check(SoundWave->GetPrecacheState() == ESoundWavePrecacheState::InProgress);
				SoundWave->AudioDecompressor = new FAsyncAudioDecompress(SoundWave, GetNumPrecacheFrames());
				SoundWave->AudioDecompressor->StartBackgroundTask();
				PrecachingSoundWaves.Add(SoundWave);
			}

			static FName NAME_OGG(TEXT("OGG"));
			SoundWave->bDecompressedFromOgg = GetRuntimeFormat(SoundWave) == NAME_OGG;

			// the audio decompressor will track memory
			if (SoundWave->DecompressionType == DTYPE_Native)
			{
				bTrackMemory = false;
			}
		}
	}
	else
	{
		// Preserve old behavior if there is no compressed audio info class for this audio format
		SoundWave->DecompressionType = DTYPE_Native;
	}

	// If we don't have an audio decompressor task, then we're fully precached
	if (!SoundWave->AudioDecompressor)
	{
		SoundWave->SetPrecacheState(ESoundWavePrecacheState::Done);
	}

	if (bTrackMemory)
	{
		const int32 ResourceSize = SoundWave->GetResourceSizeBytes(EResourceSizeMode::Exclusive);
		SoundWave->TrackedMemoryUsage += ResourceSize;

		// If we aren't decompressing it above, then count the memory
		INC_DWORD_STAT_BY(STAT_AudioMemorySize, ResourceSize);
		INC_DWORD_STAT_BY(STAT_AudioMemory, ResourceSize);
	}
}

void FAudioDevice::StopSourcesUsingBuffer(FSoundBuffer* SoundBuffer)
{
	SCOPED_NAMED_EVENT(FAudioDevice_StopSourcesUsingBuffer, FColor::Blue);

	check(IsInAudioThread());

	if (SoundBuffer)
	{
		for (int32 SrcIndex = 0; SrcIndex < Sources.Num(); SrcIndex++)
		{
			FSoundSource* Src = Sources[SrcIndex];
			if (Src && Src->Buffer == SoundBuffer)
			{
				// Make sure the buffer is no longer referenced by anything
				Src->StopNow();
				break;
			}
		}
	}
}

void FAudioDevice::RegisterSoundClass(USoundClass* InSoundClass)
{
	if (InSoundClass)
	{
		if (!IsInAudioThread())
		{
			DECLARE_CYCLE_STAT(TEXT("FAudioThreadTask.RegisterSoundClass"), STAT_AudioRegisterSoundClass, STATGROUP_AudioThreadCommands);

			FAudioDevice* AudioDevice = this;
			FAudioThread::RunCommandOnAudioThread([AudioDevice, InSoundClass]()
			{
				AudioDevice->RegisterSoundClass(InSoundClass);
			}, GET_STATID(STAT_AudioRegisterSoundClass));

			return;
		}

		// If the sound class wasn't already registered get it in to the system.
		if (!SoundClasses.Contains(InSoundClass))
		{
			SoundClasses.Add(InSoundClass, FSoundClassProperties());
		}
	}
}

void FAudioDevice::UnregisterSoundClass(USoundClass* InSoundClass)
{
	if (InSoundClass)
	{
		if (!IsInAudioThread())
		{
			DECLARE_CYCLE_STAT(TEXT("FAudioThreadTask.UnregisterSoundClass"), STAT_AudioUnregisterSoundClass, STATGROUP_AudioThreadCommands);

			FAudioDevice* AudioDevice = this;
			FAudioThread::RunCommandOnAudioThread([AudioDevice, InSoundClass]()
			{
				AudioDevice->UnregisterSoundClass(InSoundClass);
			}, GET_STATID(STAT_AudioUnregisterSoundClass));

			return;
		}

		SoundClasses.Remove(InSoundClass);
	}
}

FSoundClassProperties* FAudioDevice::GetSoundClassCurrentProperties(USoundClass* InSoundClass)
{
	if (InSoundClass)
	{
		check(IsInAudioThread());

		FSoundClassProperties* Properties = SoundClasses.Find(InSoundClass);
		return Properties;
	}
	return nullptr;
}


#if !UE_BUILD_SHIPPING
/**
 * Displays debug information about the loaded sounds
 */
bool FAudioDevice::HandleListSoundsCommand(const TCHAR* Cmd, FOutputDevice& Ar)
{
	FAudioThreadSuspendContext AudioThreadSuspend;

	// does the user want to sort by name instead of size?
	const bool bAlphaSort = FParse::Param(Cmd, TEXT("ALPHASORT"));
	const bool bUseLongNames = FParse::Param(Cmd, TEXT("LONGNAMES"));

	int32 TotalResident = 0;
	int32 ResidentCount = 0;

	Ar.Logf(TEXT("Listing all sounds:"));

	// Get audio device manager since thats where sound buffers are stored
	FAudioDeviceManager* AudioDeviceManager = GEngine->GetAudioDeviceManager();
	check(AudioDeviceManager != nullptr);

	TArray<FSoundBuffer*> AllSounds;
	for (int32 BufferIndex = 0; BufferIndex < AudioDeviceManager->Buffers.Num(); BufferIndex++)
	{
		AllSounds.Add(AudioDeviceManager->Buffers[BufferIndex]);
	}

	// sort by name or size, depending on flag
	if (bAlphaSort)
	{
		AllSounds.Sort([](FSoundBuffer& A, FSoundBuffer& B) { return A.ResourceName < B.ResourceName; });
	}
	else
	{
		// sort memory usage from large to small
		AllSounds.Sort([](FSoundBuffer& A, FSoundBuffer& B) { return B.GetSize() < A.GetSize(); });
	}

	// now list the sorted sounds
	for (int32 BufferIndex = 0; BufferIndex < AllSounds.Num(); BufferIndex++)
	{
		FSoundBuffer* Buffer = AllSounds[BufferIndex];

		// format info string
		Ar.Logf(TEXT("%s"), *Buffer->Describe(bUseLongNames));

		// track memory and count
		TotalResident += Buffer->GetSize();
		ResidentCount++;
	}

	Ar.Logf(TEXT("%8.2f Kb for %d resident sounds"), TotalResident / 1024.0f, ResidentCount);
	return true;
}
#endif // !UE_BUILD_SHIPPING

void FAudioDevice::StopSoundsUsingResource(USoundWave* SoundWave, TArray<UAudioComponent*>* StoppedComponents)
{
	if (StoppedComponents == nullptr && !IsInAudioThread())
	{
		DECLARE_CYCLE_STAT(TEXT("FAudioThreadTask.StopSoundsUsingResource"), STAT_AudioStopSoundsUsingResource, STATGROUP_AudioThreadCommands);

		FAudioDevice* AudioDevice = this;
		FAudioThread::RunCommandOnAudioThread([AudioDevice, SoundWave]()
		{
			AudioDevice->StopSoundsUsingResource(SoundWave);
		}, GET_STATID(STAT_AudioStopSoundsUsingResource));

		return;
	}
	else if (StoppedComponents)
	{
		check(IsInGameThread());
		FAudioCommandFence AudioFence;
		AudioFence.BeginFence();
		AudioFence.Wait();
	}

	bool bStoppedSounds = false;

	for (int32 ActiveSoundIndex = ActiveSounds.Num() - 1; ActiveSoundIndex >= 0; --ActiveSoundIndex)
	{
		FActiveSound* ActiveSound = ActiveSounds[ActiveSoundIndex];
		for (const TPair<UPTRINT, FWaveInstance*>& WaveInstancePair : ActiveSound->WaveInstances)
		{
			// If anything the ActiveSound uses the wave then we stop the sound
			FWaveInstance* WaveInstance = WaveInstancePair.Value;
			if (WaveInstance->WaveData == SoundWave)
			{
				if (StoppedComponents)
				{
					if (UAudioComponent* AudioComponent = UAudioComponent::GetAudioComponentFromID(ActiveSound->GetAudioComponentID()))
					{
						StoppedComponents->Add(AudioComponent);
					}
				}
				AddSoundToStop(ActiveSound);
				bStoppedSounds = true;
				break;
			}
		}
	}

	// Immediately stop all pending active sounds
	ProcessingPendingActiveSoundStops();

	if (!GIsEditor && bStoppedSounds)
	{
		UE_LOG(LogAudio, Warning, TEXT("All Sounds using SoundWave '%s' have been stopped"), *SoundWave->GetName());
	}
}

void FAudioDevice::RegisterPluginListener(const TAudioPluginListenerPtr PluginListener)
{
	PluginListeners.AddUnique(PluginListener);
}

void FAudioDevice::UnregisterPluginListener(const TAudioPluginListenerPtr PluginListener)
{
	PluginListeners.RemoveSingle(PluginListener);
}

bool FAudioDevice::IsAudioDeviceMuted() const
{
	check(IsInAudioThread());

	// First check to see if the device manager has "bPlayAllPIEAudio" enabled
	FAudioDeviceManager* DeviceManager = GEngine->GetAudioDeviceManager();
	if (DeviceManager && DeviceManager->IsPlayAllDeviceAudio())
	{
		return false;
	}

	return bIsDeviceMuted;
}

void FAudioDevice::SetDeviceMuted(const bool bMuted)
{
	if (!IsInAudioThread())
	{
		DECLARE_CYCLE_STAT(TEXT("FAudioThreadTask.SetDeviceMuted"), STAT_SetDeviceMuted, STATGROUP_AudioThreadCommands);

		FAudioDevice* AudioDevice = this;
		FAudioThread::RunCommandOnAudioThread([AudioDevice, bMuted]()
		{
			AudioDevice->SetDeviceMuted(bMuted);

		}, GET_STATID(STAT_SetDeviceMuted));

		return;
	}

	bIsDeviceMuted = bMuted;
}

FVector FAudioDevice::GetListenerTransformedDirection(const FVector& Position, float* OutDistance)
{
	check(IsInAudioThread());
	FVector UnnormalizedDirection = InverseListenerTransform.TransformPosition(Position);
	if (OutDistance)
	{
		*OutDistance = UnnormalizedDirection.Size();
	}
	return UnnormalizedDirection.GetSafeNormal();
}

float FAudioDevice::GetDeviceDeltaTime() const
{
	// Clamp the delta time to a reasonable max delta time.
	return FMath::Min(DeviceDeltaTime, 0.5f);
}

float FAudioDevice::GetGameDeltaTime() const
{
	float DeltaTime = FApp::GetDeltaTime();

	// Clamp the delta time to a reasonable max delta time.
	return FMath::Min(DeltaTime, 0.5f);
}

#if WITH_EDITOR
void FAudioDevice::OnBeginPIE(const bool bIsSimulating)
{
	for (TObjectIterator<USoundNode> It; It; ++It)
	{
		USoundNode* SoundNode = *It;
		SoundNode->OnBeginPIE(bIsSimulating);
	}
}

void FAudioDevice::OnEndPIE(const bool bIsSimulating)
{
	for (TObjectIterator<USoundNode> It; It; ++It)
	{
		USoundNode* SoundNode = *It;
		SoundNode->OnEndPIE(bIsSimulating);
	}
}
#endif

bool FAudioDevice::CanUseVRAudioDevice()
{
#if WITH_EDITOR
	if (GIsEditor)
	{
		UEditorEngine* EdEngine = Cast<UEditorEngine>(GEngine);
		return EdEngine->bUseVRPreviewForPlayWorld;
	}
	else
#endif
	{
		return FParse::Param(FCommandLine::Get(), TEXT("vr")) || GetDefault<UGeneralProjectSettings>()->bStartInVR;
	}
}

void FAudioDevice::SetTransientMasterVolume(const float InTransientMasterVolume)
{
	if (!IsInAudioThread())
	{
		DECLARE_CYCLE_STAT(TEXT("FAudioThreadTask.SetTransientMasterVolume"), STAT_SetTransientMasterVolume, STATGROUP_AudioThreadCommands);

		FAudioDevice* AudioDevice = this;
		FAudioThread::RunCommandOnAudioThread([AudioDevice, InTransientMasterVolume]()
		{
			AudioDevice->SetTransientMasterVolume(InTransientMasterVolume);
		}, GET_STATID(STAT_SetTransientMasterVolume));

		return;
	}

	TransientMasterVolume = InTransientMasterVolume;
}

FSoundSource* FAudioDevice::GetSoundSource(FWaveInstance* WaveInstance) const
{
	check(IsInAudioThread());
	return WaveInstanceSourceMap.FindRef( WaveInstance );
}

const FGlobalFocusSettings& FAudioDevice::GetGlobalFocusSettings() const
{
	if (IsInAudioThread())
	{
		return GlobalFocusSettings;
	}

	check(IsInGameThread());
	return GlobalFocusSettings_GameThread;
}

void FAudioDevice::SetGlobalFocusSettings(const FGlobalFocusSettings& NewFocusSettings)
{
	check(IsInGameThread());

	GlobalFocusSettings_GameThread = NewFocusSettings;

	DECLARE_CYCLE_STAT(TEXT("FAudioThreadTask.SetGlobalListenerFocusParameters"), STAT_AudioSetGlobalListenerFocusParameters, STATGROUP_TaskGraphTasks);
	FAudioDevice* AudioDevice = this;
	FAudioThread::RunCommandOnAudioThread([AudioDevice, NewFocusSettings]()
	{
		AudioDevice->GlobalFocusSettings = NewFocusSettings;
	}, GET_STATID(STAT_AudioSetGlobalListenerFocusParameters));
}

void FAudioDevice::SetGlobalPitchModulation(float PitchModulation, float TimeSec)
{
	if (!IsInAudioThread())
	{
		DECLARE_CYCLE_STAT(TEXT("FAudioThreadTask.SetGlobalPitchModulation"), STAT_AudioSetGlobalPitchModulation, STATGROUP_TaskGraphTasks);

		FAudioDevice* AudioDevice = this;
		FAudioThread::RunCommandOnAudioThread([AudioDevice, PitchModulation, TimeSec]()
		{
			AudioDevice->SetGlobalPitchModulation(PitchModulation, TimeSec);
		}, GET_STATID(STAT_AudioSetGlobalPitchModulation));

		return;
	}

	GlobalPitchScale.Set(PitchModulation, TimeSec);
}

float FAudioDevice::ClampPitch(float InPitchScale)
{
	return FMath::Clamp(InPitchScale, GlobalMinPitch, GlobalMaxPitch);
}

void FAudioDevice::SetPlatformAudioHeadroom(const float InPlatformHeadRoom)
{
	if (!IsInAudioThread())
	{
		DECLARE_CYCLE_STAT(TEXT("FAudioThreadTask.SetPlatformAudioHeadroom"), STAT_SetPlatformAudioHeadroom, STATGROUP_AudioThreadCommands);

		FAudioDevice* AudioDevice = this;
		FAudioThread::RunCommandOnAudioThread([AudioDevice, InPlatformHeadRoom]()
		{
			AudioDevice->SetPlatformAudioHeadroom(InPlatformHeadRoom);
		}, GET_STATID(STAT_SetPlatformAudioHeadroom));

		return;
	}

	PlatformAudioHeadroom = InPlatformHeadRoom;
}

#if !UE_BUILD_SHIPPING
void HandleDumpActiveSounds(UWorld* World)
{
	if (FAudioDevice* AudioDevice = (World ? World->GetAudioDevice() : GEngine->GetMainAudioDevice()))
	{
		AudioDevice->DumpActiveSounds();
	}
}

static FAutoConsoleCommandWithWorld DumpActiveSounds(TEXT("Audio.DumpActiveSounds"), TEXT("Outputs data about all the currently active sounds."), FConsoleCommandWithWorldDelegate::CreateStatic(&HandleDumpActiveSounds), ECVF_Cheat);

void FAudioDevice::DumpActiveSounds() const
{
	check(IsInGameThread());

	FAudioThreadSuspendContext SuspendAudio;

	UE_LOG(LogAudio, Display, TEXT("Active Sound Count: %d"), ActiveSounds.Num());
	UE_LOG(LogAudio, Display, TEXT("------------------------"), ActiveSounds.Num());

	for (const FActiveSound* ActiveSound : ActiveSounds)
	{
		if (ActiveSound)
		{
			UE_LOG(LogAudio, Display, TEXT("%s (%.3g) - %s"), *ActiveSound->GetSound()->GetName(), ActiveSound->GetSound()->GetDuration(), *ActiveSound->GetAudioComponentName());

			for (const TPair<UPTRINT, FWaveInstance*>& WaveInstancePair : ActiveSound->WaveInstances)
			{
				const FWaveInstance* WaveInstance = WaveInstancePair.Value;
				UE_LOG(LogAudio, Display, TEXT("   %s (%.3g) (%d) - %.3g"), *WaveInstance->GetName(), WaveInstance->WaveData->GetDuration(), WaveInstance->WaveData->GetResourceSizeBytes(EResourceSizeMode::EstimatedTotal), WaveInstance->GetActualVolume());
			}
		}
	}


}
#endif

bool FAudioDevice::ShouldUseAttenuation(const UWorld* World) const
{
	// We use attenuation settings:
	// - if we don't have a world, or
	// - we have a game world, or
	// - we are forcing the use of attenuation (e.g. for some editors)
	const bool bIsInGameWorld = World ? World->IsGameWorld() : true;
	return (bIsInGameWorld || bUseAttenuationForNonGameWorlds);
}

int32 FAudioDevice::GetNumPrecacheFrames() const
{
	// Check the cvar and use that if it's been set.
	if (NumPrecacheFramesCvar > 0)
	{
		return NumPrecacheFramesCvar;
	}
	// Otherwise, use the default value or value set in ini file
	return NumPrecacheFrames;
}<|MERGE_RESOLUTION|>--- conflicted
+++ resolved
@@ -2044,8 +2044,6 @@
 	else
 	{
 		UE_LOG(LogAudio, Display, TEXT("RecursiveApplyAdjuster failed, likely because we are clearing the level."));
-<<<<<<< HEAD
-=======
 	}
 }
 
@@ -2076,7 +2074,6 @@
 				ConcurrencyManager.StopActiveSound(ActiveSound);
 			}
 		}
->>>>>>> 5edfa17c
 	}
 }
 
