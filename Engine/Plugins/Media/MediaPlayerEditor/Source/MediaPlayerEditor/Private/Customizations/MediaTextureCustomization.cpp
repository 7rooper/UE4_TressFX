// Copyright 1998-2017 Epic Games, Inc. All Rights Reserved.

#include "Customizations/MediaTextureCustomization.h"

#include "DetailCategoryBuilder.h"
#include "DetailLayoutBuilder.h"
#include "Engine/Texture.h"
#include "Widgets/SNullWidget.h"
#include "PropertyHandle.h"


/* IDetailCustomization interface
 *****************************************************************************/

void FMediaTextureCustomization::CustomizeDetails(IDetailLayoutBuilder& DetailBuilder)
<<<<<<< HEAD
{/*
	DetailBuilder.GetObjectsBeingCustomized(CustomizedMediaTextures);
	MediaPlayerProperty = DetailBuilder.GetProperty("MediaPlayer");
	VideoTrackIndexProperty = DetailBuilder.GetProperty("VideoTrackIndex");

	// customize MediaPlayer category
	IDetailCategoryBuilder& MediaPlayerCategory = DetailBuilder.EditCategory(TEXT("MediaPlayer"));
	{
		// video track index
		IDetailPropertyRow& VideoTrackIndexRow = MediaPlayerCategory.AddProperty(VideoTrackIndexProperty);

		VideoTrackIndexRow.DisplayName(LOCTEXT("VideoTrack", "Video Track"));
		VideoTrackIndexRow.CustomWidget()
			.NameContent()
			[
				VideoTrackIndexProperty->CreatePropertyNameWidget()
			]
			.ValueContent()
			.MaxDesiredWidth(0.0f)
			[
				SNew(SComboButton)
					.OnGetMenuContent(this, &FMediaTextureCustomization::HandleVideoTrackComboButtonMenuContent)
 					.ContentPadding(FMargin( 2.0f, 2.0f ))
					.ButtonContent()
					[
						SNew(STextBlock) 
							.Text(this, &FMediaTextureCustomization::HandleVideoTrackComboButtonText)
							.Font(IDetailLayoutBuilder::GetDetailFont())
					]
			];
	}*/
}


/* FMediaTextureCustomization callbacks
 *****************************************************************************/

TSharedRef<SWidget> FMediaTextureCustomization::HandleVideoTrackComboButtonMenuContent() const
{/*
	// get assigned media player asset
	UObject* MediaPlayerObj = nullptr;
	FPropertyAccess::Result Result = MediaPlayerProperty->GetValue(MediaPlayerObj);

	if (Result == FPropertyAccess::MultipleValues)
	{
		return SNullWidget::NullWidget;
	}

	UMediaPlayer* MediaPlayer = Cast<UMediaPlayer>(MediaPlayerObj);

	if (MediaPlayer == nullptr)
	{
		return SNullWidget::NullWidget;
	}

	// get media tracks
	TSharedPtr<IMediaPlayer, ESPMode::ThreadSafe> Player = MediaPlayer->GetPlayer();

	if (!Player.IsValid())
	{
		return SNullWidget::NullWidget;
	}

	const TArray<IMediaVideoTrackRef>& VideoTracks = Player->GetVideoTracks();

	// populate the menu
	FMenuBuilder MenuBuilder(true, nullptr);

	for (int32 VideoTrackIndex = 0; VideoTrackIndex < VideoTracks.Num(); ++VideoTrackIndex)
	{
		FUIAction Action(FExecuteAction::CreateSP(this, &FMediaTextureCustomization::HandleVideoTrackComboButtonMenuEntryExecute, VideoTrackIndex));

		MenuBuilder.AddMenuEntry(
			VideoTracks[VideoTrackIndex]->GetStream().GetDisplayName(),
			TAttribute<FText>(),
			FSlateIcon(),
			Action
		);
	}

	return MenuBuilder.MakeWidget();*/
	return SNullWidget::NullWidget;
}


void FMediaTextureCustomization::HandleVideoTrackComboButtonMenuEntryExecute(int32 TrackIndex)
=======
>>>>>>> 9f6ccf49
{
	// customize 'Texture' category
	IDetailCategoryBuilder& MediaTextureCategory = DetailBuilder.EditCategory("MediaTexture");
	{
		MediaTextureCategory.AddProperty(GET_MEMBER_NAME_CHECKED(UTexture, CompressionSettings), UTexture::StaticClass());
		MediaTextureCategory.AddProperty(GET_MEMBER_NAME_CHECKED(UTexture, Filter), UTexture::StaticClass());
		MediaTextureCategory.AddProperty(GET_MEMBER_NAME_CHECKED(UTexture, SRGB), UTexture::StaticClass());
	}

<<<<<<< HEAD
	UMediaPlayer* MediaPlayer = Cast<UMediaPlayer>(MediaPlayerObj);

	if (MediaPlayer == nullptr)
	{
		return LOCTEXT("NoMediaPlayerSelected", "No Media Asset selected");
	}

	// get selected value
	int32 VideoTrackIndex = -1;
	Result = VideoTrackIndexProperty->GetValue(VideoTrackIndex);

	if (Result != FPropertyAccess::Success)
	{
		return FText::GetEmpty();
	}

	// get selected media track
	TSharedPtr<IMediaPlayer, ESPMode::ThreadSafe> Player = MediaPlayer->GetPlayer();

	if (!Player.IsValid())
	{
		return LOCTEXT("NoMediaLoaded", "No media loaded");
	}

	auto VideoTracks = Player->GetVideoTracks();

	if (!VideoTracks.IsValidIndex(VideoTrackIndex))
	{
		return LOCTEXT("SelectVideoTrack", "Select a Video Track...");
	}

	// get track name
	return VideoTracks[VideoTrackIndex]->GetStream().GetDisplayName();*/
	return FText::GetEmpty();
}


#undef LOCTEXT_NAMESPACE
=======
	DetailBuilder.HideCategory("Compression");
	DetailBuilder.HideCategory("Texture");
}
>>>>>>> 9f6ccf49
<|MERGE_RESOLUTION|>--- conflicted
+++ resolved
@@ -13,95 +13,6 @@
  *****************************************************************************/
 
 void FMediaTextureCustomization::CustomizeDetails(IDetailLayoutBuilder& DetailBuilder)
-<<<<<<< HEAD
-{/*
-	DetailBuilder.GetObjectsBeingCustomized(CustomizedMediaTextures);
-	MediaPlayerProperty = DetailBuilder.GetProperty("MediaPlayer");
-	VideoTrackIndexProperty = DetailBuilder.GetProperty("VideoTrackIndex");
-
-	// customize MediaPlayer category
-	IDetailCategoryBuilder& MediaPlayerCategory = DetailBuilder.EditCategory(TEXT("MediaPlayer"));
-	{
-		// video track index
-		IDetailPropertyRow& VideoTrackIndexRow = MediaPlayerCategory.AddProperty(VideoTrackIndexProperty);
-
-		VideoTrackIndexRow.DisplayName(LOCTEXT("VideoTrack", "Video Track"));
-		VideoTrackIndexRow.CustomWidget()
-			.NameContent()
-			[
-				VideoTrackIndexProperty->CreatePropertyNameWidget()
-			]
-			.ValueContent()
-			.MaxDesiredWidth(0.0f)
-			[
-				SNew(SComboButton)
-					.OnGetMenuContent(this, &FMediaTextureCustomization::HandleVideoTrackComboButtonMenuContent)
- 					.ContentPadding(FMargin( 2.0f, 2.0f ))
-					.ButtonContent()
-					[
-						SNew(STextBlock) 
-							.Text(this, &FMediaTextureCustomization::HandleVideoTrackComboButtonText)
-							.Font(IDetailLayoutBuilder::GetDetailFont())
-					]
-			];
-	}*/
-}
-
-
-/* FMediaTextureCustomization callbacks
- *****************************************************************************/
-
-TSharedRef<SWidget> FMediaTextureCustomization::HandleVideoTrackComboButtonMenuContent() const
-{/*
-	// get assigned media player asset
-	UObject* MediaPlayerObj = nullptr;
-	FPropertyAccess::Result Result = MediaPlayerProperty->GetValue(MediaPlayerObj);
-
-	if (Result == FPropertyAccess::MultipleValues)
-	{
-		return SNullWidget::NullWidget;
-	}
-
-	UMediaPlayer* MediaPlayer = Cast<UMediaPlayer>(MediaPlayerObj);
-
-	if (MediaPlayer == nullptr)
-	{
-		return SNullWidget::NullWidget;
-	}
-
-	// get media tracks
-	TSharedPtr<IMediaPlayer, ESPMode::ThreadSafe> Player = MediaPlayer->GetPlayer();
-
-	if (!Player.IsValid())
-	{
-		return SNullWidget::NullWidget;
-	}
-
-	const TArray<IMediaVideoTrackRef>& VideoTracks = Player->GetVideoTracks();
-
-	// populate the menu
-	FMenuBuilder MenuBuilder(true, nullptr);
-
-	for (int32 VideoTrackIndex = 0; VideoTrackIndex < VideoTracks.Num(); ++VideoTrackIndex)
-	{
-		FUIAction Action(FExecuteAction::CreateSP(this, &FMediaTextureCustomization::HandleVideoTrackComboButtonMenuEntryExecute, VideoTrackIndex));
-
-		MenuBuilder.AddMenuEntry(
-			VideoTracks[VideoTrackIndex]->GetStream().GetDisplayName(),
-			TAttribute<FText>(),
-			FSlateIcon(),
-			Action
-		);
-	}
-
-	return MenuBuilder.MakeWidget();*/
-	return SNullWidget::NullWidget;
-}
-
-
-void FMediaTextureCustomization::HandleVideoTrackComboButtonMenuEntryExecute(int32 TrackIndex)
-=======
->>>>>>> 9f6ccf49
 {
 	// customize 'Texture' category
 	IDetailCategoryBuilder& MediaTextureCategory = DetailBuilder.EditCategory("MediaTexture");
@@ -111,47 +22,6 @@
 		MediaTextureCategory.AddProperty(GET_MEMBER_NAME_CHECKED(UTexture, SRGB), UTexture::StaticClass());
 	}
 
-<<<<<<< HEAD
-	UMediaPlayer* MediaPlayer = Cast<UMediaPlayer>(MediaPlayerObj);
-
-	if (MediaPlayer == nullptr)
-	{
-		return LOCTEXT("NoMediaPlayerSelected", "No Media Asset selected");
-	}
-
-	// get selected value
-	int32 VideoTrackIndex = -1;
-	Result = VideoTrackIndexProperty->GetValue(VideoTrackIndex);
-
-	if (Result != FPropertyAccess::Success)
-	{
-		return FText::GetEmpty();
-	}
-
-	// get selected media track
-	TSharedPtr<IMediaPlayer, ESPMode::ThreadSafe> Player = MediaPlayer->GetPlayer();
-
-	if (!Player.IsValid())
-	{
-		return LOCTEXT("NoMediaLoaded", "No media loaded");
-	}
-
-	auto VideoTracks = Player->GetVideoTracks();
-
-	if (!VideoTracks.IsValidIndex(VideoTrackIndex))
-	{
-		return LOCTEXT("SelectVideoTrack", "Select a Video Track...");
-	}
-
-	// get track name
-	return VideoTracks[VideoTrackIndex]->GetStream().GetDisplayName();*/
-	return FText::GetEmpty();
-}
-
-
-#undef LOCTEXT_NAMESPACE
-=======
 	DetailBuilder.HideCategory("Compression");
 	DetailBuilder.HideCategory("Texture");
-}
->>>>>>> 9f6ccf49
+}