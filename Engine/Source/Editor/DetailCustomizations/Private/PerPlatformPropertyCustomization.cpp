--- conflicted
+++ resolved
@@ -93,8 +93,6 @@
 				EditProperty->SetInstanceMetaData(*It.Key.ToString(), *It.Value);
 			}
 		}
-<<<<<<< HEAD
-=======
 
 		// Copy instance metadata as well
 		const TMap<FName, FString>* InstanceSourceMap = StructPropertyHandle->GetInstanceMetaDataMap();		
@@ -102,7 +100,6 @@
 		{
 			EditProperty->SetInstanceMetaData(*It.Key.ToString(), *It.Value);
 		}
->>>>>>> 9ba46998
 	}
 
 	if (EditProperty.IsValid())
