--- conflicted
+++ resolved
@@ -387,13 +387,8 @@
 						.Padding(0.0f, 8.0f, 0.0f, 0.0f)
 						[
 							SNew(SProjectLauncherFormLabel)
-<<<<<<< HEAD
-							.ToolTipText(LOCTEXT("BasedOnReleaseVersionTextBoxLabelToolTip", "The release version which this DLC / Patch / Next release is based on."))
-							.LabelText(LOCTEXT("BasedOnReleaseVersionTextBoxLabel", "Release version this is based on."))
-=======
 							.ToolTipText(LOCTEXT("BasedOnReleaseVersionTextBoxToolTip", "The release version which this DLC / Patch / Next release is based on."))
 						.LabelText(LOCTEXT("BasedOnReleaseVersionTextBoxLabel", "Release version this is based on."))
->>>>>>> 73f66985
 						]
 
 					+ SVerticalBox::Slot()
@@ -408,11 +403,7 @@
 							[
 								// repository path text box
 								SNew(SEditableTextBox)
-<<<<<<< HEAD
-								.ToolTipText(LOCTEXT("BasedOnReleaseVersionTextBoxTooltip", "Release version to base the next release / DLC / patch on."))
-=======
 								.ToolTipText(LOCTEXT("NextReleaseVersionTextBoxTooltip", "Release version to base the next release / DLC / patch on."))
->>>>>>> 73f66985
 								.Text(this, &SProjectLauncherCookByTheBookSettings::HandleBasedOnReleaseVersionNameTextBlockText)
 								.OnTextCommitted(this, &SProjectLauncherCookByTheBookSettings::HandleBasedOnReleaseVersionNameCommitted)
 							]
