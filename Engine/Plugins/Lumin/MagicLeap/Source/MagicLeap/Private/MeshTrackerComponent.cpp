--- conflicted
+++ resolved
@@ -834,27 +834,9 @@
 				{
 					for (uint32_t n = 0; n < MeshData.vertex_count; ++ n)
 					{
-<<<<<<< HEAD
-						for (uint32_t n = 0; n < MeshData.vertex_count; ++ n)
-						{
-							CurrentMeshDataCache->Normals.Add(MagicLeap::
-								ToFVector(MeshData.normal[n], 1.0f));
-						}
-					}
-					// If no normals were provided we need to pack fake ones for Vulkan
-					else
-					{
-						for (uint32_t n = 0; n < MeshData.vertex_count; ++ n)
-						{
-							FVector FakeNormal = CurrentMeshDataCache->OffsetVertices[n];
-							FakeNormal.Normalize();
-							CurrentMeshDataCache->Normals.Add(FakeNormal);
-						}
-=======
 						FVector FakeNormal = CurrentMeshDataCache->OffsetVertices[n];
 						FakeNormal.Normalize();
 						CurrentMeshDataCache->Normals.Add(FakeNormal);
->>>>>>> 5edfa17c
 					}
 				}
 
