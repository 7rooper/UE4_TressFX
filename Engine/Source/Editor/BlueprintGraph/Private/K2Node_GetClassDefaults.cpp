--- conflicted
+++ resolved
@@ -562,11 +562,7 @@
 
 	// Restore the split pins and reconnect output pins to previously linked inputs
 	RestoreSplitPins(OldOutputPins);
-<<<<<<< HEAD
-	RewireOldPinsToNewPins(OldOutputPins, Pins);
-=======
 	RewireOldPinsToNewPins(OldOutputPins, Pins, nullptr);
->>>>>>> a23640a2
 
 	// Notify the graph that the node has been changed
 	if(UEdGraph* Graph = GetGraph())
