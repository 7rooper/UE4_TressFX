--- conflicted
+++ resolved
@@ -570,137 +570,6 @@
 
 #pragma mark --
 
-<<<<<<< HEAD
-FMetalSubBufferLinear::FMetalSubBufferLinear(NSUInteger Size, NSUInteger Alignment, mtlpp::ResourceOptions Options, FCriticalSection& InPoolMutex)
-: PoolMutex(InPoolMutex)
-, MinAlign(Alignment)
-, WriteHead(0)
-, UsedSize(0)
-, FreedSize(0)
-{
-	NSUInteger FullSize = Align(Size, Alignment);
-	METAL_GPUPROFILE(FScopedMetalCPUStats CPUStat(FString::Printf(TEXT("AllocBuffer: %llu, %llu"), FullSize, Options)));
-	
-	mtlpp::StorageMode Storage = (mtlpp::StorageMode)((Options & mtlpp::ResourceStorageModeMask) >> mtlpp::ResourceStorageModeShift);
-	ParentBuffer = MTLPP_VALIDATE(mtlpp::Device, GetMetalDeviceContext().GetDevice(), SafeGetRuntimeDebuggingLevel() >= EMetalDebugLevelValidation, NewBuffer(FullSize, Options));
-	check(ParentBuffer.GetPtr() && ParentBuffer.GetLength() >= FullSize);
-#if STATS || ENABLE_LOW_LEVEL_MEM_TRACKER
-	MetalLLM::LogAllocBuffer(GetMetalDeviceContext().GetDevice(), ParentBuffer);
-#endif
-	INC_MEMORY_STAT_BY(STAT_MetalBufferUnusedMemory, FullSize);
-	INC_MEMORY_STAT_BY(STAT_MetalHeapBufferUnusedMemory, FullSize);
-}
-
-FMetalSubBufferLinear::~FMetalSubBufferLinear()
-{
-	DEC_MEMORY_STAT_BY(STAT_MetalBufferUnusedMemory, ParentBuffer.GetLength());
-	DEC_MEMORY_STAT_BY(STAT_MetalHeapBufferUnusedMemory, ParentBuffer.GetLength());
-}
-
-void FMetalSubBufferLinear::FreeRange(ns::Range const& Range)
-{
-#if METAL_DEBUG_OPTIONS
-	if (GIsRHIInitialized)
-	{
-		MTLPP_VALIDATE_ONLY(mtlpp::Buffer, ParentBuffer, SafeGetRuntimeDebuggingLevel() >= EMetalDebugLevelValidation, ReleaseRange(Range));
-		FMetalBuffer Buf(ParentBuffer.NewBuffer(Range), false);
-		GetMetalDeviceContext().ValidateIsInactiveBuffer(Buf);
-	}
-#endif
-	
-	FScopeLock Lock(&PoolMutex);
-	{
-		FreedSize += Range.Length;
-		INC_MEMORY_STAT_BY(STAT_MetalBufferUnusedMemory, Range.Length);
-		INC_MEMORY_STAT_BY(STAT_MetalHeapBufferUnusedMemory, Range.Length);
-		if (FreedSize == UsedSize)
-		{
-			UsedSize = 0;
-			FreedSize = 0;
-			WriteHead = 0;
-		}
-	}
-}
-
-ns::String FMetalSubBufferLinear::GetLabel() const
-{
-	return ParentBuffer.GetLabel();
-}
-
-mtlpp::Device FMetalSubBufferLinear::GetDevice() const
-{
-	return ParentBuffer.GetDevice();
-}
-
-mtlpp::StorageMode FMetalSubBufferLinear::GetStorageMode() const
-{
-	return ParentBuffer.GetStorageMode();
-}
-
-mtlpp::CpuCacheMode FMetalSubBufferLinear::GetCpuCacheMode() const
-{
-	return ParentBuffer.GetCpuCacheMode();
-}
-
-NSUInteger FMetalSubBufferLinear::GetSize() const
-{
-	return ParentBuffer.GetLength();
-}
-
-NSUInteger FMetalSubBufferLinear::GetUsedSize() const
-{
-	return UsedSize;
-}
-
-void FMetalSubBufferLinear::SetLabel(const ns::String& label)
-{
-	ParentBuffer.SetLabel(label);
-}
-
-bool FMetalSubBufferLinear::CanAllocateSize(NSUInteger Size) const
-{
-	if (WriteHead < GetSize())
-	{
-		NSUInteger Alignment = FMath::Max(NSUInteger(MinAlign), NSUInteger(Size & ~(Size - 1llu)));
-		NSUInteger NewWriteHead = Align(WriteHead, Alignment);
-		return (GetSize() - NewWriteHead) > Size;
-	}
-	else
-	{
-		return 0;
-	}
-}
-
-FMetalBuffer FMetalSubBufferLinear::NewBuffer(NSUInteger length)
-{
-	FScopeLock Lock(&PoolMutex);
-	NSUInteger Alignment = FMath::Max(NSUInteger(MinAlign), NSUInteger(length & ~(length - 1llu)));
-	NSUInteger Size = Align(length, Alignment);
-	NSUInteger NewWriteHead = Align(WriteHead, Alignment);
-	
-	FMetalBuffer Result;
-	if ((GetSize() - NewWriteHead) > Size)
-	{
-		ns::Range Range(NewWriteHead, Size);
-		DEC_MEMORY_STAT_BY(STAT_MetalBufferUnusedMemory, Range.Length);
-		DEC_MEMORY_STAT_BY(STAT_MetalHeapBufferUnusedMemory, Range.Length);
-		Result = FMetalBuffer(MTLPP_VALIDATE(mtlpp::Buffer, ParentBuffer, SafeGetRuntimeDebuggingLevel() >= EMetalDebugLevelValidation, NewBuffer(Range)), this);
-		UsedSize += Size;
-		WriteHead = NewWriteHead + Size;
-	}
-	
-	return Result;
-}
-
-mtlpp::PurgeableState FMetalSubBufferLinear::SetPurgeableState(mtlpp::PurgeableState state)
-{
-	return ParentBuffer.SetPurgeableState(state);
-}
-
-#pragma mark --
-
-=======
->>>>>>> cf6d231e
 FMetalSubBufferMagazine::FMetalSubBufferMagazine(NSUInteger Size, NSUInteger ChunkSize, mtlpp::ResourceOptions Options)
 : MinAlign(ChunkSize)
 , UsedSize(0)
@@ -1408,12 +1277,8 @@
 			case mtlpp::StorageMode::Managed:
 			{
 				FScopeLock Lock(&Mutex);
-<<<<<<< HEAD
-				
-=======
 
 				// Disabled Managed sub-allocation as it seems inexplicably slow on the GPU				
->>>>>>> cf6d231e
 				if (!bForceUnique && BlockSize <= HeapSizes[NumHeapSizes - 1])
 				{
 					FMetalSubBufferLinear* Found = nullptr;
@@ -1427,11 +1292,7 @@
 					}
 					if (!Found)
 					{
-<<<<<<< HEAD
-						Found = new FMetalSubBufferLinear(HeapAllocSizes[NumHeapSizes - 1], BufferOffsetAlignment, mtlpp::ResourceOptions((NSUInteger)Options & mtlpp::ResourceStorageModeMask), Mutex);
-=======
 						Found = new FMetalSubBufferLinear(HeapAllocSizes[NumHeapSizes - 1], BufferOffsetAlignment, mtlpp::ResourceOptions((NSUInteger)Options & (mtlpp::ResourceStorageModeMask)), Mutex);
->>>>>>> cf6d231e
 						ManagedSubHeaps.Add(Found);
 					}
 					check(Found);
@@ -1533,35 +1394,10 @@
 #endif
 	}
 	
-<<<<<<< HEAD
-#if METAL_DEBUG_OPTIONS
-	if (GMetalBufferZeroFill)
-	{
-		switch(Buffer.GetStorageMode())
-		{
-			case mtlpp::StorageMode::Private:
-			{
-				mtlpp::CommandBuffer CmdBuffer = Queue->CreateCommandBuffer();
-				mtlpp::BlitCommandEncoder Encoder = CmdBuffer.BlitCommandEncoder();
-				Encoder.Fill(Buffer, ns::Range(0, Buffer.GetLength()), 0);
-				Encoder.EndEncoding();
-				Queue->CommitCommandBuffer(CmdBuffer);
-				break;
-			}
-			default:
-			{
-				FMemory::Memset(((uint8*)Buffer.GetContents()), 0, Buffer.GetLength());
-				break;
-			}
-		}
-	}
-#endif
-=======
 	if (GMetalBufferZeroFill && Buffer.GetStorageMode() != mtlpp::StorageMode::Private)
 	{
 		FMemory::Memset(((uint8*)Buffer.GetContents()), 0, Buffer.GetLength());
 	}
->>>>>>> cf6d231e
 	
     METAL_DEBUG_OPTION(GetMetalDeviceContext().ValidateIsInactiveBuffer(Buffer));
 	check(Buffer && Buffer.GetPtr());
