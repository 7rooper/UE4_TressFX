--- conflicted
+++ resolved
@@ -89,15 +89,12 @@
 	// WARNING: This struct layout definition repeated in ScriptCore.cpp as
 	// FPointerToUberGraphFrameCoreUObject to work around reflection generation issues:
 	uint8* RawPointer;
-<<<<<<< HEAD
-=======
 #if VALIDATE_UBER_GRAPH_PERSISTENT_FRAME
 	uint32 UberGraphFunctionKey;
 #endif//VALIDATE_UBER_GRAPH_PERSISTENT_FRAME
 	// WARNING: This struct layout definition repeated in ScriptCore.cpp as
 	// FPointerToUberGraphFrameCoreUObject to work around reflection generation issues
 	//////////////////////////////////////////////////////////////////////////
->>>>>>> 15f50b57
 
 	FPointerToUberGraphFrame()
 		: RawPointer(nullptr)
