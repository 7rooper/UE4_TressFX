// Copyright 1998-2018 Epic Games, Inc. All Rights Reserved.

#include "AndroidWebBrowserWindow.h"

#if USE_ANDROID_JNI

#include "AndroidWebBrowserDialog.h"
#include "AndroidWebBrowserWidget.h"
#include "Android/AndroidApplication.h"
#include "Android/AndroidWindow.h"
#include "Android/AndroidJava.h"

#include <jni.h>


namespace {

	static const FString JSGetSourceCommand = TEXT("GetSource");
	static const FString JSMessageGetSourceScript =
		TEXT("document.location = '") + FMobileJSScripting::JSMessageTag + JSGetSourceCommand +
		TEXT("/' + encodeURIComponent(document.documentElement.innerHTML);");

}

FAndroidWebBrowserWindow::FAndroidWebBrowserWindow(FString InUrl, TOptional<FString> InContentsToLoad, bool InShowErrorMessage, bool InThumbMouseButtonNavigation, bool InUseTransparency, bool bInJSBindingToLoweringEnabled)
	: CurrentUrl(MoveTemp(InUrl))
	, ContentsToLoad(MoveTemp(InContentsToLoad))
	, bUseTransparency(InUseTransparency)
	, DocumentState(EWebBrowserDocumentState::NoDocument)
	, ErrorCode(0)
	, Scripting(new FMobileJSScripting(bInJSBindingToLoweringEnabled))
	, AndroidWindowSize(FIntPoint(500, 500))
	, bIsDisabled(false)
	, bIsVisible(true)
	, bTickedLastFrame(true)
{
}

FAndroidWebBrowserWindow::~FAndroidWebBrowserWindow()
{
	CloseBrowser(true);
}

void FAndroidWebBrowserWindow::LoadURL(FString NewURL)
{
	BrowserWidget->LoadURL(NewURL);
}

void FAndroidWebBrowserWindow::LoadString(FString Contents, FString DummyURL)
{
	BrowserWidget->LoadString(Contents, DummyURL);
}

TSharedRef<SWidget> FAndroidWebBrowserWindow::CreateWidget()
{
	TSharedRef<SAndroidWebBrowserWidget> BrowserWidgetRef =
		SNew(SAndroidWebBrowserWidget)
		.UseTransparency(bUseTransparency)
		.InitialURL(CurrentUrl)
		.WebBrowserWindow(SharedThis(this));

	BrowserWidget = BrowserWidgetRef;
	return BrowserWidgetRef;
}

void FAndroidWebBrowserWindow::SetViewportSize(FIntPoint WindowSize, FIntPoint WindowPos)
{
	AndroidWindowSize = WindowSize;
}

FIntPoint FAndroidWebBrowserWindow::GetViewportSize() const
{
	return AndroidWindowSize;
}

FSlateShaderResource* FAndroidWebBrowserWindow::GetTexture(bool bIsPopup /*= false*/)
{
	return nullptr;
}

bool FAndroidWebBrowserWindow::IsValid() const
{
	return false;
}

bool FAndroidWebBrowserWindow::IsInitialized() const
{
	return true;
}

bool FAndroidWebBrowserWindow::IsClosing() const
{
	return false;
}

EWebBrowserDocumentState FAndroidWebBrowserWindow::GetDocumentLoadingState() const
{
	return DocumentState;
}

FString FAndroidWebBrowserWindow::GetTitle() const
{
	return Title;
}

FString FAndroidWebBrowserWindow::GetUrl() const
{
	return CurrentUrl;
}

bool FAndroidWebBrowserWindow::OnKeyDown(const FKeyEvent& InKeyEvent)
{
	return false;
}

bool FAndroidWebBrowserWindow::OnKeyUp(const FKeyEvent& InKeyEvent)
{
	return false;
}

bool FAndroidWebBrowserWindow::OnKeyChar(const FCharacterEvent& InCharacterEvent)
{
	return false;
}

FReply FAndroidWebBrowserWindow::OnMouseButtonDown(const FGeometry& MyGeometry, const FPointerEvent& MouseEvent, bool bIsPopup)
{
	return FReply::Unhandled();
}

FReply FAndroidWebBrowserWindow::OnMouseButtonUp(const FGeometry& MyGeometry, const FPointerEvent& MouseEvent, bool bIsPopup)
{
	return FReply::Unhandled();
}

FReply FAndroidWebBrowserWindow::OnMouseButtonDoubleClick(const FGeometry& MyGeometry, const FPointerEvent& MouseEvent, bool bIsPopup)
{
	return FReply::Unhandled();
}

FReply FAndroidWebBrowserWindow::OnMouseMove(const FGeometry& MyGeometry, const FPointerEvent& MouseEvent, bool bIsPopup)
{
	return FReply::Unhandled();
}

void FAndroidWebBrowserWindow::OnMouseLeave(const FPointerEvent& MouseEvent)
{
}

void FAndroidWebBrowserWindow::SetSupportsMouseWheel(bool bValue)
{
}

bool FAndroidWebBrowserWindow::GetSupportsMouseWheel() const
{
	return false;
}

FReply FAndroidWebBrowserWindow::OnMouseWheel(const FGeometry& MyGeometry, const FPointerEvent& MouseEvent, bool bIsPopup)
{
	return FReply::Unhandled();
}

void FAndroidWebBrowserWindow::OnFocus(bool SetFocus, bool bIsPopup)
{
}

void FAndroidWebBrowserWindow::OnCaptureLost()
{
}

bool FAndroidWebBrowserWindow::CanGoBack() const
{
	return BrowserWidget->CanGoBack();
}

void FAndroidWebBrowserWindow::GoBack()
{
	BrowserWidget->GoBack();
}

bool FAndroidWebBrowserWindow::CanGoForward() const
{
	return BrowserWidget->CanGoForward();
}

void FAndroidWebBrowserWindow::GoForward()
{
	BrowserWidget->GoForward();
}

bool FAndroidWebBrowserWindow::IsLoading() const
{
	return DocumentState != EWebBrowserDocumentState::Loading;
}

void FAndroidWebBrowserWindow::Reload()
{
	BrowserWidget->Reload();
}

void FAndroidWebBrowserWindow::StopLoad()
{
	BrowserWidget->StopLoad();
}

void FAndroidWebBrowserWindow::GetSource(TFunction<void (const FString&)> Callback) const
{
	//@todo: decide what to do about multiple pending requests
	GetPageSourceCallback.Emplace(Callback);

	// Ugly hack: Work around the fact that ExecuteJavascript is non-const.
	const_cast<FAndroidWebBrowserWindow*>(this)->ExecuteJavascript(JSMessageGetSourceScript);
}

int FAndroidWebBrowserWindow::GetLoadError()
{
	return ErrorCode;
}

void FAndroidWebBrowserWindow::NotifyDocumentError(const FString& InCurrentUrl, int InErrorCode)
{
	if(!CurrentUrl.Equals(InCurrentUrl, ESearchCase::CaseSensitive))
	{
		CurrentUrl = InCurrentUrl;
		UrlChangedEvent.Broadcast(CurrentUrl);
	}

	ErrorCode = InErrorCode;
	DocumentState = EWebBrowserDocumentState::Error;
	DocumentStateChangedEvent.Broadcast(DocumentState);
}

void FAndroidWebBrowserWindow::NotifyDocumentLoadingStateChange(const FString& InCurrentUrl, bool IsLoading)
{
	// Ignore a load completed notification if there was an error.
	// For load started, reset any errors from previous page load.
	if (IsLoading || DocumentState != EWebBrowserDocumentState::Error)
	{
		if(!CurrentUrl.Equals(InCurrentUrl, ESearchCase::CaseSensitive))
		{
			CurrentUrl = InCurrentUrl;
			UrlChangedEvent.Broadcast(CurrentUrl);
		}

		if(!IsLoading && !InCurrentUrl.StartsWith("javascript:"))
		{
			Scripting->PageLoaded(SharedThis(this));
		}
		ErrorCode = 0;
		DocumentState = IsLoading
			? EWebBrowserDocumentState::Loading
			: EWebBrowserDocumentState::Completed;
		DocumentStateChangedEvent.Broadcast(DocumentState);
	}

}

void FAndroidWebBrowserWindow::SetIsDisabled(bool bValue)
{
	bIsDisabled = bValue;
}

TSharedPtr<SWindow> FAndroidWebBrowserWindow::GetParentWindow() const
{
	return ParentWindow;
}

void FAndroidWebBrowserWindow::SetParentWindow(TSharedPtr<SWindow> Window)
{
	ParentWindow = Window;
}

void FAndroidWebBrowserWindow::ExecuteJavascript(const FString& Script)
{
	BrowserWidget->ExecuteJavascript(Script);
}

void FAndroidWebBrowserWindow::CloseBrowser(bool bForce)
{
	BrowserWidget->Close();
}

bool FAndroidWebBrowserWindow::OnJsMessageReceived(const FString& Command, const TArray<FString>& Params, const FString& Origin)
{
	if( Command.Equals(JSGetSourceCommand, ESearchCase::CaseSensitive) && GetPageSourceCallback.IsSet() && Params.Num() == 1)
	{
		GetPageSourceCallback.GetValue()(Params[0]);
		GetPageSourceCallback.Reset();
		return true;
	}
	return Scripting->OnJsMessageReceived(Command, Params, Origin);
}

void FAndroidWebBrowserWindow::BindUObject(const FString& Name, UObject* Object, bool bIsPermanent /*= true*/)
{
	Scripting->BindUObject(Name, Object, bIsPermanent);
}

void FAndroidWebBrowserWindow::UnbindUObject(const FString& Name, UObject* Object /*= nullptr*/, bool bIsPermanent /*= true*/)
{
	Scripting->UnbindUObject(Name, Object, bIsPermanent);
}

<<<<<<< HEAD
=======
void FAndroidWebBrowserWindow::CheckTickActivity()
{
	if (bIsVisible != bTickedLastFrame)
	{
		bIsVisible = bTickedLastFrame;
		BrowserWidget->SetWebBrowserVisibility(bIsVisible);
	}

	bTickedLastFrame = false;
}

void FAndroidWebBrowserWindow::SetTickLastFrame()
{
	bTickedLastFrame = !bIsDisabled;
}

bool FAndroidWebBrowserWindow::IsVisible()
{
	return bIsVisible;
}

>>>>>>> 8e4a36c9
#endif // USE_ANDROID_JNI<|MERGE_RESOLUTION|>--- conflicted
+++ resolved
@@ -302,8 +302,6 @@
 	Scripting->UnbindUObject(Name, Object, bIsPermanent);
 }
 
-<<<<<<< HEAD
-=======
 void FAndroidWebBrowserWindow::CheckTickActivity()
 {
 	if (bIsVisible != bTickedLastFrame)
@@ -325,5 +323,4 @@
 	return bIsVisible;
 }
 
->>>>>>> 8e4a36c9
 #endif // USE_ANDROID_JNI