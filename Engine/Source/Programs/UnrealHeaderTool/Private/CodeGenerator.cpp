// Copyright 1998-2017 Epic Games, Inc. All Rights Reserved.

#include "UnrealHeaderTool.h"
#include "CoreMinimal.h"
#include "Misc/AssertionMacros.h"
#include "HAL/PlatformProcess.h"
#include "Templates/UnrealTemplate.h"
#include "Math/UnrealMathUtility.h"
#include "Containers/UnrealString.h"
#include "UObject/NameTypes.h"
#include "Logging/LogMacros.h"
#include "CoreGlobals.h"
#include "HAL/FileManager.h"
#include "Misc/Parse.h"
#include "Misc/CoreMisc.h"
#include "Misc/CommandLine.h"
#include "Misc/FileHelper.h"
#include "Misc/Paths.h"
#include "Delegates/Delegate.h"
#include "Misc/Guid.h"
#include "Misc/ConfigCacheIni.h"
#include "Misc/FeedbackContext.h"
#include "UObject/ErrorException.h"
#include "UObject/Script.h"
#include "UObject/ObjectMacros.h"
#include "UObject/UObjectGlobals.h"
#include "UObject/Class.h"
#include "UObject/Package.h"
#include "UObject/MetaData.h"
#include "UObject/Interface.h"
#include "UObject/UnrealType.h"
#include "UObject/TextProperty.h"
#include "Misc/PackageName.h"
#include "UnrealHeaderToolGlobals.h"

#include "ParserClass.h"
#include "Scope.h"
#include "HeaderProvider.h"
#include "GeneratedCodeVersion.h"
#include "SimplifiedParsingClassInfo.h"
#include "UnrealSourceFile.h"
#include "ParserHelper.h"
#include "Classes.h"
#include "NativeClassExporter.h"
#include "ProfilingDebugging/ScopedTimers.h"
#include "HeaderParser.h"
#include "IScriptGeneratorPluginInterface.h"
#include "Manifest.h"
#include "StringUtils.h"
#include "Features/IModularFeatures.h"
#include "UHTMakefile/UHTMakefile.h"
#include "Algo/Sort.h"
#include "Algo/Reverse.h"
#include "Misc/ScopeExit.h"

#include "FileLineException.h"

/////////////////////////////////////////////////////
// Globals

FManifest GManifest;

double GMacroizeTime = 0.0;

static TArray<FString> ChangeMessages;
static bool bWriteContents = false;
static bool bVerifyContents = false;

static TSharedRef<FUnrealSourceFile> PerformInitialParseOnHeader(UPackage* InParent, const TCHAR* FileName, EObjectFlags Flags, const TCHAR* Buffer, FUHTMakefile& UHTMakefile);

FCompilerMetadataManager GScriptHelper;

/** C++ name lookup helper */
FNameLookupCPP NameLookupCPP;

namespace
{
	static FString AsTEXT(FString InStr)
	{
		return FString::Printf(TEXT("TEXT(\"%s\")"), *InStr);
	}

	const TCHAR HeaderCopyright[] =
		TEXT("// Copyright 1998-2017 Epic Games, Inc. All Rights Reserved.\r\n")
		TEXT("/*===========================================================================\r\n")
		TEXT("\tGenerated code exported from UnrealHeaderTool.\r\n")
		TEXT("\tDO NOT modify this manually! Edit the corresponding .h files instead!\r\n")
		TEXT("===========================================================================*/\r\n")
		LINE_TERMINATOR;

	const TCHAR RequiredCPPIncludes[] = TEXT("#include \"GeneratedCppIncludes.h\"") LINE_TERMINATOR;
	
	/** Guard that should be put at the start editor only generated code */
	const TCHAR BeginEditorOnlyGuard[] = TEXT("#if WITH_EDITOR") LINE_TERMINATOR;

	/** Guard that should be put at the end of editor only generated code */
	const TCHAR EndEditorOnlyGuard[] = TEXT("#endif //WITH_EDITOR") LINE_TERMINATOR;
}

#define BEGIN_WRAP_EDITOR_ONLY(DoWrap) DoWrap ? BeginEditorOnlyGuard : TEXT("")
#define END_WRAP_EDITOR_ONLY(DoWrap) DoWrap ? EndEditorOnlyGuard : TEXT("") 

/**
 * Finds exact match of Identifier in string. Returns nullptr if none is found.
 *
 * @param StringBegin Start of string to search.
 * @param StringEnd End of string to search.
 * @param Identifier Identifier to find.
 * @return Pointer to Identifier match within string. nullptr if none found.
 */
const TCHAR* FindIdentifierExactMatch(const TCHAR* StringBegin, const TCHAR* StringEnd, const FString& Identifier)
{
	int32 StringLen = StringEnd - StringBegin;

	// Check for exact match first.
	if (FCString::Strncmp(StringBegin, *Identifier, StringLen) == 0)
	{
		return StringBegin;
	}

	int32        FindLen        = Identifier.Len();
	const TCHAR* StringToSearch = StringBegin;

	for (;;)
	{
		const TCHAR* IdentifierStart = FCString::Strstr(StringToSearch, *Identifier);
		if (IdentifierStart == nullptr)
		{
			// Not found.
			return nullptr;
		}

		if (IdentifierStart > StringEnd || IdentifierStart + FindLen + 1 > StringEnd)
		{
			// Found match is out of string range.
			return nullptr;
		}

		if (IdentifierStart == StringBegin && !FChar::IsIdentifier(*(IdentifierStart + FindLen + 1)))
		{
			// Found match is at the beginning of string.
			return IdentifierStart;
		}

		if (IdentifierStart + FindLen == StringEnd && !FChar::IsIdentifier(*(IdentifierStart - 1)))
		{
			// Found match ends with end of string.
			return IdentifierStart;
		}

		if (!FChar::IsIdentifier(*(IdentifierStart + FindLen)) && !FChar::IsIdentifier(*(IdentifierStart - 1)))
		{
			// Found match is in the middle of string
			return IdentifierStart;
		}

		// Didn't find exact match, nor got to end of search string. Keep on searching.
		StringToSearch = IdentifierStart + FindLen;
	}

	// We should never get here.
	checkNoEntry();
	return nullptr;
}

/**
 * Finds exact match of Identifier in string. Returns nullptr if none is found.
 *
 * @param String String to search.
 * @param Identifier Identifier to find.
 * @return Index to Identifier match within String. INDEX_NONE if none found.
 */
int32 FindIdentifierExactMatch(const FString& String, const FString& Identifier)
{
	const TCHAR* IdentifierPtr = FindIdentifierExactMatch(*String, *String + String.Len(), Identifier);
	if (IdentifierPtr == nullptr)
	{
		return INDEX_NONE;
	}

	return IdentifierPtr - *String;
}

/**
* Checks if exact match of Identifier is in String.
*
* @param StringBegin Start of string to search.
* @param StringEnd End of string to search.
* @param Identifier Identifier to find.
* @return true if Identifier is within string, false otherwise.
*/
bool HasIdentifierExactMatch(const TCHAR* StringBegin, const TCHAR* StringEnd, const FString& Find)
{
	return FindIdentifierExactMatch(StringBegin, StringEnd, Find) != nullptr;
}

/**
* Checks if exact match of Identifier is in String.
*
* @param String String to search.
* @param Identifier Identifier to find.
* @return true if Identifier is within String, false otherwise.
*/
bool HasIdentifierExactMatch(const FString &String, const FString& Identifier)
{
	return FindIdentifierExactMatch(String, Identifier) != INDEX_NONE;
}

/////////////////////////////////////////////////////
// FFlagAudit

//@todo: UCREMOVAL this is all audit stuff

static struct FFlagAudit
{
	struct Pair
	{
		FString Name;
		uint64 Flags;
		Pair(const UObject* Source, const TCHAR* FlagType, uint64 InFlags)
		{
			Name = Source->GetFullName() + TEXT("[") + FlagType + TEXT("]");
			Flags = InFlags;
		}
	};

	TArray<Pair> Items;

	void Add(const UObject* Source, const TCHAR* FlagType, uint64 Flags)
	{
		new (Items) Pair(Source, FlagType, Flags);
	}

	void WriteResults()
	{
		bool bDoDiff = false;
		FString Filename;
		FString RefFilename = FPaths::GameSavedDir() / TEXT("ReferenceFlags.txt");
		if( !FParse::Param( FCommandLine::Get(), TEXT("WRITEFLAGS") ) )
		{
			return;
		}
		if( FParse::Param( FCommandLine::Get(), TEXT("WRITEREF") ) )
		{
			Filename = RefFilename;
		}
		else if( FParse::Param( FCommandLine::Get(), TEXT("VERIFYREF") ) )
		{
			Filename = FPaths::GameSavedDir() / TEXT("VerifyFlags.txt");
			bDoDiff = true;
		}

		struct FComparePairByName
		{
			FORCEINLINE bool operator()( const FFlagAudit::Pair& A, const FFlagAudit::Pair& B ) const { return A.Name < B.Name; }
		};
		Items.Sort( FComparePairByName() );

		int32 MaxLen = 0;
		for (int32 Index = 0; Index < Items.Num(); Index++)
		{
			MaxLen = FMath::Max<int32>(Items[Index].Name.Len(), MaxLen);
		}
		MaxLen += 4;
		FStringOutputDevice File;
		for (int32 Index = 0; Index < Items.Num(); Index++)
		{
			File.Logf(TEXT("%s%s0x%016llx\r\n"), *Items[Index].Name, FCString::Spc(MaxLen - Items[Index].Name.Len()), Items[Index].Flags);
		}
		FFileHelper::SaveStringToFile(File, *Filename);
		if (bDoDiff)
		{
			FString Verify = File;
			FString Ref;
			if (FFileHelper::LoadFileToString(Ref, *RefFilename))
			{
				FStringOutputDevice MisMatches;
				TArray<FString> VerifyLines;
				Verify.ParseIntoArray(VerifyLines, TEXT("\n"), true);
				TArray<FString> RefLines;
				Ref.ParseIntoArray(RefLines, TEXT("\n"), true);
				check(VerifyLines.Num() == RefLines.Num()); // we aren't doing a sophisticated diff
				for (int32 Index = 0; Index < RefLines.Num(); Index++)
				{
					if (RefLines[Index] != VerifyLines[Index])
					{
						MisMatches.Logf(TEXT("REF   : %s"), *RefLines[Index]);
						MisMatches.Logf(TEXT("VERIFY: %s"), *VerifyLines[Index]);
					}
				}
				FString DiffFilename = FPaths::GameSavedDir() / TEXT("FlagsDiff.txt");
				FFileHelper::SaveStringToFile(MisMatches, *DiffFilename);
			}
		}
	}
} TheFlagAudit;

void ConvertToBuildIncludePath(const UPackage* Package, FString& LocalPath)
{
	FPaths::MakePathRelativeTo(LocalPath, *GPackageToManifestModuleMap.FindChecked(Package)->IncludeBase);
}

/**
 *	Helper function for finding the location of a package
 *	This is required as source now lives in several possible directories
 *
 *	@param	InPackage		The name of the package of interest
 *	@param	OutLocation		The location of the given package, if found
 *  @param	OutHeaderLocation	The directory where generated headers should be placed
 *
 *	@return	bool			true if found, false if not
 */
bool FindPackageLocation(const TCHAR* InPackage, FString& OutLocation, FString& OutHeaderLocation)
{
	// Mapping of processed packages to their locations
	// An empty location string means it was processed but not found
	static TMap<FString, FManifestModule*> CheckedPackageList;

	FString CheckPackage(InPackage);

	FManifestModule* ModuleInfoPtr = CheckedPackageList.FindRef(CheckPackage);

	if (!ModuleInfoPtr)
	{
		FManifestModule* ModuleInfoPtr2 = GManifest.Modules.FindByPredicate([&](FManifestModule& Module) { return Module.Name == CheckPackage; });
		if (ModuleInfoPtr2 && IFileManager::Get().DirectoryExists(*ModuleInfoPtr2->BaseDirectory))
		{
			ModuleInfoPtr = ModuleInfoPtr2;
			CheckedPackageList.Add(CheckPackage, ModuleInfoPtr);
		}
	}

	if (!ModuleInfoPtr)
	{
		return false;
	}

	OutLocation       = ModuleInfoPtr->BaseDirectory;
	OutHeaderLocation = ModuleInfoPtr->GeneratedIncludeDirectory;
	return true;
}


FString Macroize(const TCHAR* MacroName, const TCHAR* StringToMacroize)
{
	FScopedDurationTimer Tracker(GMacroizeTime);

	FString Result = StringToMacroize;
	if (Result.Len())
	{
		Result.ReplaceInline(TEXT("\r\n"), TEXT("\n"), ESearchCase::CaseSensitive);
		Result.ReplaceInline(TEXT("\n"), TEXT(" \\\n"), ESearchCase::CaseSensitive);
		checkSlow(Result.EndsWith(TEXT(" \\\n"), ESearchCase::CaseSensitive));

		if (Result.Len() >= 3)
		{
			for (int32 Index = Result.Len() - 3; Index < Result.Len(); ++Index)
			{
				Result[Index] = TEXT('\n');
			}
		}
		else
		{
			Result = TEXT("\n\n\n");
		}
		Result.ReplaceInline(TEXT("\n"), TEXT("\r\n"), ESearchCase::CaseSensitive);
	}
	return FString::Printf(TEXT("#define %s%s\r\n"), MacroName, Result.Len() ? TEXT(" \\") : TEXT("")) + Result;
}

/** Generates a CRC tag string for the specified field */
static FString GetGeneratedCodeCRCTag(UField* Field)
{
	FString Tag;
	const uint32* FieldCrc = GGeneratedCodeCRCs.Find(Field);	
	if (FieldCrc)
	{
		Tag = FString::Printf(TEXT(" // %u"), *FieldCrc);
	}
	return Tag;
}

struct FParmsAndReturnProperties
{
	FParmsAndReturnProperties()
		: Return(NULL)
	{
	}

	#if PLATFORM_COMPILER_HAS_DEFAULTED_FUNCTIONS

		FParmsAndReturnProperties(FParmsAndReturnProperties&&) = default;
		FParmsAndReturnProperties(const FParmsAndReturnProperties&) = default;
		FParmsAndReturnProperties& operator=(FParmsAndReturnProperties&&) = default;
		FParmsAndReturnProperties& operator=(const FParmsAndReturnProperties&) = default;

	#else

		FParmsAndReturnProperties(      FParmsAndReturnProperties&& Other) : Parms(MoveTemp(Other.Parms)), Return(MoveTemp(Other.Return)) {}
		FParmsAndReturnProperties(const FParmsAndReturnProperties&  Other) : Parms(         Other.Parms ), Return(         Other.Return ) {}
		FParmsAndReturnProperties& operator=(      FParmsAndReturnProperties&& Other) { Parms = MoveTemp(Other.Parms); Return = MoveTemp(Other.Return); return *this; }
		FParmsAndReturnProperties& operator=(const FParmsAndReturnProperties&  Other) { Parms =          Other.Parms ; Return =          Other.Return ; return *this; }

	#endif

	bool HasParms() const
	{
		return Parms.Num() || Return;
	}

	TArray<UProperty*> Parms;
	UProperty*         Return;
};

/**
 * Get parameters and return type for a given function.
 *
 * @param  Function The function to get the parameters for.
 * @return An aggregate containing the parameters and return type of that function.
 */
FParmsAndReturnProperties GetFunctionParmsAndReturn(UFunction* Function)
{
	FParmsAndReturnProperties Result;
	for ( TFieldIterator<UProperty> It(Function); It; ++It)
	{
		UProperty* Field = *It;

		if ((It->PropertyFlags & (CPF_Parm | CPF_ReturnParm)) == CPF_Parm)
		{
			Result.Parms.Add(Field);
		}
		else if (It->PropertyFlags & CPF_ReturnParm)
		{
			Result.Return = Field;
		}
	}
	return Result;
}

/**
 * Determines whether the glue version of the specified native function
 * should be exported
 *
 * @param	Function	the function to check
 * @return	true if the glue version of the function should be exported.
 */
bool ShouldExportUFunction(UFunction* Function)
{
	// export any script stubs for native functions declared in interface classes
	bool bIsBlueprintNativeEvent = (Function->FunctionFlags & FUNC_BlueprintEvent) && (Function->FunctionFlags & FUNC_Native);
	if (Function->GetOwnerClass()->HasAnyClassFlags(CLASS_Interface) && !bIsBlueprintNativeEvent)
	{
		return true;
	}

	// always export if the function is static
	if (Function->FunctionFlags & FUNC_Static)
	{
		return true;
	}

	// don't export the function if this is not the original declaration and there is
	// at least one parent version of the function that is declared native
	for (UFunction* ParentFunction = Function->GetSuperFunction(); ParentFunction; ParentFunction = ParentFunction->GetSuperFunction())
	{
		if (ParentFunction->FunctionFlags & FUNC_Native)
		{
			return false;
		}
	}

	return true;
}

FString CreateLiteralString(const FString& Str)
{
	FString Result;
	// Have a reasonable guess at reserving the right size
	Result.Reserve(Str.Len() + Result.Len());
	Result += TEXT("TEXT(\"");

	// Have a reasonable guess at reserving the right size
	Result.Reserve(Str.Len() + Result.Len());

	bool bPreviousCharacterWasHex = false;

	const TCHAR* Ptr = *Str;
	while (TCHAR Ch = *Ptr++)
	{
		switch (Ch)
		{
			case TEXT('\r'): continue;
			case TEXT('\n'): Result += TEXT("\\n");  bPreviousCharacterWasHex = false; break;
			case TEXT('\\'): Result += TEXT("\\\\"); bPreviousCharacterWasHex = false; break;
			case TEXT('\"'): Result += TEXT("\\\""); bPreviousCharacterWasHex = false; break;
			default:
				if (Ch < 31 || Ch >= 128)
				{
					Result += FString::Printf(TEXT("\\x%04x"), Ch);
					bPreviousCharacterWasHex = true;
				}
				else
				{
					// We close and open the literal (with TEXT) here in order to ensure that successive hex characters aren't appended to the hex sequence, causing a different number
					if (bPreviousCharacterWasHex && FCharWide::IsHexDigit(Ch))
					{
						Result += "\")TEXT(\"";
					}
					bPreviousCharacterWasHex = false;
					Result += Ch;
				}
				break;
		}
	}

	Result += TEXT("\")");
	return Result;
}

static FString GetMetaDataCodeForObject(const UObject* Object, const TCHAR* SymbolName, const TCHAR* Spaces)
{
	TMap<FName, FString>* MetaData = UMetaData::GetMapForObject(Object);

	FUHTStringBuilder Result;
	if (MetaData && MetaData->Num())
	{
		typedef TKeyValuePair<FName, FString> KVPType;
		TArray<KVPType> KVPs;
		for (TPair<FName, FString>& KVP : *MetaData)
		{
			KVPs.Add(KVPType(KVP.Key, KVP.Value));
		}

		// We sort the metadata here so that we can get consistent output across multiple runs
		// even when metadata is added in a different order
		KVPs.Sort([](const KVPType& Lhs, const KVPType& Rhs) { return Lhs.Key < Rhs.Key; });

		for (const KVPType& KVP : KVPs)
		{
			Result.Logf(TEXT("%sMetaData->SetValue(%s, TEXT(\"%s\"), %s);\r\n"), Spaces, SymbolName, *KVP.Key.ToString(), *CreateLiteralString(KVP.Value));
		}
	}
	return Result;
}

void FNativeClassHeaderGenerator::ExportProperties(FOutputDevice& Out, UStruct* Struct, int32 TextIndent)
{
	UProperty*	Previous			= NULL;
	UProperty*	PreviousNonEditorOnly = NULL;
	UProperty*	LastInSuper			= NULL;
	UStruct*	InheritanceSuper	= Struct->GetInheritanceSuper();
	bool		bEmittedHasEditorOnlyMacro = false;

	// Find last property in the lowest base class that has any properties
	UStruct* CurrentSuper = InheritanceSuper;
	while (LastInSuper == NULL && CurrentSuper)
	{
		for( TFieldIterator<UProperty> It(CurrentSuper,EFieldIteratorFlags::ExcludeSuper); It; ++It )
		{
			UProperty* Current = *It;

			// Disregard properties with 0 size like functions.
			if( It.GetStruct() == CurrentSuper && Current->ElementSize )
			{
				LastInSuper = Current;
			}
		}
		// go up a layer in the hierarchy
		CurrentSuper = CurrentSuper->GetSuperStruct();
	}

	// Iterate over all properties in this struct.
	for( TFieldIterator<UProperty> It(Struct, EFieldIteratorFlags::ExcludeSuper); It; ++It )
	{
		UProperty* Current = *It;

		// Disregard properties with 0 size like functions.
		if (It.GetStruct() == Struct)
		{
			// If we are switching from editor to non-editor or vice versa and the state of the WITH_EDITORONLY_DATA macro emission doesn't match, generate the 
			// #if or #endif appropriately.
			bool RequiresHasEditorOnlyMacro = Current->IsEditorOnlyProperty();
			if( !bEmittedHasEditorOnlyMacro && RequiresHasEditorOnlyMacro )
			{
				// Indent code and export CPP text.
				Out.Logf( TEXT("#if WITH_EDITORONLY_DATA\r\n") );
				bEmittedHasEditorOnlyMacro = true;
			}
			else if( bEmittedHasEditorOnlyMacro && !RequiresHasEditorOnlyMacro )
			{
				Out.Logf( TEXT("#endif // WITH_EDITORONLY_DATA\r\n") );
				bEmittedHasEditorOnlyMacro = false;
			}

			// Export property specifiers
			// Indent code and export CPP text.
			{
				FUHTStringBuilder JustPropertyDecl;

				const FString* Dim = GArrayDimensions.Find(Current);
				Current->ExportCppDeclaration( JustPropertyDecl, EExportedDeclaration::Member, Dim ? **Dim : NULL);
				ApplyAlternatePropertyExportText(*It, JustPropertyDecl, EExportingState::TypeEraseDelegates);

				// Finish up line.
				Out.Logf(TEXT("%s%s;\r\n"), FCString::Tab(TextIndent + 1), *JustPropertyDecl);
			}

			LastInSuper	= NULL;
			Previous = Current;
			if (!Current->IsEditorOnlyProperty())
			{
				PreviousNonEditorOnly = Current;
			}
		}
	}

	// End of property list.  If we haven't generated the WITH_EDITORONLY_DATA #endif, do so now.
	if (bEmittedHasEditorOnlyMacro)
	{
		Out.Log(TEXT("#endif // WITH_EDITORONLY_DATA\r\n"));
	}
}

/**
 * Class that is representing a type singleton.
 */
struct FTypeSingleton
{
public:
	/** Constructor */
	FTypeSingleton(FString InName, UField* InType)
		: Name(MoveTemp(InName)), Type(InType) {}

	/**
	 * Gets this singleton's name.
	 */
	const FString& GetName() const
	{
		return Name;
	}

	/**
	 * Gets this singleton's extern declaration.
	 */
	const FString& GetExternDecl() const
	{
		if (ExternDecl.IsEmpty())
		{
			ExternDecl = GenerateExternDecl(Type, GetName());
		}

		return ExternDecl;
	}

private:
	/**
	 * Extern declaration generator.
	 */
	static FString GenerateExternDecl(UField* InType, const FString& InName)
	{
		const TCHAR* TypeStr = nullptr;

		if (InType->GetClass() == UClass::StaticClass())
		{
			TypeStr = TEXT("UClass");
		}
		else if (InType->GetClass() == UFunction::StaticClass() || InType->GetClass() == UDelegateFunction::StaticClass())
		{
			TypeStr = TEXT("UFunction");
		}
		else if (InType->GetClass() == UScriptStruct::StaticClass())
		{
			TypeStr = TEXT("UScriptStruct");
		}
		else if (InType->GetClass() == UEnum::StaticClass())
		{
			TypeStr = TEXT("UEnum");
		}
		else
		{
			FError::Throwf(TEXT("Unsupported item type to get extern for."));
		}

		return FString::Printf(
			TEXT("\t%s_API %s* %s;\r\n"),
			*FPackageName::GetShortName(InType->GetOutermost()).ToUpper(),
			TypeStr,
			*InName
		);
	}

	/** Field that stores this singleton name. */
	FString Name;

	/** Cached field that stores this singleton extern declaration. */
	mutable FString ExternDecl;

	/** Type of the singleton */
	UField* Type;
};

/**
 * Class that represents type singleton cache.
 */
class FTypeSingletonCache
{
public:
	/**
	 * Gets type singleton from cache.
	 *
	 * @param Type Singleton type.
	 * @param bRequiresValidObject Does it require a valid object?
	 */
	static const FTypeSingleton& Get(UField* Type, bool bRequiresValidObject = true)
	{
		static TMap<FTypeSingletonCacheKey, FTypeSingleton> CacheData;

		FTypeSingletonCacheKey Key(Type, bRequiresValidObject);
		if (FTypeSingleton* SingletonPtr = CacheData.Find(Key))
		{
			return *SingletonPtr;
		}

		return CacheData.Add(Key,
			FTypeSingleton(GenerateSingletonName(Type, bRequiresValidObject), Type)
		);
	}

private:
	/**
	 * Private type that represents cache map key.
	 */
	struct FTypeSingletonCacheKey
	{
		/** FTypeSingleton type */
		UField* Type;

		/** If this type singleton requires valid object. */
		bool bRequiresValidObject;

		/* Constructor */
		FTypeSingletonCacheKey(UField* InType, bool bInRequiresValidObject)
			: Type(InType), bRequiresValidObject(bInRequiresValidObject)
		{}

		/**
		 * Equality operator.
		 *
		 * @param Other Other key.
		 *
		 * @returns True if this is equal to Other. False otherwise.
		 */
		bool operator==(const FTypeSingletonCacheKey& Other) const
		{
			return Type == Other.Type && bRequiresValidObject == Other.bRequiresValidObject;
		}

		/**
		 * Gets hash value for this object.
		 */
		friend uint32 GetTypeHash(const FTypeSingletonCacheKey& Object)
		{
			return HashCombine(
				GetTypeHash(Object.Type),
				GetTypeHash(Object.bRequiresValidObject)
			);
		}
	};

	/**
	 * Generates singleton name.
	 */
	static FString GenerateSingletonName(UField* Item, bool bRequiresValidObject)
	{
		check(Item);

		FString Suffix;
		if (UClass* ItemClass = Cast<UClass>(Item))
		{
			if (!bRequiresValidObject && !ItemClass->HasAllClassFlags(CLASS_Intrinsic))
			{
				Suffix = TEXT("_NoRegister");
			}
		}

		FString Result;
		for (UObject* Outer = Item; Outer; Outer = Outer->GetOuter())
		{
			if (!Result.IsEmpty())
			{
				Result = TEXT("_") + Result;
			}

			if (Cast<UClass>(Outer) || Cast<UScriptStruct>(Outer))
			{
				FString OuterName = NameLookupCPP.GetNameCPP(Cast<UStruct>(Outer));
				Result = OuterName + Result;

				// Structs can also have UPackage outer.
				if (Cast<UClass>(Outer) || Cast<UPackage>(Outer->GetOuter()))
				{
					break;
				}
			}
			else
			{
				Result = Outer->GetName() + Result;
			}
		}

		// Can't use long package names in function names.
		if (Result.StartsWith(TEXT("/Script/"), ESearchCase::CaseSensitive))
		{
			Result = FPackageName::GetShortName(Result);
		}

		FString ClassString = NameLookupCPP.GetNameCPP(Item->GetClass());
		return FString(TEXT("Z_Construct_")) + ClassString + TEXT("_") + Result + Suffix + TEXT("()");
	}
};

FString FNativeClassHeaderGenerator::GetSingletonName(UField* Item, bool bRequiresValidObject)
{
	const FTypeSingleton& Cache = FTypeSingletonCache::Get(Item, bRequiresValidObject);

	FString Result = Cache.GetName();

	if (UniqueCrossModuleReferences)
	{
		const FString& Extern = Cache.GetExternDecl();
		UniqueCrossModuleReferences->Add(*Extern);
	}

	return Result;
}

FString FNativeClassHeaderGenerator::GetOverriddenName(const UField* Item)
{
	FString OverriddenName = Item->GetMetaData(TEXT("OverrideNativeName"));
	if (!OverriddenName.IsEmpty())
	{
		return OverriddenName.ReplaceCharWithEscapedChar();
	}
	return Item->GetName();
}

FName FNativeClassHeaderGenerator::GetOverriddenFName(const UField* Item)
{
	FString OverriddenName = Item->GetMetaData(TEXT("OverrideNativeName"));
	if (!OverriddenName.IsEmpty())
	{
		return FName(*OverriddenName);
	}
	return Item->GetFName();
}

FString FNativeClassHeaderGenerator::GetOverriddenPathName(const UField* Item)
{
	return FString::Printf(TEXT("%s.%s"), *FClass::GetTypePackageName(Item), *GetOverriddenName(Item));
}

FString FNativeClassHeaderGenerator::GetOverriddenNameForLiteral(const UField* Item)
{
	FString OverriddenName = Item->GetMetaData(TEXT("OverrideNativeName"));
	if (!OverriddenName.IsEmpty())
	{
		return TEXT("TEXT(\"") + OverriddenName + TEXT("\")");
	}
	return TEXT("\"") + Item->GetName() + TEXT("\"");
}

FString FNativeClassHeaderGenerator::PropertyNew(FString& Meta, UProperty* Prop, const FString& OuterString, const FString& PropMacro, const TCHAR* Name, const TCHAR* Spaces, const TCHAR* SourceStruct)
{
	FString ExtraArgs;
	FString GeneratedCrc;

	FString PropNameDep = Prop->GetName();
	if (Prop->HasAllPropertyFlags(CPF_Deprecated))
	{
		PropNameDep += TEXT("_DEPRECATED");
	}

	if (UObjectPropertyBase* ObjectProperty = Cast<UObjectPropertyBase>(Prop))
	{
		UClass *TargetClass = ObjectProperty->PropertyClass;
		if (UClassProperty* ClassProperty = Cast<UClassProperty>(Prop))
		{
			TargetClass = ClassProperty->MetaClass;
		}
		if (UAssetClassProperty* SubclassOfProperty = Cast<UAssetClassProperty>(Prop))
		{
			TargetClass = SubclassOfProperty->MetaClass;
		}
		ExtraArgs = FString::Printf(TEXT(", %s"), *GetSingletonName(TargetClass, false)); 
		if (UClassProperty* ClassProperty = Cast<UClassProperty>(Prop))
		{
			ExtraArgs += FString::Printf(TEXT(", %s"), *GetSingletonName(ClassProperty->PropertyClass, false));
		}
	}
	else if (UInterfaceProperty* InterfaceProperty = Cast<UInterfaceProperty>(Prop))
	{
		UClass *TargetClass = InterfaceProperty->InterfaceClass;
		ExtraArgs = FString::Printf(TEXT(", %s"), *GetSingletonName(TargetClass, false)); 
	}
	else if (UStructProperty* StructProperty = Cast<UStructProperty>(Prop))
	{
		UScriptStruct* Struct = StructProperty->Struct;
		check(Struct);
		ExtraArgs = FString::Printf(TEXT(", %s"), *GetSingletonName(Struct));
	}
	else if (UByteProperty* ByteProperty = Cast<UByteProperty>(Prop))
	{
		if (ByteProperty->Enum)
		{
			ExtraArgs = FString::Printf(TEXT(", %s"), *GetSingletonName(ByteProperty->Enum));
		}
	}
	else if (UEnumProperty* EnumProperty = Cast<UEnumProperty>(Prop))
	{
		ExtraArgs = FString::Printf(TEXT(", %s"), *GetSingletonName(EnumProperty->Enum));
	}
	else if (UBoolProperty* BoolProperty = Cast<UBoolProperty>(Prop))
	{
		if (Cast<UArrayProperty>(BoolProperty->GetOuter()) || Cast<UMapProperty>(BoolProperty->GetOuter()) || Cast<USetProperty>(BoolProperty->GetOuter()))
		{
			ExtraArgs = FString(TEXT(", 0"));  // this is an array of C++ bools so the mask is irrelevant.
		}
		else
		{
			check(SourceStruct);
			ExtraArgs = FString::Printf(TEXT(", CPP_BOOL_PROPERTY_BITMASK(%s, %s)"), *PropNameDep, SourceStruct);
		}
		ExtraArgs += FString::Printf(TEXT(", sizeof(%s), %s"), *BoolProperty->GetCPPType(NULL, 0), BoolProperty->IsNativeBool() ? TEXT("true") : TEXT("false"));
	}
	else if (UDelegateProperty* DelegateProperty = Cast<UDelegateProperty>(Prop))
	{
		UFunction *TargetFunction = DelegateProperty->SignatureFunction;
		ExtraArgs = FString::Printf(TEXT(", %s"), *GetSingletonName(TargetFunction));
	}
	else if (UMulticastDelegateProperty* MulticastDelegateProperty = Cast<UMulticastDelegateProperty>(Prop))
	{
		UFunction *TargetFunction = MulticastDelegateProperty->SignatureFunction;
		ExtraArgs = FString::Printf(TEXT(", %s"), *GetSingletonName(TargetFunction));
	}

	auto GetPropName = [](UProperty* InProp) -> FString
	{
		if (!GUnsizedProperties.Contains(InProp))
		{
			return InProp->GetClass()->GetName();
		}

		if (InProp->IsA<UIntProperty>())
		{
			return TEXT("UnsizedIntProperty");
		}

		check(InProp->IsA<UUInt32Property>());
		return TEXT("UnsizedUIntProperty");
	};

	const TCHAR* UPropertyObjectFlags = FClass::IsOwnedByDynamicType(Prop) ? TEXT("RF_Public|RF_Transient") : TEXT("RF_Public|RF_Transient|RF_MarkAsNative");
	FString Constructor = FString::Printf(TEXT("new(EC_InternalUseOnlyConstructor, %s, TEXT(\"%s\"), %s) U%s(%s, 0x%016llx%s);"),
		*OuterString,
		*FNativeClassHeaderGenerator::GetOverriddenName(Prop),
		UPropertyObjectFlags,
		*GetPropName(Prop),
		*PropMacro,
		Prop->PropertyFlags & ~CPF_ComputedFlags, 
		*ExtraArgs);
	TheFlagAudit.Add(Prop, TEXT("PropertyFlags"), Prop->PropertyFlags);

	FString Lines  = FString::Printf(TEXT("%sUProperty* %s = %s%s\r\n"), 
		Spaces, 
		Name, 
		*Constructor,
		*GetGeneratedCodeCRCTag(Prop));

	if (Prop->ArrayDim != 1)
	{
		Lines += FString::Printf(TEXT("%s%s->ArrayDim = CPP_ARRAY_DIM(%s, %s);\r\n"), Spaces, Name, *PropNameDep, SourceStruct);
	}

	if (Prop->RepNotifyFunc != NAME_None)
	{
		Lines += FString::Printf(TEXT("%s%s->RepNotifyFunc = FName(TEXT(\"%s\"));\r\n"), Spaces, Name, *Prop->RepNotifyFunc.ToString());
	}
	Meta += GetMetaDataCodeForObject(Prop, Name, Spaces);
	return Lines;
}

void FNativeClassHeaderGenerator::OutputProperties(FString& Meta, FOutputDevice& OutputDevice, const FString& OuterString, const TArray<UProperty*>& Properties, const TCHAR* Spaces)
{
	bool bEmittedHasEditorOnlyMacro = false;
	for (int32 Index = Properties.Num() - 1; Index >= 0; Index--)
	{
		bool RequiresHasEditorOnlyMacro = Properties[Index]->IsEditorOnlyProperty();
		if  (!bEmittedHasEditorOnlyMacro && RequiresHasEditorOnlyMacro)
		{
			// Indent code and export CPP text.
			OutputDevice.Logf( TEXT("#if WITH_EDITORONLY_DATA\r\n") );
			bEmittedHasEditorOnlyMacro = true;
		}
		else if (bEmittedHasEditorOnlyMacro && !RequiresHasEditorOnlyMacro)
		{
			OutputDevice.Logf( TEXT("#endif // WITH_EDITORONLY_DATA\r\n") );
			bEmittedHasEditorOnlyMacro = false;
		}
		OutputProperty(Meta, OutputDevice, OuterString, Properties[Index], Spaces);
	}
	if (bEmittedHasEditorOnlyMacro)
	{
		OutputDevice.Logf( TEXT("#endif // WITH_EDITORONLY_DATA\r\n") );
	}
}

inline FString GetEventStructParamsName(UObject* Outer, const TCHAR* FunctionName)
{
	FString OuterName;
	if (Outer->IsA<UClass>())
	{
		OuterName = ((UClass*)Outer)->GetName();
	}
	else if (Outer->IsA<UPackage>())
	{
		OuterName = ((UPackage*)Outer)->GetName();
		OuterName.ReplaceInline(TEXT("/"), TEXT("_"), ESearchCase::CaseSensitive);
	}
	else
	{
		FError::Throwf(TEXT("Unrecognized outer type"));
	}

	FString Result = FString::Printf(TEXT("%s_event%s_Parms"), *OuterName, FunctionName);
	if (Result.Len() && FChar::IsDigit(Result[0]))
	{
		Result.InsertAt(0, TCHAR('_'));
	}
	return Result;
}

void FNativeClassHeaderGenerator::OutputProperty(FString& Meta, FOutputDevice& OutputDevice, const FString& OuterString, UProperty* Prop, const TCHAR* Spaces)
{
	FString PropName = Prop->GetName();

	FString PropVariableName = FString::Printf(TEXT("NewProp_%s"), *PropName);

	{
		FString SourceStruct;
		UFunction* Function = Cast<UFunction>(Prop->GetOuter());
		if (Function)
		{
			while (Function->GetSuperFunction())
			{
				Function = Function->GetSuperFunction();
			}
			FString FunctionName = Function->GetName();
			if( Function->HasAnyFunctionFlags( FUNC_Delegate ) )
			{
				FunctionName = FunctionName.LeftChop( FString( HEADER_GENERATED_DELEGATE_SIGNATURE_SUFFIX ).Len() );
			}

			SourceStruct = GetEventStructParamsName(Function->GetOuter(), *FunctionName);
		}
		else
		{
			SourceStruct = NameLookupCPP.GetNameCPP(CastChecked<UStruct>(Prop->GetOuter()));
		}
		FString PropMacroOuterClass;
		FString PropNameDep = PropName;
		if (Prop->HasAllPropertyFlags(CPF_Deprecated))
		{
			 PropNameDep += TEXT("_DEPRECATED");
		}
		if (UBoolProperty* BoolProperty = Cast<UBoolProperty>(Prop))
		{
			OutputDevice.Logf(
				TEXT("%sCPP_BOOL_PROPERTY_BITMASK_STRUCT(%s, %s);\r\n"),
				Spaces,
				*PropNameDep,
				*SourceStruct
			);
			PropMacroOuterClass = FString::Printf(
				TEXT("FObjectInitializer(), EC_CppProperty, CPP_BOOL_PROPERTY_OFFSET(%s, %s)"),
				*PropNameDep,
				*SourceStruct
			);
		}
		else
		{
			PropMacroOuterClass = FString::Printf(TEXT("CPP_PROPERTY_BASE(%s, %s)"), *PropNameDep, *SourceStruct);
		}
		OutputDevice.Log(*PropertyNew(Meta, Prop, OuterString, PropMacroOuterClass, *PropVariableName, Spaces, *SourceStruct));
	}

	// Map of enum class properties to their outer's variable name
	TMap<UNumericProperty*, FString> UnderlyingEnumSuffixes;

	if (UArrayProperty* ArrayProperty = Cast<UArrayProperty>(Prop))
	{
		FString InnerOuterString = FString::Printf(TEXT("NewProp_%s"), *PropName);
		FString PropMacroOuterArray = TEXT("FObjectInitializer(), EC_CppProperty, 0");
		FString InnerVariableName = FString::Printf(TEXT("NewProp_%s_Inner"), *ArrayProperty->Inner->GetName());
		OutputDevice.Log(*PropertyNew(Meta, ArrayProperty->Inner, InnerOuterString, PropMacroOuterArray, *InnerVariableName, Spaces));

		if (UEnumProperty* EnumArrayProperty = Cast<UEnumProperty>(ArrayProperty->Inner))
		{
			UnderlyingEnumSuffixes.Add(EnumArrayProperty->UnderlyingProp, MoveTemp(InnerVariableName));
		}
	}

	else if (UMapProperty* MapProperty = Cast<UMapProperty>(Prop))
	{
		FString InnerOuterString = FString::Printf(TEXT("NewProp_%s"), *PropName);
		FString PropMacroOuterMap = TEXT("FObjectInitializer(), EC_CppProperty, ");
		FString KeyVariableName = FString::Printf(TEXT("NewProp_%s_KeyProp"), *MapProperty->KeyProp->GetName());
		FString ValueVariableName = FString::Printf(TEXT("NewProp_%s_ValueProp"), *MapProperty->ValueProp->GetName());
		OutputDevice.Log(*PropertyNew(Meta, MapProperty->KeyProp,   InnerOuterString, PropMacroOuterMap + TEXT("0"), *KeyVariableName,   Spaces));
		OutputDevice.Log(*PropertyNew(Meta, MapProperty->ValueProp, InnerOuterString, PropMacroOuterMap + TEXT("1"), *ValueVariableName, Spaces));

		if (UEnumProperty* EnumKeyProperty = Cast<UEnumProperty>(MapProperty->KeyProp))
		{
			UnderlyingEnumSuffixes.Add(EnumKeyProperty->UnderlyingProp, MoveTemp(KeyVariableName));
		}

		if (UEnumProperty* EnumValueProperty = Cast<UEnumProperty>(MapProperty->ValueProp))
		{
			UnderlyingEnumSuffixes.Add(EnumValueProperty->UnderlyingProp, MoveTemp(ValueVariableName));
		}
	}

	else if (USetProperty* SetProperty = Cast<USetProperty>(Prop))
	{
		FString InnerOuterString = FString::Printf(TEXT("NewProp_%s"), *PropName);
		FString PropMacroOuterSet = TEXT("FObjectInitializer(), EC_CppProperty, 0");
		FString ElementVariableName = FString::Printf(TEXT("NewProp_%s_ElementProp"), *SetProperty->ElementProp->GetName());
		OutputDevice.Log(*PropertyNew(Meta, SetProperty->ElementProp, InnerOuterString, PropMacroOuterSet, *ElementVariableName, Spaces));

		if (UEnumProperty* EnumSetProperty = Cast<UEnumProperty>(SetProperty->ElementProp))
		{
			UnderlyingEnumSuffixes.Add(EnumSetProperty->UnderlyingProp, MoveTemp(ElementVariableName));
		}
	}

	else if (UEnumProperty* EnumProperty = Cast<UEnumProperty>(Prop))
	{
		UnderlyingEnumSuffixes.Add(EnumProperty->UnderlyingProp, PropVariableName);
	}

	FString PropMacroOuterEnum = TEXT("FObjectInitializer(), EC_CppProperty, 0");
	for (const TPair<UNumericProperty*, FString>& PropAndVarName : UnderlyingEnumSuffixes)
	{
		OutputDevice.Log(*PropertyNew(Meta, PropAndVarName.Key, PropAndVarName.Value, PropMacroOuterEnum, *(PropAndVarName.Value + TEXT("_Underlying")), Spaces));
	}
}

static bool IsAlwaysAccessible(UScriptStruct* Script)
{
	FName ToTest = Script->GetFName();
	if (ToTest == NAME_Matrix)
	{
		return false; // special case, the C++ FMatrix does not have the same members.
	}
	bool Result = Script->HasDefaults(); // if we have cpp struct ops in it for UHT, then we can assume it is always accessible
	if( ToTest == NAME_Plane
		||	ToTest == NAME_Vector
		||	ToTest == NAME_Vector4 
		||	ToTest == NAME_Quat
		||	ToTest == NAME_Color
		)
	{
		check(Result);
	}
	return Result;
}

static void FindNoExportStructsRecursive(TArray<UScriptStruct*>& Structs, UStruct* Start)
{
	while (Start)
	{
		if (UScriptStruct* StartScript = Cast<UScriptStruct>(Start))
		{
			if (StartScript->StructFlags & STRUCT_Native)
			{
				break;
			}

			if (!IsAlwaysAccessible(StartScript)) // these are a special cases that already exists and if wrong if exported naively
			{
				// this will topologically sort them in reverse order
				Structs.Remove(StartScript);
				Structs.Add(StartScript);
			}
		}

		for (UProperty* Prop : TFieldRange<UProperty>(Start, EFieldIteratorFlags::ExcludeSuper))
		{
			if (UStructProperty* StructProp = Cast<UStructProperty>(Prop))
			{
				FindNoExportStructsRecursive(Structs, StructProp->Struct);
			}
			else if (UArrayProperty* ArrayProp = Cast<UArrayProperty>(Prop))
			{
				if (UStructProperty* InnerStructProp = Cast<UStructProperty>(ArrayProp->Inner))
				{
					FindNoExportStructsRecursive(Structs, InnerStructProp->Struct);
				}
			}
			else if (UMapProperty* MapProp = Cast<UMapProperty>(Prop))
			{
				if (UStructProperty* KeyStructProp = Cast<UStructProperty>(MapProp->KeyProp))
				{
					FindNoExportStructsRecursive(Structs, KeyStructProp->Struct);
				}
				if (UStructProperty* ValueStructProp = Cast<UStructProperty>(MapProp->ValueProp))
				{
					FindNoExportStructsRecursive(Structs, ValueStructProp->Struct);
				}
			}
			else if (USetProperty* SetProp = Cast<USetProperty>(Prop))
			{
				if (UStructProperty* ElementStructProp = Cast<UStructProperty>(SetProp->ElementProp))
				{
					FindNoExportStructsRecursive(Structs, ElementStructProp->Struct);
				}
			}
		}
		Start = Start->GetSuperStruct();
	}
}

static TArray<UScriptStruct*> FindNoExportStructs(UStruct* Start)
{
	TArray<UScriptStruct*> Result;
	FindNoExportStructsRecursive(Result, Start);

	// These come out in reverse order of topology so reverse them
	Algo::Reverse(Result);

	return Result;
}

FString FNativeClassHeaderGenerator::GetPackageSingletonName(const UPackage* InPackage)
{
	static FString ClassString = NameLookupCPP.GetNameCPP(UPackage::StaticClass());

	FString Result = TEXT("Z_Construct_") + ClassString + TEXT("_") + InPackage->GetName().Replace(TEXT("/"), TEXT("_")) + TEXT("()");

	if (UniqueCrossModuleReferences)
	{
		UniqueCrossModuleReferences->Add(FString::Printf(TEXT("\tUPackage* %s;\r\n"), *Result));
	}

	return Result;
}

void FNativeClassHeaderGenerator::ExportGeneratedPackageInitCode(FOutputDevice& Out, const TCHAR* InDeclarations, const UPackage* InPackage, uint32 CRC)
{
	FString ApiString = GetAPIString();
	FString SingletonName = GetPackageSingletonName(InPackage);

	TArray<UField*> SingletonsToOutput;
	for (UField* ScriptType : TObjectRange<UField>())
	{
		if (ScriptType->GetOutermost() != InPackage)
		{
			continue;
		}

		if (ScriptType->IsA<UDelegateFunction>() || (ScriptType->IsA<UScriptStruct>() && (((UScriptStruct*)ScriptType)->StructFlags & STRUCT_NoExport)))
		{
			UField* FieldOuter = Cast<UField>(ScriptType->GetOuter());
			if (!FieldOuter || !FClass::IsDynamic(FieldOuter))
			{
				SingletonsToOutput.Add(ScriptType);
			}
		}
	}

	for (UField* ScriptType : SingletonsToOutput)
	{
		const FString& Extern = FTypeSingletonCache::Get(ScriptType, true).GetExternDecl();

		Out.Logf(TEXT("%s"), *Extern);
	}

	Out.Logf(TEXT("\tUPackage* %s\r\n"), *SingletonName);
	Out.Logf(TEXT("\t{\r\n"));
	Out.Logf(TEXT("\t\tstatic UPackage* ReturnPackage = nullptr;\r\n"));
	Out.Logf(TEXT("\t\tif (!ReturnPackage)\r\n"));
	Out.Logf(TEXT("\t\t{\r\n"));
	Out.Logf(TEXT("\t\t\tReturnPackage = CastChecked<UPackage>(StaticFindObjectFast(UPackage::StaticClass(), nullptr, FName(TEXT(\"%s\")), false, false));\r\n"), *InPackage->GetName());

	FString Meta = GetMetaDataCodeForObject(InPackage, TEXT("ReturnPackage"), TEXT("\t\t\t"));
	if (Meta.Len())
	{
		Out.Logf(TEXT("#if WITH_METADATA\r\n"));
		Out.Logf(TEXT("\t\t\tUMetaData* MetaData = ReturnPackage->GetMetaData();\r\n"));
		Out.Log(*Meta);
		Out.Logf(TEXT("#endif\r\n"));
	}

	Out.Logf(TEXT("\t\t\tReturnPackage->SetPackageFlags(PKG_CompiledIn | 0x%08X);\r\n"), InPackage->GetPackageFlags() & (PKG_ClientOptional | PKG_ServerSideOnly | PKG_EditorOnly | PKG_Developer));
	TheFlagAudit.Add(InPackage, TEXT("PackageFlags"), InPackage->GetPackageFlags());

	FGuid Guid;
	Guid.A = CRC;
	Guid.B = GenerateTextCRC(InDeclarations);
	Out.Logf(TEXT("\t\t\tFGuid Guid;\r\n"));
	Out.Logf(TEXT("\t\t\tGuid.A = 0x%08X;\r\n"), Guid.A);
	Out.Logf(TEXT("\t\t\tGuid.B = 0x%08X;\r\n"), Guid.B);
	Out.Logf(TEXT("\t\t\tGuid.C = 0x%08X;\r\n"), Guid.C);
	Out.Logf(TEXT("\t\t\tGuid.D = 0x%08X;\r\n"), Guid.D);
	Out.Logf(TEXT("\t\t\tReturnPackage->SetGuid(Guid);\r\n"), Guid.D);
	Out.Log(TEXT("\r\n"));

	for (UField* ScriptType : SingletonsToOutput)
	{
		const FString& Name = FTypeSingletonCache::Get(ScriptType, true).GetName();

		Out.Logf(TEXT("\t\t\t%s;\r\n"), *Name);
	}

	Out.Logf(TEXT("\t\t}\r\n"));
	Out.Logf(TEXT("\t\treturn ReturnPackage;\r\n"));
	Out.Logf(TEXT("\t}\r\n"));
}

void FNativeClassHeaderGenerator::ExportNativeGeneratedInitCode(FOutputDevice& Out, FOutputDevice& OutDeclarations, const FUnrealSourceFile& SourceFile, FClass* Class, FUHTStringBuilder& OutFriendText)
{
	check(!OutFriendText.Len());

	const bool   bIsNoExport  = Class->HasAnyClassFlags(CLASS_NoExport);
	const bool   bIsDynamic   = FClass::IsDynamic(Class);
	const TCHAR* ClassNameCPP = NameLookupCPP.GetNameCPP(Class);

	FUHTStringBuilder BodyText;
	FUHTStringBuilder CallSingletons;
	FString ApiString = GetAPIString();

	TSet<FName> AlreadyIncludedNames;
	TArray<UFunction*> FunctionsToExport;
	for( TFieldIterator<UFunction> Function(Class,EFieldIteratorFlags::ExcludeSuper); Function; ++Function )
	{
		UFunction* LocalFunc = *Function;
		FName TrueName = FNativeClassHeaderGenerator::GetOverriddenFName(LocalFunc);
		bool bAlreadyIncluded = false;
		AlreadyIncludedNames.Add(TrueName, &bAlreadyIncluded);
		if (bAlreadyIncluded)
		{
			// In a dynamic class the same function signature may be used for a Multi- and a Single-cast delegate.
			if (!LocalFunc->IsA<UDelegateFunction>() || !bIsDynamic)
			{
				FError::Throwf(TEXT("The same function linked twice. Function: %s Class: %s"), *LocalFunc->GetName(), *Class->GetName());
			}
			continue;
		}
		FunctionsToExport.Add(*Function);
	}

	// Sort the list of functions
	FunctionsToExport.Sort();

	// Export the init code for each function
	for (UFunction* Function : FunctionsToExport)
	{
		const bool bIsEditorOnlyFunction = Function->HasAnyFunctionFlags(FUNC_EditorOnly);

		if (!Function->IsA<UDelegateFunction>())
		{
			
			OutDeclarations.Logf(TEXT("%s%s%s"), 
				BEGIN_WRAP_EDITOR_ONLY(bIsEditorOnlyFunction),
				*FTypeSingletonCache::Get(Function).GetExternDecl(),
				END_WRAP_EDITOR_ONLY(bIsEditorOnlyFunction)
			);

			ExportFunction(Out, SourceFile, Function, bIsNoExport);
		}

		CallSingletons.Logf(TEXT("%s\t\t\t\tOuterClass->LinkChild(%s);\r\n%s"),
			BEGIN_WRAP_EDITOR_ONLY(bIsEditorOnlyFunction),
			*GetSingletonName(Function),
			END_WRAP_EDITOR_ONLY(bIsEditorOnlyFunction)
		);
		
	}

	FUHTStringBuilder GeneratedClassRegisterFunctionText;

	// The class itself.
	{
		// simple ::StaticClass wrapper to avoid header, link and DLL hell
		{
			FString SingletonNameNoRegister = GetSingletonName(Class, false);

			OutDeclarations.Log(FTypeSingletonCache::Get(Class, false).GetExternDecl());

			GeneratedClassRegisterFunctionText.Logf(TEXT("\tUClass* %s\r\n"), *SingletonNameNoRegister);
			GeneratedClassRegisterFunctionText.Logf(TEXT("\t{\r\n"));
			GeneratedClassRegisterFunctionText.Logf(TEXT("\t\treturn %s::StaticClass();\r\n"), ClassNameCPP);
			GeneratedClassRegisterFunctionText.Logf(TEXT("\t}\r\n"));
		}
		FString SingletonName = GetSingletonName(Class);

		OutFriendText.Logf(TEXT("\tfriend %sclass UClass* %s;\r\n"), *ApiString, *SingletonName);
		OutDeclarations.Log(FTypeSingletonCache::Get(Class).GetExternDecl());

		GeneratedClassRegisterFunctionText.Logf(TEXT("\tUClass* %s\r\n"), *SingletonName);
		GeneratedClassRegisterFunctionText.Logf(TEXT("\t{\r\n"));
		if (!bIsDynamic)
		{
			GeneratedClassRegisterFunctionText.Logf(TEXT("\t\tstatic UClass* OuterClass = NULL;\r\n"));
			GeneratedClassRegisterFunctionText.Logf(TEXT("\t\tif (!OuterClass)\r\n"));
		}
		else
		{
			const FString DynamicClassPackageName = FClass::GetTypePackageName(Class);
			GeneratedClassRegisterFunctionText.Logf(TEXT("\t\tUPackage* OuterPackage = FindOrConstructDynamicTypePackage(TEXT(\"%s\"));\r\n"), *DynamicClassPackageName);
			GeneratedClassRegisterFunctionText.Logf(TEXT("\t\tUClass* OuterClass = Cast<UClass>(StaticFindObjectFast(UClass::StaticClass(), OuterPackage, TEXT(\"%s\")));\r\n"), *FNativeClassHeaderGenerator::GetOverriddenName(Class));
			GeneratedClassRegisterFunctionText.Logf(TEXT("\t\tif (!OuterClass || !(OuterClass->ClassFlags & CLASS_Constructed))\r\n"));
		}
		
		GeneratedClassRegisterFunctionText.Logf(TEXT("\t\t{\r\n"));
		UClass* SuperClass = Class->GetSuperClass();
		if (SuperClass && SuperClass != Class)
		{
			OutDeclarations.Log(FTypeSingletonCache::Get(SuperClass).GetExternDecl());
			GeneratedClassRegisterFunctionText.Logf(TEXT("\t\t\t%s;\r\n"), *GetSingletonName(SuperClass));
		}
		if (!bIsDynamic)
		{
			FString PackageSingletonName = GetPackageSingletonName(CastChecked<UPackage>(Class->GetOutermost()));

			OutDeclarations.Logf(TEXT("\t%s_API UPackage* %s;\r\n"), *ApiString, *PackageSingletonName);
			GeneratedClassRegisterFunctionText.Logf(TEXT("\t\t\t%s;\r\n"), *PackageSingletonName);
		}
		GeneratedClassRegisterFunctionText.Logf(TEXT("\t\t\tOuterClass = %s::StaticClass();\r\n"), ClassNameCPP);
		GeneratedClassRegisterFunctionText.Logf(TEXT("\t\t\tif (!(OuterClass->ClassFlags & CLASS_Constructed))\r\n"), ClassNameCPP);
		GeneratedClassRegisterFunctionText.Logf(TEXT("\t\t\t{\r\n"), ClassNameCPP);
		GeneratedClassRegisterFunctionText.Logf(TEXT("\t\t\t\tUObjectForceRegistration(OuterClass);\r\n"));
		uint32 Flags = (Class->ClassFlags & CLASS_SaveInCompiledInClasses) | CLASS_Constructed;
		GeneratedClassRegisterFunctionText.Logf(TEXT("\t\t\t\tOuterClass->ClassFlags |= (EClassFlags)0x%08Xu;\r\n"), Flags);
		TheFlagAudit.Add(Class, TEXT("ClassFlags"), Flags);
		GeneratedClassRegisterFunctionText.Logf(TEXT("\r\n"));
		GeneratedClassRegisterFunctionText.Log(CallSingletons);
		GeneratedClassRegisterFunctionText.Logf(TEXT("\r\n"));

		FString OuterString = TEXT("OuterClass");

		TMap<FName, FString>* MetaDataMap = UMetaData::GetMapForObject(Class);
		{
			FClassMetaData* ClassMetaData = GScriptHelper.FindClassData(Class);
			if (MetaDataMap && ClassMetaData && ClassMetaData->bObjectInitializerConstructorDeclared)
			{
				MetaDataMap->Add(FName(TEXT("ObjectInitializerConstructorDeclared")), FString());
			}
		}

		FString Meta = GetMetaDataCodeForObject(Class, *OuterString, TEXT("\t\t\t\t"));
		// properties
		{
			TArray<UProperty*> Props;
			for ( TFieldIterator<UProperty> ItInner(Class,EFieldIteratorFlags::ExcludeSuper); ItInner; ++ItInner )
			{
				Props.Add(*ItInner);
			}

			OutputProperties(Meta, GeneratedClassRegisterFunctionText, OuterString, Props, TEXT("\t\t\t\t"));
		}
		// function table
		{

			// Grab and sort the list of functions in the function map
			TArray<UFunction*> FunctionsInMap;
			for (auto Function : TFieldRange<UFunction>(Class, EFieldIteratorFlags::ExcludeSuper))
			{
				FunctionsInMap.Add(Function);
			}
			FunctionsInMap.Sort();

			// Emit code to construct each UFunction and rebuild the function map at runtime
			for (UFunction* Function : FunctionsInMap)
			{
				const bool bIsEditorOnlyFunction = Function->HasAnyFunctionFlags(FUNC_EditorOnly);
				GeneratedClassRegisterFunctionText.Logf(TEXT("%s\t\t\t\tOuterClass->AddFunctionToFunctionMapWithOverriddenName(%s, %s);%s\r\n%s"),
					BEGIN_WRAP_EDITOR_ONLY(bIsEditorOnlyFunction),
					*GetSingletonName(Function),
					*FNativeClassHeaderGenerator::GetOverriddenNameForLiteral(Function),
					*GetGeneratedCodeCRCTag(Function),
					END_WRAP_EDITOR_ONLY(bIsEditorOnlyFunction));
			}
		}

		// class flags are handled by the intrinsic bootstrap code
		//GeneratedClassRegisterFunctionText.Logf(TEXT("\t\t\tOuterClass->ClassFlags = 0x%08X;\r\n"), Class->ClassFlags);
		if (Class->ClassConfigName != NAME_None)
		{
			GeneratedClassRegisterFunctionText.Logf(TEXT("\t\t\t\tOuterClass->ClassConfigName = FName(TEXT(\"%s\"));\r\n"), *Class->ClassConfigName.ToString());
		}

		GeneratedClassRegisterFunctionText.Logf(TEXT("\t\t\t\tstatic TCppClassTypeInfo<TCppClassTypeTraits<%s> > StaticCppClassTypeInfo;\r\n"), NameLookupCPP.GetNameCPP(Class, Class->HasAllClassFlags(CLASS_Interface)));
		GeneratedClassRegisterFunctionText.Logf(TEXT("\t\t\t\tOuterClass->SetCppTypeInfo(&StaticCppClassTypeInfo);\r\n"));

		for (auto& Inter : Class->Interfaces)
		{
			check(Inter.Class);
			FString OffsetString(TEXT("0"));
			if (Inter.PointerOffset)
			{
				OffsetString = FString::Printf(TEXT("VTABLE_OFFSET(%s, %s)"), ClassNameCPP, NameLookupCPP.GetNameCPP(Inter.Class, true));
			}
			GeneratedClassRegisterFunctionText.Logf(TEXT("\t\t\t\tOuterClass->Interfaces.Add(FImplementedInterface(%s, %s, %s ));\r\n"), 
				*GetSingletonName(Inter.Class, false),
				*OffsetString,
				Inter.bImplementedByK2 ? TEXT("true") : TEXT("false")
				);
		}
		if (Class->ClassGeneratedBy)
		{
			UE_LOG(LogCompile, Fatal, TEXT("For intrinsic and compiled-in classes, ClassGeneratedBy should always be NULL"));
			GeneratedClassRegisterFunctionText.Logf(TEXT("\t\t\t\tOuterClass->ClassGeneratedBy = %s;\r\n"), *GetSingletonName(CastChecked<UClass>(Class->ClassGeneratedBy), false));
		}

		GeneratedClassRegisterFunctionText.Logf(TEXT("\t\t\t\tOuterClass->StaticLink();\r\n"));

		if (Meta.Len())
		{
			GeneratedClassRegisterFunctionText.Logf(TEXT("#if WITH_METADATA\r\n"));
			GeneratedClassRegisterFunctionText.Logf(TEXT("\t\t\t\tUMetaData* MetaData = OuterClass->GetOutermost()->GetMetaData();\r\n"));
			GeneratedClassRegisterFunctionText.Log(*Meta);
			GeneratedClassRegisterFunctionText.Logf(TEXT("#endif\r\n"));
		}

		if (bIsDynamic)
		{
			FString* CustomDynamicClassInitializationMD = MetaDataMap ? MetaDataMap->Find(TEXT("CustomDynamicClassInitialization")) : nullptr;
			if (CustomDynamicClassInitializationMD)
			{
				GeneratedClassRegisterFunctionText.Logf(TEXT("\t\t\t\t%s(CastChecked<UDynamicClass>(OuterClass));\n"), *(*CustomDynamicClassInitializationMD));
			}
		}

		GeneratedClassRegisterFunctionText.Logf(TEXT("\t\t\t}\r\n"));
		
		GeneratedClassRegisterFunctionText.Logf(TEXT("\t\t}\r\n"));
		GeneratedClassRegisterFunctionText.Logf(TEXT("\t\tcheck(OuterClass->GetClass());\r\n"));
		GeneratedClassRegisterFunctionText.Logf(TEXT("\t\treturn OuterClass;\r\n"));
		GeneratedClassRegisterFunctionText.Logf(TEXT("\t}\r\n"));

		Out.Logf(TEXT("%s"), *GeneratedClassRegisterFunctionText);
	}

	if (OutFriendText.Len() && bIsNoExport)
	{
		Out.Logf(TEXT("\t/* friend declarations for pasting into noexport class %s\r\n"), ClassNameCPP);
		Out.Log(OutFriendText);
		Out.Logf(TEXT("\t*/\r\n"));
		OutFriendText.Reset();
	}

	FString SingletonName = GetSingletonName(Class);
	SingletonName.ReplaceInline(TEXT("()"), TEXT(""), ESearchCase::CaseSensitive); // function address

	FString OverriddenClassName = *FNativeClassHeaderGenerator::GetOverriddenName(Class);

	const FString InitSearchableValuesFunctionName = bIsDynamic ? Class->GetMetaData(TEXT("InitializeStaticSearchableValues")) : FString();
	const FString InitSearchableValuesFunctionParam = InitSearchableValuesFunctionName.IsEmpty() ? FString(TEXT("nullptr")) :
		FString::Printf(TEXT("&%s::%s"), ClassNameCPP, *InitSearchableValuesFunctionName);

	// Append base class' CRC at the end of the generated code, this will force update derived classes
	// when base class changes during hot-reload.
	uint32 BaseClassCRC = 0;
	if (Class->GetSuperClass() && !Class->GetSuperClass()->HasAnyClassFlags(CLASS_Intrinsic))
	{
		BaseClassCRC = GGeneratedCodeCRCs.FindChecked(Class->GetSuperClass());
	}
	GeneratedClassRegisterFunctionText.Logf(TEXT("\r\n// %u\r\n"), BaseClassCRC);

	// Calculate generated class initialization code CRC so that we know when it changes after hot-reload
	uint32 ClassCrc = GenerateTextCRC(*GeneratedClassRegisterFunctionText);
	GGeneratedCodeCRCs.Add(Class, ClassCrc);
	UHTMakefile.AddGeneratedCodeCRC(&SourceFile, Class, ClassCrc);
	// Emit the IMPLEMENT_CLASS macro to go in the generated cpp file.
	if (!bIsDynamic)
	{
		Out.Logf(TEXT("\tIMPLEMENT_CLASS(%s, %u);\r\n"), ClassNameCPP, ClassCrc);
	}
	else
	{
		Out.Logf(TEXT("\tIMPLEMENT_DYNAMIC_CLASS(%s, TEXT(\"%s\"), %u);\r\n"), ClassNameCPP, *OverriddenClassName, ClassCrc);
	}

	Out.Logf(TEXT("\tstatic FCompiledInDefer Z_CompiledInDefer_UClass_%s(%s, &%s::StaticClass, TEXT(\"%s\"), TEXT(\"%s\"), %s, %s, %s, %s);\r\n"),
		ClassNameCPP,
		*SingletonName,
		ClassNameCPP,
		bIsDynamic ? *FClass::GetTypePackageName(Class) : *Class->GetOutermost()->GetName(),
		bIsDynamic ? *OverriddenClassName : ClassNameCPP,
		bIsDynamic ? TEXT("true") : TEXT("false"),
		bIsDynamic ? *AsTEXT(FClass::GetTypePackageName(Class)) : TEXT("nullptr"),
		bIsDynamic ? *AsTEXT(FNativeClassHeaderGenerator::GetOverriddenPathName(Class)) : TEXT("nullptr"),
		*InitSearchableValuesFunctionParam);
}

void FNativeClassHeaderGenerator::ExportFunction(FOutputDevice& Out, const FUnrealSourceFile& SourceFile, UFunction* Function, bool bIsNoExport)
{
	UFunction* SuperFunction = Function->GetSuperFunction();

	const bool bIsEditorOnlyFunction = Function->HasAnyFunctionFlags(FUNC_EditorOnly);

	bool bIsDelegate = Function->HasAnyFunctionFlags(FUNC_Delegate);

	const FString SingletonName = GetSingletonName(Function);

	FUHTStringBuilder CurrentFunctionText;

	// Begin wrapping editor only functions.  Note: This should always be the first step!
	if (bIsEditorOnlyFunction)
	{
		CurrentFunctionText.Logf(BeginEditorOnlyGuard);
	}

	CurrentFunctionText.Logf(TEXT("\tUFunction* %s\r\n"), *SingletonName);
	CurrentFunctionText.Logf(TEXT("\t{\r\n"));

	if (bIsNoExport || !(Function->FunctionFlags&FUNC_Event))  // non-events do not export a params struct, so lets do that locally for offset determination
	{
		TArray<UScriptStruct*> Structs = FindNoExportStructs(Function);
		for (UScriptStruct* Struct : Structs)
		{
			ExportMirrorsForNoexportStruct(CurrentFunctionText, Struct, /*Indent=*/ 2);
		}

		ExportEventParm(CurrentFunctionText, ForwardDeclarations, Function, /*Indent=*/ 2, /*bOutputConstructor=*/ false, EExportingState::TypeEraseDelegates);
	}

	if (UObject* Outer = Function->GetOuter())
	{
		CurrentFunctionText.Logf(TEXT("\t\tUObject* Outer = %s;\r\n"), Outer->IsA<UPackage>() ? *GetPackageSingletonName((UPackage*)Outer) : *GetSingletonName(Function->GetOwnerClass()));
	}
	else
	{
		CurrentFunctionText.Logf(TEXT("\t\tUObject* Outer = nullptr;\r\n"));
	}

	UField* FieldOuter = Cast<UField>(Function->GetOuter());
	const bool bIsDynamic = (FieldOuter && FClass::IsDynamic(FieldOuter));

	if (!bIsDynamic)
	{
		CurrentFunctionText.Logf(TEXT("\t\tstatic UFunction* ReturnFunction = nullptr;\r\n"));
	}
	else
	{
		CurrentFunctionText.Logf(TEXT("\t\tUFunction* ReturnFunction = static_cast<UFunction*>(StaticFindObjectFast( UFunction::StaticClass(), Outer, %s ));\r\n")
			, *FNativeClassHeaderGenerator::GetOverriddenNameForLiteral(Function));
	}

	CurrentFunctionText.Logf(TEXT("\t\tif (!ReturnFunction)\r\n"));
	CurrentFunctionText.Logf(TEXT("\t\t{\r\n"));
	FString SuperFunctionString(TEXT("nullptr"));
	if (SuperFunction)
	{
		SuperFunctionString = GetSingletonName(SuperFunction);
	}
	TArray<UProperty*> Props;
	for (TFieldIterator<UProperty> ItInner(Function, EFieldIteratorFlags::ExcludeSuper); ItInner; ++ItInner)
	{
		Props.Add(*ItInner);
	}
	FString StructureSize;
	if (Props.Num())
	{
		UFunction* TempFunction = Function;
		while (TempFunction->GetSuperFunction())
		{
			TempFunction = TempFunction->GetSuperFunction();
		}
		FString FunctionName = TempFunction->GetName();
		if (TempFunction->HasAnyFunctionFlags(FUNC_Delegate))
		{
			FunctionName = FunctionName.LeftChop(FString(HEADER_GENERATED_DELEGATE_SIGNATURE_SUFFIX).Len());
		}

		StructureSize = FString::Printf(TEXT(", sizeof(%s)"), *GetEventStructParamsName(TempFunction->GetOuter(), *FunctionName));
	}

	const TCHAR* UFunctionType = bIsDelegate ? TEXT("UDelegateFunction") : TEXT("UFunction");
	const TCHAR* UFunctionObjectFlags = FClass::IsOwnedByDynamicType(Function) ? TEXT("RF_Public|RF_Transient") : TEXT("RF_Public|RF_Transient|RF_MarkAsNative");
	CurrentFunctionText.Logf(TEXT("\t\t\tReturnFunction = new(EC_InternalUseOnlyConstructor, Outer, TEXT(\"%s\"), %s) %s(FObjectInitializer(), %s, (EFunctionFlags)0x%08X, %d%s);\r\n"),
		*FNativeClassHeaderGenerator::GetOverriddenName(Function),
		UFunctionObjectFlags,
		UFunctionType,
		*SuperFunctionString,
		(uint32)Function->FunctionFlags,
		(uint32)Function->RepOffset,
		*StructureSize
	);
	TheFlagAudit.Add(Function, TEXT("FunctionFlags"), Function->FunctionFlags);


	FString OuterString = FString(TEXT("ReturnFunction"));
	FString Meta = GetMetaDataCodeForObject(Function, *OuterString, TEXT("\t\t\t"));

	for (int32 Index = Props.Num() - 1; Index >= 0; Index--)
	{
		OutputProperty(Meta, CurrentFunctionText, OuterString, Props[Index], TEXT("\t\t\t"));
	}

	FFunctionData* CompilerInfo = FFunctionData::FindForFunction(Function);
	const FFuncInfo& FunctionData = CompilerInfo->GetFunctionData();
	if (FunctionData.FunctionFlags & (FUNC_NetRequest | FUNC_NetResponse))
	{
		CurrentFunctionText.Logf(TEXT("\t\t\tReturnFunction->RPCId=%d;\r\n"), FunctionData.RPCId);
		CurrentFunctionText.Logf(TEXT("\t\t\tReturnFunction->RPCResponseId=%d;\r\n"), FunctionData.RPCResponseId);
	}

	CurrentFunctionText.Logf(TEXT("\t\t\tReturnFunction->Bind();\r\n"));
	CurrentFunctionText.Logf(TEXT("\t\t\tReturnFunction->StaticLink();\r\n"));

	if (Meta.Len())
	{
		CurrentFunctionText.Logf(TEXT("#if WITH_METADATA\r\n"));
		CurrentFunctionText.Logf(TEXT("\t\t\tUMetaData* MetaData = ReturnFunction->GetOutermost()->GetMetaData();\r\n"));
		CurrentFunctionText.Log(*Meta);
		CurrentFunctionText.Logf(TEXT("#endif\r\n"));
	}

	CurrentFunctionText.Logf(TEXT("\t\t}\r\n"));
	CurrentFunctionText.Logf(TEXT("\t\treturn ReturnFunction;\r\n"));
	CurrentFunctionText.Logf(TEXT("\t}\r\n"));

	// End wrapping editor only functions.  Note: This should always be the last step!
	if (bIsEditorOnlyFunction)
	{
		CurrentFunctionText.Logf(EndEditorOnlyGuard);
	}

	uint32 FunctionCrc = GenerateTextCRC(*CurrentFunctionText);
	GGeneratedCodeCRCs.Add(Function, FunctionCrc);
	UHTMakefile.AddGeneratedCodeCRC(&SourceFile, Function, FunctionCrc);
	Out.Log(CurrentFunctionText);
}

void FNativeClassHeaderGenerator::ExportNatives(FOutputDevice& Out, FClass* Class)
{
	const TCHAR* ClassCPPName = NameLookupCPP.GetNameCPP(Class);
	FString TypeName = Class->HasAnyClassFlags(CLASS_Interface) ? *FString::Printf(TEXT("I%s"), *Class->GetName()) : ClassCPPName;

	Out.Logf(TEXT("\tvoid %s::StaticRegisterNatives%s()\r\n"), ClassCPPName, ClassCPPName);
	Out.Log(TEXT("\t{\r\n"));

	bool bHasAnyAnsiRuntimeFuncs = false;
	bool bHasAnyTCharRuntimeFuncs = false;

	{
		TArray<TTuple<UFunction*, FString>> AnsiNamedFunctionsToExport;
		TArray<TTuple<UFunction*, FString>> TCharNamedFunctionsToExport;
		for (UFunction* Function : TFieldRange<UFunction>(Class, EFieldIteratorFlags::ExcludeSuper))
		{
			if ((Function->FunctionFlags & (FUNC_Native | FUNC_NetRequest)) == FUNC_Native)
			{
				

				FString OverriddenName = FNativeClassHeaderGenerator::GetOverriddenNameForLiteral(Function);
				if (OverriddenName.StartsWith(TEXT("TEXT(")))
				{
					bHasAnyTCharRuntimeFuncs |= !Function->HasAnyFunctionFlags(FUNC_EditorOnly);
					TCharNamedFunctionsToExport.Emplace(Function, MoveTemp(OverriddenName));
				}
				else
				{
					bHasAnyAnsiRuntimeFuncs |= !Function->HasAnyFunctionFlags(FUNC_EditorOnly);
					AnsiNamedFunctionsToExport.Emplace(Function, MoveTemp(OverriddenName));
				}
			}
		}

		Algo::SortBy(AnsiNamedFunctionsToExport,  [](const TTuple<UFunction*, FString>& Pair){ return Pair.Get<0>()->GetFName(); });
		Algo::SortBy(TCharNamedFunctionsToExport, [](const TTuple<UFunction*, FString>& Pair){ return Pair.Get<0>()->GetFName(); });

		if (AnsiNamedFunctionsToExport.Num() > 0 || TCharNamedFunctionsToExport.Num() > 0)
		{
			Out.Logf(TEXT("\t\tUClass* Class = %s::StaticClass();\r\n"), ClassCPPName);
		}

		if (AnsiNamedFunctionsToExport.Num())
		{
			// Wrap the entire registration in #if WITH_EDITOR if there are no runtime functions
			// otherwise wrap the individual editor only functions
			if (!bHasAnyAnsiRuntimeFuncs)
			{
				Out.Log(BeginEditorOnlyGuard);
			}

			Out.Log(TEXT("\t\tstatic const TNameNativePtrPair<ANSICHAR> AnsiFuncs[] = {\r\n"));

			for (const TTuple<UFunction*, FString>& Func : AnsiNamedFunctionsToExport)
			{
				UFunction* Function = Func.Get<0>();
				const bool bEditorOnlyFunction = Function->HasAnyFunctionFlags(FUNC_EditorOnly);

				Out.Logf(
					TEXT("%s\t\t\t{ %s, (Native)&%s::exec%s },\r\n%s"),
					BEGIN_WRAP_EDITOR_ONLY(bHasAnyAnsiRuntimeFuncs && bEditorOnlyFunction),
					*Func.Get<1>(),
					*TypeName,
					*Function->GetName(),
					END_WRAP_EDITOR_ONLY(bHasAnyAnsiRuntimeFuncs && bEditorOnlyFunction)
				);

			}

			Out.Log(TEXT("\t\t};\r\n"));
			Out.Logf(TEXT("\t\tFNativeFunctionRegistrar::RegisterFunctions(Class, AnsiFuncs, ARRAY_COUNT(AnsiFuncs));\r\n"));

			if (!bHasAnyAnsiRuntimeFuncs)
			{
				Out.Logf(EndEditorOnlyGuard);
			}
		}

		if (TCharNamedFunctionsToExport.Num())
		{
			// Wrap the entire registration in #if WITH_EDITOR if there are no runtime functions
			// otherwise wrap the individual editor only functions
			if (!bHasAnyTCharRuntimeFuncs)
			{
				Out.Logf(TEXT("%s\r\n"), BeginEditorOnlyGuard);
			}

			Out.Log(TEXT("\t\tstatic const TNameNativePtrPair<TCHAR> TCharFuncs[] = {\r\n"));

			for (const TTuple<UFunction*, FString>& Func : TCharNamedFunctionsToExport)
			{
				UFunction* Function = Func.Get<0>();
				const bool bEditorOnlyFunction = Function->HasAnyFunctionFlags(FUNC_EditorOnly);
				Out.Logf(
					TEXT("%s\t\t\t{ %s, (Native)&%s::exec%s },\r\n%s"),
					BEGIN_WRAP_EDITOR_ONLY(bHasAnyTCharRuntimeFuncs && bEditorOnlyFunction),
					*Func.Get<1>(),
					*TypeName,
					*Function->GetName(),
					END_WRAP_EDITOR_ONLY(bHasAnyTCharRuntimeFuncs && bEditorOnlyFunction)
				);
			}

			Out.Log(TEXT("\t\t};\r\n"));
			Out.Logf(TEXT("\t\tFNativeFunctionRegistrar::RegisterFunctions(Class, TCharFuncs, ARRAY_COUNT(TCharFuncs));\r\n"));

			if (!bHasAnyTCharRuntimeFuncs)
			{
				Out.Logf(TEXT("%s\r\n"), EndEditorOnlyGuard);
			}
		}
	}

	for (UScriptStruct* Struct : TFieldRange<UScriptStruct>(Class, EFieldIteratorFlags::ExcludeSuper))
	{
		if (Struct->StructFlags & STRUCT_Native)
		{
			Out.Logf( TEXT("\t\tUScriptStruct::DeferCppStructOps(FName(TEXT(\"%s\")),new UScriptStruct::TCppStructOps<%s%s>);\r\n"), *Struct->GetName(), Struct->GetPrefixCPP(), *Struct->GetName() );
		}
	}

	Out.Logf(TEXT("\t}\r\n"));
}

void FNativeClassHeaderGenerator::ExportInterfaceCallFunctions(FOutputDevice& OutCpp, FUHTStringBuilder& Out, const TArray<UFunction*>& CallbackFunctions, const TCHAR* ClassName)
{
	FString APIString = GetAPIString();

	for (UFunction* Function : CallbackFunctions)
	{
		FString FunctionName = Function->GetName();

		auto* CompilerInfo = FFunctionData::FindForFunction(Function);

		const FFuncInfo& FunctionData = CompilerInfo->GetFunctionData();
		const TCHAR* ConstQualifier = FunctionData.FunctionReference->HasAllFunctionFlags(FUNC_Const) ? TEXT("const ") : TEXT("");
		FString ExtraParam = FString::Printf(TEXT("%sUObject* O"), ConstQualifier);

		ExportNativeFunctionHeader(Out, ForwardDeclarations, FunctionData, EExportFunctionType::Interface, EExportFunctionHeaderStyle::Declaration, *ExtraParam, *APIString);
		Out.Logf( TEXT(";") LINE_TERMINATOR );

		FString FunctionNameName = FString::Printf(TEXT("NAME_%s_%s"), NameLookupCPP.GetNameCPP(CastChecked<UStruct>(Function->GetOuter())), *FunctionName);
		OutCpp.Logf(TEXT("\tstatic FName %s = FName(TEXT(\"%s\"));") LINE_TERMINATOR, *FunctionNameName, *GetOverriddenFName(Function).ToString());

		ExportNativeFunctionHeader(OutCpp, ForwardDeclarations, FunctionData, EExportFunctionType::Interface, EExportFunctionHeaderStyle::Definition, *ExtraParam, *APIString);
		OutCpp.Logf( LINE_TERMINATOR TEXT("\t{") LINE_TERMINATOR );

		OutCpp.Logf(TEXT("\t\tcheck(O != NULL);") LINE_TERMINATOR);
		OutCpp.Logf(TEXT("\t\tcheck(O->GetClass()->ImplementsInterface(U%s::StaticClass()));") LINE_TERMINATOR, ClassName);

		auto Parameters = GetFunctionParmsAndReturn(FunctionData.FunctionReference);

		// See if we need to create Parms struct
		const bool bHasParms = Parameters.HasParms();
		if (bHasParms)
		{
			FString EventParmStructName = GetEventStructParamsName(Function->GetOuter(), *FunctionName);
			OutCpp.Logf(TEXT("\t\t%s Parms;") LINE_TERMINATOR, *EventParmStructName);
		}

		OutCpp.Logf(TEXT("\t\tUFunction* const Func = O->FindFunction(%s);") LINE_TERMINATOR, *FunctionNameName);
		OutCpp.Log(TEXT("\t\tif (Func)") LINE_TERMINATOR);
		OutCpp.Log(TEXT("\t\t{") LINE_TERMINATOR);

		// code to populate Parms struct
		for (auto It = Parameters.Parms.CreateConstIterator(); It; ++It)
		{
			UProperty* Param = *It;

			OutCpp.Logf(TEXT("\t\t\tParms.%s=%s;") LINE_TERMINATOR, *Param->GetName(), *Param->GetName());
		}

		const FString ObjectRef = FunctionData.FunctionReference->HasAllFunctionFlags(FUNC_Const) ? FString::Printf(TEXT("const_cast<UObject*>(O)")) : TEXT("O");
		OutCpp.Logf(TEXT("\t\t\t%s->ProcessEvent(Func, %s);") LINE_TERMINATOR, *ObjectRef, bHasParms ? TEXT("&Parms") : TEXT("NULL"));

		for (auto It = Parameters.Parms.CreateConstIterator(); It; ++It)
		{
			UProperty* Param = *It;

			if( Param->HasAllPropertyFlags(CPF_OutParm) && !Param->HasAnyPropertyFlags(CPF_ConstParm|CPF_ReturnParm))
			{
				OutCpp.Logf(TEXT("\t\t\t%s=Parms.%s;") LINE_TERMINATOR, *Param->GetName(), *Param->GetName());
			}
		}

		OutCpp.Log(TEXT("\t\t}") LINE_TERMINATOR);
		

		// else clause to call back into native if it's a BlueprintNativeEvent
		if (Function->FunctionFlags & FUNC_Native)
		{
			OutCpp.Logf(TEXT("\t\telse if (auto I = (%sI%s*)(O->GetNativeInterfaceAddress(U%s::StaticClass())))") LINE_TERMINATOR, ConstQualifier, ClassName, ClassName);
			OutCpp.Log(TEXT("\t\t{") LINE_TERMINATOR);

			OutCpp.Log(TEXT("\t\t\t"));
			if (Parameters.Return)
			{
				OutCpp.Log(TEXT("Parms.ReturnValue = "));
			}

			OutCpp.Logf(TEXT("I->%s_Implementation("), *FunctionName);

			bool First = true;
			for (auto It = Parameters.Parms.CreateConstIterator(); It; ++It)
			{
				UProperty* Param = *It;

				if (!First)
				{
					OutCpp.Logf(TEXT(","));
				}
				First = false;

				OutCpp.Logf(TEXT("%s"), *Param->GetName());
			}

			OutCpp.Logf(TEXT(");") LINE_TERMINATOR);

			OutCpp.Logf(TEXT("\t\t}") LINE_TERMINATOR);
		}

		if (Parameters.Return)
		{
			OutCpp.Logf(TEXT("\t\treturn Parms.ReturnValue;") LINE_TERMINATOR);
		}

		OutCpp.Logf(TEXT("\t}") LINE_TERMINATOR);
	}
}

/**
 * Gets preprocessor string to emit GENERATED_U*_BODY() macro is deprecated.
 *
 * @param MacroName Name of the macro to be deprecated.
 *
 * @returns Preprocessor string to emit the message.
 */
FString GetGeneratedMacroDeprecationWarning(const TCHAR* MacroName)
{
	// Deprecation warning is disabled right now. After people get familiar with the new macro it should be re-enabled.
	//return FString() + TEXT("EMIT_DEPRECATED_WARNING_MESSAGE(\"") + MacroName + TEXT("() macro is deprecated. Please use GENERATED_BODY() macro instead.\")") LINE_TERMINATOR;
	return TEXT("");
}

/**
 * Returns a string with access specifier that was met before parsing GENERATED_BODY() macro to preserve it.
 *
 * @param Class Class for which to return the access specifier.
 *
 * @returns Access specifier string.
 */
FString GetPreservedAccessSpecifierString(FClass* Class)
{
	FString PreservedAccessSpecifier;
	if (FClassMetaData* Data = GScriptHelper.FindClassData(Class))
	{
		switch (Data->GeneratedBodyMacroAccessSpecifier)
		{
		case EAccessSpecifier::ACCESS_Private:
			PreservedAccessSpecifier = "private:";
			break;
		case EAccessSpecifier::ACCESS_Protected:
			PreservedAccessSpecifier = "protected:";
			break;
		case EAccessSpecifier::ACCESS_Public:
			PreservedAccessSpecifier = "public:";
			break;
		case EAccessSpecifier::ACCESS_NotAnAccessSpecifier :
			PreservedAccessSpecifier = FString::Printf(TEXT("static_assert(false, \"Unknown access specifier for GENERATED_BODY() macro in class %s.\");"), *GetNameSafe(Class));
			break;
		}
	}

	return PreservedAccessSpecifier + LINE_TERMINATOR;
}

void WriteMacro(FOutputDevice& Output, const FString& MacroName, const FString& MacroContent)
{
	Output.Log(*Macroize(*MacroName, *MacroContent));
}

/**
 * Writes to output device auto-includes for the given source file.
 *
 * @param Out Output device.
 * @param SourceFile Source file.
 */
void ExportAutoIncludes(FOutputDevice& Out, const FUnrealSourceFile& SourceFile)
{
	for (const FHeaderProvider& Include : SourceFile.GetIncludes())
	{
		if (!Include.IsAutoInclude())
		{
			continue;
		}

		const FUnrealSourceFile* AutoIncludedSourceFile = Include.GetResolved();

		if (AutoIncludedSourceFile == nullptr)
		{
			continue;
		}

		Out.Logf(
			TEXT("#ifndef %s")			LINE_TERMINATOR
			TEXT("	#include \"%s\"")	LINE_TERMINATOR
			TEXT("#endif")				LINE_TERMINATOR
			LINE_TERMINATOR,
			*AutoIncludedSourceFile->GetFileDefineName(), *AutoIncludedSourceFile->GetIncludePath());
	}
}

static FString PrivatePropertiesOffsetGetters(const UStruct* Struct, const FString& StructCppName)
{
	check(Struct);

	FUHTStringBuilder Result;
	for (const UProperty* Property : TFieldRange<UProperty>(Struct, EFieldIteratorFlags::ExcludeSuper))
	{
		if (Property && Property->HasAnyPropertyFlags(CPF_NativeAccessSpecifierPrivate | CPF_NativeAccessSpecifierProtected) && !Property->HasAnyPropertyFlags(CPF_EditorOnly))
		{
			const UBoolProperty* BoolProperty = Cast<const UBoolProperty>(Property);
			if (BoolProperty && !BoolProperty->IsNativeBool()) // if it's a bitfield
			{
				continue;
			}

			FString PropertyName = Property->GetName();
			if (Property->HasAllPropertyFlags(CPF_Deprecated))
			{
				PropertyName += TEXT("_DEPRECATED");
			}
			Result.Logf(TEXT("\tFORCEINLINE static uint32 __PPO__%s() { return STRUCT_OFFSET(%s, %s); }") LINE_TERMINATOR,
				*PropertyName, *StructCppName, *PropertyName);
		}
	}

	return Result;
}

void FNativeClassHeaderGenerator::ExportClassFromSourceFileInner(
	FOutputDevice&           OutGeneratedHeaderText,
	FOutputDevice&           OutCpp,
	FOutputDevice&           OutDeclarations,
	FClass*                  Class,
	const FUnrealSourceFile& SourceFile
)
{
	FUHTStringBuilder StandardUObjectConstructorsMacroCall;
	FUHTStringBuilder EnhancedUObjectConstructorsMacroCall;

	FClassMetaData* ClassData = GScriptHelper.FindClassData(Class);
	check(ClassData);

	// C++ -> VM stubs (native function execs)
	FUHTStringBuilder ClassMacroCalls;
	FUHTStringBuilder ClassNoPureDeclsMacroCalls;
	ExportNativeFunctions(OutGeneratedHeaderText, ClassMacroCalls, ClassNoPureDeclsMacroCalls, SourceFile, Class, ClassData);

	// Get Callback functions
	TArray<UFunction*> CallbackFunctions;
	{
		for (UFunction* Function : TFieldRange<UFunction>(Class, EFieldIteratorFlags::ExcludeSuper))
		{
			if ((Function->FunctionFlags & FUNC_Event) && Function->GetSuperFunction() == nullptr)
			{
				CallbackFunctions.Add(Function);
			}
		}
	}

	FUHTStringBuilder PrologMacroCalls;
	if (CallbackFunctions.Num() != 0)
	{
		Algo::SortBy(CallbackFunctions, [](UObject* Obj) { return Obj->GetName(); });

		FUHTStringBuilder UClassMacroContent;

		// export parameters structs for all events and delegates
		for (UFunction* Function : CallbackFunctions)
		{
			ExportEventParm(UClassMacroContent, ForwardDeclarations, Function, /*Indent=*/ 1, /*bOutputConstructor=*/ true, EExportingState::Normal);
		}

		FString MacroName = SourceFile.GetGeneratedMacroName(ClassData, TEXT("_EVENT_PARMS"));
		WriteMacro(OutGeneratedHeaderText, MacroName, UClassMacroContent);
		PrologMacroCalls.Logf(TEXT("\t%s\r\n"), *MacroName);

		// VM -> C++ proxies (events and delegates).
		FUHTStringBuilder NullOutput;
		FOutputDevice& CallbackOut = Class->HasAnyClassFlags(CLASS_NoExport) ? NullOutput : OutCpp;
		FString CallbackWrappersMacroName = SourceFile.GetGeneratedMacroName(ClassData, TEXT("_CALLBACK_WRAPPERS"));
		ExportCallbackFunctions(
			OutGeneratedHeaderText,
			CallbackOut,
			ForwardDeclarations,
			CallbackFunctions,
			*CallbackWrappersMacroName,
			(Class->ClassFlags & CLASS_Interface) ? EExportCallbackType::Interface : EExportCallbackType::Class,
			*GetAPIString()
		);

		ClassMacroCalls.Logf(TEXT("\t%s\r\n"), *CallbackWrappersMacroName);
		ClassNoPureDeclsMacroCalls.Logf(TEXT("\t%s\r\n"), *CallbackWrappersMacroName);
	}

	// Class definition.
	if (!Class->HasAnyClassFlags(CLASS_NoExport))
	{
		ExportNatives(OutCpp, Class);
	}

	FUHTStringBuilder FriendText;
	ExportNativeGeneratedInitCode(OutCpp, OutDeclarations, SourceFile, Class, FriendText);

	FClass* SuperClass = Class->GetSuperClass();

	// the name for the C++ version of the UClass
	const TCHAR* ClassCPPName = NameLookupCPP.GetNameCPP(Class);
	const TCHAR* SuperClassCPPName = (SuperClass != nullptr) ? NameLookupCPP.GetNameCPP(SuperClass) : nullptr;

	FString APIArg = API;
	if (!Class->HasAnyClassFlags(CLASS_MinimalAPI))
	{
		APIArg = TEXT("NO");
	}

	FString PPOMacroName;

	// Replication, add in the declaration for GetLifetimeReplicatedProps() automatically if there are any net flagged properties
	bool bNeedsRep = false;
	for (TFieldIterator<UProperty> It(Class, EFieldIteratorFlags::ExcludeSuper); It; ++It)
	{
		if ((It->PropertyFlags & CPF_Net) != 0)
		{
			bNeedsRep = true;
			break;
		}
	}

	ClassDefinitionRange ClassRange;
	if (ClassDefinitionRange* FoundRange = ClassDefinitionRanges.Find(Class))
	{
		ClassRange = *FoundRange;
		ClassRange.Validate();
	}

	bool bHasGetLifetimeReplicatedProps = HasIdentifierExactMatch(ClassRange.Start, ClassRange.End, TEXT("GetLifetimeReplicatedProps"));

	{
		FUHTStringBuilder Boilerplate;

		// Export the class's native function registration.
		Boilerplate.Logf(TEXT("private:\r\n"));
		Boilerplate.Logf(TEXT("\tstatic void StaticRegisterNatives%s();\r\n"), ClassCPPName);
		Boilerplate.Log(*FriendText);
		Boilerplate.Logf(TEXT("public:\r\n"));

		const bool bCastedClass = Class->HasAnyCastFlag(CASTCLASS_AllFlags) && SuperClass && Class->ClassCastFlags != SuperClass->ClassCastFlags;

		Boilerplate.Logf(TEXT("\tDECLARE_CLASS(%s, %s, COMPILED_IN_FLAGS(%s%s), %s, TEXT(\"%s\"), %s_API)\r\n"),
			ClassCPPName,
			SuperClassCPPName ? SuperClassCPPName : TEXT("None"),
			Class->HasAnyClassFlags(CLASS_Abstract) ? TEXT("CLASS_Abstract") : TEXT("0"),
			*GetClassFlagExportText(Class),
			bCastedClass ? *FString::Printf(TEXT("CASTCLASS_%s"), ClassCPPName) : TEXT("0"),
			*FClass::GetTypePackageName(Class),
			*APIArg);

		Boilerplate.Logf(TEXT("\tDECLARE_SERIALIZER(%s)\r\n"), ClassCPPName);
		Boilerplate.Log(TEXT("\tenum {IsIntrinsic=COMPILED_IN_INTRINSIC};\r\n"));

		if (SuperClass && Class->ClassWithin != SuperClass->ClassWithin)
		{
			Boilerplate.Logf(TEXT("\tDECLARE_WITHIN(%s)\r\n"), NameLookupCPP.GetNameCPP(Class->GetClassWithin()));
		}

		if (Class->HasAnyClassFlags(CLASS_Interface))
		{
			ExportConstructorsMacros(OutGeneratedHeaderText, OutCpp, StandardUObjectConstructorsMacroCall, EnhancedUObjectConstructorsMacroCall, SourceFile.GetGeneratedMacroName(ClassData), Class, *APIArg);

			OutGeneratedHeaderText.Log(TEXT("#undef GENERATED_UINTERFACE_BODY_COMMON\r\n"));
			OutGeneratedHeaderText.Log(Macroize(TEXT("GENERATED_UINTERFACE_BODY_COMMON()"), *Boilerplate));

			int32 ClassGeneratedBodyLine = ClassData->GetGeneratedBodyLine();

			FString DeprecationWarning = GetGeneratedMacroDeprecationWarning(TEXT("GENERATED_UINTERFACE_BODY"));

			const TCHAR* DeprecationPushString = TEXT("PRAGMA_DISABLE_DEPRECATION_WARNINGS") LINE_TERMINATOR;
			const TCHAR* DeprecationPopString = TEXT("PRAGMA_ENABLE_DEPRECATION_WARNINGS") LINE_TERMINATOR;
			const TCHAR* Offset = TEXT("\t");

			OutGeneratedHeaderText.Logf(
				TEXT("%s"),
				*Macroize(
					*SourceFile.GetGeneratedBodyMacroName(ClassGeneratedBodyLine, true),
					*(
						FString() +
						Offset + DeprecationWarning +
						Offset + DeprecationPushString +
						Offset + TEXT("GENERATED_UINTERFACE_BODY_COMMON()") LINE_TERMINATOR +
						StandardUObjectConstructorsMacroCall +
						Offset + DeprecationPopString
					)
				)
			);

			OutGeneratedHeaderText.Logf(
				TEXT("%s"),
				*Macroize(
					*SourceFile.GetGeneratedBodyMacroName(ClassGeneratedBodyLine),
					*(
						FString() +
						Offset + DeprecationPushString +
						Offset + TEXT("GENERATED_UINTERFACE_BODY_COMMON()") LINE_TERMINATOR +
						EnhancedUObjectConstructorsMacroCall +
						GetPreservedAccessSpecifierString(Class) +
						Offset + DeprecationPopString
					)
				)
			);

			// =============================================
			// Export the pure interface version of the class

			// the name of the pure interface class
			FString InterfaceCPPName = FString::Printf(TEXT("I%s"), *Class->GetName());
			FString SuperInterfaceCPPName;
			if (SuperClass != NULL)
			{
				SuperInterfaceCPPName = FString::Printf(TEXT("I%s"), *SuperClass->GetName());
			}

			// Thunk functions
			FUHTStringBuilder InterfaceBoilerplate;

			InterfaceBoilerplate.Logf(TEXT("protected:\r\n\tvirtual ~%s() {}\r\npublic:\r\n"), *InterfaceCPPName);
			InterfaceBoilerplate.Logf(TEXT("\ttypedef %s UClassType;\r\n"), ClassCPPName);

			ExportInterfaceCallFunctions(OutCpp, InterfaceBoilerplate, CallbackFunctions, *Class->GetName());

			// we'll need a way to get to the UObject portion of a native interface, so that we can safely pass native interfaces
			// to script VM functions
			if (SuperClass->IsChildOf(UInterface::StaticClass()))
			{
				// Note: This used to be declared as a pure virtual function, but it was changed here in order to allow the Blueprint nativization process
				// to detect C++ interface classes that explicitly declare pure virtual functions via type traits. This code will no longer trigger that check.
				InterfaceBoilerplate.Logf(TEXT("\tvirtual UObject* _getUObject() const { check(0 && \"Missing required implementation.\"); return nullptr; }\r\n"));
			}

			if (bNeedsRep && !bHasGetLifetimeReplicatedProps)
			{
				if (SourceFile.GetGeneratedCodeVersionForStruct(Class) == EGeneratedCodeVersion::V1)
				{
					InterfaceBoilerplate.Logf(TEXT("\tvoid GetLifetimeReplicatedProps(TArray<FLifetimeProperty>& OutLifetimeProps) const override;\r\n"));
				}
				else
				{
					FError::Throwf(TEXT("Class %s has Net flagged properties and should declare member function: void GetLifetimeReplicatedProps(TArray<FLifetimeProperty>& OutLifetimeProps) const override"), ClassCPPName);
				}
			}

			FString NoPureDeclsMacroName = SourceFile.GetGeneratedMacroName(ClassData, TEXT("_INCLASS_IINTERFACE_NO_PURE_DECLS"));
			WriteMacro(OutGeneratedHeaderText, NoPureDeclsMacroName, InterfaceBoilerplate);
			ClassNoPureDeclsMacroCalls.Logf(TEXT("\t%s\r\n"), *NoPureDeclsMacroName);

			FString MacroName = SourceFile.GetGeneratedMacroName(ClassData, TEXT("_INCLASS_IINTERFACE"));
			WriteMacro(OutGeneratedHeaderText, MacroName, InterfaceBoilerplate);
			ClassMacroCalls.Logf(TEXT("\t%s\r\n"), *MacroName);
		}
		else
		{
			// export the class's config name
			if (SuperClass && Class->ClassConfigName != NAME_None && Class->ClassConfigName != SuperClass->ClassConfigName)
			{
				Boilerplate.Logf(TEXT("\tstatic const TCHAR* StaticConfigName() {return TEXT(\"%s\");}\r\n\r\n"), *Class->ClassConfigName.ToString());
			}

			// export implementation of _getUObject for classes that implement interfaces
			if (Class->Interfaces.Num() > 0)
			{
				Boilerplate.Logf(TEXT("\tvirtual UObject* _getUObject() const override { return const_cast<%s*>(this); }\r\n"), ClassCPPName);
			}

			if (bNeedsRep && !bHasGetLifetimeReplicatedProps)
			{
				// Default version autogenerates declarations.
				if (SourceFile.GetGeneratedCodeVersionForStruct(Class) == EGeneratedCodeVersion::V1)
				{
					Boilerplate.Logf(TEXT("\tvoid GetLifetimeReplicatedProps(TArray<FLifetimeProperty>& OutLifetimeProps) const override;\r\n"));
				}
				else
				{
					FError::Throwf(TEXT("Class %s has Net flagged properties and should declare member function: void GetLifetimeReplicatedProps(TArray<FLifetimeProperty>& OutLifetimeProps) const override"), ClassCPPName);
				}
			}
			{
				FString NoPureDeclsMacroName = SourceFile.GetGeneratedMacroName(ClassData, TEXT("_INCLASS_NO_PURE_DECLS"));
				WriteMacro(OutGeneratedHeaderText, NoPureDeclsMacroName, Boilerplate);
				ClassNoPureDeclsMacroCalls.Logf(TEXT("\t%s\r\n"), *NoPureDeclsMacroName);

				FString MacroName = SourceFile.GetGeneratedMacroName(ClassData, TEXT("_INCLASS"));
				WriteMacro(OutGeneratedHeaderText, MacroName, Boilerplate);
				ClassMacroCalls.Logf(TEXT("\t%s\r\n"), *MacroName);

				ExportConstructorsMacros(OutGeneratedHeaderText, OutCpp, StandardUObjectConstructorsMacroCall, EnhancedUObjectConstructorsMacroCall, SourceFile.GetGeneratedMacroName(ClassData), Class, *APIArg);
			}
			{
				const FString PrivatePropertiesOffsets = PrivatePropertiesOffsetGetters(Class, ClassCPPName);
				const FString PPOMacroNameRaw = SourceFile.GetGeneratedMacroName(ClassData, TEXT("_PRIVATE_PROPERTY_OFFSET"));
				PPOMacroName = FString::Printf(TEXT("\t%s\r\n"), *PPOMacroNameRaw);
				WriteMacro(OutGeneratedHeaderText, PPOMacroNameRaw, PrivatePropertiesOffsets);
			}
		}
	}

	{
		FString MacroName = SourceFile.GetGeneratedMacroName(ClassData->GetPrologLine(), TEXT("_PROLOG"));
		WriteMacro(OutGeneratedHeaderText, MacroName, PrologMacroCalls);
	}

	{
		bool bIsIInterface = Class->HasAnyClassFlags(CLASS_Interface);

		auto MacroName = FString::Printf(TEXT("GENERATED_%s_BODY()"), bIsIInterface ? TEXT("IINTERFACE") : TEXT("UCLASS"));

		auto DeprecationWarning = bIsIInterface ? FString(TEXT("")) : GetGeneratedMacroDeprecationWarning(*MacroName);

		auto DeprecationPushString = TEXT("PRAGMA_DISABLE_DEPRECATION_WARNINGS") LINE_TERMINATOR;
		auto DeprecationPopString = TEXT("PRAGMA_ENABLE_DEPRECATION_WARNINGS") LINE_TERMINATOR;

		auto Public = TEXT("public:" LINE_TERMINATOR);

		auto GeneratedBodyLine = bIsIInterface ? ClassData->GetInterfaceGeneratedBodyLine() : ClassData->GetGeneratedBodyLine();
		auto LegacyGeneratedBody = FString(bIsIInterface ? TEXT("") : PPOMacroName)
			+ ClassMacroCalls 
			+ (bIsIInterface ? TEXT("") : StandardUObjectConstructorsMacroCall);
		auto GeneratedBody = FString(bIsIInterface ? TEXT("") : PPOMacroName)
			+ ClassNoPureDeclsMacroCalls 
			+ (bIsIInterface ? TEXT("") : EnhancedUObjectConstructorsMacroCall);

		auto WrappedLegacyGeneratedBody = DeprecationWarning + DeprecationPushString + Public + LegacyGeneratedBody + Public + DeprecationPopString;
		auto WrappedGeneratedBody = FString(DeprecationPushString) + Public + GeneratedBody + GetPreservedAccessSpecifierString(Class) + DeprecationPopString;

		auto BodyMacros = Macroize(*SourceFile.GetGeneratedBodyMacroName(GeneratedBodyLine, true), *WrappedLegacyGeneratedBody) +
			Macroize(*SourceFile.GetGeneratedBodyMacroName(GeneratedBodyLine, false), *WrappedGeneratedBody);

		OutGeneratedHeaderText.Log(*BodyMacros);
	}
}

/**
* Generates private copy-constructor declaration.
*
* @param Out Output device to generate to.
* @param Class Class to generate constructor for.
* @param API API string for this constructor.
*/
void ExportCopyConstructorDefinition(FOutputDevice& Out, const TCHAR* API, const TCHAR* ClassCPPName)
{
	Out.Logf(TEXT("private:\r\n"));
	Out.Logf(TEXT("\t/** Private move- and copy-constructors, should never be used */\r\n"));
	Out.Logf(TEXT("\t%s_API %s(%s&&);\r\n"), API, ClassCPPName, ClassCPPName);
	Out.Logf(TEXT("\t%s_API %s(const %s&);\r\n"), API, ClassCPPName, ClassCPPName);
	Out.Logf(TEXT("public:\r\n"));
}

/**
 * Generates vtable helper caller and eventual constructor body.
 *
 * @param Out Output device to generate to.
 * @param Class Class to generate for.
 * @param API API string.
 */
void ExportVTableHelperCtorAndCaller(FOutputDevice& Out, FClassMetaData* ClassData, const TCHAR* API, const TCHAR* ClassCPPName)
{
	if (!ClassData->bCustomVTableHelperConstructorDeclared)
	{
		Out.Logf(TEXT("\tDECLARE_VTABLE_PTR_HELPER_CTOR(%s_API, %s);" LINE_TERMINATOR), API, ClassCPPName);
	}
	Out.Logf(TEXT("DEFINE_VTABLE_PTR_HELPER_CTOR_CALLER(%s);" LINE_TERMINATOR), ClassCPPName);
}

/**
 * Generates standard constructor declaration.
 *
 * @param Out Output device to generate to.
 * @param Class Class to generate constructor for.
 * @param API API string for this constructor.
 */
void ExportStandardConstructorsMacro(FOutputDevice& Out, FClass* Class, FClassMetaData* ClassData, const TCHAR* API, const TCHAR* ClassCPPName)
{
	if (!Class->HasAnyClassFlags(CLASS_CustomConstructor))
	{
		Out.Logf(TEXT("\t/** Standard constructor, called after all reflected properties have been initialized */\r\n"));
		Out.Logf(TEXT("\t%s_API %s(const FObjectInitializer& ObjectInitializer%s);\r\n"), API, ClassCPPName,
			ClassData->bDefaultConstructorDeclared ? TEXT("") : TEXT(" = FObjectInitializer::Get()"));
	}
	Out.Logf(TEXT("\tDEFINE_DEFAULT_OBJECT_INITIALIZER_CONSTRUCTOR_CALL(%s)\r\n"), ClassCPPName);

	ExportVTableHelperCtorAndCaller(Out, ClassData, API, ClassCPPName);
	ExportCopyConstructorDefinition(Out, API, ClassCPPName);
}

/**
 * Generates constructor definition.
 *
 * @param Out Output device to generate to.
 * @param Class Class to generate constructor for.
 * @param API API string for this constructor.
 */
void ExportConstructorDefinition(FOutputDevice& Out, FClass* Class, FClassMetaData* ClassData, const TCHAR* API, const TCHAR* ClassCPPName)
{
	if (!ClassData->bConstructorDeclared)
	{
		Out.Logf(TEXT("\t/** Standard constructor, called after all reflected properties have been initialized */\r\n"));
		
		// Assume super class has OI constructor, this may not always be true but we should always be able to check this.
		// In any case, it will default to old behaviour before we even checked this.
		bool bSuperClassObjectInitializerConstructorDeclared = true;
		FClass* SuperClass = Class->GetSuperClass();
		if (SuperClass != nullptr)
		{
			FClassMetaData* SuperClassData = GScriptHelper.FindClassData(SuperClass);
			if (SuperClassData)
			{
				bSuperClassObjectInitializerConstructorDeclared = SuperClassData->bObjectInitializerConstructorDeclared;
			}
		}
		if (bSuperClassObjectInitializerConstructorDeclared)
		{
			Out.Logf(TEXT("\t%s_API %s(const FObjectInitializer& ObjectInitializer = FObjectInitializer::Get()) : Super(ObjectInitializer) { };\r\n"), API, ClassCPPName);
			ClassData->bObjectInitializerConstructorDeclared = true;
		}
		else
		{
			Out.Logf(TEXT("\t%s_API %s() { };\r\n"), API, ClassCPPName);
			ClassData->bDefaultConstructorDeclared = true;
		}

		ClassData->bConstructorDeclared = true;
	}
	ExportCopyConstructorDefinition(Out, API, ClassCPPName);
}

/**
 * Generates constructor call definition.
 *
 * @param Out Output device to generate to.
 * @param Class Class to generate constructor call definition for.
 */
void ExportDefaultConstructorCallDefinition(FOutputDevice& Out, FClassMetaData* ClassData, const TCHAR* ClassCPPName)
{
	if (ClassData->bObjectInitializerConstructorDeclared)
	{
		Out.Logf(TEXT("\tDEFINE_DEFAULT_OBJECT_INITIALIZER_CONSTRUCTOR_CALL(%s)\r\n"), ClassCPPName);
	}
	else if (ClassData->bDefaultConstructorDeclared)
	{
		Out.Logf(TEXT("\tDEFINE_DEFAULT_CONSTRUCTOR_CALL(%s)\r\n"), ClassCPPName);
	}
	else
	{
		Out.Logf(TEXT("\tDEFINE_FORBIDDEN_DEFAULT_CONSTRUCTOR_CALL(%s)\r\n"), ClassCPPName);
	}
}

/**
 * Generates enhanced constructor declaration.
 *
 * @param Out Output device to generate to.
 * @param Class Class to generate constructor for.
 * @param API API string for this constructor.
 */
void ExportEnhancedConstructorsMacro(FOutputDevice& Out, FClass* Class, FClassMetaData* ClassData, const TCHAR* API, const TCHAR* ClassCPPName)
{
	ExportConstructorDefinition(Out, Class, ClassData, API, ClassCPPName);
	ExportVTableHelperCtorAndCaller(Out, ClassData, API, ClassCPPName);
	ExportDefaultConstructorCallDefinition(Out, ClassData, ClassCPPName);
}

/**
 * Gets a package relative inclusion path of the given source file for build.
 *
 * @param SourceFile Given source file.
 *
 * @returns Inclusion path.
 */
FString GetBuildPath(FUnrealSourceFile& SourceFile)
{
	FString Out = SourceFile.GetFilename();

	ConvertToBuildIncludePath(SourceFile.GetPackage(), Out);

	return Out;
}

void FNativeClassHeaderGenerator::ExportConstructorsMacros(FOutputDevice& OutGeneratedHeaderText, FOutputDevice& Out, FOutputDevice& StandardUObjectConstructorsMacroCall, FOutputDevice& EnhancedUObjectConstructorsMacroCall, const FString& ConstructorsMacroPrefix, FClass* Class, const TCHAR* APIArg)
{
	const TCHAR* ClassCPPName = NameLookupCPP.GetNameCPP(Class);

	FClassMetaData* ClassData = GScriptHelper.FindClassData(Class);
	check(ClassData);

	FUHTStringBuilder StdMacro;
	FUHTStringBuilder EnhMacro;
	FString StdMacroName = ConstructorsMacroPrefix + TEXT("_STANDARD_CONSTRUCTORS");
	FString EnhMacroName = ConstructorsMacroPrefix + TEXT("_ENHANCED_CONSTRUCTORS");

	ExportStandardConstructorsMacro(StdMacro, Class, ClassData, APIArg, ClassCPPName);
	ExportEnhancedConstructorsMacro(EnhMacro, Class, ClassData, APIArg, ClassCPPName);

	if (!ClassData->bCustomVTableHelperConstructorDeclared)
	{
		Out.Logf(TEXT("\tDEFINE_VTABLE_PTR_HELPER_CTOR(%s);" LINE_TERMINATOR), ClassCPPName);
	}

	OutGeneratedHeaderText.Log(*Macroize(*StdMacroName, *StdMacro));
	OutGeneratedHeaderText.Log(*Macroize(*EnhMacroName, *EnhMacro));

	StandardUObjectConstructorsMacroCall.Logf(TEXT("\t%s\r\n"), *StdMacroName);
	EnhancedUObjectConstructorsMacroCall.Logf(TEXT("\t%s\r\n"), *EnhMacroName);
}

bool FNativeClassHeaderGenerator::WriteHeader(const TCHAR* Path, const FString& InBodyText, const TSet<FString>& InFwdDecl)
{
	FUHTStringBuilder GeneratedHeaderTextWithCopyright;
	GeneratedHeaderTextWithCopyright.Logf(TEXT("%s"), HeaderCopyright);
	GeneratedHeaderTextWithCopyright.Log(TEXT("#include \"ObjectMacros.h\"\r\n"));
	GeneratedHeaderTextWithCopyright.Log(TEXT("#include \"ScriptMacros.h\"\r\n"));
	GeneratedHeaderTextWithCopyright.Log(LINE_TERMINATOR);
	GeneratedHeaderTextWithCopyright.Log(TEXT("PRAGMA_DISABLE_DEPRECATION_WARNINGS") LINE_TERMINATOR);

	for (const FString& FWDecl : InFwdDecl)
	{
		if (FWDecl.Len() > 0)
		{
			GeneratedHeaderTextWithCopyright.Logf(TEXT("%s\r\n"), *FWDecl);
		}
	}

	GeneratedHeaderTextWithCopyright.Log(*InBodyText);
	GeneratedHeaderTextWithCopyright.Log(TEXT("PRAGMA_ENABLE_DEPRECATION_WARNINGS") LINE_TERMINATOR);

	bool bHasChanged = SaveHeaderIfChanged(Path, *GeneratedHeaderTextWithCopyright);
	return bHasChanged;
}

/**
 * Returns a string in the format CLASS_Something|CLASS_Something which represents all class flags that are set for the specified
 * class which need to be exported as part of the DECLARE_CLASS macro
 */
FString FNativeClassHeaderGenerator::GetClassFlagExportText( UClass* Class )
{
	FString StaticClassFlagText;

	check(Class);
	if ( Class->HasAnyClassFlags(CLASS_Transient) )
	{
		StaticClassFlagText += TEXT(" | CLASS_Transient");
	}				
	if( Class->HasAnyClassFlags(CLASS_DefaultConfig) )
	{
		StaticClassFlagText += TEXT(" | CLASS_DefaultConfig");
	}
	if( Class->HasAnyClassFlags(CLASS_GlobalUserConfig) )
	{
		StaticClassFlagText += TEXT(" | CLASS_GlobalUserConfig");
	}
	if( Class->HasAnyClassFlags(CLASS_Config) )
	{
		StaticClassFlagText += TEXT(" | CLASS_Config");
	}
	if ( Class->HasAnyClassFlags(CLASS_Interface) )
	{
		StaticClassFlagText += TEXT(" | CLASS_Interface");
	}
	if ( Class->HasAnyClassFlags(CLASS_Deprecated) )
	{
		StaticClassFlagText += TEXT(" | CLASS_Deprecated");
	}

	return StaticClassFlagText;
}

/**
* Exports the header text for the list of enums specified
*
* @param	Enums	the enums to export
*/
void FNativeClassHeaderGenerator::ExportEnum(FOutputDevice& Out, UEnum* Enum)
{
	// Export FOREACH macro
	Out.Logf( TEXT("#define FOREACH_ENUM_%s(op) "), *Enum->GetName().ToUpper() );
	for (int32 i = 0; i < Enum->NumEnums() - 1; i++)
	{
		const FString QualifiedEnumValue = Enum->GetNameByIndex(i).ToString();
		Out.Logf( TEXT("\\\r\n\top(%s) "), *QualifiedEnumValue );
	}
	Out.Logf( TEXT("\r\n") );
}

// Exports the header text for the list of structs specified (GENERATED_BODY impls)
void FNativeClassHeaderGenerator::ExportGeneratedStructBodyMacros(FOutputDevice& OutGeneratedHeaderText, FOutputDevice& Out, const FUnrealSourceFile& SourceFile, UScriptStruct* Struct)
{
	const bool bIsDynamic = FClass::IsDynamic(Struct);
	const FString ActualStructName = FNativeClassHeaderGenerator::GetOverriddenName(Struct);
	const FString FriendApiString  = GetAPIString();

	UStruct* BaseStruct = Struct->GetSuperStruct();

	// Export struct.
	if (Struct->StructFlags & STRUCT_Native)
	{
		check(Struct->StructMacroDeclaredLineNumber != INDEX_NONE);

		const FString StaticConstructionString = GetSingletonName(Struct);

		FString RequiredAPI;
		if (!(Struct->StructFlags & STRUCT_RequiredAPI))
		{
			RequiredAPI = FriendApiString;
		}

		const TCHAR* StructNameCPP = NameLookupCPP.GetNameCPP(Struct);

		const FString FriendLine = FString::Printf(TEXT("\tfriend %sclass UScriptStruct* %s;\r\n"), *FriendApiString, *StaticConstructionString);
		const FString StaticClassLine = FString::Printf(TEXT("\t%sstatic class UScriptStruct* StaticStruct();\r\n"), *RequiredAPI);
		const FString PrivatePropertiesOffset = PrivatePropertiesOffsetGetters(Struct, StructNameCPP);
		const FString SuperTypedef = BaseStruct ? FString::Printf(TEXT("\ttypedef %s Super;\r\n"), NameLookupCPP.GetNameCPP(BaseStruct)) : FString();

		const FString CombinedLine = FriendLine + StaticClassLine + PrivatePropertiesOffset + SuperTypedef;
		const FString MacroName = SourceFile.GetGeneratedBodyMacroName(Struct->StructMacroDeclaredLineNumber);

		const FString Macroized = Macroize(*MacroName, *CombinedLine);
		OutGeneratedHeaderText.Log(*Macroized);

		FString SingletonName = StaticConstructionString.Replace(TEXT("()"), TEXT(""), ESearchCase::CaseSensitive); // function address
		FString GetCRCName = FString::Printf(TEXT("Get_%s_CRC"), *SingletonName);
		
		Out.Logf(TEXT("class UScriptStruct* %s::StaticStruct()\r\n"), StructNameCPP);
		Out.Logf(TEXT("{\r\n"));

		// UStructs can have UClass or UPackage outer (if declared in non-UClass headers).
		FString OuterName;
		if (!bIsDynamic)
		{
			OuterName = GetPackageSingletonName(CastChecked<UPackage>(Struct->GetOuter()));
			Out.Logf(TEXT("\tstatic class UScriptStruct* Singleton = NULL;\r\n"));
		}
		else
		{
			OuterName = TEXT("StructPackage");
			Out.Logf(TEXT("\tclass UPackage* %s = FindOrConstructDynamicTypePackage(TEXT(\"%s\"));\r\n"), *OuterName, *FClass::GetTypePackageName(Struct));
			Out.Logf(TEXT("\tclass UScriptStruct* Singleton = Cast<UScriptStruct>(StaticFindObjectFast(UScriptStruct::StaticClass(), %s, TEXT(\"%s\")));\r\n"),
				*OuterName, *ActualStructName);
		}

		Out.Logf(TEXT("\tif (!Singleton)\r\n"));
		Out.Logf(TEXT("\t{\r\n"));
		Out.Logf(TEXT("\t\textern %suint32 %s();\r\n"), *FriendApiString, *GetCRCName);

		Out.Logf(TEXT("\t\tSingleton = GetStaticStruct(%s, %s, TEXT(\"%s\"), sizeof(%s), %s());\r\n"),
			*SingletonName, *OuterName, *ActualStructName, StructNameCPP, *GetCRCName);

		Out.Logf(TEXT("\t}\r\n"));
		Out.Logf(TEXT("\treturn Singleton;\r\n"));
		Out.Logf(TEXT("}\r\n"));

		Out.Logf(TEXT("static FCompiledInDeferStruct Z_CompiledInDeferStruct_UScriptStruct_%s(%s::StaticStruct, TEXT(\"%s\"), TEXT(\"%s\"), %s, %s, %s);\r\n"),
			StructNameCPP, StructNameCPP, *Struct->GetOutermost()->GetName(), *ActualStructName,
			bIsDynamic ? TEXT("true") : TEXT("false"),
			bIsDynamic ? *AsTEXT(FClass::GetTypePackageName(Struct)) : TEXT("nullptr"),
			bIsDynamic ? *AsTEXT(FNativeClassHeaderGenerator::GetOverriddenPathName(Struct)) : TEXT("nullptr"));

		// Generate StaticRegisterNatives equivalent for structs without classes.
		if (!Struct->GetOuter()->IsA(UStruct::StaticClass()))
		{
			const FString ShortPackageName = FPackageName::GetShortName(Struct->GetOuter()->GetName());
			Out.Logf(TEXT("static struct FScriptStruct_%s_StaticRegisterNatives%s\r\n"), *ShortPackageName, StructNameCPP);
			Out.Logf(TEXT("{\r\n"));
			Out.Logf(TEXT("\tFScriptStruct_%s_StaticRegisterNatives%s()\r\n"), *ShortPackageName, StructNameCPP);
			Out.Logf(TEXT("\t{\r\n"));

			Out.Logf(TEXT("\t\tUScriptStruct::DeferCppStructOps(FName(TEXT(\"%s\")),new UScriptStruct::TCppStructOps<%s>);\r\n"), *ActualStructName, StructNameCPP);

			Out.Logf(TEXT("\t}\r\n"));
			Out.Logf(TEXT("} ScriptStruct_%s_StaticRegisterNatives%s;\r\n"), *ShortPackageName, StructNameCPP);
		}
	}

	const FString SingletonName = GetSingletonName(Struct);

	FUHTStringBuilder GeneratedStructRegisterFunctionText;

	GeneratedStructRegisterFunctionText.Logf(TEXT("\tUScriptStruct* %s\r\n"), *SingletonName);
	GeneratedStructRegisterFunctionText.Logf(TEXT("\t{\r\n"));

	// if this is a no export struct, we will put a local struct here for offset determination
	TArray<UScriptStruct*> Structs = FindNoExportStructs(Struct);
	for (UScriptStruct* NoExportStruct : Structs)
	{
		ExportMirrorsForNoexportStruct(GeneratedStructRegisterFunctionText, NoExportStruct, /*Indent=*/ 2);
	}

	FString CRCFuncName = FString::Printf(TEXT("Get_%s_CRC"), *SingletonName.Replace(TEXT("()"), TEXT(""), ESearchCase::CaseSensitive));

	// Structs can either have a UClass or UPackage as outer (if declared in non-UClass header).
	if (!bIsDynamic)
	{
		GeneratedStructRegisterFunctionText.Logf(TEXT("\t\tUPackage* Outer = %s;\r\n"), *GetPackageSingletonName(CastChecked<UPackage>(Struct->GetOuter())));
	}
	else
	{
		GeneratedStructRegisterFunctionText.Logf(TEXT("\t\tUPackage* Outer = FindOrConstructDynamicTypePackage(TEXT(\"%s\"));\r\n"), *FClass::GetTypePackageName(Struct));
	}
	GeneratedStructRegisterFunctionText.Logf(TEXT("\t\textern uint32 %s();\r\n"), *CRCFuncName);
	if (!bIsDynamic)
	{
		GeneratedStructRegisterFunctionText.Logf(TEXT("\t\tstatic UScriptStruct* ReturnStruct = FindExistingStructIfHotReloadOrDynamic(Outer, TEXT(\"%s\"), sizeof(%s), %s(), false);\r\n"), *ActualStructName, NameLookupCPP.GetNameCPP(Struct), *CRCFuncName);
	}
	else
	{
		GeneratedStructRegisterFunctionText.Logf(TEXT("\t\tUScriptStruct* ReturnStruct = FindExistingStructIfHotReloadOrDynamic(Outer, TEXT(\"%s\"), sizeof(%s), %s(), true);\r\n"), *ActualStructName, NameLookupCPP.GetNameCPP(Struct), *CRCFuncName);
	}
	GeneratedStructRegisterFunctionText.Logf(TEXT("\t\tif (!ReturnStruct)\r\n"));
	GeneratedStructRegisterFunctionText.Logf(TEXT("\t\t{\r\n"));
	FString BaseStructString(TEXT("NULL"));
	if (BaseStruct)
	{
		CastChecked<UScriptStruct>(BaseStruct); // this better actually be a script struct
		BaseStructString = GetSingletonName(BaseStruct);
	}
	FString CppStructOpsString(TEXT("NULL"));
	FString ExplicitSizeString;
	FString ExplicitAlignmentString;
	if ((Struct->StructFlags&STRUCT_Native) != 0)
	{
		//@todo .u we don't need the auto register versions of these (except for hotreload, which should be fixed)
		CppStructOpsString = FString::Printf(TEXT("new UScriptStruct::TCppStructOps<%s>"), NameLookupCPP.GetNameCPP(Struct));
	}
	else
	{
		ExplicitSizeString = FString::Printf(TEXT(", sizeof(%s), alignof(%s)"), NameLookupCPP.GetNameCPP(Struct), NameLookupCPP.GetNameCPP(Struct));
	}

	const TCHAR* UStructObjectFlags = bIsDynamic ? TEXT("RF_Public|RF_Transient") : TEXT("RF_Public|RF_Transient|RF_MarkAsNative");
	GeneratedStructRegisterFunctionText.Logf(TEXT("\t\t\tReturnStruct = new(EC_InternalUseOnlyConstructor, Outer, TEXT(\"%s\"), %s) UScriptStruct(FObjectInitializer(), %s, %s, EStructFlags(0x%08X)%s);\r\n"),
		*ActualStructName,
		UStructObjectFlags,
		*BaseStructString,
		*CppStructOpsString,
		(uint32)(Struct->StructFlags & ~STRUCT_ComputedFlags),
		*ExplicitSizeString
		);
	TheFlagAudit.Add(Struct, TEXT("StructFlags"), (uint64)(Struct->StructFlags & ~STRUCT_ComputedFlags));

	TArray<UProperty*> Props;
	for (TFieldIterator<UProperty> ItInner(Struct, EFieldIteratorFlags::ExcludeSuper); ItInner; ++ItInner)
	{
		Props.Add(*ItInner);
	}
	FString OuterString = FString(TEXT("ReturnStruct"));
	FString Meta = GetMetaDataCodeForObject(Struct, *OuterString, TEXT("\t\t\t"));
	OutputProperties(Meta, GeneratedStructRegisterFunctionText, OuterString, Props, TEXT("\t\t\t"));
	GeneratedStructRegisterFunctionText.Logf(TEXT("\t\t\tReturnStruct->StaticLink();\r\n"));

	if (Meta.Len())
	{
		GeneratedStructRegisterFunctionText.Logf(TEXT("#if WITH_METADATA\r\n"));
		GeneratedStructRegisterFunctionText.Logf(TEXT("\t\t\tUMetaData* MetaData = ReturnStruct->GetOutermost()->GetMetaData();\r\n"));
		GeneratedStructRegisterFunctionText.Log(*Meta);
		GeneratedStructRegisterFunctionText.Logf(TEXT("#endif\r\n"));
	}

	GeneratedStructRegisterFunctionText.Logf(TEXT("\t\t}\r\n"));
	GeneratedStructRegisterFunctionText.Logf(TEXT("\t\treturn ReturnStruct;\r\n"));
	GeneratedStructRegisterFunctionText.Logf(TEXT("\t}\r\n"));

	uint32 StructCrc = GenerateTextCRC(*GeneratedStructRegisterFunctionText);
	GGeneratedCodeCRCs.Add(Struct, StructCrc);
	UHTMakefile.AddGeneratedCodeCRC(&SourceFile, Struct, StructCrc);

	Out.Log(GeneratedStructRegisterFunctionText);
	Out.Logf(TEXT("\tuint32 %s() { return %uU; }\r\n"), *CRCFuncName, StructCrc);

	//CallSingletons.Logf(TEXT("\t\t\t\tOuterClass->LinkChild(%s); // %u\r\n"), *SingletonName, StructCrc);
}

void FNativeClassHeaderGenerator::ExportGeneratedEnumInitCode(FOutputDevice& Out, const FUnrealSourceFile& SourceFile, UEnum* Enum)
{
	const bool bIsDynamic = FClass::IsDynamic(Enum);
	const FString FriendApiString = GetAPIString();
	const FString StaticConstructionString = GetSingletonName(Enum);

	FString SingletonName = StaticConstructionString.Replace(TEXT("()"), TEXT(""), ESearchCase::CaseSensitive); // function address
	FString PackageSingletonName;
	if (!bIsDynamic)
	{
		PackageSingletonName = GetPackageSingletonName(CastChecked<UPackage>(Enum->GetOuter()));
	}
	else
	{
		PackageSingletonName = FClass::GetTypePackageName(Enum);
	}

	Out.Logf(TEXT("static UEnum* %s_StaticEnum()\r\n"), *Enum->GetName());
	Out.Logf(TEXT("{\r\n"));
	
	if (!bIsDynamic)
	{
		Out.Logf(TEXT("\tstatic UEnum* Singleton = nullptr;\r\n"));
	}
	else
	{
		Out.Logf(TEXT("\tclass UPackage* EnumPackage = FindOrConstructDynamicTypePackage(TEXT(\"%s\"));\r\n"), *PackageSingletonName);
		Out.Logf(TEXT("\tclass UEnum* Singleton = Cast<UEnum>(StaticFindObjectFast(UEnum::StaticClass(), EnumPackage, TEXT(\"%s\")));\r\n"), *FNativeClassHeaderGenerator::GetOverriddenName(Enum));
	}
	Out.Logf(TEXT("\tif (!Singleton)\r\n"));
	Out.Logf(TEXT("\t{\r\n"));
	if (!bIsDynamic)
	{
		Out.Logf(TEXT("\t\tSingleton = GetStaticEnum(%s, %s, TEXT(\"%s\"));\r\n"), *SingletonName, *PackageSingletonName, *Enum->GetName());
	}
	else
	{
		Out.Logf(TEXT("\t\tSingleton = GetStaticEnum(%s, EnumPackage, TEXT(\"%s\"));\r\n"), *SingletonName, *FNativeClassHeaderGenerator::GetOverriddenName(Enum));
	}

	Out.Logf(TEXT("\t}\r\n"));
	Out.Logf(TEXT("\treturn Singleton;\r\n"));
	Out.Logf(TEXT("}\r\n"));

	const FString EnumNameCpp = Enum->GetName(); //UserDefinedEnum should already have a valid cpp name.
	Out.Logf(TEXT("static FCompiledInDeferEnum Z_CompiledInDeferEnum_UEnum_%s(%s_StaticEnum, TEXT(\"%s\"), TEXT(\"%s\"), %s, %s, %s);\r\n"),
		*EnumNameCpp, *EnumNameCpp, *Enum->GetOutermost()->GetName(), *FNativeClassHeaderGenerator::GetOverriddenName(Enum),
		bIsDynamic ? TEXT("true") : TEXT("false"),
		bIsDynamic ? *AsTEXT(FClass::GetTypePackageName(Enum)) : TEXT("nullptr"),
		bIsDynamic ? *AsTEXT(FNativeClassHeaderGenerator::GetOverriddenPathName(Enum)) : TEXT("nullptr"));

	const FString EnumSingletonName = GetSingletonName(Enum);

	FUHTStringBuilder GeneratedEnumRegisterFunctionText;

	FString CRCFuncName = FString::Printf(TEXT("Get_%s_CRC"), *SingletonName.Replace(TEXT("()"), TEXT(""), ESearchCase::CaseSensitive));

	GeneratedEnumRegisterFunctionText.Logf(TEXT("\tUEnum* %s\r\n"), *EnumSingletonName);
	GeneratedEnumRegisterFunctionText.Logf(TEXT("\t{\r\n"));

	// Enums can either have a UClass or UPackage as outer (if declared in non-UClass header).
	if (!bIsDynamic)
	{
		GeneratedEnumRegisterFunctionText.Logf(TEXT("\t\tUPackage* Outer = %s;\r\n"), *PackageSingletonName);
	}
	else
	{
		GeneratedEnumRegisterFunctionText.Logf(TEXT("\t\tUPackage* Outer = FindOrConstructDynamicTypePackage(TEXT(\"%s\"));\r\n"), *PackageSingletonName);
	}
	GeneratedEnumRegisterFunctionText.Logf(TEXT("\t\textern uint32 %s();\r\n"), *CRCFuncName);
	if (!bIsDynamic)
	{
		GeneratedEnumRegisterFunctionText.Logf(TEXT("\t\tstatic UEnum* ReturnEnum = FindExistingEnumIfHotReloadOrDynamic(Outer, TEXT(\"%s\"), 0, %s(), false);\r\n"), *Enum->GetName(), *CRCFuncName);
	}
	else
	{
		GeneratedEnumRegisterFunctionText.Logf(TEXT("\t\tUEnum* ReturnEnum = FindExistingEnumIfHotReloadOrDynamic(Outer, TEXT(\"%s\"), 0, %s(), true);\r\n"), *FNativeClassHeaderGenerator::GetOverriddenName(Enum), *CRCFuncName);
	}
	GeneratedEnumRegisterFunctionText.Logf(TEXT("\t\tif (!ReturnEnum)\r\n"));
	GeneratedEnumRegisterFunctionText.Logf(TEXT("\t\t{\r\n"));

	const TCHAR* UEnumObjectFlags = bIsDynamic ? TEXT("RF_Public|RF_Transient") : TEXT("RF_Public|RF_Transient|RF_MarkAsNative");
	GeneratedEnumRegisterFunctionText.Logf(TEXT("\t\t\tReturnEnum = new(EC_InternalUseOnlyConstructor, Outer, TEXT(\"%s\"), %s) UEnum(FObjectInitializer());\r\n"), *FNativeClassHeaderGenerator::GetOverriddenName(Enum), UEnumObjectFlags);
	GeneratedEnumRegisterFunctionText.Logf(TEXT("\t\t\tTArray<TPair<FName, int64>> EnumNames;\r\n"));
	for (int32 Index = 0; Index < Enum->NumEnums(); Index++)
	{
		const TCHAR* OverridenNameMetaDatakey = TEXT("OverrideName");
		const FString KeyName = Enum->HasMetaData(OverridenNameMetaDatakey, Index) ? Enum->GetMetaData(OverridenNameMetaDatakey, Index) : Enum->GetNameByIndex(Index).ToString();
		GeneratedEnumRegisterFunctionText.Logf(TEXT("\t\t\tEnumNames.Emplace(TEXT(\"%s\"), %lld);\r\n"), *KeyName, Enum->GetValueByIndex(Index));
	}

	FString EnumTypeStr;
	switch (Enum->GetCppForm())
	{
		case UEnum::ECppForm::Regular:    EnumTypeStr = TEXT("UEnum::ECppForm::Regular");    break;
		case UEnum::ECppForm::Namespaced: EnumTypeStr = TEXT("UEnum::ECppForm::Namespaced"); break;
		case UEnum::ECppForm::EnumClass:  EnumTypeStr = TEXT("UEnum::ECppForm::EnumClass");  break;
	}
	const FString ParamAddMaxKeyIfMissing = FClass::IsDynamic(Enum) ? TEXT(", false") : TEXT("");
	GeneratedEnumRegisterFunctionText.Logf(TEXT("\t\t\tReturnEnum->SetEnums(EnumNames, %s%s);\r\n"), *EnumTypeStr, *ParamAddMaxKeyIfMissing);
	GeneratedEnumRegisterFunctionText.Logf(TEXT("\t\t\tReturnEnum->CppType = TEXT(\"%s\");\r\n"), *Enum->CppType);

	const FString& EnumDisplayNameFn = Enum->GetMetaData(TEXT("EnumDisplayNameFn"));
	if( !EnumDisplayNameFn.IsEmpty() )
	{
		GeneratedEnumRegisterFunctionText.Logf(TEXT("\t\t\tReturnEnum->SetEnumDisplayNameFn(&%s);\r\n"), *EnumDisplayNameFn);
	}

	FString Meta = GetMetaDataCodeForObject(Enum, TEXT("ReturnEnum"), TEXT("\t\t\t"));
	if (Meta.Len())
	{
		GeneratedEnumRegisterFunctionText.Logf(TEXT("#if WITH_METADATA\r\n"));
		GeneratedEnumRegisterFunctionText.Logf(TEXT("\t\t\tUMetaData* MetaData = ReturnEnum->GetOutermost()->GetMetaData();\r\n"));
		GeneratedEnumRegisterFunctionText.Log(*Meta);
		GeneratedEnumRegisterFunctionText.Logf(TEXT("#endif\r\n"));
	}

	GeneratedEnumRegisterFunctionText.Logf(TEXT("\t\t}\r\n"));
	GeneratedEnumRegisterFunctionText.Logf(TEXT("\t\treturn ReturnEnum;\r\n"));
	GeneratedEnumRegisterFunctionText.Logf(TEXT("\t}\r\n"));

	Out.Log(GeneratedEnumRegisterFunctionText);

	uint32 EnumCrc = GenerateTextCRC(*GeneratedEnumRegisterFunctionText);
	GGeneratedCodeCRCs.Add(Enum, EnumCrc);
	UHTMakefile.AddGeneratedCodeCRC(&SourceFile, Enum, EnumCrc);
	Out.Logf(TEXT("\tuint32 %s() { return %uU; }\r\n"), *CRCFuncName, EnumCrc);
	// CallSingletons.Logf(TEXT("\t\t\t\tOuterClass->LinkChild(%s); // %u\r\n"), *EnumSingletonName, EnumCrc);
}

void FNativeClassHeaderGenerator::ExportMirrorsForNoexportStruct(FOutputDevice& Out, UScriptStruct* Struct, int32 TextIndent)
{
	// Export struct.
	const TCHAR* StructName = NameLookupCPP.GetNameCPP(Struct);
	Out.Logf(TEXT("%sstruct %s"), FCString::Tab(TextIndent), StructName);
	if (Struct->GetSuperStruct() != NULL)
	{
		Out.Logf(TEXT(" : public %s"), NameLookupCPP.GetNameCPP(Struct->GetSuperStruct()));
	}
	Out.Logf(TEXT("\r\n%s{\r\n"), FCString::Tab(TextIndent));

	// Export the struct's CPP properties.
	ExportProperties(Out, Struct, TextIndent);

	Out.Logf(TEXT("%s};\r\n\r\n"), FCString::Tab(TextIndent));
}

bool FNativeClassHeaderGenerator::WillExportEventParms( UFunction* Function )
{
  TFieldIterator<UProperty> It(Function);
  return It && (It->PropertyFlags&CPF_Parm);
}

void WriteEventFunctionPrologue(FOutputDevice& Output, int32 Indent, const FParmsAndReturnProperties& Parameters, UObject* FunctionOuter, const TCHAR* FunctionName)
{
	// now the body - first we need to declare a struct which will hold the parameters for the event/delegate call
	Output.Logf(TEXT("\r\n%s{\r\n"), FCString::Tab(Indent));

	// declare and zero-initialize the parameters and return value, if applicable
	if (!Parameters.HasParms())
		return;

	FString EventStructName = GetEventStructParamsName(FunctionOuter, FunctionName);

	Output.Logf(TEXT("%s%s Parms;\r\n"), FCString::Tab(Indent + 1), *EventStructName );

	// Declare a parameter struct for this event/delegate and assign the struct members using the values passed into the event/delegate call.
	for (auto It = Parameters.Parms.CreateConstIterator(); It; ++It)
	{
		UProperty* Prop = *It;

		const FString PropertyName = Prop->GetName();
		if (Prop->ArrayDim > 1)
		{
			Output.Logf(TEXT("%sFMemory::Memcpy(Parms.%s,%s,sizeof(Parms.%s));\r\n"), FCString::Tab(Indent + 1), *PropertyName, *PropertyName, *PropertyName);
		}
		else
		{
			FString ValueAssignmentText = PropertyName;
			if (Prop->IsA<UBoolProperty>())
			{
				ValueAssignmentText += TEXT(" ? true : false");
			}

			Output.Logf(TEXT("%sParms.%s=%s;\r\n"), FCString::Tab(Indent + 1), *PropertyName, *ValueAssignmentText);
		}
	}
}

void WriteEventFunctionEpilogue(FOutputDevice& Output, int32 Indent, const FParmsAndReturnProperties& Parameters)
{
	// Out parm copying.
	for (auto It = Parameters.Parms.CreateConstIterator(); It; ++It)
	{
		UProperty* Prop = *It;

		if (Prop->HasAnyPropertyFlags(CPF_OutParm) && (!Prop->HasAnyPropertyFlags(CPF_ConstParm) || Prop->IsA<UObjectPropertyBase>()))
		{
			const FString PropertyName = Prop->GetName();
			if ( Prop->ArrayDim > 1 )
			{
				Output.Logf(TEXT("%sFMemory::Memcpy(&%s,&Parms.%s,sizeof(%s));\r\n"), FCString::Tab(Indent + 1), *PropertyName, *PropertyName, *PropertyName);
			}
			else
			{
				Output.Logf(TEXT("%s%s=Parms.%s;\r\n"), FCString::Tab(Indent + 1), *PropertyName, *PropertyName);
			}
		}
	}

	// Return value.
	if (Parameters.Return)
	{
		// Make sure uint32 -> bool is supported
		bool bBoolProperty = Parameters.Return->IsA(UBoolProperty::StaticClass());
		Output.Logf(TEXT("%sreturn %sParms.%s;\r\n"), FCString::Tab(Indent + 1), bBoolProperty ? TEXT("!!") : TEXT(""), *Parameters.Return->GetName());
	}
	Output.Logf(TEXT("%s}\r\n"), FCString::Tab(Indent));
}

void FNativeClassHeaderGenerator::ExportDelegateDeclaration(FOutputDevice& Out, const FUnrealSourceFile& SourceFile, UFunction* Function)
{
	static const TCHAR DelegateStr[] = TEXT("delegate");

	check(Function->HasAnyFunctionFlags(FUNC_Delegate));

	const bool bIsMulticastDelegate = Function->HasAnyFunctionFlags( FUNC_MulticastDelegate );

	// Unmangle the function name
	const FString DelegateName = Function->GetName().LeftChop( FString( HEADER_GENERATED_DELEGATE_SIGNATURE_SUFFIX ).Len() );

	const FFunctionData* CompilerInfo = FFunctionData::FindForFunction(Function);

	FFuncInfo FunctionData = CompilerInfo->GetFunctionData();

	// Add class name to beginning of function, to avoid collisions with other classes with the same delegate name in this scope
	check(FunctionData.MarshallAndCallName.StartsWith(DelegateStr));
	FString ShortName = *FunctionData.MarshallAndCallName + ARRAY_COUNT(DelegateStr) - 1;
	FunctionData.MarshallAndCallName = FString::Printf( TEXT( "F%s_DelegateWrapper" ), *ShortName );

	// Setup delegate parameter
	const FString ExtraParam = FString::Printf(
		TEXT( "const %s& %s" ),
		bIsMulticastDelegate ? TEXT( "FMulticastScriptDelegate" ) : TEXT( "FScriptDelegate" ),
		*DelegateName
	);

	FUHTStringBuilder DelegateOutput;
	DelegateOutput.Log(TEXT("static "));

	// export the line that looks like: int32 Main(const FString& Parms)
	ExportNativeFunctionHeader(DelegateOutput, ForwardDeclarations, FunctionData, EExportFunctionType::Event, EExportFunctionHeaderStyle::Declaration, *ExtraParam, *GetAPIString());

	// Only exporting function prototype
	DelegateOutput.Logf(TEXT(";\r\n"));

	ExportFunction(Out, SourceFile, Function, false);
}

void FNativeClassHeaderGenerator::ExportDelegateDefinition(FOutputDevice& Out, const FUnrealSourceFile& SourceFile, UFunction* Function)
{
	static const TCHAR DelegateStr[] = TEXT("delegate");

	check(Function->HasAnyFunctionFlags(FUNC_Delegate));

	// Export parameters structs for all delegates.  We'll need these to declare our delegate execution function.
	FUHTStringBuilder DelegateOutput;
	ExportEventParm(DelegateOutput, ForwardDeclarations, Function, /*Indent=*/ 0, /*bOutputConstructor=*/ true, EExportingState::Normal);

	const bool bIsMulticastDelegate = Function->HasAnyFunctionFlags( FUNC_MulticastDelegate );

	// Unmangle the function name
	const FString DelegateName = Function->GetName().LeftChop( FString( HEADER_GENERATED_DELEGATE_SIGNATURE_SUFFIX ).Len() );

	const FFunctionData* CompilerInfo = FFunctionData::FindForFunction(Function);

	FFuncInfo FunctionData = CompilerInfo->GetFunctionData();

	// Always export delegate wrapper functions as inline
	FunctionData.FunctionExportFlags |= FUNCEXPORT_Inline;

	// Add class name to beginning of function, to avoid collisions with other classes with the same delegate name in this scope
	check(FunctionData.MarshallAndCallName.StartsWith(DelegateStr));
	FString ShortName = *FunctionData.MarshallAndCallName + ARRAY_COUNT(DelegateStr) - 1;
	FunctionData.MarshallAndCallName = FString::Printf( TEXT( "F%s_DelegateWrapper" ), *ShortName );

	// Setup delegate parameter
	const FString ExtraParam = FString::Printf(
		TEXT( "const %s& %s" ),
		bIsMulticastDelegate ? TEXT( "FMulticastScriptDelegate" ) : TEXT( "FScriptDelegate" ),
		*DelegateName
	);

	DelegateOutput.Log(TEXT("static "));

	// export the line that looks like: int32 Main(const FString& Parms)
	ExportNativeFunctionHeader(DelegateOutput, ForwardDeclarations, FunctionData, EExportFunctionType::Event, EExportFunctionHeaderStyle::Declaration, *ExtraParam, *GetAPIString());

	FParmsAndReturnProperties Parameters = GetFunctionParmsAndReturn(FunctionData.FunctionReference);

	WriteEventFunctionPrologue(DelegateOutput, 0, Parameters, Function->GetOuter(), *DelegateName);
	{
		const TCHAR* DelegateType = bIsMulticastDelegate ? TEXT( "ProcessMulticastDelegate" ) : TEXT( "ProcessDelegate" );
		const TCHAR* DelegateArg  = Parameters.HasParms() ? TEXT("&Parms") : TEXT("NULL");
		DelegateOutput.Logf(TEXT("\t%s.%s<UObject>(%s);\r\n"), *DelegateName, DelegateType, DelegateArg);
	}
	WriteEventFunctionEpilogue(DelegateOutput, 0, Parameters);

	FString MacroName = SourceFile.GetGeneratedMacroName(FunctionData.MacroLine, TEXT("_DELEGATE"));
	WriteMacro(Out, MacroName, DelegateOutput);
}

void FNativeClassHeaderGenerator::ExportEventParm(FUHTStringBuilder& Out, TSet<FString>& PropertyFwd, UFunction* Function, int32 Indent, bool bOutputConstructor, EExportingState ExportingState)
{
	if (!WillExportEventParms(Function))
	{
		return;
	}

	FString FunctionName = Function->GetName();
	if (Function->HasAnyFunctionFlags(FUNC_Delegate))
	{
		FunctionName = FunctionName.LeftChop(FString(HEADER_GENERATED_DELEGATE_SIGNATURE_SUFFIX).Len());
	}

	FString EventParmStructName = GetEventStructParamsName(Function->GetOuter(), *FunctionName);
	Out.Logf(TEXT("%sstruct %s\r\n"), FCString::Tab(Indent), *EventParmStructName);
	Out.Logf(TEXT("%s{\r\n"), FCString::Tab(Indent));

	for (UProperty* Prop : TFieldRange<UProperty>(Function))
	{
		if (!(Prop->PropertyFlags & CPF_Parm))
		{
			continue;
		}

		PropertyFwd.Add(Prop->GetCPPTypeForwardDeclaration());

		FUHTStringBuilder PropertyText;
		PropertyText.Log(FCString::Tab(Indent + 1));

		bool bEmitConst = Prop->HasAnyPropertyFlags(CPF_ConstParm) && Prop->IsA<UObjectProperty>();

		//@TODO: UCREMOVAL: This is awful code duplication to avoid a double-const
		{
			// export 'const' for parameters
			const bool bIsConstParam = (Prop->IsA(UInterfaceProperty::StaticClass()) && !Prop->HasAllPropertyFlags(CPF_OutParm)); //@TODO: This should be const once that flag exists
			const bool bIsOnConstClass = (Prop->IsA(UObjectProperty::StaticClass()) && ((UObjectProperty*)Prop)->PropertyClass != NULL && ((UObjectProperty*)Prop)->PropertyClass->HasAnyClassFlags(CLASS_Const));

			if (bIsConstParam || bIsOnConstClass)
			{
				bEmitConst = false; // ExportCppDeclaration will do it for us
			}
		}

		if (bEmitConst)
		{
			PropertyText.Logf(TEXT("const "));
		}

		const FString* Dim = GArrayDimensions.Find(Prop);
		Prop->ExportCppDeclaration(PropertyText, EExportedDeclaration::Local, Dim ? **Dim : NULL);
		ApplyAlternatePropertyExportText(Prop, PropertyText, ExportingState);

		PropertyText.Log(TEXT(";\r\n"));
		Out += *PropertyText;

	}
	// constructor must initialize the return property if it needs it
	UProperty* Prop = Function->GetReturnProperty();
	if (Prop && bOutputConstructor)
	{
		FUHTStringBuilder InitializationAr;

		UStructProperty* InnerStruct = Cast<UStructProperty>(Prop);
		bool bNeedsOutput = true;
		if (InnerStruct)
		{
			bNeedsOutput = InnerStruct->HasNoOpConstructor();
		}
		else if (
			Cast<UNameProperty>(Prop) ||
			Cast<UDelegateProperty>(Prop) ||
			Cast<UMulticastDelegateProperty>(Prop) ||
			Cast<UStrProperty>(Prop) ||
			Cast<UTextProperty>(Prop) ||
			Cast<UArrayProperty>(Prop) ||
			Cast<UMapProperty>(Prop) ||
			Cast<USetProperty>(Prop) ||
			Cast<UInterfaceProperty>(Prop)
			)
		{
			bNeedsOutput = false;
		}
		if (bNeedsOutput)
		{
			check(Prop->ArrayDim == 1); // can't return arrays
			Out.Logf(TEXT("\r\n%s/** Constructor, initializes return property only **/\r\n"), FCString::Tab(Indent + 1));
			Out.Logf(TEXT("%s%s()\r\n"), FCString::Tab(Indent + 1), *EventParmStructName);
			Out.Logf(TEXT("%s%s %s(%s)\r\n"), FCString::Tab(Indent + 2), TEXT(":"), *Prop->GetName(), *GetNullParameterValue(Prop, true));
			Out.Logf(TEXT("%s{\r\n"), FCString::Tab(Indent + 1));
			Out.Logf(TEXT("%s}\r\n"), FCString::Tab(Indent + 1));
		}
	}
	Out.Logf(TEXT("%s};\r\n"), FCString::Tab(Indent));
}

/**
 * Get the intrinsic null value for this property
 * 
 * @param	Prop				the property to get the null value for
 * @param	bMacroContext		true when exporting the P_GET* macro, false when exporting the friendly C++ function header
 *
 * @return	the intrinsic null value for the property (0 for ints, TEXT("") for strings, etc.)
 */
FString FNativeClassHeaderGenerator::GetNullParameterValue( UProperty* Prop, bool bInitializer/*=false*/ )
{
	UClass* PropClass = Prop->GetClass();
	UObjectPropertyBase* ObjectProperty = Cast<UObjectPropertyBase>(Prop);
	if (PropClass == UByteProperty::StaticClass())
	{
		UByteProperty* ByteProp = (UByteProperty*)Prop;

		// if it's an enum class then we need an explicit cast
		if( ByteProp->Enum && ByteProp->Enum->GetCppForm() == UEnum::ECppForm::EnumClass )
		{
			return FString::Printf(TEXT("(%s)0"), *ByteProp->GetCPPType());
		}

		return TEXT("0");
	}
	else if (PropClass == UEnumProperty::StaticClass())
	{
		UEnumProperty* EnumProp = (UEnumProperty*)Prop;

		return FString::Printf(TEXT("(%s)0"), *EnumProp->Enum->GetName());
	}
	else if ( PropClass == UBoolProperty::StaticClass() )
	{
		return TEXT("false");
	}
	else if ( PropClass == UIntProperty::StaticClass()
	||	PropClass == UFloatProperty::StaticClass()
	||	PropClass == UDoubleProperty::StaticClass())
	{
		return TEXT("0");
	}
	else if ( PropClass == UNameProperty::StaticClass() )
	{
		return TEXT("NAME_None");
	}
	else if ( PropClass == UStrProperty::StaticClass() )
	{
		return TEXT("TEXT(\"\")");
	}
	else if ( PropClass == UTextProperty::StaticClass() )
	{
		return TEXT("FText::GetEmpty()");
	}
	else if ( PropClass == UArrayProperty::StaticClass()
		||    PropClass == UMapProperty::StaticClass()
		||    PropClass == USetProperty::StaticClass()
		||    PropClass == UDelegateProperty::StaticClass()
		||    PropClass == UMulticastDelegateProperty::StaticClass() )
	{
		FString Type, ExtendedType;
		Type = Prop->GetCPPType(&ExtendedType,CPPF_OptionalValue);
		return Type + ExtendedType + TEXT("()");
	}
	else if ( PropClass == UStructProperty::StaticClass() )
	{
		bool bHasNoOpConstuctor = CastChecked<UStructProperty>(Prop)->HasNoOpConstructor();
		if (bInitializer && bHasNoOpConstuctor)
		{
			return TEXT("ForceInit");
		}

		FString Type, ExtendedType;
		Type = Prop->GetCPPType(&ExtendedType,CPPF_OptionalValue);
		return Type + ExtendedType + (bHasNoOpConstuctor ? TEXT("(ForceInit)") : TEXT("()"));
	}
	else if (ObjectProperty)
	{
		return TEXT("NULL");
	}
	else if ( PropClass == UInterfaceProperty::StaticClass() )
	{
		return TEXT("NULL");
	}

	UE_LOG(LogCompile, Fatal,TEXT("GetNullParameterValue - Unhandled property type '%s': %s"), *PropClass->GetName(), *Prop->GetPathName());
	return TEXT("");
}


FString FNativeClassHeaderGenerator::GetFunctionReturnString(UFunction* Function)
{
	if (UProperty* Return = Function->GetReturnProperty())
	{
		FString ExtendedReturnType;
		ForwardDeclarations.Add(Return->GetCPPTypeForwardDeclaration());
		FString ReturnType = Return->GetCPPType(&ExtendedReturnType, CPPF_ArgumentOrReturnValue);
		FUHTStringBuilder ReplacementText;
		ReplacementText += ReturnType;
		ApplyAlternatePropertyExportText(Return, ReplacementText, EExportingState::Normal);
		return ReplacementText + ExtendedReturnType;
	}

	return TEXT("void");
}

/**
* Gets string with function const modifier type.
*
* @param Function Function to get const modifier of.
* @return Empty FString if function is non-const, FString("const") if function is const.
*/
FString GetFunctionConstModifierString(UFunction* Function)
{
	if (Function->HasAllFunctionFlags(FUNC_Const))
	{
		return TEXT("const");
	}

	return FString();
}

/**
 * Converts Position within File to Line and Column.
 *
 * @param File File contents.
 * @param Position Position in string to convert.
 * @param OutLine Result line.
 * @param OutColumn Result column.
 */
void GetLineAndColumnFromPositionInFile(const FString& File, int32 Position, int32& OutLine, int32& OutColumn)
{
	OutLine = 1;
	OutColumn = 1;

	int32 i;
	for (i = 1; i <= Position; ++i)
	{
		if (File[i] == '\n')
		{
			++OutLine;
			OutColumn = 0;
		}
		else
		{
			++OutColumn;
		}
	}
}

bool FNativeClassHeaderGenerator::IsMissingVirtualSpecifier(const FString& SourceFile, int32 FunctionNamePosition)
{
	auto IsEndOfSearchChar = [](TCHAR C) { return (C == TEXT('}')) || (C == TEXT('{')) || (C == TEXT(';')); };

	// Find first occurrence of "}", ";", "{" going backwards from ImplementationPosition.
	int32 EndOfSearchCharIndex = SourceFile.FindLastCharByPredicate(IsEndOfSearchChar, FunctionNamePosition);
	check(EndOfSearchCharIndex != INDEX_NONE);

	// Then find if there is "virtual" keyword starting from position of found character to ImplementationPosition
	return !HasIdentifierExactMatch(&SourceFile[EndOfSearchCharIndex], &SourceFile[FunctionNamePosition], TEXT("virtual"));
}

FString CreateClickableErrorMessage(const FString& Filename, int32 Line, int32 Column)
{
	return FString::Printf(TEXT("%s(%d,%d): error: "), *Filename, Line, Column);
}

void FNativeClassHeaderGenerator::CheckRPCFunctions(const FFuncInfo& FunctionData, const FString& ClassName, int32 ImplementationPosition, int32 ValidatePosition, const FUnrealSourceFile& SourceFile)
{
	bool bHasImplementation = ImplementationPosition != INDEX_NONE;
	bool bHasValidate = ValidatePosition != INDEX_NONE;

	auto Function = FunctionData.FunctionReference;
	auto FunctionReturnType = GetFunctionReturnString(Function);
	auto ConstModifier = GetFunctionConstModifierString(Function) + TEXT(" ");

	auto bIsNative = Function->HasAllFunctionFlags(FUNC_Native);
	auto bIsNet = Function->HasAllFunctionFlags(FUNC_Net);
	auto bIsNetValidate = Function->HasAllFunctionFlags(FUNC_NetValidate);
	auto bIsNetResponse = Function->HasAllFunctionFlags(FUNC_NetResponse);
	auto bIsBlueprintEvent = Function->HasAllFunctionFlags(FUNC_BlueprintEvent);

	bool bNeedsImplementation = (bIsNet && !bIsNetResponse) || bIsBlueprintEvent || bIsNative;
	bool bNeedsValidate = (bIsNative || bIsNet) && !bIsNetResponse && bIsNetValidate;

	check(bNeedsImplementation || bNeedsValidate);

	auto ParameterString = GetFunctionParameterString(Function);
	const auto& Filename = SourceFile.GetFilename();
	const auto& FileContent = SourceFile.GetContent();

	//
	// Get string with function specifiers, listing why we need _Implementation or _Validate functions.
	//
	TArray<FString> FunctionSpecifiers;
	FunctionSpecifiers.Reserve(4);
	if (bIsNative)			{ FunctionSpecifiers.Add(TEXT("Native"));			}
	if (bIsNet)				{ FunctionSpecifiers.Add(TEXT("Net"));				}
	if (bIsBlueprintEvent)	{ FunctionSpecifiers.Add(TEXT("BlueprintEvent"));	}
	if (bIsNetValidate)		{ FunctionSpecifiers.Add(TEXT("NetValidate"));		}

	check(FunctionSpecifiers.Num() > 0);

	//
	// Coin static_assert message
	//
	FUHTStringBuilder AssertMessage;
	AssertMessage.Logf(TEXT("Function %s was marked as %s"), *(Function->GetName()), *FunctionSpecifiers[0]);
	for (int32 i = 1; i < FunctionSpecifiers.Num(); ++i)
	{
		AssertMessage.Logf(TEXT(", %s"), *FunctionSpecifiers[i]);
	}

	AssertMessage.Logf(TEXT("."));

	//
	// Check if functions are missing.
	//
	int32 Line;
	int32 Column;
	GetLineAndColumnFromPositionInFile(FileContent, FunctionData.InputPos, Line, Column);
	if (bNeedsImplementation && !bHasImplementation)
	{
		FString ErrorPosition = CreateClickableErrorMessage(Filename, Line, Column);
		FString FunctionDecl = FString::Printf(TEXT("virtual %s %s::%s(%s) %s"), *FunctionReturnType, *ClassName, *FunctionData.CppImplName, *ParameterString, *ConstModifier);
		FError::Throwf(TEXT("%s%s Declare function %s"), *ErrorPosition, *AssertMessage, *FunctionDecl);
	}
	
	if (bNeedsValidate && !bHasValidate)
	{
		FString ErrorPosition = CreateClickableErrorMessage(Filename, Line, Column);
		FString FunctionDecl = FString::Printf(TEXT("virtual bool %s::%s(%s) %s"), *ClassName, *FunctionData.CppValidationImplName, *ParameterString, *ConstModifier);
		FError::Throwf(TEXT("%s%s Declare function %s"), *ErrorPosition, *AssertMessage, *FunctionDecl);
	}

	//
	// If all needed functions are declared, check if they have virtual specifiers.
	//
	if (bNeedsImplementation && bHasImplementation && IsMissingVirtualSpecifier(FileContent, ImplementationPosition))
	{
		GetLineAndColumnFromPositionInFile(FileContent, ImplementationPosition, Line, Column);
		FString ErrorPosition = CreateClickableErrorMessage(Filename, Line, Column);
		FString FunctionDecl = FString::Printf(TEXT("%s %s::%s(%s) %s"), *FunctionReturnType, *ClassName, *FunctionData.CppImplName, *ParameterString, *ConstModifier);
		FError::Throwf(TEXT("%sDeclared function %sis not marked as virtual."), *ErrorPosition, *FunctionDecl);
	}

	if (bNeedsValidate && bHasValidate && IsMissingVirtualSpecifier(FileContent, ValidatePosition))
	{
		GetLineAndColumnFromPositionInFile(FileContent, ValidatePosition, Line, Column);
		FString ErrorPosition = CreateClickableErrorMessage(Filename, Line, Column);
		FString FunctionDecl = FString::Printf(TEXT("bool %s::%s(%s) %s"), *ClassName, *FunctionData.CppValidationImplName, *ParameterString, *ConstModifier);
		FError::Throwf(TEXT("%sDeclared function %sis not marked as virtual."), *ErrorPosition, *FunctionDecl);
	}
}

void FNativeClassHeaderGenerator::ExportNativeFunctionHeader(
	FOutputDevice&                   Out,
	TSet<FString>&                   OutFwdDecls,
	const FFuncInfo&                 FunctionData,
	EExportFunctionType::Type        FunctionType,
	EExportFunctionHeaderStyle::Type FunctionHeaderStyle,
	const TCHAR*                     ExtraParam,
	const TCHAR*                     APIString
)
{
	UFunction* Function = FunctionData.FunctionReference;

	const bool bIsDelegate   = Function->HasAnyFunctionFlags( FUNC_Delegate );
	const bool bIsInterface  = !bIsDelegate && Function->GetOwnerClass()->HasAnyClassFlags(CLASS_Interface);
	const bool bIsK2Override = Function->HasAnyFunctionFlags( FUNC_BlueprintEvent );
	
	if (!bIsDelegate)
	{
		Out.Log(TEXT("\t"));
	}

	if (FunctionHeaderStyle == EExportFunctionHeaderStyle::Declaration)
	{
		// cpp implementation of functions never have these appendages

		// If the function was marked as 'RequiredAPI', then add the *_API macro prefix.  Note that if the class itself
		// was marked 'RequiredAPI', this is not needed as C++ will exports all methods automatically.
		if (FunctionType != EExportFunctionType::Event &&
			!Function->GetOwnerClass()->HasAnyClassFlags(CLASS_RequiredAPI) &&
			(FunctionData.FunctionExportFlags & FUNCEXPORT_RequiredAPI))
		{
			Out.Log(APIString);
		}

		if(FunctionType == EExportFunctionType::Interface)
		{
			Out.Log(TEXT("static "));
		}
		else if (bIsK2Override)
		{
			Out.Log(TEXT("virtual "));
		}
		// if the owning class is an interface class
		else if ( bIsInterface )
		{
			Out.Log(TEXT("virtual "));
		}
		// this is not an event, the function is not a static function and the function is not marked final
		else if ( FunctionType != EExportFunctionType::Event && !Function->HasAnyFunctionFlags(FUNC_Static) && !(FunctionData.FunctionExportFlags & FUNCEXPORT_Final) )
		{
			Out.Log(TEXT("virtual "));
		}
		else if( FunctionData.FunctionExportFlags & FUNCEXPORT_Inline )
		{
			Out.Log(TEXT("inline "));
		}
	}

	if (UProperty* Return = Function->GetReturnProperty())
	{
		FString ExtendedReturnType;
		FString ReturnType = Return->GetCPPType(&ExtendedReturnType, (FunctionHeaderStyle == EExportFunctionHeaderStyle::Definition && (FunctionType != EExportFunctionType::Interface) ? CPPF_Implementation : 0) | CPPF_ArgumentOrReturnValue);
		OutFwdDecls.Add(Return->GetCPPTypeForwardDeclaration());
		FUHTStringBuilder ReplacementText;
		ReplacementText += ReturnType;
		ApplyAlternatePropertyExportText(Return, ReplacementText, EExportingState::Normal);
		Out.Logf(TEXT("%s%s"), *ReplacementText, *ExtendedReturnType);
	}
	else
	{
		Out.Log( TEXT("void") );
	}

	FString FunctionName;
	if (FunctionHeaderStyle == EExportFunctionHeaderStyle::Definition)
	{
		FunctionName = FString(NameLookupCPP.GetNameCPP(CastChecked<UClass>(Function->GetOuter()), bIsInterface || FunctionType == EExportFunctionType::Interface)) + TEXT("::");
	}

	if (FunctionType == EExportFunctionType::Interface)
	{
		FunctionName += FString::Printf(TEXT("Execute_%s"), *Function->GetName());
	}
	else if (FunctionType == EExportFunctionType::Event)
	{
		FunctionName += FunctionData.MarshallAndCallName;
	}
	else
	{
		FunctionName += FunctionData.CppImplName;
	}

	Out.Logf(TEXT(" %s("), *FunctionName);

	int32 ParmCount=0;

	// Emit extra parameter if we have one
	if( ExtraParam )
	{
		Out.Logf(TEXT("%s"), ExtraParam);
		++ParmCount;
	}

	for (UProperty* Property : TFieldRange<UProperty>(Function))
	{
		if ((Property->PropertyFlags & (CPF_Parm | CPF_ReturnParm)) != CPF_Parm)
		{
			continue;
		}

		OutFwdDecls.Add(Property->GetCPPTypeForwardDeclaration());

		if( ParmCount++ )
		{
			Out.Log(TEXT(", "));
		}

		FUHTStringBuilder PropertyText;

		const FString* Dim = GArrayDimensions.Find(Property);
		Property->ExportCppDeclaration( PropertyText, EExportedDeclaration::Parameter, Dim ? **Dim : NULL );
		ApplyAlternatePropertyExportText(Property, PropertyText, EExportingState::Normal);

		Out.Logf(TEXT("%s"), *PropertyText);
	}

	Out.Log( TEXT(")") );
	if (FunctionType != EExportFunctionType::Interface)
	{
		if (!bIsDelegate && Function->HasAllFunctionFlags(FUNC_Const))
		{
			Out.Log( TEXT(" const") );
		}

		if (bIsInterface && FunctionHeaderStyle == EExportFunctionHeaderStyle::Declaration)
		{
			// all methods in interface classes are pure virtuals
			Out.Log(TEXT("=0"));
		}
	}
}

/**
 * Export the actual internals to a standard thunk function
 *
 * @param RPCWrappers output device for writing
 * @param FunctionData function data for the current function
 * @param Parameters list of parameters in the function
 * @param Return return parameter for the function
 * @param DeprecationWarningOutputDevice Device to output deprecation warnings for _Validate and _Implementation functions.
 */
void FNativeClassHeaderGenerator::ExportFunctionThunk(FUHTStringBuilder& RPCWrappers, UFunction* Function, const FFuncInfo& FunctionData, const TArray<UProperty*>& Parameters, UProperty* Return)
{
	// export the GET macro for this parameter
	FString ParameterList;
	for (int32 ParameterIndex = 0; ParameterIndex < Parameters.Num(); ParameterIndex++)
	{
		UProperty* Param = Parameters[ParameterIndex];
		ForwardDeclarations.Add(Param->GetCPPTypeForwardDeclaration());

		FString EvalBaseText = TEXT("P_GET_");	// e.g. P_GET_STR
		FString EvalModifierText;				// e.g. _REF
		FString EvalParameterText;				// e.g. (UObject*,NULL)

		FString TypeText;

		if (Param->ArrayDim > 1)
		{
			EvalBaseText += TEXT("ARRAY");
			TypeText = Param->GetCPPType();
		}
		else
		{
			EvalBaseText += Param->GetCPPMacroType(TypeText);

			UArrayProperty* ArrayProperty = Cast<UArrayProperty>(Param);
			if (ArrayProperty)
			{
				UInterfaceProperty* InterfaceProperty = Cast<UInterfaceProperty>(ArrayProperty->Inner);
				if (InterfaceProperty)
				{
					FString InterfaceTypeText;
					InterfaceProperty->GetCPPMacroType(InterfaceTypeText);
					TypeText += FString::Printf(TEXT("<%s>"), *InterfaceTypeText);
				}
			}
		}

		bool bPassAsNoPtr = Param->HasAllPropertyFlags(CPF_UObjectWrapper | CPF_OutParm) && Param->IsA(UClassProperty::StaticClass());
		if (bPassAsNoPtr)
		{
			TypeText = Param->GetCPPType();
		}

		FUHTStringBuilder ReplacementText;
		ReplacementText += TypeText;

		ApplyAlternatePropertyExportText(Param, ReplacementText, EExportingState::Normal);
		TypeText = ReplacementText;

		FString DefaultValueText;
		FString ParamPrefix = TEXT("Z_Param_");

		// if this property is an out parm, add the REF tag
		if (Param->PropertyFlags & CPF_OutParm)
		{
			if (!bPassAsNoPtr)
			{
				EvalModifierText += TEXT("_REF");
			}
			else
			{
				// Parameters passed as TSubclassOf<Class>& shouldn't have asterisk added.
				EvalModifierText += TEXT("_REF_NO_PTR");	
			}

			ParamPrefix += TEXT("Out_");
		}

		// if this property requires a specialization, add a comma to the type name so we can print it out easily
		if (TypeText != TEXT(""))
		{
			TypeText += TCHAR(',');
		}

		FString ParamName = ParamPrefix + Param->GetName();

		EvalParameterText = FString::Printf(TEXT("(%s%s%s)"), *TypeText, *ParamName, *DefaultValueText);

		RPCWrappers.Logf(TEXT("\t\t%s%s%s;") LINE_TERMINATOR, *EvalBaseText, *EvalModifierText, *EvalParameterText);

		// add this property to the parameter list string
		if (ParameterList.Len())
		{
			ParameterList += TCHAR(',');
		}

		{
			UDelegateProperty* DelegateProp = Cast< UDelegateProperty >(Param);
			if (DelegateProp != NULL)
			{
				// For delegates, add an explicit conversion to the specific type of delegate before passing it along
				const FString FunctionName = DelegateProp->SignatureFunction->GetName().LeftChop(FString(HEADER_GENERATED_DELEGATE_SIGNATURE_SUFFIX).Len());
				const FString CPPDelegateName = FString(TEXT("F")) + FunctionName;
				ParamName = FString::Printf(TEXT("%s(%s)"), *CPPDelegateName, *ParamName);
			}
		}

		{
			UMulticastDelegateProperty* MulticastDelegateProp = Cast< UMulticastDelegateProperty >(Param);
			if (MulticastDelegateProp != NULL)
			{
				// For delegates, add an explicit conversion to the specific type of delegate before passing it along
				const FString FunctionName = MulticastDelegateProp->SignatureFunction->GetName().LeftChop(FString(HEADER_GENERATED_DELEGATE_SIGNATURE_SUFFIX).Len());
				const FString CPPDelegateName = FString(TEXT("F")) + FunctionName;
				ParamName = FString::Printf(TEXT("%s(%s)"), *CPPDelegateName, *ParamName);
			}
		}

		UEnum* Enum = nullptr;
		UByteProperty* ByteProp = Cast<UByteProperty>(Param);
		if (ByteProp && ByteProp->Enum)
		{
			Enum = ByteProp->Enum;
		}
		else if (Param->IsA<UEnumProperty>())
		{
			Enum = ((UEnumProperty*)Param)->Enum;
		}

		if (Enum)
		{
			// For enums, add an explicit conversion 
			if (!(Param->PropertyFlags & CPF_OutParm))
			{
				ParamName = FString::Printf(TEXT("%s(%s)"), *Enum->CppType, *ParamName);
			}
			else
			{
				if (Enum->GetCppForm() == UEnum::ECppForm::EnumClass)
				{
					// If we're an enum class don't require the wrapper
					ParamName = FString::Printf(TEXT("(%s&)(%s)"), *Enum->CppType, *ParamName);
				}
				else
				{
					ParamName = FString::Printf(TEXT("(TEnumAsByte<%s>&)(%s)"), *Enum->CppType, *ParamName);
				}
			}
		}

		ParameterList += ParamName;
	}

	RPCWrappers += TEXT("\t\tP_FINISH;") LINE_TERMINATOR;
	RPCWrappers += TEXT("\t\tP_NATIVE_BEGIN;") LINE_TERMINATOR;

	ClassDefinitionRange ClassRange;
	if (ClassDefinitionRanges.Contains(Function->GetOwnerClass()))
	{
		ClassRange = ClassDefinitionRanges[Function->GetOwnerClass()];
		ClassRange.Validate();
	}

	const TCHAR* ClassStart = ClassRange.Start;
	const TCHAR* ClassEnd   = ClassRange.End;
	FString      ClassName  = Function->GetOwnerClass()->GetName();

	FString ClassDefinition(ClassEnd - ClassStart, ClassStart);

	bool bHasImplementation = HasIdentifierExactMatch(ClassDefinition, FunctionData.CppImplName);
	bool bHasValidate = HasIdentifierExactMatch(ClassDefinition, FunctionData.CppValidationImplName);

	bool bShouldEnableImplementationDeprecation =
		// Enable deprecation warnings only if GENERATED_BODY is used inside class or interface (not GENERATED_UCLASS_BODY etc.)
		ClassRange.bHasGeneratedBody
		// and implementation function is called, but not the one declared by user
		&& (FunctionData.CppImplName != Function->GetName() && !bHasImplementation);

	bool bShouldEnableValidateDeprecation =
		// Enable deprecation warnings only if GENERATED_BODY is used inside class or interface (not GENERATED_UCLASS_BODY etc.)
		ClassRange.bHasGeneratedBody
		// and validation function is called
		&& (FunctionData.FunctionFlags & FUNC_NetValidate) && !bHasValidate;

	//Emit warning here if necessary
	FUHTStringBuilder FunctionDeclaration;
	ExportNativeFunctionHeader(FunctionDeclaration, ForwardDeclarations, FunctionData, EExportFunctionType::Function, EExportFunctionHeaderStyle::Declaration, nullptr, *GetAPIString());
	FunctionDeclaration.Trim();

	// Call the validate function if there is one
	if (!(FunctionData.FunctionExportFlags & FUNCEXPORT_CppStatic) && (FunctionData.FunctionFlags & FUNC_NetValidate))
	{
		RPCWrappers.Logf(TEXT("\t\tif (!this->%s(%s))") LINE_TERMINATOR, *FunctionData.CppValidationImplName, *ParameterList);
		RPCWrappers.Logf(TEXT("\t\t{") LINE_TERMINATOR);
		RPCWrappers.Logf(TEXT("\t\t\tRPC_ValidateFailed(TEXT(\"%s\"));") LINE_TERMINATOR, *FunctionData.CppValidationImplName);
		RPCWrappers.Logf(TEXT("\t\t\treturn;") LINE_TERMINATOR);	// If we got here, the validation function check failed
		RPCWrappers.Logf(TEXT("\t\t}") LINE_TERMINATOR);
	}

	// write out the return value
	RPCWrappers.Log(TEXT("\t\t"));
	if (Return)
	{
		ForwardDeclarations.Add(Return->GetCPPTypeForwardDeclaration());

		FUHTStringBuilder ReplacementText;
		FString ReturnExtendedType;
		ReplacementText += Return->GetCPPType(&ReturnExtendedType);
		ApplyAlternatePropertyExportText(Return, ReplacementText, EExportingState::Normal);

		FString ReturnType = ReplacementText;
		RPCWrappers.Logf(TEXT("*(%s%s*)") TEXT(PREPROCESSOR_TO_STRING(RESULT_PARAM)) TEXT("="), *ReturnType, *ReturnExtendedType);
	}

	// export the call to the C++ version
	if (FunctionData.FunctionExportFlags & FUNCEXPORT_CppStatic)
	{
		RPCWrappers.Logf(TEXT("%s::%s(%s);") LINE_TERMINATOR, NameLookupCPP.GetNameCPP(Function->GetOwnerClass()), *FunctionData.CppImplName, *ParameterList);
	}
	else
	{
		RPCWrappers.Logf(TEXT("this->%s(%s);") LINE_TERMINATOR, *FunctionData.CppImplName, *ParameterList);
	}
	RPCWrappers += TEXT("\t\tP_NATIVE_END;") LINE_TERMINATOR;
}

FString FNativeClassHeaderGenerator::GetFunctionParameterString(UFunction* Function)
{
	FString ParameterList;
	FUHTStringBuilder PropertyText;

	for (UProperty* Property : TFieldRange<UProperty>(Function))
	{
		ForwardDeclarations.Add(Property->GetCPPTypeForwardDeclaration());

		if ((Property->PropertyFlags & (CPF_Parm | CPF_ReturnParm)) != CPF_Parm)
		{
			break;
		}

		if (ParameterList.Len())
		{
			ParameterList += TEXT(", ");
		}

		auto Dim = GArrayDimensions.Find(Property);
		Property->ExportCppDeclaration(PropertyText, EExportedDeclaration::Parameter, Dim ? **Dim : NULL, 0, true);
		ApplyAlternatePropertyExportText(Property, PropertyText, EExportingState::Normal);

		ParameterList += PropertyText;
		PropertyText.Reset();
	}

	return ParameterList;
}

struct FNativeFunctionStringBuilder
{
	FUHTStringBuilder RPCWrappers;
	FUHTStringBuilder AutogeneratedBlueprintFunctionDeclarations;
	FUHTStringBuilder AutogeneratedBlueprintFunctionDeclarationsOnlyNotDeclared;
};

void FNativeClassHeaderGenerator::ExportNativeFunctions(FOutputDevice& OutGeneratedHeaderText, FOutputDevice& OutMacroCalls, FOutputDevice& OutNoPureDeclsMacroCalls, const FUnrealSourceFile& SourceFile, UClass* Class, FClassMetaData* ClassData)
{
	FNativeFunctionStringBuilder RuntimeStringBuilders;
	FNativeFunctionStringBuilder EditorStringBuilders;

	FString ClassName = Class->GetName();

	ClassDefinitionRange ClassRange;
	if (ClassDefinitionRanges.Contains(Class))
	{
		ClassRange = ClassDefinitionRanges[Class];
		ClassRange.Validate();
	}

	// export the C++ stubs
	
	for (UFunction* Function : TFieldRange<UFunction>(Class, EFieldIteratorFlags::ExcludeSuper))
	{
		if (!(Function->FunctionFlags & FUNC_Native))
		{
			continue;
		}

		const bool bEditorOnlyFunc = Function->HasAnyFunctionFlags(FUNC_EditorOnly);
		FNativeFunctionStringBuilder& FuncStringBuilders = bEditorOnlyFunc ? EditorStringBuilders : RuntimeStringBuilders;
	
		FFunctionData* CompilerInfo = FFunctionData::FindForFunction(Function);

		const FFuncInfo& FunctionData = CompilerInfo->GetFunctionData();

		// Custom thunks don't get any C++ stub function generated
		if (FunctionData.FunctionExportFlags & FUNCEXPORT_CustomThunk)
		{
			continue;
		}

		// Should we emit these to RPC wrappers or just ignore them?
		const bool bWillBeProgrammerTyped = FunctionData.CppImplName == Function->GetName();

		if (!bWillBeProgrammerTyped)
		{
			const TCHAR* ClassStart = ClassRange.Start;
			const TCHAR* ClassEnd   = ClassRange.End;
			FString ClassDefinition(ClassEnd - ClassStart, ClassStart);

			FString FunctionName = Function->GetName();
			int32 ClassDefinitionStartPosition = ClassStart - *SourceFile.GetContent();

			int32 ImplementationPosition = FindIdentifierExactMatch(ClassDefinition, FunctionData.CppImplName);
			bool bHasImplementation = ImplementationPosition != INDEX_NONE;
			if (bHasImplementation)
			{
				ImplementationPosition += ClassDefinitionStartPosition;
			}

			int32 ValidatePosition = FindIdentifierExactMatch(ClassDefinition, FunctionData.CppValidationImplName);
			bool bHasValidate = ValidatePosition != INDEX_NONE;
			if (bHasValidate)
			{
				ValidatePosition += ClassDefinitionStartPosition;
			}

			//Emit warning here if necessary
			FUHTStringBuilder FunctionDeclaration;
			ExportNativeFunctionHeader(FunctionDeclaration, ForwardDeclarations, FunctionData, EExportFunctionType::Function, EExportFunctionHeaderStyle::Declaration, nullptr, *GetAPIString());
			FunctionDeclaration.Log(TEXT(";\r\n"));

			// Declare validation function if needed
			if (FunctionData.FunctionFlags & FUNC_NetValidate)
			{
				FString ParameterList = GetFunctionParameterString(Function);

				const TCHAR* Virtual = (!FunctionData.FunctionReference->HasAnyFunctionFlags(FUNC_Static) && !(FunctionData.FunctionExportFlags & FUNCEXPORT_Final)) ? TEXT("virtual") : TEXT("");
				FStringOutputDevice ValidDecl;
				ValidDecl.Logf(TEXT("\t%s bool %s(%s);\r\n"), Virtual, *FunctionData.CppValidationImplName, *ParameterList);
				FuncStringBuilders.AutogeneratedBlueprintFunctionDeclarations.Log(*ValidDecl);
				if (!bHasValidate)
				{
					FuncStringBuilders.AutogeneratedBlueprintFunctionDeclarationsOnlyNotDeclared.Logf(TEXT("%s"), *ValidDecl);
				}
			}

			FuncStringBuilders.AutogeneratedBlueprintFunctionDeclarations.Log(*FunctionDeclaration);
			if (!bHasImplementation && FunctionData.CppImplName != FunctionName)
			{
				FuncStringBuilders.AutogeneratedBlueprintFunctionDeclarationsOnlyNotDeclared.Log(*FunctionDeclaration);
			}

			// Versions that skip function autodeclaration throw an error when a function is missing.
			if (ClassRange.bHasGeneratedBody && (SourceFile.GetGeneratedCodeVersionForStruct(Class) > EGeneratedCodeVersion::V1))
			{
				FString Name = Class->HasAnyClassFlags(CLASS_Interface) ? TEXT("I") + ClassName : FString(NameLookupCPP.GetNameCPP(Class));
				CheckRPCFunctions(FunctionData, *Name, ImplementationPosition, ValidatePosition, SourceFile);
			}
		}

		FuncStringBuilders.RPCWrappers.Log(TEXT("\r\n"));

		// if this function was originally declared in a base class, and it isn't a static function,
		// only the C++ function header will be exported
		if (!ShouldExportUFunction(Function))
		{
			continue;
		}

		// export the script wrappers
		FuncStringBuilders.RPCWrappers.Logf(TEXT("\tDECLARE_FUNCTION(%s)"), *FunctionData.UnMarshallAndCallName);
		FuncStringBuilders.RPCWrappers += LINE_TERMINATOR TEXT("\t{") LINE_TERMINATOR;

		FParmsAndReturnProperties Parameters = GetFunctionParmsAndReturn(FunctionData.FunctionReference);
		ExportFunctionThunk(FuncStringBuilders.RPCWrappers, Function, FunctionData, Parameters.Parms, Parameters.Return);

		FuncStringBuilders.RPCWrappers += TEXT("\t}") LINE_TERMINATOR;
	}

	// Write runtime wrappers
	{
		FString MacroName = SourceFile.GetGeneratedMacroName(ClassData, TEXT("_RPC_WRAPPERS"));

		WriteMacro(OutGeneratedHeaderText, MacroName, RuntimeStringBuilders.AutogeneratedBlueprintFunctionDeclarations + RuntimeStringBuilders.RPCWrappers);
		OutMacroCalls.Logf(TEXT("\t%s\r\n"), *MacroName);

		// Put static checks before RPCWrappers to get proper messages from static asserts before compiler errors.
		FString NoPureDeclsMacroName = SourceFile.GetGeneratedMacroName(ClassData, TEXT("_RPC_WRAPPERS_NO_PURE_DECLS"));
		if (SourceFile.GetGeneratedCodeVersionForStruct(Class) > EGeneratedCodeVersion::V1)
		{
			WriteMacro(OutGeneratedHeaderText, NoPureDeclsMacroName, RuntimeStringBuilders.RPCWrappers);
		}
		else
		{
			WriteMacro(OutGeneratedHeaderText, NoPureDeclsMacroName, RuntimeStringBuilders.AutogeneratedBlueprintFunctionDeclarationsOnlyNotDeclared + RuntimeStringBuilders.RPCWrappers);
		}

		OutNoPureDeclsMacroCalls.Logf(TEXT("\t%s\r\n"), *NoPureDeclsMacroName);
	}

	// Write editor only RPC wrappers if they exist
	if (EditorStringBuilders.RPCWrappers.Len() > 0)
	{
		OutGeneratedHeaderText.Log( BeginEditorOnlyGuard );

		FString MacroName = SourceFile.GetGeneratedMacroName(ClassData, TEXT("_EDITOR_ONLY_RPC_WRAPPERS"));

		
		WriteMacro(OutGeneratedHeaderText, MacroName, EditorStringBuilders.AutogeneratedBlueprintFunctionDeclarations + EditorStringBuilders.RPCWrappers);
		OutMacroCalls.Logf(TEXT("\t%s\r\n"), *MacroName);

		// Put static checks before RPCWrappers to get proper messages from static asserts before compiler errors.
		FString NoPureDeclsMacroName = SourceFile.GetGeneratedMacroName(ClassData, TEXT("_EDITOR_ONLY_RPC_WRAPPERS_NO_PURE_DECLS"));
		if (SourceFile.GetGeneratedCodeVersionForStruct(Class) > EGeneratedCodeVersion::V1)
		{
			WriteMacro(OutGeneratedHeaderText, NoPureDeclsMacroName, EditorStringBuilders.RPCWrappers);
		}
		else
		{
			WriteMacro(OutGeneratedHeaderText, NoPureDeclsMacroName, EditorStringBuilders.AutogeneratedBlueprintFunctionDeclarationsOnlyNotDeclared + EditorStringBuilders.RPCWrappers);
		}

		// write out an else preprocessor block for when not compiling for the editor.  The generated macros should be empty then since the functions are compiled out
		{
			OutGeneratedHeaderText.Log(TEXT("#else\r\n"));

			WriteMacro(OutGeneratedHeaderText, MacroName, TEXT(""));
			WriteMacro(OutGeneratedHeaderText, NoPureDeclsMacroName, TEXT(""));

			OutGeneratedHeaderText.Log(EndEditorOnlyGuard);
		}

		OutNoPureDeclsMacroCalls.Logf(TEXT("\t%s\r\n"), *NoPureDeclsMacroName);
	}
}

/**
 * Exports the methods which trigger UnrealScript events and delegates.
 *
 * @param	CallbackFunctions	the functions to export
 */
void FNativeClassHeaderGenerator::ExportCallbackFunctions(
	FOutputDevice&            OutGeneratedHeaderText,
	FOutputDevice&            OutCpp,
	TSet<FString>&            OutFwdDecls,
	const TArray<UFunction*>& CallbackFunctions,
	const TCHAR*              CallbackWrappersMacroName,
	EExportCallbackType       ExportCallbackType,
	const TCHAR*              APIString
)
{
	FUHTStringBuilder RPCWrappers;
	for (UFunction* Function : CallbackFunctions)
	{
		// Never expecting to export delegate functions this way
		check(!Function->HasAnyFunctionFlags(FUNC_Delegate));

		FFunctionData*   CompilerInfo = FFunctionData::FindForFunction(Function);
		const FFuncInfo& FunctionData = CompilerInfo->GetFunctionData();
		FString          FunctionName = Function->GetName();
		UClass*          Class        = CastChecked<UClass>(Function->GetOuter());
		const TCHAR*     ClassName    = NameLookupCPP.GetNameCPP(Class);

		if (FunctionData.FunctionFlags & FUNC_NetResponse)
		{
			// Net response functions don't go into the VM
			continue;
		}

		const bool bWillBeProgrammerTyped = FunctionName == FunctionData.MarshallAndCallName;

		// Emit the declaration if the programmer isn't responsible for declaring this wrapper
		if (!bWillBeProgrammerTyped)
		{
			// export the line that looks like: int32 Main(const FString& Parms)
			ExportNativeFunctionHeader(RPCWrappers, OutFwdDecls, FunctionData, EExportFunctionType::Event, EExportFunctionHeaderStyle::Declaration, nullptr, APIString);

			RPCWrappers.Log(TEXT(";\r\n"));
			RPCWrappers.Log(TEXT("\r\n"));
		}

		FString FunctionNameName;
		if (ExportCallbackType != EExportCallbackType::Interface)
		{
			FunctionNameName = FString::Printf(TEXT("NAME_%s_%s"), ClassName, *FunctionName);
			OutCpp.Logf(TEXT("\tstatic FName %s = FName(TEXT(\"%s\"));") LINE_TERMINATOR, *FunctionNameName, *GetOverriddenFName(Function).ToString());
		}

		// Emit the thunk implementation
		ExportNativeFunctionHeader(OutCpp, OutFwdDecls, FunctionData, EExportFunctionType::Event, EExportFunctionHeaderStyle::Definition, nullptr, APIString);

		FParmsAndReturnProperties Parameters = GetFunctionParmsAndReturn(FunctionData.FunctionReference);

		if (ExportCallbackType != EExportCallbackType::Interface)
		{
			WriteEventFunctionPrologue(OutCpp, /*Indent=*/ 1, Parameters, Class, *FunctionName);
			{
				// Cast away const just in case, because ProcessEvent isn't const
				OutCpp.Logf(
					TEXT("\t\t%sProcessEvent(FindFunctionChecked(%s),%s);\r\n"),
					(Function->HasAllFunctionFlags(FUNC_Const)) ? *FString::Printf(TEXT("const_cast<%s*>(this)->"), ClassName) : TEXT(""),
					*FunctionNameName,
					Parameters.HasParms() ? TEXT("&Parms") : TEXT("NULL")
				);
			}
			WriteEventFunctionEpilogue(OutCpp, /*Indent=*/ 1, Parameters);
		}
		else
		{
			OutCpp.Log(LINE_TERMINATOR);
			OutCpp.Log(TEXT("\t{") LINE_TERMINATOR);

			// assert if this is ever called directly
			OutCpp.Logf(TEXT("\t\tcheck(0 && \"Do not directly call Event functions in Interfaces. Call Execute_%s instead.\");") LINE_TERMINATOR, *FunctionName);

			// satisfy compiler if it's expecting a return value
			if (Parameters.Return)
			{
				FString EventParmStructName = GetEventStructParamsName(Class, *FunctionName);
				OutCpp.Logf(TEXT("\t\t%s Parms;") LINE_TERMINATOR, *EventParmStructName);
				OutCpp.Log(TEXT("\t\treturn Parms.ReturnValue;") LINE_TERMINATOR);
			}
			OutCpp.Log(TEXT("\t}") LINE_TERMINATOR);
		}
	}

	WriteMacro(OutGeneratedHeaderText, CallbackWrappersMacroName, RPCWrappers);
}


/**
 * Determines if the property has alternate export text associated with it and if so replaces the text in PropertyText with the
 * alternate version. (for example, structs or properties that specify a native type using export-text).  Should be called immediately
 * after ExportCppDeclaration()
 *
 * @param	Prop			the property that is being exported
 * @param	PropertyText	the string containing the text exported from ExportCppDeclaration
 */
void FNativeClassHeaderGenerator::ApplyAlternatePropertyExportText(UProperty* Prop, FUHTStringBuilder& PropertyText, EExportingState ExportingState)
{
	UArrayProperty* ArrayProperty = Cast<UArrayProperty>(Prop);
	UProperty* InnerProperty = ArrayProperty ? ArrayProperty->Inner : nullptr;
	if (InnerProperty && (
			(InnerProperty->IsA<UByteProperty>() && ((UByteProperty*)InnerProperty)->Enum && FClass::IsDynamic(((UByteProperty*)InnerProperty)->Enum)) ||
			(InnerProperty->IsA<UEnumProperty>()                                          && FClass::IsDynamic(((UEnumProperty*)InnerProperty)->Enum))
		)
	)
	{
		const FString Original = InnerProperty->GetCPPType();
		const FString RawByte = InnerProperty->GetCPPType(nullptr, EPropertyExportCPPFlags::CPPF_BlueprintCppBackend);
		if (Original != RawByte)
		{
			PropertyText.ReplaceInline(*Original, *RawByte, ESearchCase::CaseSensitive);
		}
		return;
	}

	if (ExportingState == EExportingState::TypeEraseDelegates)
	{
		UDelegateProperty* DelegateProperty = Cast<UDelegateProperty>(Prop);
		UMulticastDelegateProperty* MulticastDelegateProperty = Cast<UMulticastDelegateProperty>(Prop);
		if (DelegateProperty || MulticastDelegateProperty)
		{
			FString Original = Prop->GetCPPType();
			FString PlaceholderOfSameSizeAndAlignemnt;
			if (DelegateProperty)
			{
				PlaceholderOfSameSizeAndAlignemnt = TEXT("FScriptDelegate");
			}
			else
			{
				PlaceholderOfSameSizeAndAlignemnt = TEXT("FMulticastScriptDelegate");
			}
			PropertyText.ReplaceInline(*Original, *PlaceholderOfSameSizeAndAlignemnt, ESearchCase::CaseSensitive);
		}
	}
}

void GetSourceFilesInDependencyOrderRecursive(TArray<FUnrealSourceFile*>& OutTest, const UPackage* Package, FUnrealSourceFile* SourceFile, TSet<const FUnrealSourceFile*>& VisitedSet, bool bCheckDependenciesOnly, const TSet<FUnrealSourceFile*>& Ignore)
{
	// Check if the Class has already been exported, after we've checked for circular header dependencies.
	if (OutTest.Contains(SourceFile) || Ignore.Contains(SourceFile))
	{
		return;
	}

	// Check for circular dependencies.
	if (VisitedSet.Contains(SourceFile))
	{
		UE_LOG(LogCompile, Error, TEXT("Circular dependency detected for filename %s!"), *SourceFile->GetFilename());
		return;
	}

	// Check for circular header dependencies between export classes.
	bCheckDependenciesOnly = bCheckDependenciesOnly || SourceFile->GetPackage() != Package;

	VisitedSet.Add(SourceFile);
	for (FHeaderProvider& Include : SourceFile->GetIncludes())
	{
		if (FUnrealSourceFile* IncludeFile = Include.Resolve())
		{
			GetSourceFilesInDependencyOrderRecursive(OutTest, Package, IncludeFile, VisitedSet, bCheckDependenciesOnly, Ignore);
		}
	}
	VisitedSet.Remove(SourceFile);

	if (!bCheckDependenciesOnly)
	{
		OutTest.Add(SourceFile);
	}
}

TArray<FUnrealSourceFile*> GetSourceFilesInDependencyOrder(const UPackage* Package, const TArray<FUnrealSourceFile*>& SourceFiles, const TSet<FUnrealSourceFile*>& Ignore)
{
	TArray<FUnrealSourceFile*> Result;
	TSet<const FUnrealSourceFile*>	VisitedSet;
	for (FUnrealSourceFile* SourceFile : SourceFiles)
	{
		if (SourceFile->GetPackage() == Package)
		{
			GetSourceFilesInDependencyOrderRecursive(Result, Package, SourceFile, VisitedSet, false, Ignore);
		}
	}

	return Result;
}

TMap<UClass*, FUnrealSourceFile*> GClassToSourceFileMap;

// Constructor.
FNativeClassHeaderGenerator::FNativeClassHeaderGenerator(
	const UPackage* InPackage,
	const TArray<FUnrealSourceFile*>& SourceFiles,
	FClasses& AllClasses,
	bool InAllowSaveExportedHeaders,
	FUHTMakefile& InUHTMakefile
)
	: API                        (FPackageName::GetShortName(InPackage).ToUpper())
	, Package                    (InPackage)
	, UniqueCrossModuleReferences(nullptr)
	, bAllowSaveExportedHeaders  (InAllowSaveExportedHeaders)
	, bFailIfGeneratedCodeChanges(FParse::Param(FCommandLine::Get(), TEXT("FailIfGeneratedCodeChanges")))
	, UHTMakefile                (InUHTMakefile)
{
	const FString PackageName = FPackageName::GetShortName(Package);

	FString PkgDir;
	FString GeneratedIncludeDirectory;
	if (!FindPackageLocation(*PackageName, PkgDir, GeneratedIncludeDirectory))
	{
		UE_LOG(LogCompile, Error, TEXT("Failed to find path for package %s"), *PackageName);
	}

	bool bWriteClassesH = false;
	const bool bPackageHasAnyExportClasses = AllClasses.GetClassesInPackage(Package).ContainsByPredicate([](FClass* Class)
	{
		return Class->HasAnyClassFlags(CLASS_Native) && !Class->HasAnyClassFlags(CLASS_NoExport | CLASS_Intrinsic);
	});
	if (bPackageHasAnyExportClasses)
	{
		for (FUnrealSourceFile* SourceFile : SourceFiles)
		{
			TArray<UClass*> DefinedClasses = SourceFile->GetDefinedClasses();
			for (UClass* Class : DefinedClasses)
			{
				if (!Class->HasAnyClassFlags(CLASS_Native))
				{
					Class->UnMark(EObjectMark(OBJECTMARK_TagImp | OBJECTMARK_TagExp));
				}
				else if (GTypeDefinitionInfoMap.Contains(Class) && !Class->HasAnyClassFlags(CLASS_NoExport))
				{
					bWriteClassesH = true;
					Class->UnMark(OBJECTMARK_TagImp);
					Class->Mark(OBJECTMARK_TagExp);
				}
			}
		}
	}

	// Export an include line for each header
	TArray<FUnrealSourceFile*> PublicHeaderGroupIncludes;
	FUHTStringBuilder GeneratedFunctionDeclarations;

	TArray<FUnrealSourceFile*> Exported;
	{
		// Get source files and ignore them next time round
		static TSet<FUnrealSourceFile*> ExportedSourceFiles;
		Exported = GetSourceFilesInDependencyOrder(Package, SourceFiles, ExportedSourceFiles);
		ExportedSourceFiles.Append(Exported);
	}

	/** Generated function implementations that belong in the cpp file, split into multiple files base on line count **/
	TArray<TUniqueObj<FUHTStringBuilderLineCounter>> GeneratedFunctionBodyTextSplit;
	auto GetGeneratedFunctionTextDevice = [&GeneratedFunctionBodyTextSplit]() -> FUHTStringBuilder&
	{
		static struct FMaxLinesPerCpp
		{
			int32 FirstValue;
			int32 OtherValue;
			FMaxLinesPerCpp()
			{
				FirstValue = 5000;
				check(GConfig);
				GConfig->GetInt(TEXT("UnrealHeaderTool"), TEXT("MaxLinesPerInitialCpp"), FirstValue, GEngineIni);

	#if ( PLATFORM_WINDOWS && defined(__clang__) )	// @todo clang: Clang r231657 often crashes with huge Engine.generated.cpp files, so we split using a smaller threshold
				OtherValue = 15000;
	#else
				// We do this only for non-clang builds for now
				OtherValue = 60000;
				GConfig->GetInt(TEXT("UnrealHeaderTool"), TEXT("MaxLinesPerCpp"), OtherValue, GEngineIni);
	#endif
			}
		} MaxLinesPerCpp;

		if (GeneratedFunctionBodyTextSplit.Num() == 0 || (GeneratedFunctionBodyTextSplit.Num() == 1 && GeneratedFunctionBodyTextSplit[0]->GetLineCount() > MaxLinesPerCpp.FirstValue) || (GeneratedFunctionBodyTextSplit.Last()->GetLineCount() > MaxLinesPerCpp.OtherValue))
		{
			GeneratedFunctionBodyTextSplit.Emplace();
		}

		return GeneratedFunctionBodyTextSplit.Last().Get();
	};

	struct FGeneratedCPP
	{
		explicit FGeneratedCPP(FString InGeneratedCppFullFilename)
			: GeneratedCppFullFilename(MoveTemp(InGeneratedCppFullFilename))
		{
		}

		FString                      GeneratedCppFullFilename;
		TArray<FString>              RelativeIncludes;
		FUHTStringBuilderLineCounter GeneratedText;
		TSet<FString>                CrossModuleReferences;
	};

	TMap<FUnrealSourceFile*, FGeneratedCPP> GeneratedCPPs;
	for (FUnrealSourceFile* SourceFile : Exported)
	{
		FString ModuleRelativeFilename = SourceFile->GetFilename();
		ConvertToBuildIncludePath(Package, ModuleRelativeFilename);

		FString StrippedName       = FPaths::GetBaseFilename(ModuleRelativeFilename);
		FString BaseSourceFilename = GeneratedIncludeDirectory / StrippedName;

		FUHTStringBuilder GeneratedHeaderText;
		FGeneratedCPP& GeneratedCPP = GeneratedCPPs.Emplace(SourceFile, BaseSourceFilename + TEXT(".gen.cpp"));
		GeneratedCPP.RelativeIncludes.Add(MoveTemp(ModuleRelativeFilename));

		UniqueCrossModuleReferences = &GeneratedCPP.CrossModuleReferences;
		ON_SCOPE_EXIT
		{
			UniqueCrossModuleReferences = nullptr;
		};

		FUHTStringBuilderLineCounter& OutText = GeneratedCPP.GeneratedText;

		NameLookupCPP.SetCurrentSourceFile(SourceFile);
		UHTMakefile.AddToHeaderOrder(SourceFile);

		TArray<UEnum*>             Enums;
		TArray<UScriptStruct*>     Structs;
		TArray<UDelegateFunction*> DelegateFunctions;
		SourceFile->GetScope()->SplitTypesIntoArrays(Enums, Structs, DelegateFunctions);

		// Reverse the containers as they come out in the reverse order of declaration
		Algo::Reverse(Enums);
		Algo::Reverse(Structs);
		Algo::Reverse(DelegateFunctions);

		GeneratedHeaderText.Logf(
			TEXT("#ifdef %s")																	LINE_TERMINATOR
			TEXT("#error \"%s.generated.h already included, missing '#pragma once' in %s.h\"")	LINE_TERMINATOR
			TEXT("#endif")																		LINE_TERMINATOR
			TEXT("#define %s")																	LINE_TERMINATOR
			LINE_TERMINATOR,
			*SourceFile->GetFileDefineName(), *SourceFile->GetStrippedFilename(), *SourceFile->GetStrippedFilename(), *SourceFile->GetFileDefineName());

		ExportAutoIncludes(GeneratedHeaderText, *SourceFile);

		// export delegate definitions
		for (UDelegateFunction* Func : DelegateFunctions)
		{
			GeneratedFunctionDeclarations.Log(FTypeSingletonCache::Get(Func).GetExternDecl());
			ExportDelegateDeclaration(OutText, *SourceFile, Func);
		}

		// Export enums declared in non-UClass headers.
		for (UEnum* Enum : Enums)
		{
			// Is this ever not the case?
			if (Enum->GetOuter()->IsA(UPackage::StaticClass()))
			{
				GeneratedFunctionDeclarations.Log(FTypeSingletonCache::Get(Enum).GetExternDecl());
				ExportGeneratedEnumInitCode(OutText, *SourceFile, Enum);
			}
		}

		// export boilerplate macros for structs
		// reverse the order.
		for (UScriptStruct* Struct : Structs)
		{
			GeneratedFunctionDeclarations.Log(FTypeSingletonCache::Get(Struct).GetExternDecl());
			ExportGeneratedStructBodyMacros(GeneratedHeaderText, OutText, *SourceFile, Struct);
		}

		// export delegate wrapper function implementations
		for (UDelegateFunction* Func : DelegateFunctions)
		{
			ExportDelegateDefinition(GeneratedHeaderText, *SourceFile, Func);
		}

		TArray<UClass*> DefinedClasses = SourceFile->GetDefinedClasses();
		for (UClass* Class : DefinedClasses)
		{
			if (!(Class->ClassFlags & CLASS_Intrinsic))
			{
				ExportClassFromSourceFileInner(GeneratedHeaderText, OutText, GeneratedFunctionDeclarations, (FClass*)Class, *SourceFile);
			}

			GClassToSourceFileMap.Add(Class, SourceFile);
		}

		GeneratedHeaderText.Log(TEXT("#undef CURRENT_FILE_ID\r\n"));
		GeneratedHeaderText.Logf(TEXT("#define CURRENT_FILE_ID %s\r\n\r\n\r\n"), *SourceFile->GetFileId());

		for (UEnum* Enum : Enums)
		{
			ExportEnum(GeneratedHeaderText, Enum);
		}

		FString HeaderPath = BaseSourceFilename + TEXT(".generated.h");
		bool bHasChanged = WriteHeader(*HeaderPath, GeneratedHeaderText, ForwardDeclarations);

		SourceFile->SetGeneratedFilename(HeaderPath);
		SourceFile->SetHasChanged(bHasChanged);

		ForwardDeclarations.Reset();

		if (GPublicSourceFileSet.Contains(SourceFile))
		{
			PublicHeaderGroupIncludes.AddUnique(SourceFile);
		}
	}

	// Add includes for 'Within' classes
	for (FUnrealSourceFile* SourceFile : Exported)
	{
		TArray<UClass*> DefinedClasses = SourceFile->GetDefinedClasses();
		for (UClass* Class : DefinedClasses)
		{
			if (Class->ClassWithin && Class->ClassWithin != UObject::StaticClass())
			{
				if (FUnrealSourceFile** WithinSourceFile = GClassToSourceFileMap.Find(Class->ClassWithin))
				{
					FString Header = GetBuildPath(**WithinSourceFile);
					TArray<FString>& RelativeIncludes = GeneratedCPPs[SourceFile].RelativeIncludes;
					RelativeIncludes.AddUnique(MoveTemp(Header));
				}
			}
		}
	}

	if (bWriteClassesH)
	{
		// Write the classes and enums header prefixes.

		FUHTStringBuilder ClassesHText;
		ClassesHText.Log(HeaderCopyright);
		ClassesHText.Log(TEXT("#pragma once\r\n"));
		ClassesHText.Log(TEXT("\r\n"));
		ClassesHText.Log(TEXT("\r\n"));

		// Fill with the rest source files from this package.
		for (FUnrealSourceFile* SourceFile : GPublicSourceFileSet)
		{
			if (SourceFile->GetPackage() == InPackage)
			{
				PublicHeaderGroupIncludes.AddUnique(SourceFile);
			}
		}

		for (FUnrealSourceFile* SourceFile : PublicHeaderGroupIncludes)
		{
			ClassesHText.Logf(TEXT("#include \"%s\"") LINE_TERMINATOR, *GetBuildPath(*SourceFile));
		}

		ClassesHText.Log(LINE_TERMINATOR);

		// Save the classes header if it has changed.
		FString ClassesHeaderPath = GeneratedIncludeDirectory / (PackageName + TEXT("Classes.h"));
		SaveHeaderIfChanged(*ClassesHeaderPath, *ClassesHText);
	}

	// now export the names for the functions in this package
	// notice we always export this file (as opposed to only exporting if we have any marked names)
	// because there would be no way to know when the file was created otherwise
	// Export .gen.cpp
	UE_LOG(LogCompile, Log, TEXT("Autogenerating boilerplate cpp: %s.gen.cpp"), *PackageName);

	if (GeneratedFunctionDeclarations.Len())
	{
		uint32 CombinedCRC = 0;
		for (const TPair<FUnrealSourceFile*, FGeneratedCPP>& GeneratedCPP : GeneratedCPPs)
		{
			uint32 SplitCRC = GenerateTextCRC(*GeneratedCPP.Value.GeneratedText);
			if (CombinedCRC == 0)
			{
				// Don't combine in the first case because it keeps GUID backwards compatibility
				CombinedCRC = SplitCRC;
			}
			else
			{
				CombinedCRC = HashCombine(SplitCRC, CombinedCRC);
			}
		}

		FGeneratedCPP& GeneratedCPP = GeneratedCPPs.Emplace(nullptr, GeneratedIncludeDirectory / FString::Printf(TEXT("%s.init.gen.cpp"), *PackageName));
		ExportGeneratedPackageInitCode(GeneratedCPP.GeneratedText, *GeneratedFunctionDeclarations, Package, CombinedCRC);
	}

	const FManifestModule* ModuleInfo = GPackageToManifestModuleMap.FindChecked(Package);

	// Find other includes to put at the top of the .cpp
	FUHTStringBuilder OtherIncludes;
	if (ModuleInfo->PCH.Len())
	{
		FString PCH = ModuleInfo->PCH;
		ConvertToBuildIncludePath(Package, PCH);
		OtherIncludes.Logf(TEXT("#include \"%s\"") LINE_TERMINATOR, *PCH);
	}

	// Generate CPP files
	TArray<FString> GeneratedCPPNames;
	for (const TPair<FUnrealSourceFile*, FGeneratedCPP>& GeneratedCPP : GeneratedCPPs)
	{
		FUHTStringBuilder FileText;

		FString GeneratedIncludes = OtherIncludes;
		for (const FString& RelativeInclude : GeneratedCPP.Value.RelativeIncludes)
		{
			GeneratedIncludes += FString::Printf(TEXT("#include \"%s\"\r\n"), *RelativeInclude);
		}

		ExportGeneratedCPP(
			FileText,
			GeneratedCPP.Value.CrossModuleReferences,
			*FPaths::GetCleanFilename(GeneratedCPP.Value.GeneratedCppFullFilename).Replace(TEXT(".gen.cpp"), TEXT("")).Replace(TEXT("."), TEXT("_")),
			*GeneratedCPP.Value.GeneratedText,
			*GeneratedIncludes
		);

		SaveHeaderIfChanged(*GeneratedCPP.Value.GeneratedCppFullFilename, *FileText);

		GeneratedCPPNames.Add(FPaths::GetCleanFilename(*GeneratedCPP.Value.GeneratedCppFullFilename));
	}

<<<<<<< HEAD
		if (bAllowSaveExportedHeaders)
		{
			// Delete old generated .cpp files which we don't need because we generated less code than last time.
			TArray<FString> FoundFiles;
			IFileManager::Get().FindFiles(FoundFiles, *(ModuleInfo->GeneratedCPPFilenameBase + TEXT(".*.cpp")), true, false);
			FString BaseDir = FPaths::GetPath(ModuleInfo->GeneratedCPPFilenameBase);
			for (FString& File : FoundFiles)
=======
	if (bAllowSaveExportedHeaders)
	{
		// Delete old generated .cpp files which we don't need because we generated less code than last time.
		TArray<FString> FoundFiles;
		FString BaseDir = FPaths::GetPath(ModuleInfo->GeneratedCPPFilenameBase);
		IFileManager::Get().FindFiles(FoundFiles, *FPaths::Combine(BaseDir, TEXT("*.generated.cpp")), true, false);
		IFileManager::Get().FindFiles(FoundFiles, *FPaths::Combine(BaseDir, TEXT("*.generated.*.cpp")), true, false);
		IFileManager::Get().FindFiles(FoundFiles, *FPaths::Combine(BaseDir, TEXT("*.gen.cpp")), true, false);
		IFileManager::Get().FindFiles(FoundFiles, *FPaths::Combine(BaseDir, TEXT("*.gen.*.cpp")), true, false);
		for (FString& File : FoundFiles)
		{
			if (!GeneratedCPPNames.Contains(File))
>>>>>>> f30f9b45
			{
				if (!NumberedHeaderNames.Contains(File))
				{
					IFileManager::Get().Delete(*FPaths::Combine(*BaseDir, *File));
				}
			}

<<<<<<< HEAD
			// delete the old .cpp file that will cause link errors if it's left around (Engine.generated.cpp and Engine.generated.1.cpp will 
			// conflict now that we no longer use Engine.generated.cpp to #include Engine.generated.1.cpp, and UBT would compile all 3)
			// @todo: This is a temp measure so we don't force everyone to require a Clean
			if (GeneratedFunctionBodyTextSplit.Num() > 1)
			{
				FString CppPath = ModuleInfo->GeneratedCPPFilenameBase + TEXT(".cpp");
				IFileManager::Get().Delete(*CppPath);
			}
=======
		// delete the old .cpp file that will cause link errors if it's left around (Engine.gen.cpp and Engine.gen.1.cpp will 
		// conflict now that we no longer use Engine.gen.cpp to #include Engine.gen.1.cpp, and UBT would compile all 3)
		// @todo: This is a temp measure so we don't force everyone to require a Clean
		if (GeneratedFunctionBodyTextSplit.Num() > 1)
		{
			FString CppPath = ModuleInfo->GeneratedCPPFilenameBase + TEXT(".cpp");
			IFileManager::Get().Delete(*CppPath);
>>>>>>> f30f9b45
		}
	}

	// Export all changed headers from their temp files to the .h files
	ExportUpdatedHeaders(PackageName);

	// Delete stale *.generated.h files
	DeleteUnusedGeneratedHeaders();
}

void FNativeClassHeaderGenerator::DeleteUnusedGeneratedHeaders()
{
	TSet<FString> AllIntermediateFolders;
	TSet<FString> PackageHeaderPathSet(PackageHeaderPaths);

	for (const FString& PackageHeader : PackageHeaderPaths)
	{
		const FString IntermediatePath = FPaths::GetPath(PackageHeader);

		if (AllIntermediateFolders.Contains(IntermediatePath))
		{
			continue;
		}

		AllIntermediateFolders.Add( IntermediatePath );

		TArray<FString> AllHeaders;
		IFileManager::Get().FindFiles( AllHeaders, *(IntermediatePath / TEXT("*.generated.h")), true, false );

		for (const FString& Header : AllHeaders)
		{
			const FString HeaderPath = IntermediatePath / Header;

			if (PackageHeaderPathSet.Contains(HeaderPath))
			{
				continue;
			}

			// Check intrinsic classes. Get the class name from file name by removing .generated.h.
			const FString HeaderFilename = FPaths::GetBaseFilename(HeaderPath);
			const int32   GeneratedIndex = HeaderFilename.Find(TEXT(".generated"), ESearchCase::IgnoreCase, ESearchDir::FromEnd);
			const FString ClassName      = HeaderFilename.Mid(0, GeneratedIndex);
			UClass* IntrinsicClass       = FindObject<UClass>(ANY_PACKAGE, *ClassName);
			if (!IntrinsicClass || !IntrinsicClass->HasAnyClassFlags(CLASS_Intrinsic))
			{
				IFileManager::Get().Delete(*HeaderPath);
			}
		}
	}
}

/**
 * Dirty hack global variable to allow different result codes passed through
 * exceptions. Needs to be fixed in future versions of UHT.
 */
ECompilationResult::Type GCompilationResult = ECompilationResult::OtherCompilationError;

bool FNativeClassHeaderGenerator::SaveHeaderIfChanged(const TCHAR* HeaderPath, const TCHAR* InNewHeaderContents)
{
	if ( !bAllowSaveExportedHeaders )
	{
		// Return false indicating that the header did not need updating
		return false;
	}

	const TCHAR* NewHeaderContents = InNewHeaderContents;
	static bool bTestedCmdLine = false;
	if (!bTestedCmdLine)
	{
		bTestedCmdLine = true;

		const FString ReferenceGeneratedCodePath = FPaths::GameSavedDir() / TEXT("ReferenceGeneratedCode/");
		const FString VerifyGeneratedCodePath = FPaths::GameSavedDir() / TEXT("VerifyGeneratedCode/");

		if (FParse::Param(FCommandLine::Get(), TEXT("WRITEREF")))
		{
			bWriteContents = true;
			UE_LOG(LogCompile, Log, TEXT("********************************* Writing reference generated code to %s."), *ReferenceGeneratedCodePath);
			UE_LOG(LogCompile, Log, TEXT("********************************* Deleting all files in ReferenceGeneratedCode."));
			IFileManager::Get().DeleteDirectory(*ReferenceGeneratedCodePath, false, true);
			IFileManager::Get().MakeDirectory(*ReferenceGeneratedCodePath);
		}
		else if (FParse::Param( FCommandLine::Get(), TEXT("VERIFYREF")))
		{
			bVerifyContents = true;
			UE_LOG(LogCompile, Log, TEXT("********************************* Writing generated code to %s and comparing to %s"), *VerifyGeneratedCodePath, *ReferenceGeneratedCodePath);
			UE_LOG(LogCompile, Log, TEXT("********************************* Deleting all files in VerifyGeneratedCode."));
			IFileManager::Get().DeleteDirectory(*VerifyGeneratedCodePath, false, true);
			IFileManager::Get().MakeDirectory(*VerifyGeneratedCodePath);
		}
	}

	if (bWriteContents || bVerifyContents)
	{
		FString Ref    = FPaths::GameSavedDir() / TEXT("ReferenceGeneratedCode") / FPaths::GetCleanFilename(HeaderPath);
		FString Verify = FPaths::GameSavedDir() / TEXT("VerifyGeneratedCode") / FPaths::GetCleanFilename(HeaderPath);

		if (bWriteContents)
		{
			int32 i;
			for (i = 0 ;i < 10; i++)
			{
				if (FFileHelper::SaveStringToFile(NewHeaderContents, *Ref))
				{
					break;
				}
				FPlatformProcess::Sleep(1.0f); // I don't know why this fails after we delete the directory
			}
			check(i<10);
		}
		else
		{
			int32 i;
			for (i = 0 ;i < 10; i++)
			{
				if (FFileHelper::SaveStringToFile(NewHeaderContents, *Verify))
				{
					break;
				}
				FPlatformProcess::Sleep(1.0f); // I don't know why this fails after we delete the directory
			}
			check(i<10);
			FString RefHeader;
			FString Message;
			if (!FFileHelper::LoadFileToString(RefHeader, *Ref))
			{
				Message = FString::Printf(TEXT("********************************* %s appears to be a new generated file."), *FPaths::GetCleanFilename(HeaderPath));
			}
			else
			{
				if (FCString::Strcmp(NewHeaderContents, *RefHeader) != 0)
				{
					Message = FString::Printf(TEXT("********************************* %s has changed."), *FPaths::GetCleanFilename(HeaderPath));
				}
			}
			if (Message.Len())
			{
				UE_LOG(LogCompile, Log, TEXT("%s"), *Message);
				ChangeMessages.AddUnique(Message);
			}
		}
	}


	FString OriginalHeaderLocal;
	FFileHelper::LoadFileToString(OriginalHeaderLocal, HeaderPath);

	const bool bHasChanged = OriginalHeaderLocal.Len() == 0 || FCString::Strcmp(*OriginalHeaderLocal, NewHeaderContents);
	if (bHasChanged)
	{
		if (bFailIfGeneratedCodeChanges)
		{
			FString ConflictPath = FString(HeaderPath) + TEXT(".conflict");
			FFileHelper::SaveStringToFile(NewHeaderContents, *ConflictPath);

			GCompilationResult = ECompilationResult::FailedDueToHeaderChange;
			FError::Throwf(TEXT("ERROR: '%s': Changes to generated code are not allowed - conflicts written to '%s'"), HeaderPath, *ConflictPath);
		}

		// save the updated version to a tmp file so that the user can see what will be changing
		const FString TmpHeaderFilename = GenerateTempHeaderName( HeaderPath, false );

		// delete any existing temp file
		IFileManager::Get().Delete( *TmpHeaderFilename, false, true );
		if ( !FFileHelper::SaveStringToFile(NewHeaderContents, *TmpHeaderFilename) )
		{
			UE_LOG_WARNING_UHT(TEXT("Failed to save header export preview: '%s'"), *TmpHeaderFilename);
		}

		TempHeaderPaths.Add(TmpHeaderFilename);
	}

	// Remember this header filename to be able to check for any old (unused) headers later.
	PackageHeaderPaths.Add(FString(HeaderPath).Replace(TEXT("\\"), TEXT("/"), ESearchCase::CaseSensitive));

	return bHasChanged;
}

/**
* Create a temp header file name from the header name
*
* @param	CurrentFilename		The filename off of which the current filename will be generated
* @param	bReverseOperation	Get the header from the temp file name instead
*
* @return	The generated string
*/
FString FNativeClassHeaderGenerator::GenerateTempHeaderName( FString CurrentFilename, bool bReverseOperation )
{
	return bReverseOperation
		? CurrentFilename.Replace(TEXT(".tmp"), TEXT(""))
		: CurrentFilename + TEXT(".tmp");
}

/** 
* Exports the temp header files into the .h files, then deletes the temp files.
* 
* @param	PackageName	Name of the package being saved
*/
void FNativeClassHeaderGenerator::ExportUpdatedHeaders(FString PackageName)
{
	for (const FString& TmpFilename : TempHeaderPaths)
	{
		FString Filename = GenerateTempHeaderName( TmpFilename, true );
		if (!IFileManager::Get().Move(*Filename, *TmpFilename, true, true))
		{
			UE_LOG(LogCompile, Error, TEXT("Error exporting %s: couldn't write file '%s'"), *PackageName, *Filename);
		}
		else
		{
			UE_LOG(LogCompile, Log, TEXT("Exported updated C++ header: %s"), *Filename);
		}
	}
}

/**
 * Exports C++ definitions for boilerplate that was generated for a package.
 */
void FNativeClassHeaderGenerator::ExportGeneratedCPP(FOutputDevice& Out, const TSet<FString>& InCrossModuleReferences, const TCHAR* EmptyLinkFunctionPostfix, const TCHAR* Body, const TCHAR* OtherIncludes)
{
	static const TCHAR EnableOptimization        [] = TEXT("PRAGMA_ENABLE_OPTIMIZATION") LINE_TERMINATOR;
	static const TCHAR DisableOptimization       [] = TEXT("PRAGMA_DISABLE_OPTIMIZATION") LINE_TERMINATOR;
	static const TCHAR EnableDeprecationWarnings [] = TEXT("PRAGMA_ENABLE_DEPRECATION_WARNINGS") LINE_TERMINATOR;
	static const TCHAR DisableDeprecationWarnings[] = TEXT("PRAGMA_DISABLE_DEPRECATION_WARNINGS") LINE_TERMINATOR;
	static const TCHAR DisableWarning4883        [] = TEXT("#ifdef _MSC_VER") LINE_TERMINATOR TEXT("#pragma warning (push)") LINE_TERMINATOR TEXT("#pragma warning (disable : 4883)") LINE_TERMINATOR TEXT("#endif") LINE_TERMINATOR;
	static const TCHAR EnableWarning4883         [] = TEXT("#ifdef _MSC_VER") LINE_TERMINATOR TEXT("#pragma warning (pop)") LINE_TERMINATOR TEXT("#endif") LINE_TERMINATOR;

	Out.Log(HeaderCopyright);
	Out.Log(RequiredCPPIncludes);
	Out.Log(OtherIncludes);
	Out.Log(DisableOptimization);
	Out.Log(DisableWarning4883);
	Out.Log(DisableDeprecationWarnings);

	Out.Logf(TEXT("void EmptyLinkFunctionForGeneratedCode%s() {}") LINE_TERMINATOR, EmptyLinkFunctionPostfix);

	if (InCrossModuleReferences.Num() > 0)
	{
		Out.Logf(TEXT("// Cross Module References\r\n"));
		for (const FString& Ref : InCrossModuleReferences)
		{
			Out.Log(*Ref);
		}
		Out.Logf(TEXT("// End Cross Module References\r\n"));
	}
	Out.Log(Body);
	Out.Log(EnableDeprecationWarnings);
	Out.Log(EnableWarning4883);
	Out.Log(EnableOptimization);
}

/** Get all script plugins based on ini setting */
void GetScriptPlugins(TArray<IScriptGeneratorPluginInterface*>& ScriptPlugins)
{
	FScopedDurationTimer PluginTimeTracker(GPluginOverheadTime);

	ScriptPlugins = IModularFeatures::Get().GetModularFeatureImplementations<IScriptGeneratorPluginInterface>(TEXT("ScriptGenerator"));
	UE_LOG(LogCompile, Log, TEXT("Found %d script generator plugins."), ScriptPlugins.Num());

	// Check if we can use these plugins and initialize them
	for (int32 PluginIndex = ScriptPlugins.Num() - 1; PluginIndex >= 0; --PluginIndex)
	{
		auto ScriptGenerator = ScriptPlugins[PluginIndex];
		bool bSupportedPlugin = ScriptGenerator->SupportsTarget(GManifest.TargetName);
		if (bSupportedPlugin)
		{
			// Find the right output directory for this plugin base on its target (Engine-side) plugin name.
			FString GeneratedCodeModuleName = ScriptGenerator->GetGeneratedCodeModuleName();
			const FManifestModule* GeneratedCodeModule = NULL;
			FString OutputDirectory;
			FString IncludeBase;
			for (const FManifestModule& Module : GManifest.Modules)
			{
				if (Module.Name == GeneratedCodeModuleName)
				{
					GeneratedCodeModule = &Module;
				}
			}
			if (GeneratedCodeModule)
			{
				UE_LOG(LogCompile, Log, TEXT("Initializing script generator \'%s\'"), *ScriptGenerator->GetGeneratorName());
				ScriptGenerator->Initialize(GManifest.RootLocalPath, GManifest.RootBuildPath, GeneratedCodeModule->GeneratedIncludeDirectory, GeneratedCodeModule->IncludeBase);
			}
			else
			{
				// Can't use this plugin
				UE_LOG(LogCompile, Log, TEXT("Unable to determine output directory for %s. Cannot export script glue with \'%s\'"), *GeneratedCodeModuleName, *ScriptGenerator->GetGeneratorName());
				bSupportedPlugin = false;				
			}
		}
		if (!bSupportedPlugin)
		{
			UE_LOG(LogCompile, Log, TEXT("Script generator \'%s\' not supported for target: %s"), *ScriptGenerator->GetGeneratorName(), *GManifest.TargetName);
			ScriptPlugins.RemoveAt(PluginIndex);
		}
	}
}

/**
 * Tries to resolve super classes for classes defined in the given
 * module.
 *
 * @param Package Modules package.
 */
void ResolveSuperClasses(UPackage* Package)
{
	TArray<UObject*> Objects;
	GetObjectsWithOuter(Package, Objects);

	for (UObject* Object : Objects)
	{
		if (!Object->IsA<UClass>())
		{
			continue;
		}

		UClass* DefinedClass = Cast<UClass>(Object);

		if (DefinedClass->HasAnyClassFlags(CLASS_Intrinsic | CLASS_NoExport))
		{
			continue;
		}

		const FSimplifiedParsingClassInfo& ParsingInfo = GTypeDefinitionInfoMap[DefinedClass]->GetUnrealSourceFile()
			.GetDefinedClassParsingInfo(DefinedClass);

		const FString& BaseClassNameStripped = GetClassNameWithPrefixRemoved(ParsingInfo.GetBaseClassName());

		if (!BaseClassNameStripped.IsEmpty() && !DefinedClass->GetSuperClass())
		{
			UClass* FoundBaseClass = FindObject<UClass>(Package, *BaseClassNameStripped);

			if (FoundBaseClass == nullptr)
			{
				FoundBaseClass = FindObject<UClass>(ANY_PACKAGE, *BaseClassNameStripped);
			}

			if (FoundBaseClass == nullptr)
			{
				// Don't know its parent class. Raise error.
				FError::Throwf(TEXT("Couldn't find parent type for '%s' named '%s' in current module or any other module parsed so far."),
					*DefinedClass->GetName(), *ParsingInfo.GetBaseClassName());
			}

			DefinedClass->SetSuperStruct(FoundBaseClass);
			DefinedClass->ClassCastFlags |= FoundBaseClass->ClassCastFlags;
		}
	}
}

ECompilationResult::Type PreparseModules(FUHTMakefile& UHTMakefile, const FString& ModuleInfoPath, int32& NumFailures)
{
	// Three passes.  1) Public 'Classes' headers (legacy)  2) Public headers   3) Private headers
	enum EHeaderFolderTypes
	{
		PublicClassesHeaders = 0,
		PublicHeaders = 1,
		PrivateHeaders,

		FolderType_Count
	};

	ECompilationResult::Type Result = ECompilationResult::Succeeded;
	for (FManifestModule& Module : GManifest.Modules)
	{
		if (Result != ECompilationResult::Succeeded)
		{
			break;
		}

		FName ModuleName = FName(*Module.Name);
		UHTMakefile.SetCurrentModuleName(ModuleName);
		bool bLoadFromMakefile = UHTMakefile.CanLoadModule(Module);
		if (bLoadFromMakefile)
		{
			// Load module data from makefile.
			UHTMakefile.LoadModuleData(ModuleName, Module);
			continue;
		}
		UHTMakefile.AddModule(ModuleName);

		// Mark that we'll need to append newly constructed objects to ones loaded from makefile.
		UHTMakefile.SetShouldMoveNewObjects();

		// Force regeneration of all subsequent modules, otherwise data will get corrupted.
		Module.ForceRegeneration();

		UPackage* Package = Cast<UPackage>(StaticFindObjectFast(UPackage::StaticClass(), NULL, FName(*Module.LongPackageName), false, false));
		if (Package == NULL)
		{
			Package = CreatePackage(NULL, *Module.LongPackageName);
		}
		// Set some package flags for indicating that this package contains script
		// NOTE: We do this even if we didn't have to create the package, because CoreUObject is compiled into UnrealHeaderTool and we still
		//       want to make sure our flags get set
		Package->SetPackageFlags(PKG_ContainsScript | PKG_Compiling);
		Package->ClearPackageFlags(PKG_ClientOptional | PKG_ServerSideOnly);
		if (Module.ModuleType == EBuildModuleType::GameEditor || Module.ModuleType == EBuildModuleType::EngineEditor)
		{
			Package->SetPackageFlags(PKG_EditorOnly);
		}

		if (Module.ModuleType == EBuildModuleType::GameDeveloper || Module.ModuleType == EBuildModuleType::EngineDeveloper)
		{
			Package->SetPackageFlags(Package->GetPackageFlags() | PKG_Developer);
		}

		// Add new module or overwrite whatever we had loaded, that data is obsolete.
		UHTMakefile.AddPackage(Package);
		GPackageToManifestModuleMap.Add(Package, &Module);

		double ThisModulePreparseTime = 0.0;
		int32 NumHeadersPreparsed = 0;
		FDurationTimer ThisModuleTimer(ThisModulePreparseTime);
		ThisModuleTimer.Start();

		// Pre-parse the headers
		for (int32 PassIndex = 0; PassIndex < FolderType_Count && Result == ECompilationResult::Succeeded; ++PassIndex)
		{
			EHeaderFolderTypes CurrentlyProcessing = (EHeaderFolderTypes)PassIndex;

			// We'll make an ordered list of all UObject headers we care about.
			// @todo uht: Ideally 'dependson' would not be allowed from public -> private, or NOT at all for new style headers
			const TArray<FString>& UObjectHeaders =
				(CurrentlyProcessing == PublicClassesHeaders) ? Module.PublicUObjectClassesHeaders :
				(CurrentlyProcessing == PublicHeaders       ) ? Module.PublicUObjectHeaders        :
				                                                Module.PrivateUObjectHeaders;
			if (!UObjectHeaders.Num())
			{
				continue;
			}

			NumHeadersPreparsed += UObjectHeaders.Num();

			for (const FString& RawFilename : UObjectHeaders)
			{
			#if !PLATFORM_EXCEPTIONS_DISABLED
				try
			#endif
				{
					// Import class.
					const FString FullFilename = FPaths::ConvertRelativePathToFull(ModuleInfoPath, RawFilename);

					FString HeaderFile;
					if (!FFileHelper::LoadFileToString(HeaderFile, *FullFilename))
					{
						FError::Throwf(TEXT("UnrealHeaderTool was unable to load source file '%s'"), *FullFilename);
					}

					TSharedRef<FUnrealSourceFile> UnrealSourceFile = PerformInitialParseOnHeader(Package, *RawFilename, RF_Public | RF_Standalone, *HeaderFile, UHTMakefile);
					FUnrealSourceFile* UnrealSourceFilePtr = &UnrealSourceFile.Get();
					TArray<UClass*> DefinedClasses = UnrealSourceFile->GetDefinedClasses();
					for (UClass* DefinedClass : DefinedClasses)
					{
						UHTMakefile.AddClass(UnrealSourceFilePtr, DefinedClass);
					}
					GUnrealSourceFilesMap.Add(RawFilename, UnrealSourceFile);
					UHTMakefile.AddUnrealSourceFilesMapEntry(UnrealSourceFilePtr, RawFilename);

					if (CurrentlyProcessing == PublicClassesHeaders)
					{
						for (auto* Class : DefinedClasses)
						{
							UHTMakefile.AddPublicClassSetEntry(UnrealSourceFilePtr, Class);
						}

						GPublicSourceFileSet.Add(UnrealSourceFilePtr);
					}

					// Save metadata for the class path, both for it's include path and relative to the module base directory
					if (FullFilename.StartsWith(Module.BaseDirectory))
					{
						// Get the path relative to the module directory
						const TCHAR* ModuleRelativePath = *FullFilename + Module.BaseDirectory.Len();

						UnrealSourceFile->SetModuleRelativePath(ModuleRelativePath);

						// Calculate the include path
						const TCHAR* IncludePath = ModuleRelativePath;

						// Walk over the first potential slash
						if (*IncludePath == TEXT('/'))
						{
							IncludePath++;
						}

						// Does this module path start with a known include path location? If so, we can cut that part out of the include path
						static const TCHAR PublicFolderName[]  = TEXT("Public/");
						static const TCHAR PrivateFolderName[] = TEXT("Private/");
						static const TCHAR ClassesFolderName[] = TEXT("Classes/");
						if (FCString::Strnicmp(IncludePath, PublicFolderName, ARRAY_COUNT(PublicFolderName) - 1) == 0)
						{
							IncludePath += (ARRAY_COUNT(PublicFolderName) - 1);
						}
						else if (FCString::Strnicmp(IncludePath, PrivateFolderName, ARRAY_COUNT(PrivateFolderName) - 1) == 0)
						{
							IncludePath += (ARRAY_COUNT(PrivateFolderName) - 1);
						}
						else if (FCString::Strnicmp(IncludePath, ClassesFolderName, ARRAY_COUNT(ClassesFolderName) - 1) == 0)
						{
							IncludePath += (ARRAY_COUNT(ClassesFolderName) - 1);
						}

						// Add the include path
						if (*IncludePath != 0)
						{
							UnrealSourceFile->SetIncludePath(MoveTemp(IncludePath));
						}
					}
				}
			#if !PLATFORM_EXCEPTIONS_DISABLED
				catch (const FFileLineException& Ex)
				{
					TGuardValue<ELogTimes::Type> DisableLogTimes(GPrintLogTimes, ELogTimes::None);

					FString AbsFilename           = IFileManager::Get().ConvertToAbsolutePathForExternalAppForRead(*Ex.Filename);
					FString Prefix                = FString::Printf(TEXT("%s(%d): "), *AbsFilename, Ex.Line);
					FString FormattedErrorMessage = FString::Printf(TEXT("%sError: %s\r\n"), *Prefix, *Ex.Message);
					Result = GCompilationResult;

					UE_LOG(LogCompile, Log, TEXT("%s"), *FormattedErrorMessage);
					GWarn->Log(ELogVerbosity::Error, FormattedErrorMessage);

					++NumFailures;
				}
				catch (TCHAR* ErrorMsg)
				{
					TGuardValue<ELogTimes::Type> DisableLogTimes(GPrintLogTimes, ELogTimes::None);

					FString AbsFilename           = IFileManager::Get().ConvertToAbsolutePathForExternalAppForRead(*RawFilename);
					FString Prefix                = FString::Printf(TEXT("%s(1): "), *AbsFilename);
					FString FormattedErrorMessage = FString::Printf(TEXT("%sError: %s\r\n"), *Prefix, ErrorMsg);
					Result = GCompilationResult;

					UE_LOG(LogCompile, Log, TEXT("%s"), *FormattedErrorMessage);
					GWarn->Log(ELogVerbosity::Error, FormattedErrorMessage);

					++NumFailures;
				}
			#endif
			}
			if (Result == ECompilationResult::Succeeded && NumFailures != 0)
			{
				Result = ECompilationResult::OtherCompilationError;
			}
		}

		// Don't resolve superclasses for module when loading from makefile.
		// Data is only partially loaded at this point.
		if (!bLoadFromMakefile)
		{
	#if !PLATFORM_EXCEPTIONS_DISABLED
		try
	#endif
		{
			ResolveSuperClasses(Package);
		}
	#if !PLATFORM_EXCEPTIONS_DISABLED
		catch (TCHAR* ErrorMsg)
		{
			TGuardValue<ELogTimes::Type> DisableLogTimes(GPrintLogTimes, ELogTimes::None);

			FString FormattedErrorMessage = FString::Printf(TEXT("Error: %s\r\n"), ErrorMsg);

			Result = GCompilationResult;

			UE_LOG(LogCompile, Log, TEXT("%s"), *FormattedErrorMessage);
			GWarn->Log(ELogVerbosity::Error, FormattedErrorMessage);

			++NumFailures;
		}
	#endif

		ThisModuleTimer.Stop();
		UE_LOG(LogCompile, Log, TEXT("Preparsed module %s containing %i files(s) in %.2f secs."), *Module.LongPackageName, NumHeadersPreparsed, ThisModulePreparseTime);
	}
	}

	return Result;
}

ECompilationResult::Type UnrealHeaderTool_Main(const FString& ModuleInfoFilename)
{
	check(GIsUCCMakeStandaloneHeaderGenerator);
	ECompilationResult::Type Result = ECompilationResult::Succeeded;

	FString ModuleInfoPath = FPaths::GetPath(ModuleInfoFilename);

	// Load the manifest file, giving a list of all modules to be processed, pre-sorted by dependency ordering
#if !PLATFORM_EXCEPTIONS_DISABLED
	try
#endif
	{
		GManifest = FManifest::LoadFromFile(ModuleInfoFilename);
	}
#if !PLATFORM_EXCEPTIONS_DISABLED
	catch (const TCHAR* Ex)
	{
		UE_LOG(LogCompile, Error, TEXT("Failed to load manifest file '%s': %s"), *ModuleInfoFilename, Ex);
		return GCompilationResult;
	}
#endif

	// Counters.
	int32 NumFailures = 0;
	double TotalModulePreparseTime = 0.0;
	double TotalParseAndCodegenTime = 0.0;

	// Check if makefiles should be used. If not, only makefile serialization is skipped.
	// as the rest of code doesn't impact performance and we don't want to add ifs around
	// every makefile related piece of code.
	bool bUseMakefile = FParse::Param(FCommandLine::Get(), TEXT("UseMakefiles"));

	FUHTMakefile UHTMakefile;
	UHTMakefile.SetNameLookupCPP(&NameLookupCPP);
	UHTMakefile.SetManifest(&GManifest);

	// Declaring outside of bUseMakefile scope as the same value is used when saving makefile.
	FString MakefilePath;
	if (bUseMakefile)
	{
		MakefilePath = FPaths::Combine(*ModuleInfoPath, TEXT("UHT.makefile"));

		// If makefile failed to load, clear it
		if (!UHTMakefile.LoadFromFile(*MakefilePath, &GManifest))
		{
			UHTMakefile = FUHTMakefile();
		}
	}
	UHTMakefile.StartPreloading();
	{
		FDurationTimer TotalModulePreparseTimer(TotalModulePreparseTime);
		TotalModulePreparseTimer.Start();
		Result = PreparseModules(UHTMakefile, ModuleInfoPath, NumFailures);
		TotalModulePreparseTimer.Stop();
	}
	UHTMakefile.StopPreloading();
	// Do the actual parse of the headers and generate for them
	if (Result == ECompilationResult::Succeeded)
	{
		FScopedDurationTimer ParseAndCodeGenTimer(TotalParseAndCodegenTime);

		// Verify that all script declared superclasses exist.
		for (const UClass* ScriptClass : TObjectRange<UClass>())
		{
			const UClass* ScriptSuperClass = ScriptClass->GetSuperClass();

			if (ScriptSuperClass && !ScriptSuperClass->HasAnyClassFlags(CLASS_Intrinsic) && GTypeDefinitionInfoMap.Contains(ScriptClass) && !GTypeDefinitionInfoMap.Contains(ScriptSuperClass))
			{
				class FSuperClassContextSupplier : public FContextSupplier
				{
				public:
					FSuperClassContextSupplier(const UClass* Class)
						: DefinitionInfo(GTypeDefinitionInfoMap[Class])
					{ }

					virtual FString GetContext() override
					{
						FString Filename = IFileManager::Get().ConvertToAbsolutePathForExternalAppForRead(*DefinitionInfo->GetUnrealSourceFile().GetFilename());
						int32 LineNumber = DefinitionInfo->GetLineNumber();
						return FString::Printf(TEXT("%s(%i)"), *Filename, LineNumber);
					}
				private:
					TSharedRef<FUnrealTypeDefinitionInfo> DefinitionInfo;
				} ContextSupplier(ScriptClass);

				auto OldContext = GWarn->GetContext();

				TGuardValue<ELogTimes::Type> DisableLogTimes(GPrintLogTimes, ELogTimes::None);

				GWarn->SetContext(&ContextSupplier);
				GWarn->Log(ELogVerbosity::Error, FString::Printf(TEXT("Error: Superclass %s of class %s not found"), *ScriptSuperClass->GetName(), *ScriptClass->GetName()));
				GWarn->SetContext(OldContext);

				Result = ECompilationResult::OtherCompilationError;
				++NumFailures;
			}
		}

		if (Result == ECompilationResult::Succeeded)
		{
			TArray<IScriptGeneratorPluginInterface*> ScriptPlugins;
			// Can only export scripts for game targets
			if (GManifest.IsGameTarget)
			{
				GetScriptPlugins(ScriptPlugins);
			}

			if (UHTMakefile.ShouldMoveNewObjects())
			{
				UHTMakefile.MoveNewObjects();
			}

			for (const FManifestModule& Module : GManifest.Modules)
			{
				if (UPackage* Package = Cast<UPackage>(StaticFindObjectFast(UPackage::StaticClass(), NULL, FName(*Module.LongPackageName), false, false)))
				{
					// Object which represents all parsed classes
					FClasses AllClasses(Package);
					AllClasses.Validate();

					Result = FHeaderParser::ParseAllHeadersInside(AllClasses, GWarn, Package, Module, ScriptPlugins, UHTMakefile);
					if (Result != ECompilationResult::Succeeded)
					{
						++NumFailures;
						break;
					}
				}
			}

			{
				FScopedDurationTimer PluginTimeTracker(GPluginOverheadTime);
				for (IScriptGeneratorPluginInterface* ScriptGenerator : ScriptPlugins)
				{
					ScriptGenerator->FinishExport();
				}
			}

			// Get a list of external dependencies from each enabled plugin
			FString ExternalDependencies;
			for (IScriptGeneratorPluginInterface* ScriptPlugin : ScriptPlugins)
			{
				TArray<FString> PluginExternalDependencies;
				ScriptPlugin->GetExternalDependencies(PluginExternalDependencies);

				for (const FString& PluginExternalDependency : PluginExternalDependencies)
				{
					ExternalDependencies += PluginExternalDependency + LINE_TERMINATOR;
				}
			}
			FFileHelper::SaveStringToFile(ExternalDependencies, *GManifest.ExternalDependenciesFile);
		}
	}

	// Avoid TArray slack for meta data.
	GScriptHelper.Shrink();

	UE_LOG(LogCompile, Log, TEXT("Preparsing %i modules took %.2f seconds"), GManifest.Modules.Num(), TotalModulePreparseTime);
	UE_LOG(LogCompile, Log, TEXT("Parsing took %.2f seconds"), TotalParseAndCodegenTime - GHeaderCodeGenTime);
	UE_LOG(LogCompile, Log, TEXT("Code generation took %.2f seconds"), GHeaderCodeGenTime);
	UE_LOG(LogCompile, Log, TEXT("ScriptPlugin overhead was %.2f seconds"), GPluginOverheadTime);
	UE_LOG(LogCompile, Log, TEXT("Macroize time was %.2f seconds"), GMacroizeTime);

	if (bWriteContents)
	{
		UE_LOG(LogCompile, Log, TEXT("********************************* Wrote reference generated code to ReferenceGeneratedCode."));
	}
	else if (bVerifyContents)
	{
		UE_LOG(LogCompile, Log, TEXT("********************************* Wrote generated code to VerifyGeneratedCode and compared to ReferenceGeneratedCode"));
		for (FString& Msg : ChangeMessages)
		{
			UE_LOG(LogCompile, Error, TEXT("%s"), *Msg);
		}
		TArray<FString> RefFileNames;
		IFileManager::Get().FindFiles( RefFileNames, *(FPaths::GameSavedDir() / TEXT("ReferenceGeneratedCode/*.*")), true, false );
		TArray<FString> VerFileNames;
		IFileManager::Get().FindFiles( VerFileNames, *(FPaths::GameSavedDir() / TEXT("VerifyGeneratedCode/*.*")), true, false );
		if (RefFileNames.Num() != VerFileNames.Num())
		{
			UE_LOG(LogCompile, Error, TEXT("Number of generated files mismatch ref=%d, ver=%d"), RefFileNames.Num(), VerFileNames.Num());
		}
	}

	TheFlagAudit.WriteResults();

	GIsRequestingExit = true;

	if ((Result != ECompilationResult::Succeeded) || (NumFailures > 0))
	{
		// Makefile might be corrupted, it's safer to delete it now.
		IFileManager::Get().Delete(*MakefilePath);
		return ECompilationResult::OtherCompilationError;
	}
	
	if (bUseMakefile)
	{
		UHTMakefile.SaveToFile(*MakefilePath);
	}

	return Result;
}

UClass* ProcessParsedClass(bool bClassIsAnInterface, TArray<FHeaderProvider>& DependentOn, const FString& ClassName, const FString& BaseClassName, UObject* InParent, EObjectFlags Flags)
{
	FString ClassNameStripped = GetClassNameWithPrefixRemoved(*ClassName);

	// All classes must start with a valid unreal prefix
	if (!FHeaderParser::ClassNameHasValidPrefix(ClassName, ClassNameStripped))
	{
		FError::Throwf(TEXT("Invalid class name '%s'. The class name must have an appropriate prefix added (A for Actors, U for other classes)."), *ClassName);
	}

	// Ensure the base class has any valid prefix and exists as a valid class. Checking for the 'correct' prefix will occur during compilation
	FString BaseClassNameStripped;
	if (!BaseClassName.IsEmpty())
	{
		BaseClassNameStripped = GetClassNameWithPrefixRemoved(BaseClassName);
		if (!FHeaderParser::ClassNameHasValidPrefix(BaseClassName, BaseClassNameStripped))
		{
			FError::Throwf(TEXT("No prefix or invalid identifier for base class %s.\nClass names must match Unreal prefix specifications (e.g., \"UObject\" or \"AActor\")"), *BaseClassName);
		}

		if (DependentOn.ContainsByPredicate([&](const FHeaderProvider& Dependency){ FString DependencyStr = Dependency.GetId(); return !DependencyStr.Contains(TEXT(".generated.h")) && FPaths::GetBaseFilename(DependencyStr) == ClassNameStripped; }))
		{
			FError::Throwf(TEXT("Class '%s' contains a dependency (#include or base class) to itself"), *ClassName);
		}
	}

	//UE_LOG(LogCompile, Log, TEXT("Class: %s extends %s"),*ClassName,*BaseClassName);
	// Handle failure and non-class headers.
	if (BaseClassName.IsEmpty() && (ClassName != TEXT("UObject")))
	{
		FError::Throwf(TEXT("Class '%s' must inherit UObject or a UObject-derived class"), *ClassName);
	}

	if (ClassName == BaseClassName)
	{
		FError::Throwf(TEXT("Class '%s' cannot inherit from itself"), *ClassName);
	}

	// In case the file system and the class disagree on the case of the
	// class name replace the fname with the one from the script class file
	// This is needed because not all source control systems respect the
	// original filename's case
	FName ClassNameReplace(*ClassName, FNAME_Replace_Not_Safe_For_Threading);

	// Use stripped class name for processing and replace as we did above
	FName ClassNameStrippedReplace(*ClassNameStripped, FNAME_Replace_Not_Safe_For_Threading);

	UClass* ResultClass = FindObject<UClass>(InParent, *ClassNameStripped);

	// if we aren't generating headers, then we shouldn't set misaligned object, since it won't get cleared

	const static bool bVerboseOutput = FParse::Param(FCommandLine::Get(), TEXT("VERBOSE"));

	if (ResultClass == nullptr || !ResultClass->IsNative())
	{
		// detect if the same class name is used in multiple packages
		if (ResultClass == nullptr)
		{
			UClass* ConflictingClass = FindObject<UClass>(ANY_PACKAGE, *ClassNameStripped, true);
			if (ConflictingClass != nullptr)
			{
				UE_LOG_WARNING_UHT(TEXT("Duplicate class name: %s also exists in file %s"), *ClassName, *ConflictingClass->GetOutermost()->GetName());
			}
		}

		// Create new class.
		ResultClass = new(EC_InternalUseOnlyConstructor, InParent, *ClassNameStripped, Flags) UClass(FObjectInitializer(), nullptr);
		GClassHeaderNameWithNoPathMap.Add(ResultClass, ClassNameStripped);

		// add CLASS_Interface flag if the class is an interface
		// NOTE: at this pre-parsing/importing stage, we cannot know if our super class is an interface or not,
		// we leave the validation to the main header parser
		if (bClassIsAnInterface)
		{
			ResultClass->ClassFlags |= CLASS_Interface;
		}

		if (bVerboseOutput)
		{
			UE_LOG(LogCompile, Log, TEXT("Imported: %s"), *ResultClass->GetFullName());
		}
	}

	if (bVerboseOutput)
	{
		for (const auto& Dependency : DependentOn)
		{
			UE_LOG(LogCompile, Log, TEXT("\tAdding %s as a dependency"), *Dependency.ToString());
		}
	}

	return ResultClass;
}


TSharedRef<FUnrealSourceFile> PerformInitialParseOnHeader(UPackage* InParent, const TCHAR* FileName, EObjectFlags Flags, const TCHAR* Buffer, FUHTMakefile& UHTMakefile)
{
	const TCHAR* InBuffer = Buffer;

	// is the parsed class name an interface?
	bool bClassIsAnInterface = false;

	TArray<FHeaderProvider> DependsOn;

	// Parse the header to extract the information needed
	FUHTStringBuilder ClassHeaderTextStrippedOfCppText;
	TArray<FSimplifiedParsingClassInfo> ParsedClassArray;
	FHeaderParser::SimplifiedClassParse(FileName, Buffer, /*out*/ ParsedClassArray, /*out*/ DependsOn, ClassHeaderTextStrippedOfCppText);

	FUnrealSourceFile* UnrealSourceFilePtr = new FUnrealSourceFile(InParent, FileName, MoveTemp(ClassHeaderTextStrippedOfCppText));
	TSharedRef<FUnrealSourceFile> UnrealSourceFile = MakeShareable(UnrealSourceFilePtr);
	UHTMakefile.AddUnrealSourceFile(UnrealSourceFilePtr);
	UHTMakefile.AddToHeaderOrder(UnrealSourceFilePtr);
	for (auto& ParsedClassInfo : ParsedClassArray)
	{
		UClass* ResultClass = ProcessParsedClass(ParsedClassInfo.IsInterface(), DependsOn, ParsedClassInfo.GetClassName(), ParsedClassInfo.GetBaseClassName(), InParent, Flags);

		FScope::AddTypeScope(ResultClass, &UnrealSourceFile->GetScope().Get(), UnrealSourceFilePtr, UHTMakefile);

		AddTypeDefinition(UHTMakefile, UnrealSourceFilePtr, ResultClass, ParsedClassInfo.GetClassDefLine());
		UnrealSourceFile->AddDefinedClass(ResultClass, MoveTemp(ParsedClassInfo));
	}

	for (auto& DependsOnElement : DependsOn)
	{
		UnrealSourceFile->GetIncludes().AddUnique(DependsOnElement);
	}

	return UnrealSourceFile;
}<|MERGE_RESOLUTION|>--- conflicted
+++ resolved
@@ -4589,15 +4589,6 @@
 		GeneratedCPPNames.Add(FPaths::GetCleanFilename(*GeneratedCPP.Value.GeneratedCppFullFilename));
 	}
 
-<<<<<<< HEAD
-		if (bAllowSaveExportedHeaders)
-		{
-			// Delete old generated .cpp files which we don't need because we generated less code than last time.
-			TArray<FString> FoundFiles;
-			IFileManager::Get().FindFiles(FoundFiles, *(ModuleInfo->GeneratedCPPFilenameBase + TEXT(".*.cpp")), true, false);
-			FString BaseDir = FPaths::GetPath(ModuleInfo->GeneratedCPPFilenameBase);
-			for (FString& File : FoundFiles)
-=======
 	if (bAllowSaveExportedHeaders)
 	{
 		// Delete old generated .cpp files which we don't need because we generated less code than last time.
@@ -4610,24 +4601,11 @@
 		for (FString& File : FoundFiles)
 		{
 			if (!GeneratedCPPNames.Contains(File))
->>>>>>> f30f9b45
-			{
-				if (!NumberedHeaderNames.Contains(File))
-				{
-					IFileManager::Get().Delete(*FPaths::Combine(*BaseDir, *File));
-				}
-			}
-
-<<<<<<< HEAD
-			// delete the old .cpp file that will cause link errors if it's left around (Engine.generated.cpp and Engine.generated.1.cpp will 
-			// conflict now that we no longer use Engine.generated.cpp to #include Engine.generated.1.cpp, and UBT would compile all 3)
-			// @todo: This is a temp measure so we don't force everyone to require a Clean
-			if (GeneratedFunctionBodyTextSplit.Num() > 1)
-			{
-				FString CppPath = ModuleInfo->GeneratedCPPFilenameBase + TEXT(".cpp");
-				IFileManager::Get().Delete(*CppPath);
-			}
-=======
+			{
+				IFileManager::Get().Delete(*FPaths::Combine(*BaseDir, *File));
+			}
+		}
+
 		// delete the old .cpp file that will cause link errors if it's left around (Engine.gen.cpp and Engine.gen.1.cpp will 
 		// conflict now that we no longer use Engine.gen.cpp to #include Engine.gen.1.cpp, and UBT would compile all 3)
 		// @todo: This is a temp measure so we don't force everyone to require a Clean
@@ -4635,7 +4613,6 @@
 		{
 			FString CppPath = ModuleInfo->GeneratedCPPFilenameBase + TEXT(".cpp");
 			IFileManager::Get().Delete(*CppPath);
->>>>>>> f30f9b45
 		}
 	}
 
