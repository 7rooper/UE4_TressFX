// Copyright 1998-2016 Epic Games, Inc. All Rights Reserved.

#include "NiagaraEditorPrivatePCH.h"
#include "NiagaraEffect.h"
#include "NiagaraSequence.h"

#include "Toolkits/IToolkitHost.h"
#include "Editor/WorkspaceMenuStructure/Public/WorkspaceMenuStructureModule.h"
#include "SDockTab.h"

#define LOCTEXT_NAMESPACE "NiagaraEffectEditor"


const FName FNiagaraEffectEditor::UpdateTabId(TEXT("NiagaraEditor_Effect"));
const FName FNiagaraEffectEditor::ViewportTabID(TEXT("NiagaraEffectEditor_Viewport"));
const FName FNiagaraEffectEditor::EmitterEditorTabID(TEXT("NiagaraEffectEditor_EmitterEditor"));
const FName FNiagaraEffectEditor::DevEmitterEditorTabID(TEXT("NiagaraEffectEditor_DevEmitterEditor"));
const FName FNiagaraEffectEditor::CurveEditorTabID(TEXT("NiagaraEffectEditor_CurveEditor"));
const FName FNiagaraEffectEditor::SequencerTabID(TEXT("NiagaraEffectEditor_Sequencer"));

void FNiagaraEffectEditor::RegisterTabSpawners(const TSharedRef<class FTabManager>& TabManager)
{
	WorkspaceMenuCategory = TabManager->AddLocalWorkspaceMenuCategory(LOCTEXT("WorkspaceMenu_NiagaraEffectEditor", "Niagara Effect"));

	FAssetEditorToolkit::RegisterTabSpawners(TabManager);

	TabManager->RegisterTabSpawner(ViewportTabID, FOnSpawnTab::CreateSP(this, &FNiagaraEffectEditor::SpawnTab_Viewport))
		.SetDisplayName(LOCTEXT("Preview", "Preview"))
		.SetGroup(WorkspaceMenuCategory.ToSharedRef())
		.SetIcon(FSlateIcon(FEditorStyle::GetStyleSetName(), "LevelEditor.Tabs.Viewports"));

	TabManager->RegisterTabSpawner(EmitterEditorTabID, FOnSpawnTab::CreateSP(this, &FNiagaraEffectEditor::SpawnTab_EmitterList))
		.SetDisplayName(LOCTEXT("Emitters", "Emitters"))
		.SetGroup(WorkspaceMenuCategory.ToSharedRef());

	TabManager->RegisterTabSpawner(DevEmitterEditorTabID, FOnSpawnTab::CreateSP(this, &FNiagaraEffectEditor::SpawnTab_DevEmitterList))
		.SetDisplayName(LOCTEXT("DevEmitters", "Emitters_Dev"))
		.SetGroup(WorkspaceMenuCategory.ToSharedRef());

	TabManager->RegisterTabSpawner(CurveEditorTabID, FOnSpawnTab::CreateSP(this, &FNiagaraEffectEditor::SpawnTab_CurveEd))
		.SetDisplayName(LOCTEXT("Curves", "Curves"))
		.SetGroup(WorkspaceMenuCategory.ToSharedRef());

	TabManager->RegisterTabSpawner(SequencerTabID, FOnSpawnTab::CreateSP(this, &FNiagaraEffectEditor::SpawnTab_Sequencer))
		.SetDisplayName(LOCTEXT("Timeline", "Timeline"))
		.SetGroup(WorkspaceMenuCategory.ToSharedRef());


	TabManager->RegisterTabSpawner(UpdateTabId, FOnSpawnTab::CreateSP(this, &FNiagaraEffectEditor::SpawnTab))
		.SetDisplayName(LOCTEXT("NiagaraEffect", "Niagara Effect"))
		.SetGroup( WorkspaceMenuCategory.ToSharedRef() );


}

void FNiagaraEffectEditor::UnregisterTabSpawners(const TSharedRef<class FTabManager>& TabManager)
{
	FAssetEditorToolkit::UnregisterTabSpawners(TabManager);

	TabManager->UnregisterTabSpawner(UpdateTabId);
	TabManager->UnregisterTabSpawner(ViewportTabID);
	TabManager->UnregisterTabSpawner(EmitterEditorTabID);
	TabManager->UnregisterTabSpawner(DevEmitterEditorTabID);
	TabManager->UnregisterTabSpawner(CurveEditorTabID);
	TabManager->UnregisterTabSpawner(SequencerTabID);
}




FNiagaraEffectEditor::~FNiagaraEffectEditor()
{

}


void FNiagaraEffectEditor::InitNiagaraEffectEditor(const EToolkitMode::Type Mode, const TSharedPtr< class IToolkitHost >& InitToolkitHost, UNiagaraEffect* InEffect)
{
	Effect = InEffect;
	check(Effect != NULL);
	EffectInstance = MakeShareable(new FNiagaraEffectInstance(InEffect));

	const float InTime = -0.02f;
	const float OutTime = 3.2f;

	const float InTime = -0.02f;
	const float OutTime = 3.2f;

	if (!Sequencer.IsValid())
	{
<<<<<<< HEAD
		MovieScene = NewObject<UMovieScene>(InEffect, FName("Niagara Effect MovieScene"), RF_RootSet);
		auto NewAnimation = NewObject<UNiagaraSequence>(MovieScene);
		MovieScene->StartTime = InTime;
		MovieScene->InTime = InTime;
		MovieScene->OutTime = OutTime;
		MovieScene->EndTime = OutTime;
=======
		MovieScene = NewObject<UMovieScene>(InEffect, FName("Niagara Effect MovieScene"));
		MovieScene->AddToRoot();
		auto NewAnimation = NewObject<UNiagaraSequence>(MovieScene);
		MovieScene->SetPlaybackRange(InTime, OutTime);
>>>>>>> 73f66985
		NewAnimation->MovieScene = MovieScene;

		FSequencerViewParams ViewParams(TEXT("NiagaraSequencerSettings"));
		{
<<<<<<< HEAD
			ViewParams.InitalViewRange = TRange<float>(InTime, OutTime);
=======
>>>>>>> 73f66985
			ViewParams.InitialScrubPosition = 0;
		}

		FSequencerInitParams SequencerInitParams;
		{
			SequencerInitParams.ViewParams = ViewParams;
			SequencerInitParams.RootSequence = NewAnimation;
			SequencerInitParams.bEditWithinLevelEditor = false;
			SequencerInitParams.ToolkitHost = nullptr;
		}

		ISequencerModule &SeqModule = FModuleManager::LoadModuleChecked< ISequencerModule >("Sequencer");
		FDelegateHandle CreateTrackEditorHandle = SeqModule.RegisterTrackEditor_Handle(FOnCreateTrackEditor::CreateStatic(&FNiagaraEffectEditor::CreateTrackEditor));
		Sequencer = SeqModule.CreateSequencer(SequencerInitParams);

		for (TSharedPtr<FNiagaraSimulation> Emitter : EffectInstance->GetEmitters())
		{
			UEmitterMovieSceneTrack *Track = MovieScene->AddMasterTrack<UEmitterMovieSceneTrack>();
			Track->SetEmitter(Emitter);
		}
	}

	TSharedRef<FTabManager::FLayout> StandaloneDefaultLayout = FTabManager::NewLayout("Standalone_Niagara_Effect_Layout_v7")
		->AddArea
		(
			FTabManager::NewPrimaryArea()->SetOrientation(Orient_Vertical)
			->Split
			(
				FTabManager::NewStack()
				->SetSizeCoefficient(0.1f)
				->AddTab(GetToolbarTabId(), ETabState::OpenedTab)
				->SetHideTabWell(true)
			)
			->Split
			(
				FTabManager::NewSplitter()->SetOrientation(Orient_Horizontal)
				->Split
				(
					FTabManager::NewStack()
					->SetSizeCoefficient(0.1f)
					->AddTab(ViewportTabID, ETabState::OpenedTab)
				)
				->Split
				(
					FTabManager::NewStack()
					->SetSizeCoefficient(0.3f)
					->AddTab(EmitterEditorTabID, ETabState::OpenedTab)
					->AddTab(DevEmitterEditorTabID, ETabState::OpenedTab)
				)
			)
			->Split
			(
			FTabManager::NewStack()
			->SetSizeCoefficient(0.3f)
			->AddTab(CurveEditorTabID, ETabState::OpenedTab)
			->AddTab(SequencerTabID, ETabState::OpenedTab)
			)
		);

	const bool bCreateDefaultStandaloneMenu = true;
	const bool bCreateDefaultToolbar = true;
	FAssetEditorToolkit::InitAssetEditor(Mode, InitToolkitHost, FNiagaraEditorModule::NiagaraEditorAppIdentifier, StandaloneDefaultLayout, bCreateDefaultStandaloneMenu, bCreateDefaultToolbar, Effect);
	
	FNiagaraEditorModule& NiagaraEditorModule = FModuleManager::LoadModuleChecked<FNiagaraEditorModule>("NiagaraEditor");
	AddMenuExtender(NiagaraEditorModule.GetMenuExtensibilityManager()->GetAllExtenders(GetToolkitCommands(), GetEditingObjects()));

	ExtendToolbar();
	RegenerateMenusAndToolbars();
}

FName FNiagaraEffectEditor::GetToolkitFName() const
{
	return FName("Niagara");
}

FText FNiagaraEffectEditor::GetBaseToolkitName() const
{
	return LOCTEXT("AppLabel", "Niagara");
}

FString FNiagaraEffectEditor::GetWorldCentricTabPrefix() const
{
	return LOCTEXT("WorldCentricTabPrefix", "Niagara ").ToString();
}


FLinearColor FNiagaraEffectEditor::GetWorldCentricTabColorScale() const
{
	return FLinearColor(0.0f, 0.0f, 0.2f, 0.5f);
}

void FNiagaraEffectEditor::NotifyPreChange(UProperty* PropertyAboutToChanged)
{
	Viewport->GetPreviewComponent()->UnregisterComponent();
}

void FNiagaraEffectEditor::NotifyPostChange(const FPropertyChangedEvent& PropertyChangedEvent, UProperty* PropertyThatChanged)
{
	Viewport->GetPreviewComponent()->RegisterComponent();
}

/** Create new tab for the supplied graph - don't call this directly, call SExplorer->FindTabForGraph.*/
TSharedRef<SNiagaraEffectEditorWidget> FNiagaraEffectEditor::CreateEditorWidget(UNiagaraEffect* InEffect)
{
	check(InEffect != NULL);
<<<<<<< HEAD
	EffectInstance = new FNiagaraEffectInstance(InEffect);

=======
	EffectInstance = MakeShareable(new FNiagaraEffectInstance(InEffect));
	
>>>>>>> 73f66985
	if (!EditorCommands.IsValid())
	{
		EditorCommands = MakeShareable(new FUICommandList);
	}

	// Create the appearance info
	FGraphAppearanceInfo AppearanceInfo;
	AppearanceInfo.CornerText = LOCTEXT("AppearanceCornerText", "NIAGARA");

	// Make title bar
	TSharedRef<SWidget> TitleBarWidget =
		SNew(SBorder)
		.BorderImage(FEditorStyle::GetBrush(TEXT("Graph.TitleBackground")))
		.HAlign(HAlign_Fill)
		[
			SNew(SHorizontalBox)
			+ SHorizontalBox::Slot()
			.HAlign(HAlign_Center)
			.FillWidth(1.f)
			[
				SNew(STextBlock)
				.Text(LOCTEXT("EffectLabel", "Niagara Effect"))
				.TextStyle(FEditorStyle::Get(), TEXT("GraphBreadcrumbButtonText"))
			]
		];

		
		
	// Make the effect editor widget
	return SNew(SNiagaraEffectEditorWidget).EffectObj(InEffect).EffectInstance(EffectInstance.Get()).EffectObj(Effect).EffectEditor(this);
}


TSharedRef<SDockTab> FNiagaraEffectEditor::SpawnTab(const FSpawnTabArgs& Args)
{
	check(Args.GetTabId().TabType == UpdateTabId);

	TSharedRef<SNiagaraEffectEditorWidget> Editor = CreateEditorWidget(Effect);

	UpdateEditorPtr = Editor; // Keep pointer to editor

	return SNew(SDockTab)
		.Label(LOCTEXT("NiagaraEffect", "Niagara Effect"))
		.TabColorScale(GetTabColorScale())
		[
			Editor
		];
}




TSharedRef<SDockTab> FNiagaraEffectEditor::SpawnTab_Viewport(const FSpawnTabArgs& Args)
{
	check(Args.GetTabId().TabType == ViewportTabID);

	Viewport = SNew(SNiagaraEffectEditorViewport);

	TSharedRef<SDockTab> SpawnedTab =
		SNew(SDockTab)
		[
			Viewport.ToSharedRef()
		];

	Viewport->SetPreviewEffect(EffectInstance);
	Viewport->OnAddedToTab(SpawnedTab);

	return SpawnedTab;
}



TSharedRef<SDockTab> FNiagaraEffectEditor::SpawnTab_EmitterList(const FSpawnTabArgs& Args)
{
	check(Args.GetTabId().TabType == EmitterEditorTabID);

	TSharedRef<SDockTab> SpawnedTab =
		SNew(SDockTab)
		[
			SAssignNew(EmitterEditorWidget, SNiagaraEffectEditorWidget).EffectInstance(EffectInstance.Get()).EffectEditor(this).EffectObj(Effect)
		];


	return SpawnedTab;
}

TSharedRef<SDockTab> FNiagaraEffectEditor::SpawnTab_DevEmitterList(const FSpawnTabArgs& Args)
{
	check(Args.GetTabId().TabType == DevEmitterEditorTabID);

	TSharedRef<SDockTab> SpawnedTab =
		SNew(SDockTab)
		[
			SAssignNew(DevEmitterEditorWidget, SNiagaraEffectEditorWidget).EffectInstance(EffectInstance.Get()).EffectEditor(this).EffectObj(Effect).bForDev(true)
		];


	return SpawnedTab;
}


TSharedRef<SDockTab> FNiagaraEffectEditor::SpawnTab_CurveEd(const FSpawnTabArgs& Args)
{
	check(Args.GetTabId().TabType == CurveEditorTabID);

	TSharedRef<SDockTab> SpawnedTab =
		SNew(SDockTab)
		[
			SAssignNew(TimeLine, SNiagaraTimeline)
		];

	return SpawnedTab;
}



TSharedRef<SDockTab> FNiagaraEffectEditor::SpawnTab_Sequencer(const FSpawnTabArgs& Args)
{
	check(Args.GetTabId().TabType == SequencerTabID);

	TSharedRef<SDockTab> SpawnedTab =
		SNew(SDockTab)
		[
			Sequencer->GetSequencerWidget()
		];

	return SpawnedTab;
}





void FNiagaraEffectEditor::ExtendToolbar()
{
	struct Local
	{
		static void FillToolbar(FToolBarBuilder& ToolbarBuilder, TSharedRef<SWidget> AddEmitterBox)
		{
			ToolbarBuilder.BeginSection("AddEmitter");
			{
				ToolbarBuilder.AddWidget(AddEmitterBox);
			}
			ToolbarBuilder.EndSection();
		}
	};

	TSharedPtr<FExtender> ToolbarExtender = MakeShareable(new FExtender);

	TSharedRef<SWidget> AddEmitterBox = SNew(SHorizontalBox)
		+ SHorizontalBox::Slot()
		.AutoWidth()
		.Padding(4)
		[
			SNew(SButton)
			.OnClicked(this, &FNiagaraEffectEditor::OnAddEmitterClicked)
			.Content()
			[
				SNew(SVerticalBox)
				+ SVerticalBox::Slot()
					.AutoHeight()
					[
						SNew(SImage)
						.Image(FEditorStyle::GetBrush("LevelEditor.Add"))
					]
				+ SVerticalBox::Slot()
					.AutoHeight()
					[
						SNew(STextBlock)
						.Text(LOCTEXT("NiagaraToolbar_AddEmitter", "Add Emitter"))
					]
			]
		];

	ToolbarExtender->AddToolBarExtension(
		"Asset",
		EExtensionHook::After,
		GetToolkitCommands(),
		FToolBarExtensionDelegate::CreateStatic(&Local::FillToolbar, AddEmitterBox)
		);

	AddToolbarExtender(ToolbarExtender);

	FNiagaraEditorModule& NiagaraEditorModule = FModuleManager::LoadModuleChecked<FNiagaraEditorModule>("NiagaraEditor");
	AddToolbarExtender(NiagaraEditorModule.GetToolBarExtensibilityManager()->GetAllExtenders(GetToolkitCommands(), GetEditingObjects()));
}



FReply FNiagaraEffectEditor::OnAddEmitterClicked()
{
	FNiagaraEditorModule& NiagaraEditorModule = FModuleManager::LoadModuleChecked<FNiagaraEditorModule>("NiagaraEditor");

	UNiagaraEmitterProperties *Props = Effect->AddEmitterProperties();
	TSharedPtr<FNiagaraSimulation> NewEmitter = EffectInstance->AddEmitter(Props);
	Effect->CreateEffectRendererProps(NewEmitter);
	Viewport->SetPreviewEffect(EffectInstance);
	EmitterEditorWidget->UpdateList();
	DevEmitterEditorWidget->UpdateList();
	
	Effect->MarkPackageDirty();

	return FReply::Handled();
}

FReply FNiagaraEffectEditor::OnDuplicateEmitterClicked(TSharedPtr<FNiagaraSimulation> Emitter)
{
	FNiagaraEditorModule& NiagaraEditorModule = FModuleManager::LoadModuleChecked<FNiagaraEditorModule>("NiagaraEditor");

	if (UNiagaraEmitterProperties* ToDupe = Emitter->GetProperties().Get())
	{
		UNiagaraEmitterProperties *Props = CastChecked<UNiagaraEmitterProperties>(StaticDuplicateObject(ToDupe,Effect));
		Effect->AddEmitterProperties(Props);
		TSharedPtr<FNiagaraSimulation> NewEmitter = EffectInstance->AddEmitter(Props);
		Effect->CreateEffectRendererProps(NewEmitter);
		Viewport->SetPreviewEffect(EffectInstance);
		EmitterEditorWidget->UpdateList();
		DevEmitterEditorWidget->UpdateList();

		Effect->MarkPackageDirty();
	}
	return FReply::Handled();
}

FReply FNiagaraEffectEditor::OnDeleteEmitterClicked(TSharedPtr<FNiagaraSimulation> Emitter)
{
	if (UNiagaraEmitterProperties* ToDelete = Emitter->GetProperties().Get())
	{
		Effect->DeleteEmitterProperties(ToDelete);
		EffectInstance->DeleteEmitter(Emitter);
		Viewport->SetPreviewEffect(EffectInstance);
		EmitterEditorWidget->UpdateList();
		DevEmitterEditorWidget->UpdateList();

		Effect->MarkPackageDirty();
	}
	return FReply::Handled();
}


FReply FNiagaraEffectEditor::OnEmitterSelected(TSharedPtr<FNiagaraSimulation> SelectedItem, ESelectInfo::Type SelType)
{
 	if (SelectedItem.Get() != nullptr)
	{
		if (UNiagaraEmitterProperties* PinnedProps = SelectedItem->GetProperties().Get())
		{
			if (PinnedProps->UpdateScriptProps.ExternalConstants.GetNumDataObjectConstants() > 0)
			{
				FNiagaraVariableInfo VarInfo;
				UNiagaraDataObject* DataObj;
				PinnedProps->UpdateScriptProps.ExternalConstants.GetDataObjectConstant(0, DataObj, VarInfo);

				if (UNiagaraCurveDataObject* CurvObj = Cast<UNiagaraCurveDataObject>(DataObj))
				{
					TimeLine.Get()->SetCurve(CurvObj->GetCurveObject());
				}
			}
		}
	}
	return FReply::Handled();
}


#undef LOCTEXT_NAMESPACE<|MERGE_RESOLUTION|>--- conflicted
+++ resolved
@@ -83,32 +83,16 @@
 	const float InTime = -0.02f;
 	const float OutTime = 3.2f;
 
-	const float InTime = -0.02f;
-	const float OutTime = 3.2f;
-
 	if (!Sequencer.IsValid())
 	{
-<<<<<<< HEAD
-		MovieScene = NewObject<UMovieScene>(InEffect, FName("Niagara Effect MovieScene"), RF_RootSet);
-		auto NewAnimation = NewObject<UNiagaraSequence>(MovieScene);
-		MovieScene->StartTime = InTime;
-		MovieScene->InTime = InTime;
-		MovieScene->OutTime = OutTime;
-		MovieScene->EndTime = OutTime;
-=======
 		MovieScene = NewObject<UMovieScene>(InEffect, FName("Niagara Effect MovieScene"));
 		MovieScene->AddToRoot();
 		auto NewAnimation = NewObject<UNiagaraSequence>(MovieScene);
 		MovieScene->SetPlaybackRange(InTime, OutTime);
->>>>>>> 73f66985
 		NewAnimation->MovieScene = MovieScene;
 
 		FSequencerViewParams ViewParams(TEXT("NiagaraSequencerSettings"));
 		{
-<<<<<<< HEAD
-			ViewParams.InitalViewRange = TRange<float>(InTime, OutTime);
-=======
->>>>>>> 73f66985
 			ViewParams.InitialScrubPosition = 0;
 		}
 
@@ -214,13 +198,8 @@
 TSharedRef<SNiagaraEffectEditorWidget> FNiagaraEffectEditor::CreateEditorWidget(UNiagaraEffect* InEffect)
 {
 	check(InEffect != NULL);
-<<<<<<< HEAD
-	EffectInstance = new FNiagaraEffectInstance(InEffect);
-
-=======
 	EffectInstance = MakeShareable(new FNiagaraEffectInstance(InEffect));
 	
->>>>>>> 73f66985
 	if (!EditorCommands.IsValid())
 	{
 		EditorCommands = MakeShareable(new FUICommandList);
