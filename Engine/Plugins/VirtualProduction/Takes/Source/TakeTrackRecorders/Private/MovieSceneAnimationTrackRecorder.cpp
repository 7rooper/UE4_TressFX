--- conflicted
+++ resolved
@@ -102,15 +102,11 @@
 
 		if (AnimSequence.IsValid())
 		{
-<<<<<<< HEAD
-			FFrameRate SampleRate = MovieScene->GetDisplayRate();
-=======
 			//If we are syncing to a timecode provider use that's frame rate as our frame rate since
 			//otherwise use the displayrate.
 			const UTimecodeProvider* TimecodeProvider = GEngine->GetTimecodeProvider();
 			FFrameRate SampleRate = (TimecodeProvider && TimecodeProvider->GetSynchronizationState() == ETimecodeProviderSynchronizationState::Synchronized)
 				? TimecodeProvider->GetFrameRate() : MovieScene->GetDisplayRate();
->>>>>>> 9ba46998
 
 			FText Error;
 			FString Name = SkeletalMeshComponent->GetName();
@@ -248,13 +244,9 @@
 			bRecordInWorldSpace = !OwningTakeRecorderSource->IsOtherActorBeingRecorded(AttachParent->GetOwner());
 		}
 
-<<<<<<< HEAD
-		FFrameRate SampleRate = MovieSceneSection->GetTypedOuter<UMovieScene>()->GetDisplayRate();
-=======
 		const UTimecodeProvider* TimecodeProvider = GEngine->GetTimecodeProvider();
 		FFrameRate SampleRate = (TimecodeProvider && TimecodeProvider->GetSynchronizationState() == ETimecodeProviderSynchronizationState::Synchronized)
 			? TimecodeProvider->GetFrameRate() : MovieScene->GetDisplayRate();
->>>>>>> 9ba46998
 
 		//Set this up here so we know that it's parent sources have also been added so we record in the correct space
 		FAnimationRecordingSettings RecordingSettings;
