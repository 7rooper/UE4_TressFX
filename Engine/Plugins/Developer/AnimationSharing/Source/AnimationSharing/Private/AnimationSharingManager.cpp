--- conflicted
+++ resolved
@@ -786,7 +786,6 @@
 				FPerStateData& StateData = PerStateData[StateIndex];
 				StateData.StateEnumValue = StateValue;
 				SetupState(StateData, StateEntry, SkeletalMesh, SkeletonSetup, Index);
-<<<<<<< HEAD
 
 				// Make sure we have at least one component set up
 				if ((!StateData.bIsAdditive && StateData.Components.Num() == 0) ||(StateData.bIsAdditive && AdditiveInstanceStack.AvailableInstances.Num() == 0))
@@ -802,23 +801,6 @@
 			}
 		}
 
-=======
-
-				// Make sure we have at least one component set up
-				if ((!StateData.bIsAdditive && StateData.Components.Num() == 0) ||(StateData.bIsAdditive && AdditiveInstanceStack.AvailableInstances.Num() == 0))
-				{
-					UE_LOG(LogAnimationSharing, Error, TEXT("No Components available for State %s"), *StateEnum->GetDisplayNameTextByValue(StateValue).ToString());
-					bErrors = true;
-				}
-			}
-			else
-			{
-				UE_LOG(LogAnimationSharing, Error, TEXT("Duplicate entries in Animation Setup for State %s"), *StateEnum->GetDisplayNameTextByValue(StateValue).ToString());
-				bErrors = true;
-			}
-		}
-
->>>>>>> b0bdc590
 		if (bErrors)
 		{
 			PerStateData.Empty();
