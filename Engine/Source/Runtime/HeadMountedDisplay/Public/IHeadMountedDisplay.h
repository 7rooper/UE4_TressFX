--- conflicted
+++ resolved
@@ -212,8 +212,6 @@
 	 * @param Canvas The canvas on which to draw.
 	 */
 	virtual void DrawDebug(UCanvas* Canvas, EStereoscopicPass StereoPass) {}
-<<<<<<< HEAD
-=======
 
 	/**
 	* Passing key events to HMD.
@@ -221,7 +219,6 @@
 	* otherwise, key won't be handled by the PlayerController.
 	*/
 	virtual bool HandleInputKey(class UPlayerInput*, const struct FKey& Key, enum EInputEvent EventType, float AmountDepressed, bool bGamepad) { return false; }
->>>>>>> 81f58720
 
 	/** 
 	 * Additional optional distorion rendering parameters
