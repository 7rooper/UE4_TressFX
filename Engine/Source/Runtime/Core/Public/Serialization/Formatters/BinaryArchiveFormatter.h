--- conflicted
+++ resolved
@@ -12,11 +12,7 @@
 	FBinaryArchiveFormatter(FArchive& InInner);
 	virtual ~FBinaryArchiveFormatter();
 
-<<<<<<< HEAD
-	virtual bool RequiresStructuralMetadata() const override;
-=======
 	virtual bool HasDocumentTree() const override;
->>>>>>> cf6d231e
 	virtual FArchive& GetUnderlyingArchive() override;
 
 	virtual void EnterRecord() override;
