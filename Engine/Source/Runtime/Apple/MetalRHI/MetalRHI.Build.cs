--- conflicted
+++ resolved
@@ -23,13 +23,9 @@
 		{
 			PublicFrameworks.Add("QuartzCore");
 
-<<<<<<< HEAD
-			bool bMetalStats = false;
-=======
 			string UseMetalStats = System.Environment.GetEnvironmentVariable("ENABLE_METAL_STATISTICS");
 			var StatsModule = System.IO.Path.Combine("Runtime", "NotForLicensees", "Mac", "MetalStatistics", "MetalStatistics.Build.cs");
 			bool bMetalStats = (UseMetalStats == "1") && System.IO.File.Exists(StatsModule);
->>>>>>> e58dcb1b
 
 			if ( bMetalStats )
 			{
