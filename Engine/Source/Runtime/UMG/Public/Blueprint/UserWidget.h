// Copyright 1998-2019 Epic Games, Inc. All Rights Reserved.

#pragma once

#include "CoreMinimal.h"
#include "UObject/ObjectMacros.h"
#include "Styling/SlateColor.h"
#include "Layout/Geometry.h"
#include "Input/CursorReply.h"
#include "Input/Events.h"
#include "Input/Reply.h"
#include "Widgets/SWidget.h"
#include "Layout/Margin.h"
#include "Components/SlateWrapperTypes.h"
#include "Components/Widget.h"
#include "Components/NamedSlotInterface.h"
#include "Engine/World.h"
#include "GameFramework/PlayerController.h"
#include "Engine/LocalPlayer.h"
#include "Widgets/Layout/Anchors.h"
#include "Logging/MessageLog.h"
#include "Stats/Stats.h"
#include "EngineStats.h"
#include "SlateGlobals.h"
#include "Animation/WidgetAnimation.h"
#include "Blueprint/WidgetBlueprintGeneratedClass.h"

#include "UserWidget.generated.h"

class Error;
class FSlateWindowElementList;
class UDragDropOperation;
class UTexture2D;
class UUMGSequencePlayer;
class UWidgetAnimation;
class UWidgetTree;
class UNamedSlot;

/** Determines what strategy we use to determine when and if the widget ticks. */
UENUM()
enum class EWidgetTickFrequency : uint8
{
	/** This widget never ticks */
	Never = 0,

	/** 
	 * This widget will tick if a blueprint tick function is implemented, any latent actions are found or animations need to play
	 * If the widget inherits from something other than UserWidget it will also tick so that native C++ or inherited ticks function
	 * To disable native ticking use add the class metadata flag "DisableNativeTick".  I.E: meta=(DisableNativeTick) 
	 */
	Auto,
};

/** Different animation events. */
UENUM(BlueprintType)
enum class EWidgetAnimationEvent : uint8
{
	Started,
	Finished
};

/** Used to manage different animation event bindings that users want callbacks on. */
USTRUCT()
struct FAnimationEventBinding
{
	GENERATED_BODY()

public:

	FAnimationEventBinding()
		: Animation(nullptr)
		, Delegate()
		, AnimationEvent(EWidgetAnimationEvent::Started)
		, UserTag(NAME_None)
	{
	}

	/** The animation to look for. */
	UPROPERTY()
	UWidgetAnimation* Animation;

	/** The callback. */
	UPROPERTY()
	FWidgetAnimationDynamicEvent Delegate;

	/** The type of animation event. */
	UPROPERTY()
	EWidgetAnimationEvent AnimationEvent;

	/** A user tag used to only get callbacks for specific runs of the animation. */
	UPROPERTY()
	FName UserTag;
};


/**
 * The state passed into OnPaint that we can expose as a single painting structure to blueprints to
 * allow script code to override OnPaint behavior.
 */
USTRUCT(BlueprintType)
struct UMG_API FPaintContext
{
	GENERATED_USTRUCT_BODY()

public:

	/** Don't ever use this constructor.  Needed for code generation. */
	FPaintContext();

	FPaintContext(const FGeometry& InAllottedGeometry, const FSlateRect& InMyCullingRect, FSlateWindowElementList& InOutDrawElements, const int32 InLayerId, const FWidgetStyle& InWidgetStyle, const bool bInParentEnabled)
		: AllottedGeometry(InAllottedGeometry)
		, MyCullingRect(InMyCullingRect)
		, OutDrawElements(InOutDrawElements)
		, LayerId(InLayerId)
		, WidgetStyle(InWidgetStyle)
		, bParentEnabled(bInParentEnabled)
		, MaxLayer(InLayerId)
	{
	}

	/** We override the assignment operator to allow generated code to compile with the const ref member. */
	void operator=( const FPaintContext& Other )
	{
		FPaintContext* Ptr = this;
		Ptr->~FPaintContext();
		new(Ptr) FPaintContext(Other.AllottedGeometry, Other.MyCullingRect, Other.OutDrawElements, Other.LayerId, Other.WidgetStyle, Other.bParentEnabled);
		Ptr->MaxLayer = Other.MaxLayer;
	}

public:

	const FGeometry& AllottedGeometry;
	const FSlateRect& MyCullingRect;
	FSlateWindowElementList& OutDrawElements;
	int32 LayerId;
	const FWidgetStyle& WidgetStyle;
	bool bParentEnabled;

	int32 MaxLayer;
};

/**
* The state passed into OnPaint that we can expose as a single painting structure to blueprints to
* allow script code to override OnPaint behavior.
*/
USTRUCT()
struct UMG_API FNamedSlotBinding
{
	GENERATED_USTRUCT_BODY()

public:

	FNamedSlotBinding()
		: Name(NAME_None)
		, Content(nullptr)
	{ }

	UPROPERTY()
	FName Name;

	UPROPERTY(Instanced)
	UWidget* Content;
};

class UUMGSequencePlayer;

/** Describes playback modes for UMG sequences. */
UENUM(BlueprintType)
namespace EUMGSequencePlayMode
{
	enum Type
	{
		/** Animation plays and loops from the beginning to the end. */
		Forward,
		/** Animation plays and loops from the end to the beginning. */
		Reverse,
		/** Animation plays from the beginning to the end and then from the end to the beginning. */
		PingPong,
	};
}

#if WITH_EDITORONLY_DATA

UENUM()
enum class EDesignPreviewSizeMode : uint8
{
	FillScreen,
	Custom,
	CustomOnScreen,
	Desired,
	DesiredOnScreen,
};

#endif

//TODO UMG If you want to host a widget that's full screen there may need to be a SWindow equivalent that you spawn it into.

DECLARE_DYNAMIC_MULTICAST_DELEGATE(FOnConstructEvent);

DECLARE_DYNAMIC_DELEGATE( FOnInputAction );

/**
 * The user widget is extensible by users through the WidgetBlueprint.
 */
UCLASS(Abstract, editinlinenew, BlueprintType, Blueprintable, meta=( DontUseGenericSpawnObject="True", DisableNativeTick) )
class UMG_API UUserWidget : public UWidget, public INamedSlotInterface
{
	GENERATED_BODY()

	friend class SObjectWidget;
public:
	UUserWidget(const FObjectInitializer& ObjectInitializer);

	//UObject interface
	virtual class UWorld* GetWorld() const override;
	virtual void PostEditImport() override;
	virtual void PostDuplicate(bool bDuplicateForPIE) override;
	virtual void BeginDestroy() override;
	virtual void PostLoad() override;
	virtual void Serialize(FArchive& Ar) override;
	//~ End UObject Interface

	void TemplateInit();
	bool VerifyTemplateIntegrity(TArray<FText>& OutErrors);

	void DuplicateAndInitializeFromWidgetTree(UWidgetTree* InWidgetTree);

	bool CanInitialize() const;
	virtual bool Initialize();

	EWidgetTickFrequency GetDesiredTickFrequency() const { return TickFrequency; }

protected:
	UWidgetBlueprintGeneratedClass* GetWidgetTreeOwningClass();
	virtual void TemplateInitInner();

	bool VerifyTemplateIntegrity(UUserWidget* TemplateRoot, TArray<FText>& OutErrors);

	/** The function is implemented only in nativized widgets (automatically converted from BP to c++) */
	virtual void InitializeNativeClassData() {}

	void InitializeNamedSlots(bool bReparentToWidgetTree);

public:
	//UVisual interface
	virtual void ReleaseSlateResources(bool bReleaseChildren) override;
	//~ End UVisual Interface

	//~ Begin UWidget Interface
	virtual void SynchronizeProperties() override;
	//~ End UWidget Interface

	// UNamedSlotInterface Begin
	virtual void GetSlotNames(TArray<FName>& SlotNames) const override;
	virtual UWidget* GetContentForSlot(FName SlotName) const override;
	virtual void SetContentForSlot(FName SlotName, UWidget* Content) override;
	// UNamedSlotInterface End

	/**
	 * Adds it to the game's viewport and fills the entire screen, unless SetDesiredSizeInViewport is called
	 * to explicitly set the size.
	 *
	 * @param ZOrder The higher the number, the more on top this widget will be.
	 */
	UFUNCTION(BlueprintCallable, BlueprintCosmetic, Category="User Interface|Viewport", meta=( AdvancedDisplay = "ZOrder" ))
	void AddToViewport(int32 ZOrder = 0);

	/**
	 * Adds the widget to the game's viewport in a section dedicated to the player.  This is valuable in a split screen
	 * game where you need to only show a widget over a player's portion of the viewport.
	 *
	 * @param ZOrder The higher the number, the more on top this widget will be.
	 */
	UFUNCTION(BlueprintCallable, BlueprintCosmetic, Category="User Interface|Viewport", meta=( AdvancedDisplay = "ZOrder" ))
	bool AddToPlayerScreen(int32 ZOrder = 0);

	/**
	 * Removes the widget from the viewport.
	 */
	UFUNCTION(BlueprintCallable, BlueprintCosmetic, Category="User Interface|Viewport", meta=( DeprecatedFunction, DeprecationMessage="Use RemoveFromParent instead" ))
	void RemoveFromViewport();

	/**
	 * Removes the widget from its parent widget.  If this widget was added to the player's screen or the viewport
	 * it will also be removed from those containers.
	 */
	virtual void RemoveFromParent() override;

	/**
	 * Sets the widgets position in the viewport.
	 * @param Position The 2D position to set the widget to in the viewport.
	 * @param bRemoveDPIScale If you've already calculated inverse DPI, set this to false.  
	 * Otherwise inverse DPI is applied to the position so that when the location is scaled 
	 * by DPI, it ends up in the expected position.
	 */
	UFUNCTION(BlueprintCallable, BlueprintCosmetic, Category="User Interface|Viewport")
	void SetPositionInViewport(FVector2D Position, bool bRemoveDPIScale = true);

	/*  */
	UFUNCTION(BlueprintCallable, BlueprintCosmetic, Category="User Interface|Viewport")
	void SetDesiredSizeInViewport(FVector2D Size);

	/*  */
	UFUNCTION(BlueprintCallable, BlueprintCosmetic, Category="User Interface|Viewport")
	void SetAnchorsInViewport(FAnchors Anchors);

	/*  */
	UFUNCTION(BlueprintCallable, BlueprintCosmetic, Category="User Interface|Viewport")
	void SetAlignmentInViewport(FVector2D Alignment);

	/*  */
	UFUNCTION(BlueprintCallable, BlueprintCosmetic, Category = "User Interface|Viewport")
	FAnchors GetAnchorsInViewport() const;

	/*  */
	UFUNCTION(BlueprintCallable, BlueprintCosmetic, Category = "User Interface|Viewport")
	FVector2D GetAlignmentInViewport() const;

	/*  */
	UFUNCTION(BlueprintPure, BlueprintCosmetic, Category="Appearance", meta=( DeprecatedFunction, DeprecationMessage="Use IsInViewport instead" ))
	bool GetIsVisible() const;

	/* @return true if the widget was added to the viewport using AddToViewport. */
	UFUNCTION(BlueprintPure, BlueprintCosmetic, Category="Appearance")
	bool IsInViewport() const;

	/** Sets the player context associated with this UI. */
	void SetPlayerContext(const FLocalPlayerContext& InPlayerContext);

	/** Gets the player context associated with this UI. */
	const FLocalPlayerContext& GetPlayerContext() const;

	/**
	 * Gets the local player associated with this UI.
	 * @return The owning local player.
	 */
	virtual ULocalPlayer* GetOwningLocalPlayer() const override;
	
	/**
	 * Gets the local player associated with this UI cast to the template type.
	 * @return The owning local player. May be NULL if the cast fails.
	 */
	template < class T >
	T* GetOwningLocalPlayer() const
	{
		return Cast<T>(GetOwningLocalPlayer());
	}

	/**
	 * Sets the player associated with this UI via LocalPlayer reference.
	 * @param LocalPlayer The local player you want to be the conceptual owner of this UI.
	 */
	void SetOwningLocalPlayer(ULocalPlayer* LocalPlayer);

	/**
	 * Gets the player controller associated with this UI.
	 * @return The player controller that owns the UI.
	 */
	virtual APlayerController* GetOwningPlayer() const override;
	
	/**
	 * Gets the player controller associated with this UI cast to the template type.
	 * @return The player controller that owns the UI. May be NULL if the cast fails.
	 */
	template < class T >
	T* GetOwningPlayer() const
	{
		return Cast<T>(GetOwningPlayer());
	}
	
	/**
	 * Sets the local player associated with this UI via PlayerController reference.
	 * @param LocalPlayerController The PlayerController of the local player you want to be the conceptual owner of this UI.
	 */
	UFUNCTION(BlueprintCallable, BlueprintCosmetic, Category="Player")
	void SetOwningPlayer(APlayerController* LocalPlayerController);

	/**
	 * Gets the player pawn associated with this UI.
	 * @return Gets the owning player pawn that's owned by the player controller assigned to this widget.
	 */
	UFUNCTION(BlueprintCallable, BlueprintCosmetic, Category="Player")
	class APawn* GetOwningPlayerPawn() const;
	
	/**
	 * Gets the player pawn associated with this UI cast to the template type.
	 * @return Gets the owning player pawn that's owned by the player controller assigned to this widget.
	 * May be NULL if the cast fails.
	 */
	template < class T >
	T* GetOwningPlayerPawn() const
	{
		return Cast<T>(GetOwningPlayerPawn());
	}

	/**
	 * Get the owning player's PlayerState.
	 *
	 * @return const APlayerState*
	 */
	template <class TPlayerState = APlayerState>
	TPlayerState* GetOwningPlayerState(bool bChecked = false) const
	{
		if (auto Controller = GetOwningPlayer())
		{
			return !bChecked ? Cast<TPlayerState>(Controller->PlayerState) :
			                   CastChecked<TPlayerState>(Controller->PlayerState, ECastCheckedType::NullAllowed);
		}

		return nullptr;
	}

	/** 
	 * Called once only at game time on non-template instances.
	 * While Construct/Destruct pertain to the underlying Slate, this is called only once for the UUserWidget.
	 * If you have one-time things to establish up-front (like binding callbacks to events on BindWidget properties), do so here.
	 */
	UFUNCTION(BlueprintImplementableEvent, BlueprintCosmetic, Category="User Interface")
	void OnInitialized();

	/**
	 * Called by both the game and the editor.  Allows users to run initial setup for their widgets to better preview
	 * the setup in the designer and since generally that same setup code is required at runtime, it's called there
	 * as well.
	 *
	 * **WARNING**
	 * This is intended purely for cosmetic updates using locally owned data, you can not safely access any game related
	 * state, if you call something that doesn't expect to be run at editor time, you may crash the editor.
	 *
	 * In the event you save the asset with blueprint code that causes a crash on evaluation.  You can turn off
	 * PreConstruct evaluation in the Widget Designer settings in the Editor Preferences.
	 */
	UFUNCTION(BlueprintImplementableEvent, BlueprintCosmetic, Category="User Interface")
	void PreConstruct(bool IsDesignTime);

	/**
	 * Called after the underlying slate widget is constructed.  Depending on how the slate object is used
	 * this event may be called multiple times due to adding and removing from the hierarchy.
	 * If you need a true called-once-when-created event, use OnInitialized.
	 */
	UFUNCTION(BlueprintImplementableEvent, BlueprintCosmetic, Category="User Interface", meta=( Keywords="Begin Play" ))
	void Construct();

	/**
	 * Called when a widget is no longer referenced causing the slate resource to destroyed.  Just like
	 * Construct this event can be called multiple times.
	 */
	UFUNCTION(BlueprintImplementableEvent, BlueprintCosmetic, Category="User Interface", meta=( Keywords="End Play, Destroy" ))
	void Destruct();

	/**
	 * Ticks this widget.  Override in derived classes, but always call the parent implementation.
	 *
	 * @param  MyGeometry The space allotted for this widget
	 * @param  InDeltaTime  Real time passed since last tick
	 */
	UFUNCTION(BlueprintImplementableEvent, BlueprintCosmetic, Category="User Interface")
	void Tick(FGeometry MyGeometry, float InDeltaTime);

	/**
	 * 
	 */
	UFUNCTION(BlueprintImplementableEvent, BlueprintCosmetic, Category="User Interface | Painting")
	void OnPaint(UPARAM(ref) FPaintContext& Context) const;

	/**
	 * Gets a value indicating if the widget is interactive.
	 */
	UFUNCTION(BlueprintImplementableEvent, BlueprintCosmetic, Category="User Interface | Interaction")
	bool IsInteractable() const;

	/**
	 * Called when keyboard focus is given to this widget.  This event does not bubble.
	 *
	 * @param MyGeometry The Geometry of the widget receiving the event
	 * @param InFocusEvent  FocusEvent
	 * @return  Returns whether the event was handled, along with other possible actions
	 */
	UFUNCTION(BlueprintImplementableEvent, BlueprintCosmetic, Category="Input")
	FEventReply OnFocusReceived(FGeometry MyGeometry, FFocusEvent InFocusEvent);

	/**
	 * Called when this widget loses focus.  This event does not bubble.
	 *
	 * @param  InFocusEvent  FocusEvent
	 */
	UFUNCTION(BlueprintImplementableEvent, BlueprintCosmetic, Category="Input")
	void OnFocusLost(FFocusEvent InFocusEvent);

	/**
	 * If focus is gained on on this widget or on a child widget and this widget is added
	 * to the focus path, and wasn't previously part of it, this event is called.
	 *
	 * @param  InFocusEvent  FocusEvent
	 */
	UFUNCTION(BlueprintImplementableEvent, BlueprintCosmetic, Category="Input")
	void OnAddedToFocusPath(FFocusEvent InFocusEvent);

	/**
	 * If focus is lost on on this widget or on a child widget and this widget is
	 * no longer part of the focus path.
	 *
	 * @param  InFocusEvent  FocusEvent
	 */
	UFUNCTION(BlueprintImplementableEvent, BlueprintCosmetic, Category="Input")
	void OnRemovedFromFocusPath(FFocusEvent InFocusEvent);

	/**
	 * Called after a character is entered while this widget has focus
	 *
	 * @param MyGeometry The Geometry of the widget receiving the event
	 * @param  InCharacterEvent  Character event
	 * @return  Returns whether the event was handled, along with other possible actions
	 */
	UFUNCTION(BlueprintImplementableEvent, BlueprintCosmetic, Category="Input")
	FEventReply OnKeyChar(FGeometry MyGeometry, FCharacterEvent InCharacterEvent);

	/**
	 * Called after a key (keyboard, controller, ...) is pressed when this widget or a child of this widget has focus
	 * If a widget handles this event, OnKeyDown will *not* be passed to the focused widget.
	 *
	 * This event is primarily to allow parent widgets to consume an event before a child widget processes
	 * it and it should be used only when there is no better design alternative.
	 *
	 * @param MyGeometry The Geometry of the widget receiving the event
	 * @param  InKeyEvent  Key event
	 * @return  Returns whether the event was handled, along with other possible actions
	 */
	UFUNCTION(BlueprintImplementableEvent, Category="Input")
	FEventReply OnPreviewKeyDown(FGeometry MyGeometry, FKeyEvent InKeyEvent);

	/**
	 * Called after a key (keyboard, controller, ...) is pressed when this widget has focus (this event bubbles if not handled)
	 *
	 * @param MyGeometry The Geometry of the widget receiving the event
	 * @param  InKeyEvent  Key event
	 * @return  Returns whether the event was handled, along with other possible actions
	 */
	UFUNCTION(BlueprintImplementableEvent, BlueprintCosmetic, Category="Input")
	FEventReply OnKeyDown(FGeometry MyGeometry, FKeyEvent InKeyEvent);

	/**
	 * Called after a key (keyboard, controller, ...) is released when this widget has focus
	 *
	 * @param MyGeometry The Geometry of the widget receiving the event
	 * @param  InKeyEvent  Key event
	 * @return  Returns whether the event was handled, along with other possible actions
	 */
	UFUNCTION(BlueprintImplementableEvent, BlueprintCosmetic, Category="Input")
	FEventReply OnKeyUp(FGeometry MyGeometry, FKeyEvent InKeyEvent);

	/**
	* Called when an analog value changes on a button that supports analog
	*
	* @param MyGeometry The Geometry of the widget receiving the event
	* @param  InAnalogInputEvent  Analog Event
	* @return  Returns whether the event was handled, along with other possible actions
	*/
	UFUNCTION(BlueprintImplementableEvent, Category = "Input")
	FEventReply OnAnalogValueChanged(FGeometry MyGeometry, FAnalogInputEvent InAnalogInputEvent);

	/**
	 * The system calls this method to notify the widget that a mouse button was pressed within it. This event is bubbled.
	 *
	 * @param MyGeometry The Geometry of the widget receiving the event
	 * @param MouseEvent Information about the input event
	 * @return Whether the event was handled along with possible requests for the system to take action.
	 */
	UFUNCTION(BlueprintImplementableEvent, BlueprintCosmetic, Category="Mouse")
	FEventReply OnMouseButtonDown(FGeometry MyGeometry, const FPointerEvent& MouseEvent);

	/**
	 * Just like OnMouseButtonDown, but tunnels instead of bubbling.
	 * If this even is handled, OnMouseButtonDown will not be sent.
	 * 
	 * Use this event sparingly as preview events generally make UIs more
	 * difficult to reason about.
	 *
	 * @param MyGeometry The Geometry of the widget receiving the event
	 * @param MouseEvent Information about the input event
	 * @return Whether the event was handled along with possible requests for the system to take action.
	 */
	UFUNCTION(BlueprintImplementableEvent, BlueprintCosmetic, Category="Mouse")
	FEventReply OnPreviewMouseButtonDown(FGeometry MyGeometry, const FPointerEvent& MouseEvent);

	/**
	 * The system calls this method to notify the widget that a mouse button was release within it. This event is bubbled.
	 *
	 * @param MyGeometry The Geometry of the widget receiving the event
	 * @param MouseEvent Information about the input event
	 * @return Whether the event was handled along with possible requests for the system to take action.
	 */
	UFUNCTION(BlueprintImplementableEvent, BlueprintCosmetic, Category="Mouse")
	FEventReply OnMouseButtonUp(FGeometry MyGeometry, const FPointerEvent& MouseEvent);

	/**
	 * The system calls this method to notify the widget that a mouse moved within it. This event is bubbled.
	 *
	 * @param MyGeometry The Geometry of the widget receiving the event
	 * @param MouseEvent Information about the input event
	 * @return Whether the event was handled along with possible requests for the system to take action.
	 */
	UFUNCTION(BlueprintImplementableEvent, BlueprintCosmetic, Category="Mouse")
	FEventReply OnMouseMove(FGeometry MyGeometry, const FPointerEvent& MouseEvent);

	/**
	 * The system will use this event to notify a widget that the cursor has entered it. This event is NOT bubbled.
	 *
	 * @param MyGeometry The Geometry of the widget receiving the event
	 * @param MouseEvent Information about the input event
	 */
	UFUNCTION(BlueprintImplementableEvent, BlueprintCosmetic, Category="Mouse")
	void OnMouseEnter(FGeometry MyGeometry, const FPointerEvent& MouseEvent);

	/**
	 * The system will use this event to notify a widget that the cursor has left it. This event is NOT bubbled.
	 *
	 * @param MouseEvent Information about the input event
	 */
	UFUNCTION(BlueprintImplementableEvent, BlueprintCosmetic, Category="Mouse")
	void OnMouseLeave(const FPointerEvent& MouseEvent);

	/**
	 * Called when the mouse wheel is spun. This event is bubbled.
	 *
	 * @param  MouseEvent  Mouse event
	 * @return  Returns whether the event was handled, along with other possible actions
	 */
	UFUNCTION(BlueprintImplementableEvent, BlueprintCosmetic, Category="Mouse")
	FEventReply OnMouseWheel(FGeometry MyGeometry, const FPointerEvent& MouseEvent);

	/**
	 * Called when a mouse button is double clicked.  Override this in derived classes.
	 *
	 * @param  InMyGeometry  Widget geometry
	 * @param  InMouseEvent  Mouse button event
	 * @return  Returns whether the event was handled, along with other possible actions
	 */
	UFUNCTION(BlueprintImplementableEvent, BlueprintCosmetic, Category="Mouse")
	FEventReply OnMouseButtonDoubleClick(FGeometry InMyGeometry, const FPointerEvent& InMouseEvent);

	// TODO
	//UFUNCTION(BlueprintImplementableEvent, Category="Mouse")
	//FCursorReply OnCursorQuery(FGeometry MyGeometry, const FPointerEvent& CursorEvent) const;

	// TODO
	//virtual bool OnVisualizeTooltip(const TSharedPtr<SWidget>& TooltipContent);

	/**
	 * Called when Slate detects that a widget started to be dragged.
	 *
	 * @param  InMyGeometry  Widget geometry
	 * @param  PointerEvent  MouseMove that triggered the drag
	 * @param  Operation     The drag operation that was detected.
	 */
	UFUNCTION(BlueprintImplementableEvent, BlueprintCosmetic, Category="Drag and Drop")
	void OnDragDetected(FGeometry MyGeometry, const FPointerEvent& PointerEvent, UDragDropOperation*& Operation);

	/**
	 * Called when the user cancels the drag operation, typically when they simply release the mouse button after
	 * beginning a drag operation, but failing to complete the drag.
	 *
	 * @param  PointerEvent  Last mouse event from when the drag was canceled.
	 * @param  Operation     The drag operation that was canceled.
	 */
	UFUNCTION(BlueprintImplementableEvent, BlueprintCosmetic, Category="Drag and Drop")
	void OnDragCancelled(const FPointerEvent& PointerEvent, UDragDropOperation* Operation);
	
	/**
	 * Called during drag and drop when the drag enters the widget.
	 *
	 * @param MyGeometry     The geometry of the widget receiving the event.
	 * @param PointerEvent   The mouse event from when the drag entered the widget.
	 * @param Operation      The drag operation that entered the widget.
	 */
	UFUNCTION(BlueprintImplementableEvent, BlueprintCosmetic, Category="Drag and Drop")
	void OnDragEnter(FGeometry MyGeometry, FPointerEvent PointerEvent, UDragDropOperation* Operation);

	/**
	 * Called during drag and drop when the drag leaves the widget.
	 *
	 * @param PointerEvent   The mouse event from when the drag left the widget.
	 * @param Operation      The drag operation that entered the widget.
	 */
	UFUNCTION(BlueprintImplementableEvent, BlueprintCosmetic, Category="Drag and Drop")
	void OnDragLeave(FPointerEvent PointerEvent, UDragDropOperation* Operation);

	/**
	 * Called during drag and drop when the the mouse is being dragged over a widget.
	 *
	 * @param MyGeometry     The geometry of the widget receiving the event.
	 * @param PointerEvent   The mouse event from when the drag occurred over the widget.
	 * @param Operation      The drag operation over the widget.
	 *
	 * @return 'true' to indicate that you handled the drag over operation.  Returning 'false' will cause the operation to continue to bubble up.
	 */
	UFUNCTION(BlueprintImplementableEvent, BlueprintCosmetic, Category="Drag and Drop")
	bool OnDragOver(FGeometry MyGeometry, FPointerEvent PointerEvent, UDragDropOperation* Operation);

	/**
	 * Called when the user is dropping something onto a widget.  Ends the drag and drop operation, even if no widget handles this.
	 *
	 * @param MyGeometry     The geometry of the widget receiving the event.
	 * @param PointerEvent   The mouse event from when the drag occurred over the widget.
	 * @param Operation      The drag operation over the widget.
	 * 
	 * @return 'true' to indicate you handled the drop operation.
	 */
	UFUNCTION(BlueprintImplementableEvent, BlueprintCosmetic, Category="Drag and Drop")
	bool OnDrop(FGeometry MyGeometry, FPointerEvent PointerEvent, UDragDropOperation* Operation);

	/**
	 * Called when the user performs a gesture on trackpad. This event is bubbled.
	 *
	 * @param MyGeometry     The geometry of the widget receiving the event.
	 * @param  GestureEvent  gesture event
	 * @return  Returns whether the event was handled, along with other possible actions
	 */
	UFUNCTION(BlueprintImplementableEvent, BlueprintCosmetic, Category="Touch Input")
	FEventReply OnTouchGesture(FGeometry MyGeometry, const FPointerEvent& GestureEvent);

	/**
	 * Called when a touchpad touch is started (finger down)
	 * 
	 * @param MyGeometry    The geometry of the widget receiving the event.
	 * @param InTouchEvent	The touch event generated
	 */
	UFUNCTION(BlueprintImplementableEvent, BlueprintCosmetic, Category="Touch Input")
	FEventReply OnTouchStarted(FGeometry MyGeometry, const FPointerEvent& InTouchEvent);
	
	/**
	 * Called when a touchpad touch is moved  (finger moved)
	 * 
	 * @param MyGeometry    The geometry of the widget receiving the event.
	 * @param InTouchEvent	The touch event generated
	 */
	UFUNCTION(BlueprintImplementableEvent, BlueprintCosmetic, Category="Touch Input")
	FEventReply OnTouchMoved(FGeometry MyGeometry, const FPointerEvent& InTouchEvent);

	/**
	 * Called when a touchpad touch is ended (finger lifted)
	 * 
	 * @param MyGeometry    The geometry of the widget receiving the event.
	 * @param InTouchEvent	The touch event generated
	 */
	UFUNCTION(BlueprintImplementableEvent, BlueprintCosmetic, Category="Touch Input")
	FEventReply OnTouchEnded(FGeometry MyGeometry, const FPointerEvent& InTouchEvent);
	
	/**
	 * Called when motion is detected (controller or device)
	 * e.g. Someone tilts or shakes their controller.
	 * 
	 * @param MyGeometry    The geometry of the widget receiving the event.
	 * @param MotionEvent	The motion event generated
	 */
	UFUNCTION(BlueprintImplementableEvent, BlueprintCosmetic, Category="Touch Input")
	FEventReply OnMotionDetected(FGeometry MyGeometry, FMotionEvent InMotionEvent);

	/**
	 * Called when mouse capture is lost if it was owned by this widget.
	 */
	UFUNCTION(BlueprintImplementableEvent, BlueprintCosmetic, Category="Touch Input")
	void OnMouseCaptureLost();

	/**
	 * Cancels any pending Delays or timer callbacks for this widget.
	 */
	UFUNCTION(BlueprintCallable, Category = "Delay")
	void CancelLatentActions();

	/**
	* Cancels any pending Delays or timer callbacks for this widget, and stops all active animations on the widget.
	*/
	UFUNCTION(BlueprintCallable, Category = "Delay")
	void StopAnimationsAndLatentActions();

	/**
	* Called when a touchpad force has changed (user pressed down harder or let up)
	*
	* @param MyGeometry    The geometry of the widget receiving the event.
	* @param InTouchEvent	The touch event generated
	*/
	UFUNCTION(BlueprintImplementableEvent, BlueprintCosmetic, Category = "Touch Input")
	FEventReply OnTouchForceChanged(FGeometry MyGeometry, const FPointerEvent& InTouchEvent);

public:

	/**
	 * Bind an animation started delegate.
	 * @param Animation the animation to listen for starting or finishing.
	 * @param Delegate the delegate to call when the animation's state changes
	 */
	UFUNCTION(BlueprintCallable, Category=Animation)
	void BindToAnimationStarted(UWidgetAnimation* Animation, FWidgetAnimationDynamicEvent Delegate);

	/**
	 * Unbind an animation started delegate.
	 * @param Animation the animation to listen for starting or finishing.
	 * @param Delegate the delegate to call when the animation's state changes
	 */
	UFUNCTION(BlueprintCallable, Category = Animation)
	void UnbindFromAnimationStarted(UWidgetAnimation* Animation, FWidgetAnimationDynamicEvent Delegate);

	UFUNCTION(BlueprintCallable, Category = Animation)
	void UnbindAllFromAnimationStarted(UWidgetAnimation* Animation);

	/**
	 * Bind an animation finished delegate.
	 * @param Animation the animation to listen for starting or finishing.
	 * @param Delegate the delegate to call when the animation's state changes
	 */
	UFUNCTION(BlueprintCallable, Category = Animation)
	void BindToAnimationFinished(UWidgetAnimation* Animation, FWidgetAnimationDynamicEvent Delegate);

	/**
	 * Unbind an animation finished delegate.
	 * @param Animation the animation to listen for starting or finishing.
	 * @param Delegate the delegate to call when the animation's state changes
	 */
	UFUNCTION(BlueprintCallable, Category = Animation)
	void UnbindFromAnimationFinished(UWidgetAnimation* Animation, FWidgetAnimationDynamicEvent Delegate);

	UFUNCTION(BlueprintCallable, Category = Animation)
	void UnbindAllFromAnimationFinished(UWidgetAnimation* Animation);

	/**
	 * Allows binding to a specific animation's event.
	 * @param Animation the animation to listen for starting or finishing.
	 * @param Delegate the delegate to call when the animation's state changes
	 * @param AnimationEvent the event to watch for.
	 * @param UserTag Scopes the delegate to only be called when the animation completes with a specific tag set on it when it was played.
	 */
	UFUNCTION(BlueprintCallable, Category = Animation)
	void BindToAnimationEvent(UWidgetAnimation* Animation, FWidgetAnimationDynamicEvent Delegate, EWidgetAnimationEvent AnimationEvent, FName UserTag = NAME_None);

protected:

	/**
	 * Called when an animation is started.
	 *
	 * @param Animation the animation that started
	 */
	UFUNCTION( BlueprintNativeEvent, BlueprintCosmetic, Category = "Animation" )
	void OnAnimationStarted( const UWidgetAnimation* Animation );

	virtual void OnAnimationStarted_Implementation(const UWidgetAnimation* Animation);

	/**
	 * Called when an animation has either played all the way through or is stopped
	 *
	 * @param Animation The animation that has finished playing
	 */
	UFUNCTION( BlueprintNativeEvent, BlueprintCosmetic, Category = "Animation" )
	void OnAnimationFinished( const UWidgetAnimation* Animation );

	virtual void OnAnimationFinished_Implementation(const UWidgetAnimation* Animation);

	/** Broadcast any events based on a state transition for the sequence player, started, finished...etc. */
	void BroadcastAnimationStateChange(const UUMGSequencePlayer& Player, EWidgetAnimationEvent AnimationEvent);

protected:

	/** Called when a sequence player is finished playing an animation */
	virtual void OnAnimationStartedPlaying(UUMGSequencePlayer& Player);

	/** Called when a sequence player is finished playing an animation */
	virtual void OnAnimationFinishedPlaying(UUMGSequencePlayer& Player);

public:

	/**
	 * Sets the tint of the widget, this affects all child widgets.
	 * 
	 * @param InColorAndOpacity	The tint to apply to all child widgets.
	 */
	UFUNCTION(BlueprintCallable, BlueprintCosmetic, Category="Appearance")
	void SetColorAndOpacity(FLinearColor InColorAndOpacity);

	/**
	 * Sets the foreground color of the widget, this is inherited by sub widgets.  Any color property 
	 * that is marked as inherit will use this color.
	 * 
	 * @param InForegroundColor	The foreground color.
	 */
	UFUNCTION(BlueprintCallable, BlueprintCosmetic, Category="Appearance")
	void SetForegroundColor(FSlateColor InForegroundColor);

	/**
	 * Sets the padding for the user widget, putting a larger gap between the widget border and it's root widget.
	 */
	UFUNCTION(BlueprintCallable, BlueprintCosmetic, Category="Appearance")
	void SetPadding(FMargin InPadding);

	UE_DEPRECATED(4.22, "Deprecating PlayAnimation, use PlayAnimationAtTime instead.")
	UUMGSequencePlayer* PlayAnimation(UWidgetAnimation* InAnimation, float StartAtTime = 0.0f, int32 NumLoopsToPlay = 1, EUMGSequencePlayMode::Type PlayMode = EUMGSequencePlayMode::Forward, float PlaybackSpeed = 1.0f)
	{
		return PlayAnimationAtTime(InAnimation, StartAtTime, NumLoopsToPlay, PlayMode, PlaybackSpeed);
	}

	/**
	 * Plays an animation in this widget a specified number of times
	 * 
	 * @param InAnimation The animation to play
	 * @param StartAtTime The time in the animation from which to start playing, relative to the start position. For looped animations, this will only affect the first playback of the animation.
	 * @param NumLoopsToPlay The number of times to loop this animation (0 to loop indefinitely)
	 * @param PlaybackSpeed The speed at which the animation should play
	 * @param PlayMode Specifies the playback mode
	 */
	UFUNCTION(BlueprintCallable, BlueprintCosmetic, Category = "User Interface|Animation")
	UUMGSequencePlayer* PlayAnimationAtTime(UWidgetAnimation* InAnimation, float StartAtTime = 0.0f, int32 NumLoopsToPlay = 1, EUMGSequencePlayMode::Type PlayMode = EUMGSequencePlayMode::Forward, float PlaybackSpeed = 1.0f);

	/**
	 * Plays an animation in this widget a specified number of times stopping at a specified time
	 * 
	 * @param InAnimation The animation to play
	 * @param StartAtTime The time in the animation from which to start playing, relative to the start position. For looped animations, this will only affect the first playback of the animation.
	 * @param EndAtTime The absolute time in the animation where to stop, this is only considered in the last loop.
	 * @param NumLoopsToPlay The number of times to loop this animation (0 to loop indefinitely)
	 * @param PlayMode Specifies the playback mode
	 * @param PlaybackSpeed The speed at which the animation should play
	 */
	UFUNCTION(BlueprintCallable, BlueprintCosmetic, Category = "User Interface|Animation")
	UUMGSequencePlayer* PlayAnimationTo(UWidgetAnimation* InAnimation, float StartAtTime = 0.0f, float EndAtTime = 0.0f, int32 NumLoopsToPlay = 1, EUMGSequencePlayMode::Type PlayMode = EUMGSequencePlayMode::Forward, float PlaybackSpeed = 1.0f);

	/**
	 * Plays an animation on this widget relative to it's current state forward.  You should use this version in situations where
	 * say a user can click a button and that causes a panel to slide out, and you want to reverse that same animation to begin sliding
	 * in the opposite direction.
	 * 
	 * @param InAnimation The animation to play
	 * @param PlayMode Specifies the playback mode
	 * @param PlaybackSpeed The speed at which the animation should play
	 */
	UFUNCTION(BlueprintCallable, BlueprintCosmetic, Category = "User Interface|Animation")
	UUMGSequencePlayer* PlayAnimationForward(UWidgetAnimation* InAnimation, float PlaybackSpeed = 1.0f);

	/**
	 * Plays an animation on this widget relative to it's current state in reverse.  You should use this version in situations where
	 * say a user can click a button and that causes a panel to slide out, and you want to reverse that same animation to begin sliding
	 * in the opposite direction.
	 *
	 * @param InAnimation The animation to play
	 * @param PlayMode Specifies the playback mode
	 * @param PlaybackSpeed The speed at which the animation should play
	 */
	UFUNCTION(BlueprintCallable, BlueprintCosmetic, Category = "User Interface|Animation")
	UUMGSequencePlayer* PlayAnimationReverse(UWidgetAnimation* InAnimation, float PlaybackSpeed = 1.0f);

	/**
	 * Stops an already running animation in this widget
	 * 
	 * @param The name of the animation to stop
	 */
	UFUNCTION(BlueprintCallable, Category="User Interface|Animation")
	void StopAnimation(const UWidgetAnimation* InAnimation);

	/**
	 * Stop All actively running animations.
	 * 
	 * @param The name of the animation to stop
	 */
	UFUNCTION(BlueprintCallable, Category="User Interface|Animation")
	void StopAllAnimations();

	/**
	 * Pauses an already running animation in this widget
	 * 
	 * @param The name of the animation to pause
	 * @return the time point the animation was at when it was paused, relative to its start position.  Use this as the StartAtTime when you trigger PlayAnimation.
	 */
	UFUNCTION(BlueprintCallable, BlueprintCosmetic, Category="User Interface|Animation")
	float PauseAnimation(const UWidgetAnimation* InAnimation);

	/**
	 * Gets the current time of the animation in this widget
	 * 
	 * @param The name of the animation to get the current time for
	 * @return the current time of the animation.
	 */
	UFUNCTION(BlueprintCallable, BlueprintCosmetic, Category = "User Interface|Animation")
	float GetAnimationCurrentTime(const UWidgetAnimation* InAnimation) const;

	/**
	 * Gets whether an animation is currently playing on this widget.
	 * 
	 * @param InAnimation The animation to check the playback status of
	 * @return True if the animation is currently playing
	 */
	UFUNCTION(BlueprintCallable, BlueprintCosmetic, Category="User Interface|Animation")
	bool IsAnimationPlaying(const UWidgetAnimation* InAnimation) const;

	/**
	 * @return True if any animation is currently playing
	 */
	UFUNCTION(BlueprintCallable, BlueprintCosmetic, Category="User Interface|Animation")
	bool IsAnyAnimationPlaying() const;

	/**
	* Changes the number of loops to play given a playing animation
	*
	* @param InAnimation The animation that is already playing
	* @param NumLoopsToPlay The number of loops to play. (0 to loop indefinitely)
	*/
	UFUNCTION(BlueprintCallable, BlueprintCosmetic, Category = "User Interface|Animation")
	void SetNumLoopsToPlay(const UWidgetAnimation* InAnimation, int32 NumLoopsToPlay);

	/**
	* Changes the playback rate of a playing animation
	*
	* @param InAnimation The animation that is already playing
	* @param PlaybackRate Playback rate multiplier (1 is default)
	*/
	UFUNCTION(BlueprintCallable, BlueprintCosmetic, Category = "User Interface|Animation")
	void SetPlaybackSpeed(const UWidgetAnimation* InAnimation, float PlaybackSpeed = 1.0f);

	/**
	* If an animation is playing, this function will reverse the playback.
	*
	* @param InAnimation The playing animation that we want to reverse
	*/
	UFUNCTION(BlueprintCallable, BlueprintCosmetic, Category = "User Interface|Animation")
	void ReverseAnimation(const UWidgetAnimation* InAnimation);

	/**
	 * returns true if the animation is currently playing forward, false otherwise.
	 *
	 * @param InAnimation The playing animation that we want to know about
	 */
	UFUNCTION(BlueprintCallable, BlueprintCosmetic, Category = "User Interface|Animation")
	bool IsAnimationPlayingForward(const UWidgetAnimation* InAnimation);

	/**
	 * Plays a sound through the UI
	 *
	 * @param The sound to play
	 */
	UFUNCTION(BlueprintCallable, BlueprintCosmetic, Category="Sound", meta=( DeprecatedFunction, DeprecationMessage="Use the UGameplayStatics::PlaySound2D instead." ))
	void PlaySound(class USoundBase* SoundToPlay);

	/** @returns The UObject wrapper for a given SWidget */
	UWidget* GetWidgetHandle(TSharedRef<SWidget> InWidget);

	/** @returns The root UObject widget wrapper */
	UWidget* GetRootWidget() const;

	/** @returns The slate widget corresponding to a given name */
	TSharedPtr<SWidget> GetSlateWidgetFromName(const FName& Name) const;

	/** @returns The uobject widget corresponding to a given name */
	UWidget* GetWidgetFromName(const FName& Name) const;

	//~ Begin UObject Interface
	virtual bool IsAsset() const;
	virtual void PreSave(const class ITargetPlatform* TargetPlatform) override;
	//~ End UObject Interface

	/** Are we currently playing any animations? */
	UFUNCTION(BlueprintCallable, Category="User Interface|Animation")
	FORCEINLINE bool IsPlayingAnimation() const { return ActiveSequencePlayers.Num() > 0; }

#if WITH_EDITOR
	//~ Begin UWidget Interface
	virtual const FText GetPaletteCategory() override;
	//~ End UWidget Interface

	virtual void SetDesignerFlags(EWidgetDesignFlags::Type NewFlags) override;
	virtual void OnDesignerChanged(const FDesignerChangedEventArgs& EventArgs) override;
	virtual void PostEditChangeProperty(FPropertyChangedEvent& PropertyChangedEvent) override;

	/**
	 * Final step of Widget Blueprint compilation. Allows widgets to perform custom validation and trigger compiler outputs as needed.
	 * @see ValidateCompiledDefaults
	 * @see ValidateCompiledWidgetTree
	 */
	void ValidateBlueprint(const UWidgetTree& BlueprintWidgetTree, FCompilerResultsLog& OutErrors) const;

	/**
	 * Override to perform any custom inspections of the default widget tree at the end of compilation.
	 *
	 * Note: The WidgetTree and BindWidget properties of this user widget will not be established at this point,
	 * so be sure to inspect only the given BlueprintWidgetTree.
	 *
	 * Tip: If you need to validate properties of BindWidget members, you can search for them by property name within the widget tree.
	 */
	virtual void ValidateCompiledWidgetTree(const UWidgetTree& BlueprintWidgetTree, FCompilerResultsLog& OutErrors) const {};
#endif

	static UUserWidget* CreateWidgetInstance(UWidget& OwningWidget, TSubclassOf<UUserWidget> UserWidgetClass, FName WidgetName);
	static UUserWidget* CreateWidgetInstance(UWidgetTree& OwningWidgetTree, TSubclassOf<UUserWidget> UserWidgetClass, FName WidgetName);
	static UUserWidget* CreateWidgetInstance(APlayerController& OwnerPC, TSubclassOf<UUserWidget> UserWidgetClass, FName WidgetName);
	static UUserWidget* CreateWidgetInstance(UGameInstance& GameInstance, TSubclassOf<UUserWidget> UserWidgetClass, FName WidgetName);
	static UUserWidget* CreateWidgetInstance(UWorld& World, TSubclassOf<UUserWidget> UserWidgetClass, FName WidgetName);

private:
	static UUserWidget* CreateInstanceInternal(UObject* Outer, TSubclassOf<UUserWidget> UserWidgetClass, FName WidgetName, UWorld* World, ULocalPlayer* LocalPlayer);

public:
	/** The color and opacity of this widget.  Tints all child widgets. */
	UPROPERTY(EditAnywhere, BlueprintReadOnly, Category="Appearance")
	FLinearColor ColorAndOpacity;

	UPROPERTY()
	FGetLinearColor ColorAndOpacityDelegate;

	/**
	 * The foreground color of the widget, this is inherited by sub widgets.  Any color property
	 * that is marked as inherit will use this color.
	 */
	UPROPERTY(EditAnywhere, BlueprintReadOnly, Category="Appearance")
	FSlateColor ForegroundColor;

	UPROPERTY()
	FGetSlateColor ForegroundColorDelegate;

	/** The padding area around the content. */
	UPROPERTY(EditAnywhere, BlueprintReadOnly, Category="Appearance")
	FMargin Padding;

	/** All the sequence players currently playing */
	UPROPERTY(Transient)
	TArray<UUMGSequencePlayer*> ActiveSequencePlayers;

	/** List of sequence players to cache and clean up when safe */
	UPROPERTY(Transient)
	TArray<UUMGSequencePlayer*> StoppedSequencePlayers;

private:
	/** Stores the widgets being assigned to named slots */
	UPROPERTY()
	TArray<FNamedSlotBinding> NamedSlotBindings;

public:
	/** The widget tree contained inside this user widget initialized by the blueprint */
	UPROPERTY(Instanced, TextExportTransient)
	UWidgetTree* WidgetTree;

public:

#if WITH_EDITORONLY_DATA

	/** Stores the design time desired size of the user widget */
	UPROPERTY()
	FVector2D DesignTimeSize;

	UPROPERTY()
	EDesignPreviewSizeMode DesignSizeMode;

	/** The category this widget appears in the palette. */
	UPROPERTY()
	FText PaletteCategory;

	/**
	 * A preview background that you can use when designing the UI to get a sense of scale on the screen.  Use
	 * a texture with a screenshot of your game in it, for example if you were designing a HUD.
	 */
	UPROPERTY(EditDefaultsOnly, Category="Designer")
	UTexture2D* PreviewBackground;

#endif

	UPROPERTY(EditAnywhere, BlueprintReadOnly, Category = "Input")
	int32 Priority;

	UPROPERTY()
	uint8 bSupportsKeyboardFocus_DEPRECATED:1;

	/** Setting this flag to true, allows this widget to accept focus when clicked, or when navigated to. */
	UPROPERTY(EditAnywhere, BlueprintReadWrite, Category="Interaction")
	uint8 bIsFocusable : 1;

	UPROPERTY(EditAnywhere, BlueprintReadWrite, Category = "Input")
	uint8 bStopAction : 1;

	/** If a widget has an implemented tick blueprint function */
	UPROPERTY()
	uint8 bHasScriptImplementedTick : 1;

	/** If a widget has an implemented paint blueprint function */
	UPROPERTY()
	uint8 bHasScriptImplementedPaint : 1;
protected:

	/** Has this widget been initialized by its class yet? */
	uint8 bInitialized : 1;

	/** If we're stopping all animations, don't allow new animations to be created as side-effects. */
	uint8 bStoppingAllAnimations : 1;

public:
	/**
	 * If this user widget was created using a cooked widget tree.  If that's true, we want to skip a lot of the normal
	 * initialization logic for widgets, because these widgets have already been initialized.
	 */
	UPROPERTY()
	uint8 bCookedWidgetTree : 1;

protected:

	/** Adds the widget to the screen, either to the viewport or to the player's screen depending on if the LocalPlayer is null. */
	virtual void AddToScreen(ULocalPlayer* LocalPlayer, int32 ZOrder);

	/**
	 * Called when a top level widget is in the viewport and the world is potentially coming to and end. When this occurs, 
	 * it's not save to keep widgets on the screen.  We automatically remove them when this happens and mark them for pending kill.
	 */
	virtual void OnLevelRemovedFromWorld(ULevel* InLevel, UWorld* InWorld);

	virtual TSharedRef<SWidget> RebuildWidget() override;
	virtual void OnWidgetRebuilt() override;

	FMargin GetFullScreenOffset() const;

	//native SObjectWidget methods (see the corresponding BlueprintImplementableEvent declarations above for more info on each)
	friend class SObjectWidget;

	virtual void NativeOnInitialized();
	virtual void NativePreConstruct();
	virtual void NativeConstruct();
	virtual void NativeDestruct();

	virtual void NativeTick(const FGeometry& MyGeometry, float InDeltaTime);

<<<<<<< HEAD
	UE_DEPRECATED(2.20, "Please override the other version of NativePaint that accepts all the parameters, not just the paint context.")
=======
	UE_DEPRECATED(4.20, "Please override the other version of NativePaint that accepts all the parameters, not just the paint context.")
>>>>>>> 8fc25ea1
	virtual void NativePaint(FPaintContext& InContext) const { }

	/**
	 * Native implemented paint function for the Widget
	 * Returns the maximum LayerID painted on
	 */
	virtual int32 NativePaint(const FPaintArgs& Args, const FGeometry& AllottedGeometry, const FSlateRect& MyCullingRect, FSlateWindowElementList& OutDrawElements, int32 LayerId, const FWidgetStyle& InWidgetStyle, bool bParentEnabled ) const;

	FORCEINLINE FVector2D GetMinimumDesiredSize() const { return MinimumDesiredSize; }
	void SetMinimumDesiredSize(FVector2D InMinimumDesiredSize);

	virtual bool NativeIsInteractable() const;
	virtual bool NativeSupportsKeyboardFocus() const;
	virtual bool NativeSupportsCustomNavigation() const { return false; }

	virtual FReply NativeOnFocusReceived( const FGeometry& InGeometry, const FFocusEvent& InFocusEvent );
	virtual void NativeOnFocusLost( const FFocusEvent& InFocusEvent );
	virtual void NativeOnFocusChanging(const FWeakWidgetPath& PreviousFocusPath, const FWidgetPath& NewWidgetPath, const FFocusEvent& InFocusEvent);
	virtual void NativeOnAddedToFocusPath(const FFocusEvent& InFocusEvent);
	virtual void NativeOnRemovedFromFocusPath(const FFocusEvent& InFocusEvent);
	virtual FNavigationReply NativeOnNavigation(const FGeometry& MyGeometry, const FNavigationEvent& InNavigationEvent, const FNavigationReply& InDefaultReply);
	virtual FReply NativeOnKeyChar( const FGeometry& InGeometry, const FCharacterEvent& InCharEvent );
	virtual FReply NativeOnPreviewKeyDown( const FGeometry& InGeometry, const FKeyEvent& InKeyEvent );
	virtual FReply NativeOnKeyDown( const FGeometry& InGeometry, const FKeyEvent& InKeyEvent );
	virtual FReply NativeOnKeyUp( const FGeometry& InGeometry, const FKeyEvent& InKeyEvent );
	virtual FReply NativeOnAnalogValueChanged( const FGeometry& InGeometry, const FAnalogInputEvent& InAnalogEvent );
	virtual FReply NativeOnMouseButtonDown( const FGeometry& InGeometry, const FPointerEvent& InMouseEvent );
	virtual FReply NativeOnPreviewMouseButtonDown( const FGeometry& InGeometry, const FPointerEvent& InMouseEvent );
	virtual FReply NativeOnMouseButtonUp( const FGeometry& InGeometry, const FPointerEvent& InMouseEvent );
	virtual FReply NativeOnMouseMove( const FGeometry& InGeometry, const FPointerEvent& InMouseEvent );
	virtual void NativeOnMouseEnter( const FGeometry& InGeometry, const FPointerEvent& InMouseEvent );
	virtual void NativeOnMouseLeave( const FPointerEvent& InMouseEvent );
	virtual FReply NativeOnMouseWheel( const FGeometry& InGeometry, const FPointerEvent& InMouseEvent );
	virtual FReply NativeOnMouseButtonDoubleClick( const FGeometry& InGeometry, const FPointerEvent& InMouseEvent );
	virtual void NativeOnDragDetected( const FGeometry& InGeometry, const FPointerEvent& InMouseEvent, UDragDropOperation*& OutOperation );
	virtual void NativeOnDragEnter( const FGeometry& InGeometry, const FDragDropEvent& InDragDropEvent, UDragDropOperation* InOperation );
	virtual void NativeOnDragLeave( const FDragDropEvent& InDragDropEvent, UDragDropOperation* InOperation );
	virtual bool NativeOnDragOver( const FGeometry& InGeometry, const FDragDropEvent& InDragDropEvent, UDragDropOperation* InOperation );
	virtual bool NativeOnDrop( const FGeometry& InGeometry, const FDragDropEvent& InDragDropEvent, UDragDropOperation* InOperation );
	virtual void NativeOnDragCancelled( const FDragDropEvent& InDragDropEvent, UDragDropOperation* InOperation );
	virtual FReply NativeOnTouchGesture( const FGeometry& InGeometry, const FPointerEvent& InGestureEvent );
	virtual FReply NativeOnTouchStarted( const FGeometry& InGeometry, const FPointerEvent& InGestureEvent );
	virtual FReply NativeOnTouchMoved( const FGeometry& InGeometry, const FPointerEvent& InGestureEvent );
	virtual FReply NativeOnTouchEnded( const FGeometry& InGeometry, const FPointerEvent& InGestureEvent );
	virtual FReply NativeOnMotionDetected( const FGeometry& InGeometry, const FMotionEvent& InMotionEvent );
	virtual FReply NativeOnTouchForceChanged(const FGeometry& MyGeometry, const FPointerEvent& TouchEvent);
	virtual FCursorReply NativeOnCursorQuery( const FGeometry& InGeometry, const FPointerEvent& InCursorEvent );
	virtual FNavigationReply NativeOnNavigation(const FGeometry& InGeometry, const FNavigationEvent& InNavigationEvent);
	UE_DEPRECATED(4.20, "Please use NativeOnMouseCaptureLost(const FCaptureLostEvent& CaptureLostEvent)")
	void NativeOnMouseCaptureLost() {}
	virtual void NativeOnMouseCaptureLost(const FCaptureLostEvent& CaptureLostEvent);

protected:
	bool ShouldSerializeWidgetTree(const class ITargetPlatform* TargetPlatform) const;

	/**
	 * Ticks the active sequences and latent actions that have been scheduled for this Widget.
	 */
	void TickActionsAndAnimation(const FGeometry& MyGeometry, float InDeltaTime);

	void RemoveObsoleteBindings(const TArray<FName>& NamedSlots);

	UUMGSequencePlayer* GetSequencePlayer(const UWidgetAnimation* InAnimation) const;
	UUMGSequencePlayer* GetOrAddSequencePlayer(UWidgetAnimation* InAnimation);

	UE_DEPRECATED(4.21, "You now need to provide the reason you're invalidating.")
	void Invalidate();

	void Invalidate(EInvalidateWidget InvalidateReason);
	
	/**
	 * Listens for a particular Player Input Action by name.  This requires that those actions are being executed, and
	 * that we're not currently in UI-Only Input Mode.
	 */
	UFUNCTION( BlueprintCallable, Category = "Input", meta = ( BlueprintProtected = "true" ) )
	void ListenForInputAction( FName ActionName, TEnumAsByte< EInputEvent > EventType, bool bConsume, FOnInputAction Callback );

	/**
	 * Removes the binding for a particular action's callback.
	 */
	UFUNCTION( BlueprintCallable, Category = "Input", meta = ( BlueprintProtected = "true" ) )
	void StopListeningForInputAction( FName ActionName, TEnumAsByte< EInputEvent > EventType );

	/**
	 * Stops listening to all input actions, and unregisters the input component with the player controller.
	 */
	UFUNCTION( BlueprintCallable, Category = "Input", meta = ( BlueprintProtected = "true" ) )
	void StopListeningForAllInputActions();

	/**
	 * ListenForInputAction will automatically Register an Input Component with the player input system.
	 * If you however, want to Pause and Resume, listening for a set of actions, the best way is to use
	 * UnregisterInputComponent to pause, and RegisterInputComponent to resume listening.
	 */
	UFUNCTION(BlueprintCallable, Category = "Input", meta = ( BlueprintProtected = "true" ))
	void RegisterInputComponent();

	/**
	 * StopListeningForAllInputActions will automatically Register an Input Component with the player input system.
	 * If you however, want to Pause and Resume, listening for a set of actions, the best way is to use
	 * UnregisterInputComponent to pause, and RegisterInputComponent to resume listening.
	 */
	UFUNCTION(BlueprintCallable, Category = "Input", meta = ( BlueprintProtected = "true" ))
	void UnregisterInputComponent();

	/**
	 * Checks if the action has a registered callback with the input component.
	 */
	UFUNCTION( BlueprintCallable, Category = "Input", meta = ( BlueprintProtected = "true" ) )
	bool IsListeningForInputAction( FName ActionName ) const;

	UFUNCTION( BlueprintCallable, Category = "Input", meta = ( BlueprintProtected = "true" ) )
	void SetInputActionPriority( int32 NewPriority );

	UFUNCTION( BlueprintCallable, Category = "Input", meta = ( BlueprintProtected = "true" ) )
	void SetInputActionBlocking( bool bShouldBlock );

	void OnInputAction( FOnInputAction Callback );

	virtual void InitializeInputComponent();

private:
	FVector2D MinimumDesiredSize;

private:
	/**
	 * This widget is allowed to tick. If this is unchecked tick will never be called, animations will not play correctly, and latent actions will not execute.
	 * Uncheck this for performance reasons only
	 */
	UPROPERTY(EditDefaultsOnly, BlueprintReadOnly, Category = "Performance", meta=(AllowPrivateAccess="true"))
	EWidgetTickFrequency TickFrequency;

protected:
	UPROPERTY(Transient, DuplicateTransient)
	class UInputComponent* InputComponent;

protected:
	UPROPERTY(Transient, DuplicateTransient)
	TArray<FAnimationEventBinding> AnimationCallbacks;

private:
	static void OnLatentActionsChanged(UObject* ObjectWhichChanged, ELatentActionChangeType ChangeType);

	FAnchors ViewportAnchors;
	FMargin ViewportOffsets;
	FVector2D ViewportAlignment;

	TWeakPtr<SWidget> FullScreenWidget;

	/** The player context that is associated with this UI.  Think of this as the owner of the UI. */
	FLocalPlayerContext PlayerContext;

	/** Get World calls can be expensive for Widgets, we speed them up by caching the last found world until it goes away. */
	mutable TWeakObjectPtr<UWorld> CachedWorld;

	static bool bTemplateInitializing;
	static uint32 bInitializingFromWidgetTree;

	void UpdateCanTick();

protected:

	PROPERTY_BINDING_IMPLEMENTATION(FLinearColor, ColorAndOpacity);
	PROPERTY_BINDING_IMPLEMENTATION(FSlateColor, ForegroundColor);

	/**
	 * The sequence player is a friend because we need to be alerted when animations start and finish without
	 * going through the normal event callbacks as people have a tendency to RemoveAll(this), which would permanently
	 * disable callbacks that are critical for UserWidget's base class - so rather we just directly report to the owning
	 * UserWidget of state transitions.
	 */
	friend UUMGSequencePlayer;
};

#define LOCTEXT_NAMESPACE "UMG"

namespace CreateWidgetHelpers
{
	UMG_API bool ValidateUserWidgetClass(const UClass* UserWidgetClass);
}

DECLARE_CYCLE_STAT(TEXT("UserWidget Create"), STAT_CreateWidget, STATGROUP_Slate);

template <typename WidgetT = UUserWidget, typename OwnerT = UObject>
WidgetT* CreateWidget(OwnerT* OwningObject, TSubclassOf<UUserWidget> UserWidgetClass = WidgetT::StaticClass(), FName WidgetName = NAME_None)
{
	static_assert(TIsDerivedFrom<WidgetT, UUserWidget>::IsDerived, "CreateWidget can only be used to create UserWidget instances. If creating a UWidget, use WidgetTree::ConstructWidget.");
	
	static_assert(TIsDerivedFrom<OwnerT, UWidget>::IsDerived
		|| TIsDerivedFrom<OwnerT, UWidgetTree>::IsDerived
		|| TIsDerivedFrom<OwnerT, APlayerController>::IsDerived
		|| TIsDerivedFrom<OwnerT, UGameInstance>::IsDerived
		|| TIsDerivedFrom<OwnerT, UWorld>::IsDerived, "The given OwningObject is not of a supported type for use with CreateWidget.");

	SCOPE_CYCLE_COUNTER(STAT_CreateWidget);

	if (OwningObject)
	{
		return Cast<WidgetT>(UUserWidget::CreateWidgetInstance(*OwningObject, UserWidgetClass, WidgetName));
	}
	return nullptr;
}

#undef LOCTEXT_NAMESPACE<|MERGE_RESOLUTION|>--- conflicted
+++ resolved
@@ -1220,11 +1220,7 @@
 
 	virtual void NativeTick(const FGeometry& MyGeometry, float InDeltaTime);
 
-<<<<<<< HEAD
-	UE_DEPRECATED(2.20, "Please override the other version of NativePaint that accepts all the parameters, not just the paint context.")
-=======
 	UE_DEPRECATED(4.20, "Please override the other version of NativePaint that accepts all the parameters, not just the paint context.")
->>>>>>> 8fc25ea1
 	virtual void NativePaint(FPaintContext& InContext) const { }
 
 	/**
