Title: BlueprintProtected
Crumbs: %ROOT%, Programming, Programming/UnrealArchitecture/Reference, Programming/UnrealArchitecture/Reference/Functions, Programming/UnrealArchitecture/Reference/Functions/Specifiers
Description:
Availability:Public
Version: 4.9

<<<<<<< HEAD
This function can only be called on 'this' in a blueprint. It cannot be called on another instance.
=======
This function can only be called on 'this' in a **Blueprint**. It cannot be called on another instance.
>>>>>>> 73f66985

## Usage

    UFUNCTION(meta=(BlueprintProtected))
    ReturnType FunctionName([Parameter, Parameter, ...])<|MERGE_RESOLUTION|>--- conflicted
+++ resolved
@@ -4,11 +4,7 @@
 Availability:Public
 Version: 4.9
 
-<<<<<<< HEAD
-This function can only be called on 'this' in a blueprint. It cannot be called on another instance.
-=======
 This function can only be called on 'this' in a **Blueprint**. It cannot be called on another instance.
->>>>>>> 73f66985
 
 ## Usage
 
