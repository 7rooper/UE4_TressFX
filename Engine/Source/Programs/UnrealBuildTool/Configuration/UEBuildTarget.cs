--- conflicted
+++ resolved
@@ -3772,21 +3772,12 @@
 					{
 						if (ModuleInfo.IsCompiledInConfiguration(Platform, TargetType, Rules.bBuildDeveloperTools, Rules.bBuildEditor, Rules.bBuildRequiresCookedData))
 						{
-<<<<<<< HEAD
-							UEBuildModule Module = FindOrCreateModuleByName(ModuleInfo.Name);
-							if (!Instance.Modules.Contains(Module))
-							{
-								if (!Module.RulesFile.IsUnderDirectory(Info.Directory))
-								{
-									throw new BuildException("Plugin '{0}' does not contain the '{1}' module, but lists it in '{2}'.", Info.Name, ModuleInfo.Name, Info.File);
-=======
 							UEBuildModule Module = FindOrCreateModuleByName(ModuleInfo.Name, PluginReferenceChain);
 							if(!Instance.Modules.Contains(Module))
 							{
 								if (!Module.RulesFile.IsUnderDirectory(Info.Directory))
 								{
 									throw new BuildException("Plugin '{0}' (referenced via {1}) does not contain the '{2}' module, but lists it in '{3}'.", Info.Name, ReferenceChain, ModuleInfo.Name, Info.File);
->>>>>>> 9f6ccf49
 								}
 								Instance.bDescriptorNeededAtRuntime = true;
 								Instance.Modules.Add(Module);
