--- conflicted
+++ resolved
@@ -932,7 +932,6 @@
 	TMap<EActorRepListTypeFlags, TArray< FActorRepListRawView> > OutReplicationLists;
 	int32 CachedNum = 0;
 };
-<<<<<<< HEAD
 
 // --------------------------------------------------------------------------------------------------------------------------------------------
 // --------------------------------------------------------------------------------------------------------------------------------------------
@@ -984,59 +983,6 @@
 
 // --------------------------------------------------------------------------------------------------------------------------------------------
 // --------------------------------------------------------------------------------------------------------------------------------------------
-=======
-
-// --------------------------------------------------------------------------------------------------------------------------------------------
-// --------------------------------------------------------------------------------------------------------------------------------------------
-// Connection Gather Actor List Parameters
-// --------------------------------------------------------------------------------------------------------------------------------------------
-// --------------------------------------------------------------------------------------------------------------------------------------------
-
-// Parameter structure for what we actually pass down during the Gather phase.
-struct FConnectionGatherActorListParameters
-{
-	FConnectionGatherActorListParameters(FNetViewer& InViewer, UNetReplicationGraphConnection& InConnectionManager, TSet<FName>& InClientVisibleLevelNamesRef, uint32 InReplicationFrameNum, FGatheredReplicationActorLists& InOutGatheredReplicationLists)
-		: Viewer(InViewer), ConnectionManager(InConnectionManager), ReplicationFrameNum(InReplicationFrameNum), OutGatheredReplicationLists(InOutGatheredReplicationLists), ClientVisibleLevelNamesRef(InClientVisibleLevelNamesRef)
-	{
-	}
-
-	/** In: The Data the nodes have to work with */
-	FNetViewer& Viewer;
-	UNetReplicationGraphConnection& ConnectionManager;
-	uint32 ReplicationFrameNum;
-
-	/** Out: The data nodes are going to add to */
-	FGatheredReplicationActorLists& OutGatheredReplicationLists;
-
-	bool CheckClientVisibilityForLevel(const FName& StreamingLevelName) const
-	{
-		if (StreamingLevelName == LastCheckedVisibleLevelName)
-		{
-			return true;
-		}
-
-		const bool bVisible = ClientVisibleLevelNamesRef.Contains(StreamingLevelName);
-		if (bVisible)
-		{
-			LastCheckedVisibleLevelName = StreamingLevelName;
-		}
-		return bVisible;
-	}
-
-
-
-	// Cached off reference for fast Level Visibility lookup
-	TSet<FName>& ClientVisibleLevelNamesRef;
-
-private:
-
-	mutable FName LastCheckedVisibleLevelName;
-};
-
-
-// --------------------------------------------------------------------------------------------------------------------------------------------
-// --------------------------------------------------------------------------------------------------------------------------------------------
->>>>>>> f96a7c0d
 // NewReplicatedActorInfo
 // --------------------------------------------------------------------------------------------------------------------------------------------
 // --------------------------------------------------------------------------------------------------------------------------------------------
@@ -1181,7 +1127,6 @@
 
 	/** Tracks an explicitly set class. This does NOT include child classes! This is the fastest stat and should be fine to enable in shipping/test builds.  */
 	void SetExplicitClassTracking(UClass* ExactActorClass, FString StatNamePrefix)
-<<<<<<< HEAD
 	{
 		ExplicitClassTracker.Emplace(ExactActorClass, StatNamePrefix);
 	}
@@ -1285,111 +1230,6 @@
 		EverythingElse_FastPath.Reset();
 	}
 
-=======
-	{
-		ExplicitClassTracker.Emplace(ExactActorClass, StatNamePrefix);
-	}
-
-	/** Sets explicit class tracking for fast/shared path replication. Does not include base classes */
-	void SetExplicitClassTracking_FastPath(UClass* ExactActorClass, FString StatNamePrefix)
-	{
-		FString FinalStrPrefix = TEXT("FastPath_") + StatNamePrefix;
-		ExplicitClassTracker_FastPath.Emplace(ExactActorClass, FinalStrPrefix);
-	}
-
-	/** Tracks a class and all of its children (under a single stat set). This will be a little slower (TMap lookup) but still probably ok if used in moderation (only track your top 3 or so classes) */
-	void SetImplicitClassTracking(UClass* BaseActorClass, FString StatNamePrefix)
-	{
-		TSharedPtr<FTrackedData> NewData(new FTrackedData(StatNamePrefix));
-		UniqueImplicitTrackedData.Add(NewData);
-		ImplicitClassTracker.Set(BaseActorClass, NewData);
-	}
-
-	void PostReplicateActor(UClass* ActorClass, const double Time, const int64 Bits)
-	{
-#if REPGRAPH_CSV_TRACKER
-		if (!bIsCapturing)
-		{
-			return;
-		}
-
-		if (FTrackerItem* Item = ExplicitClassTracker.FindByKey(ActorClass))
-		{
-			Item->Data.BitsAccumulated += Bits;
-			Item->Data.CPUTimeAccumulated += Time;
-			Item->Data.NumReplications++;
-		}
-		else if (FTrackedData* Data = ImplicitClassTracker.GetChecked(ActorClass).Get())
-		{
-			Data->BitsAccumulated += Bits;
-			Data->CPUTimeAccumulated += Time;
-			Data->NumReplications++;
-		}
-		else
-		{
-			EverythingElse.BitsAccumulated += Bits;
-			EverythingElse.CPUTimeAccumulated += Time;
-			EverythingElse.NumReplications++;
-		}
-#endif	
-	}
-
-	void PostFastPathReplication(UClass* ActorClass, const double Time, const int64 Bits)
-	{
-#if REPGRAPH_CSV_TRACKER
-		if (!bIsCapturing)
-		{
-			return;
-		}
-
-		if (FTrackerItem* Item = ExplicitClassTracker_FastPath.FindByKey(ActorClass))
-		{
-			Item->Data.BitsAccumulated += Bits;
-			Item->Data.CPUTimeAccumulated += Time;
-			Item->Data.NumReplications++;
-		}
-		else
-		{
-			EverythingElse_FastPath.BitsAccumulated += Bits;
-			EverythingElse_FastPath.CPUTimeAccumulated += Time;
-			EverythingElse_FastPath.NumReplications++;
-		}
-#endif
-	}
-
-	void PostActorChannelCreated(UClass* ActorClass)
-	{
-#if REPGRAPH_CSV_TRACKER
-		if (!bIsCapturing)
-		{
-			return;
-		}
-
-		if (FTrackerItem* Item = ExplicitClassTracker.FindByKey(ActorClass))
-		{
-			Item->Data.ChannelsOpened++;
-		}
-		else if (FTrackedData* Data = ImplicitClassTracker.GetChecked(ActorClass).Get())
-		{
-			Data->ChannelsOpened++;
-		}
-		else
-		{
-			EverythingElse.ChannelsOpened++;
-		}
-#endif
-	}
-
-	void ResetTrackedClasses()
-	{
-		ExplicitClassTracker.Reset();
-		ImplicitClassTracker.Reset();
-		ImplicitClassTracker.Set(AActor::StaticClass(), TSharedPtr<FTrackedData>()); // forces caching of "no tracking" for all other classes
-		EverythingElse.Reset();
-		EverythingElse_FastPath.Reset();
-	}
-
->>>>>>> f96a7c0d
 	void EndReplicationFrame()
 	{
 #if REPGRAPH_CSV_TRACKER
