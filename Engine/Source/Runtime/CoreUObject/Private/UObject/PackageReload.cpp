// Copyright 1998-2019 Epic Games, Inc. All Rights Reserved.

#include "UObject/PackageReload.h"
#include "UObject/ReferenceChainSearch.h"
#include "UObject/UObjectHash.h"
#include "UObject/GCObject.h"
#include "Misc/AssetRegistryInterface.h"
#include "Misc/ScopedSlowTask.h"
#include "UObject/Package.h"
#include "UObject/Linker.h"
#include "Templates/Casts.h"
#include "UObject/UObjectIterator.h"

namespace PackageReloadInternal
{

/**
 * Reference to an existing package that prevents it being GC'd while we're still using it (via FExistingPackageReferences).
 * Once we're done with it, we clear out the strong reference and use the weak reference to verify that it was purged correctly via GC.
 */
struct FExistingPackageReference
{
	FExistingPackageReference(UPackage* InPackage)
		: RawRef(InPackage)
		, StrongRef(InPackage)
		, WeakRef(InPackage)
	{
	}

	UPackage* RawRef;
	UPackage* StrongRef;
	TWeakObjectPtr<UPackage> WeakRef;
};

/**
 * Array wrapper that prevents the packages inside the FExistingPackageReference instances being GC'd while we're still using them.
 */
struct FExistingPackageReferences : public FGCObject
{
	virtual void AddReferencedObjects(FReferenceCollector& Collector) override
	{
		for (FExistingPackageReference& Ref : Refs)
		{
			// Note: We deliberate don't ARO RawRef here
			Collector.AddReferencedObject(Ref.StrongRef);
		}
	}

	TArray<FExistingPackageReference> Refs;
};

/**
 * Reference to an replacement package that prevents it being GC'd while we're still using it (via FNewPackageReferences).
 * This also includes the event data used when broadcasting package reload events for this package.
 */
struct FNewPackageReference
{
	FNewPackageReference(UPackage* InPackage)
		: Package(InPackage)
		, EventData()
	{
	}

	UPackage* Package;
	TSharedPtr<FPackageReloadedEvent> EventData;
};

/**
 * Array wrapper that prevents the packages inside the FNewPackageReferences instances being GC'd while we're still using them.
 */
struct FNewPackageReferences : public FGCObject
{
	virtual void AddReferencedObjects(FReferenceCollector& Collector) override
	{
		for (FNewPackageReference& Ref : Refs)
		{
			Collector.AddReferencedObject(Ref.Package);
			if(Ref.EventData)
			{
				Ref.EventData->AddReferencedObjects(Collector);
			}
		}
	}

	TArray<FNewPackageReference> Refs;
};

/**
 * Used to map objects from the old package, to objects in the new package, including the index of the package being reloaded.
 */
struct FObjectAndPackageIndex
{
	FObjectAndPackageIndex(UObject* InObject, const int32 InPackageIndex)
		: Object(InObject)
		, PackageIndex(InPackageIndex)
	{
	}

	UObject* Object;
	int32 PackageIndex;
};

/**
 * Custom archive type used to re-point any in-memory references to objects in the old package to objects in the new package, or null if there is no replacement object.
 */
class FReplaceObjectReferencesArchive : public FArchiveUObject, public FReferenceCollector
{
public:
	FReplaceObjectReferencesArchive(UObject* InPotentialReferencer, const TMap<UObject*, FObjectAndPackageIndex>& InOldObjectToNewData, const TArray<FExistingPackageReference>& InExistingPackages, const TArray<FNewPackageReference>& InNewPackages)
		: PotentialReferencer(InPotentialReferencer)
		, OldObjectToNewData(InOldObjectToNewData)
		, ExistingPackages(InExistingPackages)
		, NewPackages(InNewPackages)
	{
		ArIsObjectReferenceCollector = true;
		ArIsModifyingWeakAndStrongReferences = true;
		ArIgnoreOuterRef = true;
		ArNoDelta = true;
	}

	virtual ~FReplaceObjectReferencesArchive()
	{
	}

	virtual FString GetArchiveName() const override
	{
		return TEXT("FReplaceObjectReferencesArchive");
	}

	virtual void HandleObjectReference(UObject*& Object, const UObject* ReferencingObject, const UProperty* ReferencingProperty) override
	{
		(*this) << Object;
	}

	virtual void HandleObjectReferences(UObject** InObjects, const int32 ObjectNum, const UObject* InReferencingObject, const UProperty* InReferencingProperty) override
	{
		for (int32 ObjectIndex = 0; ObjectIndex < ObjectNum; ++ObjectIndex)
		{
			UObject*& Object = InObjects[ObjectIndex];
			(*this) << Object;
		}
	}

	virtual bool IsIgnoringArchetypeRef() const override
	{
		return false;
	}

	virtual bool IsIgnoringTransient() const override
	{
		return false;
	}

	FArchive& operator<<(UObject*& ObjRef)
	{
		if (ObjRef && ObjRef != PotentialReferencer)
		{
			UObject* NewObject = nullptr;
			TSharedPtr<FPackageReloadedEvent> PackageEventData;
			if (GetNewObjectAndEventData(ObjRef, NewObject, PackageEventData))
			{
				ObjRef = NewObject;
				PackageEventData->AddObjectReferencer(PotentialReferencer);
			}
		}

		return *this;
	}

	bool GetNewObjectAndEventData(UObject* InOldObject, UObject*& OutNewObject, TSharedPtr<FPackageReloadedEvent>& OutEventData) const
	{
		const FObjectAndPackageIndex* ObjectAndPackageIndexPtr = OldObjectToNewData.Find(InOldObject);

		// Only fix-up references to objects outside of the potential referencer package, as internal object references will be orphaned automatically
		if (ObjectAndPackageIndexPtr && PotentialReferencer->GetOutermost() != ExistingPackages[ObjectAndPackageIndexPtr->PackageIndex].RawRef)
		{
			OutNewObject = ObjectAndPackageIndexPtr->Object;
			OutEventData = NewPackages[ObjectAndPackageIndexPtr->PackageIndex].EventData;
			return true;
		}

		return false;
	}

	UObject* PotentialReferencer;
	const TMap<UObject*, FObjectAndPackageIndex>& OldObjectToNewData;
	const TArray<FExistingPackageReference>& ExistingPackages;
	const TArray<FNewPackageReference>& NewPackages;
};

/**
 * Given a package, mark it and all its sub-objects with the RF_NewerVersionExists flag so that other systems can detect that they're being replaced.
 */
void MarkPackageReplaced(UPackage* InPackage)
{
	InPackage->SetFlags(RF_NewerVersionExists);
	ForEachObjectWithOuter(InPackage, [](UObject* InSubObject)
	{
		InSubObject->SetFlags(RF_NewerVersionExists);
	});
}

/**
 * Given a package, remove the RF_NewerVersionExists flag from it and all its sub-objects.
 */
void ClearPackageReplaced(UPackage* InPackage)
{
	InPackage->ClearFlags(RF_NewerVersionExists);
	ForEachObjectWithOuter(InPackage, [](UObject* InSubObject)
	{
		InSubObject->ClearFlags(RF_NewerVersionExists);
	});
}

/**
 * Given an object, put it into a state where a GC may purge it (assuming there are no external references).
 */
void MakeObjectPurgeable(UObject* InObject)
{
	if (InObject->IsRooted())
	{
		InObject->RemoveFromRoot();
	}
	InObject->ClearFlags(RF_Public | RF_Standalone);
}

/**
 * Given a package, put it into a state where a GC may purge it (assuming there are no external references).
 */
void MakePackagePurgeable(UPackage* InPackage)
{
	MakeObjectPurgeable(InPackage);
	ForEachObjectWithOuter(InPackage, [](UObject* InObject)
	{
		MakeObjectPurgeable(InObject);
	});
}

/**
 * Given an object, dump anything that is still externally referencing it to the log.
 */
void DumpExternalReferences(UObject* InObject, UPackage* InPackage)
{
	TArray<FString> ExternalRefDumps;

	{
		FReferenceChainSearch ObjectRefChains(InObject, EReferenceChainSearchMode::Default);
		for (const FReferenceChainSearch::FReferenceChain* ObjectRefChain : ObjectRefChains.GetReferenceChains())
		{
			for (int32 NodeIndex = 0; NodeIndex < ObjectRefChain->Num(); ++NodeIndex)
			{
				const FReferenceChainSearch::FGraphNode* ObjectRefChainLink = ObjectRefChain->GetNode(NodeIndex);
				const bool bIsExternalRef = ObjectRefChainLink->Object->GetOutermost() != InPackage;
				if (bIsExternalRef)
				{
					ExternalRefDumps.Emplace(ObjectRefChainLink->Object->GetFullName());
				}
			}
		}
	}

	if (ExternalRefDumps.Num() > 0)
	{
		UE_LOG(LogUObjectGlobals, Display, TEXT("ReloadPackage external references for '%s'."), *InObject->GetPathName());
		for (const FString& ExternalRefDump : ExternalRefDumps)
		{
			UE_LOG(LogUObjectGlobals, Display, TEXT("    %s"), *ExternalRefDump);
		}
	}
}

/**
 * Given a package, validate and prepare it for reload.
 * @return The package to be reloaded, or null if the given package isn't valid to be reloaded.
 */
UPackage* ValidateAndPreparePackageForReload(UPackage* InExistingPackage)
{
	// We can't reload memory-only packages
	if (InExistingPackage->HasAnyPackageFlags(PKG_InMemoryOnly))
	{
		UE_LOG(LogUObjectGlobals, Warning, TEXT("ReloadPackage cannot reload '%s' as it is marked PKG_InMemoryOnly."), *InExistingPackage->GetName());
		return nullptr;
	}

	// Make sure the package has finished loading before we try and unload it again
	if (!InExistingPackage->IsFullyLoaded())
	{
		FlushAsyncLoading();
		InExistingPackage->FullyLoad();
	}
	ResetLoaders(InExistingPackage);

	return InExistingPackage;
}

/**
 * Given a package, reload it from disk.
 * @return The package that was reloaded, or null if the given package couldn't be reloaded.
 */
UPackage* LoadReplacementPackage(UPackage* InExistingPackage, const uint32 InLoadFlags)
{
	if (!InExistingPackage)
	{
		return nullptr;
	}

	const FString ExistingPackageName = InExistingPackage->GetName();

	// Rename the old package, and then load the new one in its place
	const ERenameFlags PkgRenameFlags = REN_ForceNoResetLoaders | REN_DoNotDirty | REN_DontCreateRedirectors | REN_NonTransactional | REN_SkipGeneratedClasses;
	InExistingPackage->Rename(*MakeUniqueObjectName(Cast<UPackage>(InExistingPackage->GetOuter()), UPackage::StaticClass(), *FString::Printf(TEXT("%s_DEADPACKAGE"), *InExistingPackage->GetName())).ToString(), nullptr, PkgRenameFlags);
	MarkPackageReplaced(InExistingPackage);
	UPackage* NewPackage = LoadPackage(Cast<UPackage>(InExistingPackage->GetOuter()), *ExistingPackageName, InLoadFlags);
	if (!NewPackage)
	{
		UE_LOG(LogUObjectGlobals, Warning, TEXT("ReloadPackage cannot reload '%s' as the new package failed to load. The old package will be restored."), *ExistingPackageName);

		// Make sure that the failed load attempt hasn't left any objects behind that would prevent the rename
		if (UPackage* FailedPackage = FindObject<UPackage>(Cast<UPackage>(InExistingPackage->GetOuter()), *ExistingPackageName))
		{
			FailedPackage->Rename(*MakeUniqueObjectName(Cast<UPackage>(FailedPackage->GetOuter()), UPackage::StaticClass(), *FString::Printf(TEXT("%s_DEADPACKAGE"), *FailedPackage->GetName())).ToString(), nullptr, PkgRenameFlags);
			MakePackagePurgeable(FailedPackage);
		}

		// Failed to load the new package, give the old package its original name and bail!
		InExistingPackage->Rename(*ExistingPackageName, nullptr, PkgRenameFlags);
		ClearPackageReplaced(InExistingPackage);
		return nullptr;
	}

	// Make sure the package has finished loading before we try and find things from inside it
	if (!NewPackage->IsFullyLoaded())
	{
		FlushAsyncLoading();
		NewPackage->FullyLoad();
	}

	return NewPackage;
}

/**
 * Given an old and new package, generate the event payload data needed to fix-up references to objects from the old package to the corresponding objects in the new package.
 * @return The event payload data, or null if either given package is invalid.
 */
TSharedPtr<FPackageReloadedEvent> GeneratePackageReloadEvent(UPackage* InExistingPackage, UPackage* InNewPackage)
{
	TSharedPtr<FPackageReloadedEvent> PackageReloadedEvent;

	if (InExistingPackage && InNewPackage)
	{
		TMap<UObject*, UObject*> RedirectedObjectsMap;
		RedirectedObjectsMap.Emplace(InExistingPackage, InNewPackage);
		InExistingPackage->BuildSubobjectMapping(InNewPackage, RedirectedObjectsMap);

		for (const auto& ObjectMappingPair : RedirectedObjectsMap)
		{
			UObject* ExistingObject = ObjectMappingPair.Key;
			UObject* NewObject = ObjectMappingPair.Value;

			if (NewObject)
			{
				// Pass on the root-set state from the old object to the new one
				if (ExistingObject->IsRooted())
				{
					NewObject->AddToRoot();
				}

				// Pass on some important flags to the new object
				{
					const EObjectFlags FlagsToPassToNewObject = ExistingObject->GetMaskedFlags(RF_Public | RF_Standalone | RF_Transactional);
					NewObject->SetFlags(FlagsToPassToNewObject);
				}
			}
			else if (ExistingObject->HasAnyFlags(RF_Transient))
			{
				UE_LOG(LogUObjectGlobals, Display, TEXT("ReloadPackage failed to find a replacement object for '%s' (transient) in the new package '%s'. Any existing references to this object will be nulled out."), *ExistingObject->GetPathName(InExistingPackage), *InNewPackage->GetName());
			}
			else
			{
				UE_LOG(LogUObjectGlobals, Warning, TEXT("ReloadPackage failed to find a replacement object for '%s' in the new package '%s'. Any existing references to this object will be nulled out."), *ExistingObject->GetPathName(InExistingPackage), *InNewPackage->GetName());
			}
		}

		PackageReloadedEvent = MakeShared<FPackageReloadedEvent>(InExistingPackage, InNewPackage, MoveTemp(RedirectedObjectsMap));
	}

	return PackageReloadedEvent;
}

void SortPackagesForReload(const FName PackageName, TSet<FName>& ProcessedPackages, TArray<UPackage*>& SortedPackagesToReload, const TMap<FName, UPackage*>& AllPackagesToReload, IAssetRegistryInterface& InAssetRegistry)
{
	ProcessedPackages.Add(PackageName);

	TArray<FName> PackageDependencies;
	InAssetRegistry.GetDependencies(PackageName, PackageDependencies, EAssetRegistryDependencyType::Hard);

	// Recursively go through processing each new dependency until we run out
	for (const FName Dependency : PackageDependencies)
	{
		if (!ProcessedPackages.Contains(Dependency))
		{
			SortPackagesForReload(Dependency, ProcessedPackages, SortedPackagesToReload, AllPackagesToReload, InAssetRegistry);
		}
	}

	// Add this package to the sorted array now that its dependencies have been processed
	if (AllPackagesToReload.Contains(PackageName))
	{
		SortedPackagesToReload.Emplace(AllPackagesToReload[PackageName]);
	}
}

} // namespace PackageReloadInternal

void SortPackagesForReload(TArray<UPackage*>& PackagesToReload)
{
	// We need to sort the packages to reload so that dependencies are reloaded before the assets that depend on them
	if (PackagesToReload.Num() > 1)
	{
		IAssetRegistryInterface* AssetRegistry = IAssetRegistryInterface::GetPtr();
		checkf(AssetRegistry, TEXT("SortPackagesForReload requires the asset registry to perform dependency analysis, but no asset registry is available."));

		TSet<FName> ProcessedPackages;
		ProcessedPackages.Reserve(PackagesToReload.Num());

		TArray<UPackage*> SortedPackagesToReload;
		SortedPackagesToReload.Reserve(PackagesToReload.Num());

		TMap<FName, UPackage*> AllPackagesToReload;
		AllPackagesToReload.Reserve(PackagesToReload.Num());
		for (UPackage* PackageToReload : PackagesToReload)
		{
			AllPackagesToReload.Emplace(PackageToReload->GetFName(), PackageToReload);
		}

		for (UPackage* PackageToReload : PackagesToReload)
		{
			if (!ProcessedPackages.Contains(PackageToReload->GetFName()))
			{
				PackageReloadInternal::SortPackagesForReload(PackageToReload->GetFName(), ProcessedPackages, SortedPackagesToReload, AllPackagesToReload, *AssetRegistry);
			}
		}

		PackagesToReload = MoveTemp(SortedPackagesToReload);
	}
}

UPackage* ReloadPackage(UPackage* InPackageToReload, const uint32 InLoadFlags)
{
	TArray<UPackage*> ReloadedPackages;
	
	FReloadPackageData ReloadPackageData(InPackageToReload, InLoadFlags);
	ReloadPackages(TArrayView<FReloadPackageData>(&ReloadPackageData, 1), ReloadedPackages, 1);

	return ReloadedPackages[0];
}

void ReloadPackages(const TArrayView<FReloadPackageData>& InPackagesToReload, TArray<UPackage*>& OutReloadedPackages, int32 InNumPackagesPerBatch)
{
	// Interdependencies between packages (in particular Blueprints) make it unsafe to run this logic in batches. 
	// There are a number of edge cases that would have to be addressed if the batching logic were to be re-enabled, but 
	// most likely the blueprint reparenting step would have to take in a TMap<UObject*, UObject*> that it could update
	// when it decided that it needed to replace an instance due to hierarchy changes (e.g. class layout changing
	// due to SuperStruct changes). For now, just process assets in a batch size of 1:
	InNumPackagesPerBatch = 1;

	FString Msg;
	Msg.Append(FString::Printf(TEXT("Reloading %d Package(s):"), InPackagesToReload.Num()));
	const int32 MAX_PACKAGES_TO_LOG = 10;
	for(int32 I = 0; I < InPackagesToReload.Num() && I < MAX_PACKAGES_TO_LOG; ++I)
	{
		const FReloadPackageData& ReloadPackageData = InPackagesToReload[I];
		Msg.Append(TEXT("\n"));
		Msg.Append(FString::Printf(TEXT("\tAsset Name: %s"), *ReloadPackageData.PackageToReload->GetName()));
	}
	UE_LOG(LogUObjectGlobals, Log, TEXT("%s"), *Msg);

	FScopedSlowTask ReloadingPackagesSlowTask(InPackagesToReload.Num(), NSLOCTEXT("CoreUObject", "ReloadingPackages", "Reloading Packages"));
	ReloadingPackagesSlowTask.MakeDialog();

	// Cache the current dirty state of all packages so we can restore it after the reload
	TSet<FName> DirtyPackages;
	ForEachObjectOfClass(UPackage::StaticClass(), [&DirtyPackages](UObject* InPackageObj)
	{
		UPackage* Package = CastChecked<UPackage>(InPackageObj);
		if (Package->IsDirty())
		{
			DirtyPackages.Add(Package->GetFName());
		}
	}, false);

	// Gather up the list of all packages to reload (note: this array may include null packages!)
	PackageReloadInternal::FExistingPackageReferences ExistingPackages;
	ExistingPackages.Refs.Reserve(InPackagesToReload.Num());
	{
		FScopedSlowTask PreparingPackagesForReloadSlowTask(InPackagesToReload.Num(), NSLOCTEXT("CoreUObject", "PreparingPackagesForReload", "Preparing Packages for Reload"));

		for (const FReloadPackageData& PackageToReloadData : InPackagesToReload)
		{
			PreparingPackagesForReloadSlowTask.EnterProgressFrame(1.0f);
			ExistingPackages.Refs.Emplace(PackageReloadInternal::ValidateAndPreparePackageForReload(PackageToReloadData.PackageToReload));
		}

		if (ExistingPackages.Refs.Num() > 0)
		{
			// Run a GC before we start to clean-up any lingering objects that may reference things we're about to reload
			CollectGarbage(GARBAGE_COLLECTION_KEEPFLAGS);
		}
	}

	// Rename the existing packages, load the new packages, then fix-up any references
	PackageReloadInternal::FNewPackageReferences NewPackages;
	NewPackages.Refs.Reserve(ExistingPackages.Refs.Num());
	{
		// Process the packages in batches to avoid consuming too much memory due to a lack of GC
		int32 PackageIndex = 0;
		while (PackageIndex < ExistingPackages.Refs.Num())
		{
			FCoreUObjectDelegates::OnPackageReloaded.Broadcast(EPackageReloadPhase::PreBatch, nullptr);

			const int32 BatchStartIndex = PackageIndex;
			for (; PackageIndex < ExistingPackages.Refs.Num(); ++PackageIndex)
			{
				UPackage* ExistingPackage = ExistingPackages.Refs[PackageIndex].RawRef;

				const FText ProgressText = ExistingPackage 
					? FText::Format(NSLOCTEXT("CoreUObject", "ReloadingPackagef", "Reloading {0}..."), FText::FromName(ExistingPackage->GetFName()))
					: NSLOCTEXT("CoreUObject", "ReloadingPackages", "Reloading Packages");
				ReloadingPackagesSlowTask.EnterProgressFrame(1, ProgressText);

				{
					FPackageReloadedEvent TempReloadEvent(ExistingPackage, nullptr, TMap<UObject*, UObject*>());
					FCoreUObjectDelegates::OnPackageReloaded.Broadcast(EPackageReloadPhase::PrePackageLoad, &TempReloadEvent);
				}

				check(NewPackages.Refs.Num() == PackageIndex);
				NewPackages.Refs.Emplace(PackageReloadInternal::LoadReplacementPackage(ExistingPackage, InPackagesToReload[PackageIndex].LoadFlags));

				UPackage* NewPackage = NewPackages.Refs[PackageIndex].Package;
				NewPackages.Refs[PackageIndex].EventData = PackageReloadInternal::GeneratePackageReloadEvent(ExistingPackage, NewPackage);

				const bool bEndBatch = (PackageIndex == (BatchStartIndex + InNumPackagesPerBatch)) || (ExistingPackage && ExistingPackage->ContainsMap());
				if (bEndBatch)
				{
					++PackageIndex; // We still need to move on-to the next package for the next batch
					break;
				}
			}

			const int32 NumPackagesInBatch = PackageIndex - BatchStartIndex;

			FScopedSlowTask FixingUpReferencesSlowTask((NumPackagesInBatch * 4) + GUObjectArray.GetObjectArrayNum(), NSLOCTEXT("CoreUObject", "FixingUpReferences", "Fixing-Up References"));

			// Pre-pass to notify things that the package old package is about to be fixed-up
			TMap<UObject*, PackageReloadInternal::FObjectAndPackageIndex> OldObjectToNewData;
			for (int32 BatchPackageIndex = BatchStartIndex; BatchPackageIndex < PackageIndex; ++BatchPackageIndex)
			{
				FixingUpReferencesSlowTask.EnterProgressFrame(1.0f);

				PackageReloadInternal::FNewPackageReference& NewPackageData = NewPackages.Refs[BatchPackageIndex];
				if (NewPackageData.EventData.IsValid())
				{
					FCoreUObjectDelegates::OnPackageReloaded.Broadcast(EPackageReloadPhase::PrePackageFixup, NewPackageData.EventData.Get());
					FCoreUObjectDelegates::OnPackageReloaded.Broadcast(EPackageReloadPhase::OnPackageFixup, NewPackageData.EventData.Get());

					// Build up the mapping of old objects to the package index that contains them; this is needed to track per-package references correctly
					OldObjectToNewData.Reserve(OldObjectToNewData.Num() + NewPackageData.EventData->GetRepointedObjects().Num());
					for (const auto& ObjectMappingPair : NewPackageData.EventData->GetRepointedObjects())
					{
						OldObjectToNewData.Add(ObjectMappingPair.Key, PackageReloadInternal::FObjectAndPackageIndex(ObjectMappingPair.Value, BatchPackageIndex));
					}
				}
			}

			// Main pass to go through and fix-up any references pointing to data from the old package to point to data from the new package
			// todo: multi-thread this like FHotReloadModule::ReplaceReferencesToReconstructedCDOs?
			for (FObjectIterator ObjIter(UObject::StaticClass(), false, RF_NoFlags, EInternalObjectFlags::PendingKill); ObjIter; ++ObjIter)
			{
				UObject* PotentialReferencer = *ObjIter;

				// Mutating the old versions of classes can result in us replacing the SuperStruct pointer, which results
				// in class layout change and subsequently crashes because instances will not match this new class layout:
				if(UClass* AsClass = Cast<UClass>(PotentialReferencer))
				{
<<<<<<< HEAD
					if(AsClass->HasAnyClassFlags(CLASS_NewerVersionExists))
=======
					if(AsClass->HasAnyClassFlags(CLASS_NewerVersionExists) || AsClass->HasAnyFlags(RF_NewerVersionExists))
>>>>>>> 9ba46998
					{
						continue;
					}
				}

				FixingUpReferencesSlowTask.EnterProgressFrame(1.0f);

				PackageReloadInternal::FReplaceObjectReferencesArchive ReplaceRefsArchive(PotentialReferencer, OldObjectToNewData, ExistingPackages.Refs, NewPackages.Refs);
				PotentialReferencer->Serialize(ReplaceRefsArchive); // Deal with direct references during Serialization
				PotentialReferencer->GetClass()->CallAddReferencedObjects(PotentialReferencer, ReplaceRefsArchive); // Deal with indirect references via AddReferencedObjects
			}

			// The above fix-up also repoints the StrongRef in FExistingPackageReference, so we'll fix that up again now to prevent the old package from being GC'd
			for (int32 BatchPackageIndex = BatchStartIndex; BatchPackageIndex < PackageIndex; ++BatchPackageIndex)
			{
				FixingUpReferencesSlowTask.EnterProgressFrame(1.0f);

				ExistingPackages.Refs[BatchPackageIndex].StrongRef = ExistingPackages.Refs[BatchPackageIndex].RawRef;
			}

			// Final pass to clean-up any remaining references prior to GC
			// Note: We do this as a separate pass to preparing the objects for GC as this callback may prematurely invoke a GC that invalidates some data we're working with
			for (int32 BatchPackageIndex = BatchStartIndex; BatchPackageIndex < PackageIndex; ++BatchPackageIndex)
			{
				FixingUpReferencesSlowTask.EnterProgressFrame(1.0f);

				PackageReloadInternal::FNewPackageReference& NewPackageData = NewPackages.Refs[BatchPackageIndex];
				if (NewPackageData.EventData.IsValid())
				{
					FCoreUObjectDelegates::OnPackageReloaded.Broadcast(EPackageReloadPhase::PostPackageFixup, NewPackageData.EventData.Get());
				}
			}

			FCoreUObjectDelegates::OnPackageReloaded.Broadcast(EPackageReloadPhase::PostBatchPreGC, nullptr);

			// Purge old packages that have had a replacement package loaded
			for (int32 BatchPackageIndex = BatchStartIndex; BatchPackageIndex < PackageIndex; ++BatchPackageIndex)
			{
				FixingUpReferencesSlowTask.EnterProgressFrame(1.0f);

				UPackage* ExistingPackage = ExistingPackages.Refs[BatchPackageIndex].RawRef;
				UPackage* NewPackage = NewPackages.Refs[BatchPackageIndex].Package;

				if (ExistingPackage && NewPackage)
				{
					// Allow the old package to be GC'd
					PackageReloadInternal::MakePackagePurgeable(ExistingPackage);
					ExistingPackages.Refs[BatchPackageIndex].StrongRef = nullptr;
					NewPackages.Refs[BatchPackageIndex].EventData.Reset();
				}
			}
			CollectGarbage(GARBAGE_COLLECTION_KEEPFLAGS);

			FCoreUObjectDelegates::OnPackageReloaded.Broadcast(EPackageReloadPhase::PostBatchPostGC, nullptr);
		}
	}

	// Clean any packages that we dirtied as part of the replacement process
	ForEachObjectOfClass(UPackage::StaticClass(), [&DirtyPackages](UObject* InPackageObj)
	{
		UPackage* Package = CastChecked<UPackage>(InPackageObj);
		if (Package->IsDirty() && !DirtyPackages.Contains(Package->GetFName()))
		{
			Package->SetDirtyFlag(false);
		}
	}, false);

	// Finalization and error reporting
	OutReloadedPackages.Reserve(ExistingPackages.Refs.Num());
	for (int32 PackageIndex = 0; PackageIndex < ExistingPackages.Refs.Num(); ++PackageIndex)
	{
		UPackage* ExistingPackage = ExistingPackages.Refs[PackageIndex].WeakRef.Get();
		UPackage* NewPackage = NewPackages.Refs[PackageIndex].Package;

		check(OutReloadedPackages.Num() == PackageIndex);
		OutReloadedPackages.Emplace(NewPackage);

		// Report any old packages that failed to purge
		if (ExistingPackage && NewPackage)
		{
			UE_LOG(LogUObjectGlobals, Warning, TEXT("ReloadPackage failed to purge the old package '%s'. This is unexpected, and likely means that it was still externally referenced."), *ExistingPackage->GetName());

			const bool bDumpExternalReferences = DO_GUARD_SLOW || (WITH_EDITOR && GIsEditor);
			if (bDumpExternalReferences)
			{
				PackageReloadInternal::DumpExternalReferences(ExistingPackage, ExistingPackage);
				//ForEachObjectWithOuter(ExistingPackage, [](UObject* InExistingObject)
				//{
				//	PackageReloadInternal::DumpExternalReferences(InExistingObject, ExistingPackage);
				//}, true, RF_NoFlags, EInternalObjectFlags::PendingKill);
			}
		}
	}
}<|MERGE_RESOLUTION|>--- conflicted
+++ resolved
@@ -582,11 +582,7 @@
 				// in class layout change and subsequently crashes because instances will not match this new class layout:
 				if(UClass* AsClass = Cast<UClass>(PotentialReferencer))
 				{
-<<<<<<< HEAD
-					if(AsClass->HasAnyClassFlags(CLASS_NewerVersionExists))
-=======
 					if(AsClass->HasAnyClassFlags(CLASS_NewerVersionExists) || AsClass->HasAnyFlags(RF_NewerVersionExists))
->>>>>>> 9ba46998
 					{
 						continue;
 					}
