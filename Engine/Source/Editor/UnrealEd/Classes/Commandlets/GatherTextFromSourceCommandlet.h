// Copyright 1998-2019 Epic Games, Inc. All Rights Reserved.

#pragma once 

#include "CoreMinimal.h"
#include "UObject/ObjectMacros.h"
#include "Framework/Commands/Commands.h"
#include "Commandlets/GatherTextCommandletBase.h"
#include "Internationalization/StringTableCore.h"
#include "GatherTextFromSourceCommandlet.generated.h"

class Error;

/**
 *	UGatherTextFromSourceCommandlet: Localization commandlet that collects all text to be localized from the source code.
 */
UCLASS()
class UGatherTextFromSourceCommandlet : public UGatherTextCommandletBase
{
	GENERATED_UCLASS_BODY()

private:
#define LOC_DEFINE_REGION

	enum class EEditorOnlyDefineState : uint8
	{
		Undefined,
		Defined,
	};

	struct FSourceLocation
	{
		FSourceLocation()
			: File()
			, Line(INDEX_NONE)
		{
		}

		FSourceLocation(FString InFile, const int32 InLine)
			: File(MoveTemp(InFile))
			, Line(InLine)
		{
		}

		FString ToString() const
		{
			return (Line == INDEX_NONE) ? File : FString::Printf(TEXT("%s - line %d"), *File, Line);
		}

		FString File;
		int32 Line;
	};

	struct FParsedStringTableEntry
	{
		FString SourceString;
		FSourceLocation SourceLocation;
		FName PlatformName;
		bool bIsEditorOnly;
	};

	struct FParsedStringTableEntryMetaData
	{
		FString MetaData;
		FSourceLocation SourceLocation;
		bool bIsEditorOnly;
	};

	typedef TMap<FName, FParsedStringTableEntryMetaData> FParsedStringTableEntryMetaDataMap;

	struct FParsedStringTable
	{
		FString TableNamespace;
		FSourceLocation SourceLocation;
		TMap<FString, FParsedStringTableEntry, FDefaultSetAllocator, FLocKeyMapFuncs<FParsedStringTableEntry>> TableEntries;
		TMap<FString, FParsedStringTableEntryMetaDataMap, FDefaultSetAllocator, FLocKeyMapFuncs<FParsedStringTableEntryMetaDataMap>> MetaDataEntries;
	};

	struct FSourceFileParseContext
	{
		bool AddManifestText( const FString& Token, const FString& Namespace, const FString& SourceText, const FManifestContext& Context );

		void PushMacroBlock( const FString& InBlockCtx );

		void PopMacroBlock();

		void FlushMacroStack();

		EEditorOnlyDefineState EvaluateEditorOnlyDefineState() const;

		void SetDefine( const FString& InDefineCtx );

		void RemoveDefine( const FString& InDefineCtx );

		void AddStringTable( const FName InTableId, const FString& InTableNamespace );

		void AddStringTableFromFile( const FName InTableId, const FString& InTableNamespace, const FString& InTableFilename, const FString& InRootPath );

		void AddStringTableEntry( const FName InTableId, const FString& InKey, const FString& InSourceString );

		void AddStringTableEntryMetaData( const FName InTableId, const FString& InKey, const FName InMetaDataId, const FString& InMetaData );

		//Working data
		FString Filename;
		int32 LineNumber;
		FName FilePlatformName;
		FString LineText;
		FString Namespace;
		bool ExcludedRegion;
		bool EndParsingCurrentLine;
		bool WithinBlockComment;
		bool WithinLineComment;
		bool WithinStringLiteral;
		bool WithinNamespaceDefine;
		FString WithinStartingLine;

		//Should editor-only data be included in this gather?
		bool ShouldGatherFromEditorOnlyData;

		//Discovered string table data from all files
		TMap<FName, FParsedStringTable> ParsedStringTables;

		FSourceFileParseContext(UGatherTextFromSourceCommandlet* InOwnerCommandlet)
			: Filename()
			, LineNumber(0)
			, FilePlatformName()
			, LineText()
			, Namespace()
			, ExcludedRegion(false)
			, EndParsingCurrentLine(false)
			, WithinBlockComment(false)
			, WithinLineComment(false)
			, WithinStringLiteral(false)
			, WithinNamespaceDefine(false)
			, WithinStartingLine()
			, ShouldGatherFromEditorOnlyData(false)
			, MacroBlockStack()
			, CachedEditorOnlyDefineState()
			, OwnerCommandlet(InOwnerCommandlet)
		{
			check(OwnerCommandlet);
		}

	private:
		bool AddStringTableImpl( const FName InTableId, const FString& InTableNamespace );
		bool AddStringTableEntryImpl( const FName InTableId, const FString& InKey, const FString& InSourceString, const FSourceLocation& InSourceLocation, const FName InPlatformName );
		bool AddStringTableEntryMetaDataImpl( const FName InTableId, const FString& InKey, const FName InMetaDataId, const FString& InMetaData, const FSourceLocation& InSourceLocation );

		//Working data
		TArray<FString> MacroBlockStack;
		mutable TOptional<EEditorOnlyDefineState> CachedEditorOnlyDefineState;

		UGatherTextFromSourceCommandlet* OwnerCommandlet;
	};

	class FParsableDescriptor
	{
	public:
		FParsableDescriptor():bOverridesLongerTokens(false){}
		FParsableDescriptor(bool bOverride):bOverridesLongerTokens(bOverride){}
		virtual ~FParsableDescriptor(){}
		virtual const FString& GetToken() const = 0;
		virtual void TryParse(const FString& Text, FSourceFileParseContext& Context) const = 0;

		bool OverridesLongerTokens(){ return bOverridesLongerTokens; }
	protected:
		bool bOverridesLongerTokens;
	};

	class FPreProcessorDescriptor : public FParsableDescriptor
	{
	public:
		FPreProcessorDescriptor():FParsableDescriptor(true){}
	protected:
		static const FString DefineString;
		static const FString UndefString;
		static const FString IfString;
		static const FString IfDefString;
		static const FString ElIfString;
		static const FString ElseString;
		static const FString EndIfString;
		static const FString DefinedString;
		static const FString IniNamespaceString;
	};

	class FDefineDescriptor : public FPreProcessorDescriptor
	{
	public:
		virtual const FString& GetToken() const override { return FPreProcessorDescriptor::DefineString; }
		virtual void TryParse(const FString& Text, FSourceFileParseContext& Context) const override;
	};

	class FUndefDescriptor : public FPreProcessorDescriptor
	{
	public:
		virtual const FString& GetToken() const override { return FPreProcessorDescriptor::UndefString; }
		virtual void TryParse(const FString& Text, FSourceFileParseContext& Context) const override;
	};

	class FIfDescriptor : public FPreProcessorDescriptor
	{
	public:
		virtual const FString& GetToken() const override { return FPreProcessorDescriptor::IfString; }
		virtual void TryParse(const FString& Text, FSourceFileParseContext& Context) const override;
	};

	class FIfDefDescriptor : public FPreProcessorDescriptor
	{
	public:
		virtual const FString& GetToken() const override { return FPreProcessorDescriptor::IfDefString; }
		virtual void TryParse(const FString& Text, FSourceFileParseContext& Context) const override;
	};

	class FElIfDescriptor : public FPreProcessorDescriptor
	{
	public:
		virtual const FString& GetToken() const override { return FPreProcessorDescriptor::ElIfString; }
		virtual void TryParse(const FString& Text, FSourceFileParseContext& Context) const override;
	};

	class FElseDescriptor : public FPreProcessorDescriptor
	{
	public:
		virtual const FString& GetToken() const override { return FPreProcessorDescriptor::ElseString; }
		virtual void TryParse(const FString& Text, FSourceFileParseContext& Context) const override;
	};

	class FEndIfDescriptor : public FPreProcessorDescriptor
	{
	public:
		virtual const FString& GetToken() const override { return FPreProcessorDescriptor::EndIfString; }
		virtual void TryParse(const FString& Text, FSourceFileParseContext& Context) const override;
	};

	class FMacroDescriptor : public FParsableDescriptor
	{
	public:
		static const FString TextMacroString;

		FMacroDescriptor(FString InName) : Name(MoveTemp(InName)) {}

		virtual const FString& GetToken() const override { return Name; }

	protected:
		bool ParseArgsFromMacro(const FString& Text, TArray<FString>& Args, FSourceFileParseContext& Context) const;

		static bool PrepareArgument(FString& Argument, bool IsAutoText, const FString& IdentForLogging, bool& OutHasQuotes);

	private:
		FString Name;
	};

	class FUICommandMacroDescriptor : public FMacroDescriptor
<<<<<<< HEAD
	{
	public:
		FUICommandMacroDescriptor() : FMacroDescriptor(TEXT("UI_COMMAND")) {}

		virtual void TryParse(const FString& Text, FSourceFileParseContext& Context) const override;

	protected:
		FUICommandMacroDescriptor(FString InName) : FMacroDescriptor(MoveTemp(InName)) {}

		void TryParseArgs(const FString& Text, FSourceFileParseContext& Context, const TArray<FString>& Arguments, const int32 ArgIndexOffset) const;
	};

	class FUICommandExtMacroDescriptor : public FUICommandMacroDescriptor
	{
	public:
=======
	{
	public:
		FUICommandMacroDescriptor() : FMacroDescriptor(TEXT("UI_COMMAND")) {}

		virtual void TryParse(const FString& Text, FSourceFileParseContext& Context) const override;

	protected:
		FUICommandMacroDescriptor(FString InName) : FMacroDescriptor(MoveTemp(InName)) {}

		void TryParseArgs(const FString& Text, FSourceFileParseContext& Context, const TArray<FString>& Arguments, const int32 ArgIndexOffset) const;
	};

	class FUICommandExtMacroDescriptor : public FUICommandMacroDescriptor
	{
	public:
>>>>>>> 5edfa17c
		FUICommandExtMacroDescriptor() : FUICommandMacroDescriptor(TEXT("UI_COMMAND_EXT")) {}

		virtual void TryParse(const FString& Text, FSourceFileParseContext& Context) const override;
	};

	class FStringMacroDescriptor : public FMacroDescriptor
	{
	public:
		enum EMacroArgSemantic
		{
			MAS_Namespace,
			MAS_Identifier,
			MAS_SourceText,
		};

		struct FMacroArg
		{
			EMacroArgSemantic Semantic;
			bool IsAutoText;

			FMacroArg(EMacroArgSemantic InSema, bool InIsAutoText) : Semantic(InSema), IsAutoText(InIsAutoText) {}
		};

		FStringMacroDescriptor(FString InName, FMacroArg Arg0, FMacroArg Arg1, FMacroArg Arg2) : FMacroDescriptor(InName)
		{
			Arguments.Add(Arg0);
			Arguments.Add(Arg1);
			Arguments.Add(Arg2);
		}

		FStringMacroDescriptor(FString InName, FMacroArg Arg0, FMacroArg Arg1) : FMacroDescriptor(InName)
		{
			Arguments.Add(Arg0);
			Arguments.Add(Arg1);
		}

		FStringMacroDescriptor(FString InName, FMacroArg Arg0) : FMacroDescriptor(InName)
		{
			Arguments.Add(Arg0);
		}

		virtual void TryParse(const FString& LineText, FSourceFileParseContext& Context) const override;

	private:
		TArray<FMacroArg> Arguments;
	};

	class FStringTableMacroDescriptor : public FMacroDescriptor
	{
	public:
		FStringTableMacroDescriptor() : FMacroDescriptor(TEXT("LOCTABLE_NEW")) {}

		virtual void TryParse(const FString& Text, FSourceFileParseContext& Context) const override;
	};

	class FStringTableFromFileMacroDescriptor : public FMacroDescriptor
	{
	public:
		FStringTableFromFileMacroDescriptor(FString InName, FString InRootPath) : FMacroDescriptor(MoveTemp(InName)), RootPath(MoveTemp(InRootPath)) {}

		virtual void TryParse(const FString& Text, FSourceFileParseContext& Context) const override;

	private:
		FString RootPath;
	};

	class FStringTableEntryMacroDescriptor : public FMacroDescriptor
	{
	public:
		FStringTableEntryMacroDescriptor() : FMacroDescriptor(TEXT("LOCTABLE_SETSTRING")) {}

		virtual void TryParse(const FString& Text, FSourceFileParseContext& Context) const override;
	};

	class FStringTableEntryMetaDataMacroDescriptor : public FMacroDescriptor
	{
	public:
		FStringTableEntryMetaDataMacroDescriptor() : FMacroDescriptor(TEXT("LOCTABLE_SETMETA")) {}

		virtual void TryParse(const FString& Text, FSourceFileParseContext& Context) const override;
	};

	class FIniNamespaceDescriptor : public FPreProcessorDescriptor
	{
	public:
		virtual const FString& GetToken() const override { return FPreProcessorDescriptor::IniNamespaceString; }
		virtual void TryParse(const FString& Text, FSourceFileParseContext& Context) const override;
	};

	static const FString ChangelistName;

	static FString UnescapeLiteralCharacterEscapeSequences(const FString& InString);
	static FString RemoveStringFromTextMacro(const FString& TextMacro, const FString& IdentForLogging, bool& Error);
	static FString StripCommentsFromToken(const FString& InToken, FSourceFileParseContext& Context);
	static bool ParseSourceText(const FString& Text, const TArray<FParsableDescriptor*>& Parsables, FSourceFileParseContext& ParseCtxt);

public:
	//~ Begin UCommandlet Interface
	virtual int32 Main(const FString& Params) override;
	//~ End UCommandlet Interface

#undef LOC_DEFINE_REGION
};<|MERGE_RESOLUTION|>--- conflicted
+++ resolved
@@ -251,7 +251,6 @@
 	};
 
 	class FUICommandMacroDescriptor : public FMacroDescriptor
-<<<<<<< HEAD
 	{
 	public:
 		FUICommandMacroDescriptor() : FMacroDescriptor(TEXT("UI_COMMAND")) {}
@@ -267,23 +266,6 @@
 	class FUICommandExtMacroDescriptor : public FUICommandMacroDescriptor
 	{
 	public:
-=======
-	{
-	public:
-		FUICommandMacroDescriptor() : FMacroDescriptor(TEXT("UI_COMMAND")) {}
-
-		virtual void TryParse(const FString& Text, FSourceFileParseContext& Context) const override;
-
-	protected:
-		FUICommandMacroDescriptor(FString InName) : FMacroDescriptor(MoveTemp(InName)) {}
-
-		void TryParseArgs(const FString& Text, FSourceFileParseContext& Context, const TArray<FString>& Arguments, const int32 ArgIndexOffset) const;
-	};
-
-	class FUICommandExtMacroDescriptor : public FUICommandMacroDescriptor
-	{
-	public:
->>>>>>> 5edfa17c
 		FUICommandExtMacroDescriptor() : FUICommandMacroDescriptor(TEXT("UI_COMMAND_EXT")) {}
 
 		virtual void TryParse(const FString& Text, FSourceFileParseContext& Context) const override;
