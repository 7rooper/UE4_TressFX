--- conflicted
+++ resolved
@@ -786,11 +786,7 @@
 
 	if( ProfilerSession.IsValid() )
 	{
-<<<<<<< HEAD
-		const FProfilerStatMetaDataRef StatMetaData = ProfilerSession->GetMetaData();
-=======
 		const TSharedRef<FProfilerStatMetaData> StatMetaData = ProfilerSession->GetMetaData();
->>>>>>> f00d6e77
 
 		// Create all stat nodes.
 		for( auto It = StatMetaData->GetStatIterator(); It; ++It )
