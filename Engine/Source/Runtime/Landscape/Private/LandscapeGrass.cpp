// Copyright 1998-2017 Epic Games, Inc. All Rights Reserved.

#include "CoreMinimal.h"
#include "GenericPlatform/GenericPlatformStackWalk.h"
#include "HAL/FileManager.h"
#include "Templates/ScopedPointer.h"
#include "Misc/FileHelper.h"
#include "Misc/Paths.h"
#include "Misc/Guid.h"
#include "Math/RandomStream.h"
#include "Stats/Stats.h"
#include "Async/AsyncWork.h"
#include "HAL/IConsoleManager.h"
#include "Misc/App.h"
#include "UObject/ObjectMacros.h"
#include "UObject/UObjectIterator.h"
#include "EngineDefines.h"
#include "Engine/EngineTypes.h"
#include "GameFramework/Actor.h"
#include "ShowFlags.h"
#include "RHI.h"
#include "RenderingThread.h"
#include "ShaderParameters.h"
#include "RHIStaticStates.h"
#include "SceneView.h"
#include "Shader.h"
#include "LandscapeProxy.h"
#include "LightMap.h"
#include "Engine/MapBuildDataRegistry.h"
#include "ShadowMap.h"
#include "LandscapeComponent.h"
#include "LandscapeVersion.h"
#include "MaterialShaderType.h"
#include "MeshMaterialShaderType.h"
#include "DrawingPolicy.h"
#include "MeshMaterialShader.h"
#include "Materials/Material.h"
#include "LandscapeGrassType.h"
#include "Materials/MaterialExpressionLandscapeGrassOutput.h"
#include "Engine/TextureRenderTarget2D.h"
#include "ContentStreaming.h"
#include "LandscapeDataAccess.h"
#include "StaticMeshResources.h"
#include "LandscapeLight.h"
#include "Components/HierarchicalInstancedStaticMeshComponent.h"
#include "Materials/MaterialInstanceConstant.h"
#include "ShaderParameterUtils.h"
#include "EngineModule.h"
#include "LandscapeRender.h"
#include "MaterialCompiler.h"
#include "Containers/Algo/Accumulate.h"
#include "Package.h"
#include "Engine/StaticMesh.h"
#include "Components/InstancedStaticMeshComponent.h"
#include "InstancedStaticMesh.h"

#define LOCTEXT_NAMESPACE "Landscape"

DEFINE_LOG_CATEGORY_STATIC(LogGrass, Log, All);

static TAutoConsoleVariable<float> CVarGuardBandMultiplier(
	TEXT("grass.GuardBandMultiplier"),
	1.3f,
	TEXT("Used to control discarding in the grass system. Approximate range, 1-4. Multiplied by the cull distance to control when we add grass components."));

static TAutoConsoleVariable<float> CVarGuardBandDiscardMultiplier(
	TEXT("grass.GuardBandDiscardMultiplier"),
	1.4f,
	TEXT("Used to control discarding in the grass system. Approximate range, 1-4. Multiplied by the cull distance to control when we discard grass components."));

static TAutoConsoleVariable<int32> CVarMinFramesToKeepGrass(
	TEXT("grass.MinFramesToKeepGrass"),
	30,
	TEXT("Minimum number of frames before cached grass can be discarded; used to prevent thrashing."));

static TAutoConsoleVariable<float> CVarMinTimeToKeepGrass(
	TEXT("grass.MinTimeToKeepGrass"),
	5.0f,
	TEXT("Minimum number of seconds before cached grass can be discarded; used to prevent thrashing."));

static TAutoConsoleVariable<int32> CVarMaxInstancesPerComponent(
	TEXT("grass.MaxInstancesPerComponent"),
	65536,
	TEXT("Used to control the number of hierarchical components created. More can be more efficient, but can be hitchy as new components come into range"));

static TAutoConsoleVariable<int32> CVarMaxAsyncTasks(
	TEXT("grass.MaxAsyncTasks"),
	4,
	TEXT("Used to control the number of hierarchical components created at a time."));

static TAutoConsoleVariable<int32> CVarUseHaltonDistribution(
	TEXT("grass.UseHaltonDistribution"),
	0,
	TEXT("Used to control the distribution of grass instances. If non-zero, use a halton sequence."));

static TAutoConsoleVariable<float> CVarGrassDensityScale(
	TEXT("grass.densityScale"),
	1,
	TEXT("Multiplier on all grass densities."),
	ECVF_Scalability);

static TAutoConsoleVariable<int32> CVarGrassEnable(
	TEXT("grass.Enable"),
	1,
	TEXT("1: Enable Grass; 0: Disable Grass"));

static TAutoConsoleVariable<int32> CVarGrassDiscardDataOnLoad(
	TEXT("grass.DiscardDataOnLoad"),
	0,
	TEXT("1: Discard grass data on load (disables grass); 0: Keep grass data (requires reloading level)"),
	ECVF_Scalability);

static TAutoConsoleVariable<int32> CVarUseStreamingManagerForCameras(
	TEXT("grass.UseStreamingManagerForCameras"),
	1,
	TEXT("1: Use Streaming Manager; 0: Use ViewLocationsRenderedLastFrame"));

static TAutoConsoleVariable<int32> CVarCullSubsections(
	TEXT("grass.CullSubsections"),
	1,
	TEXT("1: Cull each foliage component; 0: Cull only based on the landscape component."));

static TAutoConsoleVariable<int32> CVarDisableGPUCull(
	TEXT("grass.DisableGPUCull"),
	0,
	TEXT("For debugging. Set this to zero to see where the grass is generated. Useful for tweaking the guard bands."));

static TAutoConsoleVariable<int32> CVarPrerenderGrassmaps(
	TEXT("grass.PrerenderGrassmaps"),
	1,
	TEXT("1: Pre-render grass maps for all components in the editor; 0: Generate grass maps on demand while moving through the editor"));

DECLARE_CYCLE_STAT(TEXT("Grass Async Build Time"), STAT_FoliageGrassAsyncBuildTime, STATGROUP_Foliage);
DECLARE_CYCLE_STAT(TEXT("Grass Start Comp"), STAT_FoliageGrassStartComp, STATGROUP_Foliage);
DECLARE_CYCLE_STAT(TEXT("Grass End Comp"), STAT_FoliageGrassEndComp, STATGROUP_Foliage);
DECLARE_CYCLE_STAT(TEXT("Grass Destroy Comps"), STAT_FoliageGrassDestoryComp, STATGROUP_Foliage);
DECLARE_CYCLE_STAT(TEXT("Grass Update"), STAT_GrassUpdate, STATGROUP_Foliage);

static void GrassCVarSinkFunction()
{
	static float CachedGrassDensityScale = 1.0f;
	float GrassDensityScale = CVarGrassDensityScale.GetValueOnGameThread();

	if (GrassDensityScale != CachedGrassDensityScale)
	{
		CachedGrassDensityScale = GrassDensityScale;

		for (auto* Landscape : TObjectRange<ALandscapeProxy>(RF_ClassDefaultObject | RF_ArchetypeObject, true, EInternalObjectFlags::PendingKill))
		{
			Landscape->FlushGrassComponents(nullptr, false);
		}
	}
}

static FAutoConsoleVariableSink CVarGrassSink(FConsoleCommandDelegate::CreateStatic(&GrassCVarSinkFunction));

//
// Grass weightmap rendering
//

#if WITH_EDITOR
static bool ShouldCacheLandscapeGrassShaders(EShaderPlatform Platform, const FMaterial* Material, const FVertexFactoryType* VertexFactoryType)
{
	// We only need grass weight shaders for Landscape vertex factories on desktop platforms
	return (Material->IsUsedWithLandscape() || Material->IsSpecialEngineMaterial()) &&
		IsFeatureLevelSupported(Platform, ERHIFeatureLevel::SM4) &&
		((VertexFactoryType == FindVertexFactoryType(FName(TEXT("FLandscapeVertexFactory"), FNAME_Find))) || (VertexFactoryType == FindVertexFactoryType(FName(TEXT("FLandscapeXYOffsetVertexFactory"), FNAME_Find))))
		&& !IsConsolePlatform(Platform);
}

class FLandscapeGrassWeightVS : public FMeshMaterialShader
{
	DECLARE_SHADER_TYPE(FLandscapeGrassWeightVS, MeshMaterial);

	FShaderParameter RenderOffsetParameter;

protected:

	FLandscapeGrassWeightVS()
	{}

	FLandscapeGrassWeightVS(const FMeshMaterialShaderType::CompiledShaderInitializerType& Initializer)
	: FMeshMaterialShader(Initializer)
	{
		RenderOffsetParameter.Bind(Initializer.ParameterMap, TEXT("RenderOffset"));
	}

public:

	static bool ShouldCache(EShaderPlatform Platform, const FMaterial* Material, const FVertexFactoryType* VertexFactoryType)
	{
		return ShouldCacheLandscapeGrassShaders(Platform, Material, VertexFactoryType);
	}

	void SetParameters(FRHICommandList& RHICmdList, const FMaterialRenderProxy* MaterialRenderProxy, const FMaterial& MaterialResource, const FSceneView& View, const FVector2D& RenderOffset)
	{
		FMeshMaterialShader::SetParameters(RHICmdList, GetVertexShader(), MaterialRenderProxy, MaterialResource, View, View.ViewUniformBuffer, ESceneRenderTargetsMode::DontSet);
		SetShaderValue(RHICmdList, GetVertexShader(), RenderOffsetParameter, RenderOffset);
	}

	void SetMesh(FRHICommandList& RHICmdList, const FVertexFactory* VertexFactory, const FSceneView& View, const FPrimitiveSceneProxy* Proxy, const FMeshBatchElement& BatchElement, const FDrawingPolicyRenderState& DrawRenderState)
	{
		FMeshMaterialShader::SetMesh(RHICmdList, GetVertexShader(), VertexFactory, View, Proxy, BatchElement, DrawRenderState);
	}

	virtual bool Serialize(FArchive& Ar) override
	{
		bool bShaderHasOutdatedParameters = FMeshMaterialShader::Serialize(Ar);
		Ar << RenderOffsetParameter;
		return bShaderHasOutdatedParameters;
	}
};

IMPLEMENT_MATERIAL_SHADER_TYPE(, FLandscapeGrassWeightVS, TEXT("/Engine/Private/LandscapeGrassWeight.usf"), TEXT("VSMain"), SF_Vertex);

class FLandscapeGrassWeightPS : public FMeshMaterialShader
{
	DECLARE_SHADER_TYPE(FLandscapeGrassWeightPS, MeshMaterial);
	FShaderParameter OutputPassParameter;
public:

	static bool ShouldCache(EShaderPlatform Platform, const FMaterial* Material, const FVertexFactoryType* VertexFactoryType)
	{
		return ShouldCacheLandscapeGrassShaders(Platform, Material, VertexFactoryType);
	}

	FLandscapeGrassWeightPS(const ShaderMetaType::CompiledShaderInitializerType& Initializer)
	: FMeshMaterialShader(Initializer)
	{
		OutputPassParameter.Bind(Initializer.ParameterMap, TEXT("OutputPass"));
	}

	FLandscapeGrassWeightPS()
	{}

	void SetParameters(FRHICommandList& RHICmdList, const FMaterialRenderProxy* MaterialRenderProxy, const FMaterial& MaterialResource, const FSceneView* View, int32 OutputPass)
	{
		FMeshMaterialShader::SetParameters(RHICmdList, GetPixelShader(), MaterialRenderProxy, MaterialResource, *View, View->ViewUniformBuffer, ESceneRenderTargetsMode::DontSet);
		if (OutputPassParameter.IsBound())
		{
			SetShaderValue(RHICmdList, GetPixelShader(), OutputPassParameter, OutputPass);
		}
	}

	void SetMesh(FRHICommandList& RHICmdList, const FVertexFactory* VertexFactory, const FSceneView& View, const FPrimitiveSceneProxy* Proxy, const FMeshBatchElement& BatchElement, const FDrawingPolicyRenderState& DrawRenderState)
	{
		FMeshMaterialShader::SetMesh(RHICmdList, GetPixelShader(), VertexFactory, View, Proxy, BatchElement, DrawRenderState);
	}

	virtual bool Serialize(FArchive& Ar) override
	{
		bool bShaderHasOutdatedParameters = FMeshMaterialShader::Serialize(Ar);
		Ar << OutputPassParameter;
		return bShaderHasOutdatedParameters;
	}
};

IMPLEMENT_MATERIAL_SHADER_TYPE(, FLandscapeGrassWeightPS, TEXT("/Engine/Private/LandscapeGrassWeight.usf"), TEXT("PSMain"), SF_Pixel);

/**
* Drawing policy used to write out landscape grass weightmap.
*/
class FLandscapeGrassWeightDrawingPolicy : public FMeshDrawingPolicy
{
public:
	FLandscapeGrassWeightDrawingPolicy(
		const FVertexFactory* InVertexFactory,
		const FMaterialRenderProxy* InMaterialRenderProxy,
		const FMaterial& InMaterialResource,
		const FMeshDrawingPolicyOverrideSettings& InOverrideSettings
		)
		:
		FMeshDrawingPolicy(InVertexFactory, InMaterialRenderProxy, InMaterialResource, InOverrideSettings)
	{
		PixelShader = InMaterialResource.GetShader<FLandscapeGrassWeightPS>(InVertexFactory->GetType());
		VertexShader = InMaterialResource.GetShader<FLandscapeGrassWeightVS>(VertexFactory->GetType());
	}

	// FMeshDrawingPolicy interface.
	FDrawingPolicyMatchResult Matches(const FLandscapeGrassWeightDrawingPolicy& Other) const
	{
		DRAWING_POLICY_MATCH_BEGIN
			DRAWING_POLICY_MATCH(FMeshDrawingPolicy::Matches(Other)) &&
			DRAWING_POLICY_MATCH(VertexShader == Other.VertexShader) &&
			DRAWING_POLICY_MATCH(PixelShader == Other.PixelShader);
		DRAWING_POLICY_MATCH_END
	}

	void SetSharedState(FRHICommandList& RHICmdList, const FDrawingPolicyRenderState& DrawRenderState, const FSceneView* View, const ContextDataType PolicyContext, int32 OutputPass, const FVector2D& RenderOffset) const
	{
		// Set the shader parameters for the material.
		VertexShader->SetParameters(RHICmdList, MaterialRenderProxy, *MaterialResource, *View, RenderOffset);
		PixelShader->SetParameters(RHICmdList, MaterialRenderProxy, *MaterialResource, View, OutputPass);

		// Set the shared mesh resources.
		FMeshDrawingPolicy::SetSharedState(RHICmdList, DrawRenderState, View, PolicyContext);
	}

	FBoundShaderStateInput GetBoundShaderStateInput(ERHIFeatureLevel::Type InFeatureLevel) const
	{
		return FBoundShaderStateInput(
			FMeshDrawingPolicy::GetVertexDeclaration(),
			VertexShader->GetVertexShader(),
			FHullShaderRHIRef(),
			FDomainShaderRHIRef(),
			PixelShader->GetPixelShader(),
			NULL);
	}

	void SetMeshRenderState(
		FRHICommandList& RHICmdList,
		const FSceneView& View,
		const FPrimitiveSceneProxy* PrimitiveSceneProxy,
		const FMeshBatch& Mesh,
		int32 BatchElementIndex,
		const FDrawingPolicyRenderState& DrawRenderState,
		const ElementDataType& ElementData,
		const ContextDataType PolicyContext
		) const
	{
		const FMeshBatchElement& BatchElement = Mesh.Elements[BatchElementIndex];
		VertexShader->SetMesh(RHICmdList, VertexFactory, View, PrimitiveSceneProxy, BatchElement, DrawRenderState);
		PixelShader->SetMesh(RHICmdList, VertexFactory, View, PrimitiveSceneProxy, BatchElement, DrawRenderState);
	}

	friend int32 CompareDrawingPolicy(const FLandscapeGrassWeightDrawingPolicy& A, const FLandscapeGrassWeightDrawingPolicy& B)
	{
		COMPAREDRAWINGPOLICYMEMBERS(VertexShader);
		COMPAREDRAWINGPOLICYMEMBERS(PixelShader);
		COMPAREDRAWINGPOLICYMEMBERS(VertexFactory);
		COMPAREDRAWINGPOLICYMEMBERS(MaterialRenderProxy);
		return 0;
	}
private:
	FLandscapeGrassWeightVS* VertexShader;
	FLandscapeGrassWeightPS* PixelShader;
};

// data also accessible by render thread
class FLandscapeGrassWeightExporter_RenderThread
{
	FLandscapeGrassWeightExporter_RenderThread(int32 InNumGrassMaps, bool InbNeedsHeightmap, TArray<int32> InHeightMips)
		: RenderTargetResource(nullptr)
		, NumPasses(0)
		, HeightMips(MoveTemp(InHeightMips))
		, FirstHeightMipsPassIndex(MAX_int32)
	{
		if (InbNeedsHeightmap || InNumGrassMaps > 0)
		{
			NumPasses += FMath::DivideAndRoundUp(2 /* heightmap */ + InNumGrassMaps, 4);
		}
		if (HeightMips.Num() > 0)
		{
			FirstHeightMipsPassIndex = NumPasses;
			NumPasses += HeightMips.Num();
		}
	}

	friend class FLandscapeGrassWeightExporter;

public:
	virtual ~FLandscapeGrassWeightExporter_RenderThread()
	{}

	struct FComponentInfo
	{
		ULandscapeComponent* Component;
		FVector2D ViewOffset;
		int32 PixelOffsetX;
		FLandscapeComponentSceneProxy* SceneProxy;

		FComponentInfo(ULandscapeComponent* InComponent, FVector2D& InViewOffset, int32 InPixelOffsetX)
			: Component(InComponent)
			, ViewOffset(InViewOffset)
			, PixelOffsetX(InPixelOffsetX)
			, SceneProxy((FLandscapeComponentSceneProxy*)InComponent->SceneProxy)
		{}
	};

	FTextureRenderTarget2DResource* RenderTargetResource;
	TArray<FComponentInfo, TInlineAllocator<1>> ComponentInfos;
	FIntPoint TargetSize;
	int32 NumPasses;
	TArray<int32> HeightMips;
	int32 FirstHeightMipsPassIndex;
	float PassOffsetX;
	FVector ViewOrigin;
	FMatrix ViewRotationMatrix;
	FMatrix ProjectionMatrix;

	void RenderLandscapeComponentToTexture_RenderThread(FRHICommandListImmediate& RHICmdList)
	{
		FSceneViewFamilyContext ViewFamily(FSceneViewFamily::ConstructionValues(RenderTargetResource, NULL, FEngineShowFlags(ESFIM_Game)).SetWorldTimes(FApp::GetCurrentTime() - GStartTime, FApp::GetDeltaTime(), FApp::GetCurrentTime() - GStartTime));

		ViewFamily.LandscapeLODOverride = 0; // Force LOD render

		FSceneViewInitOptions ViewInitOptions;
		ViewInitOptions.SetViewRectangle(FIntRect(0, 0, TargetSize.X, TargetSize.Y));
		ViewInitOptions.ViewOrigin = ViewOrigin;
		ViewInitOptions.ViewRotationMatrix = ViewRotationMatrix;
		ViewInitOptions.ProjectionMatrix = ProjectionMatrix;
		ViewInitOptions.ViewFamily = &ViewFamily;

		GetRendererModule().CreateAndInitSingleView(RHICmdList, &ViewFamily, &ViewInitOptions);
		
		const FSceneView* View = ViewFamily.Views[0];
		RHICmdList.SetViewport(View->ViewRect.Min.X, View->ViewRect.Min.Y, 0.0f, View->ViewRect.Max.X, View->ViewRect.Max.Y, 1.0f);

		FDrawingPolicyRenderState DrawRenderState(*View);
		DrawRenderState.ModifyViewOverrideFlags() |= EDrawingPolicyOverrideFlags::TwoSided;
		DrawRenderState.SetBlendState(TStaticBlendState<>::GetRHI());
		DrawRenderState.SetDepthStencilState(TStaticDepthStencilState<false, CF_Always>::GetRHI());

		RHICmdList.SetScissorRect(false, 0, 0, 0, 0);

		for (auto& ComponentInfo : ComponentInfos)
		{
			const FMeshBatch& Mesh = ComponentInfo.SceneProxy->GetGrassMeshBatch();

			for (int32 PassIdx = 0; PassIdx < NumPasses; PassIdx++)
			{
				FLandscapeGrassWeightDrawingPolicy DrawingPolicy(Mesh.VertexFactory, Mesh.MaterialRenderProxy, *Mesh.MaterialRenderProxy->GetMaterial(GMaxRHIFeatureLevel), ComputeMeshOverrideSettings(Mesh));

				const int32 ShaderPass = (PassIdx >= FirstHeightMipsPassIndex) ? 0 : PassIdx;
				DrawingPolicy.SetupPipelineState(DrawRenderState, *View);
				CommitGraphicsPipelineState(RHICmdList, DrawingPolicy, DrawRenderState, DrawingPolicy.GetBoundShaderStateInput(View->GetFeatureLevel()));
				DrawingPolicy.SetSharedState(RHICmdList, DrawRenderState, View, FLandscapeGrassWeightDrawingPolicy::ContextDataType(), ShaderPass, ComponentInfo.ViewOffset + FVector2D(PassOffsetX * PassIdx, 0));

				// The first batch element contains the grass batch for the entire component
				const int32 ElementIndex = (PassIdx >= FirstHeightMipsPassIndex) ? HeightMips[PassIdx - FirstHeightMipsPassIndex] : 0;
				DrawingPolicy.SetMeshRenderState(RHICmdList, *View, ComponentInfo.SceneProxy, Mesh, ElementIndex, DrawRenderState, FMeshDrawingPolicy::ElementDataType(), FLandscapeGrassWeightDrawingPolicy::ContextDataType());
				DrawingPolicy.DrawMesh(RHICmdList, Mesh, ElementIndex);
			}
		}
	}
};

class FLandscapeGrassWeightExporter : public FLandscapeGrassWeightExporter_RenderThread
{
	ALandscapeProxy* LandscapeProxy;
	int32 ComponentSizeVerts;
	int32 SubsectionSizeQuads;
	int32 NumSubsections;
	TArray<ULandscapeGrassType*> GrassTypes;
	UTextureRenderTarget2D* RenderTargetTexture;

public:
	FLandscapeGrassWeightExporter(ALandscapeProxy* InLandscapeProxy, const TArray<ULandscapeComponent*>& InLandscapeComponents, TArray<ULandscapeGrassType*> InGrassTypes, bool InbNeedsHeightmap = true, TArray<int32> InHeightMips = {})
		: FLandscapeGrassWeightExporter_RenderThread(
			InGrassTypes.Num(),
			InbNeedsHeightmap,
			MoveTemp(InHeightMips))
		, LandscapeProxy(InLandscapeProxy)
		, ComponentSizeVerts(InLandscapeProxy->ComponentSizeQuads + 1)
		, SubsectionSizeQuads(InLandscapeProxy->SubsectionSizeQuads)
		, NumSubsections(InLandscapeProxy->NumSubsections)
		, GrassTypes(MoveTemp(InGrassTypes))
		, RenderTargetTexture(nullptr)
	{
		check(InLandscapeComponents.Num() > 0);

		// todo: use a 2d target?
		TargetSize = FIntPoint(ComponentSizeVerts * NumPasses * InLandscapeComponents.Num(), ComponentSizeVerts);
		FIntPoint TargetSizeMinusOne(TargetSize - FIntPoint(1, 1));
		PassOffsetX = 2.0f * (float)ComponentSizeVerts / (float)TargetSize.X;

		for (int32 Idx = 0; Idx < InLandscapeComponents.Num(); Idx++)
		{
			ULandscapeComponent* Component = InLandscapeComponents[Idx];

			FIntPoint ComponentOffset = (Component->GetSectionBase() - LandscapeProxy->LandscapeSectionOffset);
			int32 PixelOffsetX = Idx * NumPasses * ComponentSizeVerts;

			FVector2D ViewOffset(-ComponentOffset.X, ComponentOffset.Y);
			ViewOffset.X += PixelOffsetX;
			ViewOffset /= (FVector2D(TargetSize) * 0.5f);

			ComponentInfos.Add(FComponentInfo(Component, ViewOffset, PixelOffsetX));
		}

		// center of target area in world
		FVector TargetCenter = LandscapeProxy->GetTransform().TransformPosition(FVector(TargetSizeMinusOne, 0.f)*0.5f);

		// extent of target in world space
		FVector TargetExtent = FVector(TargetSize, 0.0f)*LandscapeProxy->GetActorScale()*0.5f;

		ViewOrigin = TargetCenter;
		ViewRotationMatrix = FInverseRotationMatrix(LandscapeProxy->GetActorRotation());
		ViewRotationMatrix *= FMatrix(FPlane(1, 0, 0, 0),
		                              FPlane(0,-1, 0, 0),
		                              FPlane(0, 0,-1, 0),
		                              FPlane(0, 0, 0, 1));

		const float ZOffset = WORLD_MAX;
		ProjectionMatrix = FReversedZOrthoMatrix(
			TargetExtent.X,
			TargetExtent.Y,
			0.5f / ZOffset,
			ZOffset);

		RenderTargetTexture = NewObject<UTextureRenderTarget2D>();
		check(RenderTargetTexture);
		RenderTargetTexture->ClearColor = FLinearColor::White;
		RenderTargetTexture->TargetGamma = 1.0f;
		RenderTargetTexture->InitCustomFormat(TargetSize.X, TargetSize.Y, PF_B8G8R8A8, false);
		RenderTargetResource = RenderTargetTexture->GameThread_GetRenderTargetResource()->GetTextureRenderTarget2DResource();

		// render
		ENQUEUE_UNIQUE_RENDER_COMMAND_ONEPARAMETER(
			FDrawSceneCommand,
			FLandscapeGrassWeightExporter_RenderThread*, Exporter, this,
			{
				Exporter->RenderLandscapeComponentToTexture_RenderThread(RHICmdList);
				FlushPendingDeleteRHIResources_RenderThread();
			});
	}

	TMap<ULandscapeComponent*, TUniquePtr<FLandscapeComponentGrassData>, TInlineSetAllocator<1>>
		FetchResults()
	{
		TArray<FColor> Samples;
		Samples.SetNumUninitialized(TargetSize.X*TargetSize.Y);

		// Copy the contents of the remote texture to system memory
		FReadSurfaceDataFlags ReadSurfaceDataFlags;
		ReadSurfaceDataFlags.SetLinearToGamma(false);
		RenderTargetResource->ReadPixels(Samples, ReadSurfaceDataFlags, FIntRect(0, 0, TargetSize.X, TargetSize.Y));

		TMap<ULandscapeComponent*, TUniquePtr<FLandscapeComponentGrassData>, TInlineSetAllocator<1>> Results;
		Results.Reserve(ComponentInfos.Num());
		for (auto& ComponentInfo : ComponentInfos)
		{
			ULandscapeComponent* Component = ComponentInfo.Component;
			ALandscapeProxy* Proxy = Component->GetLandscapeProxy();

			TUniquePtr<FLandscapeComponentGrassData> NewGrassData = MakeUnique<FLandscapeComponentGrassData>(Component);

			if (FirstHeightMipsPassIndex > 0)
			{
				NewGrassData->HeightData.Empty(FMath::Square(ComponentSizeVerts));
			}
			else
			{
				NewGrassData->HeightData.Empty(0);
			}
			NewGrassData->HeightMipData.Empty(HeightMips.Num());

			TArray<TArray<uint8>*> GrassWeightArrays;
			GrassWeightArrays.Empty(GrassTypes.Num());
			for (auto GrassType : GrassTypes)
			{
				NewGrassData->WeightData.Add(GrassType);
			}

			// need a second loop because the WeightData map will reallocate its arrays as grass types are added
			for (auto GrassType : GrassTypes)
			{
				TArray<uint8>* DataArray = NewGrassData->WeightData.Find(GrassType);
				check(DataArray);
				DataArray->Empty(FMath::Square(ComponentSizeVerts));
				GrassWeightArrays.Add(DataArray);
			}

			// output debug bitmap
#if UE_BUILD_DEBUG
			static bool bOutputGrassBitmap = false;
			if (bOutputGrassBitmap)
			{
				FString TempPath = FPaths::ScreenShotDir();
				TempPath += TEXT("/GrassDebug");
				IFileManager::Get().MakeDirectory(*TempPath, true);
				FFileHelper::CreateBitmap(*(TempPath / "Grass"), TargetSize.X, TargetSize.Y, Samples.GetData(), nullptr, &IFileManager::Get(), nullptr, GrassTypes.Num() >= 2);
			}
#endif

			for (int32 PassIdx = 0; PassIdx < NumPasses; PassIdx++)
			{
				FColor* SampleData = &Samples[ComponentInfo.PixelOffsetX + PassIdx*ComponentSizeVerts];
				if (PassIdx < FirstHeightMipsPassIndex)
				{
					if (PassIdx == 0)
					{
						for (int32 y = 0; y < ComponentSizeVerts; y++)
						{
							for (int32 x = 0; x < ComponentSizeVerts; x++)
							{
								FColor& Sample = SampleData[x + y * TargetSize.X];
								uint16 Height = (((uint16)Sample.R) << 8) + (uint16)(Sample.G);
								NewGrassData->HeightData.Add(Height);
								if (GrassTypes.Num() > 0)
								{
									GrassWeightArrays[0]->Add(Sample.B);
									if (GrassTypes.Num() > 1)
									{
										GrassWeightArrays[1]->Add(Sample.A);
									}
								}
							}
						}
					}
					else
					{
						for (int32 y = 0; y < ComponentSizeVerts; y++)
						{
							for (int32 x = 0; x < ComponentSizeVerts; x++)
							{
								FColor& Sample = SampleData[x + y * TargetSize.X];

								int32 TypeIdx = PassIdx * 4 - 2;
								GrassWeightArrays[TypeIdx++]->Add(Sample.R);
								if (TypeIdx < GrassTypes.Num())
								{
									GrassWeightArrays[TypeIdx++]->Add(Sample.G);
									if (TypeIdx < GrassTypes.Num())
									{
										GrassWeightArrays[TypeIdx++]->Add(Sample.B);
										if (TypeIdx < GrassTypes.Num())
										{
											GrassWeightArrays[TypeIdx++]->Add(Sample.A);
										}
									}
								}
							}
						}
					}
				}
				else // PassIdx >= FirstHeightMipsPassIndex
				{
					const int32 Mip = HeightMips[PassIdx - FirstHeightMipsPassIndex];
					int32 MipSizeVerts = NumSubsections * (SubsectionSizeQuads >> Mip);
					TArray<uint16>& MipHeightData = NewGrassData->HeightMipData.Add(Mip);
					for (int32 y = 0; y < MipSizeVerts; y++)
					{
						for (int32 x = 0; x < MipSizeVerts; x++)
						{
							FColor& Sample = SampleData[x + y * TargetSize.X];
							uint16 Height = (((uint16)Sample.R) << 8) + (uint16)(Sample.G);
							MipHeightData.Add(Height);
						}
					}
				}
			}

			// remove null grass type if we had one (can occur if the node has null entries)
			NewGrassData->WeightData.Remove(nullptr);

			// Remove any grass data that is entirely weight 0
			for (auto Iter(NewGrassData->WeightData.CreateIterator()); Iter; ++Iter)
			{
				if (Iter->Value.IndexOfByPredicate([&](const int8& Weight) { return Weight != 0; }) == INDEX_NONE)
				{
					Iter.RemoveCurrent();
				}
			}

			Results.Add(Component, MoveTemp(NewGrassData));
		}

		return Results;
	}

	void ApplyResults()
	{
		TMap<ULandscapeComponent*, TUniquePtr<FLandscapeComponentGrassData>, TInlineSetAllocator<1>> NewGrassData = FetchResults();

		for (auto&& GrassDataPair : NewGrassData)
		{
			ULandscapeComponent* Component = GrassDataPair.Key;
			FLandscapeComponentGrassData* ComponentGrassData = GrassDataPair.Value.Release();
			ALandscapeProxy* Proxy = Component->GetLandscapeProxy();

			// Assign the new data (thread-safe)
			Component->GrassData = MakeShareable(ComponentGrassData);

			if (Proxy->bBakeMaterialPositionOffsetIntoCollision)
			{
				Component->UpdateCollisionData(true);
			}
		}
	}

	void AddReferencedObjects(UObject* InThis, FReferenceCollector& Collector)
	{
		if (RenderTargetTexture)
		{
			Collector.AddReferencedObject(RenderTargetTexture);
		}

		if (LandscapeProxy)
		{
			Collector.AddReferencedObject(LandscapeProxy);
		}

		for (auto& Info : ComponentInfos)
		{
			if (Info.Component)
			{
				Collector.AddReferencedObject(Info.Component);
			}
		}

		for (auto GrassType : GrassTypes)
		{
			if (GrassType)
			{
				Collector.AddReferencedObject(GrassType);
			}
		}
	}
};

FLandscapeComponentGrassData::FLandscapeComponentGrassData(ULandscapeComponent* Component)
	: RotationForWPO(Component->GetLandscapeMaterial()->GetMaterial()->WorldPositionOffset.IsConnected() ? Component->GetComponentTransform().GetRotation() : FQuat(0, 0, 0, 0))
{
	UMaterialInterface* Material = Component->GetLandscapeMaterial();
	for (UMaterialInstanceConstant* MIC = Cast<UMaterialInstanceConstant>(Material); MIC; MIC = Cast<UMaterialInstanceConstant>(Material))
	{
		MaterialStateIds.Add(MIC->ParameterStateId);
		Material = MIC->Parent;
	}
	MaterialStateIds.Add(CastChecked<UMaterial>(Material)->StateId);
}

bool ULandscapeComponent::MaterialHasGrass() const
{
	UMaterialInterface* Material = GetLandscapeMaterial();
	TArray<const UMaterialExpressionLandscapeGrassOutput*> GrassExpressions;
	Material->GetMaterial()->GetAllExpressionsOfType<UMaterialExpressionLandscapeGrassOutput>(GrassExpressions);
	if (GrassExpressions.Num() > 0 &&
		GrassExpressions[0]->GrassTypes.Num() > 0)
	{
		return GrassExpressions[0]->GrassTypes.ContainsByPredicate([](FGrassInput& GrassInput) { return (GrassInput.Input.IsConnected() && GrassInput.GrassType); });
	}

	return false;
}

bool ULandscapeComponent::IsGrassMapOutdated() const
{
	if (GrassData->HasData())
	{
		// check material / instances haven't changed
		const auto& MaterialStateIds = GrassData->MaterialStateIds;
		UMaterialInterface* Material = GetLandscapeMaterial();
		int32 TestIndex = 0;
		for (UMaterialInstanceConstant* MIC = Cast<UMaterialInstanceConstant>(Material); MIC; MIC = Cast<UMaterialInstanceConstant>(Material))
		{
			if (!MaterialStateIds.IsValidIndex(TestIndex) || MaterialStateIds[TestIndex] != MIC->ParameterStateId)
			{
				return true;
			}
			Material = MIC->Parent;
			++TestIndex;
		}

		// last one should be a UMaterial
		if (TestIndex != MaterialStateIds.Num() - 1 || MaterialStateIds[TestIndex] != CastChecked<UMaterial>(Material)->StateId)
		{
			return true;
		}

		FQuat RotationForWPO = GetLandscapeMaterial()->GetMaterial()->WorldPositionOffset.IsConnected() ? GetComponentTransform().GetRotation() : FQuat(0, 0, 0, 0);
		if (GrassData->RotationForWPO != RotationForWPO)
		{
			return true;
		}
	}
	return false;
}

bool ULandscapeComponent::CanRenderGrassMap() const
{
	// Check we can render
	UWorld* ComponentWorld = GetWorld();
	if (!GIsEditor || GUsingNullRHI || !ComponentWorld || ComponentWorld->IsGameWorld() || ComponentWorld->FeatureLevel < ERHIFeatureLevel::SM4 || !SceneProxy)
	{
		return false;
	}

	// Check we can render the material
	if (!MaterialInstances[0]->GetMaterialResource(ComponentWorld->FeatureLevel)->HasValidGameThreadShaderMap())
	{
		return false;
	}

	return true;
}

static bool IsTextureStreamedForGrassMapRender(UTexture2D* InTexture)
{
	if (!InTexture || InTexture->GetNumResidentMips() != InTexture->GetNumMips()
		|| !InTexture->Resource || ((FTexture2DResource*)InTexture->Resource)->GetCurrentFirstMip() > 0)
	{
		return false;
	}
	return true;
}

bool ULandscapeComponent::AreTexturesStreamedForGrassMapRender() const
{
	// Check for valid heightmap that is fully streamed in
	if (!IsTextureStreamedForGrassMapRender(HeightmapTexture))
	{
		return false;
	}
	
	// Check for valid weightmaps that is fully streamed in
	for (auto WeightmapTexture : WeightmapTextures)
	{
		if (!IsTextureStreamedForGrassMapRender(WeightmapTexture))
		{
			return false;
		}
	}

	return true;
}

void ULandscapeComponent::RenderGrassMap()
{
	UMaterialInterface* Material = GetLandscapeMaterial();
	if (CanRenderGrassMap())
	{
		TArray<ULandscapeGrassType*> GrassTypes;

		TArray<const UMaterialExpressionLandscapeGrassOutput*> GrassExpressions;
		Material->GetMaterial()->GetAllExpressionsOfType<UMaterialExpressionLandscapeGrassOutput>(GrassExpressions);
		if (GrassExpressions.Num() > 0)
		{
			GrassTypes.Empty(GrassExpressions[0]->GrassTypes.Num());
			for (auto& GrassTypeInput : GrassExpressions[0]->GrassTypes)
			{
				GrassTypes.Add(GrassTypeInput.GrassType);
			}
		}

		const bool bBakeMaterialPositionOffsetIntoCollision = (GetLandscapeProxy() && GetLandscapeProxy()->bBakeMaterialPositionOffsetIntoCollision);

		TArray<int32> HeightMips;
		if (bBakeMaterialPositionOffsetIntoCollision)
		{
			if (CollisionMipLevel > 0)
			{
				HeightMips.Add(CollisionMipLevel);
			}
			if (SimpleCollisionMipLevel > CollisionMipLevel)
			{
				HeightMips.Add(SimpleCollisionMipLevel);
			}
		}

		if (GrassTypes.Num() > 0 || bBakeMaterialPositionOffsetIntoCollision)
		{
			TArray<ULandscapeComponent*> LandscapeComponents;
			LandscapeComponents.Add(this);

			FLandscapeGrassWeightExporter Exporter(GetLandscapeProxy(), MoveTemp(LandscapeComponents), MoveTemp(GrassTypes), true, MoveTemp(HeightMips));
			Exporter.ApplyResults();
		}
	}
}

TArray<uint16> ULandscapeComponent::RenderWPOHeightmap(int32 LOD)
{
	TArray<uint16> Results;

	if (!CanRenderGrassMap())
	{
		MaterialInstances[0]->GetMaterialResource(GetWorld()->FeatureLevel)->FinishCompilation();
	}

	TArray<ULandscapeGrassType*> GrassTypes;
	TArray<ULandscapeComponent*> LandscapeComponents;
	LandscapeComponents.Add(this);

	if (LOD == 0)
	{
		FLandscapeGrassWeightExporter Exporter(GetLandscapeProxy(), MoveTemp(LandscapeComponents), MoveTemp(GrassTypes), true, {});
		TMap<ULandscapeComponent*, TUniquePtr<FLandscapeComponentGrassData>, TInlineSetAllocator<1>> TempGrassData;
		TempGrassData = Exporter.FetchResults();
		Results = MoveTemp(TempGrassData[this]->HeightData);
	}
	else
	{
		TArray<int32> HeightMips;
		HeightMips.Add(LOD);
		FLandscapeGrassWeightExporter Exporter(GetLandscapeProxy(), MoveTemp(LandscapeComponents), MoveTemp(GrassTypes), false, MoveTemp(HeightMips));
		TMap<ULandscapeComponent*, TUniquePtr<FLandscapeComponentGrassData>, TInlineSetAllocator<1>> TempGrassData;
		TempGrassData = Exporter.FetchResults();
		Results = MoveTemp(TempGrassData[this]->HeightMipData[LOD]);
	}

	return Results;
}

void ULandscapeComponent::RemoveGrassMap()
{
	GrassData = MakeShareable(new FLandscapeComponentGrassData());
}

void ALandscapeProxy::RenderGrassMaps(const TArray<ULandscapeComponent*>& InLandscapeComponents, const TArray<ULandscapeGrassType*>& GrassTypes)
{
	TArray<int32> HeightMips;
	if (CollisionMipLevel > 0)
	{
		HeightMips.Add(CollisionMipLevel);
	}
	if (SimpleCollisionMipLevel > CollisionMipLevel)
	{
		HeightMips.Add(SimpleCollisionMipLevel);
	}

	FLandscapeGrassWeightExporter Exporter(this, InLandscapeComponents, GrassTypes, true, MoveTemp(HeightMips));
	Exporter.ApplyResults();
}
#endif //WITH_EDITOR

// the purpose of this class is to copy the lightmap from the terrain, and set the CoordinateScale and CoordinateBias to zero.
// we re-use the same texture references, so the memory cost is relatively minimal.
class FLandscapeGrassLightMap : public FLightMap2D
{
public:
	FLandscapeGrassLightMap(const FLightMap2D& InLightMap)
		: FLightMap2D(InLightMap)
	{
		CoordinateScale = FVector2D::ZeroVector;
		CoordinateBias = FVector2D::ZeroVector;
	}
};

// the purpose of this class is to copy the shadowmap from the terrain, and set the CoordinateScale and CoordinateBias to zero.
// we re-use the same texture references, so the memory cost is relatively minimal.
class FLandscapeGrassShadowMap : public FShadowMap2D
{
public:
	FLandscapeGrassShadowMap(const FShadowMap2D& InShadowMap)
		: FShadowMap2D(InShadowMap)
	{
		CoordinateScale = FVector2D::ZeroVector;
		CoordinateBias = FVector2D::ZeroVector;
	}
};

//
// UMaterialExpressionLandscapeGrassOutput
//
UMaterialExpressionLandscapeGrassOutput::UMaterialExpressionLandscapeGrassOutput(const FObjectInitializer& ObjectInitializer)
: Super(ObjectInitializer)
{
	// Structure to hold one-time initialization
	struct FConstructorStatics
	{
		FText STRING_Landscape;
		FName NAME_Grass;
		FConstructorStatics()
			: STRING_Landscape(LOCTEXT("Landscape", "Landscape"))
			, NAME_Grass("Grass")
		{
		}
	};
	static FConstructorStatics ConstructorStatics;

#if WITH_EDITORONLY_DATA
	MenuCategories.Add(ConstructorStatics.STRING_Landscape);
#endif

	// No outputs
	Outputs.Reset();

	// Default input
	new(GrassTypes)FGrassInput(ConstructorStatics.NAME_Grass);
}

#if WITH_EDITOR
int32 UMaterialExpressionLandscapeGrassOutput::Compile(class FMaterialCompiler* Compiler, int32 OutputIndex)
{
	if (GrassTypes.IsValidIndex(OutputIndex))
	{
		if (GrassTypes[OutputIndex].Input.Expression)
		{
			return Compiler->CustomOutput(this, OutputIndex, GrassTypes[OutputIndex].Input.Compile(Compiler));
		}
		else
		{
			return CompilerError(Compiler, TEXT("Input missing"));
		}
	}

	return INDEX_NONE;
}

void UMaterialExpressionLandscapeGrassOutput::GetCaption(TArray<FString>& OutCaptions) const
{
	OutCaptions.Add(TEXT("Grass"));
}
#endif // WITH_EDITOR

const TArray<FExpressionInput*> UMaterialExpressionLandscapeGrassOutput::GetInputs()
{
	TArray<FExpressionInput*> OutInputs;
	for (auto& GrassType : GrassTypes)
	{
		OutInputs.Add(&GrassType.Input);
	}
	return OutInputs;
}

FExpressionInput* UMaterialExpressionLandscapeGrassOutput::GetInput(int32 InputIndex)
{
	return &GrassTypes[InputIndex].Input;
}

FString UMaterialExpressionLandscapeGrassOutput::GetInputName(int32 InputIndex) const
{
	return GrassTypes[InputIndex].Name.ToString();
}

bool UMaterialExpressionLandscapeGrassOutput::NeedsLoadForClient() const
{
	return true;
}

#if WITH_EDITOR
void UMaterialExpressionLandscapeGrassOutput::PostEditChangeProperty(FPropertyChangedEvent& PropertyChangedEvent)
{
	Super::PostEditChangeProperty(PropertyChangedEvent);

	if (PropertyChangedEvent.MemberProperty)
	{
		const FName PropertyName = PropertyChangedEvent.MemberProperty->GetFName();
		if (PropertyName == GET_MEMBER_NAME_CHECKED(UMaterialExpressionLandscapeGrassOutput, GrassTypes))
		{
			if (GraphNode)
			{
				GraphNode->ReconstructNode();
			}
		}
	}
}
#endif

//
// ULandscapeGrassType
//

ULandscapeGrassType::ULandscapeGrassType(const FObjectInitializer& ObjectInitializer)
: Super(ObjectInitializer)
{
	GrassDensity_DEPRECATED = 400;
	StartCullDistance_DEPRECATED = 10000.0f;
	EndCullDistance_DEPRECATED = 10000.0f;
	PlacementJitter_DEPRECATED = 1.0f;
	RandomRotation_DEPRECATED = true;
	AlignToSurface_DEPRECATED = true;
}

void ULandscapeGrassType::PostLoad()
{
	Super::PostLoad();
	if (GrassMesh_DEPRECATED && !GrassVarieties.Num())
	{
		FGrassVariety Grass;
		Grass.GrassMesh = GrassMesh_DEPRECATED;
		Grass.GrassDensity = GrassDensity_DEPRECATED;
		Grass.StartCullDistance = StartCullDistance_DEPRECATED;
		Grass.EndCullDistance = EndCullDistance_DEPRECATED;
		Grass.PlacementJitter = PlacementJitter_DEPRECATED;
		Grass.RandomRotation = RandomRotation_DEPRECATED;
		Grass.AlignToSurface = AlignToSurface_DEPRECATED;

		GrassVarieties.Add(Grass);
		GrassMesh_DEPRECATED = nullptr;
	}
}


#if WITH_EDITOR
void ULandscapeGrassType::PostEditChangeProperty(FPropertyChangedEvent& PropertyChangedEvent)
{
	Super::PostEditChangeProperty(PropertyChangedEvent);

	if (GIsEditor)
	{
		for (TObjectIterator<ALandscapeProxy> It; It; ++It)
		{
			ALandscapeProxy* Proxy = *It;
			if (Proxy->GetWorld() && !Proxy->GetWorld()->IsPlayInEditor())
			{
				const UMaterialInterface* MaterialInterface = Proxy->LandscapeMaterial;
				if (MaterialInterface)
				{
					TArray<const UMaterialExpressionLandscapeGrassOutput*> GrassExpressions;
					MaterialInterface->GetMaterial()->GetAllExpressionsOfType<UMaterialExpressionLandscapeGrassOutput>(GrassExpressions);

					// Should only be one grass type node
					if (GrassExpressions.Num() > 0)
					{
						for (auto& Output : GrassExpressions[0]->GrassTypes)
						{
							if (Output.GrassType == this)
							{
								Proxy->FlushGrassComponents();
								break;
							}
						}
					}
				}
			}
		}
	}
}
#endif

//
// FLandscapeComponentGrassData
//
SIZE_T FLandscapeComponentGrassData::GetAllocatedSize() const
{
	SIZE_T WeightSize = 0; 
	for (auto It = WeightData.CreateConstIterator(); It; ++It)
	{
		WeightSize += It.Value().GetAllocatedSize();
	}
	return sizeof(*this)
		+ HeightData.GetAllocatedSize()
#if WITH_EDITORONLY_DATA
		+ HeightMipData.GetAllocatedSize()
		+ Algo::TransformAccumulate(HeightMipData, [](const TPair<int32, TArray<uint16>>& HeightMipDataPair) { return HeightMipDataPair.Value.GetAllocatedSize(); }, 0)
#endif
		+ WeightData.GetAllocatedSize() + WeightSize;
}

FArchive& operator<<(FArchive& Ar, FLandscapeComponentGrassData& Data)
{
	Ar.UsingCustomVersion(FLandscapeCustomVersion::GUID);

#if WITH_EDITORONLY_DATA
	if (!Ar.IsFilterEditorOnly())
	{
		if (Ar.CustomVer(FLandscapeCustomVersion::GUID) >= FLandscapeCustomVersion::GrassMaterialInstanceFix)
		{
			Ar << Data.MaterialStateIds;
		}
		else
		{
			Data.MaterialStateIds.Empty(1);
			if (Ar.UE4Ver() >= VER_UE4_SERIALIZE_LANDSCAPE_GRASS_DATA_MATERIAL_GUID)
			{
				FGuid MaterialStateId;
				Ar << MaterialStateId;
				Data.MaterialStateIds.Add(MaterialStateId);
			}
		}

		if (Ar.CustomVer(FLandscapeCustomVersion::GUID) >= FLandscapeCustomVersion::GrassMaterialWPO)
		{
			Ar << Data.RotationForWPO;
		}
	}
#endif

	Data.HeightData.BulkSerialize(Ar);

#if WITH_EDITORONLY_DATA
	if (!Ar.IsFilterEditorOnly())
	{
		if (Ar.CustomVer(FLandscapeCustomVersion::GUID) >= FLandscapeCustomVersion::CollisionMaterialWPO)
		{
			if (Ar.CustomVer(FLandscapeCustomVersion::GUID) >= FLandscapeCustomVersion::LightmassMaterialWPO)
			{
				// todo - BulkSerialize each mip?
				Ar << Data.HeightMipData;
			}
			else
			{
				checkSlow(Ar.IsLoading());

				TArray<uint16> CollisionHeightData;
				CollisionHeightData.BulkSerialize(Ar);
				if (CollisionHeightData.Num())
				{
					const int32 ComponentSizeQuads = FMath::Sqrt(Data.HeightData.Num()) - 1;
					const int32 CollisionSizeQuads = FMath::Sqrt(CollisionHeightData.Num()) - 1;
					const int32 CollisionMip = FMath::FloorLog2(ComponentSizeQuads / CollisionSizeQuads);
					Data.HeightMipData.Add(CollisionMip, MoveTemp(CollisionHeightData));
				}

				TArray<uint16> SimpleCollisionHeightData;
				SimpleCollisionHeightData.BulkSerialize(Ar);
				if (SimpleCollisionHeightData.Num())
				{
					const int32 ComponentSizeQuads = FMath::Sqrt(Data.HeightData.Num()) - 1;
					const int32 SimpleCollisionSizeQuads = FMath::Sqrt(SimpleCollisionHeightData.Num()) - 1;
					const int32 SimpleCollisionMip = FMath::FloorLog2(ComponentSizeQuads / SimpleCollisionSizeQuads);
					Data.HeightMipData.Add(SimpleCollisionMip, MoveTemp(SimpleCollisionHeightData));
				}
			}
		}
	}
#endif

	// Each weight data array, being 1 byte will be serialized in bulk.
	Ar << Data.WeightData;

	if (Ar.IsLoading() && !GIsEditor && CVarGrassDiscardDataOnLoad.GetValueOnAnyThread())
	{
		//Data = FLandscapeComponentGrassData();
		Data.WeightData.Empty();
		Data.HeightData.Empty();
		Data = FLandscapeComponentGrassData();
	}

	return Ar;
}

//
// ALandscapeProxy grass-related functions
//

void ALandscapeProxy::TickGrass()
{
	// Update foliage
	static TArray<FVector> OldCameras;
	if (CVarUseStreamingManagerForCameras.GetValueOnGameThread() == 0)
	{
		UWorld* World = GetWorld();
		if (!World)
		{
			return;
		}

		if (!OldCameras.Num() && !World->ViewLocationsRenderedLastFrame.Num())
		{
			// no cameras, no grass update
			return;
		}

		// there is a bug here, which often leaves us with no cameras in the editor
		const TArray<FVector>& Cameras = World->ViewLocationsRenderedLastFrame.Num() ? World->ViewLocationsRenderedLastFrame : OldCameras;

		if (&Cameras != &OldCameras)
		{
			check(IsInGameThread());
			OldCameras = Cameras;
		}
		UpdateGrass(Cameras);
	}
	else
	{
		int32 Num = IStreamingManager::Get().GetNumViews();
		if (!Num)
		{
			// no cameras, no grass update
			return;
		}
		OldCameras.Reset(Num);
		for (int32 Index = 0; Index < Num; Index++)
		{
			auto& ViewInfo = IStreamingManager::Get().GetViewInformation(Index);
			OldCameras.Add(ViewInfo.ViewOrigin);
		}
		UpdateGrass(OldCameras);
	}
}

struct FGrassBuilderBase
{
	bool bHaveValidData;
	float GrassDensity;
	FVector DrawScale;
	FVector DrawLoc;
	FMatrix LandscapeToWorld;

	FIntPoint SectionBase;
	FIntPoint LandscapeSectionOffset;
	int32 ComponentSizeQuads;
	FVector Origin;
	FVector Extent;
	FVector ComponentOrigin;

	int32 SqrtMaxInstances;

	FGrassBuilderBase(ALandscapeProxy* Landscape, ULandscapeComponent* Component, const FGrassVariety& GrassVariety, int32 SqrtSubsections = 1, int32 SubX = 0, int32 SubY = 0)
	{
		bHaveValidData = true;

		const float DensityScale = CVarGrassDensityScale.GetValueOnAnyThread();
		GrassDensity = GrassVariety.GrassDensity * DensityScale;

		DrawScale = Landscape->GetRootComponent()->RelativeScale3D;
		DrawLoc = Landscape->GetActorLocation();
		LandscapeSectionOffset = Landscape->LandscapeSectionOffset;

		SectionBase = Component->GetSectionBase();
		ComponentSizeQuads = Component->ComponentSizeQuads;

		Origin = FVector(DrawScale.X * float(SectionBase.X), DrawScale.Y * float(SectionBase.Y), 0.0f);
		Extent = FVector(DrawScale.X * float(SectionBase.X + ComponentSizeQuads), DrawScale.Y * float(SectionBase.Y + ComponentSizeQuads), 0.0f) - Origin;

		ComponentOrigin = Origin - FVector(DrawScale.X * LandscapeSectionOffset.X, DrawScale.Y * LandscapeSectionOffset.Y, 0.0f);

		SqrtMaxInstances = FMath::CeilToInt(FMath::Sqrt(FMath::Abs(Extent.X * Extent.Y * GrassDensity / 1000.0f / 1000.0f)));

		if (SqrtMaxInstances == 0)
		{
			bHaveValidData = false;
		}
		const FRotator DrawRot = Landscape->GetActorRotation();
		LandscapeToWorld = Landscape->GetRootComponent()->GetComponentTransform().ToMatrixNoScale();

		if (bHaveValidData && SqrtSubsections != 1)
		{
			check(SqrtMaxInstances > 2 * SqrtSubsections);
			SqrtMaxInstances /= SqrtSubsections;
			check(SqrtMaxInstances > 0);

			Extent /= float(SqrtSubsections);
			Origin += Extent * FVector(float(SubX), float(SubY), 0.0f);
		}
	}
};

// FLandscapeComponentGrassAccess - accessor wrapper for data for one GrassType from one Component
struct FLandscapeComponentGrassAccess
{
	FLandscapeComponentGrassAccess(const ULandscapeComponent* InComponent, const ULandscapeGrassType* GrassType)
	: GrassData(InComponent->GrassData)
	, HeightData(InComponent->GrassData->HeightData)
	, WeightData(InComponent->GrassData->WeightData.Find(GrassType))
	, Stride(InComponent->ComponentSizeQuads + 1)
	{}

	bool IsValid()
	{
		return WeightData && WeightData->Num() == FMath::Square(Stride) && HeightData.Num() == FMath::Square(Stride);
	}

	FORCEINLINE float GetHeight(int32 IdxX, int32 IdxY)
	{
		return LandscapeDataAccess::GetLocalHeight(HeightData[IdxX + Stride*IdxY]);
	}
	FORCEINLINE float GetWeight(int32 IdxX, int32 IdxY)
	{
		return ((float)(*WeightData)[IdxX + Stride*IdxY]) / 255.f;
	}

	FORCEINLINE int32 GetStride()
	{
		return Stride;
	}

private:
	TSharedRef<FLandscapeComponentGrassData, ESPMode::ThreadSafe> GrassData;
	TArray<uint16>& HeightData;
	TArray<uint8>* WeightData;
	int32 Stride;
};

template<uint32 Base>
static FORCEINLINE float Halton(uint32 Index)
{
	float Result = 0.0f;
	float InvBase = 1.0f / Base;
	float Fraction = InvBase;
	while( Index > 0 )
	{
		Result += ( Index % Base ) * Fraction;
		Index /= Base;
		Fraction *= InvBase;
	}
	return Result;
}

struct FAsyncGrassBuilder : public FGrassBuilderBase
{
	FLandscapeComponentGrassAccess GrassData;
	EGrassScaling Scaling;
	FFloatInterval ScaleX;
	FFloatInterval ScaleY;
	FFloatInterval ScaleZ;
	bool RandomRotation;
	bool RandomScale;
	bool AlignToSurface;
	float PlacementJitter;
	FRandomStream RandomStream;
	FMatrix XForm;
	FBox MeshBox;
	int32 DesiredInstancesPerLeaf;

	double RasterTime;
	double BuildTime;
	double InstanceTime;
	int32 TotalInstances;
	uint32 HaltonBaseIndex;

	bool UseLandscapeLightmap;
	FVector2D LightmapBaseBias;
	FVector2D LightmapBaseScale;
	FVector2D ShadowmapBaseBias;
	FVector2D ShadowmapBaseScale;
	FVector2D LightMapComponentBias;
	FVector2D LightMapComponentScale;

	// output
	FStaticMeshInstanceData InstanceBuffer;
	TArray<FClusterNode> ClusterTree;
	int32 OutOcclusionLayerNum;

	FAsyncGrassBuilder(ALandscapeProxy* Landscape, ULandscapeComponent* Component, const ULandscapeGrassType* GrassType, const FGrassVariety& GrassVariety, UHierarchicalInstancedStaticMeshComponent* HierarchicalInstancedStaticMeshComponent, int32 SqrtSubsections, int32 SubX, int32 SubY, uint32 InHaltonBaseIndex)
		: FGrassBuilderBase(Landscape, Component, GrassVariety, SqrtSubsections, SubX, SubY)
		, GrassData(Component, GrassType)
		, Scaling(GrassVariety.Scaling)
		, ScaleX(GrassVariety.ScaleX)
		, ScaleY(GrassVariety.ScaleY)
		, ScaleZ(GrassVariety.ScaleZ)
		, RandomRotation(GrassVariety.RandomRotation)
		, RandomScale(GrassVariety.ScaleX.Size() > 0 || GrassVariety.ScaleY.Size() > 0 || GrassVariety.ScaleZ.Size() > 0)
		, AlignToSurface(GrassVariety.AlignToSurface)
		, PlacementJitter(GrassVariety.PlacementJitter)
		, RandomStream(HierarchicalInstancedStaticMeshComponent->InstancingRandomSeed)
		, XForm(LandscapeToWorld * HierarchicalInstancedStaticMeshComponent->GetComponentTransform().ToMatrixWithScale().Inverse())
		, MeshBox(GrassVariety.GrassMesh->GetBounds().GetBox())
		, DesiredInstancesPerLeaf(HierarchicalInstancedStaticMeshComponent->DesiredInstancesPerLeaf())

		, RasterTime(0)
		, BuildTime(0)
		, InstanceTime(0)
		, TotalInstances(0)
		, HaltonBaseIndex(InHaltonBaseIndex)

		, UseLandscapeLightmap(GrassVariety.bUseLandscapeLightmap)
		, LightmapBaseBias(FVector2D::ZeroVector)
		, LightmapBaseScale(FVector2D::UnitVector)
		, ShadowmapBaseBias(FVector2D::ZeroVector)
		, ShadowmapBaseScale(FVector2D::UnitVector)
		, LightMapComponentBias(FVector2D::ZeroVector)
		, LightMapComponentScale(FVector2D::UnitVector)

		// output
		, InstanceBuffer(/*NeedsCPUAccess*/ false, /*bSupportsVertexHalfFloat*/ GVertexElementTypeSupport.IsSupported(VET_Half2))
		, ClusterTree()
		, OutOcclusionLayerNum(0)
	{
		bHaveValidData = bHaveValidData && GrassData.IsValid();

		check(DesiredInstancesPerLeaf > 0);

		if (UseLandscapeLightmap)
		{
			InitLandscapeLightmap(Component);
		}
	}

	void InitLandscapeLightmap(ULandscapeComponent* Component)
	{
		const int32 SubsectionSizeQuads = Component->SubsectionSizeQuads;
		const int32 NumSubsections = Component->NumSubsections;
		const int32 LandscapeComponentSizeQuads = Component->ComponentSizeQuads;
	
		const int32 StaticLightingLOD = Component->GetLandscapeProxy()->StaticLightingLOD;
		const int32 ComponentSizeVerts = LandscapeComponentSizeQuads + 1;
		const float LightMapRes = Component->StaticLightingResolution > 0.0f ? Component->StaticLightingResolution : Component->GetLandscapeProxy()->StaticLightingResolution;
		const int32 LightingLOD = Component->GetLandscapeProxy()->StaticLightingLOD;

		// Calculate mapping from landscape to lightmap space for mapping landscape grass to the landscape lightmap
		// Copied from the calculation of FLandscapeUniformShaderParameters::LandscapeLightmapScaleBias in FLandscapeComponentSceneProxy::OnTransformChanged()
		int32 PatchExpandCountX = 0;
		int32 PatchExpandCountY = 0;
		int32 DesiredSize = 1;
		const float LightMapRatio = ::GetTerrainExpandPatchCount(LightMapRes, PatchExpandCountX, PatchExpandCountY, LandscapeComponentSizeQuads, (NumSubsections * (SubsectionSizeQuads + 1)), DesiredSize, LightingLOD);
		const float LightmapLODScaleX = LightMapRatio / ((ComponentSizeVerts >> StaticLightingLOD) + 2 * PatchExpandCountX);
		const float LightmapLODScaleY = LightMapRatio / ((ComponentSizeVerts >> StaticLightingLOD) + 2 * PatchExpandCountY);
		const float LightmapBiasX = PatchExpandCountX * LightmapLODScaleX;
		const float LightmapBiasY = PatchExpandCountY * LightmapLODScaleY;
		const float LightmapScaleX = LightmapLODScaleX * (float)((ComponentSizeVerts >> StaticLightingLOD) - 1) / LandscapeComponentSizeQuads;
		const float LightmapScaleY = LightmapLODScaleY * (float)((ComponentSizeVerts >> StaticLightingLOD) - 1) / LandscapeComponentSizeQuads;

		LightMapComponentScale = FVector2D(LightmapScaleX, LightmapScaleY) / FVector2D(DrawScale);
		LightMapComponentBias = FVector2D(LightmapBiasX, LightmapBiasY);

		const FMeshMapBuildData* MeshMapBuildData = Component->GetMeshMapBuildData();

		if (MeshMapBuildData != nullptr)
		{
			if (MeshMapBuildData->LightMap.IsValid())
			{
				LightmapBaseBias = MeshMapBuildData->LightMap->GetLightMap2D()->GetCoordinateBias();
				LightmapBaseScale = MeshMapBuildData->LightMap->GetLightMap2D()->GetCoordinateScale();
			}

			if (MeshMapBuildData->ShadowMap.IsValid())
			{
				ShadowmapBaseBias = MeshMapBuildData->ShadowMap->GetShadowMap2D()->GetCoordinateBias();
				ShadowmapBaseScale = MeshMapBuildData->ShadowMap->GetShadowMap2D()->GetCoordinateScale();
			}
		}
	}

	void SetInstance(int32 InstanceIndex, const FMatrix& InXForm, float RandomFraction)
	{
		if (UseLandscapeLightmap)
		{
			float InstanceX = InXForm.M[3][0];
			float InstanceY = InXForm.M[3][1];

			FVector2D NormalizedGrassCoordinate;
			NormalizedGrassCoordinate.X = (InstanceX - ComponentOrigin.X) * LightMapComponentScale.X + LightMapComponentBias.X;
			NormalizedGrassCoordinate.Y = (InstanceY - ComponentOrigin.Y) * LightMapComponentScale.Y + LightMapComponentBias.Y;

			FVector2D LightMapCoordinate = NormalizedGrassCoordinate * LightmapBaseScale + LightmapBaseBias;
			FVector2D ShadowMapCoordinate = NormalizedGrassCoordinate * ShadowmapBaseScale + ShadowmapBaseBias;

			InstanceBuffer.SetInstance(InstanceIndex, InXForm, RandomStream.GetFraction(), LightMapCoordinate, ShadowMapCoordinate);
		}
		else
		{
			InstanceBuffer.SetInstance(InstanceIndex, InXForm, RandomStream.GetFraction());
		}
	}

	FVector GetRandomScale() const
	{
		FVector Result(1.0f);

		switch (Scaling)
		{
		case EGrassScaling::Uniform:
			Result.X = ScaleX.Interpolate(RandomStream.GetFraction());
			Result.Y = Result.X;
			Result.Z = Result.X;
			break;
		case EGrassScaling::Free:
			Result.X = ScaleX.Interpolate(RandomStream.GetFraction());
			Result.Y = ScaleY.Interpolate(RandomStream.GetFraction());
			Result.Z = ScaleZ.Interpolate(RandomStream.GetFraction());
			break;
		case EGrassScaling::LockXY:
			Result.X = ScaleX.Interpolate(RandomStream.GetFraction());
			Result.Y = Result.X;
			Result.Z = ScaleZ.Interpolate(RandomStream.GetFraction());
			break;
		default:
			check(0);
		}

		return Result;
	}

	void Build()
	{
		SCOPE_CYCLE_COUNTER(STAT_FoliageGrassAsyncBuildTime);
		check(bHaveValidData);
		RasterTime -= FPlatformTime::Seconds();

		float Div = 1.0f / float(SqrtMaxInstances);
		TArray<FMatrix> InstanceTransforms;
		if (HaltonBaseIndex)
		{
			if (Extent.X < 0)
			{
				Origin.X += Extent.X;
				Extent.X *= -1.0f;
			}
			if (Extent.Y < 0)
			{
				Origin.Y += Extent.Y;
				Extent.Y *= -1.0f;
			}
			int32 MaxNum = SqrtMaxInstances * SqrtMaxInstances;
			InstanceTransforms.Reserve(MaxNum);
			FVector DivExtent(Extent * Div);
			for (int32 InstanceIndex = 0; InstanceIndex < MaxNum; InstanceIndex++)
			{
				float HaltonX = Halton<2>(InstanceIndex + HaltonBaseIndex);
				float HaltonY = Halton<3>(InstanceIndex + HaltonBaseIndex);
				FVector Location(Origin.X + HaltonX * Extent.X, Origin.Y + HaltonY * Extent.Y, 0.0f);
				FVector LocationWithHeight;
				float Weight = GetLayerWeightAtLocationLocal(Location, &LocationWithHeight);
				bool bKeep = Weight > 0.0f && Weight >= RandomStream.GetFraction();
				if (bKeep)
				{
					const FVector Scale = RandomScale ? GetRandomScale() : FVector(1);
					const float Rot = RandomRotation ? RandomStream.GetFraction() * 360.0f : 0.0f;
					const FMatrix BaseXForm = FScaleRotationTranslationMatrix(Scale, FRotator(0.0f, Rot, 0.0f), FVector::ZeroVector);
					FMatrix OutXForm;
					if (AlignToSurface)
					{
						FVector LocationWithHeightDX;
						FVector LocationDX(Location);
						LocationDX.X = FMath::Clamp<float>(LocationDX.X + (HaltonX < 0.5f ? DivExtent.X : -DivExtent.X), Origin.X, Origin.X + Extent.X);
						GetLayerWeightAtLocationLocal(LocationDX, &LocationWithHeightDX, false);

						FVector LocationWithHeightDY;
						FVector LocationDY(Location);
						LocationDY.Y = FMath::Clamp<float>(LocationDX.Y + (HaltonY < 0.5f ? DivExtent.Y : -DivExtent.Y), Origin.Y, Origin.Y + Extent.Y);
						GetLayerWeightAtLocationLocal(LocationDY, &LocationWithHeightDY, false);

						if (LocationWithHeight != LocationWithHeightDX && LocationWithHeight != LocationWithHeightDY)
						{
							FVector NewZ = ((LocationWithHeight - LocationWithHeightDX) ^ (LocationWithHeight - LocationWithHeightDY)).GetSafeNormal();
							NewZ *= FMath::Sign(NewZ.Z);

							const FVector NewX = (FVector(0, -1, 0) ^ NewZ).GetSafeNormal();
							const FVector NewY = NewZ ^ NewX;

							FMatrix Align = FMatrix(NewX, NewY, NewZ, FVector::ZeroVector);
							OutXForm = (BaseXForm * Align).ConcatTranslation(LocationWithHeight) * XForm;
						}
						else
						{
							OutXForm = BaseXForm.ConcatTranslation(LocationWithHeight) * XForm;
						}
					}
					else
					{
						OutXForm = BaseXForm.ConcatTranslation(LocationWithHeight) * XForm;
					}
					InstanceTransforms.Add(OutXForm);
				}
			}
			if (InstanceTransforms.Num())
			{
				TotalInstances += InstanceTransforms.Num();
				InstanceBuffer.AllocateInstances(InstanceTransforms.Num(), true);
				for (int32 InstanceIndex = 0; InstanceIndex < InstanceTransforms.Num(); InstanceIndex++)
				{
					const FMatrix& OutXForm = InstanceTransforms[InstanceIndex];
					SetInstance(InstanceIndex, OutXForm, RandomStream.GetFraction());
				}
			}
		}
		else
		{
			int32 NumKept = 0;
			float MaxJitter1D = FMath::Clamp<float>(PlacementJitter, 0.0f, .99f) * Div * .5f;
			FVector MaxJitter(MaxJitter1D, MaxJitter1D, 0.0f);
			MaxJitter *= Extent;
			Origin += Extent * (Div * 0.5f);
			struct FInstanceLocal
			{
				FVector Pos;
				bool bKeep;
			};
			TArray<FInstanceLocal> Instances;
			Instances.AddUninitialized(SqrtMaxInstances * SqrtMaxInstances);
			{
				int32 InstanceIndex = 0;
				for (int32 xStart = 0; xStart < SqrtMaxInstances; xStart++)
				{
					for (int32 yStart = 0; yStart < SqrtMaxInstances; yStart++)
					{
						FVector Location(Origin.X + float(xStart) * Div * Extent.X, Origin.Y + float(yStart) * Div * Extent.Y, 0.0f);
						Location += FVector(RandomStream.GetFraction() * 2.0f - 1.0f, RandomStream.GetFraction() * 2.0f - 1.0f, 0.0f) * MaxJitter;

						FInstanceLocal& Instance = Instances[InstanceIndex];
						float Weight = GetLayerWeightAtLocationLocal(Location, &Instance.Pos);
						Instance.bKeep = Weight > 0.0f && Weight >= RandomStream.GetFraction();
						if (Instance.bKeep)
						{
							NumKept++;
						}
						InstanceIndex++;
					}
				}
			}
			if (NumKept)
			{
				InstanceTransforms.AddUninitialized(NumKept);
				TotalInstances += NumKept;
				{
					InstanceBuffer.AllocateInstances(NumKept, true);
					int32 InstanceIndex = 0;
					int32 OutInstanceIndex = 0;
					for (int32 xStart = 0; xStart < SqrtMaxInstances; xStart++)
					{
						for (int32 yStart = 0; yStart < SqrtMaxInstances; yStart++)
						{
							const FInstanceLocal& Instance = Instances[InstanceIndex];
							if (Instance.bKeep)
							{
								const FVector Scale = RandomScale ? GetRandomScale() : FVector(1);
								const float Rot = RandomRotation ? RandomStream.GetFraction() * 360.0f : 0.0f;
								const FMatrix BaseXForm = FScaleRotationTranslationMatrix(Scale, FRotator(0.0f, Rot, 0.0f), FVector::ZeroVector);
								FMatrix OutXForm;
								if (AlignToSurface)
								{
									FVector PosX1 = xStart ? Instances[InstanceIndex - SqrtMaxInstances].Pos : Instance.Pos;
									FVector PosX2 = (xStart + 1 < SqrtMaxInstances) ? Instances[InstanceIndex + SqrtMaxInstances].Pos : Instance.Pos;
									FVector PosY1 = yStart ? Instances[InstanceIndex - 1].Pos : Instance.Pos;
									FVector PosY2 = (yStart + 1 < SqrtMaxInstances) ? Instances[InstanceIndex + 1].Pos : Instance.Pos;

									if (PosX1 != PosX2 && PosY1 != PosY2)
									{
										FVector NewZ = ((PosX1 - PosX2) ^ (PosY1 - PosY2)).GetSafeNormal();
										NewZ *= FMath::Sign(NewZ.Z);

										const FVector NewX = (FVector(0, -1, 0) ^ NewZ).GetSafeNormal();
										const FVector NewY = NewZ ^ NewX;

										FMatrix Align = FMatrix(NewX, NewY, NewZ, FVector::ZeroVector);
										OutXForm = (BaseXForm * Align).ConcatTranslation(Instance.Pos) * XForm;
									}
									else
									{
										OutXForm = BaseXForm.ConcatTranslation(Instance.Pos) * XForm;
									}
								}
								else
								{
									OutXForm = BaseXForm.ConcatTranslation(Instance.Pos) * XForm;
								}
								InstanceTransforms[OutInstanceIndex] = OutXForm;
								SetInstance(OutInstanceIndex++, OutXForm, RandomStream.GetFraction());
							}
							InstanceIndex++;
						}
					}
				}
			}
		}

		int32 NumInstances = InstanceTransforms.Num();
		if (NumInstances)
		{
			TArray<int32> SortedInstances;
			TArray<int32> InstanceReorderTable;
			UHierarchicalInstancedStaticMeshComponent::BuildTreeAnyThread(InstanceTransforms, MeshBox, ClusterTree, SortedInstances, InstanceReorderTable, OutOcclusionLayerNum, DesiredInstancesPerLeaf);

			// in-place sort the instances
			const uint32 InstanceStreamSize = InstanceBuffer.GetStride();
			FInstanceStream32 SwapBuffer;
			check(sizeof(SwapBuffer) >= InstanceStreamSize);
			
			for (int32 FirstUnfixedIndex = 0; FirstUnfixedIndex < NumInstances; FirstUnfixedIndex++)
			{
				int32 LoadFrom = SortedInstances[FirstUnfixedIndex];
				if (LoadFrom != FirstUnfixedIndex)
				{
					check(LoadFrom > FirstUnfixedIndex);
					FMemory::Memcpy(&SwapBuffer, InstanceBuffer.GetInstanceWriteAddress(FirstUnfixedIndex), InstanceStreamSize);
					FMemory::Memcpy(InstanceBuffer.GetInstanceWriteAddress(FirstUnfixedIndex), InstanceBuffer.GetInstanceWriteAddress(LoadFrom), InstanceStreamSize);
					FMemory::Memcpy(InstanceBuffer.GetInstanceWriteAddress(LoadFrom), &SwapBuffer, InstanceStreamSize);

					int32 SwapGoesTo = InstanceReorderTable[FirstUnfixedIndex];
					check(SwapGoesTo > FirstUnfixedIndex);
					check(SortedInstances[SwapGoesTo] == FirstUnfixedIndex);
					SortedInstances[SwapGoesTo] = LoadFrom;
					InstanceReorderTable[LoadFrom] = SwapGoesTo;

					InstanceReorderTable[FirstUnfixedIndex] = FirstUnfixedIndex;
					SortedInstances[FirstUnfixedIndex] = FirstUnfixedIndex;
				}
			}
		}
	}
	FORCEINLINE_DEBUGGABLE float GetLayerWeightAtLocationLocal(const FVector& InLocation, FVector* OutLocation, bool bWeight = true)
	{
		// Find location
		float TestX = InLocation.X / DrawScale.X - (float)SectionBase.X;
		float TestY = InLocation.Y / DrawScale.Y - (float)SectionBase.Y;

		// Find data
		int32 X1 = FMath::FloorToInt(TestX);
		int32 Y1 = FMath::FloorToInt(TestY);
		int32 X2 = FMath::CeilToInt(TestX);
		int32 Y2 = FMath::CeilToInt(TestY);

		// Min is to prevent the sampling of the final column from overflowing
		int32 IdxX1 = FMath::Min<int32>(X1, GrassData.GetStride() - 1);
		int32 IdxY1 = FMath::Min<int32>(Y1, GrassData.GetStride() - 1);
		int32 IdxX2 = FMath::Min<int32>(X2, GrassData.GetStride() - 1);
		int32 IdxY2 = FMath::Min<int32>(Y2, GrassData.GetStride() - 1);

		float LerpX = FMath::Fractional(TestX);
		float LerpY = FMath::Fractional(TestY);

		float Result = 0.0f;
		if (bWeight)
		{
			// sample
			float Sample11 = GrassData.GetWeight(IdxX1, IdxY1);
			float Sample21 = GrassData.GetWeight(IdxX2, IdxY1);
			float Sample12 = GrassData.GetWeight(IdxX1, IdxY2);
			float Sample22 = GrassData.GetWeight(IdxX2, IdxY2);

			// Bilinear interpolate
			Result = FMath::Lerp(
				FMath::Lerp(Sample11, Sample21, LerpX),
				FMath::Lerp(Sample12, Sample22, LerpX),
				LerpY);
		}

		{
			// sample
			float Sample11 = GrassData.GetHeight(IdxX1, IdxY1);
			float Sample21 = GrassData.GetHeight(IdxX2, IdxY1);
			float Sample12 = GrassData.GetHeight(IdxX1, IdxY2);
			float Sample22 = GrassData.GetHeight(IdxX2, IdxY2);

			OutLocation->X = InLocation.X - DrawScale.X * float(LandscapeSectionOffset.X);
			OutLocation->Y = InLocation.Y - DrawScale.Y * float(LandscapeSectionOffset.Y);
			// Bilinear interpolate
			OutLocation->Z = DrawScale.Z * FMath::Lerp(
				FMath::Lerp(Sample11, Sample21, LerpX),
				FMath::Lerp(Sample12, Sample22, LerpX),
				LerpY);
		}
		return Result;
	}
};

void ALandscapeProxy::FlushGrassComponents(const TSet<ULandscapeComponent*>* OnlyForComponents, bool bFlushGrassMaps)
{
	if (OnlyForComponents)
	{
		for (FCachedLandscapeFoliage::TGrassSet::TIterator Iter(FoliageCache.CachedGrassComps); Iter; ++Iter)
		{
			ULandscapeComponent* Component = (*Iter).Key.BasedOn.Get();
			// if the weak pointer in the cache is invalid, we should kill them anyway
			if (Component == nullptr || OnlyForComponents->Contains(Component))
			{
				UHierarchicalInstancedStaticMeshComponent *Used = (*Iter).Foliage.Get();
				if (Used)
				{
					SCOPE_CYCLE_COUNTER(STAT_FoliageGrassDestoryComp);
					Used->ClearInstances();
					Used->DetachFromComponent(FDetachmentTransformRules(EDetachmentRule::KeepRelative, false));
					Used->DestroyComponent();
				}
				Iter.RemoveCurrent();
			}
		}
#if WITH_EDITOR
		if (GIsEditor && bFlushGrassMaps)
		{
			for (ULandscapeComponent* Component : *OnlyForComponents)
			{
				Component->RemoveGrassMap();
			}
		}
#endif
	}
	else
	{
		// Clear old foliage component containers
		FoliageComponents.Empty();

		// Might as well clear the cache...
		FoliageCache.ClearCache();
		// Destroy any owned foliage components
		TInlineComponentArray<UHierarchicalInstancedStaticMeshComponent*> FoliageComps;
		GetComponents(FoliageComps);
		for (UHierarchicalInstancedStaticMeshComponent* Component : FoliageComps)
		{
			SCOPE_CYCLE_COUNTER(STAT_FoliageGrassDestoryComp);
			Component->ClearInstances();
			Component->DetachFromComponent(FDetachmentTransformRules(EDetachmentRule::KeepRelative, false));
			Component->DestroyComponent();
		}

		TArray<USceneComponent*> AttachedFoliageComponents = RootComponent->GetAttachChildren().FilterByPredicate(
			[](USceneComponent* Component)
		{
			return Cast<UHierarchicalInstancedStaticMeshComponent>(Component);
		});

		// Destroy any attached but un-owned foliage components
		for (USceneComponent* Component : AttachedFoliageComponents)
		{
			SCOPE_CYCLE_COUNTER(STAT_FoliageGrassDestoryComp);
			CastChecked<UHierarchicalInstancedStaticMeshComponent>(Component)->ClearInstances();
			Component->DetachFromComponent(FDetachmentTransformRules(EDetachmentRule::KeepRelative, false));
			Component->DestroyComponent();
		}

#if WITH_EDITOR
		if (GIsEditor && bFlushGrassMaps)
		{
			// Clear GrassMaps
			TInlineComponentArray<ULandscapeComponent*> LandComps;
			GetComponents(LandComps);
			for (ULandscapeComponent* Component : LandComps)
			{
				Component->RemoveGrassMap();
			}
		}
#endif
	}
}

TArray<ULandscapeGrassType*> ALandscapeProxy::GetGrassTypes() const
{
	TArray<ULandscapeGrassType*> GrassTypes;
	if (LandscapeMaterial)
	{
		TArray<const UMaterialExpressionLandscapeGrassOutput*> GrassExpressions;
		LandscapeMaterial->GetMaterial()->GetAllExpressionsOfType<UMaterialExpressionLandscapeGrassOutput>(GrassExpressions);
		if (GrassExpressions.Num() > 0)
		{
			for (auto& Type : GrassExpressions[0]->GrassTypes)
			{
				GrassTypes.Add(Type.GrassType);
			}
		}
	}
	return GrassTypes;
}

#if WITH_EDITOR
int32 ALandscapeProxy::TotalComponentsNeedingGrassMapRender = 0;
int32 ALandscapeProxy::TotalTexturesToStreamForVisibleGrassMapRender = 0;
int32 ALandscapeProxy::TotalComponentsNeedingTextureBaking = 0;
#endif

void ALandscapeProxy::UpdateGrass(const TArray<FVector>& Cameras, bool bForceSync)
{
	SCOPE_CYCLE_COUNTER(STAT_GrassUpdate);

	if (CVarGrassEnable.GetValueOnAnyThread() > 0)
	{
		TArray<ULandscapeGrassType*> GrassTypes = GetGrassTypes();

		float GuardBand = CVarGuardBandMultiplier.GetValueOnAnyThread();
		float DiscardGuardBand = CVarGuardBandDiscardMultiplier.GetValueOnAnyThread();
		bool bCullSubsections = CVarCullSubsections.GetValueOnAnyThread() > 0;
		bool bDisableGPUCull = CVarDisableGPUCull.GetValueOnAnyThread() > 0;
		int32 MaxInstancesPerComponent = FMath::Max<int32>(1024, CVarMaxInstancesPerComponent.GetValueOnAnyThread());
		int32 MaxTasks = CVarMaxAsyncTasks.GetValueOnAnyThread();

		UWorld* World = GetWorld();
		if (World)
		{
#if WITH_EDITOR
			int32 RequiredTexturesNotStreamedIn = 0;
			TSet<ULandscapeComponent*> ComponentsNeedingGrassMapRender;
			TSet<UTexture2D*> CurrentForcedStreamedTextures;
			TSet<UTexture2D*> DesiredForceStreamedTextures;

			if (!World->IsGameWorld())
			{
				// see if we need to flush grass for any components
				TSet<ULandscapeComponent*> FlushComponents;
				for (auto Component : LandscapeComponents)
				{
					// check textures currently needing force streaming
					if (Component->HeightmapTexture->bForceMiplevelsToBeResident)
					{
						CurrentForcedStreamedTextures.Add(Component->HeightmapTexture);
					}
					for (auto WeightmapTexture : Component->WeightmapTextures)
					{
						if (WeightmapTexture->bForceMiplevelsToBeResident)
						{
							CurrentForcedStreamedTextures.Add(WeightmapTexture);
						}
					}

					if (Component->IsGrassMapOutdated())
					{
						FlushComponents.Add(Component);
					}

					if (GrassTypes.Num() > 0 || bBakeMaterialPositionOffsetIntoCollision)
					{
						if (Component->IsGrassMapOutdated() ||
							!Component->GrassData->HasData())
						{
							ComponentsNeedingGrassMapRender.Add(Component);
						}
					}
				}
				if (FlushComponents.Num())
				{
					FlushGrassComponents(&FlushComponents);
				}
			}
#endif

			int32 NumCompsCreated = 0;
			for (int32 ComponentIndex = 0; ComponentIndex < LandscapeComponents.Num(); ComponentIndex++)
			{
				ULandscapeComponent* Component = LandscapeComponents[ComponentIndex];

				// skip if we have no data and no way to generate it
				if (World->IsGameWorld() && !Component->GrassData->HasData())
				{
					continue;
				}

				FBoxSphereBounds WorldBounds = Component->CalcBounds(Component->GetComponentTransform());
				float MinDistanceToComp = Cameras.Num() ? MAX_flt : 0.0f;

				for (auto& Pos : Cameras)
				{
					MinDistanceToComp = FMath::Min<float>(MinDistanceToComp, WorldBounds.ComputeSquaredDistanceFromBoxToPoint(Pos));
				}

				MinDistanceToComp = FMath::Sqrt(MinDistanceToComp);

				for (auto GrassType : GrassTypes)
				{
					if (GrassType)
					{
						int32 GrassVarietyIndex = -1;
						uint32 HaltonBaseIndex = 1;
						for (auto& GrassVariety : GrassType->GrassVarieties)
						{
							GrassVarietyIndex++;
							if (GrassVariety.GrassMesh && GrassVariety.GrassDensity > 0.0f && GrassVariety.EndCullDistance > 0)
							{
								float MustHaveDistance = GuardBand * (float)GrassVariety.EndCullDistance;
								float DiscardDistance = DiscardGuardBand * (float)GrassVariety.EndCullDistance;

								bool bUseHalton = !GrassVariety.bUseGrid;

								if (!bUseHalton && MinDistanceToComp > DiscardDistance)
								{
									continue;
								}

								FGrassBuilderBase ForSubsectionMath(this, Component, GrassVariety);

								int32 SqrtSubsections = 1;

								if (ForSubsectionMath.bHaveValidData && ForSubsectionMath.SqrtMaxInstances > 0)
								{
									SqrtSubsections = FMath::Clamp<int32>(FMath::CeilToInt(float(ForSubsectionMath.SqrtMaxInstances) / FMath::Sqrt((float)MaxInstancesPerComponent)), 1, 16);
								}
								int32 MaxInstancesSub = FMath::Square(ForSubsectionMath.SqrtMaxInstances / SqrtSubsections);

								if (bUseHalton && MinDistanceToComp > DiscardDistance)
								{
									HaltonBaseIndex += MaxInstancesSub * SqrtSubsections * SqrtSubsections;
									continue;
								}

								FBox LocalBox = Component->CachedLocalBox;
								FVector LocalExtentDiv = (LocalBox.Max - LocalBox.Min) * FVector(1.0f / float(SqrtSubsections), 1.0f / float(SqrtSubsections), 1.0f);
								for (int32 SubX = 0; SubX < SqrtSubsections; SubX++)
								{
									for (int32 SubY = 0; SubY < SqrtSubsections; SubY++)
									{
										float MinDistanceToSubComp = MinDistanceToComp;

										if (bCullSubsections && SqrtSubsections > 1)
										{
											FVector BoxMin;
											BoxMin.X = LocalBox.Min.X + LocalExtentDiv.X * float(SubX);
											BoxMin.Y = LocalBox.Min.Y + LocalExtentDiv.Y * float(SubY);
											BoxMin.Z = LocalBox.Min.Z;

											FVector BoxMax;
											BoxMax.X = LocalBox.Min.X + LocalExtentDiv.X * float(SubX + 1);
											BoxMax.Y = LocalBox.Min.Y + LocalExtentDiv.Y * float(SubY + 1);
											BoxMax.Z = LocalBox.Max.Z;

											FBox LocalSubBox(BoxMin, BoxMax);
											FBox WorldSubBox = LocalSubBox.TransformBy(Component->GetComponentTransform());

											MinDistanceToSubComp = Cameras.Num() ? MAX_flt : 0.0f;
											for (auto& Pos : Cameras)
											{
												MinDistanceToSubComp = FMath::Min<float>(MinDistanceToSubComp, ComputeSquaredDistanceFromBoxToPoint(WorldSubBox.Min, WorldSubBox.Max, Pos));
											}
											MinDistanceToSubComp = FMath::Sqrt(MinDistanceToSubComp);
										}

										if (bUseHalton)
										{
											HaltonBaseIndex += MaxInstancesSub;  // we are going to pre-increment this for all of the continues...however we need to subtract later if we actually do this sub
										}

										if (MinDistanceToSubComp > DiscardDistance)
										{
											continue;
										}

										FCachedLandscapeFoliage::FGrassComp NewComp;
										NewComp.Key.BasedOn = Component;
										NewComp.Key.GrassType = GrassType;
										NewComp.Key.SqrtSubsections = SqrtSubsections;
										NewComp.Key.CachedMaxInstancesPerComponent = MaxInstancesPerComponent;
										NewComp.Key.SubsectionX = SubX;
										NewComp.Key.SubsectionY = SubY;
										NewComp.Key.NumVarieties = GrassType->GrassVarieties.Num();
										NewComp.Key.VarietyIndex = GrassVarietyIndex;

										{
											FCachedLandscapeFoliage::FGrassComp* Existing = FoliageCache.CachedGrassComps.Find(NewComp.Key);
											if (Existing || MinDistanceToSubComp > MustHaveDistance)
											{
												if (Existing)
												{
													Existing->Touch();
												}
												continue;
											}
										}

										if (!bForceSync && (NumCompsCreated || AsyncFoliageTasks.Num() >= MaxTasks))
										{
											continue; // one per frame, but we still want to touch the existing ones
										}

#if WITH_EDITOR
										// render grass data if we don't have any
										if (!Component->GrassData->HasData())
										{
											if (!Component->CanRenderGrassMap())
											{
												// we can't currently render grassmaps (eg shaders not compiled)
												continue;
											}
											else if (!Component->AreTexturesStreamedForGrassMapRender())
											{
												// we're ready to generate but our textures need streaming in
												DesiredForceStreamedTextures.Add(Component->HeightmapTexture);
												for (auto WeightmapTexture : Component->WeightmapTextures)
												{
													DesiredForceStreamedTextures.Add(WeightmapTexture);
												}
												RequiredTexturesNotStreamedIn++;
												continue;
											}

											QUICK_SCOPE_CYCLE_COUNTER(STAT_GrassRenderToTexture);
											Component->RenderGrassMap();
											ComponentsNeedingGrassMapRender.Remove(Component);
										}
#endif

										NumCompsCreated++;

										SCOPE_CYCLE_COUNTER(STAT_FoliageGrassStartComp);
										int32 FolSeed = FCrc::StrCrc32((GrassType->GetName() + Component->GetName() + FString::Printf(TEXT("%d %d %d"), SubX, SubY, GrassVarietyIndex)).GetCharArray().GetData());
										if (FolSeed == 0)
										{
											FolSeed++;
										}

										// Do not record the transaction of creating temp component for visualizations
										ClearFlags(RF_Transactional);
										bool PreviousPackageDirtyFlag = GetOutermost()->IsDirty();

										UHierarchicalInstancedStaticMeshComponent* HierarchicalInstancedStaticMeshComponent;
										{
											QUICK_SCOPE_CYCLE_COUNTER(STAT_GrassCreateComp);
											HierarchicalInstancedStaticMeshComponent = NewObject<UHierarchicalInstancedStaticMeshComponent>(this, NAME_None, RF_Transient);
										}
										NewComp.Foliage = HierarchicalInstancedStaticMeshComponent;
										FoliageCache.CachedGrassComps.Add(NewComp);

										HierarchicalInstancedStaticMeshComponent->Mobility = EComponentMobility::Static;
										HierarchicalInstancedStaticMeshComponent->bCastStaticShadow = false;

										HierarchicalInstancedStaticMeshComponent->SetStaticMesh(GrassVariety.GrassMesh);
										HierarchicalInstancedStaticMeshComponent->MinLOD = GrassVariety.MinLOD;
										HierarchicalInstancedStaticMeshComponent->bSelectable = false;
										HierarchicalInstancedStaticMeshComponent->bHasPerInstanceHitProxies = false;
										HierarchicalInstancedStaticMeshComponent->bReceivesDecals = GrassVariety.bReceivesDecals;
										static FName NoCollision(TEXT("NoCollision"));
										HierarchicalInstancedStaticMeshComponent->SetCollisionProfileName(NoCollision);
										HierarchicalInstancedStaticMeshComponent->bDisableCollision = true;
										HierarchicalInstancedStaticMeshComponent->SetCanEverAffectNavigation(false);
										HierarchicalInstancedStaticMeshComponent->InstancingRandomSeed = FolSeed;
										HierarchicalInstancedStaticMeshComponent->LightingChannels = GrassVariety.LightingChannels;
										HierarchicalInstancedStaticMeshComponent->KeepInstanceBufferCPUAccess = true;
										
										const FMeshMapBuildData* MeshMapBuildData = Component->GetMeshMapBuildData();

										if (GrassVariety.bUseLandscapeLightmap
											&& GrassVariety.GrassMesh->GetNumLODs() > 0
											&& MeshMapBuildData
											&& MeshMapBuildData->LightMap)
										{
											HierarchicalInstancedStaticMeshComponent->SetLODDataCount(GrassVariety.GrassMesh->GetNumLODs(), GrassVariety.GrassMesh->GetNumLODs());

											FLightMapRef GrassLightMap = new FLandscapeGrassLightMap(*MeshMapBuildData->LightMap->GetLightMap2D());
											FShadowMapRef GrassShadowMap = MeshMapBuildData->ShadowMap ? new FLandscapeGrassShadowMap(*MeshMapBuildData->ShadowMap->GetShadowMap2D()) : nullptr;

											for (auto& LOD : HierarchicalInstancedStaticMeshComponent->LODData)
											{
												LOD.OverrideMapBuildData = MakeUnique<FMeshMapBuildData>();
												LOD.OverrideMapBuildData->LightMap = GrassLightMap;
												LOD.OverrideMapBuildData->ShadowMap = GrassShadowMap;
											}
										}

										if (!Cameras.Num() || bDisableGPUCull)
										{
											// if we don't have any cameras, then we are rendering landscape LOD materials or somesuch and we want to disable culling
											HierarchicalInstancedStaticMeshComponent->InstanceStartCullDistance = 0;
											HierarchicalInstancedStaticMeshComponent->InstanceEndCullDistance = 0;
										}
										else
										{
											HierarchicalInstancedStaticMeshComponent->InstanceStartCullDistance = GrassVariety.StartCullDistance;
											HierarchicalInstancedStaticMeshComponent->InstanceEndCullDistance = GrassVariety.EndCullDistance;
										}

										//@todo - take the settings from a UFoliageType object.  For now, disable distance field lighting on grass so we don't hitch.
										HierarchicalInstancedStaticMeshComponent->bAffectDistanceFieldLighting = false;

										{
											QUICK_SCOPE_CYCLE_COUNTER(STAT_GrassAttachComp);

											HierarchicalInstancedStaticMeshComponent->AttachToComponent(GetRootComponent(), FAttachmentTransformRules::KeepRelativeTransform);
											FTransform DesiredTransform = GetRootComponent()->GetComponentTransform();
											DesiredTransform.RemoveScaling();
											HierarchicalInstancedStaticMeshComponent->SetWorldTransform(DesiredTransform);

											FoliageComponents.Add(HierarchicalInstancedStaticMeshComponent);
										}

										FAsyncGrassBuilder* Builder;

										{
											QUICK_SCOPE_CYCLE_COUNTER(STAT_GrassCreateBuilder);

											uint32 HaltonIndexForSub = 0;
											if (bUseHalton)
											{
												check(HaltonBaseIndex > (uint32)MaxInstancesSub);
												HaltonIndexForSub = HaltonBaseIndex - (uint32)MaxInstancesSub;
											}
											Builder = new FAsyncGrassBuilder(this, Component, GrassType, GrassVariety, HierarchicalInstancedStaticMeshComponent, SqrtSubsections, SubX, SubY, HaltonIndexForSub);
										}

										if (Builder->bHaveValidData)
										{
											FAsyncTask<FAsyncGrassTask>* Task = new FAsyncTask<FAsyncGrassTask>(Builder, NewComp.Key, HierarchicalInstancedStaticMeshComponent);

											Task->StartBackgroundTask();

											AsyncFoliageTasks.Add(Task);
										}
										else
										{
											delete Builder;
										}
										{
											QUICK_SCOPE_CYCLE_COUNTER(STAT_GrassRegisterComp);

											HierarchicalInstancedStaticMeshComponent->RegisterComponent();
										}

										SetFlags(RF_Transactional);
										GetOutermost()->SetDirtyFlag(PreviousPackageDirtyFlag);
									}
								}
							}
						}
					}
				}
			}

#if WITH_EDITOR

			TotalTexturesToStreamForVisibleGrassMapRender -= NumTexturesToStreamForVisibleGrassMapRender;
			NumTexturesToStreamForVisibleGrassMapRender = RequiredTexturesNotStreamedIn;
			TotalTexturesToStreamForVisibleGrassMapRender += NumTexturesToStreamForVisibleGrassMapRender;

			{
				int32 NumComponentsRendered = 0;
				int32 NumComponentsUnableToRender = 0;
				if ((GrassTypes.Num() > 0 && CVarPrerenderGrassmaps.GetValueOnAnyThread() > 0) || bBakeMaterialPositionOffsetIntoCollision)
				{
					// try to render some grassmaps
					TArray<ULandscapeComponent*> ComponentsToRender;
					for (auto Component : ComponentsNeedingGrassMapRender)
					{
						if (Component->CanRenderGrassMap())
						{
							if (Component->AreTexturesStreamedForGrassMapRender())
							{
								// We really want to throttle the number based on component size.
								if (NumComponentsRendered <= 4)
								{
									ComponentsToRender.Add(Component);
									NumComponentsRendered++;
								}
							}
							else
							if (TotalTexturesToStreamForVisibleGrassMapRender == 0)
							{
								// Force stream in other heightmaps but only if we're not waiting for the textures 
								// near the camera to stream in
								DesiredForceStreamedTextures.Add(Component->HeightmapTexture);
								for (auto WeightmapTexture : Component->WeightmapTextures)
								{
									DesiredForceStreamedTextures.Add(WeightmapTexture);
								}
							}
						}
						else
						{
							NumComponentsUnableToRender++;
						}
					}
					if (ComponentsToRender.Num())
					{
						RenderGrassMaps(ComponentsToRender, GrassTypes);
						MarkPackageDirty();
					}
				}

				TotalComponentsNeedingGrassMapRender -= NumComponentsNeedingGrassMapRender;
				NumComponentsNeedingGrassMapRender = ComponentsNeedingGrassMapRender.Num() - NumComponentsRendered - NumComponentsUnableToRender;
				TotalComponentsNeedingGrassMapRender += NumComponentsNeedingGrassMapRender;

				// Update resident flags
				for (auto Texture : DesiredForceStreamedTextures.Difference(CurrentForcedStreamedTextures))
				{
					Texture->bForceMiplevelsToBeResident = true;
				}
				for (auto Texture : CurrentForcedStreamedTextures.Difference(DesiredForceStreamedTextures))
				{
					Texture->bForceMiplevelsToBeResident = false;
				}

			}
#endif
		}
	}

	static TSet<UHierarchicalInstancedStaticMeshComponent *> StillUsed;
	StillUsed.Empty(256);
	{
		// trim cached items based on time, pending and emptiness
		double OldestToKeepTime = FPlatformTime::Seconds() - CVarMinTimeToKeepGrass.GetValueOnGameThread();
		uint32 OldestToKeepFrame = GFrameNumber - CVarMinFramesToKeepGrass.GetValueOnGameThread();
		for (FCachedLandscapeFoliage::TGrassSet::TIterator Iter(FoliageCache.CachedGrassComps); Iter; ++Iter)
		{
			const FCachedLandscapeFoliage::FGrassComp& GrassItem = *Iter;
			UHierarchicalInstancedStaticMeshComponent *Used = GrassItem.Foliage.Get();
			bool bOld =
				!GrassItem.Pending &&
				(
				!GrassItem.Key.BasedOn.Get() ||
				!GrassItem.Key.GrassType.Get() ||
				!Used ||
				(GrassItem.LastUsedFrameNumber < OldestToKeepFrame && GrassItem.LastUsedTime < OldestToKeepTime)
				);
			if (bOld)
			{
				Iter.RemoveCurrent();
			}
			else if (Used)
			{
				StillUsed.Add(Used);
			}
		}
	}
	{
		// delete components that are no longer used
		for (UActorComponent* ActorComponent : GetComponents())
		{
			UHierarchicalInstancedStaticMeshComponent* HComponent = Cast<UHierarchicalInstancedStaticMeshComponent>(ActorComponent);
			if (HComponent && !StillUsed.Contains(HComponent))
			{
				{
					SCOPE_CYCLE_COUNTER(STAT_FoliageGrassDestoryComp);
					HComponent->ClearInstances();
					HComponent->DetachFromComponent(FDetachmentTransformRules(EDetachmentRule::KeepRelative, false));
					HComponent->DestroyComponent();
					FoliageComponents.Remove(HComponent);
				}
				if (!bForceSync)
				{
					break; // one per frame is fine
				}
			}
		}
	}
	{
		// finish async tasks
		for (int32 Index = 0; Index < AsyncFoliageTasks.Num(); Index++)
		{
			FAsyncTask<FAsyncGrassTask>* Task = AsyncFoliageTasks[Index];
			if (bForceSync)
			{
				Task->EnsureCompletion();
			}
			if (Task->IsDone())
			{
				SCOPE_CYCLE_COUNTER(STAT_FoliageGrassEndComp);
				FAsyncGrassTask& Inner = Task->GetTask();
				AsyncFoliageTasks.RemoveAtSwap(Index--);
				UHierarchicalInstancedStaticMeshComponent* HierarchicalInstancedStaticMeshComponent = Inner.Foliage.Get();
				if (HierarchicalInstancedStaticMeshComponent && StillUsed.Contains(HierarchicalInstancedStaticMeshComponent))
				{
					if (Inner.Builder->InstanceBuffer.NumInstances())
					{
						QUICK_SCOPE_CYCLE_COUNTER(STAT_FoliageGrassEndComp_AcceptPrebuiltTree);

						if (!HierarchicalInstancedStaticMeshComponent->PerInstanceRenderData.IsValid())
						{
<<<<<<< HEAD
							ENGINE_API extern bool GbInitializeFromCurrentData;
							GbInitializeFromCurrentData = true;
							HierarchicalInstancedStaticMeshComponent->InitPerInstanceRenderData(&Inner.Builder->InstanceBuffer);
=======
							HierarchicalInstancedStaticMeshComponent->InitPerInstanceRenderData(true, &Inner.Builder->InstanceBuffer);
>>>>>>> 9f6ccf49
						}
						else
						{
							HierarchicalInstancedStaticMeshComponent->PerInstanceRenderData->UpdateFromPreallocatedData(HierarchicalInstancedStaticMeshComponent, Inner.Builder->InstanceBuffer, HierarchicalInstancedStaticMeshComponent->KeepInstanceBufferCPUAccess);
						}

						HierarchicalInstancedStaticMeshComponent->AcceptPrebuiltTree(Inner.Builder->ClusterTree, Inner.Builder->OutOcclusionLayerNum);
						if (bForceSync && GetWorld())
						{
							QUICK_SCOPE_CYCLE_COUNTER(STAT_FoliageGrassEndComp_SyncUpdate);
							HierarchicalInstancedStaticMeshComponent->RecreateRenderState_Concurrent();
						}
					}
				}
				FCachedLandscapeFoliage::FGrassComp* Existing = FoliageCache.CachedGrassComps.Find(Inner.Key);
				if (Existing)
				{
					Existing->Pending = false;
					Existing->Touch();
				}
				delete Task;
				if (!bForceSync)
				{
					break; // one per frame is fine
				}
			}
		}
	}
}

FAsyncGrassTask::FAsyncGrassTask(FAsyncGrassBuilder* InBuilder, const FCachedLandscapeFoliage::FGrassCompKey& InKey, UHierarchicalInstancedStaticMeshComponent* InFoliage)
	: Builder(InBuilder)
	, Key(InKey)
	, Foliage(InFoliage)
{
}

void FAsyncGrassTask::DoWork()
{
	Builder->Build();
}

FAsyncGrassTask::~FAsyncGrassTask()
{
	delete Builder;
}

static void FlushGrass(const TArray<FString>& Args)
{
	for (ALandscapeProxy* Landscape : TObjectRange<ALandscapeProxy>(RF_ClassDefaultObject | RF_ArchetypeObject, true, EInternalObjectFlags::PendingKill))
	{
		Landscape->FlushGrassComponents();
	}
}

static void FlushGrassPIE(const TArray<FString>& Args)
{
	for (ALandscapeProxy* Landscape : TObjectRange<ALandscapeProxy>(RF_ClassDefaultObject | RF_ArchetypeObject, true, EInternalObjectFlags::PendingKill))
	{
		Landscape->FlushGrassComponents(nullptr, false);
	}
}

static FAutoConsoleCommand FlushGrassCmd(
	TEXT("grass.FlushCache"),
	TEXT("Flush the grass cache, debugging."),
	FConsoleCommandWithArgsDelegate::CreateStatic(&FlushGrass)
	);

static FAutoConsoleCommand FlushGrassCmdPIE(
	TEXT("grass.FlushCachePIE"),
	TEXT("Flush the grass cache, debugging."),
	FConsoleCommandWithArgsDelegate::CreateStatic(&FlushGrassPIE)
	);



#undef LOCTEXT_NAMESPACE<|MERGE_RESOLUTION|>--- conflicted
+++ resolved
@@ -2395,13 +2395,7 @@
 
 						if (!HierarchicalInstancedStaticMeshComponent->PerInstanceRenderData.IsValid())
 						{
-<<<<<<< HEAD
-							ENGINE_API extern bool GbInitializeFromCurrentData;
-							GbInitializeFromCurrentData = true;
-							HierarchicalInstancedStaticMeshComponent->InitPerInstanceRenderData(&Inner.Builder->InstanceBuffer);
-=======
 							HierarchicalInstancedStaticMeshComponent->InitPerInstanceRenderData(true, &Inner.Builder->InstanceBuffer);
->>>>>>> 9f6ccf49
 						}
 						else
 						{
