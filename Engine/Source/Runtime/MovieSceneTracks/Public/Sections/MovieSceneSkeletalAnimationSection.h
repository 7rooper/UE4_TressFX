--- conflicted
+++ resolved
@@ -23,11 +23,7 @@
 	float GetSequenceLength() const { return Animation != nullptr ? Animation->SequenceLength : 0.f; }
 
 	/** The animation this section plays */
-<<<<<<< HEAD
-	UPROPERTY(BlueprintReadWrite, EditAnywhere, Category="Animation", meta=(AllowedClasses = "AnimSequence, AnimComposite"))
-=======
 	UPROPERTY(BlueprintReadWrite, EditAnywhere, Category="Animation", meta=(AllowedClasses = "AnimSequence,AnimComposite,AnimStreamable"))
->>>>>>> 9ba46998
 	UAnimSequenceBase* Animation;
 
 	/** The offset into the beginning of the animation clip */
