// Copyright 1998-2018 Epic Games, Inc. All Rights Reserved.

#include "PIEPreviewDeviceProfileSelectorModule.h"
#include "Misc/FileHelper.h"
#include "Dom/JsonObject.h"
#include "Serialization/JsonReader.h"
#include "Serialization/JsonSerializer.h"
#include "PIEPreviewDeviceSpecification.h"
#include "JsonObjectConverter.h"
#include "MaterialShaderQualitySettings.h"
#include "RHI.h"
#include "Framework/Docking/TabManager.h"
#include "CoreGlobals.h"
#include "Modules/ModuleManager.h"
#include "Misc/ConfigCacheIni.h"
#include "Internationalization/Culture.h"
#include "PIEPreviewWindowStyle.h"
#include "PIEPreviewDevice.h"
#include "PIEPreviewWindow.h"
#include "Framework/Application/SlateApplication.h"
#include "UnrealEngine.h"

DECLARE_LOG_CATEGORY_EXTERN(LogPIEPreviewDevice, Log, All); 
DEFINE_LOG_CATEGORY(LogPIEPreviewDevice);
IMPLEMENT_MODULE(FPIEPreviewDeviceModule, PIEPreviewDeviceProfileSelector);

void FPIEPreviewDeviceModule::StartupModule()
{
}

void FPIEPreviewDeviceModule::ShutdownModule()
{
}

FString const FPIEPreviewDeviceModule::GetRuntimeDeviceProfileName()
{
	if (!bInitialized)
	{
		InitPreviewDevice();
	}

	return DeviceProfile;
}

void FPIEPreviewDeviceModule::InitPreviewDevice()
{
	bInitialized = true;

	if (ReadDeviceSpecification())
	{
<<<<<<< HEAD
		ERHIFeatureLevel::Type PreviewFeatureLevel = ERHIFeatureLevel::Num;
		switch (DeviceSpecs->DevicePlatform)
		{
			case EPIEPreviewDeviceType::Android:
			{
				IDeviceProfileSelectorModule* AndroidDeviceProfileSelector = FModuleManager::LoadModulePtr<IDeviceProfileSelectorModule>("AndroidDeviceProfileSelector");
				if (AndroidDeviceProfileSelector)
				{
					FPIEAndroidDeviceProperties& AndroidProperties = DeviceSpecs->AndroidProperties;

					TMap<FString, FString> DeviceParameters;
					DeviceParameters.Add("GPUFamily", AndroidProperties.GPUFamily);
					DeviceParameters.Add("GLVersion", AndroidProperties.GLVersion);
					DeviceParameters.Add("VulkanAvailable", AndroidProperties.VulkanAvailable ? "true" : "false");
					DeviceParameters.Add("VulkanVersion", AndroidProperties.VulkanVersion);
					DeviceParameters.Add("AndroidVersion", AndroidProperties.AndroidVersion);
					DeviceParameters.Add("DeviceMake", AndroidProperties.DeviceMake);
					DeviceParameters.Add("DeviceModel", AndroidProperties.DeviceModel);
					DeviceParameters.Add("UsingHoudini", AndroidProperties.UsingHoudini ? "true" : "false");

					FString PIEProfileName = AndroidDeviceProfileSelector->GetDeviceProfileName(DeviceParameters);
					if (!PIEProfileName.IsEmpty())
					{
						DeviceProfile = PIEProfileName;
					}
				}
				break;
			}
			case EPIEPreviewDeviceType::IOS:
			{
				FPIEIOSDeviceProperties& IOSProperties = DeviceSpecs->IOSProperties;
				DeviceProfile = IOSProperties.DeviceModel;
				break;
			}
		}
		RHISetMobilePreviewFeatureLevel(GetPreviewDeviceFeatureLevel());
=======
		Device->ApplyRHIPrerequisitesOverrides();
		DeviceProfile = Device->GetProfile();
>>>>>>> 8e4a36c9
	}
}

TSharedRef<SWindow> FPIEPreviewDeviceModule::CreatePIEPreviewDeviceWindow(FVector2D ClientSize, FText WindowTitle, EAutoCenter AutoCenterType, FVector2D ScreenPosition, TOptional<float> MaxWindowWidth, TOptional<float> MaxWindowHeight)
{
	if (ScreenPosition.IsNearlyZero())
	{
		int32 WinX, WinY;
		bool bFoundX = GConfig->GetInt(TEXT("/Script/Engine.MobilePIE"), TEXT("WindowPosX"), WinX, GEngineIni);
		bool bFoundY = GConfig->GetInt(TEXT("/Script/Engine.MobilePIE"), TEXT("WindowPosY"), WinY, GEngineIni);

		if (bFoundX && bFoundY)
		{
			ScreenPosition.X = WinX;
			ScreenPosition.Y = WinY;

			AutoCenterType = EAutoCenter::None;
		}
	}

	FPIEPreviewWindowCoreStyle::InitializePIECoreStyle();

	static FWindowStyle BackgroundlessStyle = FCoreStyle::Get().GetWidgetStyle<FWindowStyle>("Window");
	BackgroundlessStyle.SetBackgroundBrush(FSlateNoResource());
	TSharedRef<SPIEPreviewWindow> Window = SNew(SPIEPreviewWindow, Device)
		.Type(EWindowType::GameWindow)
		.Style(&BackgroundlessStyle)
		.ClientSize(ClientSize)
		.Title(WindowTitle)
		.AutoCenter(AutoCenterType)
		.ScreenPosition(ScreenPosition)
		.MaxWidth(MaxWindowWidth)
		.MaxHeight(MaxWindowHeight)
		.FocusWhenFirstShown(true)
		.SaneWindowPlacement(AutoCenterType == EAutoCenter::None)
		.UseOSWindowBorder(false)
		.CreateTitleBar(true)
		.ShouldPreserveAspectRatio(true)
		.LayoutBorder(FMargin(0))
		.SizingRule(ESizingRule::FixedSize)
		.HasCloseButton(true)
		.SupportsMinimize(true)
		.SupportsMaximize(false)
		.bManualManageDPI(false);

 	WindowWPtr = Window;

	return Window;
}

void FPIEPreviewDeviceModule::UpdateDisplayResolution()
{
	if (!Device.IsValid())
	{
		return;
	}

	const int32 ClientWidth = Device->GetWindowClientWidth();
	const int32 ClientHeight = Device->GetWindowClientHeight();

	FSystemResolution::RequestResolutionChange(ClientWidth, ClientHeight, EWindowMode::Windowed);
	IConsoleManager::Get().CallAllConsoleVariableSinks();
}

void FPIEPreviewDeviceModule::PrepareDeviceDisplay()
{
	TSharedPtr<SPIEPreviewWindow> WindowPtr = WindowWPtr.Pin();

	if (!WindowPtr.IsValid() && !Device.IsValid())
	{
		return;
	}

	FSlateApplication::Get().SetGameIsFakingTouchEvents(true);

	WindowPtr->SetScaleWindowToDeviceSize(true);

	UpdateDisplayResolution();
}

void FPIEPreviewDeviceModule::ApplyPreviewDeviceState()
{
	if (!Device.IsValid())
	{
		return;
	}

	// TODO: Localization
	FString AppTitle = FGlobalTabmanager::Get()->GetApplicationTitle().ToString() + "Previewing: "+ PreviewDevice;
	FGlobalTabmanager::Get()->SetApplicationTitle(FText::FromString(AppTitle));

	int32 TitleBarSize = SPIEPreviewWindow::GetDefaultTitleBarSize();
	Device->SetupDevice(TitleBarSize);

	// need to call this before the actual window is created in order override the window mode to EWindowMode::Windowed
	UpdateDisplayResolution();
}

const FPIEPreviewDeviceContainer& FPIEPreviewDeviceModule::GetPreviewDeviceContainer()
{
	if (!EnumeratedDevices.GetRootCategory().IsValid())
	{
		EnumeratedDevices.EnumerateDeviceSpecifications(GetDeviceSpecificationContentDir());
	}
	return EnumeratedDevices;
}

FString FPIEPreviewDeviceModule::GetDeviceSpecificationContentDir()
{
	return FPaths::EngineContentDir() / TEXT("Editor") / TEXT("PIEPreviewDeviceSpecs");
}

FString FPIEPreviewDeviceModule::FindDeviceSpecificationFilePath(const FString& SearchDevice)
{
	const FPIEPreviewDeviceContainer& PIEPreviewDeviceContainer = GetPreviewDeviceContainer();
	FString FoundPath;

	int32 FoundIndex;
	if (PIEPreviewDeviceContainer.GetDeviceSpecifications().Find(SearchDevice, FoundIndex))
	{
		TSharedPtr<FPIEPreviewDeviceContainerCategory> SubCategory = PIEPreviewDeviceContainer.FindDeviceContainingCategory(FoundIndex);
		if(SubCategory.IsValid())
		{
			FoundPath = SubCategory->GetSubDirectoryPath() / SearchDevice + ".json";
		}
	}
	return FoundPath;

}

bool FPIEPreviewDeviceModule::ReadDeviceSpecification()
{
	Device = nullptr;

	if (!FParse::Value(FCommandLine::Get(), GetPreviewDeviceCommandSwitch(), PreviewDevice))
	{
		return false;
	}

	const FString Filename = FindDeviceSpecificationFilePath(PreviewDevice);

	FString Json;
	if (FFileHelper::LoadFileToString(Json, *Filename))
	{
		TSharedPtr<FJsonObject> RootObject;
		TSharedRef<TJsonReader<> > JsonReader = TJsonReaderFactory<>::Create(Json);
		if (FJsonSerializer::Deserialize(JsonReader, RootObject) && RootObject.IsValid())
		{
			// We need to initialize FPIEPreviewDeviceSpecifications early as device profiles need to be evaluated before ProcessNewlyLoadedUObjects can be called.
			CreatePackage(nullptr, TEXT("/Script/PIEPreviewDeviceProfileSelector"));

			Device = MakeShareable(new FPIEPreviewDevice());

			if (!FJsonObjectConverter::JsonAttributesToUStruct(RootObject->Values, FPIEPreviewDeviceSpecifications::StaticStruct(), Device->GetDeviceSpecs().Get(), 0, 0))
			{
				Device = nullptr;
			}
		}
	}
	bool bValidDeviceSpec = Device.IsValid();
	if (!bValidDeviceSpec)
	{
		UE_LOG(LogPIEPreviewDevice, Warning, TEXT("Could not load device specifications for preview target device '%s'"), *PreviewDevice);
	}

	return bValidDeviceSpec;
}<|MERGE_RESOLUTION|>--- conflicted
+++ resolved
@@ -48,47 +48,8 @@
 
 	if (ReadDeviceSpecification())
 	{
-<<<<<<< HEAD
-		ERHIFeatureLevel::Type PreviewFeatureLevel = ERHIFeatureLevel::Num;
-		switch (DeviceSpecs->DevicePlatform)
-		{
-			case EPIEPreviewDeviceType::Android:
-			{
-				IDeviceProfileSelectorModule* AndroidDeviceProfileSelector = FModuleManager::LoadModulePtr<IDeviceProfileSelectorModule>("AndroidDeviceProfileSelector");
-				if (AndroidDeviceProfileSelector)
-				{
-					FPIEAndroidDeviceProperties& AndroidProperties = DeviceSpecs->AndroidProperties;
-
-					TMap<FString, FString> DeviceParameters;
-					DeviceParameters.Add("GPUFamily", AndroidProperties.GPUFamily);
-					DeviceParameters.Add("GLVersion", AndroidProperties.GLVersion);
-					DeviceParameters.Add("VulkanAvailable", AndroidProperties.VulkanAvailable ? "true" : "false");
-					DeviceParameters.Add("VulkanVersion", AndroidProperties.VulkanVersion);
-					DeviceParameters.Add("AndroidVersion", AndroidProperties.AndroidVersion);
-					DeviceParameters.Add("DeviceMake", AndroidProperties.DeviceMake);
-					DeviceParameters.Add("DeviceModel", AndroidProperties.DeviceModel);
-					DeviceParameters.Add("UsingHoudini", AndroidProperties.UsingHoudini ? "true" : "false");
-
-					FString PIEProfileName = AndroidDeviceProfileSelector->GetDeviceProfileName(DeviceParameters);
-					if (!PIEProfileName.IsEmpty())
-					{
-						DeviceProfile = PIEProfileName;
-					}
-				}
-				break;
-			}
-			case EPIEPreviewDeviceType::IOS:
-			{
-				FPIEIOSDeviceProperties& IOSProperties = DeviceSpecs->IOSProperties;
-				DeviceProfile = IOSProperties.DeviceModel;
-				break;
-			}
-		}
-		RHISetMobilePreviewFeatureLevel(GetPreviewDeviceFeatureLevel());
-=======
 		Device->ApplyRHIPrerequisitesOverrides();
 		DeviceProfile = Device->GetProfile();
->>>>>>> 8e4a36c9
 	}
 }
 
