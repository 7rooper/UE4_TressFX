--- conflicted
+++ resolved
@@ -203,11 +203,7 @@
 			const FPrimitive& Primitive = Mesh.Primitives[Index];
 			const FName SlotName(*FString::FromInt(Primitive.MaterialIndex));
 			const int32 MeshSlot = StaticMesh->StaticMaterials.Emplace(nullptr, SlotName, SlotName);
-<<<<<<< HEAD
-			StaticMesh->SectionInfoMap.Set(0, MeshSlot, FMeshSectionInfo(MeshSlot));
-=======
 			StaticMesh->GetSectionInfoMap().Set(0, MeshSlot, FMeshSectionInfo(MeshSlot));
->>>>>>> 9ba46998
 		}
 
 
