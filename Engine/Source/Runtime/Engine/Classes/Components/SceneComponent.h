--- conflicted
+++ resolved
@@ -167,22 +167,6 @@
 	// Transient flag that temporarily disables UpdateOverlaps within DetachFromParent().
 	uint32 bDisableDetachmentUpdateOverlaps:1;
 
-<<<<<<< HEAD
-#if WITH_EDITORONLY_DATA
-protected:
-	/** Editor only component used to display the sprite so as to be able to see the location of the Audio Component  */
-	class UBillboardComponent* SpriteComponent;
-
-public:
-	UPROPERTY()
-	uint32 bVisualizeComponent:1;
-#endif
-
-public:
-	/** How often this component is allowed to move, used to make various optimizations. Only safe to set in constructor, use SetMobility() during runtime. */
-	UPROPERTY(Category=Mobility, EditAnywhere, BlueprintReadOnly)
-	TEnumAsByte<EComponentMobility::Type> Mobility;
-=======
 private:
 	/** Physics Volume in which this SceneComponent is located **/
 	UPROPERTY(transient)
@@ -191,7 +175,6 @@
 public:
 	/** Current transform of this component, relative to the world */
 	FTransform ComponentToWorld;
->>>>>>> cce8678d
 
 	/** Current bounds of this component */
 	FBoxSphereBounds Bounds;
@@ -545,10 +528,6 @@
 	virtual void PostInterpChange(UProperty* PropertyThatChanged) override;
 	virtual void BeginDestroy() override;
 	static void AddReferencedObjects(UObject* InThis, FReferenceCollector& Collector);
-<<<<<<< HEAD
-	// End UObject Interface
-=======
->>>>>>> cce8678d
 
 #if WITH_EDITOR
 	virtual void PostEditChangeProperty(FPropertyChangedEvent& PropertyChangedEvent) override;
@@ -868,23 +847,6 @@
 	}
 };
 
-/** 
- *  Component instance cached data base class for scene components. 
- *  Stores a list of instance components attached to the 
- */
-class ENGINE_API FSceneComponentInstanceData : public FActorComponentInstanceData
-{
-public:
-	FSceneComponentInstanceData(const USceneComponent* SourceComponent);
-			
-	virtual ~FSceneComponentInstanceData()
-	{}
-
-	virtual void ApplyToComponent(UActorComponent* Component, const ECacheApplyPhase CacheApplyPhase) override;
-	virtual void FindAndReplaceInstances(const TMap<UObject*, UObject*>& OldToNewInstanceMap) override;
-
-	TArray<USceneComponent*> AttachedInstanceComponents;
-};
 
 //////////////////////////////////////////////////////////////////////////
 // USceneComponent inlines
