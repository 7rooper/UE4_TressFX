--- conflicted
+++ resolved
@@ -3,10 +3,7 @@
 #include "LevelSequencePCH.h"
 #include "LevelSequencePlayer.h"
 #include "MovieScene.h"
-<<<<<<< HEAD
-=======
 #include "MovieSceneCommonHelpers.h"
->>>>>>> aaefee4c
 #include "MovieSceneSubSection.h"
 #include "MovieSceneSequence.h"
 #include "MovieSceneSequenceInstance.h"
@@ -191,11 +188,6 @@
 	TArray<UMovieSceneSequence*> AllSequences;
 	GetDescendantSequences(LevelSequence, AllSequences);
 
-<<<<<<< HEAD
-	SetTickPrerequisites(false);
-
-	// todo: Trigger an event?
-=======
 	for (auto Sequence : AllSequences)
 	{
 		UMovieScene* MovieScene = Sequence->GetMovieScene();
@@ -263,132 +255,10 @@
 			}
 		}
 	}
->>>>>>> aaefee4c
-}
-
-void GetDescendantSequences(UMovieSceneSequence* InSequence, TArray<UMovieSceneSequence*> & InSequences)
-{
-	if (InSequence == nullptr)
-	{
-		return;
-	}
-
-	InSequences.Add(InSequence);
-	
-	UMovieScene* MovieScene = InSequence->GetMovieScene();
-	if (MovieScene == nullptr)
-	{
-		return;
-	}
-
-	for (auto MasterTrack : MovieScene->GetMasterTracks())
-	{
-		for (auto Section : MasterTrack->GetAllSections())
-		{
-			UMovieSceneSubSection* SubSection = Cast<UMovieSceneSubSection>(Section);
-			if (SubSection != nullptr)
-			{
-				UMovieSceneSequence* SubSequence = SubSection->GetSequence();
-				if (SubSequence != nullptr)
-				{
-					GetDescendantSequences(SubSequence, InSequences);
-				}
-			}
-		}
-	}
-}
-
-void ULevelSequencePlayer::SetTickPrerequisites(bool bAddTickPrerequisites)
-{
-	AActor* LevelSequenceActor = Cast<AActor>(GetOuter());
-	if (LevelSequenceActor == nullptr)
-	{
-		return;
-	}
-
-	TArray<UMovieSceneSequence*> AllSequences;
-	GetDescendantSequences(LevelSequence, AllSequences);
-
-	for (auto Sequence : AllSequences)
-	{
-		UMovieScene* MovieScene = Sequence->GetMovieScene();
-		if (MovieScene == nullptr)
-		{
-			continue;
-		}
-
-		TArray<AActor*> ControlledActors;
-
-		for (int32 PossessableCount = 0; PossessableCount < MovieScene->GetPossessableCount(); ++PossessableCount)
-		{
-			FMovieScenePossessable& Possessable = MovieScene->GetPossessable(PossessableCount);
-				
-			UObject* PossessableObject = Sequence->FindPossessableObject(Possessable.GetGuid(), this);
-			if (PossessableObject != nullptr)
-			{
-				AActor* PossessableActor = Cast<AActor>(PossessableObject);
-
-				if (PossessableActor != nullptr)
-				{
-					ControlledActors.Add(PossessableActor);
-				}
-			}
-		}
-
-		for (int32 SpawnableCount = 0; SpawnableCount < MovieScene->GetSpawnableCount(); ++ SpawnableCount)
-		{
-			FMovieSceneSpawnable& Spawnable = MovieScene->GetSpawnable(SpawnableCount);
-
-			UObject* SpawnableObject = Spawnable.GetObjectTemplate();
-			if (SpawnableObject != nullptr)
-			{
-				AActor* SpawnableActor = Cast<AActor>(SpawnableObject);
-
-				if (SpawnableActor != nullptr)
-				{
-					ControlledActors.Add(SpawnableActor);
-				}
-			}
-		}
-
-
-		for (AActor* ControlledActor : ControlledActors)
-		{
-			USceneComponent* RootComponent = ControlledActor->GetRootComponent();
-			if (RootComponent)
-			{
-				if (bAddTickPrerequisites)
-				{
-					RootComponent->PrimaryComponentTick.AddPrerequisite(LevelSequenceActor, LevelSequenceActor->PrimaryActorTick);
-				}
-				else
-				{
-					RootComponent->PrimaryComponentTick.RemovePrerequisite(LevelSequenceActor, LevelSequenceActor->PrimaryActorTick);
-				}
-			}
-
-			if (bAddTickPrerequisites)
-			{
-				ControlledActor->PrimaryActorTick.AddPrerequisite(LevelSequenceActor, LevelSequenceActor->PrimaryActorTick);
-			}
-			else
-			{
-				ControlledActor->PrimaryActorTick.RemovePrerequisite(LevelSequenceActor, LevelSequenceActor->PrimaryActorTick);
-			}
-		}
-	}
 }
 
 void ULevelSequencePlayer::Play()
 {
-<<<<<<< HEAD
-	// Start playing
-	StartPlayingNextTick();
-
-	// Update now
-	bPendingFirstUpdate = false;
-	UpdateMovieSceneInstance(TimeCursorPosition, TimeCursorPosition);
-=======
 	bReversePlayback = false;
 
 	PlayInternal();
@@ -424,17 +294,12 @@
 			OnPlay.Broadcast();
 		}
 	}
->>>>>>> aaefee4c
 }
 
 void ULevelSequencePlayer::PlayLooping(int32 NumLoops)
 {
 	PlaybackSettings.LoopCount = NumLoops;
-<<<<<<< HEAD
-	Play();
-=======
 	PlayInternal();
->>>>>>> aaefee4c
 }
 
 void ULevelSequencePlayer::StartPlayingNextTick()
@@ -503,11 +368,7 @@
 		bPendingFirstUpdate = false;
 	}
 
-<<<<<<< HEAD
-	if ((NewPosition >= Length) || (NewPosition < 0))
-=======
 	if (ShouldStopOrLoop(NewPosition))
->>>>>>> aaefee4c
 	{
 		// loop playback
 		if (PlaybackSettings.LoopCount < 0 || CurrentNumLoops < PlaybackSettings.LoopCount)
@@ -599,17 +460,10 @@
 		LastViewTarget = ViewTarget;
 	}
 
-<<<<<<< HEAD
+	UCameraComponent* CameraComponent = MovieSceneHelpers::CameraComponentFromRuntimeObject(CameraObject);
+
 	if (CameraObject == ViewTarget)
 	{
-		if ( bJumpCut && PC->PlayerCameraManager )
-		{
-			PC->PlayerCameraManager->bGameCameraCutThisFrame = true;
-=======
-	UCameraComponent* CameraComponent = MovieSceneHelpers::CameraComponentFromRuntimeObject(CameraObject);
-
-	if (CameraObject == ViewTarget)
-	{
 		if ( bJumpCut )
 		{
 			if (PC->PlayerCameraManager)
@@ -621,7 +475,6 @@
 			{
 				CameraComponent->NotifyCameraCut();
 			}
->>>>>>> aaefee4c
 		}
 		return;
 	}
@@ -750,13 +603,8 @@
 			MovieSceneSequence->GetMovieScene()->GetFixedFrameInterval() > 0 )
 		{
 			float FixedFrameInterval = MovieSceneSequence->GetMovieScene()->GetFixedFrameInterval();
-<<<<<<< HEAD
-			Position = FMath::RoundToInt( Position / FixedFrameInterval ) * FixedFrameInterval;
-			LastPosition = FMath::RoundToInt( LastPosition / FixedFrameInterval ) * FixedFrameInterval;
-=======
 			Position = UMovieScene::CalculateFixedFrameTime( Position, FixedFrameInterval );
 			LastPosition = UMovieScene::CalculateFixedFrameTime( LastPosition, FixedFrameInterval );
->>>>>>> aaefee4c
 		}
 		EMovieSceneUpdateData UpdateData(Position, LastPosition);
 		RootMovieSceneInstance->Update(UpdateData, *this);
