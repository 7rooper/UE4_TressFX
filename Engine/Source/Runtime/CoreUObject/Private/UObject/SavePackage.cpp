--- conflicted
+++ resolved
@@ -2744,20 +2744,12 @@
 				if (bCompressFromMemory || bSaveAsync)
 				{
 					// Allocate the linker with a memory writer, forcing byte swapping if wanted.
-<<<<<<< HEAD
-					Linker = new(EC_InternalUseOnlyConstructor) ULinkerSave(FObjectInitializer(), InOuter, bForceByteSwapping, bSaveUnversioned);
-=======
 					Linker = new FLinkerSave(InOuter, bForceByteSwapping, bSaveUnversioned);
->>>>>>> cce8678d
 				}
 				else
 				{
 					// Allocate the linker, forcing byte swapping if wanted.
-<<<<<<< HEAD
-					Linker = new(EC_InternalUseOnlyConstructor) ULinkerSave(FObjectInitializer(), InOuter, *TempFilename, bForceByteSwapping, bSaveUnversioned);
-=======
 					Linker = new FLinkerSave(InOuter, *TempFilename, bForceByteSwapping, bSaveUnversioned);
->>>>>>> cce8678d
 				}
 
 				// Use the custom versions we had previously gleaned from the export tag pass
