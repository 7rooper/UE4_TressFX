// Copyright 1998-2018 Epic Games, Inc. All Rights Reserved.


#include "PackageTools.h"
#include "UObject/PackageReload.h"
#include "Misc/MessageDialog.h"
#include "Misc/Paths.h"
#include "Misc/Guid.h"
#include "Misc/ConfigCacheIni.h"
#include "Misc/FeedbackContext.h"
#include "UObject/ObjectMacros.h"
#include "UObject/Object.h"
#include "UObject/GarbageCollection.h"
#include "UObject/Package.h"
#include "UObject/MetaData.h"
#include "UObject/UObjectHash.h"
#include "UObject/GCObjectScopeGuard.h"
#include "Serialization/ArchiveFindCulprit.h"
#include "Misc/PackageName.h"
#include "Editor/EditorPerProjectUserSettings.h"
#include "ISourceControlOperation.h"
#include "SourceControlOperations.h"
#include "ISourceControlProvider.h"
#include "ISourceControlModule.h"
#include "SourceControlHelpers.h"
#include "Editor.h"
#include "Dialogs/Dialogs.h"
#include "Toolkits/AssetEditorManager.h"

#include "ObjectTools.h"
#include "Kismet2/KismetEditorUtilities.h"
#include "BusyCursor.h"

#include "FileHelpers.h"

#include "AssetRegistryModule.h"
#include "Logging/MessageLog.h"
#include "UObject/UObjectIterator.h"
#include "ComponentReregisterContext.h"
#include "Engine/Selection.h"
#include "Engine/GameEngine.h"
#include "Engine/LevelStreaming.h"
#include "Engine/MapBuildDataRegistry.h"

#include "ShaderCompiler.h"
#include "DistanceFieldAtlas.h"
#include "AssetToolsModule.h"

#define LOCTEXT_NAMESPACE "PackageTools"

DEFINE_LOG_CATEGORY_STATIC(LogPackageTools, Log, All);

/** State passed to RestoreStandaloneOnReachableObjects. */
UPackage* UPackageTools::PackageBeingUnloaded = nullptr;
TMap<UObject*, UObject*> UPackageTools::ObjectsThatHadFlagsCleared;
FDelegateHandle UPackageTools::ReachabilityCallbackHandle;

UPackageTools::UPackageTools(const FObjectInitializer& ObjectInitializer)
	: Super(ObjectInitializer)
{

}

	/**
	 * Called during GC, after reachability analysis is performed but before garbage is purged.
	 * Restores RF_Standalone to objects in the package-to-be-unloaded that are still reachable.
	 */
	void UPackageTools::RestoreStandaloneOnReachableObjects()
	{
		check(GIsEditor);

		ForEachObjectWithOuter(PackageBeingUnloaded, [](UObject* Object)
			{
				if ( ObjectsThatHadFlagsCleared.Find(Object) )
				{
					Object->SetFlags(RF_Standalone);
				}
			},
			true, RF_NoFlags, EInternalObjectFlags::Unreachable);
	}

	/**
	 * Filters the global set of packages.
	 *
	 * @param	OutGroupPackages			The map that receives the filtered list of group packages.
	 * @param	OutPackageList				The array that will contain the list of filtered packages.
	 */
	void UPackageTools::GetFilteredPackageList(TSet<UPackage*>& OutFilteredPackageMap)
	{
		// The UObject list is iterated rather than the UPackage list because we need to be sure we are only adding
		// group packages that contain things the generic browser cares about.  The packages are derived by walking
		// the outer chain of each object.

		// Assemble a list of packages.  Only show packages that match the current resource type filter.
		for (UObject* Obj : TObjectRange<UObject>())
		{
			// This is here to hopefully catch a bit more info about a spurious in-the-wild problem which ultimately
			// crashes inside UObjectBaseUtility::GetOutermost(), which is called inside IsObjectBrowsable().
			checkf(Obj->IsValidLowLevel(), TEXT("GetFilteredPackageList: bad object found, address: %p, name: %s"), Obj, *Obj->GetName());

			// Make sure that we support displaying this object type
			bool bIsSupported = ObjectTools::IsObjectBrowsable( Obj );
			if( bIsSupported )
			{
				UPackage* ObjectPackage = Obj->GetOutermost();
				if( ObjectPackage != NULL )
				{
					OutFilteredPackageMap.Add( ObjectPackage );
				}
			}
		}
	}

	/**
	 * Fills the OutObjects list with all valid objects that are supported by the current
	 * browser settings and that reside withing the set of specified packages.
	 *
	 * @param	InPackages			Filters objects based on package.
	 * @param	OutObjects			[out] Receives the list of objects
	 * @param	bMustBeBrowsable	If specified, does a check to see if object is browsable. Defaults to true.
	 */
	void UPackageTools::GetObjectsInPackages( const TArray<UPackage*>* InPackages, TArray<UObject*>& OutObjects )
	{
		if (InPackages)
		{
			for (UPackage* Package : *InPackages)
			{
				ForEachObjectWithOuter(Package,[&OutObjects](UObject* Obj)
					{
						if (ObjectTools::IsObjectBrowsable(Obj))
						{
							OutObjects.Add(Obj);
						}
					});
			}
		}
		else
		{
			for (TObjectIterator<UObject> It; It; ++It)
			{
				UObject* Obj = *It;

				if (ObjectTools::IsObjectBrowsable(Obj))
				{
					OutObjects.Add(Obj);
				}
			}
		}
	}

	bool UPackageTools::HandleFullyLoadingPackages( const TArray<UPackage*>& TopLevelPackages, const FText& OperationText )
	{
		bool bSuccessfullyCompleted = true;

		// whether or not to suppress the ask to fully load message
		bool bSuppress = GetDefault<UEditorPerProjectUserSettings>()->bSuppressFullyLoadPrompt;

		// Make sure they are all fully loaded.
		bool bNeedsUpdate = false;
		for( int32 PackageIndex=0; PackageIndex<TopLevelPackages.Num(); PackageIndex++ )
		{
			UPackage* TopLevelPackage = TopLevelPackages[PackageIndex];
			check( TopLevelPackage );
			check( TopLevelPackage->GetOuter() == NULL );

			if( !TopLevelPackage->IsFullyLoaded() )
			{	
				// Ask user to fully load or suppress the message and just fully load
				if(bSuppress || EAppReturnType::Yes == FMessageDialog::Open( EAppMsgType::YesNo, EAppReturnType::Yes, FText::Format(
					NSLOCTEXT("UnrealEd", "NeedsToFullyLoadPackageF", "Package {0} is not fully loaded. Do you want to fully load it? Not doing so will abort the '{1}' operation."),
					FText::FromString(TopLevelPackage->GetName()), OperationText ) ) )
				{
					// Fully load package.
					const FScopedBusyCursor BusyCursor;
					GWarn->BeginSlowTask( NSLOCTEXT("UnrealEd", "FullyLoadingPackages", "Fully loading packages"), true );
					TopLevelPackage->FullyLoad();
					GWarn->EndSlowTask();
					bNeedsUpdate = true;
				}
				// User declined abort operation.
				else
				{
					bSuccessfullyCompleted = false;
					UE_LOG(LogPackageTools, Log, TEXT("Aborting operation as %s was not fully loaded."),*TopLevelPackage->GetName());
					break;
				}
			}
		}

		// no need to refresh content browser here as UPackage::FullyLoad() already does this
		return bSuccessfullyCompleted;
	}
	
	/**
	 * Loads the specified package file (or returns an existing package if it's already loaded.)
	 *
	 * @param	InFilename	File name of package to load
	 *
	 * @return	The loaded package (or NULL if something went wrong.)
	 */
	UPackage* UPackageTools::LoadPackage( FString InFilename )
	{
		// Detach all components while loading a package.
		// This is necessary for the cases where the load replaces existing objects which may be referenced by the attached components.
		FGlobalComponentReregisterContext ReregisterContext;

		// record the name of this file to make sure we load objects in this package on top of in-memory objects in this package
		GEditor->UserOpenedFile = InFilename;

		// clear any previous load errors
		FFormatNamedArguments Arguments;
		Arguments.Add(TEXT("PackageName"), FText::FromString(InFilename));
		FMessageLog("LoadErrors").NewPage(FText::Format(LOCTEXT("LoadPackageLogPage", "Loading package: {PackageName}"), Arguments));

		UPackage* Package = ::LoadPackage( NULL, *InFilename, 0 );

		// display any load errors that happened while loading the package
		FEditorDelegates::DisplayLoadErrors.Broadcast();

		// reset the opened package to nothing
		GEditor->UserOpenedFile = FString();

		// If a script package was loaded, update the
		// actor browser in case a script package was loaded
		if ( Package != NULL )
		{
			if (Package->HasAnyPackageFlags(PKG_ContainsScript))
			{
				GEditor->BroadcastClassPackageLoadedOrUnloaded();
			}
		}

		return Package;
	}


	bool UPackageTools::UnloadPackages( const TArray<UPackage*>& TopLevelPackages )
	{
		FText ErrorMessage;
		bool bResult = UnloadPackages(TopLevelPackages, ErrorMessage);
		if(!ErrorMessage.IsEmpty())
		{
			FMessageDialog::Open( EAppMsgType::Ok, ErrorMessage );
		}

		return bResult;
	}


	bool UPackageTools::UnloadPackages( const TArray<UPackage*>& TopLevelPackages, FText& OutErrorMessage )
	{
		bool bResult = false;

		// Get outermost packages, in case groups were selected.
		TArray<UPackage*> PackagesToUnload;

		// Split the set of selected top level packages into packages which are dirty (and thus cannot be unloaded)
		// and packages that are not dirty (and thus can be unloaded).
		TArray<UPackage*> DirtyPackages;
		for ( int32 PackageIndex = 0 ; PackageIndex < TopLevelPackages.Num() ; ++PackageIndex )
		{
			UPackage* Package = TopLevelPackages[PackageIndex];
			if( Package != NULL )
			{
				if ( Package->IsDirty() )
				{
					DirtyPackages.Add( Package );
				}
				else
				{
					PackagesToUnload.AddUnique( Package->GetOutermost() ? Package->GetOutermost() : Package );
				}
			}
		}

		// Inform the user that dirty packages won't be unloaded.
		if ( DirtyPackages.Num() > 0 )
		{
			FString DirtyPackagesList;
			for ( int32 PackageIndex = 0 ; PackageIndex < DirtyPackages.Num() ; ++PackageIndex )
			{
				DirtyPackagesList += FString::Printf( TEXT("\n    %s"), *DirtyPackages[PackageIndex]->GetName() );
			}

			FFormatNamedArguments Args;
			Args.Add( TEXT("DirtyPackages"),FText::FromString( DirtyPackagesList ) );

			OutErrorMessage = FText::Format( NSLOCTEXT("UnrealEd", "UnloadDirtyPackagesList", "The following assets have been modified and cannot be unloaded:{DirtyPackages}\nSaving these assets will allow them to be unloaded."), Args );
		}

		if (UWorld* EditorWorld = GEditor->GetEditorWorldContext().World())
		{
			// Is the currently loaded world being unloaded? If so, we just reset the current world.
			// We also need to skip the build data package as that will also be destroyed by the call to CreateNewMapForEditing.
			if (PackagesToUnload.Contains(EditorWorld->GetOutermost()))
			{
				// Remove the world package from the unload list
				PackagesToUnload.Remove(EditorWorld->GetOutermost());

				// Remove the level build data package from the unload list as creating a new map will unload build data for the current world
				for (int32 LevelIndex = 0; LevelIndex < EditorWorld->GetNumLevels(); ++LevelIndex)
				{
					ULevel* Level = EditorWorld->GetLevel(LevelIndex);
					if (Level->MapBuildData)
					{
						PackagesToUnload.Remove(Level->MapBuildData->GetOutermost());
					}
				}

				// Remove any streaming levels from the unload list as creating a new map will unload streaming levels for the current world
				for (ULevelStreaming* EditorStreamingLevel : EditorWorld->GetStreamingLevels())
				{
					if (EditorStreamingLevel->IsLevelLoaded())
					{
						UPackage* EditorStreamingLevelPackage = EditorStreamingLevel->GetLoadedLevel()->GetOutermost();
						PackagesToUnload.Remove(EditorStreamingLevelPackage);
					}
				}

				// Unload the current world
				GEditor->CreateNewMapForEditing();
			}
		}

		if ( PackagesToUnload.Num() > 0 )
		{
			const FScopedBusyCursor BusyCursor;

			// Complete any load/streaming requests, then lock IO.
			FlushAsyncLoading();
			(*GFlushStreamingFunc)();

			// Remove potential references to to-be deleted objects from the GB selection set.
			GEditor->GetSelectedObjects()->DeselectAll();

			// Set the callback for restoring RF_Standalone post reachability analysis.
			// GC will call this function before purging objects, allowing us to restore RF_Standalone
			// to any objects that have not been marked RF_Unreachable.
			ReachabilityCallbackHandle = FCoreUObjectDelegates::PostReachabilityAnalysis.AddStatic(RestoreStandaloneOnReachableObjects);

			bool bScriptPackageWasUnloaded = false;

			GWarn->BeginSlowTask( NSLOCTEXT("UnrealEd", "Unloading", "Unloading"), true );

			// First add all packages to unload to the root set so they don't get garbage collected while we are operating on them
			TArray<UPackage*> PackagesAddedToRoot;
			for ( int32 PackageIndex = 0 ; PackageIndex < PackagesToUnload.Num() ; ++PackageIndex )
			{
				UPackage* Pkg = PackagesToUnload[PackageIndex];
				if ( !Pkg->IsRooted() )
				{
					Pkg->AddToRoot();
					PackagesAddedToRoot.Add(Pkg);
				}
			}

			// Now try to clean up assets in all packages to unload.
			for ( int32 PackageIndex = 0 ; PackageIndex < PackagesToUnload.Num() ; ++PackageIndex )
			{
				PackageBeingUnloaded = PackagesToUnload[PackageIndex];

				GWarn->StatusUpdate( PackageIndex, PackagesToUnload.Num(), FText::Format(NSLOCTEXT("UnrealEd", "Unloadingf", "Unloading {0}..."), FText::FromString(PackageBeingUnloaded->GetName()) ) );

				// Flush all pending render commands, as unloading the package may invalidate render resources.
				FlushRenderingCommands();

				// Close any open asset editors
				ForEachObjectWithOuter(PackageBeingUnloaded, [](UObject* Obj)
				{
					if (Obj->IsAsset())
					{
						FAssetEditorManager::Get().CloseAllEditorsForAsset(Obj);
					}
				}, false);

				PackageBeingUnloaded->bHasBeenFullyLoaded = false;
				PackageBeingUnloaded->ClearFlags(RF_WasLoaded);
				if ( PackageBeingUnloaded->HasAnyPackageFlags(PKG_ContainsScript) )
				{
					bScriptPackageWasUnloaded = true;
				}

				// Clear RF_Standalone flag from objects in the package to be unloaded so they get GC'd.
				{
					TArray<UObject*> ObjectsInPackage;
					GetObjectsWithOuter(PackageBeingUnloaded, ObjectsInPackage);
					for ( UObject* Object : ObjectsInPackage )
					{
						if (Object->HasAnyFlags(RF_Standalone))
						{
							Object->ClearFlags(RF_Standalone);
							ObjectsThatHadFlagsCleared.Add(Object, Object);
						}
					}
				}

				// Reset loaders
				ResetLoaders(PackageBeingUnloaded);

				// Collect garbage.
				CollectGarbage( GARBAGE_COLLECTION_KEEPFLAGS );
				
				if( PackageBeingUnloaded->IsDirty() )
				{
					// The package was marked dirty as a result of something that happened above (e.g callbacks in CollectGarbage).  
					// Dirty packages we actually care about unloading were filtered above so if the package becomes dirty here it should still be unloaded
					PackageBeingUnloaded->SetDirtyFlag(false);
				}

				// Cleanup.
				ObjectsThatHadFlagsCleared.Empty();
				PackageBeingUnloaded = NULL;
				bResult = true;
			}
			
			// Now remove from root all the packages we added earlier so they may be GCed if possible
			for ( int32 PackageIndex = 0 ; PackageIndex < PackagesAddedToRoot.Num() ; ++PackageIndex )
			{
				PackagesAddedToRoot[PackageIndex]->RemoveFromRoot();
			}
			PackagesAddedToRoot.Empty();

			GWarn->EndSlowTask();

			// Remove the post reachability callback.
			FCoreUObjectDelegates::PostReachabilityAnalysis.Remove(ReachabilityCallbackHandle);

			// Clear the standalone flag on metadata objects that are going to be GC'd below.
			// This resolves the circular dependency between metadata and packages.
			TArray<TWeakObjectPtr<UMetaData>> PackageMetaDataWithClearedStandaloneFlag;
			for ( UPackage* PackageToUnload : PackagesToUnload )
			{
				UMetaData* PackageMetaData = PackageToUnload ? PackageToUnload->MetaData : nullptr;
				if ( PackageMetaData && PackageMetaData->HasAnyFlags(RF_Standalone) )
				{
					PackageMetaData->ClearFlags(RF_Standalone);
					PackageMetaDataWithClearedStandaloneFlag.Add(PackageMetaData);
				}
			}

			CollectGarbage( GARBAGE_COLLECTION_KEEPFLAGS );

			// Restore the standalone flag on any metadata objects that survived the GC
			for ( const TWeakObjectPtr<UMetaData>& WeakPackageMetaData : PackageMetaDataWithClearedStandaloneFlag )
			{
				UMetaData* MetaData = WeakPackageMetaData.Get();
				if ( MetaData )
				{
					MetaData->SetFlags(RF_Standalone);
				}
			}

			// Update the actor browser if a script package was unloaded
			if ( bScriptPackageWasUnloaded )
			{
				GEditor->BroadcastClassPackageLoadedOrUnloaded();
			}
		}
		return bResult;
	}


	bool UPackageTools::ReloadPackages( const TArray<UPackage*>& TopLevelPackages )
	{
		FText ErrorMessage;
		const bool bResult = ReloadPackages(TopLevelPackages, ErrorMessage, EReloadPackagesInteractionMode::Interactive);
		
		if (!ErrorMessage.IsEmpty())
		{
			FMessageDialog::Open(EAppMsgType::Ok, ErrorMessage);
		}

		return bResult;
	}


	bool UPackageTools::ReloadPackages( const TArray<UPackage*>& TopLevelPackages, FText& OutErrorMessage, const bool bInteractive )
	{
		return ReloadPackages(TopLevelPackages, OutErrorMessage, bInteractive ? EReloadPackagesInteractionMode::Interactive : EReloadPackagesInteractionMode::AssumeNegative);
	}


	bool UPackageTools::ReloadPackages( const TArray<UPackage*>& TopLevelPackages, FText& OutErrorMessage, const EReloadPackagesInteractionMode InteractionMode )
	{
		bool bResult = false;

		FTextBuilder ErrorMessageBuilder;

		// Split the set of selected top level packages into packages which are dirty or in-memory (and thus cannot be reloaded) and packages that are not dirty (and thus can be reloaded).
		TArray<UPackage*> PackagesToReload;
		{
			TArray<UPackage*> DirtyPackages;
			TArray<UPackage*> InMemoryPackages;
			for (UPackage* TopLevelPackage : TopLevelPackages)
			{
				if (TopLevelPackage)
				{
					// Get outermost packages, in case groups were selected.
					UPackage* RealPackage = TopLevelPackage->GetOutermost() ? TopLevelPackage->GetOutermost() : TopLevelPackage;

					if (RealPackage->IsDirty())
					{
						DirtyPackages.AddUnique(RealPackage);
					}
					else if (RealPackage->HasAnyPackageFlags(PKG_InMemoryOnly))
					{
						InMemoryPackages.AddUnique(RealPackage);
					}
					else
					{
						PackagesToReload.AddUnique(RealPackage);
					}
				}

				// How should we handle locally dirty packages?
				if (DirtyPackages.Num() > 0)
				{
					EAppReturnType::Type ReloadDirtyPackagesResult = EAppReturnType::No;

					// Ask the user whether dirty packages should be reloaded.
					if (InteractionMode == EReloadPackagesInteractionMode::Interactive)
					{
						FTextBuilder ReloadDirtyPackagesMsgBuilder;
						ReloadDirtyPackagesMsgBuilder.AppendLine(NSLOCTEXT("UnrealEd", "ShouldReloadDirtyPackagesHeader", "The following packages have been modified:"));
						{
							ReloadDirtyPackagesMsgBuilder.Indent();
							for (UPackage* DirtyPackage : DirtyPackages)
							{
								ReloadDirtyPackagesMsgBuilder.AppendLine(DirtyPackage->GetFName());
							}
							ReloadDirtyPackagesMsgBuilder.Unindent();
						}
						ReloadDirtyPackagesMsgBuilder.AppendLine(NSLOCTEXT("UnrealEd", "ShouldReloadDirtyPackagesFooter", "Would you like to reload these packages? This will revert any changes you have made."));

						ReloadDirtyPackagesResult = FMessageDialog::Open(EAppMsgType::YesNo, ReloadDirtyPackagesMsgBuilder.ToText());
					}
					else if (InteractionMode == EReloadPackagesInteractionMode::AssumePositive)
					{
						ReloadDirtyPackagesResult = EAppReturnType::Yes;
					}

					if (ReloadDirtyPackagesResult == EAppReturnType::Yes)
					{
						for (UPackage* DirtyPackage : DirtyPackages)
						{
							DirtyPackage->SetDirtyFlag(false);
							PackagesToReload.AddUnique(DirtyPackage);
						}
						DirtyPackages.Reset();
					}
				}
			}

			// Inform the user that dirty packages won't be reloaded.
			if (DirtyPackages.Num() > 0)
			{
				if (!ErrorMessageBuilder.IsEmpty())
				{
					ErrorMessageBuilder.AppendLine();
				}

				ErrorMessageBuilder.AppendLine(NSLOCTEXT("UnrealEd", "Error_ReloadDirtyPackagesHeader", "The following packages have been modified and cannot be reloaded:"));
				{
					ErrorMessageBuilder.Indent();
					for (UPackage* DirtyPackage : DirtyPackages)
					{
						ErrorMessageBuilder.AppendLine(DirtyPackage->GetFName());
					}
					ErrorMessageBuilder.Unindent();
				}
				ErrorMessageBuilder.AppendLine(NSLOCTEXT("UnrealEd", "Error_ReloadDirtyPackagesFooter", "Saving these packages will allow them to be reloaded."));
			}

			// Inform the user that in-memory packages won't be reloaded.
			if (InMemoryPackages.Num() > 0)
			{
				if (!ErrorMessageBuilder.IsEmpty())
				{
					ErrorMessageBuilder.AppendLine();
				}

				ErrorMessageBuilder.AppendLine(NSLOCTEXT("UnrealEd", "Error_ReloadInMemoryPackagesHeader", "The following packages are in-memory only and cannot be reloaded:"));
				{
					ErrorMessageBuilder.Indent();
					for (UPackage* InMemoryPackage : InMemoryPackages)
					{
						ErrorMessageBuilder.AppendLine(InMemoryPackage->GetFName());
					}
					ErrorMessageBuilder.Unindent();
				}
			}
		}

<<<<<<< HEAD
		// Check to see if we need to reload the current world.
		FName WorldNameToReload;
		TMap<FName, const UMapBuildDataRegistry*> LevelsToMapBuildData;
		TArray<ULevelStreaming*> RemovedStreamingLevels;
		{
			if (UWorld* EditorWorld = GEditor->GetEditorWorldContext().World())
			{
				// Is the currently loaded world being reloaded? If so, we just reset the current world and load it again at the end rather than let it go 
				// through ReloadPackage (which doesn't work for the editor due to some assumptions it makes about worlds, and their lifetimes).
				// We also need to skip the build data package as that will also be destroyed by the call to CreateNewMapForEditing.
				if (PackagesToReload.Contains(EditorWorld->GetOutermost()))
				{
					// Cache this so we can reload the world later
					WorldNameToReload = *EditorWorld->GetPathName();

					// Remove the world package from the reload list
					PackagesToReload.Remove(EditorWorld->GetOutermost());

					// Remove the level build data package from the reload list as creating a new map will unload build data for the current world
					for (int32 LevelIndex = 0; LevelIndex < EditorWorld->GetNumLevels(); ++LevelIndex)
					{
						ULevel* Level = EditorWorld->GetLevel(LevelIndex);
						if (Level->MapBuildData)
						{
							PackagesToReload.Remove(Level->MapBuildData->GetOutermost());
						}
					}

					// Remove any streaming levels from the reload list as creating a new map will unload streaming levels for the current world
					for (ULevelStreaming* EditorStreamingLevel : EditorWorld->GetStreamingLevels())
					{
						if (EditorStreamingLevel->IsLevelLoaded())
						{
							UPackage* EditorStreamingLevelPackage = EditorStreamingLevel->GetLoadedLevel()->GetOutermost();
							PackagesToReload.Remove(EditorStreamingLevelPackage);
						}
=======
		// Get the current world.
		TWeakObjectPtr<UWorld> CurrentWorld;
		if (GIsEditor)
		{
			if (UWorld* EditorWorld = GEditor->GetEditorWorldContext().World())
			{
				CurrentWorld = EditorWorld;
			}
		}
		else if (UGameEngine* GameEngine = Cast<UGameEngine>(GEngine))
		{
			if (UWorld* GameWorld = GameEngine->GetGameWorld())
			{
				CurrentWorld = GameWorld;
			}
		}

		// Check to see if we need to reload the current world.
		FName WorldNameToReload;
		TMap<FName, const UMapBuildDataRegistry*> LevelsToMapBuildData;
		TArray<ULevelStreaming*> RemovedStreamingLevels;
		if (UWorld* CurrentWorldPtr = CurrentWorld.Get())
		{
			// Is the current world being reloaded? If so, we just reset the current world and load it again at the end rather than let it go through ReloadPackage 
			// (which doesn't work for the current world due to some assumptions about worlds, and their lifetimes).
			// We also need to skip the build data package as that will also be destroyed by the transition.
			if (PackagesToReload.Contains(CurrentWorldPtr->GetOutermost()))
			{
				// Cache this so we can reload the world later
				WorldNameToReload = *CurrentWorldPtr->GetPathName();

				// Remove the world package from the reload list
				PackagesToReload.Remove(CurrentWorldPtr->GetOutermost());

				// Remove the level build data package from the reload list as creating a new map will unload build data for the current world
				for (int32 LevelIndex = 0; LevelIndex < CurrentWorldPtr->GetNumLevels(); ++LevelIndex)
				{
					ULevel* Level = CurrentWorldPtr->GetLevel(LevelIndex);
					if (Level->MapBuildData)
					{
						PackagesToReload.Remove(Level->MapBuildData->GetOutermost());
>>>>>>> cf6d231e
					}

					// Unload the current world
					GEditor->CreateNewMapForEditing();
				}
<<<<<<< HEAD
				// Cache the current map build data for the levels of the current world so we can see if they change due to a reload (we can skip this if reloading the current world).
				else
				{
					TArray<ULevel*> EditorLevels = EditorWorld->GetLevels();

					for (ULevel* Level : EditorLevels)
					{
						if (PackagesToReload.Contains(Level->GetOutermost()))
						{
							for (ULevelStreaming* StreamingLevel : EditorWorld->GetStreamingLevels())
							{
								if (StreamingLevel->GetLoadedLevel() == Level)
								{
									EditorWorld->RemoveFromWorld(Level);
									StreamingLevel->RemoveLevelFromCollectionForReload();
									RemovedStreamingLevels.Add(StreamingLevel);
									break;
								}
							}
						}
						else
						{
							LevelsToMapBuildData.Add(Level->GetFName(), Level->MapBuildData);
						}
=======

				// Remove any streaming levels from the reload list as creating a new map will unload streaming levels for the current world
				for (ULevelStreaming* StreamingLevel : CurrentWorldPtr->GetStreamingLevels())
				{
					if (StreamingLevel->IsLevelLoaded())
					{
						UPackage* StreamingLevelPackage = StreamingLevel->GetLoadedLevel()->GetOutermost();
						PackagesToReload.Remove(StreamingLevelPackage);
					}
				}

				// Unload the current world
				if (GIsEditor)
				{
					GEditor->CreateNewMapForEditing();
				}
				else if (UGameEngine* GameEngine = Cast<UGameEngine>(GEngine))
				{
					// Outside of the editor we need to keep the packages alive to stop the world transition from GC'ing them
					TGCObjectsScopeGuard<UPackage> KeepPackagesAlive(PackagesToReload);

					FString LoadMapError;
					GameEngine->LoadMap(GameEngine->GetWorldContextFromWorldChecked(CurrentWorldPtr), FURL(TEXT("/Engine/Maps/Templates/Template_Default")), nullptr, LoadMapError);
				}
			}
			// Cache the current map build data for the levels of the current world so we can see if they change due to a reload (we can skip this if reloading the current world).
			else
			{
				for (ULevel* Level : CurrentWorldPtr->GetLevels())
				{
					if (PackagesToReload.Contains(Level->GetOutermost()))
					{
						for (ULevelStreaming* StreamingLevel : CurrentWorldPtr->GetStreamingLevels())
						{
							if (StreamingLevel->GetLoadedLevel() == Level)
							{
								CurrentWorldPtr->RemoveFromWorld(Level);
								StreamingLevel->RemoveLevelFromCollectionForReload();
								RemovedStreamingLevels.Add(StreamingLevel);
								break;
							}
						}
					}
					else
					{
						LevelsToMapBuildData.Add(Level->GetFName(), Level->MapBuildData);
>>>>>>> cf6d231e
					}
				}
			}
		}

		if (PackagesToReload.Num() > 0)
		{
			const FScopedBusyCursor BusyCursor;

			// We need to sort the packages to reload so that dependencies are reloaded before the assets that depend on them
			::SortPackagesForReload(PackagesToReload);

			// Remove potential references to to-be deleted objects from the global selection set.
			if (GIsEditor)
			{
				GEditor->GetSelectedObjects()->DeselectAll();
			}
			// Detach all components while loading a package.
			// This is necessary for the cases where the load replaces existing objects which may be referenced by the attached components.
			FGlobalComponentReregisterContext ReregisterContext;

			bool bScriptPackageWasReloaded = false;
			TArray<FReloadPackageData> PackagesToReloadData;
			PackagesToReloadData.Reserve(PackagesToReload.Num());
			for (UPackage* PackageToReload : PackagesToReload)
			{
				bScriptPackageWasReloaded |= PackageToReload->HasAnyPackageFlags(PKG_ContainsScript);
				PackagesToReloadData.Emplace(PackageToReload, LOAD_None);
			}

			TArray<UPackage*> ReloadedPackages;
			::ReloadPackages(PackagesToReloadData, ReloadedPackages, 500);

			TArray<UPackage*> FailedPackages;
			for (int32 PackageIndex = 0; PackageIndex < PackagesToReload.Num(); ++PackageIndex)
			{
				UPackage* ExistingPackage = PackagesToReload[PackageIndex];
				UPackage* ReloadedPackage = ReloadedPackages[PackageIndex];

				if (ReloadedPackage)
				{
					bScriptPackageWasReloaded |= ReloadedPackage->HasAnyPackageFlags(PKG_ContainsScript);
					bResult = true;
				}
				else
				{
					FailedPackages.Add(ExistingPackage);
				}
			}

			// Inform the user of any packages that failed to reload.
			if (FailedPackages.Num() > 0)
			{
				if (!ErrorMessageBuilder.IsEmpty())
				{
					ErrorMessageBuilder.AppendLine();
				}

				ErrorMessageBuilder.AppendLine(NSLOCTEXT("UnrealEd", "Error_ReloadFailedPackagesHeader", "The following packages failed to reload:"));
				{
					ErrorMessageBuilder.Indent();
					for (UPackage* FailedPackage : FailedPackages)
					{
						ErrorMessageBuilder.AppendLine(FailedPackage->GetFName());
					}
					ErrorMessageBuilder.Unindent();
				}
			}

			// Update the actor browser if a script package was reloaded.
			if (GIsEditor && bScriptPackageWasReloaded)
			{
				GEditor->BroadcastClassPackageLoadedOrUnloaded();
			}
		}

		// Load the previous world (if needed).
		if (!WorldNameToReload.IsNone())
		{
			if (GIsEditor)
			{
				TArray<FName> WorldNamesToReload;
				WorldNamesToReload.Add(WorldNameToReload);
				FAssetEditorManager::Get().OpenEditorsForAssets(WorldNamesToReload);
			}
			else if (UGameEngine* GameEngine = Cast<UGameEngine>(GEngine))
			{
				FString LoadMapError;
				GameEngine->LoadMap(GameEngine->GetWorldContextFromWorldChecked(GameEngine->GetGameWorld()), FURL(*WorldNameToReload.ToString()), nullptr, LoadMapError);
			}
		}
		// Update the rendering resources for the levels of the current world if their map build data has changed (we skip this if reloading the current world).
		else
		{
			if (LevelsToMapBuildData.Num() > 0)
			{
<<<<<<< HEAD
				UWorld* EditorWorld = GEditor->GetEditorWorldContext().World();
				check(EditorWorld);

				for (int32 LevelIndex = 0; LevelIndex < EditorWorld->GetNumLevels(); ++LevelIndex)
				{
					ULevel* Level = EditorWorld->GetLevel(LevelIndex);
=======
				UWorld* CurrentWorldPtr = CurrentWorld.Get();
				check(CurrentWorldPtr);

				for (int32 LevelIndex = 0; LevelIndex < CurrentWorldPtr->GetNumLevels(); ++LevelIndex)
				{
					ULevel* Level = CurrentWorldPtr->GetLevel(LevelIndex);
>>>>>>> cf6d231e
					const UMapBuildDataRegistry* OldMapBuildData = LevelsToMapBuildData.FindRef(Level->GetFName());

					if (OldMapBuildData && OldMapBuildData != Level->MapBuildData)
					{
						Level->ReleaseRenderingResources();
						Level->InitializeRenderingResources();
					}
				}
			}
<<<<<<< HEAD
			if (RemovedStreamingLevels.Num() > 0)
			{
				UWorld* EditorWorld = GEditor->GetEditorWorldContext().World();
				check(EditorWorld);
=======

			if (RemovedStreamingLevels.Num() > 0)
			{
				UWorld* CurrentWorldPtr = CurrentWorld.Get();
				check(CurrentWorldPtr);
>>>>>>> cf6d231e

				for (ULevelStreaming* StreamingLevel : RemovedStreamingLevels)
				{
					ULevel* NewLevel = StreamingLevel->GetLoadedLevel();
<<<<<<< HEAD
					EditorWorld->AddToWorld(NewLevel, StreamingLevel->LevelTransform, false);
=======
					CurrentWorldPtr->AddToWorld(NewLevel, StreamingLevel->LevelTransform, false);
>>>>>>> cf6d231e
					StreamingLevel->AddLevelToCollectionAfterReload();
				}
			}
		}

		OutErrorMessage = ErrorMessageBuilder.ToText();

		return bResult;
	}


	/**
	 * Wrapper method for multiple objects at once.
	 *
	 * @param	TopLevelPackages		the packages to be export
	 * @param	LastExportPath			the path that the user last exported assets to
	 * @param	FilteredClasses			if specified, set of classes that should be the only types exported if not exporting to single file
	 * @param	bUseProvidedExportPath	If true, use LastExportPath as the user's export path w/o prompting for a directory, where applicable
	 *
	 * @return	the path that the user chose for the export.
	 */
	FString UPackageTools::DoBulkExport(const TArray<UPackage*>& TopLevelPackages, FString LastExportPath, const TSet<UClass*>* FilteredClasses /* = NULL */, bool bUseProvidedExportPath/* = false*/ )
	{
		// Disallow export if any packages are cooked.
		if (HandleFullyLoadingPackages( TopLevelPackages, NSLOCTEXT("UnrealEd", "BulkExportE", "Bulk Export...") ) )
		{
			TArray<UObject*> ObjectsInPackages;
			GetObjectsInPackages(&TopLevelPackages, ObjectsInPackages);

			// See if any filtering has been requested. Objects can be filtered by class and/or localization filter.
			TArray<UObject*> FilteredObjects;
			if ( FilteredClasses )
			{
				// Present the user with a warning that only the filtered types are being exported
				FSuppressableWarningDialog::FSetupInfo Info( NSLOCTEXT("UnrealEd", "BulkExport_FilteredWarning", "Asset types are currently filtered within the Content Browser. Only objects of the filtered types will be exported."),
					LOCTEXT("BulkExport_FilteredWarning_Title", "Asset Filter in Effect"), "BulkExportFilterWarning" );
				Info.ConfirmText = NSLOCTEXT("ModalDialogs", "BulkExport_FilteredWarningConfirm", "Close");

				FSuppressableWarningDialog PromptAboutFiltering( Info );
				PromptAboutFiltering.ShowModal();
				
				for ( TArray<UObject*>::TConstIterator ObjIter(ObjectsInPackages); ObjIter; ++ObjIter )
				{
					UObject* CurObj = *ObjIter;

					// Only add the object if it passes all of the specified filters
					if ( CurObj && FilteredClasses->Contains( CurObj->GetClass() ) )
					{
						FilteredObjects.Add( CurObj );
					}
				}
			}

			// If a filtered set was provided, export the filtered objects array; otherwise, export all objects in the packages
			TArray<UObject*>& ObjectsToExport = FilteredClasses ? FilteredObjects : ObjectsInPackages;

			// Prompt the user about how many objects will be exported before proceeding.
			const bool bProceed = EAppReturnType::Yes == FMessageDialog::Open( EAppMsgType::YesNo, EAppReturnType::Yes, FText::Format(
				NSLOCTEXT("UnrealEd", "Prompt_AboutToBulkExportNItems_F", "About to bulk export {0} items.  Proceed?"), FText::AsNumber(ObjectsToExport.Num()) ) );
			if ( bProceed )
			{
				FAssetToolsModule& AssetToolsModule = FModuleManager::GetModuleChecked<FAssetToolsModule>("AssetTools");

				AssetToolsModule.Get().ExportAssets(ObjectsToExport, LastExportPath);
			}
		}

		return LastExportPath;
	}

	void UPackageTools::CheckOutRootPackages( const TArray<UPackage*>& Packages )
	{
		if (ISourceControlModule::Get().IsEnabled())
		{
			ISourceControlProvider& SourceControlProvider = ISourceControlModule::Get().GetProvider();

			// Update to the latest source control state.
			SourceControlProvider.Execute(ISourceControlOperation::Create<FUpdateStatus>(), Packages);

			TArray<FString> TouchedPackageNames;
			bool bCheckedSomethingOut = false;
			for( int32 PackageIndex = 0 ; PackageIndex < Packages.Num() ; ++PackageIndex )
			{
				UPackage* Package = Packages[PackageIndex];
				FSourceControlStatePtr SourceControlState = SourceControlProvider.GetState(Package, EStateCacheUsage::Use);
				if( SourceControlState.IsValid() && SourceControlState->CanCheckout() )
				{
					// The package is still available, so do the check out.
					bCheckedSomethingOut = true;
					TouchedPackageNames.Add(Package->GetName());
				}
				else
				{
					// The status on the package has changed to something inaccessible, so we have to disallow the check out.
					// Don't warn if the file isn't in the depot.
					if (SourceControlState.IsValid() && SourceControlState->IsSourceControlled())
					{			
						FMessageDialog::Open( EAppMsgType::Ok, NSLOCTEXT("UnrealEd", "Error_PackageStatusChanged", "Package can't be checked out - status has changed!") );
					}
				}
			}

			// Synchronize source control state if something was checked out.
			SourceControlProvider.Execute(ISourceControlOperation::Create<FCheckOut>(), SourceControlHelpers::PackageFilenames(TouchedPackageNames));
		}
	}

	/**
	 * Checks if the passed in path is in an external directory. I.E Ones not found automatically in the content directory
	 *
	 * @param	PackagePath	Path of the package to check, relative or absolute
	 * @return	true if PackagePath points to an external location
	 */
	bool UPackageTools::IsPackagePathExternal( const FString& PackagePath )
	{
		bool bIsExternal = true;
		TArray< FString > Paths;
		GConfig->GetArray( TEXT("Core.System"), TEXT("Paths"), Paths, GEngineIni );
	
		FString PackageFilename = FPaths::ConvertRelativePathToFull(PackagePath);

		// absolute path of the package that was passed in, without the actual name of the package
		FString PackageFullPath = FPaths::GetPath(PackageFilename);

		for(int32 pathIdx = 0; pathIdx < Paths.Num(); ++pathIdx)
		{ 
			FString AbsolutePathName = FPaths::ConvertRelativePathToFull(Paths[ pathIdx ]);

			// check if the package path is within the list of paths the engine searches.
			if( PackageFullPath.Contains( AbsolutePathName ) )
			{
				bIsExternal = false;
				break;
			}
		}

		return bIsExternal;
	}

	/**
	 * Checks if the passed in package's filename is in an external directory. I.E Ones not found automatically in the content directory
	 *
	 * @param	Package	The package to check
	 * @return	true if the package points to an external filename
	 */
	bool UPackageTools::IsPackageExternal(const UPackage& Package)
	{
		FString FileString;
		FPackageName::DoesPackageExist(Package.GetName(), NULL, &FileString);

		return IsPackagePathExternal( FileString );
	}

	bool UPackageTools::SavePackagesForObjects(const TArray<UObject*>& ObjectsToSave)
	{
		// Retrieve all dirty packages for the objects 
		TArray<UPackage*> PackagesToSave;
		for (UObject* Object : ObjectsToSave)
		{
			if (Object->GetOutermost()->IsDirty())
			{
				PackagesToSave.AddUnique(Object->GetOutermost());
			}
		}

		const bool bCheckDirty = false;
		const bool bPromptToSave = false;
		const FEditorFileUtils::EPromptReturnCode Return = FEditorFileUtils::PromptForCheckoutAndSave(PackagesToSave, bCheckDirty, bPromptToSave);
		
		return (PackagesToSave.Num() > 0) && Return == FEditorFileUtils::EPromptReturnCode::PR_Success;
	}

	bool UPackageTools::IsSingleAssetPackage(const FString& PackageName)
	{
		FString PackageFileName;
		if ( FPackageName::DoesPackageExist(PackageName, NULL, &PackageFileName) )
		{
			return FPaths::GetExtension(PackageFileName, /*bIncludeDot=*/true) == FPackageName::GetAssetPackageExtension();
		}

		// If it wasn't found in the package file cache, this package does not yet
		// exist so it is assumed to be saved as a UAsset file.
		return true;
	}

	FString UPackageTools::SanitizePackageName (const FString& InPackageName)
	{
		FString SanitizedName;
		FString InvalidChars = INVALID_LONGPACKAGE_CHARACTERS;

		// See if the name contains invalid characters.
		FString Char;
		for( int32 CharIdx = 0; CharIdx < InPackageName.Len(); ++CharIdx )
		{
			Char = InPackageName.Mid(CharIdx, 1);

			if ( InvalidChars.Contains(*Char) )
			{
				SanitizedName += TEXT("_");
			}
			else
			{
				SanitizedName += Char;
			}
		}

		// Remove double-slashes
		SanitizedName.ReplaceInline(TEXT("//"), TEXT("/"));

		return SanitizedName;
	}

#undef LOCTEXT_NAMESPACE

// EOF<|MERGE_RESOLUTION|>--- conflicted
+++ resolved
@@ -591,44 +591,6 @@
 			}
 		}
 
-<<<<<<< HEAD
-		// Check to see if we need to reload the current world.
-		FName WorldNameToReload;
-		TMap<FName, const UMapBuildDataRegistry*> LevelsToMapBuildData;
-		TArray<ULevelStreaming*> RemovedStreamingLevels;
-		{
-			if (UWorld* EditorWorld = GEditor->GetEditorWorldContext().World())
-			{
-				// Is the currently loaded world being reloaded? If so, we just reset the current world and load it again at the end rather than let it go 
-				// through ReloadPackage (which doesn't work for the editor due to some assumptions it makes about worlds, and their lifetimes).
-				// We also need to skip the build data package as that will also be destroyed by the call to CreateNewMapForEditing.
-				if (PackagesToReload.Contains(EditorWorld->GetOutermost()))
-				{
-					// Cache this so we can reload the world later
-					WorldNameToReload = *EditorWorld->GetPathName();
-
-					// Remove the world package from the reload list
-					PackagesToReload.Remove(EditorWorld->GetOutermost());
-
-					// Remove the level build data package from the reload list as creating a new map will unload build data for the current world
-					for (int32 LevelIndex = 0; LevelIndex < EditorWorld->GetNumLevels(); ++LevelIndex)
-					{
-						ULevel* Level = EditorWorld->GetLevel(LevelIndex);
-						if (Level->MapBuildData)
-						{
-							PackagesToReload.Remove(Level->MapBuildData->GetOutermost());
-						}
-					}
-
-					// Remove any streaming levels from the reload list as creating a new map will unload streaming levels for the current world
-					for (ULevelStreaming* EditorStreamingLevel : EditorWorld->GetStreamingLevels())
-					{
-						if (EditorStreamingLevel->IsLevelLoaded())
-						{
-							UPackage* EditorStreamingLevelPackage = EditorStreamingLevel->GetLoadedLevel()->GetOutermost();
-							PackagesToReload.Remove(EditorStreamingLevelPackage);
-						}
-=======
 		// Get the current world.
 		TWeakObjectPtr<UWorld> CurrentWorld;
 		if (GIsEditor)
@@ -670,38 +632,8 @@
 					if (Level->MapBuildData)
 					{
 						PackagesToReload.Remove(Level->MapBuildData->GetOutermost());
->>>>>>> cf6d231e
-					}
-
-					// Unload the current world
-					GEditor->CreateNewMapForEditing();
-				}
-<<<<<<< HEAD
-				// Cache the current map build data for the levels of the current world so we can see if they change due to a reload (we can skip this if reloading the current world).
-				else
-				{
-					TArray<ULevel*> EditorLevels = EditorWorld->GetLevels();
-
-					for (ULevel* Level : EditorLevels)
-					{
-						if (PackagesToReload.Contains(Level->GetOutermost()))
-						{
-							for (ULevelStreaming* StreamingLevel : EditorWorld->GetStreamingLevels())
-							{
-								if (StreamingLevel->GetLoadedLevel() == Level)
-								{
-									EditorWorld->RemoveFromWorld(Level);
-									StreamingLevel->RemoveLevelFromCollectionForReload();
-									RemovedStreamingLevels.Add(StreamingLevel);
-									break;
-								}
-							}
-						}
-						else
-						{
-							LevelsToMapBuildData.Add(Level->GetFName(), Level->MapBuildData);
-						}
-=======
+					}
+				}
 
 				// Remove any streaming levels from the reload list as creating a new map will unload streaming levels for the current world
 				for (ULevelStreaming* StreamingLevel : CurrentWorldPtr->GetStreamingLevels())
@@ -748,7 +680,6 @@
 					else
 					{
 						LevelsToMapBuildData.Add(Level->GetFName(), Level->MapBuildData);
->>>>>>> cf6d231e
 					}
 				}
 			}
@@ -845,21 +776,12 @@
 		{
 			if (LevelsToMapBuildData.Num() > 0)
 			{
-<<<<<<< HEAD
-				UWorld* EditorWorld = GEditor->GetEditorWorldContext().World();
-				check(EditorWorld);
-
-				for (int32 LevelIndex = 0; LevelIndex < EditorWorld->GetNumLevels(); ++LevelIndex)
-				{
-					ULevel* Level = EditorWorld->GetLevel(LevelIndex);
-=======
 				UWorld* CurrentWorldPtr = CurrentWorld.Get();
 				check(CurrentWorldPtr);
 
 				for (int32 LevelIndex = 0; LevelIndex < CurrentWorldPtr->GetNumLevels(); ++LevelIndex)
 				{
 					ULevel* Level = CurrentWorldPtr->GetLevel(LevelIndex);
->>>>>>> cf6d231e
 					const UMapBuildDataRegistry* OldMapBuildData = LevelsToMapBuildData.FindRef(Level->GetFName());
 
 					if (OldMapBuildData && OldMapBuildData != Level->MapBuildData)
@@ -869,27 +791,16 @@
 					}
 				}
 			}
-<<<<<<< HEAD
-			if (RemovedStreamingLevels.Num() > 0)
-			{
-				UWorld* EditorWorld = GEditor->GetEditorWorldContext().World();
-				check(EditorWorld);
-=======
 
 			if (RemovedStreamingLevels.Num() > 0)
 			{
 				UWorld* CurrentWorldPtr = CurrentWorld.Get();
 				check(CurrentWorldPtr);
->>>>>>> cf6d231e
 
 				for (ULevelStreaming* StreamingLevel : RemovedStreamingLevels)
 				{
 					ULevel* NewLevel = StreamingLevel->GetLoadedLevel();
-<<<<<<< HEAD
-					EditorWorld->AddToWorld(NewLevel, StreamingLevel->LevelTransform, false);
-=======
 					CurrentWorldPtr->AddToWorld(NewLevel, StreamingLevel->LevelTransform, false);
->>>>>>> cf6d231e
 					StreamingLevel->AddLevelToCollectionAfterReload();
 				}
 			}
