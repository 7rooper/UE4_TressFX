--- conflicted
+++ resolved
@@ -204,15 +204,9 @@
 			.ColorAndOpacity(Entry.bConflicted ? DiffViewUtils::Conflicting() : DiffViewUtils::Differs());
 	};
 
-<<<<<<< HEAD
-	const auto FocusSCSDifferenceEntry = [](FSCSMergeEntry Entry, SMergeTreeView* Parent, FOnMergeNodeSelected SelectionCallback)
-	{
-		SelectionCallback.ExecuteIfBound();
-=======
 	const auto FocusSCSDifferenceEntry = [](FSCSMergeEntry Entry, SMergeTreeView* Parent, FOnMergeNodeSelected InSelectionCallback)
 	{
 		InSelectionCallback.ExecuteIfBound();
->>>>>>> cce8678d
 		Parent->HighlightDifference(Entry.Identifier, Entry.PropertyIdentifier);
 	};
 	
@@ -236,17 +230,10 @@
 
 	DifferingProperties.Entries.Sort(SortTreePredicate);
 
-<<<<<<< HEAD
-	const auto ForwardSelection = [](FOnMergeNodeSelected SelectionCallback)
-	{
-		// This allows the owning control to focus the correct tab (or do whatever else it likes):
-		SelectionCallback.ExecuteIfBound();
-=======
 	const auto ForwardSelection = [](FOnMergeNodeSelected InSelectionCallback)
 	{
 		// This allows the owning control to focus the correct tab (or do whatever else it likes):
 		InSelectionCallback.ExecuteIfBound();
->>>>>>> cce8678d
 	};
 
 	const bool bHasDiffferences = Children.Num() != 0;
