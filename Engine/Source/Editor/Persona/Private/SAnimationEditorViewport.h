--- conflicted
+++ resolved
@@ -157,15 +157,6 @@
 
 	/** Can we use gizmos? */
 	bool CanUseGizmos() const;
-<<<<<<< HEAD
-
-	/** Function to check whether floor is auto aligned or not */
-	bool IsAutoAlignFloor() const;
-	
-	/** Clears our reference to Persona, also cleaning up anything that depends on Persona first */
-	void CleanupPersonaReferences();
-=======
->>>>>>> 92a3597a
 
 	/** Function to check whether floor is auto aligned or not */
 	bool IsAutoAlignFloor() const;
@@ -290,14 +281,7 @@
 	bool IsShowingMeshInfo(int32 DisplayInfoMode) const;
 
 	/** Function to show/hide grid in the viewport */
-<<<<<<< HEAD
-	void OnShowGrid();
-	
-	/** Toggles floor alignment in the preview scene */
-	void OnToggleAutoAlignFloor();
-=======
 	void OnShowGrid();	
->>>>>>> 92a3597a
 
 	/** Toggles floor alignment in the preview scene */
 	void OnToggleAutoAlignFloor();
