// Copyright 1998-2014 Epic Games, Inc. All Rights Reserved.

using UnrealBuildTool;

public class LevelEditor : ModuleRules
{
	public LevelEditor(TargetInfo Target)
	{
		PrivateIncludePathModuleNames.AddRange(
			new string[] {
				"AssetTools",
				"Kismet",
				"MainFrame",
                "PlacementMode"
			}
		);

		PublicIncludePathModuleNames.AddRange(
			new string[] {
				"Settings",
				"UserFeedback",
			}
		);

		PrivateDependencyModuleNames.AddRange(
			new string[] {
				"Analytics",
				"Core",
				"CoreUObject",
				"DesktopPlatform",
                "InputCore",
				"Slate",
				"SlateCore",
				"SlateReflector",
                "EditorStyle",
				"Engine",
				"MessageLog",
				"NewsFeed",
<<<<<<< HEAD
				"Settings",
=======
>>>>>>> ed5a1010
                "SourceControl",
                "StatsViewer",
				"UnrealEd", 
				"RenderCore",
				"DeviceProfileServices",
				"ContentBrowser",
                "SceneOutliner",
                "ActorPickerMode",
                "RHI"
			}
		);

		DynamicallyLoadedModuleNames.AddRange(
			new string[] {
				"MainFrame",
				"PropertyEditor",
				"SceneOutliner",
				"ClassViewer",
				"DeviceManager",
				"SettingsEditor",
				"SessionFrontend",
				"AutomationWindow",
				"Layers",
				"Levels",
                "WorldBrowser",
				"TaskBrowser",
				"EditorWidgets",
				"AssetTools",
				"WorkspaceMenuStructure",
				"NewLevelDialog",
				"DeviceProfileEditor",
				"DeviceProfileServices",
                "PlacementMode",
				"UserFeedback"
			}
		);
	}
}<|MERGE_RESOLUTION|>--- conflicted
+++ resolved
@@ -36,10 +36,6 @@
 				"Engine",
 				"MessageLog",
 				"NewsFeed",
-<<<<<<< HEAD
-				"Settings",
-=======
->>>>>>> ed5a1010
                 "SourceControl",
                 "StatsViewer",
 				"UnrealEd", 
