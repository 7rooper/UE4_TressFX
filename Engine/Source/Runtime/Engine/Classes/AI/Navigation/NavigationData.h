--- conflicted
+++ resolved
@@ -100,11 +100,7 @@
 	{
 		return ObserverDelegate;
 	}
-<<<<<<< HEAD
-	FORCEINLINE FDelegateHandle AddObserver(FPathObserverDelegate::FDelegate& NewObserver)
-=======
 	FORCEINLINE FDelegateHandle AddObserver(FPathObserverDelegate::FDelegate NewObserver)
->>>>>>> cce8678d
 	{
 		return ObserverDelegate.Add(NewObserver);
 	}
@@ -463,7 +459,7 @@
 #if WITH_EDITOR
 	virtual void PostEditUndo() override;
 #endif // WITH_EDITOR
-	virtual void BeginDestroy() override;
+	virtual void Destroyed() override;
 	// End UObject Interface
 		
 	virtual void CleanUp();
