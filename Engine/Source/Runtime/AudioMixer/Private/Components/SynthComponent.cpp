// Copyright 1998-2018 Epic Games, Inc. All Rights Reserved.

#include "SynthComponent.h"
#include "AudioDevice.h"
#include "AudioMixerLog.h"

USynthSound::USynthSound(const FObjectInitializer& ObjectInitializer)
	: Super(ObjectInitializer)
	, OwningSynthComponent(nullptr)
{
}

void USynthSound::Init(USynthComponent* InSynthComponent, const int32 InNumChannels, const int32 InSampleRate, const int32 InCallbackSize)
{
	OwningSynthComponent = InSynthComponent;
	bVirtualizeWhenSilent = true;
	NumChannels = InNumChannels;
	NumSamplesToGeneratePerCallback = InCallbackSize;
	// Turn off async generation in old audio engine on mac.
#if PLATFORM_MAC
	const FAudioDevice* AudioDevice = InSynthComponent->GetAudioDevice();
	if (AudioDevice && !AudioDevice->IsAudioMixerEnabled())
	{
		bCanProcessAsync = false;
	}
	else
#endif // #if PLATFORM_MAC
	{
		bCanProcessAsync = true;
	}

	Duration = INDEFINITELY_LOOPING_DURATION;
	bLooping = true;
	SampleRate = InSampleRate;
}

void USynthSound::StartOnAudioDevice(FAudioDevice* InAudioDevice)
{
	check(InAudioDevice != nullptr);
	bAudioMixer = InAudioDevice->IsAudioMixerEnabled();
}

void USynthSound::OnBeginGenerate()
{
	check(OwningSynthComponent);
	OwningSynthComponent->OnBeginGenerate();
}

bool USynthSound::OnGeneratePCMAudio(TArray<uint8>& OutAudio, int32 NumSamples)
{
	OutAudio.Reset();

	if (bAudioMixer)
	{
		// If running with audio mixer, the output audio buffer will be in floats already
		OutAudio.AddZeroed(NumSamples * sizeof(float));
		OwningSynthComponent->OnGeneratePCMAudio((float*)OutAudio.GetData(), NumSamples);
	}
	else
	{
		// Use the float scratch buffer instead of the out buffer directly
		FloatBuffer.Reset();
		FloatBuffer.AddZeroed(NumSamples * sizeof(float));
		
		float* FloatBufferDataPtr = FloatBuffer.GetData();
		OwningSynthComponent->OnGeneratePCMAudio(FloatBufferDataPtr, NumSamples);

		// Convert the float buffer to int16 data
		OutAudio.AddZeroed(NumSamples * sizeof(int16));
		int16* OutAudioBuffer = (int16*)OutAudio.GetData();
		for (int32 i = 0; i < NumSamples; ++i)
		{
			OutAudioBuffer[i] = (int16)(32767.0f * FloatBufferDataPtr[i]);
		}
	}

	return true;
}

void USynthSound::OnEndGenerate()
{
	check(OwningSynthComponent);
	OwningSynthComponent->OnEndGenerate();
}

Audio::EAudioMixerStreamDataFormat::Type USynthSound::GetGeneratedPCMDataFormat() const 
{ 
	// Only audio mixer supports return float buffers
	return bAudioMixer ? Audio::EAudioMixerStreamDataFormat::Float : Audio::EAudioMixerStreamDataFormat::Int16;
}

USynthComponent::USynthComponent(const FObjectInitializer& ObjectInitializer)
	: Super(ObjectInitializer)
{
<<<<<<< HEAD

	bAutoActivate = false;
=======
	bAutoActivate = false;

>>>>>>> e3a25b20
	bStopWhenOwnerDestroyed = true;

	bNeverNeedsRenderUpdate = true;
	bUseAttachParentBound = true; // Avoid CalcBounds() when transform changes.

	bIsSynthPlaying = false;
	bIsInitialized = false;
	bIsUISound = false;

	Synth = nullptr;

	// Set the default sound class
	SoundClass = USoundBase::DefaultSoundClassObject;

	PreferredBufferLength = DEFAULT_PROCEDURAL_SOUNDWAVE_BUFFER_SIZE;

#if WITH_EDITORONLY_DATA
	bVisualizeComponent = false;
#endif
}

void USynthComponent::OnAudioComponentEnvelopeValue(const UAudioComponent* InAudioComponent, const USoundWave* SoundWave, const float EnvelopeValue)
{
	if (OnAudioEnvelopeValue.IsBound())
	{
		OnAudioEnvelopeValue.Broadcast(EnvelopeValue);
	}

	if (OnAudioEnvelopeValueNative.IsBound())
	{
		OnAudioEnvelopeValueNative.Broadcast(InAudioComponent, EnvelopeValue);
	}
}

void USynthComponent::Activate(bool bReset)
{
	if (bReset || ShouldActivate() == true)
	{
		Start();
		if (bIsActive)
		{
			OnComponentActivated.Broadcast(this, bReset);
		}
	}
}

void USynthComponent::Deactivate()
{
	if (ShouldActivate() == false)
	{
		Stop();

		if (!bIsActive)
		{
			OnComponentDeactivated.Broadcast(this);
		}
	}
}

void USynthComponent::Initialize(int32 SampleRateOverride)
{
	FAudioDevice* AudioDevice = GetAudioDevice();
	if (!bIsInitialized && AudioDevice)
	{
		// Try to get a proper sample rate
		int32 SampleRate = SampleRateOverride;
		if (SampleRate == INDEX_NONE)
		{
			// Check audio device if we've not explicitly been told what sample rate to use
			FAudioDevice* AudioDevice = GetAudioDevice();
			if (AudioDevice)
			{
				SampleRate = AudioDevice->SampleRate;
			}
		}

<<<<<<< HEAD
		const int32 SampleRate = AudioDevice->SampleRate;
=======
		// Only allow initialization if we've gota  proper sample rate
		if (SampleRate != INDEX_NONE)
		{
			bIsInitialized = true;
>>>>>>> e3a25b20

#if SYNTH_GENERATOR_TEST_TONE
			NumChannels = 2;
			TestSineLeft.Init(SampleRate, 440.0f, 0.5f);
			TestSineRight.Init(SampleRate, 220.0f, 0.5f);
#else	
			// Initialize the synth component
			this->Init(SampleRate);

			if (NumChannels < 0 || NumChannels > 2)
			{
				UE_LOG(LogAudioMixer, Error, TEXT("Synthesis component '%s' has set an invalid channel count '%d' (only mono and stereo currently supported)."), *GetName(), NumChannels);
			}

			NumChannels = FMath::Clamp(NumChannels, 1, 2);
#endif

			Synth = NewObject<USynthSound>(this, TEXT("Synth"));

			// Copy sound base data to the sound
			Synth->SourceEffectChain = SourceEffectChain;
			Synth->SoundSubmixObject = SoundSubmix;
			Synth->SoundSubmixSends = SoundSubmixSends;
			Synth->BusSends = BusSends;
			Synth->PreEffectBusSends = PreEffectBusSends;
			Synth->bOutputToBusOnly = bOutputToBusOnly;

			Synth->Init(this, NumChannels, SampleRate, PreferredBufferLength);
		}
	}
}

UAudioComponent* USynthComponent::GetAudioComponent()
{
	return AudioComponent;
}

void USynthComponent::CreateAudioComponent()
{
	if (!AudioComponent)
	{
		// Create the audio component which will be used to play the procedural sound wave
		AudioComponent = NewObject<UAudioComponent>(this);

		if (AudioComponent)
		{
			AudioComponent->bAutoActivate = false;
			AudioComponent->bStopWhenOwnerDestroyed = true;
			AudioComponent->bShouldRemainActiveIfDropped = true;
			AudioComponent->Mobility = EComponentMobility::Movable;

#if WITH_EDITORONLY_DATA
			AudioComponent->bVisualizeComponent = false;
#endif
			if (AudioComponent->GetAttachParent() == nullptr && !AudioComponent->IsAttachedTo(this))
			{
				AudioComponent->SetupAttachment(this);
			}

<<<<<<< HEAD
			Initialize();
=======
			AudioComponent->OnAudioSingleEnvelopeValueNative.AddUObject(this, &USynthComponent::OnAudioComponentEnvelopeValue);

			// Set defaults to be the same as audio component defaults
			AudioComponent->EnvelopeFollowerAttackTime = EnvelopeFollowerAttackTime;
			AudioComponent->EnvelopeFollowerReleaseTime = EnvelopeFollowerReleaseTime;

			Initialize();

			if (FAudioDevice* AudioDevice = AudioComponent->GetAudioDevice())
			{
				Synth->StartOnAudioDevice(AudioDevice);
			}
>>>>>>> e3a25b20
		}
	}
}


void USynthComponent::OnRegister()
{
	CreateAudioComponent();

	Super::OnRegister();
}

void USynthComponent::OnUnregister()
{
	// Route OnUnregister event.
	Super::OnUnregister();

	// Don't stop audio and clean up component if owner has been destroyed (default behaviour). This function gets
	// called from AActor::ClearComponents when an actor gets destroyed which is not usually what we want for one-
	// shot sounds.
	AActor* Owner = GetOwner();
	if (!Owner || bStopWhenOwnerDestroyed)
	{
		Stop();
	}

	// Make sure the audio component is destroyed during unregister
	if (AudioComponent)
	{
		AudioComponent->DestroyComponent();
		AudioComponent = nullptr;
	}
}

bool USynthComponent::IsReadyForOwnerToAutoDestroy() const
{
	return !AudioComponent || (AudioComponent && !AudioComponent->IsPlaying());
}

#if WITH_EDITOR
void USynthComponent::PostEditChangeProperty(FPropertyChangedEvent& PropertyChangedEvent)
{
	if (bIsActive)
	{
		// If this is an auto destroy component we need to prevent it from being auto-destroyed since we're really just restarting it
		const bool bWasAutoDestroy = bAutoDestroy;
		bAutoDestroy = false;
		Stop();
		bAutoDestroy = bWasAutoDestroy;
		Start();
	}

	Super::PostEditChangeProperty(PropertyChangedEvent);
}
#endif

void USynthComponent::PumpPendingMessages()
{
	TFunction<void()> Command;
	while (CommandQueue.Dequeue(Command))
	{
		Command();
	}

	ESynthEvent SynthEvent;
	while (PendingSynthEvents.Dequeue(SynthEvent))
	{
		switch (SynthEvent)
		{
			case ESynthEvent::Start:
				bIsSynthPlaying = true;
				this->OnStart();
				break;

			case ESynthEvent::Stop:
				bIsSynthPlaying = false;
				this->OnStop();
				break;

			default:
				break;
		}
	}
}

void USynthComponent::OnGeneratePCMAudio(float* GeneratedPCMData, int32 NumSamples)
{
	PumpPendingMessages();

	check(NumSamples > 0);

	// Only call into the synth if we're actually playing, otherwise, we'll write out zero's
	if (bIsSynthPlaying)
	{
		this->OnGenerateAudio(GeneratedPCMData, NumSamples);
	}
}

void USynthComponent::Start()
{
	// This will try to create the audio component if it hasn't yet been created
	CreateAudioComponent();

<<<<<<< HEAD
=======
	// We will also ensure that this synth was initialized before attempting to play.
	Initialize();

	if (Synth == nullptr)
	{
		UE_LOG(LogAudio, Warning, TEXT("Warning: SynthComponent failed to start due to failiure in initialization."));
		return;
	}

>>>>>>> e3a25b20
	if (AudioComponent)
	{
		// Copy the attenuation and concurrency data from the synth component to the audio component
		AudioComponent->AttenuationSettings = AttenuationSettings;
		AudioComponent->bOverrideAttenuation = bOverrideAttenuation;
		AudioComponent->bIsUISound = bIsUISound;
		AudioComponent->bAllowSpatialization = bAllowSpatialization;
		AudioComponent->ConcurrencySettings = ConcurrencySettings;
		AudioComponent->AttenuationOverrides = AttenuationOverrides;
		AudioComponent->SoundClassOverride = SoundClass;
		AudioComponent->EnvelopeFollowerAttackTime = EnvelopeFollowerAttackTime;
		AudioComponent->EnvelopeFollowerReleaseTime = EnvelopeFollowerReleaseTime;

		// Copy sound base data to the sound
		Synth->AttenuationSettings = AttenuationSettings;
		Synth->SourceEffectChain = SourceEffectChain;
		Synth->SoundSubmixObject = SoundSubmix;
		Synth->SoundSubmixSends = SoundSubmixSends;

		// Set the audio component's sound to be our procedural sound wave
		AudioComponent->SetSound(Synth);
		AudioComponent->Play(0);

		// Copy sound base data to the sound
		Synth->SourceEffectChain = SourceEffectChain;
		Synth->SoundSubmixObject = SoundSubmix;
		Synth->SoundSubmixSends = SoundSubmixSends;

		bIsActive = AudioComponent->IsActive();

		if (bIsActive)
		{
			PendingSynthEvents.Enqueue(ESynthEvent::Start);
		}
	}
}

void USynthComponent::Stop()
{
	if (bIsActive)
	{
		PendingSynthEvents.Enqueue(ESynthEvent::Stop);

		if (AudioComponent)
		{
			AudioComponent->Stop();
		}

		bIsActive = false;
	}
}

bool USynthComponent::IsPlaying() const
{
	return AudioComponent && AudioComponent->IsPlaying();
}

void USynthComponent::SetVolumeMultiplier(float VolumeMultiplier)
{
	if (AudioComponent)
	{
		AudioComponent->SetVolumeMultiplier(VolumeMultiplier);
	}
}

void USynthComponent::SetSubmixSend(USoundSubmix* Submix, float SendLevel)
{
	if (AudioComponent)
	{
		AudioComponent->SetSubmixSend(Submix, SendLevel);
	}
}

void USynthComponent::SynthCommand(TFunction<void()> Command)
{
	CommandQueue.Enqueue(MoveTemp(Command));
}<|MERGE_RESOLUTION|>--- conflicted
+++ resolved
@@ -92,13 +92,8 @@
 USynthComponent::USynthComponent(const FObjectInitializer& ObjectInitializer)
 	: Super(ObjectInitializer)
 {
-<<<<<<< HEAD
-
 	bAutoActivate = false;
-=======
-	bAutoActivate = false;
-
->>>>>>> e3a25b20
+
 	bStopWhenOwnerDestroyed = true;
 
 	bNeverNeedsRenderUpdate = true;
@@ -160,8 +155,7 @@
 
 void USynthComponent::Initialize(int32 SampleRateOverride)
 {
-	FAudioDevice* AudioDevice = GetAudioDevice();
-	if (!bIsInitialized && AudioDevice)
+	if (!bIsInitialized)
 	{
 		// Try to get a proper sample rate
 		int32 SampleRate = SampleRateOverride;
@@ -175,14 +169,10 @@
 			}
 		}
 
-<<<<<<< HEAD
-		const int32 SampleRate = AudioDevice->SampleRate;
-=======
 		// Only allow initialization if we've gota  proper sample rate
 		if (SampleRate != INDEX_NONE)
 		{
 			bIsInitialized = true;
->>>>>>> e3a25b20
 
 #if SYNTH_GENERATOR_TEST_TONE
 			NumChannels = 2;
@@ -242,9 +232,6 @@
 				AudioComponent->SetupAttachment(this);
 			}
 
-<<<<<<< HEAD
-			Initialize();
-=======
 			AudioComponent->OnAudioSingleEnvelopeValueNative.AddUObject(this, &USynthComponent::OnAudioComponentEnvelopeValue);
 
 			// Set defaults to be the same as audio component defaults
@@ -257,7 +244,6 @@
 			{
 				Synth->StartOnAudioDevice(AudioDevice);
 			}
->>>>>>> e3a25b20
 		}
 	}
 }
@@ -361,8 +347,6 @@
 	// This will try to create the audio component if it hasn't yet been created
 	CreateAudioComponent();
 
-<<<<<<< HEAD
-=======
 	// We will also ensure that this synth was initialized before attempting to play.
 	Initialize();
 
@@ -372,7 +356,6 @@
 		return;
 	}
 
->>>>>>> e3a25b20
 	if (AudioComponent)
 	{
 		// Copy the attenuation and concurrency data from the synth component to the audio component
