--- conflicted
+++ resolved
@@ -1512,17 +1512,6 @@
 	UWidgetAnimation* WidgetAnimation = Cast<UWidgetAnimation>(Sequencer->GetFocusedMovieSceneSequence());
 	UMovieScene* MovieScene = WidgetAnimation->GetMovieScene();
 
-<<<<<<< HEAD
-		// Set binding names used for lookup
-		for (FWidgetAnimationBinding& Binding : WidgetAnimation->AnimationBindings)
-		{
-			if (Binding.AnimationGuid != ObjectId)
-			{
-				continue;
-			}
-		
-			Binding.WidgetName = PreviewWidget->GetFName();
-=======
 	TArray<FWidgetAnimationBinding> BindingsToRemove = WidgetAnimation->GetBindings();
 
 	UUserWidget* PreviewRoot = GetPreview();
@@ -1537,7 +1526,6 @@
 		if (BoundWidget)
 		{
 			Sequencer->PreAnimatedState.RestorePreAnimatedState(*Sequencer, *BoundWidget);
->>>>>>> 7ac87c93
 		}
 	}
 
