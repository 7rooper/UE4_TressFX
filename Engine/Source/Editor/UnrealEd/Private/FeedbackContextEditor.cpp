--- conflicted
+++ resolved
@@ -337,13 +337,6 @@
 
 static void TickSlate(TSharedPtr<SWindow> SlowTaskWindow)
 {
-<<<<<<< HEAD
-	// Tick Slate application
-	FSlateApplication::Get().Tick();
-
-	// Sync the game thread and the render thread. This is needed if many StatusUpdate are called
-	FSlateApplication::Get().GetRenderer()->Sync();
-=======
 	// Avoid re-entrancy by ticking the active modal window again. This can happen if thhe slow task window is open and a sibling modal window is open as well.  We only tick slate if we are the active modal window or a child of the active modal window
 	if( SlowTaskWindow.IsValid() && ( FSlateApplication::Get().GetActiveModalWindow() == SlowTaskWindow || SlowTaskWindow->IsDescendantOf( FSlateApplication::Get().GetActiveModalWindow() ) ) )
 	{
@@ -353,7 +346,6 @@
 		// Sync the game thread and the render thread. This is needed if many StatusUpdate are called
 		FSlateApplication::Get().GetRenderer()->Sync();
 	}
->>>>>>> cce8678d
 }
 
 FFeedbackContextEditor::FFeedbackContextEditor()
