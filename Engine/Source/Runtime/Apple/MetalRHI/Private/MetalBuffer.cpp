// Copyright 1998-2019 Epic Games, Inc. All Rights Reserved.

#include "MetalRHIPrivate.h"
#include "MetalBuffer.h"
#include "Templates/AlignmentTemplates.h"
#include "MetalLLM.h"
#include <objc/runtime.h>
#include "MetalCommandBuffer.h"
#include "MetalProfiler.h"
#include "MetalRenderPass.h"

DECLARE_MEMORY_STAT(TEXT("Used Device Buffer Memory"), STAT_MetalDeviceBufferMemory, STATGROUP_MetalRHI);
DECLARE_MEMORY_STAT(TEXT("Used Pooled Buffer Memory"), STAT_MetalPooledBufferMemory, STATGROUP_MetalRHI);
DECLARE_MEMORY_STAT(TEXT("Used Magazine Buffer Memory"), STAT_MetalMagazineBufferMemory, STATGROUP_MetalRHI);
DECLARE_MEMORY_STAT(TEXT("Used Heap Buffer Memory"), STAT_MetalHeapBufferMemory, STATGROUP_MetalRHI);
DECLARE_MEMORY_STAT(TEXT("Used Linear Buffer Memory"), STAT_MetalLinearBufferMemory, STATGROUP_MetalRHI);


DECLARE_MEMORY_STAT(TEXT("Used Device Buffer Memory"), STAT_MetalDeviceBufferMemory, STATGROUP_MetalRHI);
DECLARE_MEMORY_STAT(TEXT("Used Pooled Buffer Memory"), STAT_MetalPooledBufferMemory, STATGROUP_MetalRHI);
DECLARE_MEMORY_STAT(TEXT("Used Magazine Buffer Memory"), STAT_MetalMagazineBufferMemory, STATGROUP_MetalRHI);
DECLARE_MEMORY_STAT(TEXT("Used Heap Buffer Memory"), STAT_MetalHeapBufferMemory, STATGROUP_MetalRHI);
DECLARE_MEMORY_STAT(TEXT("Used Linear Buffer Memory"), STAT_MetalLinearBufferMemory, STATGROUP_MetalRHI);

DECLARE_MEMORY_STAT(TEXT("Unused Pooled Buffer Memory"), STAT_MetalPooledBufferUnusedMemory, STATGROUP_MetalRHI);
DECLARE_MEMORY_STAT(TEXT("Unused Magazine Buffer Memory"), STAT_MetalMagazineBufferUnusedMemory, STATGROUP_MetalRHI);
DECLARE_MEMORY_STAT(TEXT("Unused Heap Buffer Memory"), STAT_MetalHeapBufferUnusedMemory, STATGROUP_MetalRHI);
DECLARE_MEMORY_STAT(TEXT("Unused Linear Buffer Memory"), STAT_MetalLinearBufferUnusedMemory, STATGROUP_MetalRHI);

<<<<<<< HEAD
static int32 GMetalHeapBufferBytesToCompact = 0;
static FAutoConsoleVariableRef CVarMetalHeapBufferBytesToCompact(
    TEXT("rhi.Metal.HeapBufferBytesToCompact"),
    GMetalHeapBufferBytesToCompact,
    TEXT("When enabled (> 0) this will force MetalRHI to compact the given number of bytes each frame into older buffer heaps from newer ones in order to defragment memory and reduce wastage.\n")
    TEXT("(Off by default (0))"));

static int32 GMetalResourcePurgeInPool = 0;
static FAutoConsoleVariableRef CVarMetalResourcePurgeInPool(
	TEXT("rhi.Metal.ResourcePurgeInPool"),
	GMetalResourcePurgeInPool,
	TEXT("Use the SetPurgeableState function to allow the OS to reclaim memory from resources while they are unused in the pools. (Default: 0, Off)"));
=======


static int32 GMetalHeapBufferBytesToCompact = 0;
static FAutoConsoleVariableRef CVarMetalHeapBufferBytesToCompact(
	TEXT("rhi.Metal.HeapBufferBytesToCompact"),
	GMetalHeapBufferBytesToCompact,
	TEXT("When enabled (> 0) this will force MetalRHI to compact the given number of bytes each frame into older buffer heaps from newer ones in order to defragment memory and reduce wastage.\n")
	TEXT("(Off by default (0))"));
>>>>>>> edccb068

#if METAL_DEBUG_OPTIONS
extern int32 GMetalBufferScribble;
#endif

FMetalBuffer::~FMetalBuffer()
{
}

FMetalBuffer::FMetalBuffer(ns::Protocol<id<MTLBuffer>>::type handle, ns::Ownership retain)
: mtlpp::Buffer(handle, nullptr, retain)
, Heap(nullptr)
, Linear(nullptr)
, Magazine(nullptr)
, bPooled(false)
, bSingleUse(false)
{
}

FMetalBuffer::FMetalBuffer(mtlpp::Buffer&& rhs, FMetalSubBufferHeap* heap)
: mtlpp::Buffer((mtlpp::Buffer&&)rhs)
, Heap(heap)
, Linear(nullptr)
, Magazine(nullptr)
, bPooled(false)
, bSingleUse(false)
{
}


FMetalBuffer::FMetalBuffer(mtlpp::Buffer&& rhs, FMetalSubBufferLinear* heap)
: mtlpp::Buffer((mtlpp::Buffer&&)rhs)
, Heap(nullptr)
, Linear(heap)
, Magazine(nullptr)
, bPooled(false)
, bSingleUse(false)
{
}

FMetalBuffer::FMetalBuffer(mtlpp::Buffer&& rhs, FMetalSubBufferMagazine* magazine)
: mtlpp::Buffer((mtlpp::Buffer&&)rhs)
, Heap(nullptr)
, Linear(nullptr)
, Magazine(magazine)
, bPooled(false)
, bSingleUse(false)
{
}

FMetalBuffer::FMetalBuffer(mtlpp::Buffer&& rhs, bool bInPooled)
: mtlpp::Buffer((mtlpp::Buffer&&)rhs)
, Heap(nullptr)
, Linear(nullptr)
, Magazine(nullptr)
, bPooled(bInPooled)
, bSingleUse(false)
{
}

FMetalBuffer::FMetalBuffer(const FMetalBuffer& rhs)
: mtlpp::Buffer(rhs)
, Heap(rhs.Heap)
, Linear(rhs.Linear)
, Magazine(rhs.Magazine)
, bPooled(rhs.bPooled)
, bSingleUse(false)
{
}

FMetalBuffer::FMetalBuffer(FMetalBuffer&& rhs)
: mtlpp::Buffer((mtlpp::Buffer&&)rhs)
, Heap(rhs.Heap)
, Linear(rhs.Linear)
, Magazine(rhs.Magazine)
, bPooled(rhs.bPooled)
, bSingleUse(false)
{
}

FMetalBuffer& FMetalBuffer::operator=(const FMetalBuffer& rhs)
{
	if(this != &rhs)
	{
		mtlpp::Buffer::operator=(rhs);
        Heap = rhs.Heap;
		Linear = rhs.Linear;
		Magazine = rhs.Magazine;
		bPooled = rhs.bPooled;
		bSingleUse = rhs.bSingleUse;
	}
	return *this;
}

FMetalBuffer& FMetalBuffer::operator=(FMetalBuffer&& rhs)
{
	mtlpp::Buffer::operator=((mtlpp::Buffer&&)rhs);
	Heap = rhs.Heap;
	Linear = rhs.Linear;
	Magazine = rhs.Magazine;
	bPooled = rhs.bPooled;
	bSingleUse = rhs.bSingleUse;
	return *this;
}

void FMetalBuffer::Release()
{
	if (Heap)
	{
		Heap->FreeRange(ns::Range(GetOffset(), GetLength()));
		Heap = nullptr;
	}
	else if (Linear)
	{
		Linear->FreeRange(ns::Range(GetOffset(), GetLength()));
		Linear = nullptr;
	}
	else if (Magazine)
	{
		Magazine->FreeRange(ns::Range(GetOffset(), GetLength()));
		Magazine = nullptr;
	}
}

void FMetalBuffer::SetOwner(class FMetalRHIBuffer* Owner)
{
<<<<<<< HEAD
    if (Heap)
    {
        Heap->SetOwner(ns::Range(GetOffset(), GetLength()), Owner);
    }
=======
	if (Heap)
	{
		Heap->SetOwner(ns::Range(GetOffset(), GetLength()), Owner);
	}
>>>>>>> edccb068
}

FMetalSubBufferHeap::FMetalSubBufferHeap(NSUInteger Size, NSUInteger Alignment, mtlpp::ResourceOptions Options, FCriticalSection& InPoolMutex)
: PoolMutex(InPoolMutex)
, OutstandingAllocs(0)
, MinAlign(Alignment)
, UsedSize(0)
{
	Options = (mtlpp::ResourceOptions)FMetalCommandQueue::GetCompatibleResourceOptions(Options);
	static bool bSupportsHeaps = GetMetalDeviceContext().SupportsFeature(EMetalFeaturesHeaps);
	NSUInteger FullSize = Align(Size, Alignment);
	METAL_GPUPROFILE(FScopedMetalCPUStats CPUStat(FString::Printf(TEXT("AllocBuffer: %llu, %llu"), FullSize, Options)));
	
	mtlpp::StorageMode Storage = (mtlpp::StorageMode)((Options & mtlpp::ResourceStorageModeMask) >> mtlpp::ResourceStorageModeShift);
#if PLATFORM_MAC
	check(Storage != mtlpp::StorageMode::Managed /* Managed memory cannot be safely suballocated! When you overwrite existing data the GPU buffer is immediately disposed of! */);
#endif

	if (bSupportsHeaps && Storage == mtlpp::StorageMode::Private)
	{
		mtlpp::HeapDescriptor Desc;
		Desc.SetSize(FullSize);
		Desc.SetStorageMode(Storage);
		ParentHeap = GetMetalDeviceContext().GetDevice().NewHeap(Desc);
		check(ParentHeap.GetPtr());
#if STATS || ENABLE_LOW_LEVEL_MEM_TRACKER
		MetalLLM::LogAllocHeap(GetMetalDeviceContext().GetDevice(), ParentHeap);
#endif
	}
	else
	{
		ParentBuffer = MTLPP_VALIDATE(mtlpp::Device, GetMetalDeviceContext().GetDevice(), SafeGetRuntimeDebuggingLevel() >= EMetalDebugLevelValidation, NewBuffer(FullSize, Options));
		check(ParentBuffer.GetPtr());
		check(ParentBuffer.GetLength() >= FullSize);
#if STATS || ENABLE_LOW_LEVEL_MEM_TRACKER
		MetalLLM::LogAllocBuffer(GetMetalDeviceContext().GetDevice(), ParentBuffer);
#endif
		FreeRanges.Add(ns::Range(0, FullSize));
	}
	INC_MEMORY_STAT_BY(STAT_MetalBufferUnusedMemory, FullSize);
	INC_MEMORY_STAT_BY(STAT_MetalHeapBufferUnusedMemory, FullSize);
}

FMetalSubBufferHeap::~FMetalSubBufferHeap()
{
	if (ParentHeap)
	{
		DEC_MEMORY_STAT_BY(STAT_MetalBufferUnusedMemory, ParentHeap.GetSize());
		DEC_MEMORY_STAT_BY(STAT_MetalHeapBufferUnusedMemory, ParentHeap.GetSize());
	}
	else
	{
		DEC_MEMORY_STAT_BY(STAT_MetalBufferUnusedMemory, ParentBuffer.GetLength());
		DEC_MEMORY_STAT_BY(STAT_MetalHeapBufferUnusedMemory, ParentBuffer.GetLength());
	}
}

void FMetalSubBufferHeap::SetOwner(ns::Range const& Range, FMetalRHIBuffer* Owner)
{
<<<<<<< HEAD
    FScopeLock Lock(&PoolMutex);
    for (uint32 i = 0; i < AllocRanges.Num(); i++)
    {
        if (AllocRanges[i].Range.Location == Range.Location)
        {
            check(AllocRanges[i].Range.Length == Range.Length);
            check(AllocRanges[i].Owner == nullptr || Owner == nullptr);
            AllocRanges[i].Owner = Owner;
            break;
        }
    }
=======
	FScopeLock Lock(&PoolMutex);
	for (uint32 i = 0; i < AllocRanges.Num(); i++)
	{
		if (AllocRanges[i].Range.Location == Range.Location)
		{
			check(AllocRanges[i].Range.Length == Range.Length);
			check(AllocRanges[i].Owner == nullptr || Owner == nullptr);
			AllocRanges[i].Owner = Owner;
			break;
		}
	}
>>>>>>> edccb068
}

void FMetalSubBufferHeap::FreeRange(ns::Range const& Range)
{
<<<<<<< HEAD
    FPlatformAtomics::InterlockedDecrement(&OutstandingAllocs);
    {
        FScopeLock Lock(&PoolMutex);
        for (uint32 i = 0; i < AllocRanges.Num(); i++)
        {
            if (AllocRanges[i].Range.Location == Range.Location)
            {
                check(AllocRanges[i].Range.Length == Range.Length);
                AllocRanges.RemoveAt(i);
                break;
            }
        }
    }
	if (ParentHeap)
	{
        INC_MEMORY_STAT_BY(STAT_MetalBufferUnusedMemory, Range.Length);
        INC_MEMORY_STAT_BY(STAT_MetalHeapBufferUnusedMemory, Range.Length);
        DEC_MEMORY_STAT_BY(STAT_MetalHeapBufferMemory, Range.Length);
=======
	FPlatformAtomics::InterlockedDecrement(&OutstandingAllocs);
	{
		FScopeLock Lock(&PoolMutex);
		for (uint32 i = 0; i < AllocRanges.Num(); i++)
		{
			if (AllocRanges[i].Range.Location == Range.Location)
			{
				check(AllocRanges[i].Range.Length == Range.Length);
				AllocRanges.RemoveAt(i);
				break;
			}
		}
	}
	if (ParentHeap)
	{
		INC_MEMORY_STAT_BY(STAT_MetalBufferUnusedMemory, Range.Length);
		INC_MEMORY_STAT_BY(STAT_MetalHeapBufferUnusedMemory, Range.Length);
		DEC_MEMORY_STAT_BY(STAT_MetalHeapBufferMemory, Range.Length);
>>>>>>> edccb068
	}
	else
	{
#if METAL_DEBUG_OPTIONS
		if (GIsRHIInitialized)
		{
			MTLPP_VALIDATE_ONLY(mtlpp::Buffer, ParentBuffer, SafeGetRuntimeDebuggingLevel() >= EMetalDebugLevelValidation, ReleaseRange(Range));
			FMetalBuffer Buf(ParentBuffer.NewBuffer(Range), false);
			GetMetalDeviceContext().ValidateIsInactiveBuffer(Buf);
		}
#endif
    
		FScopeLock Lock(&PoolMutex);
		{
			ns::Range CompactRange = Range;
			for (uint32 i = 0; i < FreeRanges.Num(); )
			{
				if (FreeRanges[i].Location == (CompactRange.Location + CompactRange.Length))
				{
					ns::Range PrevRange = FreeRanges[i];
					FreeRanges.RemoveAt(i);
					
					CompactRange.Length += PrevRange.Length;
				}
				else if (CompactRange.Location == (FreeRanges[i].Location + FreeRanges[i].Length))
				{
					ns::Range PrevRange = FreeRanges[i];
					FreeRanges.RemoveAt(i);
					
					CompactRange.Location = PrevRange.Location;
					CompactRange.Length += PrevRange.Length;
				}
				else
				{
					i++;
				}
			}
		
			uint32 i = 0;
			for (; i < FreeRanges.Num(); i++)
			{
				if (FreeRanges[i].Length >= CompactRange.Length)
				{
					break;
				}
			}
			FreeRanges.Insert(CompactRange, i);
		
			UsedSize -= Range.Length;
			
			INC_MEMORY_STAT_BY(STAT_MetalBufferUnusedMemory, Range.Length);
			INC_MEMORY_STAT_BY(STAT_MetalHeapBufferUnusedMemory, Range.Length);
<<<<<<< HEAD
            DEC_MEMORY_STAT_BY(STAT_MetalHeapBufferMemory, Range.Length);

=======
			DEC_MEMORY_STAT_BY(STAT_MetalHeapBufferMemory, Range.Length);
		
>>>>>>> edccb068
#if METAL_DEBUG_OPTIONS
			uint64 LostSize = GetSize() - UsedSize;
			for (ns::Range const& FreeRange : FreeRanges)
			{
				LostSize -= FreeRange.Length;
			}
			check(LostSize == 0);
#endif
		}
	}
}

ns::String FMetalSubBufferHeap::GetLabel() const
{
	if (ParentHeap)
	{
		return ParentHeap.GetLabel();
	}
	else
	{
		return ParentBuffer.GetLabel();
	}
}

mtlpp::Device FMetalSubBufferHeap::GetDevice() const
{
	if (ParentHeap)
	{
		return ParentHeap.GetDevice();
	}
	else
	{
		return ParentBuffer.GetDevice();
	}
}

mtlpp::StorageMode FMetalSubBufferHeap::GetStorageMode() const
{
	if (ParentHeap)
	{
		return ParentHeap.GetStorageMode();
	}
	else
	{
		return ParentBuffer.GetStorageMode();
	}
}

mtlpp::CpuCacheMode FMetalSubBufferHeap::GetCpuCacheMode() const
{
	if (ParentHeap)
	{
		return ParentHeap.GetCpuCacheMode();
	}
	else
	{
		return ParentBuffer.GetCpuCacheMode();
	}
}

NSUInteger FMetalSubBufferHeap::GetSize() const
{
	if (ParentHeap)
	{
		return ParentHeap.GetSize();
	}
	else
	{
		return ParentBuffer.GetLength();
	}
}

NSUInteger FMetalSubBufferHeap::GetUsedSize() const
{
	if (ParentHeap)
	{
		return ParentHeap.GetUsedSize();
	}
	else
	{
		return UsedSize;
	}
}

int64 FMetalSubBufferHeap::NumCurrentAllocations() const
{
    return OutstandingAllocs;
}

void FMetalSubBufferHeap::SetLabel(const ns::String& label)
{
	if (ParentHeap)
	{
		ParentHeap.SetLabel(label);
	}
	else
	{
		ParentBuffer.SetLabel(label);
	}
}

NSUInteger FMetalSubBufferHeap::MaxAvailableSize() const
{
	if (ParentHeap)
	{
		return ParentHeap.MaxAvailableSizeWithAlignment(MinAlign);
	}
	else
	{
		if (UsedSize < GetSize())
		{
			return FreeRanges.Last().Length;
		}
		else
		{
			return 0;
		}
	}
}

<<<<<<< HEAD
bool FMetalSubBufferHeap::CanAllocateSize(NSUInteger Size) const
{
    if (ParentHeap)
    {
        NSUInteger Storage = (NSUInteger(GetStorageMode()) << mtlpp::ResourceStorageModeShift);
        NSUInteger Cache = (NSUInteger(GetCpuCacheMode()) << mtlpp::ResourceCpuCacheModeShift);
        mtlpp::ResourceOptions Opt = mtlpp::ResourceOptions(Storage | Cache);
        
        NSUInteger Align = ParentHeap.GetDevice().HeapBufferSizeAndAlign(Size, Opt).Align;
        return Size <= ParentHeap.MaxAvailableSizeWithAlignment(Align);
    }
    else
    {
        return Size <= MaxAvailableSize();
    }
=======

bool FMetalSubBufferHeap::CanAllocateSize(NSUInteger Size) const
{
	if (ParentHeap)
	{
		NSUInteger Storage = (NSUInteger(GetStorageMode()) << mtlpp::ResourceStorageModeShift);
		NSUInteger Cache = (NSUInteger(GetCpuCacheMode()) << mtlpp::ResourceCpuCacheModeShift);
		mtlpp::ResourceOptions Opt = mtlpp::ResourceOptions(Storage | Cache);
		
		NSUInteger Align = ParentHeap.GetDevice().HeapBufferSizeAndAlign(Size, Opt).Align;
		return Size <= ParentHeap.MaxAvailableSizeWithAlignment(Align);
	}
	else
	{
		return Size <= MaxAvailableSize();
	}
>>>>>>> edccb068
}

FMetalBuffer FMetalSubBufferHeap::NewBuffer(NSUInteger length)
{
	NSUInteger Size = Align(length, MinAlign);
	FMetalBuffer Result;
	
	if (ParentHeap)
	{
		NSUInteger Storage = (NSUInteger(GetStorageMode()) << mtlpp::ResourceStorageModeShift);
		NSUInteger Cache = (NSUInteger(GetCpuCacheMode()) << mtlpp::ResourceCpuCacheModeShift);
		mtlpp::ResourceOptions Opt = mtlpp::ResourceOptions(Storage | Cache);
		
		Result = FMetalBuffer(ParentHeap.NewBuffer(Size, Opt), this);
#if STATS || ENABLE_LOW_LEVEL_MEM_TRACKER
		MetalLLM::LogAllocBuffer(GetMetalDeviceContext().GetDevice(), Result);
#endif
<<<<<<< HEAD
        DEC_MEMORY_STAT_BY(STAT_MetalBufferUnusedMemory, Result.GetLength());
        DEC_MEMORY_STAT_BY(STAT_MetalHeapBufferUnusedMemory, Result.GetLength());
        INC_MEMORY_STAT_BY(STAT_MetalHeapBufferMemory, Result.GetLength());
=======
		
		DEC_MEMORY_STAT_BY(STAT_MetalBufferUnusedMemory, Result.GetLength());
		DEC_MEMORY_STAT_BY(STAT_MetalHeapBufferUnusedMemory, Result.GetLength());
		INC_MEMORY_STAT_BY(STAT_MetalHeapBufferMemory, Result.GetLength());
>>>>>>> edccb068
	}
	else
	{
		check(ParentBuffer && ParentBuffer.GetPtr());
	
		FScopeLock Lock(&PoolMutex);
		if (MaxAvailableSize() >= Size)
		{
			for (uint32 i = 0; i < FreeRanges.Num(); i++)
			{
				if (FreeRanges[i].Length >= Size)
				{
					ns::Range Range = FreeRanges[i];
					FreeRanges.RemoveAt(i);
					
					UsedSize += Range.Length;
					
					DEC_MEMORY_STAT_BY(STAT_MetalBufferUnusedMemory, Range.Length);
					DEC_MEMORY_STAT_BY(STAT_MetalHeapBufferUnusedMemory, Range.Length);
<<<<<<< HEAD
                    INC_MEMORY_STAT_BY(STAT_MetalHeapBufferMemory, Range.Length);

=======
					INC_MEMORY_STAT_BY(STAT_MetalHeapBufferMemory, Range.Length);
				
>>>>>>> edccb068
					if (Range.Length > Size)
					{
						ns::Range Split = ns::Range(Range.Location + Size, Range.Length - Size);
                        FPlatformAtomics::InterlockedIncrement(&OutstandingAllocs);
						FreeRange(Split);
						
						Range.Length = Size;
					}
					
#if METAL_DEBUG_OPTIONS
					uint64 LostSize = GetSize() - UsedSize;
					for (ns::Range const& FreeRange : FreeRanges)
					{
						LostSize -= FreeRange.Length;
					}
					check(LostSize == 0);
#endif
					
					Result = FMetalBuffer(MTLPP_VALIDATE(mtlpp::Buffer, ParentBuffer, SafeGetRuntimeDebuggingLevel() >= EMetalDebugLevelValidation, NewBuffer(Range)), this);
<<<<<<< HEAD
                    
                    Allocation Alloc;
                    Alloc.Range = Range;
                    Alloc.Resource = Result.GetPtr();
                    Alloc.Owner = nullptr;
                    AllocRanges.Add(Alloc);

=======
					
					Allocation Alloc;
					Alloc.Range = Range;
					Alloc.Resource = Result.GetPtr();
					Alloc.Owner = nullptr;
					AllocRanges.Add(Alloc);
				
>>>>>>> edccb068
					break;
				}
			}
		}
	}
    FPlatformAtomics::InterlockedIncrement(&OutstandingAllocs);
	check(Result && Result.GetPtr());
	return Result;
}

mtlpp::PurgeableState FMetalSubBufferHeap::SetPurgeableState(mtlpp::PurgeableState state)
{
	if (ParentHeap)
	{
		return ParentHeap.SetPurgeableState(state);
	}
	else
	{
		return ParentBuffer.SetPurgeableState(state);
	}
}

#pragma mark --

FMetalSubBufferLinear::FMetalSubBufferLinear(NSUInteger Size, NSUInteger Alignment, mtlpp::ResourceOptions Options, FCriticalSection& InPoolMutex)
: PoolMutex(InPoolMutex)
, MinAlign(Alignment)
, WriteHead(0)
, UsedSize(0)
, FreedSize(0)
{
	Options = (mtlpp::ResourceOptions)FMetalCommandQueue::GetCompatibleResourceOptions(Options);
	NSUInteger FullSize = Align(Size, Alignment);
	METAL_GPUPROFILE(FScopedMetalCPUStats CPUStat(FString::Printf(TEXT("AllocBuffer: %llu, %llu"), FullSize, Options)));
	
	mtlpp::StorageMode Storage = (mtlpp::StorageMode)((Options & mtlpp::ResourceStorageModeMask) >> mtlpp::ResourceStorageModeShift);
	ParentBuffer = MTLPP_VALIDATE(mtlpp::Device, GetMetalDeviceContext().GetDevice(), SafeGetRuntimeDebuggingLevel() >= EMetalDebugLevelValidation, NewBuffer(FullSize, Options));
	check(ParentBuffer.GetPtr());
	check(ParentBuffer.GetLength() >= FullSize);
#if STATS || ENABLE_LOW_LEVEL_MEM_TRACKER
	MetalLLM::LogAllocBuffer(GetMetalDeviceContext().GetDevice(), ParentBuffer);
#endif
	INC_MEMORY_STAT_BY(STAT_MetalBufferUnusedMemory, FullSize);
<<<<<<< HEAD
    INC_MEMORY_STAT_BY(STAT_MetalLinearBufferUnusedMemory, FullSize);
=======
	INC_MEMORY_STAT_BY(STAT_MetalLinearBufferUnusedMemory, FullSize);
>>>>>>> edccb068
}

FMetalSubBufferLinear::~FMetalSubBufferLinear()
{
	DEC_MEMORY_STAT_BY(STAT_MetalBufferUnusedMemory, ParentBuffer.GetLength());
<<<<<<< HEAD
    DEC_MEMORY_STAT_BY(STAT_MetalLinearBufferUnusedMemory, ParentBuffer.GetLength());
=======
	DEC_MEMORY_STAT_BY(STAT_MetalLinearBufferUnusedMemory, ParentBuffer.GetLength());
>>>>>>> edccb068
}

void FMetalSubBufferLinear::FreeRange(ns::Range const& Range)
{
#if METAL_DEBUG_OPTIONS
	if (GIsRHIInitialized)
	{
		MTLPP_VALIDATE_ONLY(mtlpp::Buffer, ParentBuffer, SafeGetRuntimeDebuggingLevel() >= EMetalDebugLevelValidation, ReleaseRange(Range));
		FMetalBuffer Buf(ParentBuffer.NewBuffer(Range), false);
		GetMetalDeviceContext().ValidateIsInactiveBuffer(Buf);
	}
#endif
	
	FScopeLock Lock(&PoolMutex);
	{
		FreedSize += Range.Length;
		INC_MEMORY_STAT_BY(STAT_MetalBufferUnusedMemory, Range.Length);
<<<<<<< HEAD
        INC_MEMORY_STAT_BY(STAT_MetalLinearBufferUnusedMemory, Range.Length);
        DEC_MEMORY_STAT_BY(STAT_MetalLinearBufferMemory, Range.Length);
=======
		INC_MEMORY_STAT_BY(STAT_MetalLinearBufferUnusedMemory, Range.Length);
		DEC_MEMORY_STAT_BY(STAT_MetalLinearBufferMemory, Range.Length);
>>>>>>> edccb068
		if (FreedSize == UsedSize)
		{
			UsedSize = 0;
			FreedSize = 0;
			WriteHead = 0;
		}
	}
}

ns::String FMetalSubBufferLinear::GetLabel() const
{
	return ParentBuffer.GetLabel();
}

mtlpp::Device FMetalSubBufferLinear::GetDevice() const
{
	return ParentBuffer.GetDevice();
}

mtlpp::StorageMode FMetalSubBufferLinear::GetStorageMode() const
{
	return ParentBuffer.GetStorageMode();
}

mtlpp::CpuCacheMode FMetalSubBufferLinear::GetCpuCacheMode() const
{
	return ParentBuffer.GetCpuCacheMode();
}

NSUInteger FMetalSubBufferLinear::GetSize() const
{
	return ParentBuffer.GetLength();
}

NSUInteger FMetalSubBufferLinear::GetUsedSize() const
{
	return UsedSize;
}

void FMetalSubBufferLinear::SetLabel(const ns::String& label)
{
	ParentBuffer.SetLabel(label);
}

bool FMetalSubBufferLinear::CanAllocateSize(NSUInteger Size) const
{
	if (WriteHead < GetSize())
	{
		NSUInteger Alignment = FMath::Max(NSUInteger(MinAlign), NSUInteger(Size & ~(Size - 1llu)));
		NSUInteger NewWriteHead = Align(WriteHead, Alignment);
		return (GetSize() - NewWriteHead) > Size;
	}
	else
	{
		return 0;
	}
}

FMetalBuffer FMetalSubBufferLinear::NewBuffer(NSUInteger length)
{
	FScopeLock Lock(&PoolMutex);
	NSUInteger Alignment = FMath::Max(NSUInteger(MinAlign), NSUInteger(length & ~(length - 1llu)));
	NSUInteger Size = Align(length, Alignment);
	NSUInteger NewWriteHead = Align(WriteHead, Alignment);
	
	FMetalBuffer Result;
	if ((GetSize() - NewWriteHead) > Size)
	{
		ns::Range Range(NewWriteHead, Size);
		DEC_MEMORY_STAT_BY(STAT_MetalBufferUnusedMemory, Range.Length);
<<<<<<< HEAD
        DEC_MEMORY_STAT_BY(STAT_MetalLinearBufferUnusedMemory, Range.Length);
        INC_MEMORY_STAT_BY(STAT_MetalLinearBufferMemory, Range.Length);
=======
		DEC_MEMORY_STAT_BY(STAT_MetalLinearBufferUnusedMemory, Range.Length);
		INC_MEMORY_STAT_BY(STAT_MetalLinearBufferMemory, Range.Length);
>>>>>>> edccb068
		Result = FMetalBuffer(MTLPP_VALIDATE(mtlpp::Buffer, ParentBuffer, SafeGetRuntimeDebuggingLevel() >= EMetalDebugLevelValidation, NewBuffer(Range)), this);
		UsedSize += Size;
		WriteHead = NewWriteHead + Size;
	}
	
	return Result;
}

mtlpp::PurgeableState FMetalSubBufferLinear::SetPurgeableState(mtlpp::PurgeableState state)
{
	return ParentBuffer.SetPurgeableState(state);
}

#pragma mark --

FMetalSubBufferMagazine::FMetalSubBufferMagazine(NSUInteger Size, NSUInteger ChunkSize, mtlpp::ResourceOptions Options)
: MinAlign(ChunkSize)
, BlockSize(ChunkSize)
, OutstandingAllocs(0)
, UsedSize(0)
{
<<<<<<< HEAD
	Options = (mtlpp::ResourceOptions)FMetalCommandQueue::GetCompatibleResourceOptions(Options);
    static bool bSupportsHeaps = GetMetalDeviceContext().SupportsFeature(EMetalFeaturesHeaps);
    mtlpp::StorageMode Storage = (mtlpp::StorageMode)((Options & mtlpp::ResourceStorageModeMask) >> mtlpp::ResourceStorageModeShift);
    if (bSupportsHeaps && Storage == mtlpp::StorageMode::Private)
    {
        MinAlign = GetMetalDeviceContext().GetDevice().HeapBufferSizeAndAlign(BlockSize, Options).Align;
    }
    
    NSUInteger FullSize = Align(Size, MinAlign);
=======
	static bool bSupportsHeaps = GetMetalDeviceContext().SupportsFeature(EMetalFeaturesHeaps);
	mtlpp::StorageMode Storage = (mtlpp::StorageMode)((Options & mtlpp::ResourceStorageModeMask) >> mtlpp::ResourceStorageModeShift);
	if (bSupportsHeaps && Storage == mtlpp::StorageMode::Private)
	{
		MinAlign = GetMetalDeviceContext().GetDevice().HeapBufferSizeAndAlign(BlockSize, Options).Align;
	}
	
	NSUInteger FullSize = Align(Size, MinAlign);
>>>>>>> edccb068
	METAL_GPUPROFILE(FScopedMetalCPUStats CPUStat(FString::Printf(TEXT("AllocBuffer: %llu, %llu"), FullSize, Options)));
	
#if PLATFORM_MAC
	check(Storage != mtlpp::StorageMode::Managed /* Managed memory cannot be safely suballocated! When you overwrite existing data the GPU buffer is immediately disposed of! */);
#endif

	if (bSupportsHeaps && Storage == mtlpp::StorageMode::Private)
	{
		mtlpp::HeapDescriptor Desc;
		Desc.SetSize(FullSize);
		Desc.SetStorageMode(Storage);
		ParentHeap = GetMetalDeviceContext().GetDevice().NewHeap(Desc);
		check(ParentHeap.GetPtr());
		METAL_FATAL_ASSERT(ParentHeap, TEXT("Failed to create heap of size %u and resource options %u"), Size, (uint32)Options);
#if STATS || ENABLE_LOW_LEVEL_MEM_TRACKER
		MetalLLM::LogAllocHeap(GetMetalDeviceContext().GetDevice(), ParentHeap);
#endif
	}
	else
	{
		ParentBuffer = MTLPP_VALIDATE(mtlpp::Device, GetMetalDeviceContext().GetDevice(), SafeGetRuntimeDebuggingLevel() >= EMetalDebugLevelValidation, NewBuffer(FullSize, Options));
		check(ParentBuffer.GetPtr());
		check(ParentBuffer.GetLength() >= FullSize);
		METAL_FATAL_ASSERT(ParentBuffer, TEXT("Failed to create heap of size %u and resource options %u"), Size, (uint32)Options);
#if STATS || ENABLE_LOW_LEVEL_MEM_TRACKER
		MetalLLM::LogAllocBuffer(GetMetalDeviceContext().GetDevice(), ParentBuffer);
#endif
		
		INC_MEMORY_STAT_BY(STAT_MetalBufferUnusedMemory, FullSize);
		INC_MEMORY_STAT_BY(STAT_MetalMagazineBufferUnusedMemory, FullSize);
        uint32 BlockCount = FullSize / ChunkSize;
        Blocks.AddZeroed(BlockCount);
	}
}

FMetalSubBufferMagazine::~FMetalSubBufferMagazine()
{
	if (ParentHeap)
	{
		DEC_MEMORY_STAT_BY(STAT_MetalBufferUnusedMemory, ParentHeap.GetSize());
<<<<<<< HEAD
        DEC_MEMORY_STAT_BY(STAT_MetalMagazineBufferUnusedMemory, ParentHeap.GetSize());
=======
		DEC_MEMORY_STAT_BY(STAT_MetalMagazineBufferUnusedMemory, ParentHeap.GetSize());
>>>>>>> edccb068
	}
	else
	{
		DEC_MEMORY_STAT_BY(STAT_MetalBufferUnusedMemory, ParentBuffer.GetLength());
		DEC_MEMORY_STAT_BY(STAT_MetalMagazineBufferUnusedMemory, ParentBuffer.GetLength());
	}
}

void FMetalSubBufferMagazine::FreeRange(ns::Range const& Range)
{
    FPlatformAtomics::InterlockedDecrement(&OutstandingAllocs);
	if (ParentHeap)
	{
<<<<<<< HEAD
        INC_MEMORY_STAT_BY(STAT_MetalBufferUnusedMemory, Range.Length);
        INC_MEMORY_STAT_BY(STAT_MetalMagazineBufferUnusedMemory, Range.Length);
        DEC_MEMORY_STAT_BY(STAT_MetalMagazineBufferMemory, Range.Length);
=======
		INC_MEMORY_STAT_BY(STAT_MetalBufferUnusedMemory, Range.Length);
		INC_MEMORY_STAT_BY(STAT_MetalMagazineBufferUnusedMemory, Range.Length);
		DEC_MEMORY_STAT_BY(STAT_MetalMagazineBufferMemory, Range.Length);
>>>>>>> edccb068
	}
	else
	{
#if METAL_DEBUG_OPTIONS
		if (GIsRHIInitialized)
		{
			MTLPP_VALIDATE_ONLY(mtlpp::Buffer, ParentBuffer, SafeGetRuntimeDebuggingLevel() >= EMetalDebugLevelValidation, ReleaseRange(Range));
			FMetalBuffer Buf(ParentBuffer.NewBuffer(Range), false);
			GetMetalDeviceContext().ValidateIsInactiveBuffer(Buf);
		}
#endif
	
		uint32 BlockIndex = Range.Location / Range.Length;
		FPlatformAtomics::AtomicStore(&Blocks[BlockIndex], 0);
		FPlatformAtomics::InterlockedAdd(&UsedSize, -((int64)Range.Length));
		
		INC_MEMORY_STAT_BY(STAT_MetalBufferUnusedMemory, Range.Length);
		INC_MEMORY_STAT_BY(STAT_MetalMagazineBufferUnusedMemory, Range.Length);
<<<<<<< HEAD
        DEC_MEMORY_STAT_BY(STAT_MetalMagazineBufferMemory, Range.Length);
=======
		DEC_MEMORY_STAT_BY(STAT_MetalMagazineBufferMemory, Range.Length);
>>>>>>> edccb068
	}
}

ns::String FMetalSubBufferMagazine::GetLabel() const
{
	if (ParentHeap)
	{
		return ParentHeap.GetLabel();
	}
	else
	{
		return ParentBuffer.GetLabel();
	}
}

mtlpp::Device FMetalSubBufferMagazine::GetDevice() const
{
	if (ParentHeap)
	{
		return ParentHeap.GetDevice();
	}
	else
	{
		return ParentBuffer.GetDevice();
	}
}

mtlpp::StorageMode FMetalSubBufferMagazine::GetStorageMode() const
{
	if (ParentHeap)
	{
		return ParentHeap.GetStorageMode();
	}
	else
	{
		return ParentBuffer.GetStorageMode();
	}
}

mtlpp::CpuCacheMode FMetalSubBufferMagazine::GetCpuCacheMode() const
{
	if (ParentHeap)
	{
		return ParentHeap.GetCpuCacheMode();
	}
	else
	{
		return ParentBuffer.GetCpuCacheMode();
	}
}

NSUInteger FMetalSubBufferMagazine::GetSize() const
{
	if (ParentHeap)
	{
		return ParentHeap.GetSize();
	}
	else
	{
		return ParentBuffer.GetLength();
	}
}

NSUInteger FMetalSubBufferMagazine::GetUsedSize() const
{
	if (ParentHeap)
	{
		return ParentHeap.GetUsedSize();
	}
	else
	{
		return (NSUInteger)FPlatformAtomics::AtomicRead(&UsedSize);
	}
}

NSUInteger FMetalSubBufferMagazine::GetFreeSize() const
{
	if (ParentHeap)
	{
		return ParentHeap.MaxAvailableSizeWithAlignment(MinAlign);
	}
	else
	{
		return GetSize() - GetUsedSize();
	}
}

int64 FMetalSubBufferMagazine::NumCurrentAllocations() const
{
    return OutstandingAllocs;
}

bool FMetalSubBufferMagazine::CanAllocateSize(NSUInteger Size) const
{
    return GetFreeSize() >= Size;
}

bool FMetalSubBufferMagazine::CanAllocateSize(NSUInteger Size) const
{
	return GetFreeSize() >= Size;
}

void FMetalSubBufferMagazine::SetLabel(const ns::String& label)
{
	if (ParentHeap)
	{
		ParentHeap.SetLabel(label);
	}
	else
	{
		ParentBuffer.SetLabel(label);
	}
}

FMetalBuffer FMetalSubBufferMagazine::NewBuffer()
{
<<<<<<< HEAD
    NSUInteger Size = BlockSize;
=======
	NSUInteger Size = BlockSize;
>>>>>>> edccb068
	FMetalBuffer Result;

	if (ParentHeap)
	{
		NSUInteger Storage = (NSUInteger(GetStorageMode()) << mtlpp::ResourceStorageModeShift);
		NSUInteger Cache = (NSUInteger(GetCpuCacheMode()) << mtlpp::ResourceCpuCacheModeShift);
		mtlpp::ResourceOptions Opt = mtlpp::ResourceOptions(Storage | Cache);
		
		Result = FMetalBuffer(ParentHeap.NewBuffer(Size, Opt), this);
#if STATS || ENABLE_LOW_LEVEL_MEM_TRACKER
		MetalLLM::LogAllocBuffer(GetMetalDeviceContext().GetDevice(), Result);
#endif
<<<<<<< HEAD
        DEC_MEMORY_STAT_BY(STAT_MetalBufferUnusedMemory, Result.GetLength());
        DEC_MEMORY_STAT_BY(STAT_MetalMagazineBufferUnusedMemory, Result.GetLength());
        INC_MEMORY_STAT_BY(STAT_MetalMagazineBufferMemory, Result.GetLength());
=======
		DEC_MEMORY_STAT_BY(STAT_MetalBufferUnusedMemory, Result.GetLength());
		DEC_MEMORY_STAT_BY(STAT_MetalMagazineBufferUnusedMemory, Result.GetLength());
		INC_MEMORY_STAT_BY(STAT_MetalMagazineBufferMemory, Result.GetLength());
>>>>>>> edccb068
	}
	else
	{
		check(ParentBuffer && ParentBuffer.GetPtr());
		
		for (uint32 i = 0; i < Blocks.Num(); i++)
		{
<<<<<<< HEAD
			if (FPlatformAtomics::InterlockedCompareExchange(&Blocks[i], 1, 0) == 0)
			{
				ns::Range Range(i * BlockSize, BlockSize);
				FPlatformAtomics::InterlockedAdd(&UsedSize, ((int64)Range.Length));
				DEC_MEMORY_STAT_BY(STAT_MetalBufferUnusedMemory, Range.Length);
				DEC_MEMORY_STAT_BY(STAT_MetalMagazineBufferUnusedMemory, Range.Length);
				INC_MEMORY_STAT_BY(STAT_MetalMagazineBufferMemory, Range.Length);
				Result = FMetalBuffer(MTLPP_VALIDATE(mtlpp::Buffer, ParentBuffer, SafeGetRuntimeDebuggingLevel() >= EMetalDebugLevelValidation, NewBuffer(Range)), this);
				break;
			}
=======
			FPlatformAtomics::InterlockedAdd(&UsedSize, ((int64)Range->Length));
			DEC_MEMORY_STAT_BY(STAT_MetalBufferUnusedMemory, Range->Length);
			DEC_MEMORY_STAT_BY(STAT_MetalMagazineBufferUnusedMemory, Range->Length);
			INC_MEMORY_STAT_BY(STAT_MetalMagazineBufferMemory, Range->Length);
			Result = FMetalBuffer(MTLPP_VALIDATE(mtlpp::Buffer, ParentBuffer, SafeGetRuntimeDebuggingLevel() >= EMetalDebugLevelValidation, NewBuffer(*Range)), this);
			delete Range;
>>>>>>> edccb068
		}
	}

    FPlatformAtomics::InterlockedIncrement(&OutstandingAllocs);
	check(Result && Result.GetPtr());
	return Result;
}

mtlpp::PurgeableState FMetalSubBufferMagazine::SetPurgeableState(mtlpp::PurgeableState state)
{
	if (ParentHeap)
	{
		return ParentHeap.SetPurgeableState(state);
	}
	else
	{
		return ParentBuffer.SetPurgeableState(state);
	}
}

FMetalRingBufferRef::FMetalRingBufferRef(FMetalBuffer Buf)
: Buffer(Buf)
, LastRead(Buf.GetLength())
{
	Buffer.SetLabel(@"Ring Buffer");
}

FMetalRingBufferRef::~FMetalRingBufferRef()
{
	MTLPP_VALIDATE_ONLY(mtlpp::Buffer, Buffer, SafeGetRuntimeDebuggingLevel() >= EMetalDebugLevelValidation, ReleaseAllRanges());
	SafeReleaseMetalBuffer(Buffer);
}

FMetalSubBufferRing::FMetalSubBufferRing(NSUInteger Size, NSUInteger Alignment, mtlpp::ResourceOptions InOptions)
: LastFrameChange(0)
, InitialSize(Align(Size, Alignment))
, MinAlign(Alignment)
, CommitHead(0)
, SubmitHead(0)
, WriteHead(0)
, Options(InOptions)
, Storage((mtlpp::StorageMode)((Options & mtlpp::ResourceStorageModeMask) >> mtlpp::ResourceStorageModeShift))
{
	Options = (mtlpp::ResourceOptions)FMetalCommandQueue::GetCompatibleResourceOptions(Options);
	check(Storage != mtlpp::StorageMode::Private /* Private memory requires command-buffers and encoders to properly marshal! */);
	FMemory::Memzero(FrameSize);
}

FMetalSubBufferRing::~FMetalSubBufferRing()
{
}

mtlpp::Device FMetalSubBufferRing::GetDevice() const
{
	return Buffer.IsValid() ? Buffer->Buffer.GetDevice() : nil;
}
mtlpp::StorageMode FMetalSubBufferRing::GetStorageMode() const
{
	return Buffer.IsValid() ? Buffer->Buffer.GetStorageMode() : Storage;
}
mtlpp::CpuCacheMode FMetalSubBufferRing::GetCpuCacheMode() const
{
	return Buffer.IsValid() ? Buffer->Buffer.GetCpuCacheMode() : ((mtlpp::CpuCacheMode)((Options & mtlpp::ResourceCpuCacheModeMask) >> mtlpp::ResourceCpuCacheModeShift));
}
NSUInteger FMetalSubBufferRing::GetSize() const
{
	return Buffer.IsValid() ? Buffer->Buffer.GetLength() : InitialSize;
}

FMetalBuffer FMetalSubBufferRing::NewBuffer(NSUInteger Size, uint32 Alignment)
{
	if (Alignment == 0)
	{
		Alignment = MinAlign;
	}
	else
	{
		Alignment = Align(Alignment, MinAlign);
	}
	
	NSUInteger FullSize = Align(Size, Alignment);
	
	// Allocate on first use
	if(!Buffer.IsValid())
	{
<<<<<<< HEAD
        Buffer = MakeShared<FMetalRingBufferRef, ESPMode::ThreadSafe>(GetMetalDeviceContext().GetResourceHeap().CreateBuffer(InitialSize, MinAlign, BUF_Dynamic, Options, true));
=======
		Buffer = MakeShared<FMetalRingBufferRef, ESPMode::ThreadSafe>(GetMetalDeviceContext().GetResourceHeap().CreateBuffer(InitialSize, MinAlign, BUF_Dynamic, Options, true));
>>>>>>> edccb068
	}
	
	if(Buffer->LastRead <= WriteHead)
	{
		if (WriteHead + FullSize <= Buffer->Buffer.GetLength())
		{
			FMetalBuffer NewBuffer(MTLPP_VALIDATE(mtlpp::Buffer, Buffer->Buffer, SafeGetRuntimeDebuggingLevel() >= EMetalDebugLevelValidation, NewBuffer(ns::Range(WriteHead, FullSize))), false);
			
			FMemory::Memset(((uint8*)NewBuffer.GetContents()), 0x0, FullSize);
			
			WriteHead += FullSize;
			// NewBuffer.MarkSingleUse();
			return NewBuffer;
		}
#if PLATFORM_MAC
		else if (Storage == mtlpp::StorageMode::Managed)
		{
			Submit();
<<<<<<< HEAD
            Buffer = MakeShared<FMetalRingBufferRef, ESPMode::ThreadSafe>(GetMetalDeviceContext().GetResourceHeap().CreateBuffer(Buffer->Buffer.GetLength(), MinAlign, BUF_Dynamic, Options, true));
=======
			Buffer = MakeShared<FMetalRingBufferRef, ESPMode::ThreadSafe>(GetMetalDeviceContext().GetResourceHeap().CreateBuffer(Buffer->Buffer.GetLength(), MinAlign, BUF_Dynamic, Options, true));
>>>>>>> edccb068
			WriteHead = 0;
			CommitHead = 0;
			SubmitHead = 0;
		}
#endif
		else
		{
			WriteHead = 0;
		}
	}
	
	const NSUInteger BufferSize = Buffer->Buffer.GetLength();
	if(WriteHead + FullSize >= Buffer->LastRead || WriteHead + FullSize > BufferSize)
	{
		NSUInteger NewBufferSize = AlignArbitrary(BufferSize + Size, Align(Buffer->Buffer.GetLength() / 4, MinAlign));
		
		UE_LOG(LogMetal, Verbose, TEXT("Reallocating ring-buffer from %d to %d to avoid wrapping write at offset %d into outstanding buffer region %d at frame %lld]"), (uint32)BufferSize, (uint32)NewBufferSize, (uint32)WriteHead, (uint32)Buffer->LastRead, (uint64)GFrameCounter);
		
		Submit();
		
<<<<<<< HEAD
        Buffer = MakeShared<FMetalRingBufferRef, ESPMode::ThreadSafe>(GetMetalDeviceContext().GetResourceHeap().CreateBuffer(NewBufferSize, MinAlign, BUF_Dynamic, Options, true));
=======
		Buffer = MakeShared<FMetalRingBufferRef, ESPMode::ThreadSafe>(GetMetalDeviceContext().GetResourceHeap().CreateBuffer(NewBufferSize, MinAlign, BUF_Dynamic, Options, true));
>>>>>>> edccb068
		WriteHead = 0;
		CommitHead = 0;
		SubmitHead = 0;
	}
	{
		FMetalBuffer NewBuffer(MTLPP_VALIDATE(mtlpp::Buffer, Buffer->Buffer, SafeGetRuntimeDebuggingLevel() >= EMetalDebugLevelValidation, NewBuffer(ns::Range(WriteHead, FullSize))), false);
		
		AllocatedRanges.Add(ns::Range(WriteHead, FullSize));
		
		FMemory::Memset(((uint8*)NewBuffer.GetContents()), 0x0, FullSize);
		
		WriteHead += FullSize;
		// NewBuffer.MarkSingleUse();
		return NewBuffer;
	}
}

void FMetalSubBufferRing::Shrink()
{
	if(Buffer.IsValid())
	{
		NSUInteger FrameMax = 0;
		for (uint32 i = 0; i < ARRAY_COUNT(FrameSize); i++)
		{
			FrameMax = FMath::Max(FrameMax, FrameSize[i]);
		}
		
		NSUInteger NecessarySize = FMath::Max(FrameMax, InitialSize);
		NSUInteger ThreeQuarterSize = Align((Buffer->Buffer.GetLength() / 4) * 3, MinAlign);
		
		if ((GFrameNumberRenderThread - LastFrameChange) >= 120 && NecessarySize < ThreeQuarterSize && NecessarySize < Buffer->Buffer.GetLength())
		{
			Submit();
			
			UE_LOG(LogMetal, Verbose, TEXT("Shrinking RingBuffer from %u to %u as max. usage is %u at frame %lld]"), (uint32)Buffer->Buffer.GetLength(), (uint32)ThreeQuarterSize, (uint32)FrameMax, GFrameNumberRenderThread);
			
<<<<<<< HEAD
            Buffer = MakeShared<FMetalRingBufferRef, ESPMode::ThreadSafe>(GetMetalDeviceContext().GetResourceHeap().CreateBuffer(ThreeQuarterSize, MinAlign, BUF_Dynamic, Options, true));

=======
			Buffer = MakeShared<FMetalRingBufferRef, ESPMode::ThreadSafe>(GetMetalDeviceContext().GetResourceHeap().CreateBuffer(ThreeQuarterSize, MinAlign, BUF_Dynamic, Options, true));
			
>>>>>>> edccb068
			WriteHead = 0;
			CommitHead = 0;
			SubmitHead = 0;
			LastFrameChange = GFrameNumberRenderThread;
		}
		
		FrameSize[GFrameNumberRenderThread % ARRAY_COUNT(FrameSize)] = 0;
	}
}

void FMetalSubBufferRing::Submit()
{
	if (Buffer.IsValid() && WriteHead != SubmitHead)
	{
#if PLATFORM_MAC
		if (Storage == mtlpp::StorageMode::Managed)
		{
			check(SubmitHead < WriteHead);
			ns::Range ModifiedRange(SubmitHead, Align(WriteHead - SubmitHead, MinAlign));
			Buffer->Buffer.DidModify(ModifiedRange);
		}
#endif

		SubmitHead = WriteHead;
	}
}

void FMetalSubBufferRing::Commit(mtlpp::CommandBuffer& CmdBuf)
{
	if (Buffer.IsValid() && WriteHead != CommitHead)
	{
#if PLATFORM_MAC
		check(Storage != mtlpp::StorageMode::Managed || CommitHead < WriteHead);
#endif
		Submit();
		
		NSUInteger BytesWritten = 0;
		if (CommitHead <= WriteHead)
		{
			BytesWritten = WriteHead - CommitHead;
		}
		else
		{
			NSUInteger TrailLen = GetSize() - CommitHead;
			BytesWritten = TrailLen + WriteHead;
		}
		
		FrameSize[GFrameNumberRenderThread % ARRAY_COUNT(FrameSize)] += Align(BytesWritten, MinAlign);
		
		TSharedPtr<FMetalRingBufferRef, ESPMode::ThreadSafe> CmdBufferRingBuffer = Buffer;
		FPlatformMisc::MemoryBarrier();
		
		NSUInteger CommitOffset = CommitHead;
		NSUInteger WriteOffset = WriteHead;
		
		CommitHead = WriteHead;
		
		TArray<ns::Range> Ranges = MoveTemp(AllocatedRanges);
		
		mtlpp::CommandBufferHandler Handler = [CmdBufferRingBuffer, CommitOffset, WriteOffset, Ranges](mtlpp::CommandBuffer const& InBuffer)
		{
#if METAL_DEBUG_OPTIONS
			if (GMetalBufferScribble && CommitOffset != WriteOffset)
			{
				if (CommitOffset < WriteOffset)
				{
					FMemory::Memset(((uint8*)CmdBufferRingBuffer->Buffer.GetContents()) + CommitOffset, 0xCD, WriteOffset - CommitOffset);
				}
				else
				{
					uint32 TrailLen = CmdBufferRingBuffer->Buffer.GetLength() - CommitOffset;
					FMemory::Memset(((uint8*)CmdBufferRingBuffer->Buffer.GetContents()) + CommitOffset, 0xCD, TrailLen);
					FMemory::Memset(((uint8*)CmdBufferRingBuffer->Buffer.GetContents()), 0xCD, WriteOffset);
				}
			}
			
#if MTLPP_CONFIG_VALIDATE
			for (ns::Range const& Range : Ranges)
			{
				MTLPP_VALIDATE_ONLY(mtlpp::Buffer, CmdBufferRingBuffer->Buffer, SafeGetRuntimeDebuggingLevel() >= EMetalDebugLevelValidation, ReleaseRange(Range));
			}
#endif
#endif
			CmdBufferRingBuffer->SetLastRead(WriteOffset);
		};
		CmdBuf.AddCompletedHandler(Handler);
	}
}

uint32 FMetalBufferPoolPolicyData::GetPoolBucketIndex(CreationArguments Args)
{
	uint32 Size = Args.Size;
	
	unsigned long Lower = 0;
	unsigned long Upper = NumPoolBucketSizes;
	unsigned long Middle;
	
	do
	{
		Middle = ( Upper + Lower ) >> 1;
		if( Size <= BucketSizes[Middle-1] )
		{
			Upper = Middle;
		}
		else
		{
			Lower = Middle;
		}
	}
	while( Upper - Lower > 1 );
	
	check( Size <= BucketSizes[Lower] );
	check( (Lower == 0 ) || ( Size > BucketSizes[Lower-1] ) );
	
	return Lower;
}

uint32 FMetalBufferPoolPolicyData::GetPoolBucketSize(uint32 Bucket)
{
	check(Bucket < NumPoolBuckets);
	uint32 Index = Bucket;
	checkf(Index < NumPoolBucketSizes, TEXT("%d %d"), Index, NumPoolBucketSizes);
	return BucketSizes[Index];
}

FMetalBuffer FMetalBufferPoolPolicyData::CreateResource(CreationArguments Args)
{
	check(Args.Device);	
	uint32 BufferSize = GetPoolBucketSize(GetPoolBucketIndex(Args));
	METAL_GPUPROFILE(FScopedMetalCPUStats CPUStat(FString::Printf(TEXT("AllocBuffer: %llu, %llu"), BufferSize, mtlpp::ResourceOptions(BUFFER_CACHE_MODE | ((NSUInteger)Args.Storage << mtlpp::ResourceStorageModeShift)))));
	FMetalBuffer NewBuf(MTLPP_VALIDATE(mtlpp::Device, Args.Device, SafeGetRuntimeDebuggingLevel() >= EMetalDebugLevelValidation, NewBuffer(BufferSize, FMetalCommandQueue::GetCompatibleResourceOptions(mtlpp::ResourceOptions(BUFFER_CACHE_MODE | mtlpp::ResourceOptions::HazardTrackingModeUntracked | ((NSUInteger)Args.Storage << mtlpp::ResourceStorageModeShift))))), true);
#if STATS || ENABLE_LOW_LEVEL_MEM_TRACKER
	MetalLLM::LogAllocBuffer(Args.Device, NewBuf);
#endif
	INC_MEMORY_STAT_BY(STAT_MetalBufferUnusedMemory, NewBuf.GetLength());
	INC_MEMORY_STAT_BY(STAT_MetalPooledBufferUnusedMemory, NewBuf.GetLength());
	return NewBuf;
}

FMetalBufferPoolPolicyData::CreationArguments FMetalBufferPoolPolicyData::GetCreationArguments(FMetalBuffer const& Resource)
{
<<<<<<< HEAD
    return FMetalBufferPoolPolicyData::CreationArguments(Resource.GetDevice(), Resource.GetLength(), 0, Resource.GetStorageMode());
=======
	return FMetalBufferPoolPolicyData::CreationArguments(Resource.GetDevice(), Resource.GetLength(), 0, Resource.GetStorageMode());
>>>>>>> edccb068
}

void FMetalBufferPoolPolicyData::FreeResource(FMetalBuffer& Resource)
{
	DEC_MEMORY_STAT_BY(STAT_MetalBufferUnusedMemory, Resource.GetLength());
	DEC_MEMORY_STAT_BY(STAT_MetalPooledBufferUnusedMemory, Resource.GetLength());
#if METAL_DEBUG_OPTIONS // Helps to track down incorrect resource retain/release behaviour
	if([Resource.GetPtr() retainCount] > 1)
	{
		UE_LOG(LogMetal, Warning, TEXT("Attempting to free an over-retained Buffer: %p: %s"), Resource.GetPtr(), *FString([Resource.GetPtr() debugDescription]));
		void* Ptr = (void*)Resource.GetPtr();
		objc_setAssociatedObject(Resource.GetPtr(), (void*)FMetalBufferPoolPolicyData::BucketSizes,
			[[[FMetalDeallocHandler alloc] initWithBlock:^{
			UE_LOG(LogMetal, Warning, TEXT("Released over-retained Buffer: %p"), Ptr);
		}] autorelease],
		OBJC_ASSOCIATION_RETAIN);
	}
#endif
	Resource = nil;
}

FMetalTexturePool::FMetalTexturePool(FCriticalSection& InPoolMutex)
: PoolMutex(InPoolMutex)
{
}

FMetalTexturePool::~FMetalTexturePool()
{
}

FMetalTexture FMetalTexturePool::CreateTexture(mtlpp::Device Device, mtlpp::TextureDescriptor Desc)
{
	FMetalTexturePool::Descriptor Descriptor;
	Descriptor.textureType = (NSUInteger)Desc.GetTextureType();
	Descriptor.pixelFormat = (NSUInteger)Desc.GetPixelFormat();
	Descriptor.width = Desc.GetWidth();
	Descriptor.height = Desc.GetHeight();
	Descriptor.depth = Desc.GetDepth();
	Descriptor.mipmapLevelCount = Desc.GetMipmapLevelCount();
	Descriptor.sampleCount = Desc.GetSampleCount();
	Descriptor.arrayLength = Desc.GetArrayLength();
	Descriptor.resourceOptions = Desc.GetResourceOptions();
	Descriptor.usage = Desc.GetUsage();
	if (Descriptor.usage == mtlpp::TextureUsage::Unknown)
	{
		Descriptor.usage = (mtlpp::TextureUsage)(mtlpp::TextureUsage::ShaderRead | mtlpp::TextureUsage::ShaderWrite | mtlpp::TextureUsage::RenderTarget | mtlpp::TextureUsage::PixelFormatView);
	}
	Descriptor.freedFrame = 0;

	FScopeLock Lock(&PoolMutex);
	FMetalTexture* Tex = Pool.Find(Descriptor);
	FMetalTexture Texture;
	if (Tex)
	{
		Texture = *Tex;
		Pool.Remove(Descriptor);
<<<<<<< HEAD
		if (GMetalResourcePurgeInPool)
		{
        	Texture.SetPurgeableState(mtlpp::PurgeableState::NonVolatile);
		}
=======
		
		Texture.SetPurgeableState(mtlpp::PurgeableState::NonVolatile);
>>>>>>> edccb068
	}
	else
	{
		METAL_GPUPROFILE(FScopedMetalCPUStats CPUStat(FString::Printf(TEXT("AllocTexture: %s"), TEXT("")/**FString([Desc.GetPtr() description])*/)));
		Texture = MTLPP_VALIDATE(mtlpp::Device, Device, SafeGetRuntimeDebuggingLevel() >= EMetalDebugLevelValidation, NewTexture(Desc));
#if STATS || ENABLE_LOW_LEVEL_MEM_TRACKER
		MetalLLM::LogAllocTexture(Device, Desc, Texture);
#endif
	}
	return Texture;
}

void FMetalTexturePool::ReleaseTexture(FMetalTexture& Texture)
{
	FMetalTexturePool::Descriptor Descriptor;
	Descriptor.textureType = (NSUInteger)Texture.GetTextureType();
	Descriptor.pixelFormat = (NSUInteger)Texture.GetPixelFormat();
	Descriptor.width = Texture.GetWidth();
	Descriptor.height = Texture.GetHeight();
	Descriptor.depth = Texture.GetDepth();
	Descriptor.mipmapLevelCount = Texture.GetMipmapLevelCount();
	Descriptor.sampleCount = Texture.GetSampleCount();
	Descriptor.arrayLength = Texture.GetArrayLength();
	Descriptor.resourceOptions = ((NSUInteger)Texture.GetStorageMode() << mtlpp::ResourceStorageModeShift) | ((NSUInteger)Texture.GetCpuCacheMode() << mtlpp::ResourceCpuCacheModeShift);
	Descriptor.usage = Texture.GetUsage();
	Descriptor.freedFrame = GFrameNumberRenderThread;
	
<<<<<<< HEAD
	if (GMetalResourcePurgeInPool && Texture.SetPurgeableState(mtlpp::PurgeableState::KeepCurrent) == mtlpp::PurgeableState::NonVolatile)
	{
		Texture.SetPurgeableState(mtlpp::PurgeableState::Volatile);
	}
=======
	Texture.SetPurgeableState(mtlpp::PurgeableState::Volatile);
>>>>>>> edccb068
	
	FScopeLock Lock(&PoolMutex);
	Pool.Add(Descriptor, Texture);
}
	
void FMetalTexturePool::Drain(bool const bForce)
{
	FScopeLock Lock(&PoolMutex);
	if (bForce)
	{
		Pool.Empty();
	}
	else
	{
		for (auto It = Pool.CreateIterator(); It; ++It)
		{
			if ((GFrameNumberRenderThread - It->Key.freedFrame) >= CullAfterNumFrames)
			{
				It.RemoveCurrent();
			}
<<<<<<< HEAD
            else if (GMetalResourcePurgeInPool && (GFrameNumberRenderThread - It->Key.freedFrame) >= PurgeAfterNumFrames)
            {
                It->Value.SetPurgeableState(mtlpp::PurgeableState::Empty);
            }
=======
			else if ((GFrameNumberRenderThread - It->Key.freedFrame) >= PurgeAfterNumFrames)
			{
				It->Value.SetPurgeableState(mtlpp::PurgeableState::Empty);
			}
>>>>>>> edccb068
		}
	}
}

FMetalResourceHeap::FMetalResourceHeap(void)
: Queue(nullptr)
, TexturePool(Mutex)
, TargetPool(Mutex)
{
}

FMetalResourceHeap::~FMetalResourceHeap()
{
	Compact(nullptr, true);
}

void FMetalResourceHeap::Init(FMetalCommandQueue& InQueue)
{
	Queue = &InQueue;
}

uint32 FMetalResourceHeap::GetMagazineIndex(uint32 Size)
{
	unsigned long Lower = 0;
	unsigned long Upper = NumMagazineSizes;
	unsigned long Middle;
	
	do
	{
		Middle = ( Upper + Lower ) >> 1;
		if( Size <= MagazineSizes[Middle-1] )
		{
			Upper = Middle;
		}
		else
		{
			Lower = Middle;
		}
	}
	while( Upper - Lower > 1 );
	
	check( Size <= MagazineSizes[Lower] );
	check( (Lower == 0 ) || ( Size > MagazineSizes[Lower-1] ) );;
	
	return Lower;
}

uint32 FMetalResourceHeap::GetHeapIndex(uint32 Size)
{
	unsigned long Lower = 0;
	unsigned long Upper = NumHeapSizes;
	unsigned long Middle;
	
	do
	{
		Middle = ( Upper + Lower ) >> 1;
		if( Size <= HeapSizes[Middle-1] )
		{
			Upper = Middle;
		}
		else
		{
			Lower = Middle;
		}
	}
	while( Upper - Lower > 1 );
	
	check( Size <= HeapSizes[Lower] );
	check( (Lower == 0 ) || ( Size > HeapSizes[Lower-1] ) );;
	
	return Lower;
}

FMetalResourceHeap::TextureHeapSize FMetalResourceHeap::TextureSizeToIndex(uint32 Size)
{
	unsigned long Lower = 0;
	unsigned long Upper = NumTextureHeapSizes;
	unsigned long Middle;
	
	do
	{
		Middle = ( Upper + Lower ) >> 1;
		if( Size <= (HeapTextureHeapSizes[Middle-1] / MinTexturesPerHeap) )
		{
			Upper = Middle;
		}
		else
		{
			Lower = Middle;
		}
	}
	while( Upper - Lower > 1 );
	
	check( Size <= (HeapTextureHeapSizes[Lower] / MinTexturesPerHeap) );
	check( (Lower == 0 ) || ( Size > (HeapTextureHeapSizes[Lower-1] / MinTexturesPerHeap) ) );
	
	return (TextureHeapSize)Lower;
}

mtlpp::Heap FMetalResourceHeap::GetTextureHeap(mtlpp::TextureDescriptor Desc, mtlpp::SizeAndAlign Size)
{
	mtlpp::Heap Result;
	static bool bTextureHeaps = FParse::Param(FCommandLine::Get(),TEXT("metaltextureheaps"));
	if (FMetalCommandQueue::SupportsFeature(EMetalFeaturesHeaps) && bTextureHeaps && Size.Size <= HeapTextureHeapSizes[MaxTextureSize])
	{
		FMetalResourceHeap::TextureHeapSize HeapIndex = TextureSizeToIndex(Size.Size);

		EMetalHeapTextureUsage UsageIndex = EMetalHeapTextureUsageNum;
		mtlpp::StorageMode StorageMode = Desc.GetStorageMode();
		mtlpp::CpuCacheMode CPUMode = Desc.GetCpuCacheMode();
		if ((Desc.GetUsage() & mtlpp::TextureUsage::RenderTarget) && StorageMode == mtlpp::StorageMode::Private && CPUMode == mtlpp::CpuCacheMode::DefaultCache)
		{
			UsageIndex = PLATFORM_MAC ? EMetalHeapTextureUsageNum : EMetalHeapTextureUsageRenderTarget;
		}
		else if (StorageMode == mtlpp::StorageMode::Private && CPUMode == mtlpp::CpuCacheMode::WriteCombined)
		{
			UsageIndex = EMetalHeapTextureUsageResource;
		}
		
		if (UsageIndex < EMetalHeapTextureUsageNum)
		{
			for (mtlpp::Heap& Heap : TextureHeaps[UsageIndex][HeapIndex])
			{
				if (Heap.MaxAvailableSizeWithAlignment(Size.Align) >= Size.Size)
				{
					Result = Heap;
					break;
				}
			}
			if (!Result)
			{
				mtlpp::HeapDescriptor HeapDesc;
				HeapDesc.SetSize(HeapTextureHeapSizes[HeapIndex]);
				HeapDesc.SetStorageMode(Desc.GetStorageMode());
				HeapDesc.SetCpuCacheMode(Desc.GetCpuCacheMode());
				Result = Queue->GetDevice().NewHeap(HeapDesc);
#if STATS || ENABLE_LOW_LEVEL_MEM_TRACKER
				MetalLLM::LogAllocHeap(Queue->GetDevice(), Result);
#endif
				TextureHeaps[UsageIndex][HeapIndex].Add(Result);
			}
			check(Result);
		}
	}
	return Result;
}

FMetalBuffer FMetalResourceHeap::CreateBuffer(uint32 Size, uint32 Alignment, uint32 Flags, mtlpp::ResourceOptions Options, bool bForceUnique)
{
	LLM_SCOPE_METAL(ELLMTagMetal::Buffers);
	LLM_PLATFORM_SCOPE_METAL(ELLMTagMetal::Buffers);
	
	static bool bSupportsHeaps = GetMetalDeviceContext().SupportsFeature(EMetalFeaturesHeaps);
	static bool bSupportsBufferSubAllocation = FMetalCommandQueue::SupportsFeature(EMetalFeaturesBufferSubAllocation);
	bForceUnique |= (!bSupportsBufferSubAllocation && !bSupportsHeaps);
	
<<<<<<< HEAD
    uint32 Usage = (Flags & BUF_Static) ? UsageStatic : UsageDynamic;
    
=======
	uint32 Usage = (Flags & BUF_Static) ? UsageStatic : UsageDynamic;
	
>>>>>>> edccb068
	FMetalBuffer Buffer;
	uint32 BlockSize = Align(Size, Alignment);
	mtlpp::StorageMode StorageMode = (mtlpp::StorageMode)(((NSUInteger)Options & mtlpp::ResourceStorageModeMask) >> mtlpp::ResourceStorageModeShift);
	if (BlockSize <= 33554432)
	{
		switch (StorageMode)
		{
	#if PLATFORM_MAC
			case mtlpp::StorageMode::Managed:
			{
				FScopeLock Lock(&Mutex);

				// Disabled Managed sub-allocation as it seems inexplicably slow on the GPU				
				 if (!bForceUnique && BlockSize <= HeapSizes[NumHeapSizes - 1])
				 {
				 	FMetalSubBufferLinear* Found = nullptr;
				 	for (FMetalSubBufferLinear* Heap : ManagedSubHeaps)
				 	{
				 		if (Heap->CanAllocateSize(BlockSize))
				 		{
				 			Found = Heap;
				 			break;
				 		}
				 	}
				 	if (!Found)
				 	{
				 		Found = new FMetalSubBufferLinear(HeapAllocSizes[NumHeapSizes - 1], BufferOffsetAlignment, mtlpp::ResourceOptions((NSUInteger)Options & mtlpp::ResourceStorageModeMask), Mutex);
				 		ManagedSubHeaps.Add(Found);
				 	}
				 	check(Found);
					
				 	return Found->NewBuffer(BlockSize);
				 }
				 else
				{
<<<<<<< HEAD
                    Buffer = ManagedBuffers.CreatePooledResource(FMetalPooledBufferArgs(Queue->GetDevice(), BlockSize, Flags, StorageMode));
					if (GMetalResourcePurgeInPool)
					{
                    	Buffer.SetPurgeableState(mtlpp::PurgeableState::NonVolatile);
					}
					DEC_MEMORY_STAT_BY(STAT_MetalBufferUnusedMemory, Buffer.GetLength());
					DEC_MEMORY_STAT_BY(STAT_MetalPooledBufferUnusedMemory, Buffer.GetLength());
                    INC_MEMORY_STAT_BY(STAT_MetalPooledBufferMemory, Buffer.GetLength());
=======
					Buffer = ManagedBuffers.CreatePooledResource(FMetalPooledBufferArgs(Queue->GetDevice(), BlockSize, Flags, StorageMode));
					Buffer.SetPurgeableState(mtlpp::PurgeableState::NonVolatile);
					DEC_MEMORY_STAT_BY(STAT_MetalBufferUnusedMemory, Buffer.GetLength());
					DEC_MEMORY_STAT_BY(STAT_MetalPooledBufferUnusedMemory, Buffer.GetLength());
					INC_MEMORY_STAT_BY(STAT_MetalPooledBufferMemory, Buffer.GetLength());
>>>>>>> edccb068
				}
				break;
			}
	#endif
			case mtlpp::StorageMode::Private:
			case mtlpp::StorageMode::Shared:
			{
				AllocTypes Storage = StorageMode != mtlpp::StorageMode::Private ? AllocShared : AllocPrivate;
				check(Alignment == 16 || Alignment == 256);
				
				static bool bSupportsPrivateBufferSubAllocation = FMetalCommandQueue::SupportsFeature(EMetalFeaturesPrivateBufferSubAllocation);
				if (!bForceUnique && BlockSize <= MagazineSizes[NumMagazineSizes - 1] && (Storage == AllocShared || bSupportsPrivateBufferSubAllocation))
				{
					FScopeLock Lock(&Mutex);
					
					uint32 i = GetMagazineIndex(BlockSize);
<<<<<<< HEAD
                    TArray<FMetalSubBufferMagazine*>& Heaps = SmallBuffers[Usage][Storage][i];

					FMetalSubBufferMagazine* Found = nullptr;
					for (FMetalSubBufferMagazine* Heap : Heaps)
					{
                        if (Heap->CanAllocateSize(BlockSize))
=======
					TArray<FMetalSubBufferMagazine*>& Heaps = SmallBuffers[Usage][Storage][i];
					
					FMetalSubBufferMagazine* Found = nullptr;
					for (FMetalSubBufferMagazine* Heap : Heaps)
					{
						if (Heap->CanAllocateSize(BlockSize))
>>>>>>> edccb068
						{
							Found = Heap;
							break;
						}
					}
					
					if (!Found)
					{
						Found = new FMetalSubBufferMagazine(MagazineAllocSizes[i], MagazineSizes[i], mtlpp::ResourceOptions((NSUInteger)Options & (mtlpp::ResourceStorageModeMask|mtlpp::ResourceHazardTrackingModeMask)));
<<<<<<< HEAD
                        SmallBuffers[Usage][Storage][i].Add(Found);
=======
						SmallBuffers[Usage][Storage][i].Add(Found);
>>>>>>> edccb068
					}
					check(Found);
					
					Buffer = Found->NewBuffer();
					check(Buffer && Buffer.GetPtr());
				}
				else if (!bForceUnique && BlockSize <= HeapSizes[NumHeapSizes - 1] && (Storage == AllocShared || bSupportsPrivateBufferSubAllocation))
				{
					FScopeLock Lock(&Mutex);
					
					uint32 i = GetHeapIndex(BlockSize);
<<<<<<< HEAD
                    TArray<FMetalSubBufferHeap*>& Heaps = BufferHeaps[Usage][Storage][i];

					FMetalSubBufferHeap* Found = nullptr;
					for (FMetalSubBufferHeap* Heap : Heaps)
					{
                        if (Heap->CanAllocateSize(BlockSize))
=======
					TArray<FMetalSubBufferHeap*>& Heaps = BufferHeaps[Usage][Storage][i];
					
					FMetalSubBufferHeap* Found = nullptr;
					for (FMetalSubBufferHeap* Heap : Heaps)
					{
						if (Heap->CanAllocateSize(BlockSize))
>>>>>>> edccb068
						{
							Found = Heap;
							break;
						}
					}
					
					if (!Found)
					{
<<<<<<< HEAD
                        uint32 MinAlign = PLATFORM_MAC ? 256 : 64;
                        Found = new FMetalSubBufferHeap(HeapAllocSizes[i], MinAlign, mtlpp::ResourceOptions((NSUInteger)Options & (mtlpp::ResourceStorageModeMask|mtlpp::ResourceHazardTrackingModeMask)), Mutex);
                        BufferHeaps[Usage][Storage][i].Add(Found);
=======
						uint32 MinAlign = PLATFORM_MAC ? 256 : 64;
						Found = new FMetalSubBufferHeap(HeapAllocSizes[i], MinAlign, mtlpp::ResourceOptions((NSUInteger)Options & (mtlpp::ResourceStorageModeMask|mtlpp::ResourceHazardTrackingModeMask)), Mutex);
						BufferHeaps[Usage][Storage][i].Add(Found);
>>>>>>> edccb068
					}
					check(Found);
					
					Buffer = Found->NewBuffer(BlockSize);
					check(Buffer && Buffer.GetPtr());
				}
				else
				{
					FScopeLock Lock(&Mutex);
<<<<<<< HEAD
                    Buffer = Buffers[Storage].CreatePooledResource(FMetalPooledBufferArgs(Queue->GetDevice(), BlockSize, Flags, StorageMode));
					if (GMetalResourcePurgeInPool)
					{
                    	Buffer.SetPurgeableState(mtlpp::PurgeableState::NonVolatile);
					}
					DEC_MEMORY_STAT_BY(STAT_MetalBufferUnusedMemory, Buffer.GetLength());
					DEC_MEMORY_STAT_BY(STAT_MetalPooledBufferUnusedMemory, Buffer.GetLength());
                    INC_MEMORY_STAT_BY(STAT_MetalPooledBufferMemory, Buffer.GetLength());
=======
					Buffer = Buffers[Storage].CreatePooledResource(FMetalPooledBufferArgs(Queue->GetDevice(), BlockSize, Flags, StorageMode));
					Buffer.SetPurgeableState(mtlpp::PurgeableState::NonVolatile);
					DEC_MEMORY_STAT_BY(STAT_MetalBufferUnusedMemory, Buffer.GetLength());
					DEC_MEMORY_STAT_BY(STAT_MetalPooledBufferUnusedMemory, Buffer.GetLength());
					INC_MEMORY_STAT_BY(STAT_MetalPooledBufferMemory, Buffer.GetLength());
>>>>>>> edccb068
				}
				break;
			}
			default:
			{
				check(false);
				break;
			}
		}
	}
	else
	{
		METAL_GPUPROFILE(FScopedMetalCPUStats CPUStat(FString::Printf(TEXT("AllocBuffer: %llu, %llu"), BlockSize, Options)));
		Buffer = FMetalBuffer(MTLPP_VALIDATE(mtlpp::Device, Queue->GetDevice(), SafeGetRuntimeDebuggingLevel() >= EMetalDebugLevelValidation, NewBuffer(BlockSize, Options)), false);
#if STATS || ENABLE_LOW_LEVEL_MEM_TRACKER
		MetalLLM::LogAllocBuffer(Queue->GetDevice(), Buffer);
#endif
<<<<<<< HEAD
        INC_MEMORY_STAT_BY(STAT_MetalDeviceBufferMemory, Buffer.GetLength());
=======
		INC_MEMORY_STAT_BY(STAT_MetalDeviceBufferMemory, Buffer.GetLength());
>>>>>>> edccb068
	}
	
	if (GMetalBufferZeroFill && Buffer.GetStorageMode() != mtlpp::StorageMode::Private)
	{
		FMemory::Memset(((uint8*)Buffer.GetContents()), 0, Buffer.GetLength());
	}
	
    METAL_DEBUG_OPTION(GetMetalDeviceContext().ValidateIsInactiveBuffer(Buffer));
	METAL_FATAL_ASSERT(Buffer, TEXT("Failed to create buffer of size %u and resource options %u"), Size, (uint32)Options);
	return Buffer;
}

void FMetalResourceHeap::ReleaseBuffer(FMetalBuffer& Buffer)
{
	mtlpp::StorageMode StorageMode = Buffer.GetStorageMode();
	if (Buffer.IsPooled())
	{
		FScopeLock Lock(&Mutex);
		
		INC_MEMORY_STAT_BY(STAT_MetalBufferUnusedMemory, Buffer.GetLength());
		INC_MEMORY_STAT_BY(STAT_MetalPooledBufferUnusedMemory, Buffer.GetLength());
<<<<<<< HEAD
        DEC_MEMORY_STAT_BY(STAT_MetalPooledBufferMemory, Buffer.GetLength());

		if (GMetalResourcePurgeInPool)
		{
        	Buffer.SetPurgeableState(mtlpp::PurgeableState::Volatile);
		}
        
=======
		DEC_MEMORY_STAT_BY(STAT_MetalPooledBufferMemory, Buffer.GetLength());
		
		Buffer.SetPurgeableState(mtlpp::PurgeableState::Volatile);
		
>>>>>>> edccb068
		switch (StorageMode)
		{
	#if PLATFORM_MAC
			case mtlpp::StorageMode::Managed:
			{
				ManagedBuffers.ReleasePooledResource(Buffer);
				break;
			}
	#endif
			case mtlpp::StorageMode::Private:
			{
				Buffers[AllocPrivate].ReleasePooledResource(Buffer);
				break;
			}
			case mtlpp::StorageMode::Shared:
			{
				Buffers[AllocShared].ReleasePooledResource(Buffer);
				break;
			}
			default:
			{
				check(false);
				break;
			}
		}
	}
	else
	{
<<<<<<< HEAD
        DEC_MEMORY_STAT_BY(STAT_MetalDeviceBufferMemory, Buffer.GetLength());
        Buffer.Release();
=======
		DEC_MEMORY_STAT_BY(STAT_MetalDeviceBufferMemory, Buffer.GetLength());
		Buffer.Release();
>>>>>>> edccb068
	}
}

FMetalTexture FMetalResourceHeap::CreateTexture(mtlpp::TextureDescriptor Desc, FMetalSurface* Surface)
{
	LLM_SCOPE_METAL(ELLMTagMetal::Textures);
	LLM_PLATFORM_SCOPE_METAL(ELLMTagMetal::Textures);
	
	mtlpp::SizeAndAlign Res = Queue->GetDevice().HeapTextureSizeAndAlign(Desc);
	mtlpp::Heap Heap = GetTextureHeap(Desc, Res);
	if (Heap)
	{
		METAL_GPUPROFILE(FScopedMetalCPUStats CPUStat(FString::Printf(TEXT("AllocTexture: %s"), TEXT("")/**FString([Desc.GetPtr() description])*/)));
		FMetalTexture Texture = Heap.NewTexture(Desc);
#if STATS || ENABLE_LOW_LEVEL_MEM_TRACKER
		MetalLLM::LogAllocTexture(Queue->GetDevice(), Desc, Texture);
#endif
		return Texture;
	}
	else if (Desc.GetUsage() & mtlpp::TextureUsage::RenderTarget)
	{
		LLM_PLATFORM_SCOPE_METAL(ELLMTagMetal::RenderTargets);
		return TargetPool.CreateTexture(Queue->GetDevice(), Desc);
	}
	else
	{
		return TexturePool.CreateTexture(Queue->GetDevice(), Desc);
	}
}

void FMetalResourceHeap::ReleaseTexture(FMetalSurface* Surface, FMetalTexture& Texture)
{
	if (Texture && !Texture.GetBuffer() && !Texture.GetParentTexture() && !Texture.GetHeap())
	{
        if (Texture.GetUsage() & mtlpp::TextureUsage::RenderTarget)
        {
           	TargetPool.ReleaseTexture(Texture);
        }
        else
        {
            TexturePool.ReleaseTexture(Texture);
        }
	}
}

void FMetalResourceHeap::Compact(FMetalRenderPass* Pass, bool const bForce)
{
	FScopeLock Lock(&Mutex);
<<<<<<< HEAD
    for (uint32 u = 0; u < NumUsageTypes; u++)
    {
        for (uint32 t = 0; t < NumAllocTypes; t++)
        {
            for (uint32 i = 0; i < NumMagazineSizes; i++)
            {
                for (auto It = SmallBuffers[u][t][i].CreateIterator(); It; ++It)
                {
                    FMetalSubBufferMagazine* Data = *It;
                    if (Data->NumCurrentAllocations() == 0 || bForce)
                    {
                        It.RemoveCurrent();
                        delete Data;
                    }
                }
            }
            
            uint32 BytesCompacted = 0;
            uint32 const BytesToCompact = GMetalHeapBufferBytesToCompact;
            
            for (uint32 i = 0; i < NumHeapSizes; i++)
            {
				// When not forcing the disposal of all resources we can compact them using the render-pass
                for (uint32 j = 1; !bForce && j < BufferHeaps[u][t][i].Num(); j++)
                {
                    FMetalSubBufferHeap* Data = BufferHeaps[u][t][i][j];
                    if (Data->AllocRanges.Num() > 0 && BytesCompacted < BytesToCompact)
                    {
                        for (FMetalSubBufferHeap::Allocation const& Alloc : Data->AllocRanges)
                        {
                            if (Alloc.Owner)
                            {
                                for (uint32 AllocIndex = 0; AllocIndex < j && BytesCompacted < BytesToCompact; AllocIndex++)
                                {
                                    FMetalSubBufferHeap* Prev = BufferHeaps[u][t][i][AllocIndex];
                                    if (Prev->MaxAvailableSize() >= Alloc.Range.Length)
                                    {
                                        FMetalBuffer NewBuffer = Prev->NewBuffer(Alloc.Range.Length);
                                        check(NewBuffer && NewBuffer.GetPtr());
                                        
                                        FMetalBuffer SourceResource = FMetalBuffer((id<MTLBuffer>)Alloc.Resource);
										Pass->AsyncCopyFromBufferToBuffer(SourceResource, Alloc.Range.Location, NewBuffer, 0, Alloc.Range.Length);
										
                                        FMetalBuffer PrevBuffer;
                                        FMetalBuffer PrevCPUBuffer;
                                        if (Alloc.Owner->Buffer.GetPtr() == Alloc.Resource && Alloc.Owner->Buffer.GetOffset() == Alloc.Range.Location)
                                        {
                                            PrevBuffer = Alloc.Owner->Buffer;
                                            Alloc.Owner->Buffer = NewBuffer;
                                        }
                                        if (Alloc.Owner->CPUBuffer.GetPtr() == Alloc.Resource && Alloc.Owner->CPUBuffer.GetOffset() == Alloc.Range.Location)
                                        {
                                            PrevCPUBuffer = Alloc.Owner->CPUBuffer;
                                            Alloc.Owner->CPUBuffer = NewBuffer;
                                        }
                                        if (PrevBuffer)
                                            SafeReleaseMetalBuffer(PrevBuffer);
                                        if (PrevCPUBuffer)
                                            SafeReleaseMetalBuffer(PrevCPUBuffer);
                                        
                                        BytesCompacted += Alloc.Range.Length;
                                        break;
                                    }
                                }
                            }
                        }
                    }
                }
                
                for (auto It = BufferHeaps[u][t][i].CreateIterator(); It; ++It)
                {
                    FMetalSubBufferHeap* Data = *It;
                    if (Data->NumCurrentAllocations() == 0 || bForce)
                    {
                        It.RemoveCurrent();
                        delete Data;
                    }
                }
            }
        }
    }
=======
	for (uint32 u = 0; u < NumUsageTypes; u++)
	{
		for (uint32 t = 0; t < NumAllocTypes; t++)
		{
			for (uint32 i = 0; i < NumMagazineSizes; i++)
			{
				for (auto It = SmallBuffers[u][t][i].CreateIterator(); It; ++It)
				{
					FMetalSubBufferMagazine* Data = *It;
					if (Data->NumCurrentAllocations() == 0 || bForce)
					{
						It.RemoveCurrent();
						delete Data;
					}
				}
			}
			
			mtlpp::CommandBuffer Buffer;
			mtlpp::BlitCommandEncoder Encoder;
			
			uint32 BytesCompacted = 0;
			uint32 const BytesToCompact = GMetalHeapBufferBytesToCompact;
			
			for (uint32 i = 0; i < NumHeapSizes; i++)
			{
				for (uint32 j = 1; j < BufferHeaps[u][t][i].Num(); j++)
				{
					FMetalSubBufferHeap* Data = BufferHeaps[u][t][i][j];
					if (Data->AllocRanges.Num() > 0 && BytesCompacted < BytesToCompact)
					{
						for (FMetalSubBufferHeap::Allocation const& Alloc : Data->AllocRanges)
						{
							if (Alloc.Owner)
							{
								for (uint32 AllocIndex = 0; AllocIndex < j && BytesCompacted < BytesToCompact; AllocIndex++)
								{
									FMetalSubBufferHeap* Prev = BufferHeaps[u][t][i][AllocIndex];
									if (Prev->MaxAvailableSize() >= Alloc.Range.Length)
									{
										if (!Encoder)
										{
											Buffer = Queue->CreateCommandBuffer();
											Encoder = Buffer.BlitCommandEncoder();
										}
										
										FMetalBuffer NewBuffer = Prev->NewBuffer(Alloc.Range.Length);
										check(NewBuffer && NewBuffer.GetPtr());
										
										FMetalBuffer SourceResource = FMetalBuffer((id<MTLBuffer>)Alloc.Resource);
										Encoder.Copy(SourceResource, Alloc.Range.Location, NewBuffer, 0, Alloc.Range.Length);
										
										FMetalBuffer PrevBuffer;
										FMetalBuffer PrevCPUBuffer;
										if (Alloc.Owner->Buffer.GetPtr() == Alloc.Resource && Alloc.Owner->Buffer.GetOffset() == Alloc.Range.Location)
										{
											PrevBuffer = Alloc.Owner->Buffer;
											Alloc.Owner->Buffer = NewBuffer;
										}
										if (Alloc.Owner->CPUBuffer.GetPtr() == Alloc.Resource && Alloc.Owner->CPUBuffer.GetOffset() == Alloc.Range.Location)
										{
											PrevCPUBuffer = Alloc.Owner->CPUBuffer;
											Alloc.Owner->CPUBuffer = NewBuffer;
										}
										if (PrevBuffer)
											SafeReleaseMetalBuffer(PrevBuffer);
										if (PrevCPUBuffer)
											SafeReleaseMetalBuffer(PrevCPUBuffer);
										
										BytesCompacted += Alloc.Range.Length;
										break;
									}
								}
							}
						}
					}
				}
				
				
				for (auto It = BufferHeaps[u][t][i].CreateIterator(); It; ++It)
				{
					FMetalSubBufferHeap* Data = *It;
					if (Data->NumCurrentAllocations() == 0 || bForce)
					{
						It.RemoveCurrent();
						delete Data;
					}
				}
			}
			
			if (Encoder)
			{
				Encoder.EndEncoding();
				Queue->CommitCommandBuffer(Buffer);
			}
		}
	}
	
	for (uint32 i = 0; i < EMetalHeapTextureUsageNum; i++)
	{
		for (uint32 j = 0; j < NumTextureHeapSizes; j++)
		{
			for (auto It = TextureHeaps[i][j].CreateIterator(); It; ++It)
			{
				if (It->GetUsedSize() == 0 || bForce)
				{
					It.RemoveCurrent();
				}
			}
		}
	}
>>>>>>> edccb068

	Buffers[AllocShared].DrainPool(bForce);
	Buffers[AllocPrivate].DrainPool(bForce);
#if PLATFORM_MAC
	ManagedBuffers.DrainPool(bForce);
	for (auto It = ManagedSubHeaps.CreateIterator(); It; ++It)
	{
		FMetalSubBufferLinear* Data = *It;
		if (Data->GetUsedSize() == 0 || bForce)
		{
			It.RemoveCurrent();
			delete Data;
		}
	}
#endif
	TexturePool.Drain(bForce);
	TargetPool.Drain(bForce);
}
	
uint32 FMetalBufferPoolPolicyData::BucketSizes[FMetalBufferPoolPolicyData::NumPoolBucketSizes] = {
	256,
	512,
	1024,
	2048,
	4096,
	8192,
	16384,
	32768,
	65536,
	131072,
	262144,
	524288,
	1048576,
	2097152,
	4194304,
	8388608,
	12582912,
	16777216,
	25165824,
	33554432,
};

FMetalBufferPool::~FMetalBufferPool()
{
}

uint32 FMetalResourceHeap::MagazineSizes[FMetalResourceHeap::NumMagazineSizes] = {
	16,
	32,
	64,
	128,
	256,
	512,
	1024,
	2048,
	4096,
<<<<<<< HEAD
    8192,
=======
	8192,
>>>>>>> edccb068
};

uint32 FMetalResourceHeap::HeapSizes[FMetalResourceHeap::NumHeapSizes] = {
	1048576,
	2097152,
};

uint32 FMetalResourceHeap::MagazineAllocSizes[FMetalResourceHeap::NumMagazineSizes] = {
	4096,
	4096,
	4096,
	8192,
	8192,
	8192,
	16384,
	16384,
	16384,
<<<<<<< HEAD
    32768,
=======
	32768,
>>>>>>> edccb068
};

uint32 FMetalResourceHeap::HeapAllocSizes[FMetalResourceHeap::NumHeapSizes] = {
	2097152,
	4194304,
};

uint32 FMetalResourceHeap::HeapTextureHeapSizes[FMetalResourceHeap::NumTextureHeapSizes] = {
	4194304,
	8388608,
	16777216,
	33554432,
	67108864,
	134217728,
	268435456
};<|MERGE_RESOLUTION|>--- conflicted
+++ resolved
@@ -15,19 +15,11 @@
 DECLARE_MEMORY_STAT(TEXT("Used Heap Buffer Memory"), STAT_MetalHeapBufferMemory, STATGROUP_MetalRHI);
 DECLARE_MEMORY_STAT(TEXT("Used Linear Buffer Memory"), STAT_MetalLinearBufferMemory, STATGROUP_MetalRHI);
 
-
-DECLARE_MEMORY_STAT(TEXT("Used Device Buffer Memory"), STAT_MetalDeviceBufferMemory, STATGROUP_MetalRHI);
-DECLARE_MEMORY_STAT(TEXT("Used Pooled Buffer Memory"), STAT_MetalPooledBufferMemory, STATGROUP_MetalRHI);
-DECLARE_MEMORY_STAT(TEXT("Used Magazine Buffer Memory"), STAT_MetalMagazineBufferMemory, STATGROUP_MetalRHI);
-DECLARE_MEMORY_STAT(TEXT("Used Heap Buffer Memory"), STAT_MetalHeapBufferMemory, STATGROUP_MetalRHI);
-DECLARE_MEMORY_STAT(TEXT("Used Linear Buffer Memory"), STAT_MetalLinearBufferMemory, STATGROUP_MetalRHI);
-
 DECLARE_MEMORY_STAT(TEXT("Unused Pooled Buffer Memory"), STAT_MetalPooledBufferUnusedMemory, STATGROUP_MetalRHI);
 DECLARE_MEMORY_STAT(TEXT("Unused Magazine Buffer Memory"), STAT_MetalMagazineBufferUnusedMemory, STATGROUP_MetalRHI);
 DECLARE_MEMORY_STAT(TEXT("Unused Heap Buffer Memory"), STAT_MetalHeapBufferUnusedMemory, STATGROUP_MetalRHI);
 DECLARE_MEMORY_STAT(TEXT("Unused Linear Buffer Memory"), STAT_MetalLinearBufferUnusedMemory, STATGROUP_MetalRHI);
 
-<<<<<<< HEAD
 static int32 GMetalHeapBufferBytesToCompact = 0;
 static FAutoConsoleVariableRef CVarMetalHeapBufferBytesToCompact(
     TEXT("rhi.Metal.HeapBufferBytesToCompact"),
@@ -40,16 +32,6 @@
 	TEXT("rhi.Metal.ResourcePurgeInPool"),
 	GMetalResourcePurgeInPool,
 	TEXT("Use the SetPurgeableState function to allow the OS to reclaim memory from resources while they are unused in the pools. (Default: 0, Off)"));
-=======
-
-
-static int32 GMetalHeapBufferBytesToCompact = 0;
-static FAutoConsoleVariableRef CVarMetalHeapBufferBytesToCompact(
-	TEXT("rhi.Metal.HeapBufferBytesToCompact"),
-	GMetalHeapBufferBytesToCompact,
-	TEXT("When enabled (> 0) this will force MetalRHI to compact the given number of bytes each frame into older buffer heaps from newer ones in order to defragment memory and reduce wastage.\n")
-	TEXT("(Off by default (0))"));
->>>>>>> edccb068
 
 #if METAL_DEBUG_OPTIONS
 extern int32 GMetalBufferScribble;
@@ -176,17 +158,10 @@
 
 void FMetalBuffer::SetOwner(class FMetalRHIBuffer* Owner)
 {
-<<<<<<< HEAD
-    if (Heap)
-    {
-        Heap->SetOwner(ns::Range(GetOffset(), GetLength()), Owner);
-    }
-=======
 	if (Heap)
 	{
 		Heap->SetOwner(ns::Range(GetOffset(), GetLength()), Owner);
 	}
->>>>>>> edccb068
 }
 
 FMetalSubBufferHeap::FMetalSubBufferHeap(NSUInteger Size, NSUInteger Alignment, mtlpp::ResourceOptions Options, FCriticalSection& InPoolMutex)
@@ -246,19 +221,6 @@
 
 void FMetalSubBufferHeap::SetOwner(ns::Range const& Range, FMetalRHIBuffer* Owner)
 {
-<<<<<<< HEAD
-    FScopeLock Lock(&PoolMutex);
-    for (uint32 i = 0; i < AllocRanges.Num(); i++)
-    {
-        if (AllocRanges[i].Range.Location == Range.Location)
-        {
-            check(AllocRanges[i].Range.Length == Range.Length);
-            check(AllocRanges[i].Owner == nullptr || Owner == nullptr);
-            AllocRanges[i].Owner = Owner;
-            break;
-        }
-    }
-=======
 	FScopeLock Lock(&PoolMutex);
 	for (uint32 i = 0; i < AllocRanges.Num(); i++)
 	{
@@ -270,31 +232,10 @@
 			break;
 		}
 	}
->>>>>>> edccb068
 }
 
 void FMetalSubBufferHeap::FreeRange(ns::Range const& Range)
 {
-<<<<<<< HEAD
-    FPlatformAtomics::InterlockedDecrement(&OutstandingAllocs);
-    {
-        FScopeLock Lock(&PoolMutex);
-        for (uint32 i = 0; i < AllocRanges.Num(); i++)
-        {
-            if (AllocRanges[i].Range.Location == Range.Location)
-            {
-                check(AllocRanges[i].Range.Length == Range.Length);
-                AllocRanges.RemoveAt(i);
-                break;
-            }
-        }
-    }
-	if (ParentHeap)
-	{
-        INC_MEMORY_STAT_BY(STAT_MetalBufferUnusedMemory, Range.Length);
-        INC_MEMORY_STAT_BY(STAT_MetalHeapBufferUnusedMemory, Range.Length);
-        DEC_MEMORY_STAT_BY(STAT_MetalHeapBufferMemory, Range.Length);
-=======
 	FPlatformAtomics::InterlockedDecrement(&OutstandingAllocs);
 	{
 		FScopeLock Lock(&PoolMutex);
@@ -313,7 +254,6 @@
 		INC_MEMORY_STAT_BY(STAT_MetalBufferUnusedMemory, Range.Length);
 		INC_MEMORY_STAT_BY(STAT_MetalHeapBufferUnusedMemory, Range.Length);
 		DEC_MEMORY_STAT_BY(STAT_MetalHeapBufferMemory, Range.Length);
->>>>>>> edccb068
 	}
 	else
 	{
@@ -366,13 +306,8 @@
 			
 			INC_MEMORY_STAT_BY(STAT_MetalBufferUnusedMemory, Range.Length);
 			INC_MEMORY_STAT_BY(STAT_MetalHeapBufferUnusedMemory, Range.Length);
-<<<<<<< HEAD
-            DEC_MEMORY_STAT_BY(STAT_MetalHeapBufferMemory, Range.Length);
-
-=======
 			DEC_MEMORY_STAT_BY(STAT_MetalHeapBufferMemory, Range.Length);
 		
->>>>>>> edccb068
 #if METAL_DEBUG_OPTIONS
 			uint64 LostSize = GetSize() - UsedSize;
 			for (ns::Range const& FreeRange : FreeRanges)
@@ -459,7 +394,7 @@
 
 int64 FMetalSubBufferHeap::NumCurrentAllocations() const
 {
-    return OutstandingAllocs;
+	return OutstandingAllocs;
 }
 
 void FMetalSubBufferHeap::SetLabel(const ns::String& label)
@@ -492,24 +427,6 @@
 		}
 	}
 }
-
-<<<<<<< HEAD
-bool FMetalSubBufferHeap::CanAllocateSize(NSUInteger Size) const
-{
-    if (ParentHeap)
-    {
-        NSUInteger Storage = (NSUInteger(GetStorageMode()) << mtlpp::ResourceStorageModeShift);
-        NSUInteger Cache = (NSUInteger(GetCpuCacheMode()) << mtlpp::ResourceCpuCacheModeShift);
-        mtlpp::ResourceOptions Opt = mtlpp::ResourceOptions(Storage | Cache);
-        
-        NSUInteger Align = ParentHeap.GetDevice().HeapBufferSizeAndAlign(Size, Opt).Align;
-        return Size <= ParentHeap.MaxAvailableSizeWithAlignment(Align);
-    }
-    else
-    {
-        return Size <= MaxAvailableSize();
-    }
-=======
 
 bool FMetalSubBufferHeap::CanAllocateSize(NSUInteger Size) const
 {
@@ -526,7 +443,6 @@
 	{
 		return Size <= MaxAvailableSize();
 	}
->>>>>>> edccb068
 }
 
 FMetalBuffer FMetalSubBufferHeap::NewBuffer(NSUInteger length)
@@ -544,16 +460,9 @@
 #if STATS || ENABLE_LOW_LEVEL_MEM_TRACKER
 		MetalLLM::LogAllocBuffer(GetMetalDeviceContext().GetDevice(), Result);
 #endif
-<<<<<<< HEAD
-        DEC_MEMORY_STAT_BY(STAT_MetalBufferUnusedMemory, Result.GetLength());
-        DEC_MEMORY_STAT_BY(STAT_MetalHeapBufferUnusedMemory, Result.GetLength());
-        INC_MEMORY_STAT_BY(STAT_MetalHeapBufferMemory, Result.GetLength());
-=======
-		
 		DEC_MEMORY_STAT_BY(STAT_MetalBufferUnusedMemory, Result.GetLength());
 		DEC_MEMORY_STAT_BY(STAT_MetalHeapBufferUnusedMemory, Result.GetLength());
 		INC_MEMORY_STAT_BY(STAT_MetalHeapBufferMemory, Result.GetLength());
->>>>>>> edccb068
 	}
 	else
 	{
@@ -573,17 +482,12 @@
 					
 					DEC_MEMORY_STAT_BY(STAT_MetalBufferUnusedMemory, Range.Length);
 					DEC_MEMORY_STAT_BY(STAT_MetalHeapBufferUnusedMemory, Range.Length);
-<<<<<<< HEAD
-                    INC_MEMORY_STAT_BY(STAT_MetalHeapBufferMemory, Range.Length);
-
-=======
 					INC_MEMORY_STAT_BY(STAT_MetalHeapBufferMemory, Range.Length);
 				
->>>>>>> edccb068
 					if (Range.Length > Size)
 					{
 						ns::Range Split = ns::Range(Range.Location + Size, Range.Length - Size);
-                        FPlatformAtomics::InterlockedIncrement(&OutstandingAllocs);
+						FPlatformAtomics::InterlockedIncrement(&OutstandingAllocs);
 						FreeRange(Split);
 						
 						Range.Length = Size;
@@ -599,29 +503,19 @@
 #endif
 					
 					Result = FMetalBuffer(MTLPP_VALIDATE(mtlpp::Buffer, ParentBuffer, SafeGetRuntimeDebuggingLevel() >= EMetalDebugLevelValidation, NewBuffer(Range)), this);
-<<<<<<< HEAD
-                    
+				
                     Allocation Alloc;
                     Alloc.Range = Range;
                     Alloc.Resource = Result.GetPtr();
                     Alloc.Owner = nullptr;
                     AllocRanges.Add(Alloc);
 
-=======
-					
-					Allocation Alloc;
-					Alloc.Range = Range;
-					Alloc.Resource = Result.GetPtr();
-					Alloc.Owner = nullptr;
-					AllocRanges.Add(Alloc);
-				
->>>>>>> edccb068
 					break;
 				}
 			}
 		}
 	}
-    FPlatformAtomics::InterlockedIncrement(&OutstandingAllocs);
+	FPlatformAtomics::InterlockedIncrement(&OutstandingAllocs);
 	check(Result && Result.GetPtr());
 	return Result;
 }
@@ -659,21 +553,13 @@
 	MetalLLM::LogAllocBuffer(GetMetalDeviceContext().GetDevice(), ParentBuffer);
 #endif
 	INC_MEMORY_STAT_BY(STAT_MetalBufferUnusedMemory, FullSize);
-<<<<<<< HEAD
-    INC_MEMORY_STAT_BY(STAT_MetalLinearBufferUnusedMemory, FullSize);
-=======
 	INC_MEMORY_STAT_BY(STAT_MetalLinearBufferUnusedMemory, FullSize);
->>>>>>> edccb068
 }
 
 FMetalSubBufferLinear::~FMetalSubBufferLinear()
 {
 	DEC_MEMORY_STAT_BY(STAT_MetalBufferUnusedMemory, ParentBuffer.GetLength());
-<<<<<<< HEAD
-    DEC_MEMORY_STAT_BY(STAT_MetalLinearBufferUnusedMemory, ParentBuffer.GetLength());
-=======
 	DEC_MEMORY_STAT_BY(STAT_MetalLinearBufferUnusedMemory, ParentBuffer.GetLength());
->>>>>>> edccb068
 }
 
 void FMetalSubBufferLinear::FreeRange(ns::Range const& Range)
@@ -691,13 +577,8 @@
 	{
 		FreedSize += Range.Length;
 		INC_MEMORY_STAT_BY(STAT_MetalBufferUnusedMemory, Range.Length);
-<<<<<<< HEAD
-        INC_MEMORY_STAT_BY(STAT_MetalLinearBufferUnusedMemory, Range.Length);
-        DEC_MEMORY_STAT_BY(STAT_MetalLinearBufferMemory, Range.Length);
-=======
 		INC_MEMORY_STAT_BY(STAT_MetalLinearBufferUnusedMemory, Range.Length);
 		DEC_MEMORY_STAT_BY(STAT_MetalLinearBufferMemory, Range.Length);
->>>>>>> edccb068
 		if (FreedSize == UsedSize)
 		{
 			UsedSize = 0;
@@ -768,13 +649,8 @@
 	{
 		ns::Range Range(NewWriteHead, Size);
 		DEC_MEMORY_STAT_BY(STAT_MetalBufferUnusedMemory, Range.Length);
-<<<<<<< HEAD
-        DEC_MEMORY_STAT_BY(STAT_MetalLinearBufferUnusedMemory, Range.Length);
-        INC_MEMORY_STAT_BY(STAT_MetalLinearBufferMemory, Range.Length);
-=======
 		DEC_MEMORY_STAT_BY(STAT_MetalLinearBufferUnusedMemory, Range.Length);
 		INC_MEMORY_STAT_BY(STAT_MetalLinearBufferMemory, Range.Length);
->>>>>>> edccb068
 		Result = FMetalBuffer(MTLPP_VALIDATE(mtlpp::Buffer, ParentBuffer, SafeGetRuntimeDebuggingLevel() >= EMetalDebugLevelValidation, NewBuffer(Range)), this);
 		UsedSize += Size;
 		WriteHead = NewWriteHead + Size;
@@ -796,7 +672,6 @@
 , OutstandingAllocs(0)
 , UsedSize(0)
 {
-<<<<<<< HEAD
 	Options = (mtlpp::ResourceOptions)FMetalCommandQueue::GetCompatibleResourceOptions(Options);
     static bool bSupportsHeaps = GetMetalDeviceContext().SupportsFeature(EMetalFeaturesHeaps);
     mtlpp::StorageMode Storage = (mtlpp::StorageMode)((Options & mtlpp::ResourceStorageModeMask) >> mtlpp::ResourceStorageModeShift);
@@ -806,16 +681,6 @@
     }
     
     NSUInteger FullSize = Align(Size, MinAlign);
-=======
-	static bool bSupportsHeaps = GetMetalDeviceContext().SupportsFeature(EMetalFeaturesHeaps);
-	mtlpp::StorageMode Storage = (mtlpp::StorageMode)((Options & mtlpp::ResourceStorageModeMask) >> mtlpp::ResourceStorageModeShift);
-	if (bSupportsHeaps && Storage == mtlpp::StorageMode::Private)
-	{
-		MinAlign = GetMetalDeviceContext().GetDevice().HeapBufferSizeAndAlign(BlockSize, Options).Align;
-	}
-	
-	NSUInteger FullSize = Align(Size, MinAlign);
->>>>>>> edccb068
 	METAL_GPUPROFILE(FScopedMetalCPUStats CPUStat(FString::Printf(TEXT("AllocBuffer: %llu, %llu"), FullSize, Options)));
 	
 #if PLATFORM_MAC
@@ -856,11 +721,7 @@
 	if (ParentHeap)
 	{
 		DEC_MEMORY_STAT_BY(STAT_MetalBufferUnusedMemory, ParentHeap.GetSize());
-<<<<<<< HEAD
-        DEC_MEMORY_STAT_BY(STAT_MetalMagazineBufferUnusedMemory, ParentHeap.GetSize());
-=======
 		DEC_MEMORY_STAT_BY(STAT_MetalMagazineBufferUnusedMemory, ParentHeap.GetSize());
->>>>>>> edccb068
 	}
 	else
 	{
@@ -871,18 +732,12 @@
 
 void FMetalSubBufferMagazine::FreeRange(ns::Range const& Range)
 {
-    FPlatformAtomics::InterlockedDecrement(&OutstandingAllocs);
-	if (ParentHeap)
-	{
-<<<<<<< HEAD
-        INC_MEMORY_STAT_BY(STAT_MetalBufferUnusedMemory, Range.Length);
-        INC_MEMORY_STAT_BY(STAT_MetalMagazineBufferUnusedMemory, Range.Length);
-        DEC_MEMORY_STAT_BY(STAT_MetalMagazineBufferMemory, Range.Length);
-=======
+	FPlatformAtomics::InterlockedDecrement(&OutstandingAllocs);
+	if (ParentHeap)
+	{
 		INC_MEMORY_STAT_BY(STAT_MetalBufferUnusedMemory, Range.Length);
 		INC_MEMORY_STAT_BY(STAT_MetalMagazineBufferUnusedMemory, Range.Length);
 		DEC_MEMORY_STAT_BY(STAT_MetalMagazineBufferMemory, Range.Length);
->>>>>>> edccb068
 	}
 	else
 	{
@@ -901,11 +756,7 @@
 		
 		INC_MEMORY_STAT_BY(STAT_MetalBufferUnusedMemory, Range.Length);
 		INC_MEMORY_STAT_BY(STAT_MetalMagazineBufferUnusedMemory, Range.Length);
-<<<<<<< HEAD
-        DEC_MEMORY_STAT_BY(STAT_MetalMagazineBufferMemory, Range.Length);
-=======
 		DEC_MEMORY_STAT_BY(STAT_MetalMagazineBufferMemory, Range.Length);
->>>>>>> edccb068
 	}
 }
 
@@ -995,16 +846,11 @@
 
 int64 FMetalSubBufferMagazine::NumCurrentAllocations() const
 {
-    return OutstandingAllocs;
+	return OutstandingAllocs;
 }
 
 bool FMetalSubBufferMagazine::CanAllocateSize(NSUInteger Size) const
 {
-    return GetFreeSize() >= Size;
-}
-
-bool FMetalSubBufferMagazine::CanAllocateSize(NSUInteger Size) const
-{
 	return GetFreeSize() >= Size;
 }
 
@@ -1022,11 +868,7 @@
 
 FMetalBuffer FMetalSubBufferMagazine::NewBuffer()
 {
-<<<<<<< HEAD
-    NSUInteger Size = BlockSize;
-=======
 	NSUInteger Size = BlockSize;
->>>>>>> edccb068
 	FMetalBuffer Result;
 
 	if (ParentHeap)
@@ -1039,15 +881,9 @@
 #if STATS || ENABLE_LOW_LEVEL_MEM_TRACKER
 		MetalLLM::LogAllocBuffer(GetMetalDeviceContext().GetDevice(), Result);
 #endif
-<<<<<<< HEAD
-        DEC_MEMORY_STAT_BY(STAT_MetalBufferUnusedMemory, Result.GetLength());
-        DEC_MEMORY_STAT_BY(STAT_MetalMagazineBufferUnusedMemory, Result.GetLength());
-        INC_MEMORY_STAT_BY(STAT_MetalMagazineBufferMemory, Result.GetLength());
-=======
 		DEC_MEMORY_STAT_BY(STAT_MetalBufferUnusedMemory, Result.GetLength());
 		DEC_MEMORY_STAT_BY(STAT_MetalMagazineBufferUnusedMemory, Result.GetLength());
 		INC_MEMORY_STAT_BY(STAT_MetalMagazineBufferMemory, Result.GetLength());
->>>>>>> edccb068
 	}
 	else
 	{
@@ -1055,7 +891,6 @@
 		
 		for (uint32 i = 0; i < Blocks.Num(); i++)
 		{
-<<<<<<< HEAD
 			if (FPlatformAtomics::InterlockedCompareExchange(&Blocks[i], 1, 0) == 0)
 			{
 				ns::Range Range(i * BlockSize, BlockSize);
@@ -1066,18 +901,10 @@
 				Result = FMetalBuffer(MTLPP_VALIDATE(mtlpp::Buffer, ParentBuffer, SafeGetRuntimeDebuggingLevel() >= EMetalDebugLevelValidation, NewBuffer(Range)), this);
 				break;
 			}
-=======
-			FPlatformAtomics::InterlockedAdd(&UsedSize, ((int64)Range->Length));
-			DEC_MEMORY_STAT_BY(STAT_MetalBufferUnusedMemory, Range->Length);
-			DEC_MEMORY_STAT_BY(STAT_MetalMagazineBufferUnusedMemory, Range->Length);
-			INC_MEMORY_STAT_BY(STAT_MetalMagazineBufferMemory, Range->Length);
-			Result = FMetalBuffer(MTLPP_VALIDATE(mtlpp::Buffer, ParentBuffer, SafeGetRuntimeDebuggingLevel() >= EMetalDebugLevelValidation, NewBuffer(*Range)), this);
-			delete Range;
->>>>>>> edccb068
-		}
-	}
-
-    FPlatformAtomics::InterlockedIncrement(&OutstandingAllocs);
+		}
+	}
+
+	FPlatformAtomics::InterlockedIncrement(&OutstandingAllocs);
 	check(Result && Result.GetPtr());
 	return Result;
 }
@@ -1159,11 +986,7 @@
 	// Allocate on first use
 	if(!Buffer.IsValid())
 	{
-<<<<<<< HEAD
-        Buffer = MakeShared<FMetalRingBufferRef, ESPMode::ThreadSafe>(GetMetalDeviceContext().GetResourceHeap().CreateBuffer(InitialSize, MinAlign, BUF_Dynamic, Options, true));
-=======
 		Buffer = MakeShared<FMetalRingBufferRef, ESPMode::ThreadSafe>(GetMetalDeviceContext().GetResourceHeap().CreateBuffer(InitialSize, MinAlign, BUF_Dynamic, Options, true));
->>>>>>> edccb068
 	}
 	
 	if(Buffer->LastRead <= WriteHead)
@@ -1182,11 +1005,7 @@
 		else if (Storage == mtlpp::StorageMode::Managed)
 		{
 			Submit();
-<<<<<<< HEAD
-            Buffer = MakeShared<FMetalRingBufferRef, ESPMode::ThreadSafe>(GetMetalDeviceContext().GetResourceHeap().CreateBuffer(Buffer->Buffer.GetLength(), MinAlign, BUF_Dynamic, Options, true));
-=======
 			Buffer = MakeShared<FMetalRingBufferRef, ESPMode::ThreadSafe>(GetMetalDeviceContext().GetResourceHeap().CreateBuffer(Buffer->Buffer.GetLength(), MinAlign, BUF_Dynamic, Options, true));
->>>>>>> edccb068
 			WriteHead = 0;
 			CommitHead = 0;
 			SubmitHead = 0;
@@ -1207,11 +1026,7 @@
 		
 		Submit();
 		
-<<<<<<< HEAD
-        Buffer = MakeShared<FMetalRingBufferRef, ESPMode::ThreadSafe>(GetMetalDeviceContext().GetResourceHeap().CreateBuffer(NewBufferSize, MinAlign, BUF_Dynamic, Options, true));
-=======
 		Buffer = MakeShared<FMetalRingBufferRef, ESPMode::ThreadSafe>(GetMetalDeviceContext().GetResourceHeap().CreateBuffer(NewBufferSize, MinAlign, BUF_Dynamic, Options, true));
->>>>>>> edccb068
 		WriteHead = 0;
 		CommitHead = 0;
 		SubmitHead = 0;
@@ -1248,13 +1063,8 @@
 			
 			UE_LOG(LogMetal, Verbose, TEXT("Shrinking RingBuffer from %u to %u as max. usage is %u at frame %lld]"), (uint32)Buffer->Buffer.GetLength(), (uint32)ThreeQuarterSize, (uint32)FrameMax, GFrameNumberRenderThread);
 			
-<<<<<<< HEAD
-            Buffer = MakeShared<FMetalRingBufferRef, ESPMode::ThreadSafe>(GetMetalDeviceContext().GetResourceHeap().CreateBuffer(ThreeQuarterSize, MinAlign, BUF_Dynamic, Options, true));
-
-=======
 			Buffer = MakeShared<FMetalRingBufferRef, ESPMode::ThreadSafe>(GetMetalDeviceContext().GetResourceHeap().CreateBuffer(ThreeQuarterSize, MinAlign, BUF_Dynamic, Options, true));
 			
->>>>>>> edccb068
 			WriteHead = 0;
 			CommitHead = 0;
 			SubmitHead = 0;
@@ -1396,11 +1206,7 @@
 
 FMetalBufferPoolPolicyData::CreationArguments FMetalBufferPoolPolicyData::GetCreationArguments(FMetalBuffer const& Resource)
 {
-<<<<<<< HEAD
-    return FMetalBufferPoolPolicyData::CreationArguments(Resource.GetDevice(), Resource.GetLength(), 0, Resource.GetStorageMode());
-=======
 	return FMetalBufferPoolPolicyData::CreationArguments(Resource.GetDevice(), Resource.GetLength(), 0, Resource.GetStorageMode());
->>>>>>> edccb068
 }
 
 void FMetalBufferPoolPolicyData::FreeResource(FMetalBuffer& Resource)
@@ -1457,15 +1263,10 @@
 	{
 		Texture = *Tex;
 		Pool.Remove(Descriptor);
-<<<<<<< HEAD
 		if (GMetalResourcePurgeInPool)
 		{
         	Texture.SetPurgeableState(mtlpp::PurgeableState::NonVolatile);
-		}
-=======
-		
-		Texture.SetPurgeableState(mtlpp::PurgeableState::NonVolatile);
->>>>>>> edccb068
+        }
 	}
 	else
 	{
@@ -1493,14 +1294,10 @@
 	Descriptor.usage = Texture.GetUsage();
 	Descriptor.freedFrame = GFrameNumberRenderThread;
 	
-<<<<<<< HEAD
 	if (GMetalResourcePurgeInPool && Texture.SetPurgeableState(mtlpp::PurgeableState::KeepCurrent) == mtlpp::PurgeableState::NonVolatile)
 	{
 		Texture.SetPurgeableState(mtlpp::PurgeableState::Volatile);
 	}
-=======
-	Texture.SetPurgeableState(mtlpp::PurgeableState::Volatile);
->>>>>>> edccb068
 	
 	FScopeLock Lock(&PoolMutex);
 	Pool.Add(Descriptor, Texture);
@@ -1521,19 +1318,12 @@
 			{
 				It.RemoveCurrent();
 			}
-<<<<<<< HEAD
             else if (GMetalResourcePurgeInPool && (GFrameNumberRenderThread - It->Key.freedFrame) >= PurgeAfterNumFrames)
             {
                 It->Value.SetPurgeableState(mtlpp::PurgeableState::Empty);
             }
-=======
-			else if ((GFrameNumberRenderThread - It->Key.freedFrame) >= PurgeAfterNumFrames)
-			{
-				It->Value.SetPurgeableState(mtlpp::PurgeableState::Empty);
-			}
->>>>>>> edccb068
-		}
-	}
+        }
+    }
 }
 
 FMetalResourceHeap::FMetalResourceHeap(void)
@@ -1688,13 +1478,8 @@
 	static bool bSupportsBufferSubAllocation = FMetalCommandQueue::SupportsFeature(EMetalFeaturesBufferSubAllocation);
 	bForceUnique |= (!bSupportsBufferSubAllocation && !bSupportsHeaps);
 	
-<<<<<<< HEAD
-    uint32 Usage = (Flags & BUF_Static) ? UsageStatic : UsageDynamic;
-    
-=======
 	uint32 Usage = (Flags & BUF_Static) ? UsageStatic : UsageDynamic;
 	
->>>>>>> edccb068
 	FMetalBuffer Buffer;
 	uint32 BlockSize = Align(Size, Alignment);
 	mtlpp::StorageMode StorageMode = (mtlpp::StorageMode)(((NSUInteger)Options & mtlpp::ResourceStorageModeMask) >> mtlpp::ResourceStorageModeShift);
@@ -1730,7 +1515,6 @@
 				 }
 				 else
 				{
-<<<<<<< HEAD
                     Buffer = ManagedBuffers.CreatePooledResource(FMetalPooledBufferArgs(Queue->GetDevice(), BlockSize, Flags, StorageMode));
 					if (GMetalResourcePurgeInPool)
 					{
@@ -1738,14 +1522,7 @@
 					}
 					DEC_MEMORY_STAT_BY(STAT_MetalBufferUnusedMemory, Buffer.GetLength());
 					DEC_MEMORY_STAT_BY(STAT_MetalPooledBufferUnusedMemory, Buffer.GetLength());
-                    INC_MEMORY_STAT_BY(STAT_MetalPooledBufferMemory, Buffer.GetLength());
-=======
-					Buffer = ManagedBuffers.CreatePooledResource(FMetalPooledBufferArgs(Queue->GetDevice(), BlockSize, Flags, StorageMode));
-					Buffer.SetPurgeableState(mtlpp::PurgeableState::NonVolatile);
-					DEC_MEMORY_STAT_BY(STAT_MetalBufferUnusedMemory, Buffer.GetLength());
-					DEC_MEMORY_STAT_BY(STAT_MetalPooledBufferUnusedMemory, Buffer.GetLength());
 					INC_MEMORY_STAT_BY(STAT_MetalPooledBufferMemory, Buffer.GetLength());
->>>>>>> edccb068
 				}
 				break;
 			}
@@ -1762,21 +1539,12 @@
 					FScopeLock Lock(&Mutex);
 					
 					uint32 i = GetMagazineIndex(BlockSize);
-<<<<<<< HEAD
-                    TArray<FMetalSubBufferMagazine*>& Heaps = SmallBuffers[Usage][Storage][i];
-
-					FMetalSubBufferMagazine* Found = nullptr;
-					for (FMetalSubBufferMagazine* Heap : Heaps)
-					{
-                        if (Heap->CanAllocateSize(BlockSize))
-=======
 					TArray<FMetalSubBufferMagazine*>& Heaps = SmallBuffers[Usage][Storage][i];
 					
 					FMetalSubBufferMagazine* Found = nullptr;
 					for (FMetalSubBufferMagazine* Heap : Heaps)
 					{
 						if (Heap->CanAllocateSize(BlockSize))
->>>>>>> edccb068
 						{
 							Found = Heap;
 							break;
@@ -1786,11 +1554,7 @@
 					if (!Found)
 					{
 						Found = new FMetalSubBufferMagazine(MagazineAllocSizes[i], MagazineSizes[i], mtlpp::ResourceOptions((NSUInteger)Options & (mtlpp::ResourceStorageModeMask|mtlpp::ResourceHazardTrackingModeMask)));
-<<<<<<< HEAD
-                        SmallBuffers[Usage][Storage][i].Add(Found);
-=======
 						SmallBuffers[Usage][Storage][i].Add(Found);
->>>>>>> edccb068
 					}
 					check(Found);
 					
@@ -1802,21 +1566,12 @@
 					FScopeLock Lock(&Mutex);
 					
 					uint32 i = GetHeapIndex(BlockSize);
-<<<<<<< HEAD
-                    TArray<FMetalSubBufferHeap*>& Heaps = BufferHeaps[Usage][Storage][i];
-
-					FMetalSubBufferHeap* Found = nullptr;
-					for (FMetalSubBufferHeap* Heap : Heaps)
-					{
-                        if (Heap->CanAllocateSize(BlockSize))
-=======
 					TArray<FMetalSubBufferHeap*>& Heaps = BufferHeaps[Usage][Storage][i];
 					
 					FMetalSubBufferHeap* Found = nullptr;
 					for (FMetalSubBufferHeap* Heap : Heaps)
 					{
 						if (Heap->CanAllocateSize(BlockSize))
->>>>>>> edccb068
 						{
 							Found = Heap;
 							break;
@@ -1825,15 +1580,9 @@
 					
 					if (!Found)
 					{
-<<<<<<< HEAD
-                        uint32 MinAlign = PLATFORM_MAC ? 256 : 64;
-                        Found = new FMetalSubBufferHeap(HeapAllocSizes[i], MinAlign, mtlpp::ResourceOptions((NSUInteger)Options & (mtlpp::ResourceStorageModeMask|mtlpp::ResourceHazardTrackingModeMask)), Mutex);
-                        BufferHeaps[Usage][Storage][i].Add(Found);
-=======
 						uint32 MinAlign = PLATFORM_MAC ? 256 : 64;
 						Found = new FMetalSubBufferHeap(HeapAllocSizes[i], MinAlign, mtlpp::ResourceOptions((NSUInteger)Options & (mtlpp::ResourceStorageModeMask|mtlpp::ResourceHazardTrackingModeMask)), Mutex);
 						BufferHeaps[Usage][Storage][i].Add(Found);
->>>>>>> edccb068
 					}
 					check(Found);
 					
@@ -1843,7 +1592,6 @@
 				else
 				{
 					FScopeLock Lock(&Mutex);
-<<<<<<< HEAD
                     Buffer = Buffers[Storage].CreatePooledResource(FMetalPooledBufferArgs(Queue->GetDevice(), BlockSize, Flags, StorageMode));
 					if (GMetalResourcePurgeInPool)
 					{
@@ -1851,14 +1599,7 @@
 					}
 					DEC_MEMORY_STAT_BY(STAT_MetalBufferUnusedMemory, Buffer.GetLength());
 					DEC_MEMORY_STAT_BY(STAT_MetalPooledBufferUnusedMemory, Buffer.GetLength());
-                    INC_MEMORY_STAT_BY(STAT_MetalPooledBufferMemory, Buffer.GetLength());
-=======
-					Buffer = Buffers[Storage].CreatePooledResource(FMetalPooledBufferArgs(Queue->GetDevice(), BlockSize, Flags, StorageMode));
-					Buffer.SetPurgeableState(mtlpp::PurgeableState::NonVolatile);
-					DEC_MEMORY_STAT_BY(STAT_MetalBufferUnusedMemory, Buffer.GetLength());
-					DEC_MEMORY_STAT_BY(STAT_MetalPooledBufferUnusedMemory, Buffer.GetLength());
 					INC_MEMORY_STAT_BY(STAT_MetalPooledBufferMemory, Buffer.GetLength());
->>>>>>> edccb068
 				}
 				break;
 			}
@@ -1876,11 +1617,7 @@
 #if STATS || ENABLE_LOW_LEVEL_MEM_TRACKER
 		MetalLLM::LogAllocBuffer(Queue->GetDevice(), Buffer);
 #endif
-<<<<<<< HEAD
-        INC_MEMORY_STAT_BY(STAT_MetalDeviceBufferMemory, Buffer.GetLength());
-=======
 		INC_MEMORY_STAT_BY(STAT_MetalDeviceBufferMemory, Buffer.GetLength());
->>>>>>> edccb068
 	}
 	
 	if (GMetalBufferZeroFill && Buffer.GetStorageMode() != mtlpp::StorageMode::Private)
@@ -1902,20 +1639,13 @@
 		
 		INC_MEMORY_STAT_BY(STAT_MetalBufferUnusedMemory, Buffer.GetLength());
 		INC_MEMORY_STAT_BY(STAT_MetalPooledBufferUnusedMemory, Buffer.GetLength());
-<<<<<<< HEAD
         DEC_MEMORY_STAT_BY(STAT_MetalPooledBufferMemory, Buffer.GetLength());
-
+		
 		if (GMetalResourcePurgeInPool)
 		{
         	Buffer.SetPurgeableState(mtlpp::PurgeableState::Volatile);
 		}
         
-=======
-		DEC_MEMORY_STAT_BY(STAT_MetalPooledBufferMemory, Buffer.GetLength());
-		
-		Buffer.SetPurgeableState(mtlpp::PurgeableState::Volatile);
-		
->>>>>>> edccb068
 		switch (StorageMode)
 		{
 	#if PLATFORM_MAC
@@ -1944,13 +1674,8 @@
 	}
 	else
 	{
-<<<<<<< HEAD
-        DEC_MEMORY_STAT_BY(STAT_MetalDeviceBufferMemory, Buffer.GetLength());
-        Buffer.Release();
-=======
 		DEC_MEMORY_STAT_BY(STAT_MetalDeviceBufferMemory, Buffer.GetLength());
 		Buffer.Release();
->>>>>>> edccb068
 	}
 }
 
@@ -1999,7 +1724,6 @@
 void FMetalResourceHeap::Compact(FMetalRenderPass* Pass, bool const bForce)
 {
 	FScopeLock Lock(&Mutex);
-<<<<<<< HEAD
     for (uint32 u = 0; u < NumUsageTypes; u++)
     {
         for (uint32 t = 0; t < NumAllocTypes; t++)
@@ -2081,118 +1805,6 @@
             }
         }
     }
-=======
-	for (uint32 u = 0; u < NumUsageTypes; u++)
-	{
-		for (uint32 t = 0; t < NumAllocTypes; t++)
-		{
-			for (uint32 i = 0; i < NumMagazineSizes; i++)
-			{
-				for (auto It = SmallBuffers[u][t][i].CreateIterator(); It; ++It)
-				{
-					FMetalSubBufferMagazine* Data = *It;
-					if (Data->NumCurrentAllocations() == 0 || bForce)
-					{
-						It.RemoveCurrent();
-						delete Data;
-					}
-				}
-			}
-			
-			mtlpp::CommandBuffer Buffer;
-			mtlpp::BlitCommandEncoder Encoder;
-			
-			uint32 BytesCompacted = 0;
-			uint32 const BytesToCompact = GMetalHeapBufferBytesToCompact;
-			
-			for (uint32 i = 0; i < NumHeapSizes; i++)
-			{
-				for (uint32 j = 1; j < BufferHeaps[u][t][i].Num(); j++)
-				{
-					FMetalSubBufferHeap* Data = BufferHeaps[u][t][i][j];
-					if (Data->AllocRanges.Num() > 0 && BytesCompacted < BytesToCompact)
-					{
-						for (FMetalSubBufferHeap::Allocation const& Alloc : Data->AllocRanges)
-						{
-							if (Alloc.Owner)
-							{
-								for (uint32 AllocIndex = 0; AllocIndex < j && BytesCompacted < BytesToCompact; AllocIndex++)
-								{
-									FMetalSubBufferHeap* Prev = BufferHeaps[u][t][i][AllocIndex];
-									if (Prev->MaxAvailableSize() >= Alloc.Range.Length)
-									{
-										if (!Encoder)
-										{
-											Buffer = Queue->CreateCommandBuffer();
-											Encoder = Buffer.BlitCommandEncoder();
-										}
-										
-										FMetalBuffer NewBuffer = Prev->NewBuffer(Alloc.Range.Length);
-										check(NewBuffer && NewBuffer.GetPtr());
-										
-										FMetalBuffer SourceResource = FMetalBuffer((id<MTLBuffer>)Alloc.Resource);
-										Encoder.Copy(SourceResource, Alloc.Range.Location, NewBuffer, 0, Alloc.Range.Length);
-										
-										FMetalBuffer PrevBuffer;
-										FMetalBuffer PrevCPUBuffer;
-										if (Alloc.Owner->Buffer.GetPtr() == Alloc.Resource && Alloc.Owner->Buffer.GetOffset() == Alloc.Range.Location)
-										{
-											PrevBuffer = Alloc.Owner->Buffer;
-											Alloc.Owner->Buffer = NewBuffer;
-										}
-										if (Alloc.Owner->CPUBuffer.GetPtr() == Alloc.Resource && Alloc.Owner->CPUBuffer.GetOffset() == Alloc.Range.Location)
-										{
-											PrevCPUBuffer = Alloc.Owner->CPUBuffer;
-											Alloc.Owner->CPUBuffer = NewBuffer;
-										}
-										if (PrevBuffer)
-											SafeReleaseMetalBuffer(PrevBuffer);
-										if (PrevCPUBuffer)
-											SafeReleaseMetalBuffer(PrevCPUBuffer);
-										
-										BytesCompacted += Alloc.Range.Length;
-										break;
-									}
-								}
-							}
-						}
-					}
-				}
-				
-				
-				for (auto It = BufferHeaps[u][t][i].CreateIterator(); It; ++It)
-				{
-					FMetalSubBufferHeap* Data = *It;
-					if (Data->NumCurrentAllocations() == 0 || bForce)
-					{
-						It.RemoveCurrent();
-						delete Data;
-					}
-				}
-			}
-			
-			if (Encoder)
-			{
-				Encoder.EndEncoding();
-				Queue->CommitCommandBuffer(Buffer);
-			}
-		}
-	}
-	
-	for (uint32 i = 0; i < EMetalHeapTextureUsageNum; i++)
-	{
-		for (uint32 j = 0; j < NumTextureHeapSizes; j++)
-		{
-			for (auto It = TextureHeaps[i][j].CreateIterator(); It; ++It)
-			{
-				if (It->GetUsedSize() == 0 || bForce)
-				{
-					It.RemoveCurrent();
-				}
-			}
-		}
-	}
->>>>>>> edccb068
 
 	Buffers[AllocShared].DrainPool(bForce);
 	Buffers[AllocPrivate].DrainPool(bForce);
@@ -2249,11 +1861,7 @@
 	1024,
 	2048,
 	4096,
-<<<<<<< HEAD
-    8192,
-=======
 	8192,
->>>>>>> edccb068
 };
 
 uint32 FMetalResourceHeap::HeapSizes[FMetalResourceHeap::NumHeapSizes] = {
@@ -2271,11 +1879,7 @@
 	16384,
 	16384,
 	16384,
-<<<<<<< HEAD
-    32768,
-=======
 	32768,
->>>>>>> edccb068
 };
 
 uint32 FMetalResourceHeap::HeapAllocSizes[FMetalResourceHeap::NumHeapSizes] = {
