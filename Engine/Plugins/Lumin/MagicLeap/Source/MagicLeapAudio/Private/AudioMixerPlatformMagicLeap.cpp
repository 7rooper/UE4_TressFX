--- conflicted
+++ resolved
@@ -322,12 +322,7 @@
 			return false;
 		}
 
-<<<<<<< HEAD
-		//we have already returned if we're not running.  Therefore, if here, we are both initialized AND running.
-		//if (AudioStreamInfo.StreamState != EAudioOutputStreamState::Stopped)
-=======
 		if (!MLAudioStopSound(StreamHandle, &Result))
->>>>>>> 8522799c
 		{
 			MLAUDIO_LOG_ON_FAIL(Result);
 			return false;
