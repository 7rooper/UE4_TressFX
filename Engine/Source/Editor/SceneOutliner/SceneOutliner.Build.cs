// Copyright 1998-2019 Epic Games, Inc. All Rights Reserved.

using UnrealBuildTool;

public class SceneOutliner : ModuleRules
{
	public SceneOutliner(ReadOnlyTargetRules Target) : base(Target)
	{
		PrivateIncludePathModuleNames.AddRange(
			new string[] {
			}
		);

		PrivateDependencyModuleNames.AddRange(
			new string[] {
				"Core", 
				"CoreUObject",
				"Engine",
                "ApplicationCore",
                "InputCore",
				"Slate", 
				"SlateCore",
				"EditorStyle",
<<<<<<< HEAD
				"UnrealEd"
            }
        );

		PrivateIncludePathModuleNames.AddRange(
			new string[] {
				"LevelEditor"
            }
        );
    }
=======
				"UnrealEd",
            }
		);
	}
>>>>>>> b57371fe
}<|MERGE_RESOLUTION|>--- conflicted
+++ resolved
@@ -21,21 +21,8 @@
 				"Slate", 
 				"SlateCore",
 				"EditorStyle",
-<<<<<<< HEAD
-				"UnrealEd"
-            }
-        );
-
-		PrivateIncludePathModuleNames.AddRange(
-			new string[] {
-				"LevelEditor"
-            }
-        );
-    }
-=======
 				"UnrealEd",
             }
 		);
 	}
->>>>>>> b57371fe
 }