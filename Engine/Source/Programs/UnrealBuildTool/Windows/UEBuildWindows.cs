﻿// Copyright 1998-2015 Epic Games, Inc. All Rights Reserved.

using System;
using System.Collections.Generic;
using System.Text;
using System.Diagnostics;
using System.IO;
using Microsoft.Win32;
using System.Linq;

namespace UnrealBuildTool
{
    /// <summary>
    /// Available compiler toolchains on Windows platform
    /// </summary>
    public enum WindowsCompiler
    {
        /// Visual Studio 2012 (Visual C++ 11.0). No longer supported for building on Windows, but required for other platform toolchains.
        VisualStudio2012,

        /// Visual Studio 2013 (Visual C++ 12.0)
        VisualStudio2013,
    }


    public class WindowsPlatform : UEBuildPlatform
    {
        /// Property caching.
        private static WindowsCompiler? CachedCompiler;

        /// Version of the compiler toolchain to use on Windows platform
        public static WindowsCompiler Compiler
        {
            get
            {
                // Cache the result because Compiler is often used.
                if (CachedCompiler.HasValue)
                {
                    return CachedCompiler.Value;
                }

                // First check if Visual Sudio 2013 is installed.
                if (!String.IsNullOrEmpty(WindowsPlatform.GetVSComnToolsPath(WindowsCompiler.VisualStudio2013)))
                {
                    CachedCompiler = WindowsCompiler.VisualStudio2013;
                }
                // Finally assume 2013 is installed to defer errors somewhere else like VCToolChain
                else
                {
                    CachedCompiler = WindowsCompiler.VisualStudio2013;
                }

                return CachedCompiler.Value;
            }
        }

        /// True if we should use Clang/LLVM instead of MSVC to compile code on Windows platform
        public static readonly bool bCompileWithClang = false;

        /// When using Clang, enabling enables the MSVC-like "clang-cl" wrapper, otherwise we pass arguments to Clang directly
		public static readonly bool bUseVCCompilerArgs = !bCompileWithClang || false;

		/// True if we should use the Clang linker (LLD) when bCompileWithClang is enabled, otherwise we use the MSVC linker
		public static readonly bool bAllowClangLinker = bCompileWithClang && true;

        /// True if we're targeting Windows XP as a minimum spec.  In Visual Studio 2012 and higher, this may change how
        /// we compile and link the application (http://blogs.msdn.com/b/vcblog/archive/2012/10/08/10357555.aspx)
		/// This is a flag to determine we should support XP if possible from XML
<<<<<<< HEAD
        [XmlConfig]
		public static bool SupportWindowsXPIfAvailable = false;

		private static bool SupportWindowsXP;
=======
		public static bool SupportWindowsXP;
>>>>>>> cce8678d
		public static bool IsWindowsXPSupported()
		{
			return SupportWindowsXP;
		}

        /** True if VS EnvDTE is available (false when building using Visual Studio Express) */
        public static bool bHasVisualStudioDTE
        {
            get
            {
				// @todo clang: DTE #import doesn't work with Clang compiler
				if( bCompileWithClang )
				{
					return false;
				}

                try
                {
                    // Interrogate the Win32 registry
                    string DTEKey = (Compiler == WindowsCompiler.VisualStudio2013) ? "VisualStudio.DTE.12.0" : "VisualStudio.DTE.11.0";
                    return RegistryKey.OpenBaseKey(RegistryHive.ClassesRoot, RegistryView.Registry32).OpenSubKey(DTEKey) != null;
                }
                catch(Exception) 
                {
                    return false;
                }
            }
        }

		/** The current architecture */
		public override string GetActiveArchitecture()
		{
			return IsWindowsXPSupported() ? "_XP" : base.GetActiveArchitecture();
		}

        protected override SDKStatus HasRequiredManualSDKInternal()
        {
            return SDKStatus.Valid;
        }

        /**
         * Returns VisualStudio common tools path for current compiler.
         * 
         * @return Common tools path.
         */
        public static string GetVSComnToolsPath()
        {
            return GetVSComnToolsPath(Compiler);
        }

        /**
         * Returns VisualStudio common tools path for given compiler.
         * 
         * @param Compiler Compiler for which to return tools path.
         * 
         * @return Common tools path.
         */
        public static string GetVSComnToolsPath(WindowsCompiler Compiler)
        {
            int VSVersion;

            switch(Compiler)
            {
                case WindowsCompiler.VisualStudio2012:
                    VSVersion = 11;
                    break;
                case WindowsCompiler.VisualStudio2013:
                    VSVersion = 12;
                    break;
                default:
                    throw new NotSupportedException("Not supported compiler.");
            }

            string[] PossibleRegPaths = new string[] {
                @"Wow6432Node\Microsoft\VisualStudio",	// Non-express VS2013 on 64-bit machine.
                @"Microsoft\VisualStudio",				// Non-express VS2013 on 32-bit machine.
                @"Wow6432Node\Microsoft\WDExpress",		// Express VS2013 on 64-bit machine.
                @"Microsoft\WDExpress"					// Express VS2013 on 32-bit machine.
            };

            string VSPath = null;

            foreach(var PossibleRegPath in PossibleRegPaths)
            {
                VSPath = (string) Registry.GetValue(string.Format(@"HKEY_LOCAL_MACHINE\SOFTWARE\{0}\{1}.0", PossibleRegPath, VSVersion), "InstallDir", null);

                if(VSPath != null)
                {
                    break;
                }
            }

            if(VSPath == null)
            {
                return null;
            }

            return new DirectoryInfo(Path.Combine(VSPath, "..", "Tools")).FullName;
        }


        /**
         *	Register the platform with the UEBuildPlatform class
         */
        protected override void RegisterBuildPlatformInternal()
        {
            // Register this build platform for both Win64 and Win32
            Log.TraceVerbose("        Registering for {0}", UnrealTargetPlatform.Win64.ToString());
            UEBuildPlatform.RegisterBuildPlatform(UnrealTargetPlatform.Win64, this);
            UEBuildPlatform.RegisterPlatformWithGroup(UnrealTargetPlatform.Win64, UnrealPlatformGroup.Windows);
            UEBuildPlatform.RegisterPlatformWithGroup(UnrealTargetPlatform.Win64, UnrealPlatformGroup.Microsoft);

            Log.TraceVerbose("        Registering for {0}", UnrealTargetPlatform.Win32.ToString());
            UEBuildPlatform.RegisterBuildPlatform(UnrealTargetPlatform.Win32, this);
            UEBuildPlatform.RegisterPlatformWithGroup(UnrealTargetPlatform.Win32, UnrealPlatformGroup.Windows);
            UEBuildPlatform.RegisterPlatformWithGroup(UnrealTargetPlatform.Win32, UnrealPlatformGroup.Microsoft);
        }

        /**
         *	Retrieve the CPPTargetPlatform for the given UnrealTargetPlatform
         *
         *	@param	InUnrealTargetPlatform		The UnrealTargetPlatform being build
         *	
         *	@return	CPPTargetPlatform			The CPPTargetPlatform to compile for
         */
        public override CPPTargetPlatform GetCPPTargetPlatform(UnrealTargetPlatform InUnrealTargetPlatform)
        {
            switch (InUnrealTargetPlatform)
            {
                case UnrealTargetPlatform.Win32:
                    return CPPTargetPlatform.Win32;

                case UnrealTargetPlatform.Win64:
                    return CPPTargetPlatform.Win64;
            }
            throw new BuildException("WindowsPlatform::GetCPPTargetPlatform: Invalid request for {0}", InUnrealTargetPlatform.ToString());
        }

        /**
         *	Get the extension to use for the given binary type
         *	
         *	@param	InBinaryType		The binrary type being built
         *	
         *	@return	string				The binary extenstion (ie 'exe' or 'dll')
         */
        public override string GetBinaryExtension(UEBuildBinaryType InBinaryType)
        {
            switch (InBinaryType)
            {
                case UEBuildBinaryType.DynamicLinkLibrary: 
                    return ".dll";
                case UEBuildBinaryType.Executable:
                    return ".exe";
                case UEBuildBinaryType.StaticLibrary:
                    return ".lib";
                case UEBuildBinaryType.Object:
					if (!BuildConfiguration.bRunUnrealCodeAnalyzer)
					{
						return ".obj";
					}
					else
					{
						return @".includes";
					}
                case UEBuildBinaryType.PrecompiledHeader:
                    return ".pch";
            }
            return base.GetBinaryExtension(InBinaryType);
        }

        
        /// <summary>
        /// When using a Visual Studio compiler, returns the version name as a string
        /// </summary>
        /// <returns>The Visual Studio compiler version name (e.g. "2012")</returns>
        public static string GetVisualStudioCompilerVersionName()
        {
            switch( Compiler )
            { 
                case WindowsCompiler.VisualStudio2012:
                    return "2012";

                case WindowsCompiler.VisualStudio2013:
                    return "2013";

                default:
                    throw new BuildException( "Unexpected WindowsCompiler version for GetVisualStudioCompilerVersionName().  Either not using a Visual Studio compiler or switch block needs to be updated");
            }
        }


        /**
         *	Get the extension to use for debug info for the given binary type
         *	
         *	@param	InBinaryType		The binary type being built
         *	
         *	@return	string				The debug info extension (i.e. 'pdb')
         */
        public override string GetDebugInfoExtension( UEBuildBinaryType InBinaryType )
        {
            switch (InBinaryType)
            {
                case UEBuildBinaryType.DynamicLinkLibrary:
                case UEBuildBinaryType.Executable:
                    return ".pdb";
            }
            return "";
        }

        /**
         *	Whether incremental linking should be used
         *	
         *	@param	InPlatform			The CPPTargetPlatform being built
         *	@param	InConfiguration		The CPPTargetConfiguration being built
         *	
         *	@return	bool	true if incremental linking should be used, false if not
         */
        public override bool ShouldUseIncrementalLinking(CPPTargetPlatform Platform, CPPTargetConfiguration Configuration)
        {
            return (Configuration == CPPTargetConfiguration.Debug);
        }

        /**
         *	Whether PDB files should be used
         *	
         *	@param	InPlatform			The CPPTargetPlatform being built
         *	@param	InConfiguration		The CPPTargetConfiguration being built
         *	@param	bInCreateDebugInfo	true if debug info is getting create, false if not
         *	
         *	@return	bool	true if PDB files should be used, false if not
         */
        public override bool ShouldUsePDBFiles(CPPTargetPlatform Platform, CPPTargetConfiguration Configuration, bool bCreateDebugInfo)
        {
            // Only supported on PC.
            if (bCreateDebugInfo && ShouldUseIncrementalLinking(Platform, Configuration))
            {
                return true;
            }
            return false;
        }

        /**
         *	Whether the editor should be built for this platform or not
         *	
         *	@param	InPlatform		The UnrealTargetPlatform being built
         *	@param	InConfiguration	The UnrealTargetConfiguration being built
         *	@return	bool			true if the editor should be built, false if not
         */
        public override bool ShouldNotBuildEditor(UnrealTargetPlatform InPlatform, UnrealTargetConfiguration InConfiguration)
        {
            return false;
        }

        public override bool BuildRequiresCookedData(UnrealTargetPlatform InPlatform, UnrealTargetConfiguration InConfiguration)
        {
            return false;
        }

		public override bool HasDefaultBuildConfig(UnrealTargetPlatform Platform, string ProjectPath)
		{
			if (Platform == UnrealTargetPlatform.Win32)
			{
				string[] StringKeys = new string[] {
					"MinimumOSVersion"
				};

				// look up OS specific settings
				if (!DoProjectSettingsMatchDefault(Platform, ProjectPath, "/Script/WindowsTargetPlatform.WindowsTargetSettings",
					null, null, StringKeys))
				{
					return false;
				}
			}

			// check the base settings
			return base.HasDefaultBuildConfig(Platform, ProjectPath);
		}

		private void SetupXPSupportFromConfiguration()
		{
			string[] CmdLine = Environment.GetCommandLineArgs();

			bool SupportWindowsXPIfAvailable = false;
			SupportWindowsXPIfAvailable = CmdLine.Contains("-winxp", StringComparer.InvariantCultureIgnoreCase);

			// ...check if it was supported from a config.
			if (!SupportWindowsXPIfAvailable)
			{
				ConfigCacheIni Ini = new ConfigCacheIni(UnrealTargetPlatform.Win64, "Engine", UnrealBuildTool.GetUProjectPath());
				string MinimumOS;
				if (Ini.GetString("/Script/WindowsTargetPlatform.WindowsTargetSettings", "MinimumOSVersion", out MinimumOS))
				{
					if (string.IsNullOrEmpty(MinimumOS) == false)
					{
						SupportWindowsXPIfAvailable = MinimumOS == "MSOS_XP";
					}
				}
			}

			SupportWindowsXP = SupportWindowsXPIfAvailable;
		}

        public override void ResetBuildConfiguration(UnrealTargetPlatform InPlatform, UnrealTargetConfiguration InConfiguration)
        {
			UEBuildConfiguration.bCompileICU = true;
<<<<<<< HEAD

			// Should we enable Windows XP support
			{
				// If it wasnt set as an XML flag, check if it is requested from the commandline.
				if (!SupportWindowsXPIfAvailable)
				{
					string[] CmdLine = Environment.GetCommandLineArgs();
					SupportWindowsXPIfAvailable = CmdLine.Contains("-winxp", StringComparer.InvariantCultureIgnoreCase);

					// ...check if it was supported from a config.
					if( !SupportWindowsXPIfAvailable )
					{
						ConfigCacheIni Ini = new ConfigCacheIni(UnrealTargetPlatform.Win64, "Engine", UnrealBuildTool.GetUProjectPath());
						string MinimumOS;
						if (Ini.GetString("/Script/WindowsTargetPlatform.WindowsTargetSettings", "MinimumOSVersion", out MinimumOS))
						{
							if (string.IsNullOrEmpty(MinimumOS) == false)
							{
								SupportWindowsXPIfAvailable = MinimumOS == "MSOS_XP";
							}
						}
					}
				}

				// Win32 XP is only supported at this time.
				SupportWindowsXP = SupportWindowsXPIfAvailable && (GetCPPTargetPlatform(InPlatform) == CPPTargetPlatform.Win32);
			}
=======
			if (InPlatform == UnrealTargetPlatform.Win32)
			{
				SetupXPSupportFromConfiguration();
			}

>>>>>>> cce8678d
        }

        public override void ValidateBuildConfiguration(CPPTargetConfiguration Configuration, CPPTargetPlatform Platform, bool bCreateDebugInfo)
        {
            if( WindowsPlatform.bCompileWithClang )
            {
				// @todo clang: Shared PCHs don't work on clang yet because the PCH will have definitions assigned to different values
				// than the consuming translation unit.  Unlike the warning in MSVC, this is a compile in Clang error which cannot be suppressed
                BuildConfiguration.bUseSharedPCHs = false;

	            // @todo clang: PCH files aren't supported by "clang-cl" yet (no /Yc support, and "-x c++-header" cannot be specified)
 				if( WindowsPlatform.bUseVCCompilerArgs )
				{
                	BuildConfiguration.bUsePCHFiles = false;
				}
            }
        }

        /**
         *	Validate the UEBuildConfiguration for this platform
         *	This is called BEFORE calling UEBuildConfiguration to allow setting 
         *	various fields used in that function such as CompileLeanAndMean...
         */
        public override void ValidateUEBuildConfiguration()
        {
            UEBuildConfiguration.bCompileICU = true;
        }

        public override void ModifyNewlyLoadedModule(UEBuildModule InModule, TargetInfo Target)
        {
            if ((Target.Platform == UnrealTargetPlatform.Win32) || (Target.Platform == UnrealTargetPlatform.Win64))
            {
                bool bBuildShaderFormats = UEBuildConfiguration.bForceBuildShaderFormats;

                if (!UEBuildConfiguration.bBuildRequiresCookedData)
                {
                    if (InModule.ToString() == "TargetPlatform")
                    {
                        bBuildShaderFormats = true;
                    }
                }

                // allow standalone tools to use target platform modules, without needing Engine
                if (UEBuildConfiguration.bForceBuildTargetPlatforms)
                {
                    InModule.AddDynamicallyLoadedModule("WindowsTargetPlatform");
                    InModule.AddDynamicallyLoadedModule("WindowsNoEditorTargetPlatform");
                    InModule.AddDynamicallyLoadedModule("WindowsServerTargetPlatform");
                    InModule.AddDynamicallyLoadedModule("WindowsClientTargetPlatform");
					InModule.AddDynamicallyLoadedModule("DesktopTargetPlatform");
                }

                if (bBuildShaderFormats)
                {
                    InModule.AddDynamicallyLoadedModule("ShaderFormatD3D");
                    InModule.AddDynamicallyLoadedModule("ShaderFormatOpenGL");
                }

                if (InModule.ToString() == "D3D11RHI")
                {
                    // To enable platform specific D3D11 RHI Types
                    InModule.AddPrivateIncludePath("Runtime/Windows/D3D11RHI/Private/Windows");
                }
            }
        }

        /**
         *	Setup the target environment for building
         *	
         *	@param	InBuildTarget		The target being built
         */
        public override void SetUpEnvironment(UEBuildTarget InBuildTarget)
        {
            InBuildTarget.GlobalCompileEnvironment.Config.Definitions.Add("WIN32=1");

<<<<<<< HEAD
			// Win32 XP is only supported at this time.
			SupportWindowsXP = SupportWindowsXPIfAvailable && (GetCPPTargetPlatform(InBuildTarget.Platform) == CPPTargetPlatform.Win32);
=======
			// Should we enable Windows XP support
			if ((InBuildTarget.TargetType == TargetRules.TargetType.Program) && (GetCPPTargetPlatform(InBuildTarget.Platform) == CPPTargetPlatform.Win32))
			{
				// Check if the target has requested XP support.
				if (String.Equals(InBuildTarget.Rules.PreferredSubPlatform, "WindowsXP", StringComparison.InvariantCultureIgnoreCase))
				{
					SupportWindowsXP = true;
				}
			}

>>>>>>> cce8678d
			if (IsWindowsXPSupported())
            {
                // Windows XP SP3 or higher required
                InBuildTarget.GlobalCompileEnvironment.Config.Definitions.Add("_WIN32_WINNT=0x0502");
                InBuildTarget.GlobalCompileEnvironment.Config.Definitions.Add("WINVER=0x0502");
            }
            else
            {
                // Windows Vista or higher required
                InBuildTarget.GlobalCompileEnvironment.Config.Definitions.Add("_WIN32_WINNT=0x0600");
                InBuildTarget.GlobalCompileEnvironment.Config.Definitions.Add("WINVER=0x0600");
            }
            InBuildTarget.GlobalCompileEnvironment.Config.Definitions.Add("PLATFORM_WINDOWS=1");

            String MorpheusShaderPath = Path.Combine(BuildConfiguration.RelativeEnginePath, "Shaders/PS4/PostProcessHMDMorpheus.usf");
            if (File.Exists(MorpheusShaderPath))
            {
                InBuildTarget.GlobalCompileEnvironment.Config.Definitions.Add("HAS_MORPHEUS=1");
<<<<<<< HEAD

				//on PS4 the SDK now handles distortion correction.  On PC we will still have to handle it manually,
				//but we require SDK changes before we can get the required data.  For the moment, no platform does in-engine morpheus distortion
				InBuildTarget.GlobalCompileEnvironment.Config.Definitions.Add("MORPHEUS_ENGINE_DISTORTION=0");				
=======
                InBuildTarget.GlobalCompileEnvironment.Config.Definitions.Add("MORPHEUS_120HZ=0");

				//on PS4 the SDK now handles distortion correction.  On PC we will still have to handle it manually,
				//but we require SDK changes before we can get the required data.  For the moment, no platform does in-engine morpheus distortion
				InBuildTarget.GlobalCompileEnvironment.Config.Definitions.Add("MORPHEUS_ENGINE_DISTORTION=1");				
>>>>>>> cce8678d
            }

            if (InBuildTarget.Rules != null)
            {
                // Explicitly exclude the MS C++ runtime libraries we're not using, to ensure other libraries we link with use the same
                // runtime library as the engine.
				bool bUseDebugCRT = InBuildTarget.Configuration == UnrealTargetConfiguration.Debug && BuildConfiguration.bDebugBuildsActuallyUseDebugCRT;
				if(!InBuildTarget.Rules.bUseStaticCRT || bUseDebugCRT)
				{
					InBuildTarget.GlobalLinkEnvironment.Config.ExcludedLibraries.Add("LIBCMT");
					InBuildTarget.GlobalLinkEnvironment.Config.ExcludedLibraries.Add("LIBCPMT");
				}
				if(!InBuildTarget.Rules.bUseStaticCRT || !bUseDebugCRT)
				{
					InBuildTarget.GlobalLinkEnvironment.Config.ExcludedLibraries.Add("LIBCMTD");
					InBuildTarget.GlobalLinkEnvironment.Config.ExcludedLibraries.Add("LIBCPMTD");
				}
				if (InBuildTarget.Rules.bUseStaticCRT || bUseDebugCRT)
				{
					InBuildTarget.GlobalLinkEnvironment.Config.ExcludedLibraries.Add("MSVCRT");
					InBuildTarget.GlobalLinkEnvironment.Config.ExcludedLibraries.Add("MSVCPRT");
				}
				if(InBuildTarget.Rules.bUseStaticCRT || !bUseDebugCRT)
				{
					InBuildTarget.GlobalLinkEnvironment.Config.ExcludedLibraries.Add("MSVCRTD");
					InBuildTarget.GlobalLinkEnvironment.Config.ExcludedLibraries.Add("MSVCPRTD");
				}
                InBuildTarget.GlobalLinkEnvironment.Config.ExcludedLibraries.Add("LIBC");
                InBuildTarget.GlobalLinkEnvironment.Config.ExcludedLibraries.Add("LIBCP");
                InBuildTarget.GlobalLinkEnvironment.Config.ExcludedLibraries.Add("LIBCD");
                InBuildTarget.GlobalLinkEnvironment.Config.ExcludedLibraries.Add("LIBCPD");

                //@todo ATL: Currently, only VSAccessor requires ATL (which is only used in editor builds)
                // When compiling games, we do not want to include ATL - and we can't when compiling Rocket games
                // due to VS 2012 Express not including ATL.
                // If more modules end up requiring ATL, this should be refactored into a BuildTarget flag (bNeedsATL)
                // that is set by the modules the target includes to allow for easier tracking.
                // Alternatively, if VSAccessor is modified to not require ATL than we should always exclude the libraries.
                if (InBuildTarget.ShouldCompileMonolithic() && (InBuildTarget.Rules != null) &&
                    (TargetRules.IsGameType(InBuildTarget.TargetType)) && (TargetRules.IsEditorType(InBuildTarget.TargetType) == false))
                {
                    InBuildTarget.GlobalLinkEnvironment.Config.ExcludedLibraries.Add("atl");
                    InBuildTarget.GlobalLinkEnvironment.Config.ExcludedLibraries.Add("atls");
                    InBuildTarget.GlobalLinkEnvironment.Config.ExcludedLibraries.Add("atlsd");
                    InBuildTarget.GlobalLinkEnvironment.Config.ExcludedLibraries.Add("atlsn");
                    InBuildTarget.GlobalLinkEnvironment.Config.ExcludedLibraries.Add("atlsnd");
                }

                // Add the library used for the delayed loading of DLLs.
                InBuildTarget.GlobalLinkEnvironment.Config.AdditionalLibraries.Add("delayimp.lib");

                //@todo - remove once FB implementation uses Http module
                if (UEBuildConfiguration.bCompileAgainstEngine)
                {
                    // link against wininet (used by FBX and Facebook)
                    InBuildTarget.GlobalLinkEnvironment.Config.AdditionalLibraries.Add("wininet.lib");
                }

                // Compile and link with Win32 API libraries.
                InBuildTarget.GlobalLinkEnvironment.Config.AdditionalLibraries.Add("rpcrt4.lib");
                //InBuildTarget.GlobalLinkEnvironment.Config.AdditionalLibraries.Add("wsock32.lib");
                InBuildTarget.GlobalLinkEnvironment.Config.AdditionalLibraries.Add("ws2_32.lib");
                InBuildTarget.GlobalLinkEnvironment.Config.AdditionalLibraries.Add("dbghelp.lib");
                InBuildTarget.GlobalLinkEnvironment.Config.AdditionalLibraries.Add("comctl32.lib");
                InBuildTarget.GlobalLinkEnvironment.Config.AdditionalLibraries.Add("Winmm.lib");
                InBuildTarget.GlobalLinkEnvironment.Config.AdditionalLibraries.Add("kernel32.lib");
                InBuildTarget.GlobalLinkEnvironment.Config.AdditionalLibraries.Add("user32.lib");
                InBuildTarget.GlobalLinkEnvironment.Config.AdditionalLibraries.Add("gdi32.lib");
                InBuildTarget.GlobalLinkEnvironment.Config.AdditionalLibraries.Add("winspool.lib");
                InBuildTarget.GlobalLinkEnvironment.Config.AdditionalLibraries.Add("comdlg32.lib");
                InBuildTarget.GlobalLinkEnvironment.Config.AdditionalLibraries.Add("advapi32.lib");
                InBuildTarget.GlobalLinkEnvironment.Config.AdditionalLibraries.Add("shell32.lib");
                InBuildTarget.GlobalLinkEnvironment.Config.AdditionalLibraries.Add("ole32.lib");
                InBuildTarget.GlobalLinkEnvironment.Config.AdditionalLibraries.Add("oleaut32.lib");
                InBuildTarget.GlobalLinkEnvironment.Config.AdditionalLibraries.Add("uuid.lib");
                InBuildTarget.GlobalLinkEnvironment.Config.AdditionalLibraries.Add("odbc32.lib");
                InBuildTarget.GlobalLinkEnvironment.Config.AdditionalLibraries.Add("odbccp32.lib");
                InBuildTarget.GlobalLinkEnvironment.Config.AdditionalLibraries.Add("netapi32.lib");
                InBuildTarget.GlobalLinkEnvironment.Config.AdditionalLibraries.Add("iphlpapi.lib");
                InBuildTarget.GlobalLinkEnvironment.Config.AdditionalLibraries.Add("setupapi.lib"); //  Required for access monitor device enumeration

				// Windows Vista/7 Desktop Windows Manager API for Slate Windows Compliance
				if (IsWindowsXPSupported() == false)		// Windows XP does not support DWM
                {
                    InBuildTarget.GlobalLinkEnvironment.Config.AdditionalLibraries.Add("dwmapi.lib");
                }

                // IME
                InBuildTarget.GlobalLinkEnvironment.Config.AdditionalLibraries.Add("imm32.lib");

                // Setup assembly path for .NET modules.  This will only be used when CLR is enabled. (CPlusPlusCLR module types)
                InBuildTarget.GlobalCompileEnvironment.Config.SystemDotNetAssemblyPaths.Add(
                    Environment.GetFolderPath(Environment.SpecialFolder.ProgramFilesX86) +
                    "/Reference Assemblies/Microsoft/Framework/.NETFramework/v4.0");

                // Setup default assemblies for .NET modules.  These will only be used when CLR is enabled. (CPlusPlusCLR module types)
                InBuildTarget.GlobalCompileEnvironment.Config.FrameworkAssemblyDependencies.Add("System.dll");
                InBuildTarget.GlobalCompileEnvironment.Config.FrameworkAssemblyDependencies.Add("System.Data.dll");
                InBuildTarget.GlobalCompileEnvironment.Config.FrameworkAssemblyDependencies.Add("System.Drawing.dll");
                InBuildTarget.GlobalCompileEnvironment.Config.FrameworkAssemblyDependencies.Add("System.Xml.dll");
                InBuildTarget.GlobalCompileEnvironment.Config.FrameworkAssemblyDependencies.Add("System.Management.dll");
                InBuildTarget.GlobalCompileEnvironment.Config.FrameworkAssemblyDependencies.Add("System.Windows.Forms.dll");
                InBuildTarget.GlobalCompileEnvironment.Config.FrameworkAssemblyDependencies.Add("WindowsBase.dll");
            }

            // Disable Simplygon support if compiling against the NULL RHI.
            if (InBuildTarget.GlobalCompileEnvironment.Config.Definitions.Contains("USE_NULL_RHI=1"))
            {
                UEBuildConfiguration.bCompileSimplygon = false;
            }

            // For 64-bit builds, we'll forcibly ignore a linker warning with DirectInput.  This is
            // Microsoft's recommended solution as they don't have a fixed .lib for us.
            if (InBuildTarget.Platform == UnrealTargetPlatform.Win64)
            {
                InBuildTarget.GlobalLinkEnvironment.Config.AdditionalArguments += " /ignore:4078";
            }
        }

        /**
         *	Setup the configuration environment for building
         *	
         *	@param	InBuildTarget		The target being built
         */
        public override void SetUpConfigurationEnvironment(UEBuildTarget InBuildTarget)
        {
            // Determine the C++ compile/link configuration based on the Unreal configuration.
            CPPTargetConfiguration CompileConfiguration;
            //@todo SAS: Add a true Debug mode!
            UnrealTargetConfiguration CheckConfig = InBuildTarget.Configuration;
            switch (CheckConfig)
            {
                default:
                case UnrealTargetConfiguration.Debug:
                    CompileConfiguration = CPPTargetConfiguration.Debug;
                    if( BuildConfiguration.bDebugBuildsActuallyUseDebugCRT )
                    { 
                        InBuildTarget.GlobalCompileEnvironment.Config.Definitions.Add("_DEBUG=1"); // the engine doesn't use this, but lots of 3rd party stuff does
                    }
                    else
                    {
                        InBuildTarget.GlobalCompileEnvironment.Config.Definitions.Add("NDEBUG=1"); // the engine doesn't use this, but lots of 3rd party stuff does
                    }
                    InBuildTarget.GlobalCompileEnvironment.Config.Definitions.Add("UE_BUILD_DEBUG=1");
                    break;
                case UnrealTargetConfiguration.DebugGame:
                    // Default to Development; can be overriden by individual modules.
                case UnrealTargetConfiguration.Development:
                    CompileConfiguration = CPPTargetConfiguration.Development;
                    InBuildTarget.GlobalCompileEnvironment.Config.Definitions.Add("NDEBUG=1"); // the engine doesn't use this, but lots of 3rd party stuff does
                    InBuildTarget.GlobalCompileEnvironment.Config.Definitions.Add("UE_BUILD_DEVELOPMENT=1");
                    break;
                case UnrealTargetConfiguration.Shipping:
                    CompileConfiguration = CPPTargetConfiguration.Shipping;
                    InBuildTarget.GlobalCompileEnvironment.Config.Definitions.Add("NDEBUG=1"); // the engine doesn't use this, but lots of 3rd party stuff does
                    InBuildTarget.GlobalCompileEnvironment.Config.Definitions.Add("UE_BUILD_SHIPPING=1");
                    break;
                case UnrealTargetConfiguration.Test:
                    CompileConfiguration = CPPTargetConfiguration.Shipping;
                    InBuildTarget.GlobalCompileEnvironment.Config.Definitions.Add("NDEBUG=1"); // the engine doesn't use this, but lots of 3rd party stuff does
                    InBuildTarget.GlobalCompileEnvironment.Config.Definitions.Add("UE_BUILD_TEST=1");
                    break;
            }

            // Set up the global C++ compilation and link environment.
            InBuildTarget.GlobalCompileEnvironment.Config.Target.Configuration = CompileConfiguration;
            InBuildTarget.GlobalLinkEnvironment.Config.Target.Configuration    = CompileConfiguration;

            // Create debug info based on the heuristics specified by the user.
            InBuildTarget.GlobalCompileEnvironment.Config.bCreateDebugInfo =
                !BuildConfiguration.bDisableDebugInfo && ShouldCreateDebugInfo(InBuildTarget.Platform, CheckConfig);

            // NOTE: Even when debug info is turned off, we currently force the linker to generate debug info
            //       anyway on Visual C++ platforms.  This will cause a PDB file to be generated with symbols
            //       for most of the classes and function/method names, so that crashes still yield somewhat
            //       useful call stacks, even though compiler-generate debug info may be disabled.  This gives
            //       us much of the build-time savings of fully-disabled debug info, without giving up call
            //       data completely.
            InBuildTarget.GlobalLinkEnvironment.Config.bCreateDebugInfo = true;
        }

        /**
         *	Whether this platform should create debug information or not
         *	
         *	@param	InPlatform			The UnrealTargetPlatform being built
         *	@param	InConfiguration		The UnrealTargetConfiguration being built
         *	
         *	@return	bool				true if debug info should be generated, false if not
         */
        public override bool ShouldCreateDebugInfo(UnrealTargetPlatform Platform, UnrealTargetConfiguration Configuration)
        {
            switch (Configuration)
            {
                case UnrealTargetConfiguration.Development: 
                case UnrealTargetConfiguration.Shipping: 
                case UnrealTargetConfiguration.Test: 
                    return !BuildConfiguration.bOmitPCDebugInfoInDevelopment;
                case UnrealTargetConfiguration.DebugGame:
                case UnrealTargetConfiguration.Debug:
                default: 
                    return true;
            };
        }

        /**
         *	Return whether this platform has uniquely named binaries across multiple games
         */
        public override bool HasUniqueBinaries()
        {
            // Windows applications have many shared binaries between games
            return false;
        }
    }
}<|MERGE_RESOLUTION|>--- conflicted
+++ resolved
@@ -66,14 +66,7 @@
         /// True if we're targeting Windows XP as a minimum spec.  In Visual Studio 2012 and higher, this may change how
         /// we compile and link the application (http://blogs.msdn.com/b/vcblog/archive/2012/10/08/10357555.aspx)
 		/// This is a flag to determine we should support XP if possible from XML
-<<<<<<< HEAD
-        [XmlConfig]
-		public static bool SupportWindowsXPIfAvailable = false;
-
-		private static bool SupportWindowsXP;
-=======
 		public static bool SupportWindowsXP;
->>>>>>> cce8678d
 		public static bool IsWindowsXPSupported()
 		{
 			return SupportWindowsXP;
@@ -379,41 +372,11 @@
         public override void ResetBuildConfiguration(UnrealTargetPlatform InPlatform, UnrealTargetConfiguration InConfiguration)
         {
 			UEBuildConfiguration.bCompileICU = true;
-<<<<<<< HEAD
-
-			// Should we enable Windows XP support
-			{
-				// If it wasnt set as an XML flag, check if it is requested from the commandline.
-				if (!SupportWindowsXPIfAvailable)
-				{
-					string[] CmdLine = Environment.GetCommandLineArgs();
-					SupportWindowsXPIfAvailable = CmdLine.Contains("-winxp", StringComparer.InvariantCultureIgnoreCase);
-
-					// ...check if it was supported from a config.
-					if( !SupportWindowsXPIfAvailable )
-					{
-						ConfigCacheIni Ini = new ConfigCacheIni(UnrealTargetPlatform.Win64, "Engine", UnrealBuildTool.GetUProjectPath());
-						string MinimumOS;
-						if (Ini.GetString("/Script/WindowsTargetPlatform.WindowsTargetSettings", "MinimumOSVersion", out MinimumOS))
-						{
-							if (string.IsNullOrEmpty(MinimumOS) == false)
-							{
-								SupportWindowsXPIfAvailable = MinimumOS == "MSOS_XP";
-							}
-						}
-					}
-				}
-
-				// Win32 XP is only supported at this time.
-				SupportWindowsXP = SupportWindowsXPIfAvailable && (GetCPPTargetPlatform(InPlatform) == CPPTargetPlatform.Win32);
-			}
-=======
 			if (InPlatform == UnrealTargetPlatform.Win32)
 			{
 				SetupXPSupportFromConfiguration();
 			}
 
->>>>>>> cce8678d
         }
 
         public override void ValidateBuildConfiguration(CPPTargetConfiguration Configuration, CPPTargetPlatform Platform, bool bCreateDebugInfo)
@@ -489,10 +452,6 @@
         {
             InBuildTarget.GlobalCompileEnvironment.Config.Definitions.Add("WIN32=1");
 
-<<<<<<< HEAD
-			// Win32 XP is only supported at this time.
-			SupportWindowsXP = SupportWindowsXPIfAvailable && (GetCPPTargetPlatform(InBuildTarget.Platform) == CPPTargetPlatform.Win32);
-=======
 			// Should we enable Windows XP support
 			if ((InBuildTarget.TargetType == TargetRules.TargetType.Program) && (GetCPPTargetPlatform(InBuildTarget.Platform) == CPPTargetPlatform.Win32))
 			{
@@ -503,7 +462,6 @@
 				}
 			}
 
->>>>>>> cce8678d
 			if (IsWindowsXPSupported())
             {
                 // Windows XP SP3 or higher required
@@ -522,18 +480,11 @@
             if (File.Exists(MorpheusShaderPath))
             {
                 InBuildTarget.GlobalCompileEnvironment.Config.Definitions.Add("HAS_MORPHEUS=1");
-<<<<<<< HEAD
-
-				//on PS4 the SDK now handles distortion correction.  On PC we will still have to handle it manually,
-				//but we require SDK changes before we can get the required data.  For the moment, no platform does in-engine morpheus distortion
-				InBuildTarget.GlobalCompileEnvironment.Config.Definitions.Add("MORPHEUS_ENGINE_DISTORTION=0");				
-=======
                 InBuildTarget.GlobalCompileEnvironment.Config.Definitions.Add("MORPHEUS_120HZ=0");
 
 				//on PS4 the SDK now handles distortion correction.  On PC we will still have to handle it manually,
 				//but we require SDK changes before we can get the required data.  For the moment, no platform does in-engine morpheus distortion
 				InBuildTarget.GlobalCompileEnvironment.Config.Definitions.Add("MORPHEUS_ENGINE_DISTORTION=1");				
->>>>>>> cce8678d
             }
 
             if (InBuildTarget.Rules != null)
