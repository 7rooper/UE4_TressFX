// Copyright 1998-2017 Epic Games, Inc. All Rights Reserved.

#include "AudioMixer.h"
#include "AudioMixerDevice.h"
#include "HAL/RunnableThread.h"
#include "Misc/ConfigCacheIni.h"
#include "HAL/ThreadSafeCounter.h"

// Command to enable logging to display accurate audio render times
static int32 LogRenderTimesCVar = 0;
FAutoConsoleVariableRef CVarLogRenderTimes(
	TEXT("au.LogRenderTimes"),
	LogRenderTimesCVar,
	TEXT("Logs Audio Render Times.\n")
	TEXT("0: Not Log, 1: Log"),
	ECVF_Default);

DEFINE_STAT(STAT_AudioMixerRenderAudio);
DEFINE_STAT(STAT_AudioMixerSourceManagerUpdate);
DEFINE_STAT(STAT_AudioMixerSourceBuffers);
DEFINE_STAT(STAT_AudioMixerSourceEffectBuffers);
DEFINE_STAT(STAT_AudioMixerSourceOutputBuffers);
DEFINE_STAT(STAT_AudioMixerSubmixes);
DEFINE_STAT(STAT_AudioMixerSubmixChildren);
DEFINE_STAT(STAT_AudioMixerSubmixSource);
DEFINE_STAT(STAT_AudioMixerSubmixEffectProcessing);
DEFINE_STAT(STAT_AudioMixerMasterReverb);
DEFINE_STAT(STAT_AudioMixerMasterEQ);

namespace Audio
{
	int32 sRenderInstanceIds = 0;

	FThreadSafeCounter AudioMixerTaskCounter;

	FAudioRenderTimeAnalysis::FAudioRenderTimeAnalysis()
		: AvgRenderTime(0.0)
		, MaxRenderTime(0.0)
		, TotalRenderTime(0.0)
		, StartTime(0.0)
		, RenderTimeCount(0)
		, RenderInstanceId(sRenderInstanceIds++)
	{}

	void FAudioRenderTimeAnalysis::Start()
	{
		StartTime = FPlatformTime::Cycles();
	}

	void FAudioRenderTimeAnalysis::End()
	{
		uint32 DeltaCycles = FPlatformTime::Cycles() - StartTime;
		double DeltaTime = DeltaCycles * FPlatformTime::GetSecondsPerCycle();

		TotalRenderTime += DeltaTime;
		RenderTimeSinceLastLog += DeltaTime;
		++RenderTimeCount;
		AvgRenderTime = TotalRenderTime / RenderTimeCount;
		
		if (DeltaTime > MaxRenderTime)
		{
			MaxRenderTime = DeltaTime;
		}
		
		if (DeltaTime > MaxSinceTick)
		{
			MaxSinceTick = DeltaTime;
		}

		if (LogRenderTimesCVar == 1)
		{
			if (RenderTimeCount % 32 == 0)
			{
				RenderTimeSinceLastLog /= 32.0f;
				UE_LOG(LogAudioMixerDebug, Display, TEXT("Render Time [id:%d] - Max: %.2f ms, MaxDelta: %.2f ms, Delta Avg: %.2f ms, Global Avg: %.2f ms"), 
					RenderInstanceId, 
					(float)MaxRenderTime * 1000.0f, 
					(float)MaxSinceTick * 1000.0f,
					RenderTimeSinceLastLog * 1000.0f, 
					(float)AvgRenderTime * 1000.0f);

				RenderTimeSinceLastLog = 0.0f;
				MaxSinceTick = 0.0f;
			}
		}
	}

	void FOutputBuffer::Init(IAudioMixer* InAudioMixer, const int32 InNumSamples, const EAudioMixerStreamDataFormat::Type InDataFormat)
	{
		Buffer.SetNumZeroed(InNumSamples);
		DataFormat = InDataFormat;
		AudioMixer = InAudioMixer;

		switch (DataFormat)
		{
			case EAudioMixerStreamDataFormat::Float:
				// nothing to do...
				break;

			case EAudioMixerStreamDataFormat::Int16:
				FormattedBuffer.SetNumZeroed(InNumSamples * sizeof(int16));	
				break;

			default:
				// Not implemented/supported
				check(false);
				break;
		}
	}

	void FOutputBuffer::MixNextBuffer()
 	{
		SCOPE_CYCLE_COUNTER(STAT_AudioMixerRenderAudio);

		// Zero the buffer
		FPlatformMemory::Memzero(Buffer.GetData(), Buffer.Num() * sizeof(float));
		AudioMixer->OnProcessAudioStream(Buffer);

		switch (DataFormat)
		{
			// Doesn't do anything...
		case EAudioMixerStreamDataFormat::Float:
			break;

		case EAudioMixerStreamDataFormat::Int16:
		{
			int16* BufferInt16 = (int16*)FormattedBuffer.GetData();
			const int32 NumSamples = Buffer.Num();
			for (int32 i = 0; i < NumSamples; ++i)
			{
				BufferInt16[i] = (int16)(Buffer[i] * 32767.0f);
			}
		}
		break;

		default:
			// Not implemented/supported
			check(false);
			break;
		}

		// Mark that we're ready
		bIsReady = true;
 	}
 
	const uint8* FOutputBuffer::GetBufferData() const
	{
		if (DataFormat == EAudioMixerStreamDataFormat::Float)
		{
			return (const uint8*)Buffer.GetData();
		}
		else
		{
			return (const uint8*)FormattedBuffer.GetData();
		}
	}

	uint8* FOutputBuffer::GetBufferData()
	{
		if (DataFormat == EAudioMixerStreamDataFormat::Float)
		{
			return (uint8*)Buffer.GetData();
		}
		else
		{
			return (uint8*)FormattedBuffer.GetData();
		}
	}

	int32 FOutputBuffer::GetNumFrames() const
	{
		return Buffer.Num();
	}

	void FOutputBuffer::Reset(const int32 InNewNumSamples)
	{
		Buffer.Reset();
		Buffer.AddZeroed(InNewNumSamples);

		switch (DataFormat)
		{
			// Doesn't do anything...
			case EAudioMixerStreamDataFormat::Float:
				break;

			case EAudioMixerStreamDataFormat::Int16:
			{
				FormattedBuffer.Reset();
				FormattedBuffer.AddZeroed(InNewNumSamples * sizeof(int16));
			}
			break;
		}
	}

	/**
	 * IAudioMixerPlatformInterface
	 */

	IAudioMixerPlatformInterface::IAudioMixerPlatformInterface()
		: bWarnedBufferUnderrun(false)
		, AudioRenderThread(nullptr)
		, AudioRenderEvent(nullptr)
		, AudioFadeEvent(nullptr)
		, CurrentBufferReadIndex(INDEX_NONE)
		, CurrentBufferWriteIndex(INDEX_NONE)
		, NumOutputBuffers(0)
		, FadeVolume(0.0f)
		, LastError(TEXT("None"))
		, bAudioDeviceChanging(false)
		, bPerformingFade(true)
		, bFadedOut(false)
		, bIsDeviceInitialized(false)
	{
		FadeParam.SetValue(0.0f);
	}

	IAudioMixerPlatformInterface::~IAudioMixerPlatformInterface()
	{
		check(AudioStreamInfo.StreamState == EAudioOutputStreamState::Closed);
	}

	void IAudioMixerPlatformInterface::FadeIn()
	{
<<<<<<< HEAD
		bFadingIn = true;
		bFadingOut = false;
		bFadedOut = false;
=======
		bPerformingFade = true;
		bFadedOut = false;
		FadeVolume = 1.0f;
>>>>>>> 9f6ccf49
	}

	void IAudioMixerPlatformInterface::FadeOut()
	{
		if (bFadedOut || FadeVolume == 0.0f)
		{
			return;
		}

		bPerformingFade = true;
		AudioFadeEvent->Wait();
		FadeVolume = 0.0f;
	}

	void IAudioMixerPlatformInterface::PostInitializeHardware()
	{
		bIsDeviceInitialized = true;
	}

	template<typename BufferType>
	void IAudioMixerPlatformInterface::ApplyAttenuationInternal(BufferType* BufferDataPtr, const int32 NumFrames)
	{
		// Perform fade in and fade out global attenuation to avoid clicks/pops on startup/shutdown
		if (bPerformingFade)
		{
			FadeParam.SetValue(FadeVolume, NumFrames);

			for (int32 i = 0; i < NumFrames; ++i)
			{
				BufferDataPtr[i] = (BufferType)(BufferDataPtr[i] * FadeParam.Update());
			}

			bPerformingFade = false;
			AudioFadeEvent->Trigger();
		}
		else if (bFadedOut)
		{
			// If we're faded out, then just zero the data.
			FPlatformMemory::Memzero((void*)BufferDataPtr, sizeof(BufferType)*NumFrames);
		}
		FadeParam.Reset();
	}

	void IAudioMixerPlatformInterface::ApplyMasterAttenuation()
	{
		const int32 NextReadIndex = (CurrentBufferReadIndex + 1) % NumOutputBuffers;
		FOutputBuffer& CurrentReadBuffer = OutputBuffers[NextReadIndex];

		EAudioMixerStreamDataFormat::Type Format = CurrentReadBuffer.GetFormat();
		uint8* BufferDataPtr = CurrentReadBuffer.GetBufferData();
		
		if (Format == EAudioMixerStreamDataFormat::Float)
		{
			ApplyAttenuationInternal((float*)BufferDataPtr, CurrentReadBuffer.GetNumFrames());
		}
		else
		{
			ApplyAttenuationInternal((int16*)BufferDataPtr, CurrentReadBuffer.GetNumFrames());
		}
	}

	void IAudioMixerPlatformInterface::ReadNextBuffer()
	{
		// Don't read any more audio if we're not running or changing device
		if (AudioStreamInfo.StreamState != EAudioOutputStreamState::Running || bAudioDeviceChanging)
		{
			return;
		}

		check(CurrentBufferReadIndex != INDEX_NONE);
		check(CurrentBufferWriteIndex != INDEX_NONE);

		// Reset the ready state of the buffer which was just finished playing
		FOutputBuffer& CurrentReadBuffer = OutputBuffers[CurrentBufferReadIndex];
		CurrentReadBuffer.ResetReadyState();

		// Get the next index that we want to read
		int32 NextReadIndex = (CurrentBufferReadIndex + 1) % NumOutputBuffers;

		// If it's not ready, warn, and then wait here. This will cause underruns but is preferable than getting out-of-order buffer state.
		static int32 UnderrunCount = 0;
		static int32 CurrentUnderrunCount = 0;
		
		if (!OutputBuffers[NextReadIndex].IsReady())
		{

			UnderrunCount++;
			CurrentUnderrunCount++;
			
			if (!bWarnedBufferUnderrun)
			{						
				UE_LOG(LogAudioMixerDebug, Log, TEXT("Audio Buffer Underrun detected."));
				bWarnedBufferUnderrun = true;
			}
		
			SubmitBuffer(UnderrunBuffer.GetBufferData());
		}
		else
		{
			ApplyMasterAttenuation();

			// As soon as a valid buffer goes through, allow more warning
			if (bWarnedBufferUnderrun)
			{
				UE_LOG(LogAudioMixerDebug, Log, TEXT("Audio had %d underruns [Total: %d]."), CurrentUnderrunCount, UnderrunCount);
			}
			CurrentUnderrunCount = 0;
			bWarnedBufferUnderrun = false;

			// Submit the buffer at the next read index, but don't set the read index value yet
			SubmitBuffer(OutputBuffers[NextReadIndex].GetBufferData());

			// Update the current read index to the next read index
			CurrentBufferReadIndex = NextReadIndex;
		}

		// Kick off rendering of the next set of buffers
		AudioRenderEvent->Trigger();
	}

	void IAudioMixerPlatformInterface::BeginGeneratingAudio()
	{
		// Setup the output buffers
		const int32 NumOutputFrames = OpenStreamParams.NumFrames;
		const int32 NumOutputChannels = AudioStreamInfo.DeviceInfo.NumChannels;
		const int32 NumOutputSamples = NumOutputFrames * NumOutputChannels;

		// Set the number of buffers to be one more than the number to queue.
		NumOutputBuffers = FMath::Max(OpenStreamParams.NumBuffers, 2);

		CurrentBufferReadIndex = 0;
		CurrentBufferWriteIndex = 1;

		OutputBuffers.AddDefaulted(NumOutputBuffers);
		for (int32 Index = 0; Index < NumOutputBuffers; ++Index)
		{
			OutputBuffers[Index].Init(AudioStreamInfo.AudioMixer, NumOutputSamples, AudioStreamInfo.DeviceInfo.Format);
		}

		// Create an underrun buffer
		UnderrunBuffer.Init(AudioStreamInfo.AudioMixer, NumOutputSamples, AudioStreamInfo.DeviceInfo.Format);

		AudioStreamInfo.StreamState = EAudioOutputStreamState::Running;

		check(AudioRenderEvent == nullptr);
		AudioRenderEvent = FPlatformProcess::GetSynchEventFromPool();
		check(AudioRenderEvent != nullptr);

		check(AudioFadeEvent == nullptr);
		AudioFadeEvent = FPlatformProcess::GetSynchEventFromPool();
		check(AudioFadeEvent != nullptr);

		check(AudioRenderThread == nullptr);
		AudioRenderThread = FRunnableThread::Create(this, *FString::Printf(TEXT("AudioMixerRenderThread(%d)"), AudioMixerTaskCounter.Increment()), 0, TPri_Highest, FPlatformAffinity::GetAudioThreadMask());
		check(AudioRenderThread != nullptr);
	}

	void IAudioMixerPlatformInterface::StopGeneratingAudio()
	{
		// Stop the FRunnable thread

		if (AudioStreamInfo.StreamState != EAudioOutputStreamState::Stopped)
		{
			AudioStreamInfo.StreamState = EAudioOutputStreamState::Stopping;
		}

		if (AudioRenderEvent != nullptr)
		{
			// Make sure the thread wakes up
			AudioRenderEvent->Trigger();
		}

		if (AudioRenderThread != nullptr)
		{
			AudioRenderThread->WaitForCompletion();
			check(AudioStreamInfo.StreamState == EAudioOutputStreamState::Stopped);

			delete AudioRenderThread;
			AudioRenderThread = nullptr;
		}

		if (AudioRenderEvent != nullptr)
		{
			FPlatformProcess::ReturnSynchEventToPool(AudioRenderEvent);
			AudioRenderEvent = nullptr;
		}

		if (AudioFadeEvent != nullptr)
		{
			FPlatformProcess::ReturnSynchEventToPool(AudioFadeEvent);
			AudioFadeEvent = nullptr;
		}
	}

	void IAudioMixerPlatformInterface::Tick()
	{
		// In single-threaded mode, we simply render buffers until we run out of space
		// The single-thread audio backend will consume these rendered buffers when they need to
		if (AudioStreamInfo.StreamState == EAudioOutputStreamState::Running && bIsDeviceInitialized)
		{
			// Render mixed buffers till our queued buffers are filled up
			while (CurrentBufferReadIndex != CurrentBufferWriteIndex)
			{
				RenderTimeAnalysis.Start();
				OutputBuffers[CurrentBufferWriteIndex].MixNextBuffer();
				RenderTimeAnalysis.End();

				CurrentBufferWriteIndex = (CurrentBufferWriteIndex + 1) % NumOutputBuffers;
			}
		}
	}

	uint32 IAudioMixerPlatformInterface::MainAudioDeviceRun()
	{
		return RunInternal();
	}

	uint32 IAudioMixerPlatformInterface::RunInternal()
	{
		// Lets prime and submit the first buffer (which is going to be the buffer underrun buffer)
		SubmitBuffer(UnderrunBuffer.GetBufferData());

		OutputBuffers[CurrentBufferWriteIndex].MixNextBuffer();

		check(CurrentBufferReadIndex == 0);
		check(CurrentBufferWriteIndex == 1);

		// Start immediately processing the next buffer

		while (AudioStreamInfo.StreamState != EAudioOutputStreamState::Stopping)
		{
			RenderTimeAnalysis.Start();

			// Render mixed buffers till our queued buffers are filled up
			while (CurrentBufferReadIndex != CurrentBufferWriteIndex && bIsDeviceInitialized)
			{
				OutputBuffers[CurrentBufferWriteIndex].MixNextBuffer();

				CurrentBufferWriteIndex = (CurrentBufferWriteIndex + 1) % NumOutputBuffers;
			}

			RenderTimeAnalysis.End();

			// Now wait for a buffer to be consumed, which will bump up the read index.
			AudioRenderEvent->Wait();
		}

		OpenStreamParams.AudioMixer->OnAudioStreamShutdown();

		AudioStreamInfo.StreamState = EAudioOutputStreamState::Stopped;
		return 0;
	}

	uint32 IAudioMixerPlatformInterface::Run()
	{	
		// Call different functions depending on if it's the "main" audio mixer instance. Helps debugging callstacks.
		if (AudioStreamInfo.AudioMixer->IsMainAudioMixer())
		{
			return MainAudioDeviceRun();
		}

		return RunInternal();
	}

	/** The default channel orderings to use when using pro audio interfaces while still supporting surround sound. */
	static EAudioMixerChannel::Type DefaultChannelOrder[AUDIO_MIXER_MAX_OUTPUT_CHANNELS];

	static void InitializeDefaultChannelOrder()
	{
		static bool bInitialized = false;
		if (bInitialized)
		{
			return;
		}

		bInitialized = true;

		// Create a hard-coded default channel order
		check(ARRAY_COUNT(DefaultChannelOrder) == AUDIO_MIXER_MAX_OUTPUT_CHANNELS);
		DefaultChannelOrder[0] = EAudioMixerChannel::FrontLeft;
		DefaultChannelOrder[1] = EAudioMixerChannel::FrontRight;
		DefaultChannelOrder[2] = EAudioMixerChannel::FrontCenter;
		DefaultChannelOrder[3] = EAudioMixerChannel::LowFrequency;
		DefaultChannelOrder[4] = EAudioMixerChannel::SideLeft;
		DefaultChannelOrder[5] = EAudioMixerChannel::SideRight;
		DefaultChannelOrder[6] = EAudioMixerChannel::BackLeft;
		DefaultChannelOrder[7] = EAudioMixerChannel::BackRight;

		bool bOverridden = false;
		EAudioMixerChannel::Type ChannelMapOverride[AUDIO_MIXER_MAX_OUTPUT_CHANNELS];
		for (int32 i = 0; i < AUDIO_MIXER_MAX_OUTPUT_CHANNELS; ++i)
		{
			ChannelMapOverride[i] = DefaultChannelOrder[i];
		}

		// Now check the ini file to see if this is overridden
		for (int32 i = 0; i < AUDIO_MIXER_MAX_OUTPUT_CHANNELS; ++i)
		{
			int32 ChannelPositionOverride = 0;

			const TCHAR* ChannelName = EAudioMixerChannel::ToString(DefaultChannelOrder[i]);
			if (GConfig->GetInt(TEXT("AudioDefaultChannelOrder"), ChannelName, ChannelPositionOverride, GEngineIni))
			{
				if (ChannelPositionOverride >= 0 && ChannelPositionOverride < AUDIO_MIXER_MAX_OUTPUT_CHANNELS)
				{
					bOverridden = true;
					ChannelMapOverride[ChannelPositionOverride] = DefaultChannelOrder[i];
				}
				else
				{
					UE_LOG(LogAudioMixer, Error, TEXT("Invalid channel index '%d' in AudioDefaultChannelOrder in ini file."), i);
					bOverridden = false;
					break;
				}
			}
		}

		// Now validate that there's no duplicates.
		if (bOverridden)
		{
			bool bIsValid = true;
			for (int32 i = 0; i < AUDIO_MIXER_MAX_OUTPUT_CHANNELS; ++i)
			{
				for (int32 j = 0; j < AUDIO_MIXER_MAX_OUTPUT_CHANNELS; ++j)
				{
					if (j != i && ChannelMapOverride[j] == ChannelMapOverride[i])
					{
						bIsValid = false;
						break;
					}
				}
			}

			if (!bIsValid)
			{
				UE_LOG(LogAudioMixer, Error, TEXT("Invalid channel index or duplicate entries in AudioDefaultChannelOrder in ini file."));
			}
			else
			{
				for (int32 i = 0; i < AUDIO_MIXER_MAX_OUTPUT_CHANNELS; ++i)
				{
					DefaultChannelOrder[i] = ChannelMapOverride[i];
				}
			}
		}
	}

	bool IAudioMixerPlatformInterface::GetChannelTypeAtIndex(const int32 Index, EAudioMixerChannel::Type& OutType)
	{
		InitializeDefaultChannelOrder();

		if (Index >= 0 && Index < AUDIO_MIXER_MAX_OUTPUT_CHANNELS)
		{
			OutType = DefaultChannelOrder[Index];
			return true;
		}
		return false;
	}
}<|MERGE_RESOLUTION|>--- conflicted
+++ resolved
@@ -221,15 +221,9 @@
 
 	void IAudioMixerPlatformInterface::FadeIn()
 	{
-<<<<<<< HEAD
-		bFadingIn = true;
-		bFadingOut = false;
-		bFadedOut = false;
-=======
 		bPerformingFade = true;
 		bFadedOut = false;
 		FadeVolume = 1.0f;
->>>>>>> 9f6ccf49
 	}
 
 	void IAudioMixerPlatformInterface::FadeOut()
