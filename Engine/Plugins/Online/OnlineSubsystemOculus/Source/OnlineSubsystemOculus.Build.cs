// Copyright 1998-2015 Epic Games, Inc. All Rights Reserved.

using UnrealBuildTool;

public class OnlineSubsystemOculus : ModuleRules
{
	public OnlineSubsystemOculus(TargetInfo Target)
	{		
		Definitions.Add("ONLINESUBSYSTEMOCULUS_PACKAGE=1");
		
		PrivateIncludePaths.AddRange(
			new string[] {
				"OnlineSubsystemOculus/Private",
			}
			);

		PublicDependencyModuleNames.AddRange(
			new string[] {
				"OnlineSubsystemUtils"
			}
			);
		PrivateDependencyModuleNames.AddRange(
			new string[] {
				"Core",
				"CoreUObject",
				"Engine",
				"Sockets",
				"OnlineSubsystem",
				"Projects",
				"PacketHandler",
			}
			);

		PublicDependencyModuleNames.AddRange(new string[] { "LibOVRPlatform" });

		if (Target.Platform == UnrealTargetPlatform.Win64 || Target.Platform == UnrealTargetPlatform.Win32)
		{
			if (Target.Platform == UnrealTargetPlatform.Win32)
			{
				PublicDelayLoadDLLs.Add("LibOVRPlatform32_1.dll");
			}
			else
			{
				PublicDelayLoadDLLs.Add("LibOVRPlatform64_1.dll");
			}
		}
<<<<<<< HEAD
		else
=======
		else if (Target.Platform != UnrealTargetPlatform.Android)
>>>>>>> 92a3597a
		{
			PrecompileForTargets = PrecompileTargetsType.None;
		}
	}
}<|MERGE_RESOLUTION|>--- conflicted
+++ resolved
@@ -44,11 +44,7 @@
 				PublicDelayLoadDLLs.Add("LibOVRPlatform64_1.dll");
 			}
 		}
-<<<<<<< HEAD
-		else
-=======
 		else if (Target.Platform != UnrealTargetPlatform.Android)
->>>>>>> 92a3597a
 		{
 			PrecompileForTargets = PrecompileTargetsType.None;
 		}
