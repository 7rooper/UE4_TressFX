--- conflicted
+++ resolved
@@ -88,11 +88,7 @@
 		public static ToolsHub CreateShowingTools()
 		{
 			ToolsHub Result = new ToolsHub();
-<<<<<<< HEAD
-			Result.tabControl1.SelectTab(Result.tabPage2);
-=======
 			Result.tabControl1.SelectTab(Result.tabPage1);
->>>>>>> 1d429763
 			return Result;
 		}
 
@@ -117,10 +113,6 @@
 			bool bNameMatch;
 			CodeSignatureBuilder.FindRequiredFiles(out Provision, out Cert, out bOverridesExists, out bNameMatch, false);
 
-<<<<<<< HEAD
-			MobileProvisionCheck2.Image = MobileProvisionCheck.Image = CheckStateImages[Provision != null];
-			CertificatePresentCheck2.Image = CertificatePresentCheck.Image = CheckStateImages[Cert != null];
-=======
 			int ProvisionVal = 0;
 			if (Provision != null)
 			{
@@ -137,7 +129,6 @@
 			}
 			MobileProvisionCheck2.Image = MobileProvisionCheck.Image = CheckStateImages[ProvisionVal];
 			CertificatePresentCheck2.Image = CertificatePresentCheck.Image = CheckStateImages[CertVal];
->>>>>>> 1d429763
 //			OverridesPresentCheck2.Image = OverridesPresentCheck.Image = CheckStateImages[bOverridesExists];
 
 //			ReadyToPackageButton.Enabled = /*bOverridesExists && */(Provision != null) && (Cert != null);
