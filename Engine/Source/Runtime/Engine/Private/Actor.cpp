// Copyright 1998-2014 Epic Games, Inc. All Rights Reserved.


#include "EnginePrivate.h"
#include "Engine/InputDelegateBinding.h"
#include "PhysicsPublic.h"
#include "ParticleDefinitions.h"
#include "Sound/SoundCue.h"
#include "LatentActions.h"
#include "MessageLog.h"
#include "Net/UnrealNetwork.h"
#include "DisplayDebugHelpers.h"
#include "Matinee/MatineeActor.h"
#include "Matinee/InterpGroup.h"
#include "Matinee/InterpGroupInst.h"
#include "Particles/ParticleSystemComponent.h"
#include "VisualLog.h"
#include "Animation/AnimInstance.h"

//DEFINE_LOG_CATEGORY_STATIC(LogActor, Log, All);
DEFINE_LOG_CATEGORY(LogActor);

DEFINE_STAT(STAT_GetComponentsTime);

#if UE_BUILD_SHIPPING
#define DEBUG_CALLSPACE(Format, ...)
#else
#define DEBUG_CALLSPACE(Format, ...) UE_LOG(LogNet, VeryVerbose, Format, __VA_ARGS__);
#endif

#define LOCTEXT_NAMESPACE "Actor"

FMakeNoiseDelegate AActor::MakeNoiseDelegate = FMakeNoiseDelegate::CreateStatic(&AActor::MakeNoiseImpl);

#if !UE_BUILD_SHIPPING
FOnProcessEvent AActor::ProcessEventDelegate;
#endif

AActor::AActor(const class FPostConstructInitializeProperties& PCIP)
	: Super(PCIP)
{
	PrimaryActorTick.TickGroup = TG_PrePhysics;
	// Default to no tick function, but if we set 'never ticks' to false (so there is a tick function) it is enabled by default
	PrimaryActorTick.bCanEverTick = false;
	PrimaryActorTick.bStartWithTickEnabled = true;

	CustomTimeDilation = 1.0f;

	Role = ROLE_Authority;
	RemoteRole = ROLE_None;
	bReplicates = false;
	NetPriority = 1.0f;
	NetUpdateFrequency = 100.0f;
	bNetLoadOnClient = true;
#if WITH_EDITORONLY_DATA
	bEditable = true;
	bListedInSceneOutliner = true;
	bHiddenEdLayer = false;
	bHiddenEdTemporary = false;
	bHiddenEdLevel = false;
	bActorLabelEditable = true;
	SpriteScale = 1.0f;
#endif // WITH_EDITORONLY_DATA
	NetCullDistanceSquared = 225000000.0f;
	NetDriverName = NAME_GameNetDriver;
	NetDormancy = DORM_Awake;
	// will be updated in PostInitProperties
	bActorEnableCollision = true;
	bActorSeamlessTraveled = false;
	InputConsumeOption_DEPRECATED = ICO_ConsumeBoundKeys;
	bBlockInput = false;
	bCanBeDamaged = true;
	bFindCameraComponentWhenViewTarget = true;
	bAllowReceiveTickEventOnDedicatedServer = true;
	AnimUpdateRateShiftTag = 0;
	AnimUpdateRateFrameCount = 0;
}

// Global counter to spread SkinnedMeshComponent tick updates.
static uint32 SkinnedMeshUpdateRateGroupCount = 0;

uint32 AActor::GetAnimUpdateRateShiftTag()
{
	// If hasn't been initialized yet, pick a unique ID, to spread population over frames.
	if (AnimUpdateRateShiftTag == 0)
	{
		AnimUpdateRateShiftTag = ++SkinnedMeshUpdateRateGroupCount;
	}

	return AnimUpdateRateShiftTag;
}

void FActorTickFunction::ExecuteTick(float DeltaTime, enum ELevelTick TickType, ENamedThreads::Type CurrentThread, const FGraphEventRef& MyCompletionGraphEvent)
{
	if (Target && !Target->HasAnyFlags(RF_PendingKill | RF_Unreachable))
	{
		FScopeCycleCounterUObject ActorScope(Target);
		Target->TickActor(DeltaTime*Target->CustomTimeDilation, TickType, *this);	
	}
}

FString FActorTickFunction::DiagnosticMessage()
{
	return Target->GetFullName() + TEXT("[TickActor]");
}

bool AActor::CheckDefaultSubobjectsInternal()
{
	bool Result = Super::CheckDefaultSubobjectsInternal();
	if (Result)
	{
		Result = CheckActorComponents();
	}
	return Result;
}

bool AActor::CheckActorComponents()
{
	DEFINE_LOG_CATEGORY_STATIC(LogCheckComponents, Warning, All);

	bool bResult = true;
	TArray<UActorComponent*> Components;
	GetComponents(Components);

	for (int32 Index = 0; Index < Components.Num(); Index++)
	{
		UActorComponent* Inner = Components[Index];
		if (!Inner)
		{
			continue;
		}
		if (Inner->IsPendingKill())
		{
			UE_LOG(LogCheckComponents, Warning, TEXT("Component is pending kill. Me = %s, Component = %s"), *this->GetFullName(), *Inner->GetFullName());
		}
		if (Inner->IsTemplate() && !IsTemplate())
		{
			UE_LOG(LogCheckComponents, Error, TEXT("Component is a template but I am not. Me = %s, Component = %s"), *this->GetFullName(), *Inner->GetFullName());
			bResult = false;
		}
		UObject* Archetype = Inner->GetArchetype();
		if (Archetype != Inner->GetClass()->GetDefaultObject())
		{
			if (Archetype != GetClass()->GetDefaultSubobjectByName(Inner->GetFName()))
			{
				UE_LOG(LogCheckComponents, Error, TEXT("Component archetype is not the CDO nor a default subobject of my class. Me = %s, Component = %s, Archetype = %s"), *this->GetFullName(), *Inner->GetFullName(), *Archetype->GetFullName());
				bResult = false;
			}
		}
	}
	for (int32 Index = 0; Index < SerializedComponents.Num(); Index++)
	{
		UActorComponent* Inner = SerializedComponents[Index];
		if (!Inner)
		{
			continue;
		}
		if (Inner->GetOuter() != this)
		{
			UE_LOG(LogCheckComponents, Error, TEXT("SerializedComponent does not have me as an outer. Me = %s, Component = %s"), *this->GetFullName(), *Inner->GetFullName());
			bResult = false;
		}
		if (Inner->IsPendingKill())
		{
			UE_LOG(LogCheckComponents, Warning, TEXT("SerializedComponent is pending kill. Me = %s, Component = %s"), *this->GetFullName(), *Inner->GetFullName());
		}
		if (Inner->IsTemplate() && !IsTemplate())
		{
			UE_LOG(LogCheckComponents, Error, TEXT("SerializedComponent is a template but I am not. Me = %s, Component = %s"), *this->GetFullName(), *Inner->GetFullName());
			bResult = false;
		}
		UObject* Archetype = Inner->GetArchetype();
		if (Archetype != Inner->GetClass()->GetDefaultObject())
		{
			if (Archetype != GetClass()->GetDefaultSubobjectByName(Inner->GetFName()))
			{
				UE_LOG(LogCheckComponents, Error, TEXT("SerializedComponent archetype is not the CDO nor a default subobject of my class. Me = %s, Component = %s, Archetype = %s"), *this->GetFullName(), *Inner->GetFullName(), *Archetype->GetFullName());
				bResult = false;
			}
		}
	}
	return bResult;
}

void AActor::ResetOwnedComponents()
{
	TArray<UObject*> Children;
	OwnedComponents.Empty();
	GetObjectsWithOuter(this, Children, true, RF_PendingKill);

	for (UObject* Child : Children)
	{
		UActorComponent* Component = Cast<UActorComponent>(Child);
		if (Component)
		{
			OwnedComponents.Add(Component);
		}
	}
}

void AActor::PostInitProperties()
{
	Super::PostInitProperties();
	RegisterAllActorTickFunctions(true,false); // component will be handled when they are registered
	RemoteRole = (bReplicates ? ROLE_SimulatedProxy : ROLE_None);

	// Make sure the OwnedComponents list correct.  
	// Under some circumstances sub-object instancing can result in bogus/duplicate entries.
	// This is not necessary for CDOs
	if (!HasAnyFlags(RF_ClassDefaultObject))
	{
		ResetOwnedComponents();
	}
}

void AActor::AddReferencedObjects(UObject* InThis, FReferenceCollector& Collector)
{
	AActor* This = CastChecked<AActor>(InThis);
	Collector.AddReferencedObjects(This->OwnedComponents);
	Super::AddReferencedObjects(InThis, Collector);
}

UWorld* AActor::GetWorld() const
{
	// CDO objects do not belong to a world
	// If the actors outer is destroyed or unreachable we are shutting down and the world should be NULL
	return (!HasAnyFlags(RF_ClassDefaultObject) && !GetOuter()->HasAnyFlags(RF_BeginDestroyed|RF_Unreachable) ? GetLevel()->OwningWorld : NULL);
}

FTimerManager& AActor::GetWorldTimerManager() const
{
	return GetWorld()->GetTimerManager();
}

UGameInstance* AActor::GetGameInstance() const
{
	return GetWorld()->GetGameInstance();
}

bool AActor::IsNetStartupActor() const
{
	return bNetStartup;
}

FVector AActor::GetVelocity() const
{
	if ( RootComponent )
	{
		return RootComponent->GetComponentVelocity();
	}

	return FVector::ZeroVector;
}

void AActor::ClearCrossLevelReferences()
{
	if(RootComponent && GetRootComponent()->AttachParent && (GetOutermost() != GetRootComponent()->AttachParent->GetOutermost()))
	{
		GetRootComponent()->DetachFromParent();
	}
}

bool AActor::TeleportTo( const FVector& DestLocation, const FRotator& DestRotation, bool bIsATest, bool bNoCheck )
{
	SCOPE_CYCLE_COUNTER(STAT_TeleportToTime);

	if(RootComponent == NULL)
	{
		return false;
	}

	// Can't move non-movable actors during play
	if( (RootComponent->Mobility == EComponentMobility::Static) && GetWorld()->AreActorsInitialized() )
	{
		return false;
	}

	if ( bIsATest && (GetActorLocation() == DestLocation) )
	{
		return true;
	}

	FVector const PrevLocation = GetActorLocation();
	FVector NewLocation = DestLocation;
	bool bTeleportSucceeded = true;
	UPrimitiveComponent* ActorPrimComp = Cast<UPrimitiveComponent>(RootComponent);
	if ( ActorPrimComp )
	{
		if (!bNoCheck && (ActorPrimComp->IsCollisionEnabled() || (bCollideWhenPlacing && (GetNetMode() != NM_Client))) )
		{
			// Apply the pivot offset to the desired location
			FVector PivotOffset = GetRootComponent()->Bounds.Origin - PrevLocation;
			NewLocation = NewLocation + PivotOffset;

			// check if able to find an acceptable destination for this actor that doesn't embed it in world geometry
			bTeleportSucceeded = GetWorld()->FindTeleportSpot(this, NewLocation, DestRotation);
			NewLocation = NewLocation - PivotOffset;
		}

		if ( bTeleportSucceeded )
		{
			// check whether this actor unacceptably encroaches on any other actors.
			if ( bIsATest || bNoCheck )
			{
				ActorPrimComp->SetWorldLocationAndRotation(NewLocation, DestRotation);
			}
			else
			{
				FVector const Delta = NewLocation - PrevLocation;
				bTeleportSucceeded = ActorPrimComp->MoveComponent(Delta, DestRotation, false);
			}
			if( bTeleportSucceeded )
			{
				TeleportSucceeded(bIsATest);
			}
		}
	}
	else if (RootComponent)
	{
		// not a primitivecomponent, just set directly
		GetRootComponent()->SetWorldLocationAndRotation(NewLocation, DestRotation);
	}

	return bTeleportSucceeded; 
}


bool AActor::K2_TeleportTo( FVector DestLocation, FRotator DestRotation )
{
	return TeleportTo(DestLocation, DestRotation, false, false);
}

void AActor::SetTickPrerequisite(AActor* PrerequisiteActor)
{
	AddTickPrerequisiteActor(PrerequisiteActor);
}

void AActor::AddTickPrerequisiteActor(AActor* PrerequisiteActor)
{
	if (PrimaryActorTick.bCanEverTick && PrerequisiteActor && PrerequisiteActor->PrimaryActorTick.bCanEverTick)
	{
		PrimaryActorTick.AddPrerequisite(PrerequisiteActor, PrerequisiteActor->PrimaryActorTick);
	}
}

void AActor::AddTickPrerequisiteComponent(UActorComponent* PrerequisiteComponent)
{
	if (PrimaryActorTick.bCanEverTick && PrerequisiteComponent && PrerequisiteComponent->PrimaryComponentTick.bCanEverTick)
	{
		PrimaryActorTick.AddPrerequisite(PrerequisiteComponent, PrerequisiteComponent->PrimaryComponentTick);
	}
}

void AActor::RemoveTickPrerequisiteActor(AActor* PrerequisiteActor)
{
	if (PrerequisiteActor)
	{
		PrimaryActorTick.RemovePrerequisite(PrerequisiteActor, PrerequisiteActor->PrimaryActorTick);
	}
}

void AActor::RemoveTickPrerequisiteComponent(UActorComponent* PrerequisiteComponent)
{
	if (PrerequisiteComponent)
	{
		PrimaryActorTick.RemovePrerequisite(PrerequisiteComponent, PrerequisiteComponent->PrimaryComponentTick);
	}
}

void AActor::SetTickableWhenPaused(bool bTickableWhenPaused)
{
	PrimaryActorTick.bTickEvenWhenPaused = bTickableWhenPaused;
}

void AActor::AddControllingMatineeActor( AMatineeActor& InMatineeActor )
{
	if (RootComponent)
	{
		RootComponent->PrimaryComponentTick.AddPrerequisite(&InMatineeActor, InMatineeActor.PrimaryActorTick);
	}

	PrimaryActorTick.AddPrerequisite(&InMatineeActor, InMatineeActor.PrimaryActorTick);
	ControllingMatineeActors.AddUnique(&InMatineeActor);
}

void AActor::RemoveControllingMatineeActor( AMatineeActor& InMatineeActor )
{
	if (RootComponent)
	{
		RootComponent->PrimaryComponentTick.RemovePrerequisite(&InMatineeActor, InMatineeActor.PrimaryActorTick);
	}

	PrimaryActorTick.RemovePrerequisite(&InMatineeActor, InMatineeActor.PrimaryActorTick);
	ControllingMatineeActors.RemoveSwap(&InMatineeActor);
}

void AActor::BeginDestroy()
{
	UnregisterAllComponents();
	Super::BeginDestroy();
}

bool AActor::IsReadyForFinishDestroy()
{
	return Super::IsReadyForFinishDestroy() && DetachFence.IsFenceComplete();
}

void AActor::PostLoad()
{
	Super::PostLoad();

	// add ourselves to our Owner's Children array
	if (Owner != NULL)
	{
		checkSlow(!Owner->Children.Contains(this));
		Owner->Children.Add(this);
	}

	// For components created before we added the bCreatedByConstructionScript flag, we assume if you are not a default subobject, you can from a construction script
	if(GetLinkerUE4Version() < VER_UE4_ADD_CREATEDBYCONSTRUCTIONSCRIPT)
	{
		TArray<UActorComponent*> Components;
		GetComponents(Components);

		for(int32 i=0; i<Components.Num(); i++)
		{
			UActorComponent* Component = Components[i];
			if (!Component->IsDefaultSubobject())
			{
				Component->bCreatedByConstructionScript = true;
			}
		}
	}

	// For actors created before SimpleConstructionScript's default RootComponent, and the default BadBlueprintSprite are flagged as RF_Transactional and bCreatedByConstructionScript
	if(GetLinkerUE4Version() < VER_UE4_DEFAULT_ROOT_COMP_TRANSACTIONAL)
	{
		if(RootComponent != NULL && !RootComponent->IsDefaultSubobject())
		{
			if(RootComponent->GetClass()==USceneComponent::StaticClass())
			{
				RootComponent->SetFlags(RF_Transactional);
				RootComponent->bCreatedByConstructionScript = true;
			}
			else if(RootComponent->GetClass()==UBillboardComponent::StaticClass())
			{
				static const FName BadSpriteName(TEXT("BadBlueprintSprite"));
				UBillboardComponent* SpriteRootComponent = static_cast<UBillboardComponent*>(RootComponent);
				if(SpriteRootComponent->Sprite->GetFName() == BadSpriteName)
				{
					SpriteRootComponent->SetFlags(RF_Transactional);
					SpriteRootComponent->bCreatedByConstructionScript = true;
				}
			}
		}
	}

	if (GetLinkerUE4Version() < VER_UE4_CONSUME_INPUT_PER_BIND)
	{
		bBlockInput = (InputConsumeOption_DEPRECATED == ICO_ConsumeAll);
	}

	if (GetLinkerUE4Version() < VER_UE4_PRIVATE_REMOTE_ROLE)
	{
		bReplicates = (RemoteRole != ROLE_None);
	}

	if ( GIsEditor )
	{
#if WITH_EDITORONLY_DATA
		// Propagate the hidden at editor startup flag to the transient hidden flag
		bHiddenEdTemporary = bHiddenEd;

		// Check/warning when loading actors in editor. Should never load IsPendingKill() Actors!
		if ( IsPendingKill() )
		{
			UE_LOG(LogActor, Log,  TEXT("Loaded Actor (%s) with IsPendingKill() == true"), *GetName() );
		}
#endif // WITH_EDITORONLY_DATA
	}
}

void AActor::PostLoadSubobjects(FObjectInstancingGraph* OuterInstanceGraph)
{
	USceneComponent* OldRoot = RootComponent;
	bool bHadRoot = !!OldRoot;
	FRotator OldRotation;
	FVector OldTranslation;
	FVector OldScale;
	if (bHadRoot)
	{
		OldRotation = OldRoot->RelativeRotation;
		OldTranslation = OldRoot->RelativeLocation;
		OldScale = OldRoot->RelativeScale3D;
	}

	Super::PostLoadSubobjects(OuterInstanceGraph);

	ResetOwnedComponents();

	if (RootComponent && bHadRoot && OldRoot != RootComponent)
	{
		UE_LOG(LogActor, Log, TEXT("Root component has changed, relocating new root component to old position %s->%s"), *OldRoot->GetFullName(), *GetRootComponent()->GetFullName());
		GetRootComponent()->RelativeRotation = OldRotation;
		GetRootComponent()->RelativeLocation = OldTranslation;
		GetRootComponent()->RelativeScale3D = OldScale;
		
		// Migrate any attachment to the new root
		if(OldRoot->AttachParent)
		{
			RootComponent->AttachTo(OldRoot->AttachParent);
			OldRoot->DetachFromParent();
		}

		// Reset the transform on the old component
		OldRoot->RelativeRotation = FRotator::ZeroRotator;
		OldRoot->RelativeLocation = FVector::ZeroVector;
		OldRoot->RelativeScale3D = FVector(1.0f, 1.0f, 1.0f);
	}
}

void AActor::ProcessEvent(UFunction* Function, void* Parameters)
{
	#if WITH_EDITOR
	const bool bAllowScriptExecution = GAllowActorScriptExecutionInEditor || Function->GetBoolMetaData( "CallInEditor" );
	#else
	const bool bAllowScriptExecution = GAllowActorScriptExecutionInEditor;
	#endif
	if( ((GetWorld() && (GetWorld()->AreActorsInitialized() || bAllowScriptExecution)) || HasAnyFlags(RF_ClassDefaultObject)) && !GIsGarbageCollecting )
	{
#if !UE_BUILD_SHIPPING
		if (!ProcessEventDelegate.IsBound() || !ProcessEventDelegate.Execute(this, Function, Parameters))
		{
			Super::ProcessEvent(Function, Parameters);
		}
#else
		Super::ProcessEvent(Function, Parameters);
#endif
	}
}


void AActor::ApplyWorldOffset(const FVector& InOffset, bool bWorldShift)
{
	// Do not shift child components
	if (RootComponent != NULL && RootComponent->AttachParent == NULL)
	{
		RootComponent->ApplyWorldOffset(InOffset, bWorldShift);
	}
}


static AActor* GTestRegisterTickFunctions = NULL;

void AActor::RegisterActorTickFunctions(bool bRegister)
{
	check(!IsTemplate());

	if(bRegister)
	{
		if(PrimaryActorTick.bCanEverTick)
		{
			PrimaryActorTick.Target = this;
			PrimaryActorTick.SetTickFunctionEnable(PrimaryActorTick.bStartWithTickEnabled);
			PrimaryActorTick.RegisterTickFunction(GetLevel());
		}
	}
	else
	{
		if(PrimaryActorTick.IsTickFunctionRegistered())
		{
			PrimaryActorTick.UnRegisterTickFunction();			
		}
	}

	GTestRegisterTickFunctions = this; // we will verify the super call chain is intact. Don't copy and paste this to another actor class!
}

void AActor::RegisterAllActorTickFunctions(bool bRegister, bool bDoComponents)
{
	if(!IsTemplate())
	{
		check(GTestRegisterTickFunctions == NULL);
		RegisterActorTickFunctions(bRegister);
		checkf(GTestRegisterTickFunctions == this, TEXT("Failed to route Actor RegisterTickFunctions (%s)"), *GetFullName());
		GTestRegisterTickFunctions = NULL;

		if (bDoComponents)
		{
			TArray<UActorComponent*> Components;
			GetComponents(Components);

			for (int32 Index = 0; Index < Components.Num(); Index++)
			{
				Components[Index]->RegisterAllComponentTickFunctions(bRegister);
			}
		}
	}
}

void AActor::SetActorTickEnabled(bool bEnabled)
{
	if (!IsTemplate() && PrimaryActorTick.bCanEverTick)
	{
		PrimaryActorTick.SetTickFunctionEnable(bEnabled);
	}
}

bool AActor::IsActorTickEnabled() const
{
	return PrimaryActorTick.IsTickFunctionEnabled();
}

bool AActor::Rename( const TCHAR* InName, UObject* NewOuter, ERenameFlags Flags )
{
	if (NewOuter)
	{
		RegisterAllActorTickFunctions(false, true); // unregister all tick functions
		UnregisterAllComponents();
	}

	bool bSuccess = Super::Rename( InName, NewOuter, Flags );

	if (NewOuter && NewOuter->IsA<ULevel>())
	{
		UWorld* World = NewOuter->GetWorld();
		if (World && World->bIsWorldInitialized)
		{
			RegisterAllComponents();
		}
		RegisterAllActorTickFunctions(true, true); // register all tick functions
	}
	return bSuccess;
}

UNetConnection* AActor::GetNetConnection()
{
	return Owner ? Owner->GetNetConnection() : NULL;
}

class UPlayer* AActor::GetNetOwningPlayer()
{
	// We can only replicate RPCs to the owning player
	if (Role == ROLE_Authority)
	{
		if (Owner)
		{
			return Owner->GetNetOwningPlayer();
		}
	}
	return NULL;
}

void AActor::TickActor( float DeltaSeconds, ELevelTick TickType, FActorTickFunction& ThisTickFunction )
{
	//root of tick hierarchy

	// Non-player update.
	const bool bShouldTick = ((TickType!=LEVELTICK_ViewportsOnly) || ShouldTickIfViewportsOnly());
	if(bShouldTick)
	{
		// If an Actor has been Destroyed or its level has been unloaded don't execute any queued ticks
		if (!IsPendingKill() && GetWorld())
		{
			Tick(DeltaSeconds);	// perform any tick functions unique to an actor subclass
		}
	}
}

void AActor::Tick( float DeltaSeconds )
{
	// Blueprint code outside of the construction script should not run in the editor
	// Allow tick if we are not a dedicated server, or we allow this tick on dedicated servers
	if (GetWorldSettings() != NULL && (bAllowReceiveTickEventOnDedicatedServer || !IsRunningDedicatedServer()))
	{
		ReceiveTick(DeltaSeconds);
	}

	// Update any latent actions we have for this actor
	GetWorld()->GetLatentActionManager().ProcessLatentActions(this, DeltaSeconds);

	if (bAutoDestroyWhenFinished)
	{
		bool bOKToDestroy = true;

		// @todo: naive implementation, needs improved
		TArray<UActorComponent*> Components;
		GetComponents(Components);

		for (int32 CompIdx=0; CompIdx<Components.Num(); ++CompIdx)
		{
			UActorComponent* const Comp = Components[CompIdx];

			UParticleSystemComponent* const PSC = Cast<UParticleSystemComponent>(Comp);
			if ( PSC && (PSC->bIsActive || !PSC->bWasCompleted) )
			{
				bOKToDestroy = false;
				break;
			}

			UAudioComponent* const AC = Cast<UAudioComponent>(Comp);
			if (AC && AC->IsPlaying())
			{
				bOKToDestroy = false;
				break;
			}

			UTimelineComponent* const TL = Cast<UTimelineComponent>(Comp);
			if (TL && TL->IsPlaying())
			{
				bOKToDestroy = false;
				break;
			}
		}

		// die!
		if (bOKToDestroy)
		{
			Destroy();
		}
	}
}


/** If true, actor is ticked even if TickType==LEVELTICK_ViewportsOnly */
bool AActor::ShouldTickIfViewportsOnly() const
{
	return false;
}

void AActor::PreReplication( IRepChangedPropertyTracker & ChangedPropertyTracker )
{
	if ( bReplicateMovement || AttachmentReplication.AttachParent )
	{
		GatherCurrentMovement();
	}

	DOREPLIFETIME_ACTIVE_OVERRIDE( AActor, ReplicatedMovement, bReplicateMovement );
}

void AActor::PostActorCreated()
{
	// nothing at the moment
}

void AActor::GetComponentsBoundingCylinder(float& OutCollisionRadius, float& OutCollisionHalfHeight, bool bNonColliding) const
{
	bool bIgnoreRegistration = false;

#if WITH_EDITOR
	if(IsTemplate())
	{
		// Editor code calls this function on default objects when placing them in the viewport, so no components will be registered in those cases.
		if (!GetWorld() || !GetWorld()->IsGameWorld())
		{
			bIgnoreRegistration = true;
		}
		else
		{
			UE_LOG(LogActor, Log, TEXT("WARNING AActor::GetComponentsBoundingCylinder : Called on default object '%s'. Will likely return zero size."), *this->GetPathName());
		}
	}
#elif !(UE_BUILD_SHIPPING || UE_BUILD_TEST)
	if (IsTemplate())
	{
		UE_LOG(LogActor, Log, TEXT("WARNING AActor::GetComponentsBoundingCylinder : Called on default object '%s'. Will likely return zero size."), *this->GetPathName());
	}
#endif

	float Radius = 0.f;
	float HalfHeight = 0.f;

	TArray<UPrimitiveComponent*> Components;
	GetComponents(Components);

	for (int32 CompIdx = 0; CompIdx < Components.Num(); CompIdx++)
	{
		UPrimitiveComponent* PrimComp = Components[CompIdx];

		// Only use collidable components to find collision bounding box.
		if ((bIgnoreRegistration || PrimComp->IsRegistered()) && (bNonColliding || PrimComp->IsCollisionEnabled()))
		{
			float TestRadius, TestHalfHeight;
			PrimComp->CalcBoundingCylinder(TestRadius, TestHalfHeight);
			Radius = FMath::Max(Radius, TestRadius);
			HalfHeight = FMath::Max(HalfHeight, TestHalfHeight);
		}
	}

	OutCollisionRadius = Radius;
	OutCollisionHalfHeight = HalfHeight;
}


void AActor::GetSimpleCollisionCylinder(float& CollisionRadius, float& CollisionHalfHeight) const
{
	if (IsRootComponentCollisionRegistered())
	{
		RootComponent->CalcBoundingCylinder(CollisionRadius, CollisionHalfHeight);
	}
	else
	{
		GetComponentsBoundingCylinder(CollisionRadius, CollisionHalfHeight, false);
	}
}

bool AActor::IsRootComponentCollisionRegistered() const
{
	return RootComponent != NULL && RootComponent->IsRegistered() && RootComponent->IsCollisionEnabled();
}

bool AActor::IsAttachedTo(const AActor * Other) const
{
	return (RootComponent && Other && Other->RootComponent) ? RootComponent->IsAttachedTo(Other->RootComponent) : false;
}

bool AActor::IsBasedOnActor(const AActor* Other) const
{
	return IsAttachedTo(Other);
}

bool AActor::Modify( bool bAlwaysMarkDirty/*=true*/ )
{
	bool bSavedToTransactionBuffer = UObject::Modify( bAlwaysMarkDirty );
	if( RootComponent )
	{
		bSavedToTransactionBuffer = GetRootComponent()->Modify( bAlwaysMarkDirty ) || bSavedToTransactionBuffer;
	}
	return bSavedToTransactionBuffer;
}

FBox AActor::GetComponentsBoundingBox(bool bNonColliding) const
{
	FBox Box(0);

	TArray<UPrimitiveComponent*> Components;
	GetComponents(Components);

	for(int32 CompIdx = 0; CompIdx < Components.Num(); CompIdx++)
	{
		UPrimitiveComponent* PrimComp = Components[CompIdx];

		// Only use collidable components to find collision bounding box.
		if( PrimComp->IsRegistered() && (bNonColliding || PrimComp->IsCollisionEnabled()) )
		{
			Box += PrimComp->Bounds.GetBox();
		}
	}

	return Box;
}

bool AActor::CheckStillInWorld()
{
	// check the variations of KillZ
	AWorldSettings* WorldSettings = GetWorld()->GetWorldSettings( true );

	if (!WorldSettings->bEnableWorldBoundsChecks)
	{
		return true;
	}

	if( GetActorLocation().Z < WorldSettings->KillZ )
	{
		UDamageType const* const DmgType = WorldSettings->KillZDamageType ? WorldSettings->KillZDamageType->GetDefaultObject<UDamageType>() : GetDefault<UDamageType>();
		FellOutOfWorld(*DmgType);
		return false;
	}
	// Check if box has poked outside the world
	else if( ( RootComponent != NULL ) && ( GetRootComponent()->IsRegistered() == true ) )
	{
		const FBox&	Box = GetRootComponent()->Bounds.GetBox();
		if(	Box.Min.X < -HALF_WORLD_MAX || Box.Max.X > HALF_WORLD_MAX ||
			Box.Min.Y < -HALF_WORLD_MAX || Box.Max.Y > HALF_WORLD_MAX ||
			Box.Min.Z < -HALF_WORLD_MAX || Box.Max.Z > HALF_WORLD_MAX )
		{
			UE_LOG(LogActor, Warning, TEXT("%s is outside the world bounds!"), *GetName());
			OutsideWorldBounds();
			// not safe to use physics or collision at this point
			SetActorEnableCollision(false);
			DisableComponentsSimulatePhysics();
			return false;
		}
	}

	return true;
}

void AActor::SetTickGroup(ETickingGroup NewTickGroup)
{
	PrimaryActorTick.TickGroup = NewTickGroup;
}

void AActor::UpdateOverlaps(bool bDoNotifies)
{
	// just update the root component, which will cascade down to the children
	USceneComponent* const RootComp = GetRootComponent();
	if (RootComp)
	{
		RootComp->UpdateOverlaps(NULL, bDoNotifies);
	}
}

bool AActor::IsOverlappingActor(const AActor* Other) const
{
	// using a stack to walk this actor's attached component tree
	TArray<USceneComponent*> ComponentStack;

	USceneComponent const* CurrentComponent = GetRootComponent();

	while (CurrentComponent)
	{
		// push children on the stack so they get tested later
		ComponentStack.Append(CurrentComponent->AttachChildren);

		UPrimitiveComponent const* const PrimComp = Cast<const UPrimitiveComponent>(CurrentComponent);
		if (PrimComp && PrimComp->IsOverlappingActor(Other))
		{
			// found one, finished
			return true;
		}

		CurrentComponent = (ComponentStack.Num() > 0) ? ComponentStack.Pop() : NULL;
	}

	return false;
}


void AActor::GetOverlappingActors(TArray<AActor*>& OverlappingActors, UClass* ClassFilter) const
{
	// prepare output
	OverlappingActors.Empty();

	TArray<USceneComponent*> ComponentStack;

	USceneComponent const* CurrentComponent = GetRootComponent();

	while (CurrentComponent)
	{
		// push children on the stack so they get tested later
		ComponentStack.Append(CurrentComponent->AttachChildren);

		// get list of actors from the component
		UPrimitiveComponent const* const PrimComp = Cast<const UPrimitiveComponent>(CurrentComponent);
		if (PrimComp)
		{
			TArray<AActor*> OverlappingActorsForCurrentComponent;
			PrimComp->GetOverlappingActors(OverlappingActorsForCurrentComponent, ClassFilter);

			// then merge it into our final list
			for (auto CompIt = OverlappingActorsForCurrentComponent.CreateIterator(); CompIt; ++CompIt)
			{
				AActor* OverlappingActor = *CompIt;
				if(OverlappingActor != this)
				{
					OverlappingActors.AddUnique(OverlappingActor);
				}
			}
		}

		// advance to next component
		CurrentComponent = (ComponentStack.Num() > 0) ? ComponentStack.Pop() : NULL;
	}
}

void AActor::GetOverlappingComponents(TArray<UPrimitiveComponent*>& OutOverlappingComponents) const
{
	OutOverlappingComponents.Empty();

	TArray<USceneComponent*> ComponentStack;

	USceneComponent* CurrentComponent = GetRootComponent();

	while (CurrentComponent)
	{
		// push children on the stack so they get tested later
		ComponentStack.Append(CurrentComponent->AttachChildren);

		UPrimitiveComponent const* const PrimComp = Cast<const UPrimitiveComponent>(CurrentComponent);
		if (PrimComp)
		{
			// get list of components from the component
			TArray<UPrimitiveComponent*> OverlappingComponentsForCurrentComponent;
			PrimComp->GetOverlappingComponents(OverlappingComponentsForCurrentComponent);

			// then merge it into our final list
			for (auto CompIt = OverlappingComponentsForCurrentComponent.CreateIterator(); CompIt; ++CompIt)
			{
				OutOverlappingComponents.AddUnique(*CompIt);
			}
		}

		// advance to next component
		CurrentComponent = (ComponentStack.Num() > 0) ? ComponentStack.Pop() : NULL;
	}
}

/** marks all PrimitiveComponents for which their Owner is relevant for visibility as dirty because the Owner of some Actor in the chain has changed
 * @param TheActor the actor to mark components dirty for
 */
static void MarkOwnerRelevantComponentsDirty(AActor* TheActor)
{
	TArray<UPrimitiveComponent*> Components;
	TheActor->GetComponents(Components);

	for (int32 i = 0; i < Components.Num(); i++)
	{
		UPrimitiveComponent* Primitive = Components[i];
		if (Primitive->IsRegistered() && (Primitive->bOnlyOwnerSee || Primitive->bOwnerNoSee))
		{
			Primitive->MarkRenderStateDirty();
		}
	}

	// recurse over children of this Actor
	for (int32 i = 0; i < TheActor->Children.Num(); i++)
	{
		AActor* Child = TheActor->Children[i];
		if (Child != NULL && !Child->IsPendingKill())
		{
			MarkOwnerRelevantComponentsDirty(Child);
		}
	}
}

float AActor::GetLastRenderTime() const
{
	// return most recent of Components' LastRenderTime
	// @todo UE4 maybe check base component and components attached to it instead?
	TArray<UPrimitiveComponent*> Components;
	GetComponents(Components);

	float LastRenderTime = -1000.f;
	for( int32 i=0; i<Components.Num(); i++ )
	{
		UPrimitiveComponent* PrimComp = Components[i];
		if(PrimComp->IsRegistered())
		{
			LastRenderTime = FMath::Max(LastRenderTime, PrimComp->LastRenderTime);
		}
	}
	return LastRenderTime;
}

void AActor::SetOwner( AActor *NewOwner )
{
	if (Owner != NewOwner && !IsPendingKill())
	{
		if (NewOwner != NULL && NewOwner->IsOwnedBy(this))
		{
			UE_LOG(LogActor, Error, TEXT("SetOwner(): Failed to set '%s' owner of '%s' because it would cause an Owner loop"), *NewOwner->GetName(), *GetName());
			return;
		}

		// Sets this actor's parent to the specified actor.
		AActor* OldOwner = Owner;
		if( Owner != NULL )
		{
			// remove from old owner's Children array
			verifySlow(Owner->Children.Remove(this) == 1);
		}

		Owner = NewOwner;

		if( Owner != NULL )
		{
			// add to new owner's Children array
			checkSlow(!Owner->Children.Contains(this));
			Owner->Children.Add(this);
		}

		// mark all components for which Owner is relevant for visibility to be updated
		MarkOwnerRelevantComponentsDirty(this);
	}
}

AActor* AActor::GetOwner() const
{ 
	return Owner; 
}

bool AActor::HasNetOwner() const
{
	if (Owner == NULL)
	{
		// all basic AActors are unable to call RPCs without special AActors as their owners (ie APlayerController)
		return false;
	}

	// Find the topmost actor in this owner chain
	AActor* TopOwner = NULL;
	for (TopOwner = Owner; TopOwner->Owner; TopOwner = TopOwner->Owner)
	{
	}

	return TopOwner->HasNetOwner();
}

void AActor::K2_AttachRootComponentTo(USceneComponent* InParent, FName InSocketName, EAttachLocation::Type AttachLocationType /*= EAttachLocation::KeepRelativeOffset */, bool bWeldSimulatedBodies /*=true*/)
{
	AttachRootComponentTo(InParent, InSocketName, AttachLocationType, bWeldSimulatedBodies);
}

void AActor::AttachRootComponentTo(USceneComponent* InParent, FName InSocketName, EAttachLocation::Type AttachLocationType /*= EAttachLocation::KeepRelativeOffset */, bool bWeldSimulatedBodies /*=false*/)
{
	if(RootComponent && InParent)
	{
		RootComponent->AttachTo(InParent, InSocketName, AttachLocationType, bWeldSimulatedBodies);


		AttachmentReplication.AttachParent = InParent->GetAttachmentRootActor();
		AttachmentReplication.LocationOffset = RootComponent->RelativeLocation;
		AttachmentReplication.RotationOffset = RootComponent->RelativeRotation;
		AttachmentReplication.RelativeScale3D = RootComponent->RelativeScale3D;
		AttachmentReplication.AttachSocket = InSocketName;
		AttachmentReplication.AttachComponent = InParent;
	}
}

void AActor::OnRep_AttachmentReplication()
{
	if (AttachmentReplication.AttachParent)
	{
		if (RootComponent)
		{
			USceneComponent* ParentComponent = AttachmentReplication.AttachParent->GetRootComponent();
			
			if (AttachmentReplication.AttachComponent != NULL)
			{
				ParentComponent = AttachmentReplication.AttachComponent;
			}

			if (ParentComponent)
			{
				RootComponent->AttachTo(ParentComponent, AttachmentReplication.AttachSocket);
				RootComponent->RelativeLocation = AttachmentReplication.LocationOffset;
				RootComponent->RelativeRotation = AttachmentReplication.RotationOffset;
				RootComponent->RelativeScale3D = AttachmentReplication.RelativeScale3D;

				RootComponent->UpdateComponentToWorld();

			}
		}
	}
	else
	{
		DetachRootComponentFromParent();
	}
}

void AActor::K2_AttachRootComponentToActor(AActor* InParentActor, FName InSocketName /*= NAME_None*/, EAttachLocation::Type AttachLocationType /*= EAttachLocation::KeepRelativeOffset */, bool bWeldSimulatedBodies /*=true*/)
{
	AttachRootComponentToActor(InParentActor, InSocketName, AttachLocationType, bWeldSimulatedBodies);
}

void AActor::AttachRootComponentToActor(AActor* InParentActor, FName InSocketName /*= NAME_None*/, EAttachLocation::Type AttachLocationType /*= EAttachLocation::KeepRelativeOffset */, bool bWeldSimulatedBodies /*=false*/)
{
	if (RootComponent && InParentActor)
	{
		USceneComponent* ParentRootComponent = InParentActor->GetRootComponent();
		if (ParentRootComponent)
		{
			RootComponent->AttachTo(ParentRootComponent, InSocketName, AttachLocationType, bWeldSimulatedBodies );


			AttachmentReplication.AttachParent = InParentActor;
			AttachmentReplication.LocationOffset = RootComponent->RelativeLocation;
			AttachmentReplication.RotationOffset = RootComponent->RelativeRotation;
			AttachmentReplication.RelativeScale3D = RootComponent->RelativeScale3D;
			AttachmentReplication.AttachSocket = InSocketName;
			AttachmentReplication.AttachComponent = NULL;
		}
	}
}

void AActor::SnapRootComponentTo(AActor* InParentActor, FName InSocketName/* = NAME_None*/)
{
	if (RootComponent && InParentActor)
	{
		USceneComponent* ParentRootComponent = InParentActor->GetRootComponent();
		if (ParentRootComponent)
		{
			RootComponent->SnapTo(ParentRootComponent, InSocketName);
		}
	}
}

void AActor::DetachRootComponentFromParent(bool bMaintainWorldPosition)
{
	if(RootComponent)
	{
		USceneComponent * RootComponent = GetRootComponent();


		GetRootComponent()->DetachFromParent(bMaintainWorldPosition);

		AttachmentReplication.AttachParent = NULL;
	}
}

void AActor::DetachSceneComponentsFromParent(USceneComponent* InParentComponent, bool bMaintainWorldPosition)
{
	if (InParentComponent != NULL)
	{
		TArray<USceneComponent*> Components;
		GetComponents(Components);

		for (int32 Index = 0; Index < Components.Num(); ++Index)
			{
			USceneComponent* SceneComp = Components[Index];
				if (SceneComp->GetAttachParent() == InParentComponent)
				{
					SceneComp->DetachFromParent(bMaintainWorldPosition);
				}
			}
		}
	}

AActor* AActor::GetAttachParentActor() const
{
	if(RootComponent != NULL)
	{
		for( const USceneComponent* Test=GetRootComponent()->AttachParent; Test!=NULL; Test=Test->AttachParent )
		{
			AActor* TestOwner = Test->GetOwner();
			if( TestOwner != this )
			{
				return TestOwner;
			}
		}
	}

	return NULL;
}

FName AActor::GetAttachParentSocketName() const
{
	if(RootComponent != NULL)
	{
		for( const USceneComponent* Test=GetRootComponent(); Test!=NULL; Test=Test->AttachParent )
		{
			AActor* TestOwner = Test->GetOwner();
			if( TestOwner != this )
			{
				return Test->AttachSocketName;
			}
		}
	}

	return NAME_None;
}

void AActor::GetAttachedActors(TArray<class AActor*>& OutActors) const
{
	OutActors.Empty();
	if (RootComponent != NULL)
	{
		// Current set of components to check
		TArray< USceneComponent*, TInlineAllocator<8> > CompsToCheck;

		// Set of all components we have checked
		TArray< USceneComponent*, TInlineAllocator<8> > CheckedComps;

		CompsToCheck.Push(RootComponent);

		// While still work left to do
		while(CompsToCheck.Num() > 0)
		{
			// Get the next off the queue
			USceneComponent* SceneComp = CompsToCheck.Pop();

			// Add it to the 'checked' set, should not already be there!
			if (!CheckedComps.Contains(SceneComp))
			{
				CheckedComps.Add(SceneComp);

				AActor* CompOwner = SceneComp->GetOwner();
				if (CompOwner != NULL)
				{
					if (CompOwner != this)
					{
						// If this component has a different owner, add that owner to our output set and do nothing more
						OutActors.AddUnique(CompOwner);
					}
					else
					{
						// This component is owned by us, we need to add its children
						for (int32 i = 0; i < SceneComp->AttachChildren.Num(); ++i)
						{
							USceneComponent* ChildComp = SceneComp->AttachChildren[i];

							// Add any we have not explored yet to the set to check
							if ((ChildComp != NULL) && !CheckedComps.Contains(ChildComp))
							{
								CompsToCheck.Push(ChildComp);
							}
						}
					}
				}
			}
		}
	}
}

bool AActor::ActorHasTag(FName Tag) const
{
	return (Tag != NAME_None) && Tags.Contains(Tag);
}

bool AActor::IsInLevel(const ULevel *TestLevel) const
{
	return (GetOuter() == TestLevel);
}

ULevel* AActor::GetLevel() const
{
	return CastChecked<ULevel>( GetOuter() );
}

bool AActor::IsInPersistentLevel(bool bIncludeLevelStreamingPersistent) const
{
	ULevel* MyLevel = GetLevel();
	UWorld* World = GetWorld();
	return ( (MyLevel == World->PersistentLevel) || ( bIncludeLevelStreamingPersistent && World->StreamingLevels.Num() > 0 &&
														Cast<ULevelStreamingPersistent>(World->StreamingLevels[0]) != NULL &&
														World->StreamingLevels[0]->GetLoadedLevel() == MyLevel ) );
}


bool AActor::IsMatineeControlled() const 
{
	bool bMovedByMatinee = false;
	for(auto It(ControllingMatineeActors.CreateConstIterator()); It; It++)
	{
		AMatineeActor* ControllingMatineeActor = *It;
		if(ControllingMatineeActor != NULL)
		{
			UInterpGroupInst* GroupInst = ControllingMatineeActor->FindGroupInst(this);
			if(GroupInst != NULL)
			{
				if(GroupInst->Group && GroupInst->Group->HasMoveTrack())
				{
					bMovedByMatinee = true;
					break;
				}
			}
			else
			{
				UE_LOG(LogActor, Log, TEXT("IsMatineeControlled: ControllingMatineeActor is set but no GroupInstance (%s)"), *GetPathName());
			}
		}
	}
	return bMovedByMatinee;
}

bool AActor::IsRootComponentStatic() const
{
	return(RootComponent != NULL && RootComponent->Mobility == EComponentMobility::Static);
}

bool AActor::IsRootComponentStationary() const
{
	return(RootComponent != NULL && RootComponent->Mobility == EComponentMobility::Stationary);
}

bool AActor::IsRootComponentMovable() const
{
	return(RootComponent != NULL && RootComponent->Mobility == EComponentMobility::Movable);
}

FVector AActor::GetTargetLocation(AActor* RequestedBy) const
{
	return GetActorLocation();
}


bool AActor::IsRelevancyOwnerFor(AActor* ReplicatedActor, AActor* ActorOwner, AActor* ConnectionActor)
{
	return (ActorOwner == this);
}

void AActor::SetNetUpdateTime(float NewUpdateTime)
{
	NetUpdateTime = NewUpdateTime;
}

void AActor::ForceNetUpdate()
{
	if (NetDormancy > DORM_Awake)
	{
		FlushNetDormancy(); 
	}

	SetNetUpdateTime(FMath::Min(NetUpdateTime, GetWorld()->TimeSeconds - 0.01f));
}

void AActor::SetNetDormancy(ENetDormancy NewDormancy)
{
	if (GetNetMode() == NM_Client)
	{
		return;
	}
	
	UNetDriver* NetDriver = GEngine->FindNamedNetDriver(GetWorld(), NetDriverName);
	if (NetDriver)
	{
		NetDormancy = NewDormancy;

		// If not dormant, flush actor from NetDriver's dormant list
		if (NewDormancy <= DORM_Awake)
		{
			// Since we are coming out of dormancy, make sure we are on the network actor list
			GetWorld()->AddNetworkActor( this );

			NetDriver->FlushActorDormancy(this);
		}
	}
}

/** Removes the actor from the NetDriver's dormancy list: forcing at least one more update. */
void AActor::FlushNetDormancy()
{
	if (GetNetMode() == NM_Client || NetDormancy <= DORM_Awake)
	{
		return;
	}

	if (NetDormancy == DORM_Initial)
	{
		// No longer initially dormant
		NetDormancy = DORM_DormantAll;
	}

	// Don't proceed with network operations if not actually set to replicate
	if (!bReplicates)
	{
		return;
	}

	// Add to network actors list if needed
	GetWorld()->AddNetworkActor( this );
	
	UNetDriver* NetDriver = GetNetDriver();
	if (NetDriver)
	{
		NetDriver->FlushActorDormancy(this);
	}
}

void AActor::PostRenderFor(APlayerController *PC, UCanvas *Canvas, FVector CameraPosition, FVector CameraDir) {}

void AActor::PrestreamTextures( float Seconds, bool bEnableStreaming, int32 CinematicTextureGroups )
{
	// This only handles non-location-based streaming. Location-based streaming is handled by SeqAct_StreamInTextures::UpdateOp.
	float Duration = 0.0;
	if ( bEnableStreaming )
	{
		// A Seconds==0.0f, it means infinite (e.g. 30 days)
		Duration = FMath::IsNearlyZero(Seconds) ? (60.0f*60.0f*24.0f*30.0f) : Seconds;
	}

	// Iterate over all components of that actor
	TArray<UMeshComponent*> Components;
	GetComponents(Components);

	for (int32 ComponentIndex=0; ComponentIndex < Components.Num(); ComponentIndex++)
	{
		// If its a static mesh component, with a static mesh
		UMeshComponent* MeshComponent = Components[ComponentIndex];
		if ( MeshComponent->IsRegistered() )
		{
			MeshComponent->PrestreamTextures( Duration, false, CinematicTextureGroups );
		}
	}
}

void AActor::OnRep_Instigator() {}

void AActor::RouteEndPlay(const EEndPlayReason::Type EndPlayReason)
{
	if (bActorInitialized)
	{
		UninitializeComponents();

		UWorld* World = GetWorld();
		if (World && World->HasBegunPlay())
		{
			EndPlay(EndPlayReason);
		}
	}
}

void AActor::EndPlay(const EEndPlayReason::Type EndPlayReason)
{
	// Dispatch the blueprint events
	ReceiveEndPlay(EndPlayReason);
	OnEndPlay.Broadcast(EndPlayReason);

	// Behaviors specific to an actor being unloaded due to a streaming level removal
	if (EndPlayReason == EEndPlayReason::RemovedFromWorld)
	{
		bActorInitialized = false;
		GetWorld()->RemoveNetworkActor(this);
	}

	UNavigationSystem::OnActorUnregistered(this);
}

FVector AActor::GetPlacementExtent() const
{
	FVector Extent(0.f);
	if( (RootComponent && GetRootComponent()->ShouldCollideWhenPlacing()) && bCollideWhenPlacing) 
	{
		TArray<USceneComponent*> Components;
		GetComponents(Components);

		FBox ActorBox(0.f);
		for (int32 ComponentID=0; ComponentID<Components.Num(); ++ComponentID)
		{
			USceneComponent * SceneComp = Components[ComponentID];
			if (SceneComp->ShouldCollideWhenPlacing() )
			{
				ActorBox += SceneComp->GetPlacementExtent().GetBox();
			}
		}

		FVector BoxExtent = ActorBox.GetExtent();
		float CollisionRadius = FMath::Sqrt( (BoxExtent.X * BoxExtent.X) + (BoxExtent.Y * BoxExtent.Y) );
		Extent = FVector(CollisionRadius, CollisionRadius, BoxExtent.Z);
	}
	return Extent;
}

FTransform AActor::ActorToWorld() const
{
	FTransform Result = FTransform::Identity;
	if( RootComponent != NULL )
	{
		Result = RootComponent->ComponentToWorld;
	}
	else
	{
		UE_LOG(LogActor, Log, TEXT("AActor::ActorToWorld (%s) No RootComponent!"), *GetPathName());
	}

	return Result;
}

class UClass* AActor::GetActorClass() const
{
	return GetClass();
}
FTransform AActor::GetTransform() const
{
	return ActorToWorld();
}

void AActor::Destroyed()
{
	RouteEndPlay(EEndPlayReason::ActorDestroyed);

	ReceiveDestroyed();
	OnDestroyed.Broadcast();
	GetWorld()->RemoveNetworkActor(this);
}

void AActor::TornOff() {}
void AActor::Reset() {}

void AActor::FellOutOfWorld(const UDamageType& dmgType)
{
	DisableComponentsSimulatePhysics();
	SetActorHiddenInGame(true);
	SetActorEnableCollision(false);
	Destroy();
}

void AActor::MakeNoise(float Loudness, APawn* NoiseInstigator, FVector NoiseLocation)
{
	NoiseInstigator = NoiseInstigator ? NoiseInstigator : Instigator;
	if ((GetNetMode() != NM_Client) && NoiseInstigator)
	{
		AActor::MakeNoiseDelegate.Execute(this, Loudness, NoiseInstigator
			, NoiseLocation.IsZero() ? GetActorLocation() : NoiseLocation);
	}
}

void AActor::MakeNoiseImpl(AActor* NoiseMaker, float Loudness, APawn* NoiseInstigator, const FVector& NoiseLocation)
{
	check(NoiseMaker);

	UPawnNoiseEmitterComponent* NoiseEmitterComponent = NoiseInstigator->GetPawnNoiseEmitterComponent();
	if (NoiseEmitterComponent)
	{
		NoiseEmitterComponent->MakeNoise( NoiseMaker, Loudness, NoiseLocation );
	}
}

void AActor::SetMakeNoiseDelegate(const FMakeNoiseDelegate& NewDelegate)
{
	if (NewDelegate.IsBound())
	{
		MakeNoiseDelegate = NewDelegate;
	}
}

float AActor::TakeDamage(float DamageAmount, FDamageEvent const& DamageEvent, AController* EventInstigator, AActor* DamageCauser)
{
	float ActualDamage = DamageAmount;

	UDamageType const* const DamageTypeCDO = DamageEvent.DamageTypeClass ? DamageEvent.DamageTypeClass->GetDefaultObject<UDamageType>() : GetDefault<UDamageType>();
	if (DamageEvent.IsOfType(FPointDamageEvent::ClassID))
	{
		// point damage event, pass off to helper function
		FPointDamageEvent* const PointDamageEvent = (FPointDamageEvent*) &DamageEvent;
		ActualDamage = InternalTakePointDamage(ActualDamage, *PointDamageEvent, EventInstigator, DamageCauser);

		// K2 notification for this actor
		if (ActualDamage != 0.f)
		{
			ReceivePointDamage(ActualDamage, DamageTypeCDO, PointDamageEvent->HitInfo.ImpactPoint, PointDamageEvent->HitInfo.ImpactNormal, PointDamageEvent->HitInfo.Component.Get(), PointDamageEvent->HitInfo.BoneName, PointDamageEvent->ShotDirection, EventInstigator, DamageCauser);
			OnTakePointDamage.Broadcast(ActualDamage, EventInstigator, PointDamageEvent->HitInfo.ImpactPoint, PointDamageEvent->HitInfo.Component.Get(), PointDamageEvent->HitInfo.BoneName, PointDamageEvent->ShotDirection, DamageTypeCDO, DamageCauser);

			// Notify the component
			UPrimitiveComponent* const PrimComp = PointDamageEvent->HitInfo.Component.Get();
			if (PrimComp)
			{
				PrimComp->ReceiveComponentDamage(DamageAmount, DamageEvent, EventInstigator, DamageCauser);
			}
		}
	}
	else if (DamageEvent.IsOfType(FRadialDamageEvent::ClassID))
	{
		// radial damage event, pass off to helper function
		FRadialDamageEvent* const RadialDamageEvent = (FRadialDamageEvent*) &DamageEvent;
		ActualDamage = InternalTakeRadialDamage(ActualDamage, *RadialDamageEvent, EventInstigator, DamageCauser);

		// K2 notification for this actor
		if (ActualDamage != 0.f)
		{
			FHitResult const& Hit = (RadialDamageEvent->ComponentHits.Num() > 0) ? RadialDamageEvent->ComponentHits[0] : FHitResult();
			ReceiveRadialDamage(ActualDamage, DamageTypeCDO, RadialDamageEvent->Origin, Hit, EventInstigator, DamageCauser);

			// add any desired physics impulses to our components
			for (int HitIdx = 0; HitIdx < RadialDamageEvent->ComponentHits.Num(); ++HitIdx)
			{
				FHitResult const& CompHit = RadialDamageEvent->ComponentHits[HitIdx];
				UPrimitiveComponent* const PrimComp = CompHit.Component.Get();
				if (PrimComp && PrimComp->GetOwner() == this)
				{
					PrimComp->ReceiveComponentDamage(DamageAmount, DamageEvent, EventInstigator, DamageCauser);
				}
			}
		}
	}

	// generic damage notifications sent for any damage
	// note we will broadcast these for negative damage as well
	if (ActualDamage != 0.f)
	{
		ReceiveAnyDamage(ActualDamage, DamageTypeCDO, EventInstigator, DamageCauser);
		OnTakeAnyDamage.Broadcast(ActualDamage, DamageTypeCDO, EventInstigator, DamageCauser);
		if (EventInstigator != NULL)
		{
			EventInstigator->InstigatedAnyDamage(ActualDamage, DamageTypeCDO, this, DamageCauser);
		}
	}

	return ActualDamage;
}

float AActor::InternalTakeRadialDamage(float Damage, FRadialDamageEvent const& RadialDamageEvent, class AController* EventInstigator, class AActor* DamageCauser)
{
	float ActualDamage = Damage;

	FVector ClosestHitLoc(0);

	// find closest component
	// @todo, something more accurate here to account for size of components, e.g. closest point on the component bbox?
	// @todo, sum up damage contribution to each component?
	float ClosestHitDistSq = MAX_FLT;
	for (int32 HitIdx=0; HitIdx<RadialDamageEvent.ComponentHits.Num(); ++HitIdx)
	{
		FHitResult const& Hit = RadialDamageEvent.ComponentHits[HitIdx];
		float const DistSq = (Hit.ImpactPoint - RadialDamageEvent.Origin).SizeSquared();
		if (DistSq < ClosestHitDistSq)
		{
			ClosestHitDistSq = DistSq;
			ClosestHitLoc = Hit.ImpactPoint;
		}
	}

	float const RadialDamageScale = RadialDamageEvent.Params.GetDamageScale( FMath::Sqrt(ClosestHitDistSq) );

	ActualDamage = FMath::Lerp(RadialDamageEvent.Params.MinimumDamage, ActualDamage, FMath::Max(0.f, RadialDamageScale));

	return ActualDamage;
}

float AActor::InternalTakePointDamage(float Damage, FPointDamageEvent const& PointDamageEvent, AController* EventInstigator, AActor* DamageCauser)
{
	return Damage;
}

/** Util to check if prim comp pointer is valid and still alive */
static bool IsPrimCompValidAndAlive(UPrimitiveComponent* PrimComp)
{
	return (PrimComp != NULL) && !PrimComp->IsPendingKill();
}

/** Used to determine if it is ok to call a notification on this object */
static bool IsActorValidToNotify(AActor* Actor)
{
	return (Actor != NULL) && !Actor->IsPendingKill() && !Actor->GetClass()->HasAnyClassFlags(CLASS_NewerVersionExists);
}

void AActor::DispatchBlockingHit(UPrimitiveComponent* MyComp, UPrimitiveComponent* OtherComp, bool bSelfMoved, FHitResult const& Hit)
{
	check(MyComp);

	AActor* OtherActor = (OtherComp != NULL) ? OtherComp->GetOwner() : NULL;

	// Call virtual
	if(IsActorValidToNotify(this))
	{
		ReceiveHit(MyComp, OtherActor, OtherComp, bSelfMoved, Hit.ImpactPoint, Hit.ImpactNormal, FVector(0,0,0), Hit);
	}

	// If we are still ok, call delegate on actor
	if(IsActorValidToNotify(this))
	{
		OnActorHit.Broadcast(this, OtherActor, FVector(0,0,0), Hit);
	}

	// If component is still alive, call delegate on component
	if(!MyComp->IsPendingKill())
	{
		MyComp->OnComponentHit.Broadcast(OtherActor, OtherComp, FVector(0,0,0), Hit);
	}
}

FString AActor::GetHumanReadableName() const
{
	return GetName();
}

void AActor::DisplayDebug(UCanvas* Canvas, const FDebugDisplayInfo& DebugDisplay, float& YL, float& YPos)
{
	Canvas->SetDrawColor(255,0,0);

	FString T = GetHumanReadableName();
	if( IsPendingKill() )
	{
		T = FString::Printf(TEXT("%s DELETED (IsPendingKill() == true)"), *T);
	}
	UFont* RenderFont = GEngine->GetSmallFont();
	if( T != "" )
	{
		Canvas->DrawText(RenderFont, T, 4.0f, YPos);
		YPos += YL;
	}

	Canvas->SetDrawColor(255,255,255);

	if( DebugDisplay.IsDisplayOn(TEXT("net")) )
	{
		if( GetNetMode() != NM_Standalone )
		{
			// networking attributes
			T = FString::Printf(TEXT("ROLE: %i RemoteRole: %i NetNode: %i"), (int32)Role, (int32)RemoteRole, (int32)GetNetMode());

			if( bTearOff )
			{
				T = T + FString(TEXT(" Tear Off"));
			}
			Canvas->DrawText(RenderFont, T, 4.0f, YPos);
			YPos += YL;
		}
	}

	Canvas->DrawText(RenderFont, FString::Printf(TEXT("Location: %s Rotation: %s"), *GetActorLocation().ToString(), *GetActorRotation().ToString()), 4.0f, YPos);
	YPos += YL;

	if( DebugDisplay.IsDisplayOn(TEXT("physics")) )
	{
		Canvas->DrawText(RenderFont,FString::Printf(TEXT("Velocity: %s Speed: %f Speed2D: %f"), *GetVelocity().ToString(), GetVelocity().Size(), GetVelocity().Size2D()), 4.0f, YPos);
		YPos += YL;
	}

	if( DebugDisplay.IsDisplayOn(TEXT("collision")) )
	{
		Canvas->DrawColor.B = 0;
		float MyRadius, MyHeight;
		GetComponentsBoundingCylinder(MyRadius, MyHeight);
		Canvas->DrawText(RenderFont, FString::Printf(TEXT("Collision Radius: %f Height: %f"), MyRadius, MyHeight), 4.0f, YPos);
		YPos += YL;

		if ( RootComponent == NULL )
		{
			Canvas->DrawText(RenderFont, FString(TEXT("No RootComponent")), 4.0f, YPos );
			YPos += YL;
		}

		T = FString(TEXT("Touching "));

		TArray<AActor*> TouchingActors;
		GetOverlappingActors(TouchingActors);
		for (int32 iTouching = 0; iTouching<TouchingActors.Num(); ++iTouching)
		{
			AActor* const TestActor = TouchingActors[iTouching];
			if (TestActor &&
				!TestActor->IsPendingKill() &&
				TestActor->IsA<AActor>())
			{
				AActor* A = TestActor;
				T = T + A->GetName() + " ";
			}
		}

		if ( FCString::Strcmp(*T, TEXT("Overlapping ")))
		{
			T = TEXT("Overlapping nothing");
		}
		Canvas->DrawText(RenderFont,T, 4,YPos);
		YPos += YL;
	}
	Canvas->DrawText( RenderFont,FString::Printf(TEXT(" Instigator: %s Owner: %s"), (Instigator ? *Instigator->GetName() : TEXT("None")),
		(Owner ? *Owner->GetName() : TEXT("None"))), 4,YPos);
	YPos += YL;

	static FName NAME_Animation(TEXT("Animation"));
	static FName NAME_Bones = FName(TEXT("Bones"));
	if (DebugDisplay.IsDisplayOn(NAME_Animation) || DebugDisplay.IsDisplayOn(NAME_Bones))
	{
		TArray<USkeletalMeshComponent*> Components;
		GetComponents(Components);

		if (DebugDisplay.IsDisplayOn(NAME_Animation))
		{
			for (USkeletalMeshComponent* Comp : Components)
			{
				UAnimInstance* AnimInstance = Comp->GetAnimInstance();
				if (AnimInstance)
				{
					AnimInstance->DisplayDebug(Canvas, DebugDisplay, YL, YPos);
				}
			}
		}

		static FName NAME_3DBones = FName(TEXT("3DBones"));
		if (DebugDisplay.IsDisplayOn(NAME_Bones))
		{
			bool bSimpleBones = !DebugDisplay.IsCategoryToggledOn(NAME_3DBones, false);
			for (USkeletalMeshComponent* Comp : Components)
			{
				Comp->DebugDrawBones(Canvas, bSimpleBones);
			}
		}
	}
}

void AActor::OutsideWorldBounds()
{
	Destroy();
}

bool AActor::CanBeBaseForCharacter(APawn* APawn) const
{
	return true;
}

void AActor::BecomeViewTarget( APlayerController* PC )
{
	K2_OnBecomeViewTarget(PC);
}

void AActor::EndViewTarget( APlayerController* PC )
{
	K2_OnEndViewTarget(PC);
}

APawn* AActor::GetInstigator() const
{
	return Instigator;
}

AController* AActor::GetInstigatorController() const
{
	return Instigator ? Instigator->Controller : NULL;
}

void AActor::CalcCamera(float DeltaTime, FMinimalViewInfo& OutResult)
{
	if (bFindCameraComponentWhenViewTarget)
	{
		// Look for the first active camera component and use that for the view
		TArray<UCameraComponent*> Cameras;
		GetComponents<UCameraComponent>(/*out*/ Cameras);

		for (UCameraComponent* CameraComponent : Cameras)
		{
			if (CameraComponent->bIsActive)
			{
				CameraComponent->GetCameraView(DeltaTime, OutResult);
				return;
			}
		}
	}

	GetActorEyesViewPoint(OutResult.Location, OutResult.Rotation);
}

void AActor::ForceNetRelevant()
{
	if ( !NeedsLoadForClient() )
	{
		UE_LOG(LogSpawn, Warning, TEXT("ForceNetRelevant called for actor that doesn't load on client: %s" ), *GetFullName() );
		return;
	}

	if (RemoteRole == ROLE_None)
	{
		SetReplicates(true);
		bAlwaysRelevant = true;
		if (NetUpdateFrequency == 0.f)
		{
			NetUpdateFrequency = 0.1f;
		}
	}
	ForceNetUpdate();
}

void AActor::GetActorEyesViewPoint( FVector& OutLocation, FRotator& OutRotation ) const
{
	OutLocation = GetActorLocation();
	OutRotation = GetActorRotation();
}

enum ECollisionResponse AActor::GetComponentsCollisionResponseToChannel(enum ECollisionChannel Channel) const
{
	ECollisionResponse OutResponse = ECR_Ignore;

	TArray<UPrimitiveComponent*> Components;
	GetComponents(Components);

	for (int32 i = 0; i < Components.Num(); i++)
	{
		UPrimitiveComponent* Primitive = Components[i];
		if ( Primitive->IsCollisionEnabled() )
		{
			// find Max of the response, blocking > overlapping > ignore
			OutResponse = FMath::Max(Primitive->GetCollisionResponseToChannel(Channel), OutResponse);
		}
	}

	return OutResponse;
};

void AActor::AddOwnedComponent(UActorComponent* Component)
{
	OwnedComponents.AddUnique(Component);
}

void AActor::RemoveOwnedComponent(UActorComponent* Component)
{
	if (OwnedComponents.RemoveSwap(Component) == 0)
	{
		// If we didn't remove something we expected to then it probably got NULL through the
		// property system so take the time to pull them out now
		OwnedComponents.RemoveSwap(NULL);
	}
}

#if DO_CHECK
bool AActor::OwnsComponent(UActorComponent* Component) const
{
	return OwnedComponents.Contains(Component);
}
#endif

UActorComponent* AActor::FindComponentByClass(const TSubclassOf<UActorComponent> ComponentClass) const
{
	UActorComponent* FoundComponent = NULL;
	for (UActorComponent* Component : OwnedComponents)
	{
		if (Component && Component->IsA(ComponentClass))
		{
			FoundComponent = Component;
			break;
		}
	}

	return FoundComponent;
}

UActorComponent* AActor::GetComponentByClass(TSubclassOf<UActorComponent> ComponentClass)
{
	UActorComponent* FoundComponent = NULL;
	for (UActorComponent* Component : OwnedComponents)
	{
		if (Component && Component->IsA(ComponentClass))
		{
			FoundComponent = Component;
			break;
		}
	}

	return FoundComponent;
}

TArray<UActorComponent*> AActor::GetComponentsByClass(TSubclassOf<UActorComponent> ComponentClass) const
{
	if (ComponentClass == UActorComponent::StaticClass())
	{
		return OwnedComponents;
	}

	TArray<UActorComponent*> ValidComponents;
	if (*ComponentClass)
	{
		for (UActorComponent* Component : OwnedComponents)
		{
			if (Component && Component->IsA(ComponentClass))
			{
				ValidComponents.Add(Component);
			}
		}
	}
	
	return ValidComponents;
}

void AActor::DisableComponentsSimulatePhysics()
{
	TArray<UPrimitiveComponent*> Components;
	GetComponents(Components);

	for (UPrimitiveComponent* Component : Components)
	{
		Component->SetSimulatePhysics(false);
	}
}

void AActor::PostRegisterAllComponents() 
{
}

/** Util to call OnComponentCreated on components */
static void DispatchOnComponentsCreated(AActor* NewActor)
{
	TArray<UActorComponent*> Components;
	NewActor->GetComponents(Components);

	for (int32 Idx = 0; Idx < Components.Num(); Idx++)
	{
		UActorComponent* ActorComp = Components[Idx];
		if (ActorComp != NULL)
		{
			ActorComp->OnComponentCreated();
		}
	}
}

void AActor::PostSpawnInitialize(FVector const& SpawnLocation, FRotator const& SpawnRotation, AActor* InOwner, APawn* InInstigator, bool bRemoteOwned, bool bNoFail, bool bDeferConstruction)
{
	// General flow here is like so
	// - Actor sets up the basics.
	// - Actor gets PreInitializeComponents()
	// - Actor constructs itself, after which its components should be fully assembled
	// - Actor components get OnComponentCreated
	// - Actor components get InitializeComponent
	// - Actor gets PostInitializeComponents() once everything is set up
	//
	// This should be the same sequence for deferred or nondeferred spawning.

	// It's not safe to call UWorld accessor functions till the world info has been spawned.
	bool const bActorsInitialized = GetWorld() && GetWorld()->AreActorsInitialized();

	CreationTime = GetWorld()->GetTimeSeconds();

	// Set network role.
	check(Role == ROLE_Authority);
	ExchangeNetRoles(bRemoteOwned);

	// Set the actor's location and rotation.
	if (GetRootComponent() != NULL)
	{
		GetRootComponent()->SetWorldLocationAndRotation(SpawnLocation, SpawnRotation);
	}

	// Call OnComponentCreated on all default (native) components
	DispatchOnComponentsCreated(this);

	// Initialize the actor's components.
	RegisterAllComponents();

	// Set owner.
	SetOwner(InOwner);

	// Set instigator
	Instigator = InInstigator;

#if WITH_EDITOR
	// When placing actors in the editor, init any random streams 
	if (!bActorsInitialized)
	{
		SeedAllRandomStreams();
	}
#endif

	// See if anything has deleted us
	if( IsPendingKill() && !bNoFail )
	{
		return;
	}

	// Send messages. We've fully spawned
	PostActorCreated();

	// Executes native and BP construction scripts.
	// After this, we can assume all components are created and assembled.
	if (!bDeferConstruction)
	{
		// Preserve original root component scale
<<<<<<< HEAD
		const FVector SpawnScale = GetRootComponent() ? GetRootComponent()->RelativeScale3D : FVector::ZeroVector;
		ExecuteConstruction( FTransform(SpawnRotation, SpawnLocation, SpawnScale), NULL );
=======
		const FVector SpawnScale = GetRootComponent() ? GetRootComponent()->RelativeScale3D : FVector(1.0f, 1.0f, 1.0f);
		FinishSpawning(FTransform(SpawnRotation, SpawnLocation, SpawnScale), true);
	}
}

void AActor::FinishSpawning(const FTransform& Transform, bool bIsDefaultTransform)
{
	if (ensure(!bHasFinishedSpawning))
	{
		bHasFinishedSpawning = true;

		ExecuteConstruction(Transform, nullptr, bIsDefaultTransform);
>>>>>>> 1d429763
		PostActorConstruction();
	}
}

void AActor::PostActorConstruction()
{
	bool const bActorsInitialized = GetWorld() && GetWorld()->AreActorsInitialized();

	if (bActorsInitialized)
	{
		PreInitializeComponents();
	}

	// components are all there, init overlapping state
	UpdateOverlaps();

	// If this is dynamically spawned replicted actor, defer calls to BeginPlay and UpdateOverlaps until replicated properties are deserialized
	bool deferBeginPlayAndUpdateOverlaps = (bExchangedRoles && RemoteRole == ROLE_Authority);

	if (bActorsInitialized)
	{
		// Call InitializeComponent on components
		InitializeComponents();

		PostInitializeComponents();
		if (!bActorInitialized && !IsPendingKill())
		{
			UE_LOG(LogActor, Fatal, TEXT("%s failed to route PostInitializeComponents.  Please call Super::PostInitializeComponents() in your <className>::PostInitializeComponents() function. "), *GetFullName() );
		}

		if (GetWorld()->HasBegunPlay() && !deferBeginPlayAndUpdateOverlaps)
		{
			BeginPlay();
		}
	}
	else
	{
		// Set IsPendingKill() to true so that when the initial undo record is made,
		// the actor will be treated as destroyed, in that undo an add will
		// actually work
		SetFlags(RF_PendingKill);
		Modify(false);
		ClearFlags(RF_PendingKill);
	}

	// Components are all there and we've begun play, init overlapping state
	if (!deferBeginPlayAndUpdateOverlaps)
	{
		UpdateOverlaps();
	}

	// Notify the texture streaming manager about the new actor.
	IStreamingManager::Get().NotifyActorSpawned(this);
}

void AActor::SetReplicates(bool bInReplicates)
{ 
	if (Role == ROLE_Authority || bInReplicates == false)
	{
		if (bReplicates == false && bInReplicates == true && GetWorld() != NULL)		// GetWorld will return NULL on CDO, FYI
		{
			GetWorld()->AddNetworkActor(this);
		}

		RemoteRole = (bInReplicates ? ROLE_SimulatedProxy : ROLE_None);
		bReplicates = bInReplicates;
	}
	else
	{
		UE_LOG(LogActor, Warning, TEXT("SetReplicates called on actor '%s' that is not valid for having its role modified."), *GetName());
	}
}

void AActor::SetAutonomousProxy(bool bInAutonomousProxy)
{
	if (bReplicates)
	{
		RemoteRole = (bInAutonomousProxy ? ROLE_AutonomousProxy : ROLE_SimulatedProxy);
	}
	else
	{
		UE_LOG(LogActor, Warning, TEXT("SetAutonomousProxy called on a unreplicated actor '%s"), *GetName());
	}
}

void AActor::CopyRemoteRoleFrom(const AActor* CopyFromActor)
{
	RemoteRole = CopyFromActor->GetRemoteRole();
	if (RemoteRole != ROLE_None)
	{
		GetWorld()->AddNetworkActor(this);
	}
}

ENetRole AActor::GetRemoteRole() const
{
	return RemoteRole;
}

void AActor::PostNetInit()
{
	if(RemoteRole != ROLE_Authority)
	{
		UE_LOG(LogActor, Warning, TEXT("AActor::PostNetInit %s Remoterole: %d"), *GetName(), (int)RemoteRole);
	}
	check(RemoteRole == ROLE_Authority);

	if (GetWorld() && GetWorld()->HasBegunPlay())
	{
		BeginPlay();
	}

	UpdateOverlaps();
}

void AActor::ExchangeNetRoles(bool bRemoteOwned)
{
	if (!bExchangedRoles)
	{
		if (bRemoteOwned)
		{
			Exchange( Role, RemoteRole );
		}
		bExchangedRoles = true;
	}
}

void AActor::BeginPlay()
{
	SetLifeSpan( InitialLifeSpan );

	ReceiveBeginPlay();
}

void AActor::EnableInput(APlayerController* PlayerController)
{
	if (PlayerController)
	{
		// If it doesn't exist create it and bind delegates
		if (!InputComponent)
		{
			InputComponent = ConstructObject<UInputComponent>(UInputComponent::StaticClass(), this);
			InputComponent->RegisterComponent();
			InputComponent->bBlockInput = bBlockInput;

			// Only do this if this actor is of a blueprint class
			UBlueprintGeneratedClass* BGClass = Cast<UBlueprintGeneratedClass>(GetClass());
			if(BGClass != NULL)
			{
				UInputDelegateBinding::BindInputDelegates(BGClass, InputComponent);
			}
		}
		else
		{
			// Make sure we only have one instance of the InputComponent on the stack
			PlayerController->PopInputComponent(InputComponent);
		}

		PlayerController->PushInputComponent(InputComponent);
	}
}

void AActor::DisableInput(APlayerController* PlayerController)
{
	if (InputComponent)
	{
		if (PlayerController)
		{
			PlayerController->PopInputComponent(InputComponent);
		}
		else
		{
			for (FConstPlayerControllerIterator PCIt = GetWorld()->GetPlayerControllerIterator(); PCIt; ++PCIt)
			{
				(*PCIt)->PopInputComponent(InputComponent);
			}
		}
	}
}

float AActor::GetInputAxisValue(const FName InputAxisName) const
{
	float Value = 0.f;

	if (InputComponent)
	{
		Value = InputComponent->GetAxisValue(InputAxisName);
	}

	return Value;
}

float AActor::GetInputAxisKeyValue(const FKey InputAxisKey) const
{
	float Value = 0.f;

	if (InputComponent)
	{
		Value = InputComponent->GetAxisKeyValue(InputAxisKey);
	}

	return Value;
}

FVector AActor::GetInputVectorAxisValue(const FKey InputAxisKey) const
{
	FVector Value;

	if (InputComponent)
	{
		Value = InputComponent->GetVectorAxisValue(InputAxisKey);
	}

	return Value;
}

bool AActor::SetActorLocation(const FVector& NewLocation, bool bSweep)
{
	if (RootComponent)
	{
		const FVector Delta = NewLocation - GetActorLocation();
		return RootComponent->MoveComponent( Delta, GetActorRotation(), bSweep );
	}

	return false;
}

bool AActor::K2_SetActorLocation(FVector NewLocation, bool bSweep)
{
	return SetActorLocation(NewLocation, bSweep);
}

bool AActor::SetActorRotation(FRotator NewRotation)
{
	if (RootComponent)
	{
		return RootComponent->MoveComponent( FVector::ZeroVector, NewRotation, true );
	}

	return false;
}

bool AActor::SetActorLocationAndRotation(const FVector& NewLocation, FRotator NewRotation, bool bSweep)
{
	if (RootComponent)
	{
		const FVector Delta = NewLocation - GetActorLocation();
		return RootComponent->MoveComponent( Delta, NewRotation, bSweep );
	}

	return false;
}

void AActor::SetActorScale3D(const FVector& NewScale3D)
{
	if (RootComponent)
	{
		RootComponent->SetWorldScale3D(NewScale3D);
	}
}


FVector AActor::GetActorScale3D() const
{
	if (RootComponent)
	{
		return RootComponent->GetComponentScale();
	}
	return FVector(1,1,1);
}

void AActor::AddActorWorldOffset(FVector DeltaLocation, bool bSweep)
{
	if (RootComponent)
	{
		RootComponent->AddWorldOffset(DeltaLocation, bSweep);
	}
}

void AActor::AddActorWorldRotation(FRotator DeltaRotation, bool bSweep)
{
	if (RootComponent)
	{
		RootComponent->AddWorldRotation(DeltaRotation, bSweep);
	}	
}

void AActor::AddActorWorldTransform(const FTransform& DeltaTransform, bool bSweep)
{
	if (RootComponent)
	{
		RootComponent->AddWorldTransform(DeltaTransform, bSweep);
	}	
}



bool AActor::SetActorTransform(const FTransform& NewTransform, bool bSweep)
{
	// we have seen this gets NAN from kismet, and would like to see if this
	// happens, and if so, something else is giving NAN as output
	if (RootComponent)
	{
		if (ensure(!NewTransform.ContainsNaN()))
		{
			RootComponent->SetWorldTransform(NewTransform, bSweep);
		}
		else
		{
			UE_LOG(LogScript, Warning, TEXT("SetActorTransform: Get NAN Transform data for %s: %s"), *GetNameSafe(this), *NewTransform.ToString());
		}
		return true;
	}

	return false;
}

void AActor::AddActorLocalOffset(FVector DeltaLocation, bool bSweep)
{
	if(RootComponent)
	{
		RootComponent->AddLocalOffset(DeltaLocation, bSweep);
	}
}

void AActor::AddActorLocalRotation(FRotator DeltaRotation, bool bSweep)
{
	if(RootComponent)
	{
		RootComponent->AddLocalRotation(DeltaRotation, bSweep);
	}
}

void AActor::AddActorLocalTransform(const FTransform& NewTransform, bool bSweep)
{
	if(RootComponent)
	{
		RootComponent->AddLocalTransform(NewTransform, bSweep);
	}
}

void AActor::SetActorRelativeLocation(FVector NewRelativeLocation, bool bSweep/*=false*/)
{
	if (RootComponent)
	{
		RootComponent->SetRelativeLocation(NewRelativeLocation, bSweep);
	}
}

void AActor::SetActorRelativeRotation(FRotator NewRelativeRotation, bool bSweep/*=false*/)
{
	if (RootComponent)
	{
		RootComponent->SetRelativeRotation(NewRelativeRotation, bSweep);
	}
}

void AActor::SetActorRelativeTransform(const FTransform& NewRelativeTransform, bool bSweep/*=false*/)
{
	if (RootComponent)
	{
		RootComponent->SetRelativeTransform(NewRelativeTransform);
	}
}

void AActor::SetActorRelativeScale3D(FVector NewRelativeScale)
{
	if (RootComponent)
	{
		if (NewRelativeScale.ContainsNaN())
		{
			FMessageLog("Blueprint").Warning(FText::Format(LOCTEXT("InvalidScale", "Scale '{0}' is not valid."), FText::FromString(NewRelativeScale.ToString())));
			return;
		}

		RootComponent->SetRelativeScale3D(NewRelativeScale);
	}
}

FVector AActor::GetActorRelativeScale3D() const
{
	if (RootComponent)
	{
		return RootComponent->RelativeScale3D;
	}
	return FVector(1,1,1);
}

void AActor::SetActorHiddenInGame( bool bNewHidden )
{
	if (bHidden != bNewHidden)
	{
		bHidden = bNewHidden;
		MarkComponentsRenderStateDirty();
	}
}

void AActor::SetActorEnableCollision(bool bNewActorEnableCollision)
{
	if(bActorEnableCollision != bNewActorEnableCollision)
	{
		bActorEnableCollision = bNewActorEnableCollision;

		// Notify components about the change
		TArray<UActorComponent*> Components;
		GetComponents(Components);

		for(int32 CompIdx=0; CompIdx<Components.Num(); CompIdx++)
		{
			Components[CompIdx]->OnActorEnableCollisionChanged();
		}
	}
}


bool AActor::GetActorEnableCollision()
{
	return bActorEnableCollision;
}

bool AActor::Destroy( bool bNetForce, bool bShouldModifyLevel )
{
	// It's already pending kill, no need to beat the corpse
	if (!IsPendingKill())
	{
		GetWorld()->DestroyActor( this, bNetForce, bShouldModifyLevel );
	}
	return IsPendingKill();
}

void AActor::K2_DestroyActor()
{
	Destroy();
}

bool AActor::HasAuthority() const
{
	return (Role == ROLE_Authority);
}

void AActor::K2_DestroyComponent(UActorComponent* Component)
{
	// If its a valid component, and we own it, destroy it
	if(Component && Component->GetOwner() == this)
	{
		Component->DestroyComponent();
	}
}

UPrimitiveComponent* AActor::GetRootPrimitiveComponent() const
{ 
	return Cast<class UPrimitiveComponent>(RootComponent); 
}

bool AActor::SetRootComponent(class USceneComponent* NewRootComponent)
{
	/** Only components owned by this actor can be used as a its root component. */
	if (ensure(NewRootComponent == NULL || NewRootComponent->GetOwner() == this))
	{
		RootComponent = NewRootComponent;
		return true;
	}

	return false;
}

/** K2 exposed 'get location' */
FVector AActor::K2_GetActorLocation() const
{
	return GetActorLocation();
}

/** K2 exposed 'get rotation' */
FRotator AActor::K2_GetActorRotation() const
{
	return GetActorRotation();
}

FVector AActor::GetActorForwardVector() const
{
	return GetTransform().GetUnitAxis(EAxis::X);
}

FVector AActor::GetActorUpVector() const
{
	return GetTransform().GetUnitAxis(EAxis::Z);
}

FVector AActor::GetActorRightVector() const
{
	return GetTransform().GetUnitAxis(EAxis::Y);
}

USceneComponent* AActor::K2_GetRootComponent() const
{
	return GetRootComponent();
}

void AActor::GetActorBounds(bool bOnlyCollidingComponents, FVector& Origin, FVector& BoxExtent) const
{
	const FBox Bounds = GetComponentsBoundingBox(!bOnlyCollidingComponents);

	// To keep consistency with the other GetBounds functions, transform our result into an origin / extent formatting
	Bounds.GetCenterAndExtents(Origin, BoxExtent);
}


AWorldSettings * AActor::GetWorldSettings() const
{
	UWorld* World = GetWorld();
	return (World ? World->GetWorldSettings() : nullptr);
}

void AActor::PlaySoundOnActor(USoundCue* InSoundCue, float VolumeMultiplier/*=1.f*/, float PitchMultiplier/*=1.f*/)
{
	UGameplayStatics::PlaySoundAtLocation( this, InSoundCue, GetActorLocation(), VolumeMultiplier, PitchMultiplier );
}

void AActor::PlaySoundAtLocation(USoundCue* InSoundCue, FVector SoundLocation, float VolumeMultiplier/*=1.f*/, float PitchMultiplier/*=1.f*/)
{
	UGameplayStatics::PlaySoundAtLocation( this, InSoundCue, (SoundLocation.IsZero() ? GetActorLocation() : SoundLocation), VolumeMultiplier, PitchMultiplier );
}

ENetMode AActor::GetNetMode() const
{
	UNetDriver *NetDriver = GetNetDriver();
	return NetDriver ? NetDriver->GetNetMode() : NM_Standalone;
}

UNetDriver* AActor::GetNetDriver() const
{
	UWorld *World = GetWorld();
	if (NetDriverName == NAME_GameNetDriver)
	{
		return World->GetNetDriver();
	}

	return GEngine->FindNamedNetDriver(World, NetDriverName);
}

//
// Return whether a function should be executed remotely.
//
int32 AActor::GetFunctionCallspace( UFunction* Function, void* Parameters, FFrame* Stack )
{
	// Quick reject 1.
	if ((Function->FunctionFlags & FUNC_Static))
	{
		// Call local
		DEBUG_CALLSPACE(TEXT("GetFunctionCallspace Local1: %s"), *Function->GetName());
		return FunctionCallspace::Local;
	}

	if (GAllowActorScriptExecutionInEditor)
	{
		// Call local
		DEBUG_CALLSPACE(TEXT("GetFunctionCallspace Local2: %s"), *Function->GetName());
		return FunctionCallspace::Local;
	}

	UWorld* World = GetWorld();
	if (!World)
	{
		// Call local
		DEBUG_CALLSPACE(TEXT("GetFunctionCallspace Local3: %s"), *Function->GetName());
		return FunctionCallspace::Local;
	}

	// If we are on a client and function is 'skip on client', absorb it
	FunctionCallspace::Type Callspace = (Role < ROLE_Authority) && Function->HasAllFunctionFlags(FUNC_BlueprintAuthorityOnly) ? FunctionCallspace::Absorbed : FunctionCallspace::Local;
	
	if (IsPendingKill())
	{
		// Never call remote on a pending kill actor. 
		// We can call it local or absorb it depending on authority/role check above.
		DEBUG_CALLSPACE(TEXT("GetFunctionCallspace: IsPendingKill %s %s"), *Function->GetName(), FunctionCallspace::ToString(Callspace));
		return Callspace;
	}

	if (Function->FunctionFlags & FUNC_NetRequest)
	{
		// Call remote
		DEBUG_CALLSPACE(TEXT("GetFunctionCallspace NetRequest: %s"), *Function->GetName());
		return FunctionCallspace::Remote;
	}	
	
	if (Function->FunctionFlags & FUNC_NetResponse)
	{
		if (Function->RPCId > 0)
		{
			// Call local
			DEBUG_CALLSPACE(TEXT("GetFunctionCallspace NetResponse Local: %s"), *Function->GetName());
			return FunctionCallspace::Local;
		}

		// Shouldn't happen, so skip call
		DEBUG_CALLSPACE(TEXT("GetFunctionCallspace NetResponse Absorbed: %s"), *Function->GetName());
		return FunctionCallspace::Absorbed;
	}

	const ENetMode NetMode = GetNetMode();
	// Quick reject 2. Has to be a network game to continue
	if (NetMode == NM_Standalone)
	{
		if (Role < ROLE_Authority && (Function->FunctionFlags & FUNC_NetServer))
		{
			// Don't let clients call server functions (in edge cases where NetMode is standalone (net driver is null))
			DEBUG_CALLSPACE(TEXT("GetFunctionCallspace No Authority Server Call Absorbed: %s"), *Function->GetName());
			return FunctionCallspace::Absorbed;
		}

		// Call local
		return FunctionCallspace::Local;
	}
	
	// Dedicated servers don't care about "cosmetic" functions.
	if (NetMode == NM_DedicatedServer && Function->HasAllFunctionFlags(FUNC_BlueprintCosmetic))
	{
		DEBUG_CALLSPACE(TEXT("GetFunctionCallspace Blueprint Cosmetic Absorbed: %s"), *Function->GetName());
		return FunctionCallspace::Absorbed;
	}

	if (!(Function->FunctionFlags & FUNC_Net))
	{
		// Not a network function
		DEBUG_CALLSPACE(TEXT("GetFunctionCallspace Not Net: %s %s"), *Function->GetName(), FunctionCallspace::ToString(Callspace));
		return Callspace;
	}
	
	bool bIsServer = NetMode == NM_ListenServer || NetMode == NM_DedicatedServer;

	// get the top most function
	while (Function->GetSuperFunction() != NULL)
	{
		Function = Function->GetSuperFunction();
	}

	if ((Function->FunctionFlags & FUNC_NetMulticast))
	{
		if(bIsServer)
		{
			// Server should execute locally and call remotely
			if (RemoteRole != ROLE_None)
			{
				DEBUG_CALLSPACE(TEXT("GetFunctionCallspace Multicast: %s"), *Function->GetName());
				return (FunctionCallspace::Local | FunctionCallspace::Remote);
			}

			DEBUG_CALLSPACE(TEXT("GetFunctionCallspace Multicast NoRemoteRole: %s"), *Function->GetName());
			return FunctionCallspace::Local;
		}
		else
		{
			// Client should only execute locally iff it is allowed to (function is not KismetAuthorityOnly)
			DEBUG_CALLSPACE(TEXT("GetFunctionCallspace Multicast Client: %s %s"), *Function->GetName(), FunctionCallspace::ToString(Callspace));
			return Callspace;
		}
	}

	// if we are the server, and it's not a send-to-client function,
	if (bIsServer && !(Function->FunctionFlags & FUNC_NetClient))
	{
		// don't replicate
		DEBUG_CALLSPACE(TEXT("GetFunctionCallspace Server calling Server function: %s %s"), *Function->GetName(), FunctionCallspace::ToString(Callspace));
		return Callspace;
	}
	// if we aren't the server, and it's not a send-to-server function,
	if (!bIsServer && !(Function->FunctionFlags & FUNC_NetServer))
	{
		// don't replicate
		DEBUG_CALLSPACE(TEXT("GetFunctionCallspace Client calling Client function: %s %s"), *Function->GetName(), FunctionCallspace::ToString(Callspace));
		return Callspace;
	}

	// Check if the actor can potentially call remote functions	
	if (Role == ROLE_Authority)
	{
		UNetConnection* NetConnection = GetNetConnection();
		if (NetConnection == NULL)
		{
			UPlayer *ClientPlayer = GetNetOwningPlayer();
			if (ClientPlayer == NULL)
			{
				// Check if a player ever owned this (topmost owner is playercontroller or beacon)
				if (HasNetOwner())
				{
					// Network object with no owning player, we must absorb
					DEBUG_CALLSPACE(TEXT("GetFunctionCallspace Client without owner absorbed %s"), *Function->GetName());
					return FunctionCallspace::Absorbed;
				}
				
				// Role authority object calling a client RPC locally (ie AI owned objects)
				DEBUG_CALLSPACE(TEXT("GetFunctionCallspace authority non client owner %s %s"), *Function->GetName(), FunctionCallspace::ToString(Callspace));
				return Callspace;
			}
			else if (Cast<ULocalPlayer>(ClientPlayer) != NULL)
			{
				// This is a local player, call locally
				DEBUG_CALLSPACE(TEXT("GetFunctionCallspace Client local function: %s %s"), *Function->GetName(), FunctionCallspace::ToString(Callspace));
				return Callspace;
			}
		}
		else if (!NetConnection->Driver || !NetConnection->Driver->World)
		{
			// NetDriver does not have a world, most likely shutting down
			DEBUG_CALLSPACE(TEXT("GetFunctionCallspace NetConnection with no driver or world absorbed: %s %s %s"),
				*Function->GetName(), 
				NetConnection->Driver ? *NetConnection->Driver->GetName() : TEXT("NoNetDriver"),
				NetConnection->Driver && NetConnection->Driver->World ? *NetConnection->Driver->World->GetName() : TEXT("NoWorld"));
			return FunctionCallspace::Absorbed;
		}

		// There is a valid net connection, so continue and call remotely
	}

	// about to call remotely - unless the actor is not actually replicating
	if (RemoteRole == ROLE_None)
	{
		if (!bIsServer)
		{
			UE_LOG(LogNet, Warning, TEXT("Client is absorbing remote function %s on actor %s because RemoteRole is ROLE_None"), *Function->GetName(), *GetName() );
		}

		DEBUG_CALLSPACE(TEXT("GetFunctionCallspace RemoteRole None absorbed %s"), *Function->GetName());
		return FunctionCallspace::Absorbed;
	}

	// Call remotely
	DEBUG_CALLSPACE(TEXT("GetFunctionCallspace RemoteRole Remote %s"), *Function->GetName());
	return FunctionCallspace::Remote;
}

bool AActor::CallRemoteFunction( UFunction* Function, void* Parameters, FOutParmRec* OutParms, FFrame* Stack )
{
	UNetDriver* NetDriver = GetNetDriver();
	if (NetDriver)
	{
		NetDriver->ProcessRemoteFunction(this, Function, Parameters, OutParms, Stack, NULL);
		return true;
	}

	return false;
}

void AActor::DispatchPhysicsCollisionHit(const FRigidBodyCollisionInfo& MyInfo, const FRigidBodyCollisionInfo& OtherInfo, const FCollisionImpactData& RigidCollisionData)
{
#if 0
	if(true)
	{
		FString MyName = MyInfo.Component ? FString(*MyInfo.Component->GetPathName()) : FString(TEXT(""));
		FString OtherName = OtherInfo.Component ? FString(*OtherInfo.Component->GetPathName()) : FString(TEXT(""));
		UE_LOG(LogPhysics, Log,  TEXT("COLLIDE! %s - %s"), *MyName, *OtherName );
	}
#endif

	checkSlow(RigidCollisionData.ContactInfos.Num() > 0);

	// @todo At the moment we only pass the first contact in the ContactInfos array. Maybe improve this?
	const FRigidBodyContactInfo& ContactInfo = RigidCollisionData.ContactInfos[0];

	FHitResult Result;
	Result.Location = Result.ImpactPoint = ContactInfo.ContactPosition;
	Result.Normal = Result.ImpactNormal = ContactInfo.ContactNormal;
	Result.PhysMaterial = ContactInfo.PhysMaterial[1];
	Result.Actor = OtherInfo.Actor;
	Result.Component = OtherInfo.Component;
	Result.Item = MyInfo.BodyIndex;
	Result.BoneName = MyInfo.BoneName;
	Result.bBlockingHit = true;

	ReceiveHit(MyInfo.Component.Get(), OtherInfo.Actor.Get(), OtherInfo.Component.Get(), true, Result.Location, Result.Normal, RigidCollisionData.TotalNormalImpulse, Result);

	// Execute delegates if bound

	if(OnActorHit.IsBound())
	{
		OnActorHit.Broadcast(this, OtherInfo.Actor.Get(), RigidCollisionData.TotalNormalImpulse, Result);
	}

	if(MyInfo.Component.IsValid() && MyInfo.Component.Get()->OnComponentHit.IsBound())
	{
		MyInfo.Component.Get()->OnComponentHit.Broadcast(OtherInfo.Actor.Get(), OtherInfo.Component.Get(), RigidCollisionData.TotalNormalImpulse, Result);
	}
}

// COMPONENTS


void AActor::UnregisterAllComponents()
{
	TArray<UActorComponent*> Components;
	GetComponents(Components);

	for(int32 CompIdx = 0; CompIdx < Components.Num(); CompIdx++)
	{
		UActorComponent* Component = Components[CompIdx]; 
		if( Component->IsRegistered()) // In some cases unregistering one component can unregister another, so we do a check here to avoid trying twice
		{
			Component->UnregisterComponent();
		}
	}

	PostUnregisterAllComponents();
}

void AActor::RegisterAllComponents()
{
	// 0 - means register all components
	verify(IncrementalRegisterComponents(0));
}

// Walks through components hierarchy and returns closest to root parent component that is unregistered
// Only for components that belong to the same owner
static USceneComponent* GetUnregisteredParent(UActorComponent* Component)
{
	USceneComponent* ParentComponent = nullptr;
	USceneComponent* SceneComponent = Cast<USceneComponent>(Component);
	
	while (	SceneComponent && 
			SceneComponent->AttachParent && 
			SceneComponent->AttachParent->GetOwner() == Component->GetOwner() && 
			!SceneComponent->AttachParent->IsRegistered())
	{
		SceneComponent = SceneComponent->AttachParent;
		if (SceneComponent->bAutoRegister && !SceneComponent->IsPendingKill())
		{
			// We found unregistered parent that should be registered
			// But keep looking up the tree
			ParentComponent = SceneComponent;
		}
	}

	return ParentComponent;
}

bool AActor::IncrementalRegisterComponents(int32 NumComponentsToRegister)
{
	if (NumComponentsToRegister == 0)
	{
		// 0 - means register all components
		NumComponentsToRegister = MAX_int32;
	}
	
	// Register RootComponent first so all other components can reliable use it (ie call GetLocation) when they register
	if( RootComponent != NULL && !RootComponent->IsRegistered() )
	{
		// An unregistered root component is bad news
		check(RootComponent->bAutoRegister);

		//Before we register our component, save it to our transaction buffer so if "undone" it will return to an unregistered state.
		//This should prevent unwanted components hanging around when undoing a copy/paste or duplication action.
		RootComponent->Modify(false);

		check(GetWorld());
		RootComponent->RegisterComponentWithWorld(GetWorld());
	}

	int32 NumTotalRegisteredComponents = 0;
	int32 NumRegisteredComponentsThisRun = 0;
	TArray<UActorComponent*> Components;
	GetComponents(Components);

	for (int32 CompIdx = 0; CompIdx < Components.Num() && NumRegisteredComponentsThisRun < NumComponentsToRegister; CompIdx++)
	{
		UActorComponent* Component = Components[CompIdx];
		if(!Component->IsRegistered() && Component->bAutoRegister && !Component->IsPendingKill())
		{
			// Ensure that all parent are registered first
			USceneComponent* ParentComponent = GetUnregisteredParent(Component);
			if (ParentComponent)
			{
				// Register parent first, then return to this component on a next iteration
				Component = ParentComponent;
				CompIdx--;
				NumTotalRegisteredComponents--; // because we will try to register the parent again later...
			}
				
			//Before we register our component, save it to our transaction buffer so if "undone" it will return to an unregistered state.
			//This should prevent unwanted components hanging around when undoing a copy/paste or duplication action.
			Component->Modify(false);

			check(GetWorld());
			Component->RegisterComponentWithWorld(GetWorld());
			NumRegisteredComponentsThisRun++;
		}

		NumTotalRegisteredComponents++;
	}

	// See whether we are done
	if (Components.Num() == NumTotalRegisteredComponents)
	{
		// Finally, call PostRegisterAllComponents
		PostRegisterAllComponents();
		return true;
	}
	
	// Still have components to register
	return false;
}

bool AActor::HasValidRootComponent()
{ 
	return (RootComponent != NULL && RootComponent->IsRegistered()); 
}

void AActor::MarkComponentsAsPendingKill()
{
	// Iterate components and mark them all as pending kill.
	TArray<UActorComponent*> Components;
	GetComponents(Components);

	for (int32 Index = 0; Index < Components.Num(); Index++)
	{
		UActorComponent* Component = Components[Index];

		// Modify component so undo/ redo works in the editor.
		if( GIsEditor )
		{
			Component->Modify();
		}
		Component->OnComponentDestroyed();
		Component->MarkPendingKill();
	}
}

void AActor::ReregisterAllComponents()
{
	UnregisterAllComponents();
	RegisterAllComponents();
}

void AActor::UpdateComponentTransforms()
{
	TArray<UActorComponent*> Components;
	GetComponents(Components);

	for (int32 Idx = 0; Idx < Components.Num(); Idx++)
	{
		UActorComponent* ActorComp = Components[Idx];
		if (ActorComp->IsRegistered())
		{
			ActorComp->UpdateComponentToWorld();
		}
	}
}

void AActor::MarkComponentsRenderStateDirty()
{
	TArray<UActorComponent*> Components;
	GetComponents(Components);

	for (int32 Idx = 0; Idx < Components.Num(); Idx++)
	{
		UActorComponent* ActorComp = Components[Idx];
		if (ActorComp->IsRegistered())
		{
			ActorComp->MarkRenderStateDirty();
		}
	}
}

void AActor::InitializeComponents()
{
	TArray<UActorComponent*> Components;
	GetComponents(Components);

	for (UActorComponent* ActorComp : Components)
	{
		if (ActorComp->bWantsInitializeComponent && ActorComp->IsRegistered())
		{
			ActorComp->InitializeComponent();
		}
	}
}

void AActor::UninitializeComponents()
{
	TArray<UActorComponent*> Components;
	GetComponents(Components);

	for (UActorComponent* ActorComp : Components)
	{
		if (ActorComp->bHasBeenInitialized)
		{
			ActorComp->UninitializeComponent();
		}
	}
}

void AActor::DrawDebugComponents(FColor const& BaseColor) const
{
	TArray<USceneComponent*> Components;
	GetComponents(Components);

	for(int32 ComponentIndex = 0; ComponentIndex < Components.Num(); ComponentIndex++)
	{
		USceneComponent const* const Component = Components[ComponentIndex]; 

			FVector const Loc = Component->GetComponentLocation();
			FRotator const Rot = Component->GetComponentRotation();

			// draw coord system at component loc
			DrawDebugCoordinateSystem(GetWorld(), Loc, Rot, 10.f);

			// draw line from me to my parent
			USceneComponent const* const ParentComponent = Cast<USceneComponent>(Component->AttachParent);
			if (ParentComponent)
			{
				DrawDebugLine(GetWorld(), ParentComponent->GetComponentLocation(), Loc, BaseColor);
			}

			// draw component name
			DrawDebugString(GetWorld(), Loc+FVector(0,0,32), *Component->GetName());
		}

}


void AActor::InvalidateLightingCacheDetailed(bool bTranslationOnly)
{
	TArray<UActorComponent*> Components;
	GetComponents(Components);

	for(int32 ComponentIndex = 0;ComponentIndex < Components.Num();ComponentIndex++)
	{
		UActorComponent* Component = Components[ComponentIndex]; 

		if(Component && Component->IsRegistered())
		{
			Component->InvalidateLightingCacheDetailed(true, bTranslationOnly);
		}
	}

#if !(UE_BUILD_SHIPPING || UE_BUILD_TEST)
	// Validate that we didn't change it during this action
	TArray<UActorComponent*> NewComponents;
	GetComponents(NewComponents);
	check(Components == NewComponents);
#endif
}

 // COLLISION

bool AActor::ActorLineTraceSingle(struct FHitResult& OutHit, const FVector& Start, const FVector& End, ECollisionChannel TraceChannel, const struct FCollisionQueryParams& Params)
{
	OutHit = FHitResult(1.f);
	OutHit.TraceStart = Start;
	OutHit.TraceEnd = End;
	bool bHasHit = false;
	
	TArray<UPrimitiveComponent*> Components;
	GetComponents(Components);

	for (int32 ComponentIndex=0; ComponentIndex<Components.Num(); ComponentIndex++)
	{
		FHitResult HitResult;
		UPrimitiveComponent* Primitive = Components[ComponentIndex];
		if( Primitive->IsRegistered() && Primitive->IsCollisionEnabled() 
			&& (Primitive->GetCollisionResponseToChannel(TraceChannel) == ECollisionResponse::ECR_Block) 
			&& Primitive->LineTraceComponent(HitResult, Start, End, Params) )
		{
			// return closest hit
			if( HitResult.Time < OutHit.Time )
			{
				OutHit = HitResult;
				bHasHit = true;
			}
		}
	}

	return bHasHit;
}

float AActor::ActorGetDistanceToCollision(const FVector& Point, ECollisionChannel TraceChannel, FVector& ClosestPointOnCollision, UPrimitiveComponent** OutPrimitiveComponent) const
{
	ClosestPointOnCollision = Point;
	float ClosestPointDistance = -1.f;

	TArray<UPrimitiveComponent*> Components;
	GetComponents(Components);

	for (int32 ComponentIndex=0; ComponentIndex<Components.Num(); ComponentIndex++)
	{
		UPrimitiveComponent* Primitive = Components[ComponentIndex];
		if( Primitive->IsRegistered() && Primitive->IsCollisionEnabled() 
			&& (Primitive->GetCollisionResponseToChannel(TraceChannel) == ECollisionResponse::ECR_Block) )
		{
			FVector ClosestPoint;
			const float Distance = Primitive->GetDistanceToCollision(Point, ClosestPoint);

			if (Distance < 0.f)
			{
				// Invalid result, impossible to be better than ClosestPointDistance
				continue;
			}

			if( (ClosestPointDistance < 0.f) || (Distance < ClosestPointDistance) )
			{
				ClosestPointDistance = Distance;
				ClosestPointOnCollision = ClosestPoint;
				if( OutPrimitiveComponent )
				{
					*OutPrimitiveComponent = Primitive;
				}

				// If we're inside collision, we're not going to find anything better, so abort search we've got our best find.
				if( Distance <= KINDA_SMALL_NUMBER )
				{
					break;
				}
			}
		}
	}

	return ClosestPointDistance;
}


void AActor::LifeSpanExpired()
{
	Destroy();
}

void AActor::SetLifeSpan( float InLifespan )
{
	// Store the new value
	InitialLifeSpan = InLifespan;
	// Initialize a timer for the actors lifespan if there is one. Otherwise clear any existing timer
	if( Role==ROLE_Authority || bTearOff )
	{
		if( InLifespan > 0.0f)
		{
			GetWorldTimerManager().SetTimer( this, &AActor::LifeSpanExpired, InLifespan );
		}
		else
		{
			GetWorldTimerManager().ClearTimer( this, &AActor::LifeSpanExpired );		
		}
	}
}

float AActor::GetLifeSpan() const
{
	// Timer remaining returns -1.0f if there is no such timer - return this as ZERO
	float CurrentLifespan = GetWorldTimerManager().GetTimerRemaining( this, &AActor::LifeSpanExpired );
	return ( CurrentLifespan != -1.0f ) ? CurrentLifespan : 0.0f;
}

void AActor::PostInitializeComponents()
{
	if( !IsPendingKill() )
	{
		bActorInitialized = true;

		UNavigationSystem::OnActorRegistered(this);
	}
}

void AActor::PreInitializeComponents()
{
	if (AutoReceiveInput != EAutoReceiveInput::Disabled)
	{
		const int32 PlayerIndex = int32(AutoReceiveInput.GetValue()) - 1;

		APlayerController* PC = UGameplayStatics::GetPlayerController(this, PlayerIndex);
		if (PC)
		{
			EnableInput(PC);
		}
		else
		{
			GetWorld()->PersistentLevel->RegisterActorForAutoReceiveInput(this, PlayerIndex);
		}
	}
}

UWorld* AActor::K2_GetWorld() const
{
	// If an actor is pending kill we don't consider it to be in a world
	return (!IsPendingKill() ? GetLevel()->OwningWorld : NULL);
}

float AActor::GetActorTimeDilation() const
{
	// get actor custom time dilation
	// if you do slomo, that changes WorldSettings->TimeDilation
	// So multiply to get final TimeDilation
	return CustomTimeDilation*GetWorldSettings()->GetEffectiveTimeDilation();
}

UMaterialInstanceDynamic* AActor::MakeMIDForMaterial(class UMaterialInterface* Parent)
{
	// Deprecating this function. 
	// Please use PrimitiveComponent->CreateAndSetMaterialInstanceDynamic
	// OR PrimitiveComponent->CreateAndSetMaterialInstanceDynamicFromMaterial
	// OR UMaterialInstanceDynamic::Create

	return NULL;
}

float AActor::GetDistanceTo(AActor* OtherActor)
{
	return OtherActor ? (GetActorLocation() - OtherActor->GetActorLocation()).Size() : 0.f;
}

float AActor::GetHorizontalDistanceTo(AActor* OtherActor)
{
	return OtherActor ? (GetActorLocation() - OtherActor->GetActorLocation()).Size2D() : 0.f;
}

float AActor::GetVerticalDistanceTo(AActor* OtherActor)
{
	return OtherActor ? FMath::Abs((GetActorLocation().Z - OtherActor->GetActorLocation().Z)) : 0.f;
}

float AActor::GetDotProductTo(AActor* OtherActor)
{
	if (OtherActor)
	{
		FVector Dir = GetActorForwardVector();
		FVector Offset = OtherActor->GetActorLocation() - GetActorLocation();
		Offset = Offset.SafeNormal();
		return FVector::DotProduct(Dir, Offset);
	}
	return -2.0;
}

float AActor::GetHorizontalDotProductTo(AActor* OtherActor)
{
	if (OtherActor)
	{
		FVector Dir = GetActorForwardVector();
		FVector Offset = OtherActor->GetActorLocation() - GetActorLocation();
		Offset = Offset.SafeNormal2D();
		return FVector::DotProduct(Dir, Offset);
	}
	return -2.0;
}

#if WITH_EDITOR
const int32 AActor::GetNumUncachedStaticLightingInteractions() const
{
	if (GetRootComponent())
	{
		return GetRootComponent()->GetNumUncachedStaticLightingInteractions();
	}
	return 0;
}
#endif // WITH_EDITOR

#undef LOCTEXT_NAMESPACE<|MERGE_RESOLUTION|>--- conflicted
+++ resolved
@@ -2123,10 +2123,6 @@
 	if (!bDeferConstruction)
 	{
 		// Preserve original root component scale
-<<<<<<< HEAD
-		const FVector SpawnScale = GetRootComponent() ? GetRootComponent()->RelativeScale3D : FVector::ZeroVector;
-		ExecuteConstruction( FTransform(SpawnRotation, SpawnLocation, SpawnScale), NULL );
-=======
 		const FVector SpawnScale = GetRootComponent() ? GetRootComponent()->RelativeScale3D : FVector(1.0f, 1.0f, 1.0f);
 		FinishSpawning(FTransform(SpawnRotation, SpawnLocation, SpawnScale), true);
 	}
@@ -2139,7 +2135,6 @@
 		bHasFinishedSpawning = true;
 
 		ExecuteConstruction(Transform, nullptr, bIsDefaultTransform);
->>>>>>> 1d429763
 		PostActorConstruction();
 	}
 }
@@ -3001,7 +2996,7 @@
 	int32 NumRegisteredComponentsThisRun = 0;
 	TArray<UActorComponent*> Components;
 	GetComponents(Components);
-
+	
 	for (int32 CompIdx = 0; CompIdx < Components.Num() && NumRegisteredComponentsThisRun < NumComponentsToRegister; CompIdx++)
 	{
 		UActorComponent* Component = Components[CompIdx];
