// Copyright 1998-2016 Epic Games, Inc. All Rights Reserved.

using System;
using System.Collections.Generic;
using System.IO;
using System.Linq;
using System.Text;
using System.Runtime.Serialization;

namespace UnrealBuildTool
{
	[Serializable]
	public class UEBuildGame : UEBuildTarget
	{
		public UEBuildGame(SerializationInfo Info, StreamingContext Context)
			: base(Info, Context)
		{
		}

<<<<<<< HEAD
		public UEBuildGame(TargetDescriptor InDesc, TargetRules InRulesObject, string InTargetCsFilename)
			: base(InDesc, InRulesObject, "UE4", InTargetCsFilename)
=======
		public UEBuildGame(TargetDescriptor InDesc, TargetRules InRulesObject, RulesAssembly InRulesAssembly, FileReference InTargetCsFilename)
			: base(InDesc, InRulesObject, InRulesAssembly, "UE4", InTargetCsFilename)
>>>>>>> 73f66985
		{
			if (ShouldCompileMonolithic())
			{
				if (!UnrealBuildTool.IsDesktopPlatform(Platform) || Platform == UnrealTargetPlatform.WinRT || Platform == UnrealTargetPlatform.WinRT_ARM)
				{
					// We are compiling for a console...
					// We want the output to go into the <GAME>\Binaries folder
					if (!InRulesObject.bOutputToEngineBinaries)
					{
						OutputPaths = OutputPaths.Select(Path => new FileReference(Path.FullName.Replace("Engine\\Binaries", InDesc.TargetName + "\\Binaries"))).ToList();
					}
				}
			}
		}

		//
		// UEBuildTarget interface.
		//


		protected override void SetupModules()
		{
			base.SetupModules();
		}


		/// <summary>
		/// Setup the binaries for this target
		/// </summary>
		protected override void SetupBinaries()
		{
			base.SetupBinaries();

			{
				// Make the game executable.
				UEBuildBinaryConfiguration Config = new UEBuildBinaryConfiguration(InType: UEBuildBinaryType.Executable,
																					InOutputFilePaths: OutputPaths,
																					InIntermediateDirectory: EngineIntermediateDirectory,
																					bInCreateImportLibrarySeparately: (ShouldCompileMonolithic() ? false : true),
																					bInAllowExports: !ShouldCompileMonolithic(),
																					InModuleNames: new List<string>() { "Launch" });

				AppBinaries.Add(new UEBuildBinaryCPP(this, Config));
			}

			// Add the other modules that we want to compile along with the executable.  These aren't necessarily
			// dependencies to any of the other modules we're building, so we need to opt in to compile them.
			{
				// Modules should properly identify the 'extra modules' they need now.
				// There should be nothing here!
			}
		}

		public override void SetupDefaultGlobalEnvironment(
			TargetInfo Target,
			ref LinkEnvironmentConfiguration OutLinkEnvironmentConfiguration,
			ref CPPEnvironmentConfiguration OutCPPEnvironmentConfiguration
			)
		{
			UEBuildConfiguration.bCompileLeanAndMeanUE = true;

			// Do not include the editor
			UEBuildConfiguration.bBuildEditor = false;
			UEBuildConfiguration.bBuildWithEditorOnlyData = false;

			// Require cooked data
			UEBuildConfiguration.bBuildRequiresCookedData = true;

			// Compile the engine
			UEBuildConfiguration.bCompileAgainstEngine = true;

			// Tag it as a 'Game' build
			OutCPPEnvironmentConfiguration.Definitions.Add("UE_GAME=1");

			// no exports, so no need to verify that a .lib and .exp file was emitted by the linker.
			OutLinkEnvironmentConfiguration.bHasExports = false;
		}
	}
}<|MERGE_RESOLUTION|>--- conflicted
+++ resolved
@@ -17,13 +17,8 @@
 		{
 		}
 
-<<<<<<< HEAD
-		public UEBuildGame(TargetDescriptor InDesc, TargetRules InRulesObject, string InTargetCsFilename)
-			: base(InDesc, InRulesObject, "UE4", InTargetCsFilename)
-=======
 		public UEBuildGame(TargetDescriptor InDesc, TargetRules InRulesObject, RulesAssembly InRulesAssembly, FileReference InTargetCsFilename)
 			: base(InDesc, InRulesObject, InRulesAssembly, "UE4", InTargetCsFilename)
->>>>>>> 73f66985
 		{
 			if (ShouldCompileMonolithic())
 			{
