// Copyright 1998-2018 Epic Games, Inc. All Rights Reserved.

#include "MetalRHIPrivate.h"
#include "Misc/App.h"
#if PLATFORM_IOS
#include "IOS/IOSAppDelegate.h"
#endif
#include "Misc/ConfigCacheIni.h"
#include "HAL/PlatformFramePacer.h"
#include "Runtime/HeadMountedDisplay/Public/IHeadMountedDisplayModule.h"

#include "MetalContext.h"
#include "MetalProfiler.h"
#include "MetalCommandBuffer.h"

int32 GMetalSupportsIntermediateBackBuffer = PLATFORM_MAC ? 1 : 0;
static FAutoConsoleVariableRef CVarMetalSupportsIntermediateBackBuffer(
	TEXT("rhi.Metal.SupportsIntermediateBackBuffer"),
	GMetalSupportsIntermediateBackBuffer,
	TEXT("When enabled (> 0) allocate an intermediate texture to use as the back-buffer & blit from there into the actual device back-buffer, thereby allowing screenshots & video capture that would otherwise be impossible as the texture required has already been released back to the OS as required by Metal's API. (Off by default (0) on iOS/tvOS but enabled (1) on Mac)"), ECVF_ReadOnly);

int32 GMetalSeparatePresentThread = 0;
static FAutoConsoleVariableRef CVarMetalSeparatePresentThread(
	TEXT("rhi.Metal.SeparatePresentThread"),
	GMetalSeparatePresentThread,
	TEXT("When enabled (> 0) requires rhi.Metal.SupportsIntermediateBackBuffer be enabled and will cause two intermediate back-buffers be allocated so that the presentation of frames to the screen can be run on a separate thread.\n")
	TEXT("This option uncouples the Render/RHI thread from calls to -[CAMetalLayer nextDrawable] and will run arbitrarily fast by rendering but not waiting to present all frames. This is equivalent to running without V-Sync, but without the screen tearing.\n")
	TEXT("On macOS 10.12 this will not be beneficial, but on later macOS versions this is the only way to ensure that we keep the CPU & GPU saturated with commands and don't ever stall waiting for V-Sync.\n")
	TEXT("On iOS/tvOS this is the only way to run without locking the CPU to V-Sync somewhere - this shouldn't be used in a shipping title without understanding the power/heat implications.\n")
	TEXT("(Off by default (0))"), ECVF_ReadOnly);

int32 GMetalNonBlockingPresent = 0;
static FAutoConsoleVariableRef CVarMetalNonBlockingPresent(
	TEXT("rhi.Metal.NonBlockingPresent"),
	GMetalNonBlockingPresent,
	TEXT("When enabled (> 0) this will force MetalRHI to query if a back-buffer is available to present and if not will skip the frame. Only functions on macOS, it is ignored on iOS/tvOS.\n")
	TEXT("(Off by default (0))"));

#if PLATFORM_MAC
static int32 GMetalCommandQueueSize = 5120; // This number is large due to texture streaming - currently each texture is its own command-buffer.
// The whole MetalRHI needs to be changed to use MTLHeaps/MTLFences & reworked so that operations with the same synchronisation requirements are collapsed into a single blit command-encoder/buffer.
#else
static int32 GMetalCommandQueueSize = 0;
#endif

static FAutoConsoleVariableRef CVarMetalCommandQueueSize(
	TEXT("rhi.Metal.CommandQueueSize"),
	GMetalCommandQueueSize,
	TEXT("The maximum number of command-buffers that can be allocated from each command-queue. (Default: 5120 Mac, 64 iOS/tvOS)"), ECVF_ReadOnly);

int32 GMetalBufferZeroFill = 1; // Deliberately not static
static FAutoConsoleVariableRef CVarMetalBufferZeroFill(
	TEXT("rhi.Metal.BufferZeroFill"),
	GMetalBufferZeroFill,
	TEXT("Debug option: when enabled will fill the buffer contents with 0 when allocating buffer objects, or regions thereof. (Default: 0, Off)"));

#if METAL_DEBUG_OPTIONS
int32 GMetalBufferScribble = 0; // Deliberately not static, see InitFrame_UniformBufferPoolCleanup
static FAutoConsoleVariableRef CVarMetalBufferScribble(
	TEXT("rhi.Metal.BufferScribble"),
	GMetalBufferScribble,
	TEXT("Debug option: when enabled will scribble over the buffer contents with a single value when releasing buffer objects, or regions thereof. (Default: 0, Off)"));
<<<<<<< HEAD

int32 GMetalBufferZeroFill = 0; // Deliberately not static
static FAutoConsoleVariableRef CVarMetalBufferZeroFill(
	TEXT("rhi.Metal.BufferZeroFill"),
	GMetalBufferZeroFill,
	TEXT("Debug option: when enabled will fill the buffer contents with 0 when allocating buffer objects, or regions thereof. (Default: 0, Off)"));
=======
>>>>>>> cf6d231e

static int32 GMetalResourcePurgeOnDelete = 0;
static FAutoConsoleVariableRef CVarMetalResourcePurgeOnDelete(
	TEXT("rhi.Metal.ResourcePurgeOnDelete"),
	GMetalResourcePurgeOnDelete,
	TEXT("Debug option: when enabled all MTLResource objects will have their backing stores purged on release - any subsequent access will be invalid and cause a command-buffer failure. Useful for making intermittent resource lifetime errors more common and easier to track. (Default: 0, Off)"));

static int32 GMetalResourceDeferDeleteNumFrames = 0;
static FAutoConsoleVariableRef CVarMetalResourceDeferDeleteNumFrames(
	TEXT("rhi.Metal.ResourceDeferDeleteNumFrames"),
	GMetalResourcePurgeOnDelete,
	TEXT("Debug option: set to the number of frames that must have passed before resource free-lists are processed and resources disposed of. (Default: 0, Off)"));
#endif

#if UE_BUILD_SHIPPING || UE_BUILD_TEST
int32 GMetalRuntimeDebugLevel = 0;
#else
int32 GMetalRuntimeDebugLevel = 1;
#endif
static FAutoConsoleVariableRef CVarMetalRuntimeDebugLevel(
	TEXT("rhi.Metal.RuntimeDebugLevel"),
	GMetalRuntimeDebugLevel,
	TEXT("The level of debug validation performed by MetalRHI in addition to the underlying Metal API & validation layer.\n")
	TEXT("Each subsequent level adds more tests and reporting in addition to the previous level.\n")
	TEXT("*LEVELS >1 ARE IGNORED IN SHIPPING AND TEST BUILDS*. (Default: 1 (Debug, Development), 0 (Test, Shipping))\n")
	TEXT("\t0: Off,\n")
	TEXT("\t1: Record the debug-groups issued into a command-buffer and report them on failure,\n")
	TEXT("\t2: Enable light-weight validation of resource bindings & API usage,\n")
	TEXT("\t3: Track resources and validate lifetime on command-buffer failure,\n")
	TEXT("\t4: Reset resource bindings to simplify GPU trace debugging,\n")
	TEXT("\t5: Enable slower, more extensive validation checks for resource types & encoder usage,\n")
	TEXT("\t6: Record the draw, blit & dispatch commands issued into a command-buffer and report them on failure,\n")
	TEXT("\t7: Allow rhi.Metal.CommandBufferCommitThreshold to break command-encoders (except when MSAA is enabled),\n")
	TEXT("\t8: Wait for each command-buffer to complete immediately after submission."));

float GMetalPresentFramePacing = 0.0f;
#if !PLATFORM_MAC
static FAutoConsoleVariableRef CVarMetalPresentFramePacing(
	TEXT("rhi.Metal.PresentFramePacing"),
	GMetalPresentFramePacing,
	TEXT("Specify the desired frame rate for presentation (iOS 10.3+ only, default: 0.0f, off"));
#endif

#if PLATFORM_MAC
static ns::AutoReleased<ns::Object<id <NSObject>>> GMetalDeviceObserver;
static mtlpp::Device GetMTLDevice(uint32& DeviceIndex)
{
	SCOPED_AUTORELEASE_POOL;
	
	DeviceIndex = 0;
	
	ns::Array<mtlpp::Device> DeviceList;
	
	if (FPlatformMisc::MacOSXVersionCompare(10, 13, 4) >= 0)
	{
			DeviceList = mtlpp::Device::CopyAllDevicesWithObserver(GMetalDeviceObserver, ^(const mtlpp::Device & Device, const ns::String & Notification)
			{
				if ([Notification.GetPtr() isEqualToString:MTLDeviceWasAddedNotification])
				{
					FPlatformMisc::GPUChangeNotification(Device.GetRegistryID(), FPlatformMisc::EMacGPUNotification::Added);
				}
				else if ([Notification.GetPtr() isEqualToString:MTLDeviceRemovalRequestedNotification])
				{
					FPlatformMisc::GPUChangeNotification(Device.GetRegistryID(), FPlatformMisc::EMacGPUNotification::RemovalRequested);
				}
				else if ([Notification.GetPtr() isEqualToString:MTLDeviceWasRemovedNotification])
				{
					FPlatformMisc::GPUChangeNotification(Device.GetRegistryID(), FPlatformMisc::EMacGPUNotification::Removed);
				}
			});
	}
	else
	{
		DeviceList = mtlpp::Device::CopyAllDevices();
	}
	
	const int32 NumDevices = DeviceList.GetSize();
	
	TArray<FMacPlatformMisc::FGPUDescriptor> const& GPUs = FPlatformMisc::GetGPUDescriptors();
	check(GPUs.Num() > 0);

	// @TODO  here, GetGraphicsAdapterLuid() is used as a device index (how the function "GetGraphicsAdapter" used to work)
	//        eventually we want the HMD module to return the MTLDevice's registryID, but we cannot fully handle that until
	//        we drop support for 10.12
	//  NOTE: this means any implementation of GetGraphicsAdapterLuid() for Mac should return an index, and use -1 as a 
	//        sentinel value representing "no device" (instead of 0, which is used in the LUID case)
	int32 HmdGraphicsAdapter  = IHeadMountedDisplayModule::IsAvailable() ? (int32)IHeadMountedDisplayModule::Get().GetGraphicsAdapterLuid() : -1;
 	int32 OverrideRendererId = FPlatformMisc::GetExplicitRendererIndex();
	
	int32 ExplicitRendererId = OverrideRendererId >= 0 ? OverrideRendererId : HmdGraphicsAdapter;
	if(ExplicitRendererId < 0 && GPUs.Num() > 1 && FMacPlatformMisc::MacOSXVersionCompare(10, 11, 5) == 0)
	{
		OverrideRendererId = -1;
		bool bForceExplicitRendererId = false;
		for(uint32 i = 0; i < GPUs.Num(); i++)
		{
			FMacPlatformMisc::FGPUDescriptor const& GPU = GPUs[i];
			if((GPU.GPUVendorId == 0x10DE))
			{
				OverrideRendererId = i;
				bForceExplicitRendererId = (GPU.GPUMetalBundle && ![GPU.GPUMetalBundle isEqualToString:@"GeForceMTLDriverWeb"]);
			}
			else if(!GPU.GPUHeadless && GPU.GPUVendorId != 0x8086)
			{
				OverrideRendererId = i;
			}
		}
		if (bForceExplicitRendererId)
		{
			ExplicitRendererId = OverrideRendererId;
		}
	}
	
	mtlpp::Device SelectedDevice;
	if (ExplicitRendererId >= 0 && ExplicitRendererId < GPUs.Num())
	{
		FMacPlatformMisc::FGPUDescriptor const& GPU = GPUs[ExplicitRendererId];
		TArray<FString> NameComponents;
		FString(GPU.GPUName).TrimStart().ParseIntoArray(NameComponents, TEXT(" "));	
		for (uint32 index = 0; index < NumDevices; index++)
		{
			mtlpp::Device Device = DeviceList[index];
			
			if(MTLPP_CHECK_AVAILABLE(10.13, 11.0, 11.0) && (Device.GetRegistryID() == GPU.RegistryID))
			{
				DeviceIndex = ExplicitRendererId;
				SelectedDevice = Device;
			}
			else if(([Device.GetName().GetPtr() rangeOfString:@"Nvidia" options:NSCaseInsensitiveSearch].location != NSNotFound && GPU.GPUVendorId == 0x10DE)
			   || ([Device.GetName().GetPtr() rangeOfString:@"AMD" options:NSCaseInsensitiveSearch].location != NSNotFound && GPU.GPUVendorId == 0x1002)
			   || ([Device.GetName().GetPtr() rangeOfString:@"Intel" options:NSCaseInsensitiveSearch].location != NSNotFound && GPU.GPUVendorId == 0x8086))
			{
				bool bMatchesName = (NameComponents.Num() > 0);
				for (FString& Component : NameComponents)
				{
					bMatchesName &= FString(Device.GetName().GetPtr()).Contains(Component);
				}
				if((Device.IsHeadless() == GPU.GPUHeadless || GPU.GPUVendorId != 0x1002) && bMatchesName)
                {
					DeviceIndex = ExplicitRendererId;
					SelectedDevice = Device;
					break;
				}
			}
		}
		if(!SelectedDevice)
		{
			UE_LOG(LogMetal, Warning,  TEXT("Couldn't find Metal device to match GPU descriptor (%s) from IORegistry - using default device."), *FString(GPU.GPUName));
		}
	}
	if (SelectedDevice == nil)
	{
		TArray<FString> NameComponents;
		SelectedDevice = mtlpp::Device::CreateSystemDefaultDevice();
		bool bFoundDefault = false;
		for (uint32 i = 0; i < GPUs.Num(); i++)
		{
			FMacPlatformMisc::FGPUDescriptor const& GPU = GPUs[i];
			if(MTLPP_CHECK_AVAILABLE(10.13, 11.0, 11.0) && (SelectedDevice.GetRegistryID() == GPU.RegistryID))
			{
				DeviceIndex = i;
				bFoundDefault = true;
				break;
			}
			else if(([SelectedDevice.GetName().GetPtr() rangeOfString:@"Nvidia" options:NSCaseInsensitiveSearch].location != NSNotFound && GPU.GPUVendorId == 0x10DE)
					|| ([SelectedDevice.GetName().GetPtr() rangeOfString:@"AMD" options:NSCaseInsensitiveSearch].location != NSNotFound && GPU.GPUVendorId == 0x1002)
					|| ([SelectedDevice.GetName().GetPtr() rangeOfString:@"Intel" options:NSCaseInsensitiveSearch].location != NSNotFound && GPU.GPUVendorId == 0x8086))
			{
				NameComponents.Empty();
				bool bMatchesName = FString(GPU.GPUName).TrimStart().ParseIntoArray(NameComponents, TEXT(" ")) > 0;
				for (FString& Component : NameComponents)
				{
					bMatchesName &= FString(SelectedDevice.GetName().GetPtr()).Contains(Component);
				}
				if((SelectedDevice.IsHeadless() == GPU.GPUHeadless || GPU.GPUVendorId != 0x1002) && bMatchesName)
                {
					DeviceIndex = i;
					bFoundDefault = true;
					break;
				}
			}
		}
		if(!bFoundDefault)
		{
			UE_LOG(LogMetal, Warning,  TEXT("Couldn't find Metal device %s in GPU descriptors from IORegistry - capability reporting may be wrong."), *FString(SelectedDevice.GetName().GetPtr()));
		}
	}
	return SelectedDevice;
}

mtlpp::PrimitiveTopologyClass TranslatePrimitiveTopology(uint32 PrimitiveType)
{
	switch (PrimitiveType)
	{
		case PT_TriangleList:
		case PT_TriangleStrip:
			return mtlpp::PrimitiveTopologyClass::Triangle;
		case PT_LineList:
			return mtlpp::PrimitiveTopologyClass::Line;
		case PT_PointList:
			return mtlpp::PrimitiveTopologyClass::Point;
		case PT_1_ControlPointPatchList:
		case PT_2_ControlPointPatchList:
		case PT_3_ControlPointPatchList:
		case PT_4_ControlPointPatchList:
		case PT_5_ControlPointPatchList:
		case PT_6_ControlPointPatchList:
		case PT_7_ControlPointPatchList:
		case PT_8_ControlPointPatchList:
		case PT_9_ControlPointPatchList:
		case PT_10_ControlPointPatchList:
		case PT_11_ControlPointPatchList:
		case PT_12_ControlPointPatchList:
		case PT_13_ControlPointPatchList:
		case PT_14_ControlPointPatchList:
		case PT_15_ControlPointPatchList:
		case PT_16_ControlPointPatchList:
		case PT_17_ControlPointPatchList:
		case PT_18_ControlPointPatchList:
		case PT_19_ControlPointPatchList:
		case PT_20_ControlPointPatchList:
		case PT_21_ControlPointPatchList:
		case PT_22_ControlPointPatchList:
		case PT_23_ControlPointPatchList:
		case PT_24_ControlPointPatchList:
		case PT_25_ControlPointPatchList:
		case PT_26_ControlPointPatchList:
		case PT_27_ControlPointPatchList:
		case PT_28_ControlPointPatchList:
		case PT_29_ControlPointPatchList:
		case PT_30_ControlPointPatchList:
		case PT_31_ControlPointPatchList:
		case PT_32_ControlPointPatchList:
		{
			return mtlpp::PrimitiveTopologyClass::Triangle;
		}
		default:
			UE_LOG(LogMetal, Fatal, TEXT("Unsupported primitive topology %d"), (int32)PrimitiveType);
			return mtlpp::PrimitiveTopologyClass::Triangle;
	}
}
#endif

FMetalDeviceContext* FMetalDeviceContext::CreateDeviceContext()
{
	uint32 DeviceIndex = 0;
#if PLATFORM_IOS
	mtlpp::Device Device = mtlpp::Device([IOSAppDelegate GetDelegate].IOSView->MetalDevice);
#else
	mtlpp::Device Device = GetMTLDevice(DeviceIndex);
	if (!Device)
	{
		FPlatformMisc::MessageBoxExt(EAppMsgType::Ok, TEXT("The graphics card in this Mac appears to erroneously report support for Metal graphics technology, which is required to run this application, but failed to create a Metal device. The application will now exit."), TEXT("Failed to initialize Metal"));
		exit(0);
	}
#endif
	
	uint32 MetalDebug = GMetalRuntimeDebugLevel;
	const bool bOverridesMetalDebug = FParse::Value( FCommandLine::Get(), TEXT( "MetalRuntimeDebugLevel=" ), MetalDebug );
	if (bOverridesMetalDebug)
	{
		GMetalRuntimeDebugLevel = MetalDebug;
	}
	
	MTLPP_VALIDATION(mtlpp::ValidatedDevice::Register(Device));
	
	FMetalCommandQueue* Queue = new FMetalCommandQueue(Device, GMetalCommandQueueSize);
	check(Queue);
	
	return new FMetalDeviceContext(Device, DeviceIndex, Queue);
}

FMetalDeviceContext::FMetalDeviceContext(mtlpp::Device MetalDevice, uint32 InDeviceIndex, FMetalCommandQueue* Queue)
: FMetalContext(MetalDevice, *Queue, true)
, DeviceIndex(InDeviceIndex)
, CaptureManager(MetalDevice.GetPtr(), *Queue)
, SceneFrameCounter(0)
, FrameCounter(0)
, ActiveContexts(1)
, ActiveParallelContexts(0)
{
	CommandQueue.SetRuntimeDebuggingLevel(GMetalRuntimeDebugLevel);
	
	// If the separate present thread is enabled then an intermediate backbuffer is required
	check(!GMetalSeparatePresentThread || GMetalSupportsIntermediateBackBuffer);
	
	// Hook into the ios framepacer, if it's enabled for this platform.
	FrameReadyEvent = NULL;
	if( FPlatformRHIFramePacer::IsEnabled() || GMetalSeparatePresentThread )
	{
		FrameReadyEvent = FPlatformProcess::GetSynchEventFromPool();
		FPlatformRHIFramePacer::InitWithEvent( FrameReadyEvent );
		
		// A bit dirty - this allows the present frame pacing to match the CPU pacing by default unless you've overridden it with the CVar
		// In all likelihood the CVar is only useful for debugging.
		if (GMetalPresentFramePacing <= 0.0f)
		{
			FString FrameRateLockAsEnum;
			GConfig->GetString(TEXT("/Script/IOSRuntimeSettings.IOSRuntimeSettings"), TEXT("FrameRateLock"), FrameRateLockAsEnum, GEngineIni);
	
			uint32 FrameRateLock = 0;
			FParse::Value(*FrameRateLockAsEnum, TEXT("PUFRL_"), FrameRateLock);
			if (FrameRateLock > 0)
			{
				GMetalPresentFramePacing = (float)FrameRateLock;
			}
		}
	}
	
	if (FParse::Param(FCommandLine::Get(), TEXT("MetalIntermediateBackBuffer")) || FParse::Param(FCommandLine::Get(), TEXT("MetalOffscreenOnly")))
	{
		GMetalSupportsIntermediateBackBuffer = 1;
	}
	
	METAL_GPUPROFILE(FMetalProfiler::CreateProfiler(this));
	
	InitFrame(true, 0, 0);
}

FMetalDeviceContext::~FMetalDeviceContext()
{
	SubmitCommandsHint(EMetalSubmitFlagsWaitOnCommandBuffer);
	delete &(GetCommandQueue());
	
#if PLATFORM_MAC
	if (FPlatformMisc::MacOSXVersionCompare(10, 13, 4) >= 0)
	{
		mtlpp::Device::RemoveDeviceObserver(GMetalDeviceObserver);
	}
#endif
}

void FMetalDeviceContext::Init(void)
{
	Heap.Init(GetCommandQueue());
}

void FMetalDeviceContext::BeginFrame()
{
#if ENABLE_METAL_GPUPROFILE
	FPlatformTLS::SetTlsValue(CurrentContextTLSSlot, this);
#endif
	
	// Wait for the frame semaphore on the immediate context.
	dispatch_semaphore_wait(CommandBufferSemaphore, DISPATCH_TIME_FOREVER);
}

#if METAL_DEBUG_OPTIONS
void FMetalDeviceContext::ScribbleBuffer(FMetalBuffer& Buffer)
{
	static uint8 Fill = 0;
	if (Buffer.GetStorageMode() != mtlpp::StorageMode::Private)
	{
		FMemory::Memset(Buffer.GetContents(), Fill++, Buffer.GetLength());
#if PLATFORM_MAC
		if (Buffer.GetStorageMode() == mtlpp::StorageMode::Managed)
		{
			Buffer.DidModify(ns::Range(0, Buffer.GetLength()));
		}
#endif
	}
	else
	{
		FillBuffer(Buffer, ns::Range(0, Buffer.GetLength()), Fill++);
	}
}
#endif

void FMetalDeviceContext::ClearFreeList()
{
	uint32 Index = 0;
	while(Index < DelayedFreeLists.Num())
	{
		FMetalDelayedFreeList* Pair = DelayedFreeLists[Index];
		if(METAL_DEBUG_OPTION(Pair->DeferCount-- <= 0 &&) Pair->IsComplete())
		{
			for( id Entry : Pair->ObjectFreeList )
			{
				[Entry release];
			}
			for ( FMetalBuffer& Buffer : Pair->UsedBuffers )
			{
#if METAL_DEBUG_OPTIONS
				if (GMetalBufferScribble)
				{
					ScribbleBuffer(Buffer);
				}
				if (GMetalResourcePurgeOnDelete && !Buffer.GetHeap() && !Buffer.GetParentBuffer())
				{
					Buffer.SetPurgeableState(mtlpp::PurgeableState::Empty);
				}
#endif
				Heap.ReleaseBuffer(Buffer);
			}
			for ( FMetalTexture& Texture : Pair->UsedTextures )
			{
				if (!(Texture.GetBuffer() || Texture.GetParentTexture()))
				{
#if METAL_DEBUG_OPTIONS
					if (GMetalResourcePurgeOnDelete && !Texture.GetHeap())
					{
						Texture.SetPurgeableState(mtlpp::PurgeableState::Empty);
					}
#endif
					Heap.ReleaseTexture(nullptr, Texture);
				}
			}
			delete Pair;
			DelayedFreeLists.RemoveAt(Index, 1, false);
		}
		else
		{
			Index++;
		}
	}
}

void FMetalDeviceContext::DrainHeap()
{
	Heap.Compact(false);
}

void FMetalDeviceContext::EndFrame()
{
	Heap.Compact(false);
	
	FlushFreeList();
	
	ClearFreeList();
	
	// A 'frame' in this context is from the beginning of encoding on the CPU
	// to the end of all rendering operations on the GPU. So the semaphore is
	// signalled when the last command buffer finishes GPU execution.
	{
		dispatch_semaphore_t CmdBufferSemaphore = CommandBufferSemaphore;
		dispatch_retain(CmdBufferSemaphore);
		
		RenderPass.AddCompletionHandler(
		[CmdBufferSemaphore](mtlpp::CommandBuffer const& cmd_buf)
		{
			dispatch_semaphore_signal(CmdBufferSemaphore);
			dispatch_release(CmdBufferSemaphore);
		});
	}
	
	if (bPresented)
	{
		CaptureManager.PresentFrame(FrameCounter++);
		bPresented = false;
	}
	
	// Force submission so the completion handler that signals CommandBufferSemaphore fires.
	uint32 SubmitFlags = EMetalSubmitFlagsResetState | EMetalSubmitFlagsForce | EMetalSubmitFlagsLastCommandBuffer;
#if METAL_DEBUG_OPTIONS
	// Latched update of whether to use runtime debugging features
	if (GMetalRuntimeDebugLevel != CommandQueue.GetRuntimeDebuggingLevel())
	{
		CommandQueue.SetRuntimeDebuggingLevel(GMetalRuntimeDebugLevel);
		
		// After change the debug features level wait on commit
		SubmitFlags |= EMetalSubmitFlagsWaitOnCommandBuffer;
	}
#endif
	SubmitCommandsHint((uint32)SubmitFlags);
	
	InitFrame(true, 0, 0);
}

void FMetalDeviceContext::BeginScene()
{
#if ENABLE_METAL_GPUPROFILE
	FPlatformTLS::SetTlsValue(CurrentContextTLSSlot, this);
#endif
	
	// Increment the frame counter. INDEX_NONE is a special value meaning "uninitialized", so if
	// we hit it just wrap around to zero.
	SceneFrameCounter++;
	if (SceneFrameCounter == INDEX_NONE)
	{
		SceneFrameCounter++;
	}
}

void FMetalDeviceContext::EndScene()
{
}

void FMetalDeviceContext::BeginDrawingViewport(FMetalViewport* Viewport)
{
#if ENABLE_METAL_GPUPROFILE
	FPlatformTLS::SetTlsValue(CurrentContextTLSSlot, this);
#endif
}

bool FMetalDeviceContext::FMetalDelayedFreeList::IsComplete() const
{
	bool bFinished = true;
	for (mtlpp::CommandBufferFence const& Fence : Fences)
	{
		bFinished &= Fence.Wait(0);

		if (!bFinished)
			break;
	}
	return bFinished;
}

void FMetalDeviceContext::FlushFreeList()
{
	FMetalDelayedFreeList* NewList = new FMetalDelayedFreeList;
	
	// Get the committed command buffer fences and clear the array in the command-queue
	GetCommandQueue().GetCommittedCommandBufferFences(NewList->Fences);
	
	METAL_DEBUG_OPTION(NewList->DeferCount = GMetalResourceDeferDeleteNumFrames);
	FreeListMutex.Lock();
	NewList->UsedBuffers = MoveTemp(UsedBuffers);
	NewList->UsedTextures = MoveTemp(UsedTextures);
	NewList->ObjectFreeList = ObjectFreeList;
#if METAL_DEBUG_OPTIONS
	if (FrameFences.Num())
	{
		FrameFences.Empty();
	}
#endif
	ObjectFreeList.Empty(ObjectFreeList.Num());
	FreeListMutex.Unlock();
	
	DelayedFreeLists.Add(NewList);
}

void FMetalDeviceContext::EndDrawingViewport(FMetalViewport* Viewport, bool bPresent, bool bLockToVsync)
{
	// enqueue a present if desired
	static bool const bOffscreenOnly = FParse::Param(FCommandLine::Get(), TEXT("MetalOffscreenOnly"));
	if (bPresent && !bOffscreenOnly)
	{
		
#if PLATFORM_MAC
		// Handle custom present
		FRHICustomPresent* const CustomPresent = Viewport->GetCustomPresent();
		if (CustomPresent != nullptr)
		{
			int32 SyncInterval = 0;
			{
				SCOPE_CYCLE_COUNTER(STAT_MetalCustomPresentTime);
				CustomPresent->Present(SyncInterval);
			}
			
			mtlpp::CommandBuffer CurrentCommandBuffer = GetCurrentCommandBuffer();
			check(CurrentCommandBuffer);
			
			CurrentCommandBuffer.AddScheduledHandler([CustomPresent](mtlpp::CommandBuffer const&) {
				CustomPresent->PostPresent();
			});
		}
#endif
		
		RenderPass.End();
		
		SubmitCommandsHint(EMetalSubmitFlagsForce|EMetalSubmitFlagsCreateCommandBuffer);
		
		Viewport->Present(GetCommandQueue(), bLockToVsync);
	}
	
	bPresented = bPresent;
	
	// We may be limiting our framerate to the display link
	if( FrameReadyEvent != nullptr && !GMetalSeparatePresentThread )
	{
		FrameReadyEvent->Wait();
	}
	
	Viewport->ReleaseDrawable();
}

void FMetalDeviceContext::ReleaseObject(id Object)
{
	if (GIsMetalInitialized) // @todo zebra: there seems to be some race condition at exit when the framerate is very low
	{
		check(Object);
		FreeListMutex.Lock();
		if(!ObjectFreeList.Contains(Object))
        {
            ObjectFreeList.Add(Object);
        }
        else
        {
            [Object release];
        }
		FreeListMutex.Unlock();
	}
}

void FMetalDeviceContext::ReleaseTexture(FMetalSurface* Surface, FMetalTexture& Texture)
{
	if (GIsMetalInitialized) // @todo zebra: there seems to be some race condition at exit when the framerate is very low
	{
		check(Surface && Texture);
		ReleaseTexture(Texture);
	}
}

void FMetalDeviceContext::ReleaseTexture(FMetalTexture& Texture)
{
	if(GIsMetalInitialized)
	{
		check(Texture);
		FreeListMutex.Lock();
		if(!UsedTextures.Contains(Texture))
		{
			UsedTextures.Add(MoveTemp(Texture));
		}
		FreeListMutex.Unlock();
	}
}

void FMetalDeviceContext::ReleaseFence(mtlpp::Fence Fence)
{
#if METAL_DEBUG_OPTIONS
	if(GetCommandList().GetCommandQueue().GetRuntimeDebuggingLevel() >= EMetalDebugLevelValidation)
	{
		FScopeLock Lock(&FreeListMutex);
		FrameFences.Add(Fence);
	}
#endif
	
	ReleaseObject([Fence.GetPtr() retain]);
}

FMetalTexture FMetalDeviceContext::CreateTexture(FMetalSurface* Surface, mtlpp::TextureDescriptor Descriptor)
{
	FMetalTexture Tex = Heap.CreateTexture(Descriptor, Surface);
#if METAL_DEBUG_OPTIONS
	if (GMetalResourcePurgeOnDelete && !Tex.GetHeap())
	{
		Tex.SetPurgeableState(mtlpp::PurgeableState::NonVolatile);
	}
#endif
	
	return Tex;
}

FMetalBuffer FMetalDeviceContext::CreatePooledBuffer(FMetalPooledBufferArgs const& Args)
{
	FMetalBuffer Buffer = Heap.CreateBuffer(Args.Size, BufferOffsetAlignment, GetCommandQueue().GetCompatibleResourceOptions((mtlpp::ResourceOptions)(BUFFER_CACHE_MODE | mtlpp::ResourceOptions::HazardTrackingModeUntracked | ((NSUInteger)Args.Storage << mtlpp::ResourceStorageModeShift))));
	check(Buffer && Buffer.GetPtr());
#if METAL_DEBUG_OPTIONS
	if (GMetalResourcePurgeOnDelete && !Buffer.GetHeap())
	{
		Buffer.SetPurgeableState(mtlpp::PurgeableState::NonVolatile);
	}
#endif
	
	return Buffer;
}

void FMetalDeviceContext::ReleaseBuffer(FMetalBuffer& Buffer)
{
	if(GIsMetalInitialized)
	{
		check(Buffer);
		FreeListMutex.Lock();
		if(!UsedBuffers.Contains(Buffer))
		{
			UsedBuffers.Add(MoveTemp(Buffer));
		}
		FreeListMutex.Unlock();
	}
}

struct FMetalRHICommandUpdateFence final : public FRHICommand<FMetalRHICommandUpdateFence>
{
	FMetalFence Fence;
	uint32 Num;
	
	FORCEINLINE_DEBUGGABLE FMetalRHICommandUpdateFence(FMetalFence const& InFence, uint32 InNum)
	: Fence(InFence)
	, Num(InNum)
	{
	}
	
	void Execute(FRHICommandListBase& CmdList)
	{
		GetMetalDeviceContext().SetParallelPassFences(nil, Fence);
		GetMetalDeviceContext().FinishFrame();
		GetMetalDeviceContext().BeginParallelRenderCommandEncoding(Num);
	}
};

FMetalRHICommandContext* FMetalDeviceContext::AcquireContext(int32 NewIndex, int32 NewNum)
{
	FMetalRHICommandContext* Context = ParallelContexts.Pop();
	if (!Context)
	{
		FMetalContext* MetalContext = new FMetalContext(GetDevice(), GetCommandQueue(), false);
		check(MetalContext);
		
		FMetalRHICommandContext* CmdContext = static_cast<FMetalRHICommandContext*>(RHIGetDefaultContext());
		check(CmdContext);
		
		Context = new FMetalRHICommandContext(CmdContext->GetProfiler(), MetalContext);
	}
	check(Context);
	
	if(ParallelFences.Num() < NewNum)
	{
		ParallelFences.AddDefaulted(NewNum - ParallelFences.Num());
	}
	
	NSString* StartLabel = nil;
	NSString* EndLabel = nil;
#if METAL_DEBUG_OPTIONS
	StartLabel = [NSString stringWithFormat:@"Start Parallel Context Index %d Num %d", NewIndex, NewNum];
	EndLabel = [NSString stringWithFormat:@"End Parallel Context Index %d Num %d", NewIndex, NewNum];
#endif
	
	FMetalFence StartFence(NewIndex == 0 ? CommandList.GetCommandQueue().CreateFence(StartLabel) : ParallelFences[NewIndex - 1]);
	FMetalFence EndFence(CommandList.GetCommandQueue().CreateFence(EndLabel));
	ParallelFences[NewIndex] = EndFence;
	
	// Give the context the fences so that we can properly order the parallel contexts.
	Context->GetInternalContext().SetParallelPassFences(StartFence, EndFence);
	
	if (NewIndex == 0)
	{
		if (FRHICommandListExecutor::GetImmediateCommandList().Bypass() || !IsRunningRHIInSeparateThread())
		{
			FMetalRHICommandUpdateFence UpdateCommand(StartFence, NewNum);
			UpdateCommand.Execute(FRHICommandListExecutor::GetImmediateCommandList());
		}
		else
		{
			new (FRHICommandListExecutor::GetImmediateCommandList().AllocCommand<FMetalRHICommandUpdateFence>()) FMetalRHICommandUpdateFence(StartFence, NewNum);
			FRHICommandListExecutor::GetImmediateCommandList().RHIThreadFence(true);
			FRHICommandListExecutor::GetImmediateCommandList().ImmediateFlush(EImmediateFlushType::DispatchToRHIThread);
		}
	}
	
	FPlatformAtomics::InterlockedIncrement(&ActiveContexts);
	return Context;
}

void FMetalDeviceContext::ReleaseContext(FMetalRHICommandContext* Context)
{
	ParallelContexts.Push(Context);
	FPlatformAtomics::InterlockedDecrement(&ActiveContexts);
	check(ActiveContexts >= 1);
}

uint32 FMetalDeviceContext::GetNumActiveContexts(void) const
{
	return ActiveContexts;
}

uint32 FMetalDeviceContext::GetDeviceIndex(void) const
{
	return DeviceIndex;
}

#if METAL_DEBUG_OPTIONS
void FMetalDeviceContext::AddActiveBuffer(FMetalBuffer const& Buffer)
{
    if(GetCommandList().GetCommandQueue().GetRuntimeDebuggingLevel() >= EMetalDebugLevelValidation)
    {
        FScopeLock Lock(&ActiveBuffersMutex);
        
        NSRange DestRange = NSMakeRange(Buffer.GetOffset(), Buffer.GetLength());
        TArray<NSRange>* Ranges = ActiveBuffers.Find(Buffer.GetPtr());
        if (!Ranges)
        {
            ActiveBuffers.Add(Buffer.GetPtr(), TArray<NSRange>());
            Ranges = ActiveBuffers.Find(Buffer.GetPtr());
        }
        Ranges->Add(DestRange);
    }
}

static bool operator==(NSRange const& A, NSRange const& B)
{
    return NSEqualRanges(A, B);
}

void FMetalDeviceContext::RemoveActiveBuffer(FMetalBuffer const& Buffer)
{
    if(GetCommandList().GetCommandQueue().GetRuntimeDebuggingLevel() >= EMetalDebugLevelValidation)
    {
        FScopeLock Lock(&ActiveBuffersMutex);
        
        NSRange DestRange = NSMakeRange(Buffer.GetOffset(), Buffer.GetLength());
        TArray<NSRange>& Ranges = ActiveBuffers.FindChecked(Buffer.GetPtr());
        int32 i = Ranges.RemoveSingle(DestRange);
        check(i > 0);
    }
}

bool FMetalDeviceContext::ValidateIsInactiveBuffer(FMetalBuffer const& Buffer)
{
    if(GetCommandList().GetCommandQueue().GetRuntimeDebuggingLevel() >= EMetalDebugLevelValidation)
    {
        FScopeLock Lock(&ActiveBuffersMutex);
        
        TArray<NSRange>* Ranges = ActiveBuffers.Find(Buffer.GetPtr());
        if (Ranges)
        {
            NSRange DestRange = NSMakeRange(Buffer.GetOffset(), Buffer.GetLength());
            for (NSRange Range : *Ranges)
            {
                if (NSIntersectionRange(Range, DestRange).length > 0)
                {
                    UE_LOG(LogMetal, Error, TEXT("ValidateIsInactiveBuffer failed on overlapping ranges ({%d, %d} vs {%d, %d}) of buffer %p."), (uint32)Range.location, (uint32)Range.length, (uint32)Buffer.GetOffset(), (uint32)Buffer.GetLength(), Buffer.GetPtr());
                    return false;
                }
            }
        }
    }
    return true;
}
#endif


#if ENABLE_METAL_GPUPROFILE
uint32 FMetalContext::CurrentContextTLSSlot = FPlatformTLS::AllocTlsSlot();
#endif

FMetalContext::FMetalContext(mtlpp::Device InDevice, FMetalCommandQueue& Queue, bool const bIsImmediate)
: Device(InDevice)
, CommandQueue(Queue)
, CommandList(Queue, bIsImmediate)
, StateCache(bIsImmediate)
, RenderPass(CommandList, StateCache)
, QueryBuffer(new FMetalQueryBufferPool(this))
, StartFence(nil)
, EndFence(nil)
, NumParallelContextsInPass(0)
{
	// create a semaphore for multi-buffering the command buffer
	CommandBufferSemaphore = dispatch_semaphore_create(FParse::Param(FCommandLine::Get(),TEXT("gpulockstep")) ? 1 : 3);
}

FMetalContext::~FMetalContext()
{
	SubmitCommandsHint(EMetalSubmitFlagsWaitOnCommandBuffer);
}

mtlpp::Device& FMetalContext::GetDevice()
{
	return Device;
}

FMetalCommandQueue& FMetalContext::GetCommandQueue()
{
	return CommandQueue;
}

FMetalCommandList& FMetalContext::GetCommandList()
{
	return CommandList;
}

mtlpp::CommandBuffer const& FMetalContext::GetCurrentCommandBuffer() const
{
	return RenderPass.GetCurrentCommandBuffer();
}

mtlpp::CommandBuffer& FMetalContext::GetCurrentCommandBuffer()
{
	return RenderPass.GetCurrentCommandBuffer();
}

void FMetalContext::InsertCommandBufferFence(FMetalCommandBufferFence& Fence, mtlpp::CommandBufferHandler Handler)
{
	check(GetCurrentCommandBuffer());
	
	RenderPass.InsertCommandBufferFence(Fence, Handler);
}

#if ENABLE_METAL_GPUPROFILE
FMetalContext* FMetalContext::GetCurrentContext()
{
	FMetalContext* Current = (FMetalContext*)FPlatformTLS::GetTlsValue(CurrentContextTLSSlot);
	
	if (!Current)
	{
		// If we are executing this outside of a pass we'll return the default.
		// TODO This needs further investigation. We should fix all the cases that call this without
		// a context set.
		FMetalRHICommandContext* CmdContext = static_cast<FMetalRHICommandContext*>(RHIGetDefaultContext());
		check(CmdContext);
		Current = &CmdContext->GetInternalContext();
	}
	
	check(Current);
	return Current;
}

void FMetalContext::MakeCurrent(FMetalContext* Context)
{
	FPlatformTLS::SetTlsValue(CurrentContextTLSSlot, Context);
}
#endif

void FMetalContext::SetParallelPassFences(mtlpp::Fence Start, mtlpp::Fence End)
{
	check(!StartFence.IsValid() && !EndFence.IsValid());
	StartFence = Start;
	EndFence = End;
}

FMetalFence const& FMetalContext::GetParallelPassStartFence(void) const
{
	return StartFence;
}

FMetalFence const& FMetalContext::GetParallelPassEndFence(void) const
{
	return EndFence;
}

void FMetalContext::InitFrame(bool const bImmediateContext, uint32 Index, uint32 Num)
{
#if ENABLE_METAL_GPUPROFILE
	FPlatformTLS::SetTlsValue(CurrentContextTLSSlot, this);
#endif
	
	// Reset cached state in the encoder
	StateCache.Reset();

	bool bStatistics = false;
#if METAL_STATISTICS
	bStatistics = GetCommandQueue().GetStatistics() != nullptr;
#endif

	// Sets the index of the parallel context within the pass
	if (!bImmediateContext && !bStatistics)
	{
		CommandList.SetParallelIndex(Index, Num);
	}
	else
	{
		CommandList.SetParallelIndex(0, 0);
	}
	
	// Reallocate if necessary to ensure >= 80% usage, otherwise we're just too wasteful
	// RenderPass.GetRingBuffer().Shrink();
	
	// Begin the render pass frame.
	RenderPass.Begin(StartFence);
	
	// Unset the start fence, the render-pass owns it and we can consider it encoded now!
	StartFence.Reset();
	
	// make sure first SetRenderTarget goes through
	StateCache.InvalidateRenderTargets();
}

void FMetalContext::FinishFrame()
{
	// Ensure that we update the end fence for parallel contexts.
	RenderPass.Update(EndFence);
	
	// Unset the end fence, the render-pass owns it and we can consider it encoded now!
	EndFence.Reset();
	
	// End the render pass
	RenderPass.End();
	
	// Issue any outstanding commands.
	SubmitCommandsHint((CommandList.IsParallel() ? EMetalSubmitFlagsAsyncCommandBuffer : EMetalSubmitFlagsNone));
	
	// make sure first SetRenderTarget goes through
	StateCache.InvalidateRenderTargets();
	
#if ENABLE_METAL_GPUPROFILE
	FPlatformTLS::SetTlsValue(CurrentContextTLSSlot, nullptr);
#endif
}

void FMetalContext::SubmitCommandsHint(uint32 const Flags)
{
	// When the command-buffer is submitted for a reason other than a break of a logical command-buffer (where one high-level command-sequence becomes more than one command-buffer).
	if (!(Flags & EMetalSubmitFlagsBreakCommandBuffer))
	{
		// Release the current query buffer if there are outstanding writes so that it isn't transitioned by a future encoder that will cause a resource access conflict and lifetime error.
		GetQueryBufferPool()->ReleaseCurrentQueryBuffer();
	}
	
	RenderPass.Submit((EMetalSubmitFlags)Flags);
}

void FMetalContext::SubmitCommandBufferAndWait()
{
	// kick the whole buffer
	// Commit to hand the commandbuffer off to the gpu
	// Wait for completion as requested.
	SubmitCommandsHint((EMetalSubmitFlagsCreateCommandBuffer | EMetalSubmitFlagsBreakCommandBuffer | EMetalSubmitFlagsWaitOnCommandBuffer));
}

void FMetalContext::ResetRenderCommandEncoder()
{
	SubmitCommandsHint();
	
	StateCache.InvalidateRenderTargets();
	
	SetRenderTargetsInfo(StateCache.GetRenderTargetsInfo(), true);
}

bool FMetalContext::PrepareToDraw(uint32 PrimitiveType, EMetalIndexType IndexType)
{
	SCOPE_CYCLE_COUNTER(STAT_MetalPrepareDrawTime);
	TRefCountPtr<FMetalGraphicsPipelineState> CurrentPSO = StateCache.GetGraphicsPSO();
	check(IsValidRef(CurrentPSO));
	
	// Enforce calls to SetRenderTarget prior to issuing draw calls.
#if PLATFORM_MAC
	check(StateCache.GetHasValidRenderTarget());
#else
	if (!StateCache.GetHasValidRenderTarget())
	{
		return false;
	}
#endif
	
	FMetalHashedVertexDescriptor const& VertexDesc = CurrentPSO->VertexDeclaration->Layout;
	
	// Validate the vertex layout in debug mode, or when the validation layer is enabled for development builds.
	// Other builds will just crash & burn if it is incorrect.
#if UE_BUILD_DEBUG || UE_BUILD_DEVELOPMENT
	if(CommandQueue.GetRuntimeDebuggingLevel() >= EMetalDebugLevelValidation)
	{
		MTLVertexDescriptor* Layout = VertexDesc.VertexDesc;
		
		if(Layout && Layout.layouts)
		{
			for (uint32 i = 0; i < MaxVertexElementCount; i++)
			{
				auto Attribute = [Layout.attributes objectAtIndexedSubscript:i];
				if(Attribute && Attribute.format > MTLVertexFormatInvalid)
				{
					auto BufferLayout = [Layout.layouts objectAtIndexedSubscript:Attribute.bufferIndex];
					uint32 BufferLayoutStride = BufferLayout ? BufferLayout.stride : 0;
					
					uint32 BufferIndex = METAL_TO_UNREAL_BUFFER_INDEX(Attribute.bufferIndex);
					
					uint32 InOutMask = CurrentPSO->VertexShader->Bindings.InOutMask;
					if (InOutMask & (1 << BufferIndex))
					{
						uint64 MetalSize = StateCache.GetVertexBufferSize(BufferIndex);
						
						// If the vertex attribute is required and either no Metal buffer is bound or the size of the buffer is smaller than the stride, or the stride is explicitly specified incorrectly then the layouts don't match.
						if (BufferLayoutStride > 0 && MetalSize < BufferLayoutStride)
						{
							FString Report = FString::Printf(TEXT("Vertex Layout Mismatch: Index: %d, Len: %lld, Decl. Stride: %d"), Attribute.bufferIndex, MetalSize, BufferLayoutStride);
							UE_LOG(LogMetal, Warning, TEXT("%s"), *Report);
						}
					}
				}
			}
		}
	}
#endif
	
	// @todo Handle the editor not setting a depth-stencil target for the material editor's tiles which render to depth even when they shouldn't.
	bool const bNeedsDepthStencilWrite = (IsValidRef(CurrentPSO->PixelShader) && (CurrentPSO->PixelShader->Bindings.InOutMask & 0x8000));
	
	// @todo Improve the way we handle binding a dummy depth/stencil so we can get pure UAV raster operations...
	bool const bNeedsDepthStencilForUAVRaster = (StateCache.GetRenderTargetsInfo().NumColorRenderTargets == 0 && StateCache.GetRenderTargetsInfo().NumUAVs > 0);
	
	bool const bBindDepthStencilForWrite = bNeedsDepthStencilWrite && !StateCache.HasValidDepthStencilSurface();
	bool const bBindDepthStencilForUAVRaster = bNeedsDepthStencilForUAVRaster && !StateCache.HasValidDepthStencilSurface();
	
	if (bBindDepthStencilForWrite || bBindDepthStencilForUAVRaster)
	{
#if UE_BUILD_DEBUG
		if (bBindDepthStencilForWrite)
		{
			UE_LOG(LogMetal, Warning, TEXT("Binding a temporary depth-stencil surface as the bound shader pipeline writes to depth/stencil but no depth/stencil surface was bound!"));
		}
		else
		{
			check(bNeedsDepthStencilForUAVRaster);
			UE_LOG(LogMetal, Warning, TEXT("Binding a temporary depth-stencil surface as the bound shader pipeline needs a texture bound - even when only writing to UAVs!"));
		}
#endif
		check(StateCache.GetRenderTargetArraySize() <= 1);
		CGSize FBSize;
		if (bBindDepthStencilForWrite)
		{
			check(!bBindDepthStencilForUAVRaster);
			FBSize = StateCache.GetFrameBufferSize();
		}
		else
		{
			check(bBindDepthStencilForUAVRaster);
			FBSize = CGSizeMake(StateCache.GetViewport(0).width, StateCache.GetViewport(0).height);
		}
		
		FRHISetRenderTargetsInfo Info = StateCache.GetRenderTargetsInfo();
		
		FTexture2DRHIRef FallbackDepthStencilSurface = StateCache.CreateFallbackDepthStencilSurface(FBSize.width, FBSize.height);
		check(IsValidRef(FallbackDepthStencilSurface));
		
		if (bBindDepthStencilForWrite)
		{
			check(!bBindDepthStencilForUAVRaster);
			Info.DepthStencilRenderTarget.Texture = FallbackDepthStencilSurface;
		}
		else
		{
			check(bBindDepthStencilForUAVRaster);
			Info.DepthStencilRenderTarget = FRHIDepthRenderTargetView(FallbackDepthStencilSurface, ERenderTargetLoadAction::ELoad, ERenderTargetStoreAction::ENoAction, FExclusiveDepthStencil::DepthRead_StencilRead);
		}
		
		// Ensure that we make it a Clear/Store -> Load/Store for the colour targets or we might render incorrectly
		for (uint32 i = 0; i < Info.NumColorRenderTargets; i++)
		{
			if (Info.ColorRenderTarget[i].LoadAction != ERenderTargetLoadAction::ELoad)
			{
				check(Info.ColorRenderTarget[i].StoreAction == ERenderTargetStoreAction::EStore || Info.ColorRenderTarget[i].StoreAction == ERenderTargetStoreAction::EMultisampleResolve);
				Info.ColorRenderTarget[i].LoadAction = ERenderTargetLoadAction::ELoad;
			}
		}
		
		if (StateCache.SetRenderTargetsInfo(Info, StateCache.GetVisibilityResultsBuffer(), true))
		{
			RenderPass.RestartRenderPass(StateCache.GetRenderPassDescriptor());
		}
		
		if (bBindDepthStencilForUAVRaster)
		{
			mtlpp::ScissorRect Rect(0, 0, (NSUInteger)FBSize.width, (NSUInteger)FBSize.height);
			StateCache.SetScissorRect(false, Rect);
		}
		
		check(StateCache.GetHasValidRenderTarget());
	}
	else if (!bNeedsDepthStencilWrite && !bNeedsDepthStencilForUAVRaster && StateCache.GetFallbackDepthStencilBound())
	{
		FRHISetRenderTargetsInfo Info = StateCache.GetRenderTargetsInfo();
		Info.DepthStencilRenderTarget.Texture = nullptr;
		
		RenderPass.EndRenderPass();
		
		StateCache.SetRenderTargetsActive(false);
		StateCache.SetRenderTargetsInfo(Info, StateCache.GetVisibilityResultsBuffer(), true);
		
		RenderPass.BeginRenderPass(StateCache.GetRenderPassDescriptor());
		
		check(StateCache.GetHasValidRenderTarget());
	}
	
	// make sure the BSS has a valid pipeline state object
	StateCache.SetIndexType(IndexType);
	
	return true;
}

void FMetalContext::SetRenderTargetsInfo(const FRHISetRenderTargetsInfo& RenderTargetsInfo, bool const bRestart)
{
	if (CommandList.IsParallel())
	{
		GetMetalDeviceContext().SetParallelRenderPassDescriptor(RenderTargetsInfo);
	}

#if UE_BUILD_DEBUG || UE_BUILD_DEVELOPMENT
	if (!CommandList.IsParallel() && !CommandList.IsImmediate())
	{
		bool bClearInParallelBuffer = false;
		
		for (uint32 RenderTargetIndex = 0; RenderTargetIndex < MaxSimultaneousRenderTargets; RenderTargetIndex++)
		{
			if (RenderTargetIndex < RenderTargetsInfo.NumColorRenderTargets && RenderTargetsInfo.ColorRenderTarget[RenderTargetIndex].Texture != nullptr)
			{
				const FRHIRenderTargetView& RenderTargetView = RenderTargetsInfo.ColorRenderTarget[RenderTargetIndex];
				if(RenderTargetView.LoadAction == ERenderTargetLoadAction::EClear)
				{
					bClearInParallelBuffer = true;
				}
			}
		}
		
		if (bClearInParallelBuffer)
		{
			UE_LOG(LogMetal, Warning, TEXT("One or more render targets bound for clear during parallel encoding: this will not behave as expected because each command-buffer will clear the target of the previous contents."));
		}
		
		if (RenderTargetsInfo.DepthStencilRenderTarget.Texture != nullptr)
		{
			if(RenderTargetsInfo.DepthStencilRenderTarget.DepthLoadAction == ERenderTargetLoadAction::EClear)
			{
				UE_LOG(LogMetal, Warning, TEXT("Depth-target bound for clear during parallel encoding: this will not behave as expected because each command-buffer will clear the target of the previous contents."));
			}
			if(RenderTargetsInfo.DepthStencilRenderTarget.StencilLoadAction == ERenderTargetLoadAction::EClear)
			{
				UE_LOG(LogMetal, Warning, TEXT("Stencil-target bound for clear during parallel encoding: this will not behave as expected because each command-buffer will clear the target of the previous contents."));
			}
		}
	}
#endif
	
	bool bSet = false;
	if (IsFeatureLevelSupported( GMaxRHIShaderPlatform, ERHIFeatureLevel::ES3_1 ))
	{
		// @todo Improve the way we handle binding a dummy depth/stencil so we can get pure UAV raster operations...
		const bool bNeedsDepthStencilForUAVRaster = RenderTargetsInfo.NumColorRenderTargets == 0 && RenderTargetsInfo.NumUAVs > 0 && !RenderTargetsInfo.DepthStencilRenderTarget.Texture;

		if (bNeedsDepthStencilForUAVRaster)
		{
			FRHISetRenderTargetsInfo Info = RenderTargetsInfo;
			CGSize FBSize = CGSizeMake(StateCache.GetViewport(0).width, StateCache.GetViewport(0).height);
			FTexture2DRHIRef FallbackDepthStencilSurface = StateCache.CreateFallbackDepthStencilSurface(FBSize.width, FBSize.height);
			check(IsValidRef(FallbackDepthStencilSurface));
#if PLATFORM_MAC
			Info.DepthStencilRenderTarget = FRHIDepthRenderTargetView(FallbackDepthStencilSurface, ERenderTargetLoadAction::ENoAction, ERenderTargetStoreAction::ENoAction, FExclusiveDepthStencil::DepthRead_StencilRead);
#else
			Info.DepthStencilRenderTarget = FRHIDepthRenderTargetView(FallbackDepthStencilSurface, ERenderTargetLoadAction::EClear, ERenderTargetStoreAction::ENoAction, FExclusiveDepthStencil::DepthRead_StencilRead);
#endif

			if (QueryBuffer->GetCurrentQueryBuffer() != StateCache.GetVisibilityResultsBuffer())
			{
				RenderPass.EndRenderPass();
			}
			bSet = StateCache.SetRenderTargetsInfo(Info, QueryBuffer->GetCurrentQueryBuffer(), bRestart);
		}
		else
		{
			if (QueryBuffer->GetCurrentQueryBuffer() != StateCache.GetVisibilityResultsBuffer())
			{
				RenderPass.EndRenderPass();
			}
			bSet = StateCache.SetRenderTargetsInfo(RenderTargetsInfo, QueryBuffer->GetCurrentQueryBuffer(), bRestart);
		}
	}
	else
	{
		if (NULL != StateCache.GetVisibilityResultsBuffer())
		{
			RenderPass.EndRenderPass();
		}
		bSet = StateCache.SetRenderTargetsInfo(RenderTargetsInfo, NULL, bRestart);
	}
	
	if (bSet && StateCache.GetHasValidRenderTarget())
	{
		RenderPass.EndRenderPass();

		if (NumParallelContextsInPass == 0)
		{
			RenderPass.BeginRenderPass(StateCache.GetRenderPassDescriptor());
		}
		else
		{
			RenderPass.BeginParallelRenderPass(StateCache.GetRenderPassDescriptor(), NumParallelContextsInPass);
		}
	}
}

FMetalBuffer FMetalContext::AllocateFromRingBuffer(uint32 Size, uint32 Alignment)
{
	return RenderPass.GetRingBuffer().NewBuffer(Size, Alignment);
}

void FMetalContext::DrawPrimitive(uint32 PrimitiveType, uint32 BaseVertexIndex, uint32 NumPrimitives, uint32 NumInstances)
{
	// finalize any pending state
	if(!PrepareToDraw(PrimitiveType))
	{
		return;
	}
	
	RenderPass.DrawPrimitive(PrimitiveType, BaseVertexIndex, NumPrimitives, NumInstances);
}

void FMetalContext::DrawPrimitiveIndirect(uint32 PrimitiveType, FMetalVertexBuffer* VertexBuffer, uint32 ArgumentOffset)
{
	// finalize any pending state
	if(!PrepareToDraw(PrimitiveType))
	{
		return;
	}
	
	RenderPass.DrawPrimitiveIndirect(PrimitiveType, VertexBuffer, ArgumentOffset);
}

void FMetalContext::DrawIndexedPrimitive(FMetalBuffer const& IndexBuffer, uint32 IndexStride, mtlpp::IndexType IndexType, uint32 PrimitiveType, int32 BaseVertexIndex, uint32 FirstInstance, uint32 NumVertices, uint32 StartIndex, uint32 NumPrimitives, uint32 NumInstances)
{
	// finalize any pending state
	if(!PrepareToDraw(PrimitiveType, GetRHIMetalIndexType(IndexType)))
	{
		return;
	}
	
	RenderPass.DrawIndexedPrimitive(IndexBuffer, IndexStride, PrimitiveType, BaseVertexIndex, FirstInstance, NumVertices, StartIndex, NumPrimitives, NumInstances);
}

void FMetalContext::DrawIndexedIndirect(FMetalIndexBuffer* IndexBuffer, uint32 PrimitiveType, FMetalStructuredBuffer* VertexBuffer, int32 DrawArgumentsIndex, uint32 NumInstances)
{
	// finalize any pending state
	if(!PrepareToDraw(PrimitiveType))
	{
		return;
	}
	
	RenderPass.DrawIndexedIndirect(IndexBuffer, PrimitiveType, VertexBuffer, DrawArgumentsIndex, NumInstances);
}

void FMetalContext::DrawIndexedPrimitiveIndirect(uint32 PrimitiveType,FMetalIndexBuffer* IndexBuffer,FMetalVertexBuffer* VertexBuffer, uint32 ArgumentOffset)
{	
	// finalize any pending state
	if(!PrepareToDraw(PrimitiveType))
	{
		return;
	}
	
	RenderPass.DrawIndexedPrimitiveIndirect(PrimitiveType, IndexBuffer, VertexBuffer, ArgumentOffset);
}

void FMetalContext::CopyFromTextureToBuffer(FMetalTexture const& Texture, uint32 sourceSlice, uint32 sourceLevel, mtlpp::Origin sourceOrigin, mtlpp::Size sourceSize, FMetalBuffer const& toBuffer, uint32 destinationOffset, uint32 destinationBytesPerRow, uint32 destinationBytesPerImage, mtlpp::BlitOption options)
{
	RenderPass.CopyFromTextureToBuffer(Texture, sourceSlice, sourceLevel, sourceOrigin, sourceSize, toBuffer, destinationOffset, destinationBytesPerRow, destinationBytesPerImage, options);
}

void FMetalContext::CopyFromBufferToTexture(FMetalBuffer const& Buffer, uint32 sourceOffset, uint32 sourceBytesPerRow, uint32 sourceBytesPerImage, mtlpp::Size sourceSize, FMetalTexture const& toTexture, uint32 destinationSlice, uint32 destinationLevel, mtlpp::Origin destinationOrigin, mtlpp::BlitOption options)
{
	RenderPass.CopyFromBufferToTexture(Buffer, sourceOffset, sourceBytesPerRow, sourceBytesPerImage, sourceSize, toTexture, destinationSlice, destinationLevel, destinationOrigin, options);
}

void FMetalContext::CopyFromTextureToTexture(FMetalTexture const& Texture, uint32 sourceSlice, uint32 sourceLevel, mtlpp::Origin sourceOrigin, mtlpp::Size sourceSize, FMetalTexture const& toTexture, uint32 destinationSlice, uint32 destinationLevel, mtlpp::Origin destinationOrigin)
{
	RenderPass.CopyFromTextureToTexture(Texture, sourceSlice, sourceLevel, sourceOrigin, sourceSize, toTexture, destinationSlice, destinationLevel, destinationOrigin);
}

void FMetalContext::CopyFromBufferToBuffer(FMetalBuffer const& SourceBuffer, NSUInteger SourceOffset, FMetalBuffer const& DestinationBuffer, NSUInteger DestinationOffset, NSUInteger Size)
{
	RenderPass.CopyFromBufferToBuffer(SourceBuffer, SourceOffset, DestinationBuffer, DestinationOffset, Size);
}

bool FMetalContext::AsyncCopyFromBufferToTexture(FMetalBuffer const& Buffer, uint32 sourceOffset, uint32 sourceBytesPerRow, uint32 sourceBytesPerImage, mtlpp::Size sourceSize, FMetalTexture const& toTexture, uint32 destinationSlice, uint32 destinationLevel, mtlpp::Origin destinationOrigin, mtlpp::BlitOption options)
{
	return RenderPass.AsyncCopyFromBufferToTexture(Buffer, sourceOffset, sourceBytesPerRow, sourceBytesPerImage, sourceSize, toTexture, destinationSlice, destinationLevel, destinationOrigin, options);
}

bool FMetalContext::AsyncCopyFromTextureToTexture(FMetalTexture const& Texture, uint32 sourceSlice, uint32 sourceLevel, mtlpp::Origin sourceOrigin, mtlpp::Size sourceSize, FMetalTexture const& toTexture, uint32 destinationSlice, uint32 destinationLevel, mtlpp::Origin destinationOrigin)
{
	return RenderPass.AsyncCopyFromTextureToTexture(Texture, sourceSlice, sourceLevel, sourceOrigin, sourceSize, toTexture, destinationSlice, destinationLevel, destinationOrigin);
}

void FMetalContext::AsyncCopyFromBufferToBuffer(FMetalBuffer const& SourceBuffer, NSUInteger SourceOffset, FMetalBuffer const& DestinationBuffer, NSUInteger DestinationOffset, NSUInteger Size)
{
	RenderPass.AsyncCopyFromBufferToBuffer(SourceBuffer, SourceOffset, DestinationBuffer, DestinationOffset, Size);
}

void FMetalContext::AsyncGenerateMipmapsForTexture(FMetalTexture const& Texture)
{
	RenderPass.AsyncGenerateMipmapsForTexture(Texture);
}

void FMetalContext::SubmitAsyncCommands(mtlpp::CommandBufferHandler ScheduledHandler, mtlpp::CommandBufferHandler CompletionHandler, bool const bWait)
{
	RenderPass.AddAsyncCommandBufferHandlers(ScheduledHandler, CompletionHandler);
	if (bWait)
	{
		SubmitCommandsHint((uint32)(EMetalSubmitFlagsAsyncCommandBuffer|EMetalSubmitFlagsWaitOnCommandBuffer|EMetalSubmitFlagsBreakCommandBuffer));
	}
}

void FMetalContext::SynchronizeTexture(FMetalTexture const& Texture, uint32 Slice, uint32 Level)
{
	RenderPass.SynchronizeTexture(Texture, Slice, Level);
}

void FMetalContext::SynchroniseResource(mtlpp::Resource const& Resource)
{
	RenderPass.SynchroniseResource(Resource);
}

void FMetalContext::FillBuffer(FMetalBuffer const& Buffer, ns::Range Range, uint8 Value)
{
	RenderPass.FillBuffer(Buffer, Range, Value);
}

void FMetalContext::Dispatch(uint32 ThreadGroupCountX, uint32 ThreadGroupCountY, uint32 ThreadGroupCountZ)
{
	RenderPass.Dispatch(ThreadGroupCountX, ThreadGroupCountY, ThreadGroupCountZ);
}

void FMetalContext::DispatchIndirect(FMetalVertexBuffer* ArgumentBuffer, uint32 ArgumentOffset)
{
	RenderPass.DispatchIndirect(ArgumentBuffer, ArgumentOffset);
}

void FMetalContext::StartTiming(class FMetalEventNode* EventNode)
{
	mtlpp::CommandBufferHandler Handler = nil;
	
	bool const bHasCurrentCommandBuffer = GetCurrentCommandBuffer();
	
	if(EventNode)
	{
		Handler = EventNode->Start();
		
		if (bHasCurrentCommandBuffer)
		{
			RenderPass.AddCompletionHandler(Handler);
			Block_release(Handler);
		}
	}
	
	SubmitCommandsHint(EMetalSubmitFlagsCreateCommandBuffer);
	
	if (Handler != nil && !bHasCurrentCommandBuffer)
	{
		GetCurrentCommandBuffer().AddScheduledHandler(Handler);
		Block_release(Handler);
	}
}

void FMetalContext::EndTiming(class FMetalEventNode* EventNode)
{
	bool const bWait = EventNode->Wait();
	mtlpp::CommandBufferHandler Handler = EventNode->Stop();
	RenderPass.AddCompletionHandler(Handler);
	Block_release(Handler);
	
	if (!bWait)
	{
		SubmitCommandsHint(EMetalSubmitFlagsCreateCommandBuffer);
	}
	else
	{
		SubmitCommandBufferAndWait();
	}
}

void FMetalDeviceContext::BeginParallelRenderCommandEncoding(uint32 Num)
{
	FScopeLock Lock(&FreeListMutex);
	FPlatformAtomics::AtomicStore(&ActiveParallelContexts, (int32)Num);
	FPlatformAtomics::AtomicStore(&NumParallelContextsInPass, (int32)Num);
}

void FMetalDeviceContext::SetParallelRenderPassDescriptor(FRHISetRenderTargetsInfo const& TargetInfo)
{
	FScopeLock Lock(&FreeListMutex);

	if (!RenderPass.IsWithinParallelPass())
	{
		RenderPass.Begin(EndFence);
		EndFence.Reset();
		StateCache.InvalidateRenderTargets();
		SetRenderTargetsInfo(TargetInfo, false);
	}
}

mtlpp::RenderCommandEncoder FMetalDeviceContext::GetParallelRenderCommandEncoder(uint32 Index, mtlpp::ParallelRenderCommandEncoder& ParallelEncoder, mtlpp::CommandBuffer& CommandBuffer)
{
	FScopeLock Lock(&FreeListMutex);
	
	check(RenderPass.IsWithinParallelPass());
	CommandBuffer = GetCurrentCommandBuffer();
	return RenderPass.GetParallelRenderCommandEncoder(Index, ParallelEncoder);
}

void FMetalDeviceContext::EndParallelRenderCommandEncoding(void)
{
	FScopeLock Lock(&FreeListMutex);

	if (FPlatformAtomics::InterlockedDecrement(&ActiveParallelContexts) == 0)
	{
		RenderPass.EndRenderPass();
		RenderPass.Begin(StartFence);
		StartFence.Reset();
		FPlatformAtomics::AtomicStore(&NumParallelContextsInPass, 0);
	}
}

#if METAL_SUPPORTS_PARALLEL_RHI_EXECUTE

class FMetalCommandContextContainer : public IRHICommandContextContainer
{
	FMetalRHICommandContext* CmdContext;
	int32 Index;
	int32 Num;
	
public:
	
	/** Custom new/delete with recycling */
	void* operator new(size_t Size);
	void operator delete(void *RawMemory);
	
	FMetalCommandContextContainer(int32 InIndex, int32 InNum)
	: CmdContext(nullptr)
	, Index(InIndex)
	, Num(InNum)
	{
		CmdContext = GetMetalDeviceContext().AcquireContext(Index, Num);
		check(CmdContext);
	}
	
	virtual ~FMetalCommandContextContainer() override final
	{
		check(!CmdContext);
	}
	
	virtual IRHICommandContext* GetContext() override final
	{
		check(CmdContext);
		CmdContext->GetInternalContext().InitFrame(false, Index, Num);
		return CmdContext;
	}
	
	virtual void FinishContext() override final
	{
	}

	virtual void SubmitAndFreeContextContainer(int32 NewIndex, int32 NewNum) override final
	{
		if (CmdContext)
		{
			check(Index == NewIndex && Num == NewNum);
			
			if (Index == (Num - 1))
			{
				mtlpp::Fence Fence = CmdContext->GetInternalContext().GetParallelPassEndFence();
				GetMetalDeviceContext().SetParallelPassFences(Fence, nil);
			}

			CmdContext->GetInternalContext().FinishFrame();
			GetMetalDeviceContext().EndParallelRenderCommandEncoding();

			CmdContext->GetInternalContext().GetCommandList().Submit(Index, Num);
			
			GetMetalDeviceContext().ReleaseContext(CmdContext);
			CmdContext = nullptr;
			check(!CmdContext);
		}
		delete this;
	}
};

static TLockFreeFixedSizeAllocator<sizeof(FMetalCommandContextContainer), PLATFORM_CACHE_LINE_SIZE, FThreadSafeCounter> FMetalCommandContextContainerAllocator;

void* FMetalCommandContextContainer::operator new(size_t Size)
{
	return FMemory::Malloc(Size);
}

/**
 * Custom delete
 */
void FMetalCommandContextContainer::operator delete(void *RawMemory)
{
	FMemory::Free(RawMemory);
}

IRHICommandContextContainer* FMetalDynamicRHI::RHIGetCommandContextContainer(int32 Index, int32 Num)
{
	return new FMetalCommandContextContainer(Index, Num);
}

#else

IRHICommandContextContainer* FMetalDynamicRHI::RHIGetCommandContextContainer(int32 Index, int32 Num)
{
	return nullptr;
}

#endif<|MERGE_RESOLUTION|>--- conflicted
+++ resolved
@@ -60,15 +60,6 @@
 	TEXT("rhi.Metal.BufferScribble"),
 	GMetalBufferScribble,
 	TEXT("Debug option: when enabled will scribble over the buffer contents with a single value when releasing buffer objects, or regions thereof. (Default: 0, Off)"));
-<<<<<<< HEAD
-
-int32 GMetalBufferZeroFill = 0; // Deliberately not static
-static FAutoConsoleVariableRef CVarMetalBufferZeroFill(
-	TEXT("rhi.Metal.BufferZeroFill"),
-	GMetalBufferZeroFill,
-	TEXT("Debug option: when enabled will fill the buffer contents with 0 when allocating buffer objects, or regions thereof. (Default: 0, Off)"));
-=======
->>>>>>> cf6d231e
 
 static int32 GMetalResourcePurgeOnDelete = 0;
 static FAutoConsoleVariableRef CVarMetalResourcePurgeOnDelete(
