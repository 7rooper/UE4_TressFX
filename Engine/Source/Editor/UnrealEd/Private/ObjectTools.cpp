--- conflicted
+++ resolved
@@ -757,7 +757,6 @@
 
 			FArchiveReplaceObjectRef<UObject> ReplaceAr( CurReplaceObj, ReplacementMap, false, true, false );
 		}
-<<<<<<< HEAD
 
 		// Now alter the referencing objects the change has completed via PostEditChange, 
 		// this is done in a separate loop to prevent reading of data that we want to overwrite
@@ -780,30 +779,6 @@
 			}
 			else
 			{
-=======
-
-		// Now alter the referencing objects the change has completed via PostEditChange, 
-		// this is done in a separate loop to prevent reading of data that we want to overwrite
-		int32 NumObjsPostEdited = 0;
-		for ( TMap< UObject*, TArray<UProperty*> >::TConstIterator MapIter( ReferencingPropertiesMap ); MapIter; ++MapIter )
-		{
-			++NumObjsPostEdited;
-			GWarn->StatusUpdate( NumObjsPostEdited, ReferencingPropertiesMap.Num(), NSLOCTEXT("UnrealEd", "ConsolidateAssetsUpdate_PostEditing", "Performing Post Update Edits...") );
-
-			UObject* CurReplaceObj = MapIter.Key();
-			const TArray<UProperty*>& RefPropArray = MapIter.Value();
-
-			if (RefPropArray.Num() > 0)
-			{
-				for ( TArray<UProperty*>::TConstIterator RefPropIter( RefPropArray ); RefPropIter; ++RefPropIter )
-				{
-					FPropertyChangedEvent PropertyEvent(*RefPropIter, EPropertyChangeType::Redirected);
-					CurReplaceObj->PostEditChangeProperty( PropertyEvent );
-				}
-			}
-			else
-			{
->>>>>>> 50b84fc1
 				FPropertyChangedEvent PropertyEvent(nullptr, EPropertyChangeType::Redirected);
 				CurReplaceObj->PostEditChangeProperty(PropertyEvent);
 			}
@@ -1615,17 +1590,12 @@
 		// Unload the packages and collect garbage.
 		if ( PackagesToDelete.Num() > 0 || EmptyPackagesToUnload.Num() > 0 )
 		{
-<<<<<<< HEAD
-			PackageTools::UnloadPackages(PackagesToDelete);
-			PackagesToDelete.Reset();
-=======
 			TArray<UPackage*> AllPackagesToUnload;
 			AllPackagesToUnload.Reserve(PackagesToDelete.Num() + EmptyPackagesToUnload.Num());
 			AllPackagesToUnload.Append(PackagesToDelete);
 			AllPackagesToUnload.Append(EmptyPackagesToUnload);
 
 			PackageTools::UnloadPackages(AllPackagesToUnload);
->>>>>>> 50b84fc1
 		}
 		CollectGarbage( GARBAGE_COLLECTION_KEEPFLAGS );
 
