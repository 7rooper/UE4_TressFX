// Copyright 1998-2019 Epic Games, Inc. All Rights Reserved.

using UnrealBuildTool;

public class VirtualCamera : ModuleRules
{
	public VirtualCamera(ReadOnlyTargetRules Target) : base(Target)
	{
		PCHUsage = ModuleRules.PCHUsageMode.UseExplicitOrSharedPCHs;

		PublicDependencyModuleNames.AddRange(
			new string[]
			{
				"AugmentedReality",
				"CinematicCamera",
				"Core",
				"CoreUObject",
				"Engine",
				"InputCore",
				"LevelSequence",
				"LiveLinkInterface",
				"MovieScene",
				"RemoteSession",
				"TimeManagement",
				"VPUtilities",
			}
		);

<<<<<<< HEAD
=======
		PrivateDependencyModuleNames.AddRange(
			new string[]
			{
				"Slate",
			}
		);

>>>>>>> 9ba46998
		if (Target.bBuildDeveloperTools)
		{
			PrivateDefinitions.Add("VIRTUALCAMERA_WITH_CONCERT=1");
			PrivateDependencyModuleNames.AddRange(
				new string[]
				{
					"Concert",
<<<<<<< HEAD
=======
					"ConcertSyncClient",
					"MultiUserClient",
>>>>>>> 9ba46998
				}
			);
		}
		else
		{
			PrivateDefinitions.Add("VIRTUALCAMERA_WITH_CONCERT=0");
		}


		if (Target.bBuildEditor == true)
		{
			PublicDependencyModuleNames.Add("LevelSequenceEditor");
			PublicDependencyModuleNames.Add("Sequencer");
			PublicDependencyModuleNames.Add("SlateCore");
			PublicDependencyModuleNames.Add("TakeRecorder");
			PrivateDependencyModuleNames.Add("UnrealEd");
		}
	}
}<|MERGE_RESOLUTION|>--- conflicted
+++ resolved
@@ -26,8 +26,6 @@
 			}
 		);
 
-<<<<<<< HEAD
-=======
 		PrivateDependencyModuleNames.AddRange(
 			new string[]
 			{
@@ -35,7 +33,6 @@
 			}
 		);
 
->>>>>>> 9ba46998
 		if (Target.bBuildDeveloperTools)
 		{
 			PrivateDefinitions.Add("VIRTUALCAMERA_WITH_CONCERT=1");
@@ -43,11 +40,8 @@
 				new string[]
 				{
 					"Concert",
-<<<<<<< HEAD
-=======
 					"ConcertSyncClient",
 					"MultiUserClient",
->>>>>>> 9ba46998
 				}
 			);
 		}
