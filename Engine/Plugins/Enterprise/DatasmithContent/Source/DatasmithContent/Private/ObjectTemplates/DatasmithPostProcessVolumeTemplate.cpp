// Copyright 1998-2019 Epic Games, Inc. All Rights Reserved.

#include "ObjectTemplates/DatasmithPostProcessVolumeTemplate.h"

#include "ObjectTemplates/DatasmithActorTemplate.h"

#include "Engine/PostProcessVolume.h"

UObject* UDatasmithPostProcessVolumeTemplate::UpdateObject( UObject* Destination, bool bForce )
{
<<<<<<< HEAD
#if WITH_EDITORONLY_DATA
=======
	APostProcessVolume* PostProcessVolume = UDatasmithActorTemplate::GetActor< APostProcessVolume >( Destination );
>>>>>>> 9ba46998

	APostProcessVolume* PostProcessVolume = UDatasmithActorTemplate::GetActor< APostProcessVolume >( Destination );
	if ( !PostProcessVolume )
	{
		return nullptr;
	}

#if WITH_EDITORONLY_DATA
	UDatasmithPostProcessVolumeTemplate* PreviousTemplate = !bForce ? FDatasmithObjectTemplateUtils::GetObjectTemplate< UDatasmithPostProcessVolumeTemplate >( Destination ) : nullptr;

	DATASMITHOBJECTTEMPLATE_CONDITIONALSET( bEnabled, PostProcessVolume, PreviousTemplate );
	DATASMITHOBJECTTEMPLATE_CONDITIONALSET( bUnbound, PostProcessVolume, PreviousTemplate );

	Settings.Apply( &PostProcessVolume->Settings, PreviousTemplate ? &PreviousTemplate->Settings : nullptr );
#endif // #if WITH_EDITORONLY_DATA

	return PostProcessVolume->GetRootComponent();
}

void UDatasmithPostProcessVolumeTemplate::Load( const UObject* Source )
{
#if WITH_EDITORONLY_DATA
	const APostProcessVolume* PostProcessVolume = UDatasmithActorTemplate::GetActor< const APostProcessVolume >( Source );
	if ( !PostProcessVolume )
	{
		return;
	}

	bEnabled = PostProcessVolume->bEnabled;
	bUnbound = PostProcessVolume->bUnbound;

	Settings.Load( PostProcessVolume->Settings );
#endif // #if WITH_EDITORONLY_DATA
}

bool UDatasmithPostProcessVolumeTemplate::Equals( const UDatasmithObjectTemplate* Other ) const
{
	const UDatasmithPostProcessVolumeTemplate* TypedOther = Cast< UDatasmithPostProcessVolumeTemplate >( Other );

	if ( !TypedOther )
	{
		return false;
	}

	bool bEquals = ( bEnabled == TypedOther->bEnabled );
	bEquals = bEquals && ( bUnbound == TypedOther->bUnbound );
	bEquals = bEquals && Settings.Equals( TypedOther->Settings );

	return bEquals;
}<|MERGE_RESOLUTION|>--- conflicted
+++ resolved
@@ -8,13 +8,8 @@
 
 UObject* UDatasmithPostProcessVolumeTemplate::UpdateObject( UObject* Destination, bool bForce )
 {
-<<<<<<< HEAD
-#if WITH_EDITORONLY_DATA
-=======
 	APostProcessVolume* PostProcessVolume = UDatasmithActorTemplate::GetActor< APostProcessVolume >( Destination );
->>>>>>> 9ba46998
 
-	APostProcessVolume* PostProcessVolume = UDatasmithActorTemplate::GetActor< APostProcessVolume >( Destination );
 	if ( !PostProcessVolume )
 	{
 		return nullptr;
