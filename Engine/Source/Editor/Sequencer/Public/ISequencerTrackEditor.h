// Copyright 1998-2017 Epic Games, Inc. All Rights Reserved.

#pragma once

#include "CoreMinimal.h"
#include "Misc/Guid.h"
#include "Misc/Attribute.h"
#include "Templates/SubclassOf.h"
#include "Framework/Commands/UICommandList.h"
#include "ISequencerSection.h"
#include "MovieSceneTrack.h"

class FMenuBuilder;
class FPaintArgs;
class FSlateWindowElementList;
class SHorizontalBox;
class UMovieScene;

/** Data structure containing information required to build an edit widget */
struct FBuildEditWidgetParams
{
	/** Attribute that specifies when the node relating to this edit widget is hovered */
	TAttribute<bool> NodeIsHovered;
};

/** Defines different modes for editing sections on multiple rows. */
enum class EMultipleRowMode
{
	/** Edit sections on multiple rows in a single track.  This does support editing keys in each section but results in a more compact UI. */
	SingleTrack,
	/** Edit sections on multiple sub-tracks contained in a single top level track.  The supports editing keys in sections, but results in a less compact UI. */
	MultipleTrack
};

/**
 * Interface for sequencer track editors.
 */
class ISequencerTrackEditor
{
public:

	/**
	 * Manually adds a key.
	 *
	 * @param ObjectGuid The Guid of the object that we are adding a key to.
	 */
	virtual void AddKey(const FGuid& ObjectGuid) = 0;

	/**
	 * Add a new track to the sequence.
	 */
	virtual UMovieSceneTrack* AddTrack(UMovieScene* FocusedMovieScene, const FGuid& ObjectHandle, TSubclassOf<class UMovieSceneTrack> TrackClass, FName UniqueTypeName) = 0;

	/**
	 * Allows the track editors to bind commands.
	 *
	 * @param SequencerCommandBindings The command bindings to map to.
	*/
	virtual void BindCommands(TSharedRef<FUICommandList> SequencerCommandBindings) = 0;

	/**
	 * Builds up the sequencer's "Add Track" menu.
	 *
	 * @param MenuBuilder The menu builder to change.
	 */
	virtual void BuildAddTrackMenu(FMenuBuilder& MenuBuilder) = 0;

	/**
	 * Builds up the object binding edit buttons for the outliner.
	 *
	 * @param EditBox The edit box to add buttons to.
	 * @param ObjectBinding The object binding this is for.
	 * @param ObjectClass The class of the object this is for.
	 */
	virtual void BuildObjectBindingEditButtons(TSharedPtr<SHorizontalBox> EditBox, const FGuid& ObjectBinding, const UClass* ObjectClass) = 0;

	/**
	 * Builds up the object binding track menu for the outliner.
	 *
	 * @param MenuBuilder The menu builder to change.
	 * @param ObjectBinding The object binding this is for.
	 * @param ObjectClass The class of the object this is for.
	 */
	virtual void BuildObjectBindingTrackMenu(FMenuBuilder& MenuBuilder, const FGuid& ObjectBinding, const UClass* ObjectClass) = 0;

	/**
	 * Builds an edit widget for the outliner nodes which represent tracks which are edited by this editor.
	 * @param ObjectBinding The object binding associated with the track being edited by this editor.
	 * @param Track The track being edited by this editor.
	 * @param Params Parameter struct containing data relevant to the edit widget
	 * @returns The the widget to display in the outliner, or an empty shared ptr if not widget is to be displayed.
	 */
	virtual TSharedPtr<SWidget> BuildOutlinerEditWidget(const FGuid& ObjectBinding, UMovieSceneTrack* Track, const FBuildEditWidgetParams& Params) = 0;

	/**
	 * Builds the context menu for the track.
	 * @param MenuBuilder The menu builder to use to build the track menu. 
	 */
	virtual void BuildTrackContextMenu( FMenuBuilder& MenuBuilder, UMovieSceneTrack* Track ) = 0;

	/**
	 * Called when an asset is dropped into Sequencer. Can potentially consume the asset
	 * so it doesn't get added as a spawnable.
	 *
	 * @param Asset The asset that is dropped in.
	 * @param TargetObjectGuid The object guid this asset is dropped onto, if applicable.
	 * @return true if we want to consume this asset, false otherwise.
	 */
	virtual bool HandleAssetAdded(UObject* Asset, const FGuid& TargetObjectGuid) = 0;

	/** Gets whether the tool can key all*/
	virtual bool IsAllowedKeyAll() const = 0;

	/** Gets whether the tool can legally autokey */
	virtual bool IsAllowedToAutoKey() const = 0;

	/**
	 * Called to generate a section layout for a particular section.
	 *
	 * @param SectionObject The section to make UI for.
	 * @param Track The track that owns the section.
	 * @param ObjectBinding the object binding for the track that owns the section, if there is one.
	 */
	virtual TSharedRef<ISequencerSection> MakeSectionInterface(UMovieSceneSection& SectionObject, UMovieSceneTrack& Track, FGuid ObjectBinding) = 0;

	/** Gets an icon brush for this track editor */
	virtual const FSlateBrush* GetIconBrush() const { return nullptr; }

	/** Called when the instance of this track editor is initialized */
	virtual void OnInitialize() = 0;

	/** Called when the instance of this track editor is released */
	virtual void OnRelease() = 0;

	/** Allows the track editor to paint on a track area. */
	virtual int32 PaintTrackArea(const FPaintArgs& Args, const FGeometry& AllottedGeometry, const FSlateRect& MyClippingRect, FSlateWindowElementList& OutDrawElements, int32 LayerId, const FWidgetStyle& InWidgetStyle) = 0;

	/**
	 * Returns whether a track class is supported by this tool.
	 *
	 * @param TrackClass The track class that could be supported.
	 * @return true if the type is supported.
	 */
	virtual bool SupportsType(TSubclassOf<UMovieSceneTrack> TrackClass) const = 0;

	/**
	 * Returns whether a sequence is supported by this tool.
	 *
	 * @param InSequence The sequence that could be supported.
	 * @return true if the type is supported.
	 */
	virtual bool SupportsSequence(UMovieSceneSequence* InSequence) const = 0;

	/**
	 * Ticks this tool.
	 *
	 * @param DeltaTime The time since the last tick.
	 */
	virtual void Tick(float DeltaTime) = 0;

<<<<<<< HEAD
=======
	/**
	 * @return Whether this track handles resize events
	 */
	virtual bool IsResizable(UMovieSceneTrack* InTrack) const
	{
		return false;
	}

	/**
	 * Resize this track
	 */
	virtual void Resize(float NewSize, UMovieSceneTrack* InTrack)
	{
		
	}
>>>>>>> 50b84fc1
	/** Gets the mode used when supporting sections on multiple rows. */
	virtual EMultipleRowMode GetMultipleRowMode() const = 0;

public:

	/** Virtual destructor. */
	virtual ~ISequencerTrackEditor() { }
};<|MERGE_RESOLUTION|>--- conflicted
+++ resolved
@@ -158,8 +158,6 @@
 	 */
 	virtual void Tick(float DeltaTime) = 0;
 
-<<<<<<< HEAD
-=======
 	/**
 	 * @return Whether this track handles resize events
 	 */
@@ -175,7 +173,6 @@
 	{
 		
 	}
->>>>>>> 50b84fc1
 	/** Gets the mode used when supporting sections on multiple rows. */
 	virtual EMultipleRowMode GetMultipleRowMode() const = 0;
 
