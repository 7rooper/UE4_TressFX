--- conflicted
+++ resolved
@@ -1387,8 +1387,6 @@
 	{
 		super.onConfigurationChanged(newConfig);
 
-<<<<<<< HEAD
-=======
 		switch (getWindowManager().getDefaultDisplay().getRotation())
 		{
 			case Surface.ROTATION_0:	DeviceRotation = 0;		break;
@@ -1397,7 +1395,6 @@
 			case Surface.ROTATION_270:	DeviceRotation = 270;	break;
 		}
 
->>>>>>> 9f6ccf49
 		// forward the orientation
 		boolean bPortrait = newConfig.orientation == Configuration.ORIENTATION_PORTRAIT;
 		nativeOnConfigurationChanged(bPortrait);
@@ -3062,10 +3059,7 @@
 	public native void nativeGoogleClientConnectCompleted(boolean bSuccess, String accessToken);
 
 	public native void nativeVirtualKeyboardShown(int left, int top, int right, int bottom);
-<<<<<<< HEAD
-=======
 	public native void nativeVirtualKeyboardVisible(boolean bShown);
->>>>>>> 9f6ccf49
 
 	public native void nativeOnConfigurationChanged(boolean bPortrait);
 		
