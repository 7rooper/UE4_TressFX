// Copyright 1998-2019 Epic Games, Inc. All Rights Reserved.

#include "Kismet2/BlueprintEditorUtils.h"
#include "BlueprintCompilationManager.h"
#include "UObject/Interface.h"
#include "Engine/BlueprintGeneratedClass.h"
#include "Components/ActorComponent.h"
#include "Engine/Level.h"
#include "GameFramework/Actor.h"
#include "Engine/SimpleConstructionScript.h"
#include "Engine/SCS_Node.h"
#include "Stats/StatsMisc.h"
#include "Modules/ModuleManager.h"
#include "UObject/UObjectIterator.h"
#include "UObject/StructOnScope.h"
#include "UObject/MetaData.h"
#include "UObject/TextProperty.h"
#include "Widgets/DeclarativeSyntaxSupport.h"
#include "Styling/CoreStyle.h"
#include "Layout/WidgetPath.h"
#include "Framework/Application/MenuStack.h"
#include "Framework/Application/SlateApplication.h"
#include "Widgets/Layout/SBorder.h"
#include "Widgets/Layout/SBox.h"
#include "EditorStyleSet.h"
#include "Exporters/Exporter.h"
#include "Animation/AnimInstance.h"
#include "Editor/EditorEngine.h"
#include "Editor/UnrealEdEngine.h"
#include "Animation/AnimBlueprint.h"
#include "Engine/MemberReference.h"
#include "ThumbnailRendering/ThumbnailManager.h"
#include "ThumbnailRendering/BlueprintThumbnailRenderer.h"
#include "Engine/LevelScriptActor.h"
#include "Components/TimelineComponent.h"
#include "Engine/TimelineTemplate.h"
#include "Engine/UserDefinedStruct.h"
#include "UObject/PropertyPortFlags.h"
#include "Serialization/ArchiveReplaceObjectRef.h"
#include "EngineUtils.h"
#include "EdMode.h"
#include "Dialogs/Dialogs.h"
#include "UnrealEdGlobals.h"
#include "Settings/ProjectPackagingSettings.h"
#include "Matinee/MatineeActor.h"
#include "Engine/LevelScriptBlueprint.h"
#include "UObject/BlueprintsObjectVersion.h"
#include "Kismet2/CompilerResultsLog.h"
#include "Algo/Transform.h"

#include "KismetCompilerModule.h"
#include "EdGraphSchema_K2_Actions.h"
#include "K2Node_Event.h"
#include "K2Node_ActorBoundEvent.h"
#include "K2Node_CallFunction.h"
#include "K2Node_AddComponent.h"
#include "K2Node_BaseMCDelegate.h"
#include "K2Node_AddDelegate.h"
#include "K2Node_BaseAsyncTask.h"
#include "K2Node_Variable.h"
#include "K2Node_CallParentFunction.h"
#include "K2Node_ComponentBoundEvent.h"
#include "K2Node_Tunnel.h"
#include "K2Node_Composite.h"
#include "K2Node_CreateDelegate.h"
#include "K2Node_CustomEvent.h"
#include "K2Node_FunctionTerminator.h"
#include "K2Node_FunctionEntry.h"
#include "K2Node_FunctionResult.h"
#include "K2Node_GetClassDefaults.h"
#include "K2Node_Literal.h"
#include "K2Node_MacroInstance.h"
#include "K2Node_MathExpression.h"
#include "K2Node_MatineeController.h"
#include "K2Node_SpawnActorFromClass.h"
#include "K2Node_TemporaryVariable.h"
#include "K2Node_Timeline.h"
#include "K2Node_Knot.h"
#include "AnimGraphNode_StateMachineBase.h"
#include "AnimStateNodeBase.h"
#include "AnimStateNode.h"
#include "AnimStateTransitionNode.h"
#include "AnimationTransitionSchema.h"
#include "AnimationGraph.h"
#include "AnimationGraphSchema.h"
#include "AnimationStateMachineGraph.h"
#include "AnimationTransitionGraph.h"
#include "AnimStateConduitNode.h"
#include "AnimGraphNode_StateMachine.h"
#include "Kismet2/KismetEditorUtilities.h"
#include "Kismet2/KismetDebugUtilities.h"
#include "Kismet2/StructureEditorUtils.h"
#include "ScopedTransaction.h"
#include "ClassViewerFilter.h"
#include "InstancedReferenceSubobjectHelper.h"
#include "Toolkits/AssetEditorManager.h"
#include "BlueprintEditorModule.h"
#include "BlueprintEditor.h"
#include "Kismet2/Kismet2NameValidators.h"

#include "Misc/DefaultValueHelper.h"
#include "ObjectEditorUtils.h"
#include "Toolkits/ToolkitManager.h"
#include "UnrealExporter.h"
#include "BlueprintEditorSettings.h"

#include "Framework/Notifications/NotificationManager.h"
#include "Widgets/Notifications/SNotificationList.h"
#include "Editor/Blutility/Public/IBlutilityModule.h"

#include "Engine/InheritableComponentHandler.h"
#include "LevelEditor.h"

#include "EditorCategoryUtils.h"
#include "Styling/SlateIconFinder.h"
#include "BaseWidgetBlueprint.h"
#include "Components/Widget.h"
#include "UObject/UObjectThreadContext.h"

extern COREUOBJECT_API bool GBlueprintUseCompilationManager;

#define LOCTEXT_NAMESPACE "Blueprint"

DEFINE_LOG_CATEGORY(LogBlueprintDebug);

DEFINE_STAT(EKismetCompilerStats_NotifyBlueprintChanged);
DECLARE_CYCLE_STAT(TEXT("Mark Blueprint as Structurally Modified"), EKismetCompilerStats_MarkBlueprintasStructurallyModified, STATGROUP_KismetCompiler);
DECLARE_CYCLE_STAT(TEXT("Refresh External DependencyNodes"), EKismetCompilerStats_RefreshExternalDependencyNodes, STATGROUP_KismetCompiler);

struct FCompareNodePriority
{
	FORCEINLINE bool operator()( const UK2Node& A, const UK2Node& B ) const
	{
		const bool NodeAChangesStructure = A.NodeCausesStructuralBlueprintChange();
		const bool NodeBChangesStructure = B.NodeCausesStructuralBlueprintChange();

		if (NodeAChangesStructure != NodeBChangesStructure)
		{
			return NodeAChangesStructure;
		}
		
		return A.GetNodeRefreshPriority() > B.GetNodeRefreshPriority();
	}
};

/**
 * This helper does a depth first search, looking for the highest parent class that
 * implements the specified interface.
 * 
 * @param  Class		The class whose inheritance tree you want to check (NOTE: this class is checked itself as well).
 * @param  Interface	The interface that you're looking for.
 * @return NULL if the interface wasn't found, otherwise the highest parent class that implements the interface.
 */
static UClass* FindInheritedInterface(UClass* const Class, FBPInterfaceDescription const& Interface)
{
	UClass* ClassWithInterface = nullptr;

	if (Class != nullptr)
	{
		UClass* const ParentClass = Class->GetSuperClass();
		// search depth first so that we may find the highest parent in the chain that implements this interface
		ClassWithInterface = FindInheritedInterface(ParentClass, Interface);

		if (ClassWithInterface == nullptr)
		{
			for (const FImplementedInterface& ImplementedInterface : Class->Interfaces)
		{
				if (ImplementedInterface.Class == Interface.Interface)
			{
				ClassWithInterface = Class;
				break;
			}
		}
	}
	}

	return ClassWithInterface;
}

/**
 * This helper can be used to find a duplicate interface that is implemented higher
 * up the inheritance hierarchy (which can happen when you change parents or add an 
 * interface to a parent that's already implemented by a child).
 * 
 * @param  Interface	The interface you wish to find a duplicate of.
 * @param  Blueprint	The blueprint you wish to search.
 * @return True if one of the blueprint's super classes implements the specified interface, false if the child is free to implement it.
 */
static bool IsInterfaceImplementedByParent(FBPInterfaceDescription const& Interface, UBlueprint const* const Blueprint)
{
	check(Blueprint != nullptr);
	return (FindInheritedInterface(Blueprint->ParentClass, Interface) != nullptr);
}

/**
 * A helper function that takes two nodes belonging to the same graph and deletes 
 * one, replacing it with the other (moving over pin connections, etc.).
 * 
 * @param  OldNode	The node you want deleted.
 * @param  NewNode	The new replacement node that should take OldNode's place.
 */
static void ReplaceNode(UK2Node* OldNode, UK2Node* NewNode)
{
	check(OldNode->GetClass() == NewNode->GetClass());
	check(OldNode->GetOuter() == NewNode->GetOuter());

	UEdGraphSchema_K2 const* K2Schema = GetDefault<UEdGraphSchema_K2>();
	K2Schema->BreakNodeLinks(*NewNode);

	for (UEdGraphPin* OldPin : OldNode->Pins)
	{
		UEdGraphPin* NewPin = NewNode->FindPinChecked(OldPin->PinName);
		NewPin->MovePersistentDataFromOldPin(*OldPin);
	}

	NewNode->NodePosX = OldNode->NodePosX;
	NewNode->NodePosY = OldNode->NodePosY;

	FBlueprintEditorUtils::RemoveNode(OldNode->GetBlueprint(), OldNode, /* bDontRecompile =*/ true);
}

/**
 * Promotes any graphs that belong to the specified interface, and repurposes them
 * as parent overrides (function graphs that implement a parent's interface).
 * 
 * @param  Interface	The interface you're looking to promote.
 * @param  BlueprintObj	The blueprint that you want this applied to.
 */
static void PromoteInterfaceImplementationToOverride(FBPInterfaceDescription const& Interface, UBlueprint* const BlueprintObj)
{
	check(BlueprintObj != nullptr);
	// find the parent whose interface we're overriding 
	UClass* ParentClass = FindInheritedInterface(BlueprintObj->ParentClass, Interface);

	if (ParentClass != nullptr)
	{
		for (UEdGraph* InterfaceGraph : Interface.Graphs)
		{
			check(InterfaceGraph != nullptr);

			// The graph can be deleted now that it is a simple function override
			InterfaceGraph->bAllowDeletion = true;

			// Interface functions are ready to be a function graph outside the box, 
			// there will be no auto-call to parent though to maintain current functionality
			// in the graph
			BlueprintObj->FunctionGraphs.Add(InterfaceGraph);

			// No validation should be necessary here. Child blueprints will have interfaces conformed during their own compilation. 
		}

		// if any graphs were moved
		if (Interface.Graphs.Num() > 0)
		{
			FBlueprintEditorUtils::MarkBlueprintAsStructurallyModified(BlueprintObj);
		}
	}
}

/**
 * Looks through the specified graph for any references to the specified 
 * variable, and renames them accordingly.
 * 
 * @param  InBlueprint		The blueprint that you want to search through.
 * @param  InVariableClass	The class that owns the variable that we're renaming
 * @param  InGraph			Graph to scope the rename to
 * @param  InOldVarName		The current name of the variable we want to replace
 * @param  InNewVarName		The name that we wish to change all references to
 */
static void RenameVariableReferencesInGraph(UBlueprint* InBlueprint, UClass* InVariableClass, UEdGraph* InGraph, const FName& InOldVarName, const FName& InNewVarName)
{
	for(UEdGraphNode* GraphNode : InGraph->Nodes)
	{
		// Allow node to handle variable renaming
		if (UK2Node* const K2Node = Cast<UK2Node>(GraphNode))
		{
			K2Node->HandleVariableRenamed(InBlueprint, InVariableClass, InGraph, InOldVarName, InNewVarName);
		}
	}
}

FBlueprintEditorUtils::FOnRenameVariableReferences FBlueprintEditorUtils::OnRenameVariableReferencesEvent;

void FBlueprintEditorUtils::RenameVariableReferences(UBlueprint* Blueprint, UClass* VariableClass, const FName& OldVarName, const FName& NewVarName)
{
	TArray<UEdGraph*> AllGraphs;
	Blueprint->GetAllGraphs(AllGraphs);

	// Update any graph nodes that reference the old variable name to instead reference the new name
	for(UEdGraph* CurrentGraph : AllGraphs)
	{
		RenameVariableReferencesInGraph(Blueprint, VariableClass, CurrentGraph, OldVarName, NewVarName);
	}

	OnRenameVariableReferencesEvent.Broadcast(Blueprint, VariableClass, OldVarName, NewVarName);
}

//////////////////////////////////////
// FBasePinChangeHelper

void FBasePinChangeHelper::Broadcast(UBlueprint* InBlueprint, UK2Node_EditablePinBase* InTargetNode, UEdGraph* Graph)
{
	UK2Node_Tunnel* TunnelNode = Cast<UK2Node_Tunnel>(InTargetNode);
	const UK2Node_FunctionTerminator* FunctionDefNode = Cast<const UK2Node_FunctionTerminator>(InTargetNode);
	const UK2Node_Event* EventNode = Cast<const UK2Node_Event>(InTargetNode);
	if (TunnelNode)
	{
		UBlueprint* Blueprint = FBlueprintEditorUtils::FindBlueprintForGraphChecked(Graph);

		const bool bIsTopLevelFunctionGraph = Blueprint->MacroGraphs.Contains(Graph);

		if (bIsTopLevelFunctionGraph)
		{
			// Editing a macro, hit all loaded instances (in open blueprints)
			for (TObjectIterator<UK2Node_MacroInstance> It(RF_Transient); It; ++It)
			{
				UK2Node_MacroInstance* MacroInstance = *It;
				if (NodeIsNotTransient(MacroInstance) && (MacroInstance->GetMacroGraph() == Graph))
				{
					EditMacroInstance(MacroInstance, FBlueprintEditorUtils::FindBlueprintForNode(MacroInstance));
				}
			}
		}
		else if(NodeIsNotTransient(TunnelNode))
		{
			// Editing a composite node, hit the single instance in the parent graph		
			EditCompositeTunnelNode(TunnelNode);
		}
	}
	else if (FunctionDefNode || EventNode)
	{
		UFunction* Func = FFunctionFromNodeHelper::FunctionFromNode(FunctionDefNode ? static_cast<const UK2Node*>(FunctionDefNode) : static_cast<const UK2Node*>(EventNode));
		const FName FuncName = Func 
			? Func->GetFName() 
			: (FunctionDefNode ? FunctionDefNode->FunctionReference.GetMemberName() : EventNode->GetFunctionName());
		const UClass* SignatureClass = Func
			? Func->GetOwnerClass()
			: (UClass*)(FunctionDefNode ? FunctionDefNode->FunctionReference.GetMemberParentClass() : nullptr);

		const bool bIsInterface = FBlueprintEditorUtils::IsInterfaceBlueprint(InBlueprint);

		// Reconstruct all function call sites that call this function (in open blueprints)
		for (TObjectIterator<UK2Node_CallFunction> It(RF_Transient); It; ++It)
		{
			UK2Node_CallFunction* CallSite = *It;
			if (NodeIsNotTransient(CallSite))
			{
				UBlueprint* CallSiteBlueprint = FBlueprintEditorUtils::FindBlueprintForNode(CallSite);
				if (!CallSiteBlueprint)
				{
					// the node doesn't have a Blueprint in its outer chain, 
					// probably signifying that it is part of a graph that has 
					// been removed by the user (and moved off the Blueprint)
					continue;
				}
				
				const bool bValidSchema = CallSite->GetSchema() != nullptr;
				const bool bNameMatches = (CallSite->FunctionReference.GetMemberName() == FuncName);
				if (bNameMatches && bValidSchema)
				{
					if (bIsInterface)
					{
						if (FBlueprintEditorUtils::FindFunctionInImplementedInterfaces(CallSiteBlueprint, FuncName))
						{
							EditCallSite(CallSite, CallSiteBlueprint);
						}
					}
					else
					{
						const UClass* MemberParentClass = CallSite->FunctionReference.GetMemberParentClass(CallSite->GetBlueprintClassFromNode());
						const bool bClassMatchesEasy = (MemberParentClass != nullptr)
							&& (MemberParentClass->IsChildOf(SignatureClass) || MemberParentClass->IsChildOf(InBlueprint->GeneratedClass));
						const bool bClassMatchesHard = !bClassMatchesEasy && CallSite->FunctionReference.IsSelfContext() && (SignatureClass == nullptr)
							&& (CallSiteBlueprint == InBlueprint || CallSiteBlueprint->SkeletonGeneratedClass->IsChildOf(InBlueprint->SkeletonGeneratedClass));

						if (bClassMatchesEasy || bClassMatchesHard)
						{
							EditCallSite(CallSite, CallSiteBlueprint);
						}
					}
				}
			}
		}

		if(FBlueprintEditorUtils::IsDelegateSignatureGraph(Graph))
		{
			FName GraphName = Graph->GetFName();
			for (TObjectIterator<UK2Node_BaseMCDelegate> It(RF_Transient); It; ++It)
			{
				if(NodeIsNotTransient(*It) && (GraphName == It->GetPropertyName()))
				{
					UBlueprint* CallSiteBlueprint = FBlueprintEditorUtils::FindBlueprintForNode(*It);
					EditDelegates(*It, CallSiteBlueprint);
				}
			}
		}

		for (TObjectIterator<UK2Node_CreateDelegate> It(RF_Transient); It; ++It)
		{
			if(NodeIsNotTransient(*It))
			{
				EditCreateDelegates(*It);
			}
		}
	}
}

//////////////////////////////////////
// FParamsChangedHelper

void FParamsChangedHelper::EditCompositeTunnelNode(UK2Node_Tunnel* TunnelNode)
{
	if (TunnelNode->InputSinkNode != nullptr)
	{
		TunnelNode->InputSinkNode->ReconstructNode();
	}

	if (TunnelNode->OutputSourceNode != nullptr)
	{
		TunnelNode->OutputSourceNode->ReconstructNode();
	}
}

void FParamsChangedHelper::EditMacroInstance(UK2Node_MacroInstance* MacroInstance, UBlueprint* Blueprint)
{
	MacroInstance->ReconstructNode();
	if (Blueprint)
	{
		ModifiedBlueprints.Add(Blueprint);
	}
}

void FParamsChangedHelper::EditCallSite(UK2Node_CallFunction* CallSite, UBlueprint* Blueprint)
{
	CallSite->Modify();
	CallSite->ReconstructNode();
	if (Blueprint != nullptr)
	{
		ModifiedBlueprints.Add(Blueprint);
	}
}

void FParamsChangedHelper::EditDelegates(UK2Node_BaseMCDelegate* CallSite, UBlueprint* Blueprint)
{
	CallSite->Modify();
	CallSite->ReconstructNode();
	if (UK2Node_AddDelegate* AssignNode = Cast<UK2Node_AddDelegate>(CallSite))
	{
		if (UEdGraphPin* DelegateInPin = AssignNode->GetDelegatePin())
		{
			for (UEdGraphPin* DelegateOutPin : DelegateInPin->LinkedTo)
			{
				if (UK2Node_CustomEvent* CustomEventNode = (DelegateOutPin ? Cast<UK2Node_CustomEvent>(DelegateOutPin->GetOwningNode()) : nullptr))
				{
					CustomEventNode->ReconstructNode();
				}
			}
		}
	}
	if (Blueprint != nullptr)
	{
		ModifiedBlueprints.Add(Blueprint);
	}
}

void FParamsChangedHelper::EditCreateDelegates(UK2Node_CreateDelegate* CallSite)
{
	UBlueprint* Blueprint = nullptr;
	UEdGraph* Graph = nullptr;
	CallSite->HandleAnyChange(Graph, Blueprint);
	if(Blueprint)
	{
		ModifiedBlueprints.Add(Blueprint);
	}
	if(Graph)
	{
		ModifiedGraphs.Add(Graph);
	}
}

//////////////////////////////////////
// FUCSComponentId

FUCSComponentId::FUCSComponentId(const UK2Node_AddComponent* UCSNode)
	: GraphNodeGuid(UCSNode->NodeGuid)
{
}

//////////////////////////////////////
// FBlueprintEditorUtils

FBlueprintEditorUtils::FOnRefreshAllNodes FBlueprintEditorUtils::OnRefreshAllNodesEvent;

void FBlueprintEditorUtils::RefreshAllNodes(UBlueprint* Blueprint)
{
	if (!Blueprint || !Blueprint->HasAllFlags(RF_LoadCompleted))
	{
		UE_LOG(LogBlueprint, Warning, 
			TEXT("RefreshAllNodes called on incompletly loaded blueprint '%s'"), 
			Blueprint ? *Blueprint->GetFullName() : TEXT("NULL"));
		return;
	}

	TArray<UK2Node*> AllNodes;
	FBlueprintEditorUtils::GetAllNodesOfClass(Blueprint, AllNodes);

	const bool bIsMacro = (Blueprint->BlueprintType == BPTYPE_MacroLibrary);
	if( AllNodes.Num() > 1 )
	{
		AllNodes.Sort(FCompareNodePriority());
	}

	bool bLastChangesStructure = (AllNodes.Num() > 0) ? AllNodes[0]->NodeCausesStructuralBlueprintChange() : true;
	for( TArray<UK2Node*>::TIterator NodeIt(AllNodes); NodeIt; ++NodeIt )
	{
		UK2Node* CurrentNode = *NodeIt;

		// See if we've finished the batch of nodes that affect structure, and recompile the skeleton if needed
		const bool bCurrentChangesStructure = CurrentNode->NodeCausesStructuralBlueprintChange();
		if( bLastChangesStructure != bCurrentChangesStructure )
		{
			// Make sure sorting was valid!
			check(bLastChangesStructure && !bCurrentChangesStructure);

			// Recompile the skeleton class, now that all changes to entry point structure has taken place
			// Ignore this for macros
			if (!bIsMacro)
			{
				FBlueprintEditorUtils::MarkBlueprintAsStructurallyModified(Blueprint);
			}
			bLastChangesStructure = bCurrentChangesStructure;
		}

		//@todo:  Do we really need per-schema refreshing?
		const UEdGraphSchema* Schema = CurrentNode->GetGraph()->GetSchema();
		Schema->ReconstructNode(*CurrentNode, true);
	}

	// If all nodes change structure, catch that case and recompile now
	if( bLastChangesStructure )
	{
		FBlueprintEditorUtils::MarkBlueprintAsStructurallyModified(Blueprint);
	}

	OnRefreshAllNodesEvent.Broadcast(Blueprint);
}

FBlueprintEditorUtils::FOnReconstructAllNodes FBlueprintEditorUtils::OnReconstructAllNodesEvent;

void FBlueprintEditorUtils::ReconstructAllNodes(UBlueprint* Blueprint)
{
	if (!Blueprint || !Blueprint->HasAllFlags(RF_LoadCompleted))
	{
		UE_LOG(LogBlueprint, Warning,
			TEXT("ReconstructAllNodes called on incompletly loaded blueprint '%s'"),
			Blueprint ? *Blueprint->GetFullName() : TEXT("NULL"));
		return;
	}

	TArray<UK2Node*> AllNodes;
	FBlueprintEditorUtils::GetAllNodesOfClass(Blueprint, AllNodes);

	const bool bIsMacro = (Blueprint->BlueprintType == BPTYPE_MacroLibrary);
	if (AllNodes.Num() > 1)
	{
		AllNodes.Sort(FCompareNodePriority());
	}

	for (TArray<UK2Node*>::TIterator NodeIt(AllNodes); NodeIt; ++NodeIt)
	{
		UK2Node* CurrentNode = *NodeIt;
		//@todo:  Do we really need per-schema refreshing?
		const UEdGraphSchema* Schema = CurrentNode->GetGraph()->GetSchema();
		Schema->ReconstructNode(*CurrentNode, true);
	}

	OnReconstructAllNodesEvent.Broadcast(Blueprint);
}

void FBlueprintEditorUtils::ReplaceDeprecatedNodes(UBlueprint* Blueprint)
{
	Blueprint->ReplaceDeprecatedNodes();
}

void FBlueprintEditorUtils::RefreshExternalBlueprintDependencyNodes(UBlueprint* Blueprint, UStruct* RefreshOnlyChild)
{
	BP_SCOPED_COMPILER_EVENT_STAT(EKismetCompilerStats_RefreshExternalDependencyNodes);

	if (!Blueprint || !Blueprint->HasAllFlags(RF_LoadCompleted))
	{
		UE_LOG(LogBlueprint, Warning,
			TEXT("RefreshAllNodes called on incompletly loaded blueprint '%s'"),
			Blueprint ? *Blueprint->GetFullName() : TEXT("NULL"));
		return;
	}

	TArray<UK2Node*> AllNodes;
	FBlueprintEditorUtils::GetAllNodesOfClass(Blueprint, AllNodes);

	if (!RefreshOnlyChild)
	{
		for (UK2Node* Node : AllNodes)
		{
			if (Node->HasExternalDependencies())
			{
				//@todo:  Do we really need per-schema refreshing?
				const UEdGraphSchema* Schema = Node->GetGraph()->GetSchema();
				Schema->ReconstructNode(*Node, true);
			}
		}
	}
	else
	{
		for (UK2Node* Node : AllNodes)
		{
			TArray<UStruct*> Dependencies;
			if (Node->HasExternalDependencies(&Dependencies))
			{
				for (UStruct* Struct : Dependencies)
				{
					bool bShouldRefresh = Struct->IsChildOf(RefreshOnlyChild);
					if (!bShouldRefresh)
					{
						UClass* OwnerClass = Struct->GetOwnerClass();
						if (ensureMsgf(!OwnerClass || !OwnerClass->GetClass()->IsChildOf<UBlueprintGeneratedClass>() || OwnerClass->ClassGeneratedBy
							, TEXT("Malformed Blueprint class (%s) - bad node dependency, unable to determine if the %s node (%s) should be refreshed or not. Currently compiling: %s")
							, *OwnerClass->GetName()
							, *Node->GetClass()->GetName()
							, *Node->GetPathName()
							, *Blueprint->GetName()) )
						{
							bShouldRefresh |= OwnerClass &&
								(OwnerClass->IsChildOf(RefreshOnlyChild) || OwnerClass->GetAuthoritativeClass()->IsChildOf(RefreshOnlyChild));
						}						
					}
					if (bShouldRefresh)
					{
						//@todo:  Do we really need per-schema refreshing?
						const UEdGraphSchema* Schema = Node->GetGraph()->GetSchema();
						Schema->ReconstructNode(*Node, true);

						break;
					}
				}
			}
		}
	}
}

void FBlueprintEditorUtils::RefreshGraphNodes(const UEdGraph* Graph)
{
	TArray<UK2Node*> AllNodes;
	Graph->GetNodesOfClass(AllNodes);

	for (UK2Node* Node : AllNodes)
	{
		const UEdGraphSchema* Schema = Node->GetGraph()->GetSchema();
		Schema->ReconstructNode(*Node, true);
	}
}

void FBlueprintEditorUtils::PreloadMembers(UObject* InObject)
{
	// Collect a list of all things this element owns
	TArray<UObject*> BPMemberReferences;
	FReferenceFinder ComponentCollector(BPMemberReferences, InObject, false, true, true, true);
	ComponentCollector.FindReferences(InObject);

	// Iterate over the list, and preload everything so it is valid for refreshing
	for( TArray<UObject*>::TIterator it(BPMemberReferences); it; ++it )
	{
		UObject* CurrentObject = *it;
		if( CurrentObject->HasAnyFlags(RF_NeedLoad) )
		{
			FLinkerLoad* Linker = CurrentObject->GetLinker();
			if (Linker)
			{
				Linker->Preload(CurrentObject);
			}
			PreloadMembers(CurrentObject);
		}
	}
}

void FBlueprintEditorUtils::PreloadConstructionScript(UBlueprint* Blueprint)
{
	if ( Blueprint )
	{
		FLinkerLoad* TargetLinker = Blueprint->SimpleConstructionScript ? Blueprint->SimpleConstructionScript->GetLinker() : nullptr;
		if (TargetLinker)
		{
			TargetLinker->Preload(Blueprint->SimpleConstructionScript);

			if (USCS_Node* DefaultSceneRootNode = Blueprint->SimpleConstructionScript->GetDefaultSceneRootNode())
			{
				DefaultSceneRootNode->PreloadChain();
			}

			const TArray<USCS_Node*>& RootNodes = Blueprint->SimpleConstructionScript->GetRootNodes();
			for (int32 NodeIndex = 0; NodeIndex < RootNodes.Num(); ++NodeIndex)
			{
				RootNodes[NodeIndex]->PreloadChain();
			}
		}

		if (Blueprint->SimpleConstructionScript)
		{
			for (USCS_Node* SCSNode : Blueprint->SimpleConstructionScript->GetAllNodes())
			{
				if (SCSNode)
				{
					SCSNode->ValidateGuid();
				}
			}
		}
	}
}

void FBlueprintEditorUtils::PatchNewCDOIntoLinker(UObject* CDO, FLinkerLoad* Linker, int32 ExportIndex, FUObjectSerializeContext* InLoadContext)
{
	if( (CDO != nullptr) && (Linker != nullptr) && (ExportIndex != INDEX_NONE) )
	{
		// Get rid of the old thing that was in its place
		UObject* OldCDO = Linker->ExportMap[ExportIndex].Object;
		if( OldCDO != nullptr )
		{
			EObjectFlags OldObjectFlags = OldCDO->GetFlags();
			OldCDO->ClearFlags(RF_NeedLoad|RF_NeedPostLoad);
			OldCDO->SetLinker(nullptr, INDEX_NONE);
			
			// Copy flags from the old CDO.
			CDO->SetFlags(OldObjectFlags);

			FUObjectSerializeContext* LoadContext = InLoadContext ? InLoadContext : Linker->GetSerializeContext();

			// Make sure the new CDO gets PostLoad called on it, so either add it to ObjLoaded list, or replace it if already present.
			if (LoadContext && !LoadContext->PRIVATE_PatchNewObjectIntoExport(OldCDO, CDO))
			{
				if (OldObjectFlags & RF_NeedPostLoad)
				{
					LoadContext->AddLoadedObject(CDO);
				}
			}
		}

		// Patch the new CDO in, and update the Export.Object
		CDO->SetLinker(Linker, ExportIndex);
		Linker->ExportMap[ExportIndex].Object = CDO;

		PatchCDOSubobjectsIntoExport(OldCDO, CDO);

		// This was set to true when the trash class was invalidated, but now we have a valid object
		Linker->ExportMap[ExportIndex].bExportLoadFailed = false;
	}
}

UClass* FBlueprintEditorUtils::FindFirstNativeClass(UClass* Class)
{
	for(; Class; Class = Class->GetSuperClass() )
	{
		if( 0 != (Class->ClassFlags & CLASS_Native))
		{
			break;
		}
	}
	return Class;
}

void FBlueprintEditorUtils::GetAllGraphNames(const UBlueprint* Blueprint, TSet<FName>& GraphNames)
{
	TArray< UEdGraph* > GraphList;
	Blueprint->GetAllGraphs(GraphList);

	for(int32 GraphIdx = 0; GraphIdx < GraphList.Num(); ++GraphIdx)
	{
		GraphNames.Add(GraphList[GraphIdx]->GetFName());
	}

	// Include all functions from parents because they should never conflict
	TArray<UBlueprint*> ParentBPStack;
	UBlueprint::GetBlueprintHierarchyFromClass(Blueprint->SkeletonGeneratedClass, ParentBPStack);
	for (int32 StackIndex = ParentBPStack.Num() - 1; StackIndex >= 0; --StackIndex)
	{
		UBlueprint* ParentBP = ParentBPStack[StackIndex];
		check(ParentBP != nullptr);

		for(int32 FunctionIndex = 0; FunctionIndex < ParentBP->FunctionGraphs.Num(); ++FunctionIndex)
		{
			GraphNames.Add(ParentBP->FunctionGraphs[FunctionIndex]->GetFName());
		}
	}
}

void FBlueprintEditorUtils::GetCompilerRelevantNodeLinks(UEdGraphPin* FromPin, FCompilerRelevantNodeLinkArray& OutNodeLinks)
{
	if(FromPin)
	{
		// Start with the given pin's owning node
		UK2Node* OwningNode = Cast<UK2Node>(FromPin->GetOwningNode());
		if(OwningNode)
		{
			// If this node is not compiler relevant
			if(!OwningNode->IsCompilerRelevant())
			{
				// And if this node has a matching "pass-through" pin
				FromPin = OwningNode->GetPassThroughPin(FromPin);
				if(FromPin)
				{
					// Recursively check each link for a compiler-relevant node that will "pass through" this node at compile time
					for (UEdGraphPin* LinkedPin : FromPin->LinkedTo)
					{
						GetCompilerRelevantNodeLinks(LinkedPin, OutNodeLinks);
					}
				}
			}
			else
			{
				OutNodeLinks.Add(FCompilerRelevantNodeLink(OwningNode, FromPin));
			}
		}		
	}
}

UK2Node* FBlueprintEditorUtils::FindFirstCompilerRelevantNode(UEdGraphPin* FromPin)
{
	FCompilerRelevantNodeLinkArray RelevantNodeLinks;
	GetCompilerRelevantNodeLinks(FromPin, RelevantNodeLinks);
	
	return RelevantNodeLinks.Num() > 0 ? RelevantNodeLinks[0].Node : nullptr;
}

UEdGraphPin* FBlueprintEditorUtils::FindFirstCompilerRelevantLinkedPin(UEdGraphPin* FromPin)
{
	FCompilerRelevantNodeLinkArray RelevantNodeLinks;
	GetCompilerRelevantNodeLinks(FromPin, RelevantNodeLinks);

	return RelevantNodeLinks.Num() > 0 ? RelevantNodeLinks[0].LinkedPin : nullptr;
}

void FBlueprintEditorUtils::RemoveAllLocalBookmarks(const UBlueprint* ForBlueprint)
{
	if (ForBlueprint)
	{
		bool bSaveConfig = false;
		const FString BPPackageName = ForBlueprint->GetOutermost()->GetName();
		UBlueprintEditorSettings* LocalSettings = GetMutableDefault<UBlueprintEditorSettings>();
		for (int32 i = 0; i < LocalSettings->BookmarkNodes.Num(); ++i)
		{
			const FBPEditorBookmarkNode& BookmarkNode = LocalSettings->BookmarkNodes[i];
			const FEditedDocumentInfo* BookmarkInfo = LocalSettings->Bookmarks.Find(BookmarkNode.NodeGuid);
			if (BookmarkInfo != nullptr && BookmarkInfo->EditedObjectPath.GetLongPackageName() == BPPackageName)
			{
				bSaveConfig = true;

				LocalSettings->BookmarkNodes.RemoveAt(i--);
				LocalSettings->Bookmarks.Remove(BookmarkNode.NodeGuid);
			}
		}

		if (bSaveConfig)
		{
			LocalSettings->SaveConfig();
		}
	}
}

/** 
 * Check FKismetCompilerContext::SetCanEverTickForActor
 */
struct FSaveActorFlagsHelper
{
	bool bOverride;
	bool bCanEverTick;
	UClass * Class;

	FSaveActorFlagsHelper(UClass * InClass) : Class(InClass)
	{
		bOverride = (AActor::StaticClass() == FBlueprintEditorUtils::FindFirstNativeClass(Class));
		if(Class && bOverride)
		{
			AActor* CDActor = Cast<AActor>(Class->GetDefaultObject());
			if(CDActor)
			{
				bCanEverTick = CDActor->PrimaryActorTick.bCanEverTick;
			}
		}
	}

	~FSaveActorFlagsHelper()
	{
		if(Class && bOverride)
		{
			AActor* CDActor = Cast<AActor>(Class->GetDefaultObject());
			if(CDActor)
			{
				CDActor->PrimaryActorTick.bCanEverTick = bCanEverTick;
			}
		}
	}
};

//////////////////////////////////////////////////////////////////////////

/**
 * Archive built to go through and find any references to objects in the transient package, and then NULL those references
 */
class FArchiveMoveSkeletalRefs : public FArchiveUObject
{
public:
	FArchiveMoveSkeletalRefs(UBlueprint* TargetBP)
		: TargetBlueprint(TargetBP)
	{
		ArIsObjectReferenceCollector = true;
		this->SetIsPersistent(false);
		ArIgnoreArchetypeRef = false;
	}

	void UpdateReferences()
	{
		if( TargetBlueprint != nullptr && (TargetBlueprint->BlueprintType != BPTYPE_MacroLibrary) )
		{
			if( ensureMsgf(TargetBlueprint->SkeletonGeneratedClass, TEXT("Blueprint %s is missing its skeleton generated class - known possible for assets on revision 1 older than 2088505"), *TargetBlueprint->GetName() ) )
			{
				TargetBlueprint->SkeletonGeneratedClass->GetDefaultObject()->Serialize(*this);
			}
			check(TargetBlueprint->GeneratedClass);
			TargetBlueprint->GeneratedClass->GetDefaultObject()->Serialize(*this);

			TArray<UObject*> SubObjs;
			GetObjectsWithOuter(TargetBlueprint, SubObjs, true);

			for (UObject* SubObj : SubObjs)
			{
				SubObj->Serialize(*this);
			}

			TargetBlueprint->bLegacyNeedToPurgeSkelRefs = false;
		}
	}

protected:
	UBlueprint* TargetBlueprint;

	/** 
	 * UObject serialize operator implementation
	 *
	 * @param Object	reference to Object reference
	 * @return reference to instance of this class
	 */
	FArchive& operator<<( UObject*& Object )
	{
		// Check if this is a reference to an object existing in the transient package, and if so, NULL it.
		if (Object != nullptr )
		{
			if( UClass* RefClass = Cast<UClass>(Object) )
			{
				const bool bIsValidBPGeneratedClass = RefClass->HasAnyClassFlags(CLASS_CompiledFromBlueprint) && RefClass->ClassGeneratedBy;
				if (bIsValidBPGeneratedClass)
				{
					UClass* AuthClass = RefClass->GetAuthoritativeClass();
					if (RefClass != AuthClass)
					{
						Object = AuthClass;
					}
				}
			}
		}

		return *this;
	}

private:
	// Want to make them HAVE to use a blueprint, so we can control what we replace refs on
	FArchiveMoveSkeletalRefs()
	{
	}
};

//////////////////////////////////////////////////////////////////////////

struct FRegenerationHelper
{
	static void PreloadAndLinkIfNecessary(UStruct* Struct)
	{
		bool bChanged = false;
		if (Struct->HasAnyFlags(RF_NeedLoad))
		{
			if (FLinkerLoad* Linker = Struct->GetLinker())
			{
				Linker->Preload(Struct);
				bChanged = true;
			}
		}

		UBlueprint::ForceLoadMetaData(Struct);

		const int32 OldPropertiesSize = Struct->GetPropertiesSize();
		for (UField* Field = Struct->Children; Field; Field = Field->Next)
		{
			bChanged |= UBlueprint::ForceLoad(Field);
		}

		if (bChanged)
		{
			Struct->StaticLink(true);
			ensure(Struct->IsA<UFunction>() || (OldPropertiesSize == Struct->GetPropertiesSize()) || !Struct->HasAnyFlags(RF_LoadCompleted));
		}
	}

	static UBlueprint* GetGeneratingBlueprint(const UObject* Obj)
	{
		const UBlueprintGeneratedClass* BPGC = nullptr;
		while (!BPGC && Obj)
		{
			BPGC = Cast<const UBlueprintGeneratedClass>(Obj);
			Obj = Obj->GetOuter();
		}

		return UBlueprint::GetBlueprintFromClass(BPGC);
	}

	static void ProcessHierarchy(UStruct* Struct, TSet<UStruct*>& Dependencies)
	{
		if (Struct)
		{
			bool bAlreadyProcessed = false;
			Dependencies.Add(Struct, &bAlreadyProcessed);
			if (!bAlreadyProcessed)
			{
				ProcessHierarchy(Struct->GetSuperStruct(), Dependencies);

				const UBlueprint* BP = GetGeneratingBlueprint(Struct);
				const bool bProcessBPGClass = BP && !BP->bHasBeenRegenerated;
				const bool bProcessUserDefinedStruct = Struct->IsA<UUserDefinedStruct>();
				if (bProcessBPGClass || bProcessUserDefinedStruct)
				{
					PreloadAndLinkIfNecessary(Struct);
				}
			}
		}
	}

	static void PreloadMacroSources(TSet<UBlueprint*>& MacroSources)
	{
		for (UBlueprint* BP : MacroSources)
		{
			if (!BP->bHasBeenRegenerated)
			{
				if (BP->HasAnyFlags(RF_NeedLoad))
				{
					if (FLinkerLoad* Linker = BP->GetLinker())
					{
						Linker->Preload(BP);
					}
				}
				// at the point of blueprint regeneration (on load), we are guaranteed that blueprint dependencies (like this macro) have
				// fully formed classes (meaning the blueprint class and all its direct dependencies have been loaded)... however, we do not 
				// get the guarantee that all of that blueprint's graph dependencies are loaded (hence, why we have to force load 
				// everything here); in the case of cyclic dependencies, macro dependencies could already be loaded, but in the midst of 
				// resolving thier own dependency placeholders (why a ForceLoad() call is not enough); this ensures that 
				// placeholder objects are properly resolved on nodes that will be injected by macro expansion
				FLinkerLoad::PRIVATE_ForceLoadAllDependencies(BP->GetOutermost());
				
				UBlueprint::ForceLoadMembers(BP);
			}
		}
	}

	/**
	 * A helper function that loads (and regenerates) interface dependencies.
	 * Accounts for circular dependencies by following how we handle parent 
	 * classes in FLinkerLoad::RegenerateBlueprintClass() (that is, to complete 
	 * the interface's compilation/regeneration before we utilize it for the
	 * specified blueprint).
	 * 
	 * @param  Blueprint	The blueprint whose implemented interfaces you want loaded.
	 */
	static void PreloadInterfaces(UBlueprint* Blueprint)
	{
#if WITH_EDITORONLY_DATA // ImplementedInterfaces is wrapped WITH_EDITORONLY_DATA 
		for (FBPInterfaceDescription const& InterfaceDesc : Blueprint->ImplementedInterfaces)
		{
			UClass* InterfaceClass = InterfaceDesc.Interface;
			UBlueprint* InterfaceBlueprint = InterfaceClass ? Cast<UBlueprint>(InterfaceClass->ClassGeneratedBy) : nullptr;
			if (InterfaceBlueprint)
			{
				UBlueprint::ForceLoadMembers(InterfaceBlueprint);
				if (InterfaceBlueprint->HasAnyFlags(RF_BeingRegenerated))
				{
					InterfaceBlueprint->RegenerateClass(InterfaceClass, InterfaceClass->ClassDefaultObject);
				}
			}
		}
#endif // #if WITH_EDITORONLY_DATA
	}

	static void LinkExternalDependencies(UBlueprint* Blueprint)
	{
		check(Blueprint);
		const UEdGraphSchema_K2* Schema = GetDefault<UEdGraphSchema_K2>();
		TSet<UStruct*> Dependencies;
		ProcessHierarchy(Blueprint->ParentClass, Dependencies);
		
		for (const FBPVariableDescription& NewVar : Blueprint->NewVariables)
		{
			if (UObject* TypeObject = NewVar.VarType.PinSubCategoryObject.Get())
			{
				FLinkerLoad* Linker = TypeObject->GetLinker();
				if (Linker && TypeObject->HasAnyFlags(RF_NeedLoad))
				{
					Linker->Preload(TypeObject);
				}
			}

			if (UClass* TypeClass = NewVar.VarType.PinSubCategoryMemberReference.GetMemberParentClass())
			{
				FLinkerLoad* Linker = TypeClass->GetLinker();
				if (Linker && TypeClass->HasAnyFlags(RF_NeedLoad))
				{
					Linker->Preload(TypeClass);
				}
			}
		}

		TSet<UBlueprint*> MacroSources;
		TArray<UEdGraph*> Graphs;
		Blueprint->GetAllGraphs(Graphs);
		for (UEdGraph* Graph : Graphs)
		{
			if (Graph && !FBlueprintEditorUtils::IsGraphIntermediate(Graph))
			{
				const bool bIsDelegateSignatureGraph = FBlueprintEditorUtils::IsDelegateSignatureGraph(Graph);

				TArray<UK2Node*> Nodes;
				Graph->GetNodesOfClass(Nodes);
				for (UK2Node* Node : Nodes)
				{
					if (Node)
					{
						TArray<UStruct*> LocalDependentStructures;
						if (Node->HasExternalDependencies(&LocalDependentStructures))
						{
							for (UStruct* Struct : LocalDependentStructures)
							{
								ProcessHierarchy(Struct, Dependencies);
							}

							if (UK2Node_MacroInstance* MacroNode = Cast<UK2Node_MacroInstance>(Node))
							{
								if (UBlueprint* MacroSource = MacroNode->GetSourceBlueprint())
								{
									MacroSources.Add(MacroSource);
								}
							}

							// If a variable node has an external dependency, then its BP class will differ from ours. For array properties,
							// the external BP class (and thus the array property itself) will have been loaded/processed via the above
							// ProcessHierarchy() call. However, the array's 'Inner' property may not have been preloaded as part of that path.
							// Thus, we handle that here in order to ensure that all 'Inner' fields are also valid before class regeneration.
							if (UK2Node_Variable* VariableNode = Cast<UK2Node_Variable>(Node))
							{
								UArrayProperty* ArrayProperty = Cast<UArrayProperty>(VariableNode->VariableReference.ResolveMember<UProperty>(Node->GetBlueprintClassFromNode()));
								if (ArrayProperty != nullptr && ArrayProperty->Inner != nullptr && ArrayProperty->Inner->HasAnyFlags(RF_NeedLoad|RF_WasLoaded))
								{
									UBlueprint::ForceLoad(ArrayProperty->Inner);
								}
							}
						}

						UK2Node_FunctionEntry* FunctionEntry = Cast<UK2Node_FunctionEntry>(Node);
						if (FunctionEntry && !bIsDelegateSignatureGraph)
						{
							const FName FunctionName = (FunctionEntry->CustomGeneratedFunctionName != NAME_None) 
								? FunctionEntry->CustomGeneratedFunctionName 
								: FunctionEntry->FunctionReference.GetMemberName();
							UFunction* ParentFunction = Blueprint->ParentClass ? Blueprint->ParentClass->FindFunctionByName(FunctionName) : nullptr;
							if (ParentFunction && (UEdGraphSchema_K2::FN_UserConstructionScript != FunctionName))
							{
								ProcessHierarchy(ParentFunction, Dependencies);
							}
						}

						// load Enums
						for (UEdGraphPin* Pin : Node->Pins)
						{
							UObject* SubCategoryObject = Pin ? Pin->PinType.PinSubCategoryObject.Get() : nullptr;
							if (SubCategoryObject && SubCategoryObject->IsA<UEnum>())
							{
								UBlueprint::ForceLoad(SubCategoryObject);
							}
						}
					}
				}
			}
		}
		PreloadMacroSources(MacroSources);

		PreloadInterfaces(Blueprint);
	}
};

/**
	Procedure used to remove old function implementations and child properties from data only blueprints.
	These blueprints have a 'fast path' compilation path but we need to make sure that any data regenerated 
	by normal blueprint compilation is cleared here. If we don't then these functions and properties will
	hang around when a class is converted from a real blueprint to a data only blueprint.
*/
void FBlueprintEditorUtils::RemoveStaleFunctions(UBlueprintGeneratedClass* Class, UBlueprint* Blueprint)
{
	if (Class == nullptr)
	{
		return;
	}

	// Removes all existing functions from the class, currently used 
	TFieldIterator<UFunction> Fn(Class, EFieldIteratorFlags::ExcludeSuper);
	if (Fn)
	{
		FString OrphanedClassString = FString::Printf(TEXT("ORPHANED_DATA_ONLY_%s"), *Class->GetName());
		FName OrphanedClassName = MakeUniqueObjectName(GetTransientPackage(), UBlueprintGeneratedClass::StaticClass(), FName(*OrphanedClassString));
		UClass* OrphanedClass = NewObject<UBlueprintGeneratedClass>(GetTransientPackage(), OrphanedClassName, RF_Public | RF_Transient);
		OrphanedClass->ClassAddReferencedObjects = Class->AddReferencedObjects;
		OrphanedClass->ClassFlags |= CLASS_CompiledFromBlueprint;
		OrphanedClass->ClassGeneratedBy = Class->ClassGeneratedBy;

		const ERenameFlags RenFlags = REN_DontCreateRedirectors | (Blueprint->bIsRegeneratingOnLoad ? REN_ForceNoResetLoaders : 0) | REN_NonTransactional | REN_DoNotDirty;

		while (Fn)
		{
			UFunction* Function = *Fn;
			Class->RemoveFunctionFromFunctionMap(Function);
			Function->Rename(nullptr, OrphanedClass, RenFlags);

			// invalidate this package's reference to this function, so 
			// subsequent packages that import it will treat it as if it didn't 
			// exist (because data-only blueprints shouldn't have functions)
			FLinkerLoad::InvalidateExport(Function); 
			++Fn;
		}
	}

	// Clear function map caches which will be rebuilt the next time functions are searched by name
	Class->ClearFunctionMapsCaches();

	Blueprint->GeneratedClass->Children = nullptr;
	Blueprint->GeneratedClass->Bind();
	Blueprint->GeneratedClass->StaticLink(true);
}

void FBlueprintEditorUtils::RefreshVariables(UBlueprint* Blueprint)
{
	// module punchthrough:
	IKismetCompilerInterface& Compiler = FModuleManager::LoadModuleChecked<IKismetCompilerInterface>(KISMET_COMPILER_MODULENAME);
	Compiler.RefreshVariables(Blueprint);
}

void FBlueprintEditorUtils::PreloadBlueprintSpecificData(UBlueprint* Blueprint)
{
	TArray<UK2Node*> AllNodes;
	FBlueprintEditorUtils::GetAllNodesOfClass(Blueprint, AllNodes);

	for( UK2Node* K2Node : AllNodes )
	{
		K2Node->PreloadRequiredAssets();
	}
}

UClass* FBlueprintEditorUtils::RegenerateBlueprintClass(UBlueprint* Blueprint, UClass* ClassToRegenerate, UObject* PreviousCDO)
{
	bool bRegenerated = false;

	// Cache off the dirty flag for the package, so we can restore it later
	UPackage* Package = Blueprint->GetOutermost();
	bool bIsPackageDirty = Package ? Package->IsDirty() : false;

	// Preload the blueprint and all its parts before refreshing nodes. 
	// Otherwise, the nodes might not maintain their proper linkages... 
	//
	// This all should also happen here, first thing, before 
	// bIsRegeneratingOnLoad is set, so that we can re-enter this function for 
	// the same class further down the callstack (presumably from 
	// PreloadInterfaces() or some other dependency load). This is here to 
	// handle circular dependencies, where pre-loading a member here sets off a  
	// subsequent load that in turn, relies on this class and requires this  
	// class to be fully generated... A second call to this function with the 
	// same class will continue to preload all it's members (from where it left
	// off, since they're gated by a RF_NeedLoad check) and then fall through to
	// finish compiling the class (while it's still technically pre-loading a
	// member further up the stack).
	if (!Blueprint->bHasBeenRegenerated)
	{
		UBlueprint::ForceLoadMetaData(Blueprint);
		if (ensure(PreviousCDO))
		{
			UBlueprint::ForceLoadMembers(PreviousCDO);
		}
		UBlueprint::ForceLoadMembers(Blueprint);
	}

	if( ShouldRegenerateBlueprint(Blueprint) && !Blueprint->bHasBeenRegenerated )
	{
		Blueprint->bCachedDependenciesUpToDate = false;
		Blueprint->bIsRegeneratingOnLoad = true;

		// Cache off the linker index, if needed
		FName GeneratedName, SkeletonName;
		Blueprint->GetBlueprintCDONames(GeneratedName, SkeletonName);
		int32 OldSkelLinkerIdx = INDEX_NONE;
		int32 OldGenLinkerIdx = INDEX_NONE;
		FLinkerLoad* OldLinker = Blueprint->GetLinker();
		for( int32 i = 0; i < OldLinker->ExportMap.Num(); i++ )
		{
			FObjectExport& ThisExport = OldLinker->ExportMap[i];
			if( ThisExport.ObjectName == SkeletonName )
			{
				OldSkelLinkerIdx = i;
			}
			else if( ThisExport.ObjectName == GeneratedName )
			{
				OldGenLinkerIdx = i;
			}

			if( OldSkelLinkerIdx != INDEX_NONE && OldGenLinkerIdx != INDEX_NONE )
			{
				break;
			}
		}

		// Make sure the simple construction script is loaded, since the outer hierarchy isn't compatible with PreloadMembers past the root node
		FBlueprintEditorUtils::PreloadConstructionScript(Blueprint);

		// Preload Overridden Components
		if (Blueprint->InheritableComponentHandler)
		{
			Blueprint->InheritableComponentHandler->PreloadAll();
		}

		// Purge any NULL graphs
		FBlueprintEditorUtils::PurgeNullGraphs(Blueprint);

		// Now that things have been preloaded, see what work needs to be done to refresh this blueprint
		const bool bIsMacro = (Blueprint->BlueprintType == BPTYPE_MacroLibrary);
		const bool bHasCode = !FBlueprintEditorUtils::IsDataOnlyBlueprint(Blueprint) && !bIsMacro;

		// Make sure all used external classes/functions/structures/macros/etc are loaded and linked
		FRegenerationHelper::LinkExternalDependencies(Blueprint);

		bool bSkeletonUpToDate = FKismetEditorUtilities::GenerateBlueprintSkeleton(Blueprint);

		const bool bDataOnlyClassThatMustBeRecompiled = !bHasCode && !bIsMacro
			&& (!ClassToRegenerate || (Blueprint->ParentClass != ClassToRegenerate->GetSuperClass()));

		UBlueprintGeneratedClass* BPGClassToRegenerate = Cast<UBlueprintGeneratedClass>(ClassToRegenerate);
#if USE_UBER_GRAPH_PERSISTENT_FRAME
		const bool bHasPendingUberGraphFrame = BPGClassToRegenerate
			&& (BPGClassToRegenerate->UberGraphFramePointerProperty || BPGClassToRegenerate->UberGraphFunction);
#else 
		const bool bHasPendingUberGraphFrame = false;
#endif //USE_UBER_GRAPH_PERSISTENT_FRAME

		const bool bDefaultComponentMustBeAdded = !bHasCode 
			&& BPGClassToRegenerate
			&& SupportsConstructionScript(Blueprint) 
			&& BPGClassToRegenerate->SimpleConstructionScript
			&& (nullptr == BPGClassToRegenerate->SimpleConstructionScript->GetSceneRootComponentTemplate());
		const bool bShouldBeRecompiled = bHasCode || bDataOnlyClassThatMustBeRecompiled || bHasPendingUberGraphFrame || bDefaultComponentMustBeAdded;

		if (bShouldBeRecompiled)
		{
			// Make sure parent function calls are up to date
			FBlueprintEditorUtils::ConformCallsToParentFunctions(Blueprint);

			// Make sure events are up to date
			FBlueprintEditorUtils::ConformImplementedEvents(Blueprint);
			
			// Make sure interfaces are up to date
			FBlueprintEditorUtils::ConformImplementedInterfaces(Blueprint);

			// Reconstruct all nodes, this will call AllocateDefaultPins, which ensures
			// that nodes have a chance to create all the pins they'll expect when they compile.
			// A good example of why this is necessary is UK2Node_BaseAsyncTask::AllocateDefaultPins
			// and it's companion function UK2Node_BaseAsyncTask::ExpandNode.
			FBlueprintEditorUtils::ReconstructAllNodes(Blueprint);

			FBlueprintEditorUtils::ReplaceDeprecatedNodes(Blueprint);

			// Compile the actual blueprint
			EBlueprintCompileOptions Options = EBlueprintCompileOptions::IsRegeneratingOnLoad;
			if(bSkeletonUpToDate)
			{
				Options |= EBlueprintCompileOptions::SkeletonUpToDate;
			}
			FKismetEditorUtilities::CompileBlueprint(Blueprint, Options, nullptr);
		}
		else if( bIsMacro )
		{
			// Just refresh all nodes in macro blueprints, but don't recompile
			FBlueprintEditorUtils::RefreshAllNodes(Blueprint);

			FBlueprintEditorUtils::ReplaceDeprecatedNodes(Blueprint);

			if (ClassToRegenerate != nullptr)
			{
				UClass* OldSuperClass = ClassToRegenerate->GetSuperClass();
				if ((OldSuperClass != nullptr) && OldSuperClass->HasAnyClassFlags(CLASS_NewerVersionExists))
				{
					UClass* NewSuperClass = OldSuperClass->GetAuthoritativeClass();
					ensure(NewSuperClass == Blueprint->ParentClass);

					// in case the macro's super class was re-instanced (it 
					// would have re-parented this to a REINST_ class), for non-
					// macro blueprints this would normally be reset in 
					// CompileBlueprint (but since we don't compile macros, we 
					// need to fix this up here)
					ClassToRegenerate->SetSuperStruct(NewSuperClass);
				}
			}

			// Flag macro blueprints as being up-to-date
			Blueprint->Status = BS_UpToDate;
		}
		else
		{
			if (Blueprint->GeneratedClass != nullptr)
			{
				RemoveStaleFunctions(Cast<UBlueprintGeneratedClass>(Blueprint->GeneratedClass), Blueprint);
			}

			// No actual compilation work to be done, but try to conform the class and fix up anything that might need to be updated if the native base class has changed in any way
			FKismetEditorUtilities::ConformBlueprintFlagsAndComponents(Blueprint);

			if (Blueprint->GeneratedClass)
			{
				FBlueprintEditorUtils::RecreateClassMetaData(Blueprint, Blueprint->GeneratedClass, true);
				Blueprint->GeneratedClass->ClassFlags &= ~CLASS_ReplicationDataIsSetUp;
				Blueprint->GeneratedClass->SetUpRuntimeReplicationData();
			}

			// Flag data only blueprints as being up-to-date
			Blueprint->Status = BS_UpToDate;
		}
		
		// Patch the new CDOs to the old indices in the linker
		if( Blueprint->SkeletonGeneratedClass )
		{
			PatchNewCDOIntoLinker(Blueprint->SkeletonGeneratedClass->GetDefaultObject(), OldLinker, OldSkelLinkerIdx, nullptr);
		}
		if( Blueprint->GeneratedClass )
		{
			PatchNewCDOIntoLinker(Blueprint->GeneratedClass->GetDefaultObject(), OldLinker, OldGenLinkerIdx, nullptr);
		}

		// Success or failure, there's no point in trying to recompile this class again when other objects reference it
		// redo data only blueprints later, when we actually have a generated class
		Blueprint->bHasBeenRegenerated = !FBlueprintEditorUtils::IsDataOnlyBlueprint(Blueprint) || Blueprint->GeneratedClass != nullptr; 

		Blueprint->bIsRegeneratingOnLoad = false;

		bRegenerated = bShouldBeRecompiled;

		if (!FKismetEditorUtilities::IsClassABlueprintSkeleton(ClassToRegenerate))
		{
			if (!Blueprint->bRecompileOnLoad)
			{
				// If we didn't recompile, we still need to propagate flags, and instance components
				FKismetEditorUtilities::ConformBlueprintFlagsAndComponents(Blueprint);
			}

			// Now that the CDO is valid, update the OwnedComponents, in case we've added or removed native components
			if (AActor* MyActor = Cast<AActor>(Blueprint->GeneratedClass->GetDefaultObject()))
			{
				MyActor->ResetOwnedComponents();
			}
		}
	}
	else
	{
		if (Blueprint->GeneratedClass && !Blueprint->bHasBeenRegenerated && !Blueprint->bIsRegeneratingOnLoad)
		{
			FObjectDuplicationParameters Params(Blueprint->GeneratedClass, Blueprint->GeneratedClass->GetOuter());
			Params.ApplyFlags = RF_Transient;
			Params.DestName = *(FString("SKEL_COPY_") + Blueprint->GeneratedClass->GetName());
			Blueprint->SkeletonGeneratedClass = (UClass*)StaticDuplicateObjectEx(Params);
		}
	}

	if ( bRegenerated )
	{		
		// Fix any invalid metadata
		UPackage* GeneratedClassPackage = Blueprint->GeneratedClass->GetOuterUPackage();
		GeneratedClassPackage->GetMetaData()->RemoveMetaDataOutsidePackage();
	}

	bool const bNeedsSkelRefRemoval = !FKismetEditorUtilities::IsClassABlueprintSkeleton(ClassToRegenerate) && (Blueprint->SkeletonGeneratedClass != nullptr);
	if (bNeedsSkelRefRemoval && Blueprint->bLegacyNeedToPurgeSkelRefs)
	{
		// Remove any references to the skeleton class, replacing them with refs to the generated class instead
		FArchiveMoveSkeletalRefs SkelRefArchiver(Blueprint);
		SkelRefArchiver.UpdateReferences();
	}

	// Restore the dirty flag
	if( Package )
	{
		Package->SetDirtyFlag(bIsPackageDirty);
	}

	return bRegenerated ? Blueprint->GeneratedClass : nullptr;
}

void FBlueprintEditorUtils::LinkExternalDependencies(UBlueprint* Blueprint)
{
	FRegenerationHelper::LinkExternalDependencies(Blueprint);
}

void FBlueprintEditorUtils::RecreateClassMetaData(UBlueprint* Blueprint, UClass* Class, bool bRemoveExistingMetaData)
{
	if (!ensure(Blueprint && Class))
	{
		return;
	}

	UClass* ParentClass = Class->GetSuperClass();
	TArray<FString> AllHideCategories;

	if (bRemoveExistingMetaData)
	{
		Class->RemoveMetaData("HideCategories");
		Class->RemoveMetaData("ShowCategories");
		Class->RemoveMetaData("HideFunctions");
		Class->RemoveMetaData("AutoExpandCategories");
		Class->RemoveMetaData("AutoCollapseCategories");
		Class->RemoveMetaData("ClassGroupNames");
		Class->RemoveMetaData("Category");
		Class->RemoveMetaData(FBlueprintMetadata::MD_AllowableBlueprintVariableType);
	}

	if (ensure(ParentClass != nullptr))
	{
		if (!ParentClass->HasMetaData(FBlueprintMetadata::MD_IgnoreCategoryKeywordsInSubclasses))
		{
			// we want the categories just as they appear in the parent class 
			// (set bHomogenize to false) - especially since homogenization 
			// could inject spaces
			FEditorCategoryUtils::GetClassHideCategories(ParentClass, AllHideCategories, /*bHomogenize =*/false);
			if (ParentClass->HasMetaData(TEXT("ShowCategories")))
			{
				Class->SetMetaData(TEXT("ShowCategories"), *ParentClass->GetMetaData("ShowCategories"));
			}
			if (ParentClass->HasMetaData(TEXT("AutoExpandCategories")))
			{
				Class->SetMetaData(TEXT("AutoExpandCategories"), *ParentClass->GetMetaData("AutoExpandCategories"));
			}
			if (ParentClass->HasMetaData(TEXT("AutoCollapseCategories")))
			{
				Class->SetMetaData(TEXT("AutoCollapseCategories"), *ParentClass->GetMetaData("AutoCollapseCategories"));
			}
		}

		if (ParentClass->HasMetaData(TEXT("HideFunctions")))
		{
			Class->SetMetaData(TEXT("HideFunctions"), *ParentClass->GetMetaData("HideFunctions"));
		}

		if (ParentClass->IsChildOf(UActorComponent::StaticClass()))
		{
			static const FName NAME_ClassGroupNames(TEXT("ClassGroupNames"));
			Class->SetMetaData(FBlueprintMetadata::MD_BlueprintSpawnableComponent, TEXT("true"));

			FString ClassGroupCategory = NSLOCTEXT("BlueprintableComponents", "CategoryName", "Custom").ToString();
			if (!Blueprint->BlueprintCategory.IsEmpty())
			{
				ClassGroupCategory = Blueprint->BlueprintCategory;
			}

			Class->SetMetaData(NAME_ClassGroupNames, *ClassGroupCategory);
		}
	}

	// Add a category if one has been specified
	if (Blueprint->BlueprintCategory.Len() > 0)
	{
		Class->SetMetaData(TEXT("Category"), *Blueprint->BlueprintCategory);
	}
	else
	{
		Class->RemoveMetaData(TEXT("Category"));
	}

	if ((Blueprint->BlueprintType == BPTYPE_Normal) ||
		(Blueprint->BlueprintType == BPTYPE_Const) ||
		(Blueprint->BlueprintType == BPTYPE_Interface))
	{
		Class->SetMetaData(FBlueprintMetadata::MD_AllowableBlueprintVariableType, TEXT("true"));
	}

	for (FString HideCategory : Blueprint->HideCategories)
	{
		TArray<TCHAR>& CharArray = HideCategory.GetCharArray();

		int32 SpaceIndex = CharArray.Find(TEXT(' '));
		while (SpaceIndex != INDEX_NONE)
		{
			CharArray.RemoveAt(SpaceIndex);
			if (SpaceIndex >= CharArray.Num())
			{
				break;
			}

			TCHAR& WordStartingChar = CharArray[SpaceIndex];
			WordStartingChar = FChar::ToUpper(WordStartingChar);

			CharArray.Find(TEXT(' '), SpaceIndex);
		}
		AllHideCategories.Add(HideCategory);
	}

	if (AllHideCategories.Num() > 0)
	{
		Class->SetMetaData(TEXT("HideCategories"), *FString::Join(AllHideCategories, TEXT(" ")));
	}
	else
	{
		Class->RemoveMetaData(TEXT("HideCategories"));
	}
}


void FBlueprintEditorUtils::PatchCDOSubobjectsIntoExport(UObject* PreviousCDO, UObject* NewCDO)
{
	if (PreviousCDO && NewCDO)
	{
		struct PatchCDOSubobjectsIntoExport_Impl
		{
			static void PatchSubObjects(UObject* OldObj, UObject* NewObj)
			{
				TMap<FName, UObject*> SubObjLookupTable;
				ForEachObjectWithOuter(NewObj, [&SubObjLookupTable](UObject* NewSubObj)
				{
					if (NewSubObj != nullptr)
					{
						SubObjLookupTable.Add(NewSubObj->GetFName(), NewSubObj);
					}
				}, /*bIncludeNestedSubObjects =*/false);

				TArray<UObject*> OldSubObjects;
				GetObjectsWithOuter(OldObj, OldSubObjects, /*bIncludeNestedSubObjects =*/false);

				for (UObject* OldSubObj : OldSubObjects)
				{
					if (UObject** NewSubObjPtr = SubObjLookupTable.Find(OldSubObj->GetFName()))
					{
						UObject* NewSubObj = *NewSubObjPtr;
						if (NewSubObj->IsDefaultSubobject() && OldSubObj->IsDefaultSubobject())
						{
							FLinkerLoad::PRIVATE_PatchNewObjectIntoExport(OldSubObj, NewSubObj);

							UClass* SubObjClass = OldSubObj->GetClass();
							if (SubObjClass && SubObjClass->HasAnyClassFlags(CLASS_HasInstancedReference))
							{
								TSet<FInstancedSubObjRef> OldInstancedValues;
								FFindInstancedReferenceSubobjectHelper::GetInstancedSubObjects(OldSubObj, OldInstancedValues);

								for (const FInstancedSubObjRef& OldInstancedObj : OldInstancedValues)
								{
									if (UObject* NewInstancedObj = OldInstancedObj.PropertyPath.Resolve(NewSubObj))
									{
										FLinkerLoad::PRIVATE_PatchNewObjectIntoExport(OldInstancedObj, NewInstancedObj);
									}
								}
							}
						}

						PatchSubObjects(OldSubObj, NewSubObj);
					}
				}
			}
		};
		PatchCDOSubobjectsIntoExport_Impl::PatchSubObjects(PreviousCDO, NewCDO);
		NewCDO->CheckDefaultSubobjects();
	}
}

void FBlueprintEditorUtils::PropagateParentBlueprintDefaults(UClass* ClassToPropagate)
{
	check(ClassToPropagate);

	UObject* NewCDO = ClassToPropagate->GetDefaultObject();
	
	check(NewCDO);

	// Get the blueprint's BP derived lineage
	TArray<UBlueprint*> ParentBP;
	UBlueprint::GetBlueprintHierarchyFromClass(ClassToPropagate, ParentBP);

	// Starting from the least derived BP class, copy the properties into the new CDO
	for(int32 i = ParentBP.Num() - 1; i > 0; i--)
	{
		checkf(ParentBP[i]->GeneratedClass != nullptr, TEXT("Parent classes for class %s have not yet been generated.  Compile-on-load must be processed for the parent class first."), *ClassToPropagate->GetName());
		UObject* LayerCDO = ParentBP[i]->GeneratedClass->GetDefaultObject();

		UEditorEngine::FCopyPropertiesForUnrelatedObjectsParams CopyDetails;
		CopyDetails.bReplaceObjectClassReferences = false;
		UEditorEngine::CopyPropertiesForUnrelatedObjects(LayerCDO, NewCDO, CopyDetails);
	}
}

UNREALED_API FSecondsCounterData BlueprintCompileAndLoadTimerData;

uint32 FBlueprintDuplicationScopeFlags::bStaticFlags = FBlueprintDuplicationScopeFlags::NoFlags;

void FBlueprintEditorUtils::PostDuplicateBlueprint(UBlueprint* Blueprint, bool bDuplicateForPIE)
{
	FSecondsCounterScope Timer(BlueprintCompileAndLoadTimerData); 
	
	// Only recompile after duplication if this isn't PIE
	if (!bDuplicateForPIE)
	{
		if(Blueprint->GeneratedClass != nullptr)
		{
			// Grab the old CDO, which contains the class defaults
			UClass* OldBPGCAsClass = Blueprint->GeneratedClass;
			UBlueprintGeneratedClass* OldBPGC = (UBlueprintGeneratedClass*)(OldBPGCAsClass);
			UObject* OldCDO = OldBPGC->GetDefaultObject();
			check(OldCDO != nullptr);

			if (FBlueprintDuplicationScopeFlags::HasAnyFlag(FBlueprintDuplicationScopeFlags::ValidatePinsUsingSourceClass))
			{
				Blueprint->OriginalClass = OldBPGC;
			}

			// Grab the old class templates, which needs to be moved to the new class
			USimpleConstructionScript* SCSRootNode = Blueprint->SimpleConstructionScript;
			Blueprint->SimpleConstructionScript = nullptr;

			UInheritableComponentHandler* InheritableComponentHandler = Blueprint->InheritableComponentHandler;
			Blueprint->InheritableComponentHandler = nullptr;

			TArray<UActorComponent*> Templates = Blueprint->ComponentTemplates;
			Blueprint->ComponentTemplates.Empty();

			TArray<UTimelineTemplate*> Timelines = Blueprint->Timelines;
			Blueprint->Timelines.Empty();

			Blueprint->GeneratedClass = nullptr;
			Blueprint->SkeletonGeneratedClass = nullptr;

			// Make sure the new blueprint has a shiny new class
			IKismetCompilerInterface& Compiler = FModuleManager::LoadModuleChecked<IKismetCompilerInterface>(KISMET_COMPILER_MODULENAME);
			FCompilerResultsLog Results;
			FKismetCompilerOptions CompileOptions;
			CompileOptions.bIsDuplicationInstigated = true;

			FName NewSkelClassName, NewGenClassName;
			Blueprint->GetBlueprintClassNames(NewGenClassName, NewSkelClassName);

			UClass* NewClass = NewObject<UClass>(
				Blueprint->GetOutermost(), Blueprint->GetBlueprintClass(), NewGenClassName, RF_Public | RF_Transactional);

			Blueprint->GeneratedClass = NewClass;
			NewClass->ClassGeneratedBy = Blueprint;
			NewClass->SetSuperStruct(Blueprint->ParentClass);
			Blueprint->bHasBeenRegenerated = true;		// Set to true, similar to CreateBlueprint, since we've regerated the class by duplicating it

			// Since we just duplicated the generated class above, we don't need to do a full compile below
			CompileOptions.CompileType = EKismetCompileType::SkeletonOnly;

			TMap<UObject*, UObject*> OldToNewMap;

			UClass* NewBPGCAsClass = Blueprint->GeneratedClass;
			UBlueprintGeneratedClass* NewBPGC = (UBlueprintGeneratedClass*)(NewBPGCAsClass);
			if( SCSRootNode )
			{
				NewBPGC->SimpleConstructionScript = Cast<USimpleConstructionScript>(StaticDuplicateObject(SCSRootNode, NewBPGC, SCSRootNode->GetFName()));
				Blueprint->SimpleConstructionScript = NewBPGC->SimpleConstructionScript;				
				const TArray<USCS_Node*>& AllNodes = NewBPGC->SimpleConstructionScript->GetAllNodes();

				// Duplicate all component templates
				for (USCS_Node* CurrentNode : AllNodes)
				{
					if (CurrentNode && CurrentNode->ComponentTemplate)
					{
						UActorComponent* DuplicatedComponent = CastChecked<UActorComponent>(StaticDuplicateObject(CurrentNode->ComponentTemplate, NewBPGC, CurrentNode->ComponentTemplate->GetFName()));
						OldToNewMap.Add(CurrentNode->ComponentTemplate, DuplicatedComponent);
						CurrentNode->ComponentTemplate = DuplicatedComponent;
					}
				}

				if (USCS_Node* DefaultSceneRootNode = NewBPGC->SimpleConstructionScript->GetDefaultSceneRootNode())
				{
					if (!AllNodes.Contains(DefaultSceneRootNode) && DefaultSceneRootNode->ComponentTemplate)
					{
						UActorComponent* DuplicatedComponent =  Cast<UActorComponent>(OldToNewMap.FindRef(DefaultSceneRootNode->ComponentTemplate));
						if (!DuplicatedComponent)
						{
							DuplicatedComponent = CastChecked<UActorComponent>(StaticDuplicateObject(DefaultSceneRootNode->ComponentTemplate, NewBPGC, DefaultSceneRootNode->ComponentTemplate->GetFName()));
							OldToNewMap.Add(DefaultSceneRootNode->ComponentTemplate, DuplicatedComponent);
						}
						DefaultSceneRootNode->ComponentTemplate = DuplicatedComponent;
					}
				}
			}

			for (UActorComponent* OldComponent : Templates)
			{
				UActorComponent* NewComponent = CastChecked<UActorComponent>(StaticDuplicateObject(OldComponent, NewBPGC, OldComponent->GetFName()));

				NewBPGC->ComponentTemplates.Add(NewComponent);
				OldToNewMap.Add(OldComponent, NewComponent);
			}

			for (UTimelineTemplate* OldTimeline : Timelines)
			{
				UTimelineTemplate* NewTimeline = CastChecked<UTimelineTemplate>(StaticDuplicateObject(OldTimeline, NewBPGC, OldTimeline->GetFName()));

				if (FBlueprintDuplicationScopeFlags::HasAnyFlag(FBlueprintDuplicationScopeFlags::TheSameTimelineGuid))
				{
					NewTimeline->TimelineGuid = OldTimeline->TimelineGuid;
				}

				NewBPGC->Timelines.Add(NewTimeline);
				OldToNewMap.Add(OldTimeline, NewTimeline);
			}

			if (InheritableComponentHandler)
			{
				NewBPGC->InheritableComponentHandler = Cast<UInheritableComponentHandler>(StaticDuplicateObject(InheritableComponentHandler, NewBPGC, InheritableComponentHandler->GetFName()));
				if (NewBPGC->InheritableComponentHandler)
				{
					NewBPGC->InheritableComponentHandler->UpdateOwnerClass(NewBPGC);
				}
			}

			Blueprint->ComponentTemplates = NewBPGC->ComponentTemplates;
			Blueprint->Timelines = NewBPGC->Timelines;
			Blueprint->InheritableComponentHandler = NewBPGC->InheritableComponentHandler;

			if (GBlueprintUseCompilationManager)
			{
				FBlueprintCompilationManager::CompileSynchronously(
					FBPCompileRequest(Blueprint, EBlueprintCompileOptions::RegenerateSkeletonOnly, nullptr)
				);
			}
			else
			{
				Compiler.CompileBlueprint(Blueprint, CompileOptions, Results);
			}

			// Create a new blueprint guid
			Blueprint->GenerateNewGuid();

			// Give all nodes a new Guid
			TArray< UEdGraphNode* > AllGraphNodes;
			GetAllNodesOfClass(Blueprint, AllGraphNodes);
			for(UEdGraphNode* Node : AllGraphNodes)
			{
				if (!FBlueprintDuplicationScopeFlags::HasAnyFlag(FBlueprintDuplicationScopeFlags::TheSameNodeGuid))
				{
					Node->CreateNewGuid();
				}

				// Some variable nodes must be fixed up on duplicate, this cannot wait for individual 
				// node calls to PostDuplicate because it happens after compilation and will still result in errors
				if(UK2Node_Variable* VariableNode = Cast<UK2Node_Variable>(Node))
				{
					// Self context variable nodes need to be updated with the new Blueprint class
					if(VariableNode->VariableReference.IsSelfContext())
					{
						const UEdGraphSchema_K2* K2Schema = GetDefault<UEdGraphSchema_K2>();
						if(UEdGraphPin* SelfPin = K2Schema->FindSelfPin(*VariableNode, EGPD_Input))
						{
							UClass* TargetClass = nullptr;

							if(UProperty* Property = VariableNode->VariableReference.ResolveMember<UProperty>(VariableNode->GetBlueprintClassFromNode()))
							{
								TargetClass = Property->GetOwnerClass()->GetAuthoritativeClass();
							}
							else
							{
								TargetClass = NewClass;
							}

							SelfPin->PinType.PinSubCategoryObject = TargetClass;
						}
					}
				}
			}

			if (GBlueprintUseCompilationManager)
			{
				// Skip CDO validation in this case as we will not have yet propagated values to the new CDO. Also skip
				// Blueprint search data updates, as that will be handled by an OnAssetAdded() delegate in the FiB manager.
				const EBlueprintCompileOptions BPCompileOptions =
					EBlueprintCompileOptions::SkipDefaultObjectValidation |
					EBlueprintCompileOptions::SkipFiBSearchMetaUpdate;

				FBlueprintCompilationManager::CompileSynchronously(
					FBPCompileRequest(Blueprint, BPCompileOptions, nullptr)
				);
			}
			else
			{
				// Needs a full compile to handle the ArchiveReplaceObjectRef
				CompileOptions.CompileType = EKismetCompileType::Full;
				Compiler.CompileBlueprint(Blueprint, CompileOptions, Results);
			}

			FArchiveReplaceObjectRef<UObject> ReplaceTemplateRefs(NewBPGC, OldToNewMap, /*bNullPrivateRefs=*/ false, /*bIgnoreOuterRef=*/ false, /*bIgnoreArchetypeRef=*/ false);

			// Now propagate the values from the old CDO to the new one
			check(Blueprint->SkeletonGeneratedClass != nullptr);

			UObject* NewCDO = Blueprint->GeneratedClass->GetDefaultObject();
			check(NewCDO != nullptr);
			UEditorEngine::CopyPropertiesForUnrelatedObjects(OldCDO, NewCDO);
		}

		if (!FBlueprintDuplicationScopeFlags::HasAnyFlag(FBlueprintDuplicationScopeFlags::NoExtraCompilation))
		{
			// And compile again to make sure they go into the generated class, get cleaned up, etc...
			FKismetEditorUtilities::CompileBlueprint(Blueprint, EBlueprintCompileOptions::SkipGarbageCollection);
		}

		// it can still keeps references to some external objects
		Blueprint->LastEditedDocuments.Empty();
	}

	// Should be no instances of this new blueprint, so no need to replace any
}

void FBlueprintEditorUtils::RemoveGeneratedClasses(UBlueprint* Blueprint)
{
	IKismetCompilerInterface& Compiler = FModuleManager::LoadModuleChecked<IKismetCompilerInterface>(KISMET_COMPILER_MODULENAME);
	Compiler.RemoveBlueprintGeneratedClasses(Blueprint);
}

void FBlueprintEditorUtils::UpdateDelegatesInBlueprint(UBlueprint* Blueprint)
{
	check(Blueprint);
	TArray<UEdGraph*> Graphs;
	Blueprint->GetAllGraphs(Graphs);
	for (UEdGraph* Graph : Graphs)
	{
		if(!IsGraphIntermediate(Graph))
		{
			TArray<UK2Node_CreateDelegate*> CreateDelegateNodes;
			Graph->GetNodesOfClass(CreateDelegateNodes);
			for (UK2Node_CreateDelegate* DelegateNode: CreateDelegateNodes)
			{
				DelegateNode->HandleAnyChangeWithoutNotifying();
			}

			TArray<UK2Node_Event*> EventNodes;
			Graph->GetNodesOfClass(EventNodes);
			for (UK2Node_Event* EventNode : EventNodes)
			{
				EventNode->UpdateDelegatePin();
			}

			TArray<UK2Node_Knot*> Knots;
			Graph->GetNodesOfClass(Knots);
			for (UK2Node_Knot* Knot : Knots)
			{
				// Indiscriminate reuse of UK2Node_Knot::PostReconstructNode() is the convention established
				// by UEdGraphSchema_K2::OnPinConnectionDoubleCicked. This forces the pin type data to be
				// refreshed (e.g. due to changes in UpdateDelegatePin())
				Knot->PostReconstructNode();
			}
		}
	}
}

// Blueprint has materially changed.  Recompile the skeleton, notify observers, and mark the package as dirty.
void FBlueprintEditorUtils::MarkBlueprintAsStructurallyModified(UBlueprint* Blueprint)
{
	FSecondsCounterScope Timer(BlueprintCompileAndLoadTimerData);

	struct FRefreshHelper
	{
		static void SkeletalRecompileChildren(TArray<UClass*> SkelClassesToRecompile, bool bIsCompilingOnLoad)
		{
			FSecondsCounterScope SkeletalRecompileTimer(BlueprintCompileAndLoadTimerData);

			for (UClass* SkelClass : SkelClassesToRecompile)
			{
				if (SkelClass->HasAnyClassFlags(CLASS_NewerVersionExists))
				{
					continue;
				}

				UBlueprint* SkelBlueprint = Cast<UBlueprint>(SkelClass->ClassGeneratedBy);
				if (SkelBlueprint
					&& SkelBlueprint->Status != BS_BeingCreated
					&& !SkelBlueprint->bBeingCompiled
					&& !SkelBlueprint->bIsRegeneratingOnLoad)
				{
					TArray<UClass*> ChildrenOfClass;
					GetDerivedClasses(SkelClass, ChildrenOfClass, false);

					IKismetCompilerInterface& Compiler = FModuleManager::LoadModuleChecked<IKismetCompilerInterface>(KISMET_COMPILER_MODULENAME);

					FCompilerResultsLog Results;
					Results.bSilentMode = true;
					Results.bLogInfoOnly = true;

					{
						bool const bWasRegenerating = SkelBlueprint->bIsRegeneratingOnLoad;
						SkelBlueprint->bIsRegeneratingOnLoad |= bIsCompilingOnLoad;

						FKismetCompilerOptions CompileOptions;
						CompileOptions.CompileType = EKismetCompileType::SkeletonOnly;
						Compiler.CompileBlueprint(SkelBlueprint, CompileOptions, Results);
						SkelBlueprint->Status = BS_Dirty;

						SkelBlueprint->BroadcastCompiled();

						SkelBlueprint->MarkPackageDirty();

						SkeletalRecompileChildren(ChildrenOfClass, bIsCompilingOnLoad);
						SkelBlueprint->bIsRegeneratingOnLoad = bWasRegenerating;
					}
				}
			}
		}
	};

	// The Blueprint has been structurally modified and this means that some node titles will need to be refreshed
	GetDefault<UEdGraphSchema_K2>()->ForceVisualizationCacheClear();

	Blueprint->bCachedDependenciesUpToDate = false;
	if (Blueprint->Status != BS_BeingCreated && !Blueprint->bBeingCompiled)
	{
		BP_SCOPED_COMPILER_EVENT_STAT(EKismetCompilerStats_MarkBlueprintasStructurallyModified);

		if (GBlueprintUseCompilationManager)
		{
			FBlueprintCompilationManager::CompileSynchronously(
				FBPCompileRequest(Blueprint, EBlueprintCompileOptions::RegenerateSkeletonOnly, nullptr)
			);
		}
		else
		{
			FCompilerResultsLog Results;
			Results.bLogInfoOnly = Blueprint->bIsRegeneratingOnLoad;

			TArray<UClass*> ChildrenOfClass;
			if (UClass* SkelClass = Blueprint->SkeletonGeneratedClass)
			{
				if (!Blueprint->bIsRegeneratingOnLoad)
				{
					if (IsInterfaceBlueprint(Blueprint))
					{
						// Find all dependent Blueprints that implement the interface. Note: Using
						// GetDependentBlueprints() here as the result is cached and thus it should
						// generally be a faster path than iterating through all loaded Blueprints.
						TArray<UBlueprint*> DependentBlueprints;
						GetDependentBlueprints(Blueprint, DependentBlueprints, true);
						for (UBlueprint* DependentBlueprint : DependentBlueprints)
						{
							const bool bDependentBPImplementsInterface = DependentBlueprint->ImplementedInterfaces.ContainsByPredicate([&Blueprint](const FBPInterfaceDescription& InterfaceDesc)
							{
								return InterfaceDesc.Interface == Blueprint->GeneratedClass;
							});

							if (bDependentBPImplementsInterface)
							{
								ChildrenOfClass.Add(DependentBlueprint->SkeletonGeneratedClass);
							}
						}
					}
					else
					{
						GetDerivedClasses(SkelClass, ChildrenOfClass, false);
					}
				}
			}

			{
				// Invoke the compiler to update the skeleton class definition
				IKismetCompilerInterface& Compiler = FModuleManager::LoadModuleChecked<IKismetCompilerInterface>(KISMET_COMPILER_MODULENAME);

				FKismetCompilerOptions CompileOptions;
				CompileOptions.CompileType = EKismetCompileType::SkeletonOnly;
				Compiler.CompileBlueprint(Blueprint, CompileOptions, Results);
			}
			UpdateDelegatesInBlueprint(Blueprint);

			FRefreshHelper::SkeletalRecompileChildren(ChildrenOfClass, Blueprint->bIsRegeneratingOnLoad);
		}

		// Call general modification callback as well
		MarkBlueprintAsModified(Blueprint);

		{
			BP_SCOPED_COMPILER_EVENT_STAT(EKismetCompilerStats_NotifyBlueprintChanged);

			// Notify any interested parties that the blueprint has changed
			Blueprint->BroadcastChanged();
		}
	}
}

// Blueprint has changed in some manner that invalidates the compiled data (link made/broken, default value changed, etc...)
void FBlueprintEditorUtils::MarkBlueprintAsModified(UBlueprint* Blueprint, FPropertyChangedEvent PropertyChangedEvent)
{
	if(Blueprint->bBeingCompiled && GBlueprintUseCompilationManager)
	{
		return;
	}

	Blueprint->bCachedDependenciesUpToDate = false;
	if (Blueprint->Status != BS_BeingCreated)
	{
		TArray<UEdGraph*> AllGraphs;
		Blueprint->GetAllGraphs(AllGraphs);
		for (int32 i = 0; i < AllGraphs.Num(); i++)
		{
			UK2Node_EditablePinBase* EntryNode = GetEntryNode(AllGraphs[i]);
			if(UK2Node_Tunnel* TunnelNode = ExactCast<UK2Node_Tunnel>(EntryNode))
			{
				// Remove data marking graphs as latent, this will be re-cache'd as needed
				TunnelNode->MetaData.HasLatentFunctions = INDEX_NONE;
			}
		}

		// If this was called the CDO was probably modified. Regenerate the post construct property list
		UBlueprintGeneratedClass* BPGC = Cast<UBlueprintGeneratedClass>(Blueprint->GeneratedClass);
		if (!Blueprint->bBeingCompiled && BPGC)
		{
			BPGC->UpdateCustomPropertyListForPostConstruction();
		}

		Blueprint->Status = BS_Dirty;
		Blueprint->MarkPackageDirty();
		// Previously, PostEditChange() was called on the Blueprint which creates an empty FPropertyChangedEvent. In
		// certain cases, we needed to be able to pass along specific FPropertyChangedEvent that initially triggered
		// this call so that we could keep the Blueprint from refreshing under certain conditions.
		Blueprint->PostEditChangeProperty(PropertyChangedEvent);

		// Clear out the cache as the user may have added or removed a latent action to a macro graph
		FBlueprintEditorUtils::ClearMacroCosmeticInfoCache(Blueprint);
	}
}

bool FBlueprintEditorUtils::ShouldRegenerateBlueprint(UBlueprint* Blueprint)
{
	return !IsCompileOnLoadDisabled(Blueprint)
		&& Blueprint->bRecompileOnLoad
		&& !Blueprint->bIsRegeneratingOnLoad;
}

bool FBlueprintEditorUtils::IsCompileOnLoadDisabled(UBlueprint* Blueprint)
{
	bool bCompilationDisabled = false;
	if(Blueprint->GetLinker())
	{
		bCompilationDisabled = (Blueprint->GetLinker()->LoadFlags & LOAD_DisableCompileOnLoad) != LOAD_None;
	}
	return bCompilationDisabled;
}

// Helper function to get the blueprint that ultimately owns a node.
UBlueprint* FBlueprintEditorUtils::FindBlueprintForNode(const UEdGraphNode* Node)
{
	UEdGraph* Graph = Node ? Cast<UEdGraph>(Node->GetOuter()) : nullptr;
	return FindBlueprintForGraph(Graph);
}

// Helper function to get the blueprint that ultimately owns a node.  Cannot fail.
UBlueprint* FBlueprintEditorUtils::FindBlueprintForNodeChecked(const UEdGraphNode* Node)
{
	return FindBlueprintForGraphChecked(Node->GetGraph());
}


// Helper function to get the blueprint that ultimately owns a graph.
UBlueprint* FBlueprintEditorUtils::FindBlueprintForGraph(const UEdGraph* Graph)
{
	for (UObject* TestOuter = Graph ? Graph->GetOuter() : nullptr; TestOuter; TestOuter = TestOuter->GetOuter())
	{
		if (UBlueprint* Result = Cast<UBlueprint>(TestOuter))
		{
			return Result;
		}
	}

	return nullptr;
}

// Helper function to get the blueprint that ultimately owns a graph.  Cannot fail.
UBlueprint* FBlueprintEditorUtils::FindBlueprintForGraphChecked(const UEdGraph* Graph)
{
	UBlueprint* Result = FBlueprintEditorUtils::FindBlueprintForGraph(Graph);
	check(Result);
	return Result;
}

UClass* FBlueprintEditorUtils::GetSkeletonClass(UClass* FromClass)
{
	if (FromClass)
	{
		if (UBlueprint* Generator = Cast<UBlueprint>(FromClass->ClassGeneratedBy))
		{
			return Generator->SkeletonGeneratedClass;
		}
	}
	return nullptr;
}

UClass* FBlueprintEditorUtils::GetMostUpToDateClass(UClass* FromClass)
{
	if(!FromClass || FromClass->HasAnyClassFlags(CLASS_Native))
	{
		return FromClass;
	}

	if(GBlueprintUseCompilationManager)
	{
		// It's really not safe/coherent to try and dig out the 'right' class. Things that need the 'most up to date'
		// version of a class should always be looking at the skeleton:
		return GetSkeletonClass(FromClass);
	}
	else
	{
		return FromClass;
	}
}

const UClass* FBlueprintEditorUtils::GetMostUpToDateClass(const UClass* FromClass)
{
	return GetMostUpToDateClass(const_cast<UClass*>(FromClass));
}

bool FBlueprintEditorUtils::PropertyStillExists(UProperty* Property)
{
	if(GBlueprintUseCompilationManager)
	{
		return GetMostUpToDateProperty(Property) != nullptr;
	}

	// We can't reliably know if the property still exists, but assume that it does:
	return true;
}

UProperty* FBlueprintEditorUtils::GetMostUpToDateProperty(UProperty* Property)
{
	if(const UClass* OwningClass = Property->GetTypedOuter<UClass>())
	{
		const UClass* UpToDateClass = GetMostUpToDateClass(OwningClass);
		if (UpToDateClass && UpToDateClass != OwningClass)
		{
			Property = UpToDateClass->FindPropertyByName(Property->GetFName());
		}
	}

	return Property;
}

const UProperty* FBlueprintEditorUtils::GetMostUpToDateProperty(const UProperty* Property)
{
	return GetMostUpToDateProperty(const_cast<UProperty*>(Property));
}

UFunction* FBlueprintEditorUtils::GetMostUpToDateFunction(UFunction* Function)
{
	if(const UClass* OwningClass = Function->GetTypedOuter<UClass>())
	{
		const UClass* UpToDateClass = GetMostUpToDateClass(OwningClass);
		if (UpToDateClass && UpToDateClass != OwningClass)
		{
			Function = UpToDateClass->FindFunctionByName(Function->GetFName());
		}
	}
	return Function;
}

const UFunction* FBlueprintEditorUtils::GetMostUpToDateFunction(const UFunction* Function)
{
	return GetMostUpToDateFunction(const_cast<UFunction*>(Function));
}

bool FBlueprintEditorUtils::IsGraphNameUnique(UBlueprint* Blueprint, const FName& InName)
{
	// Check for any object directly created in the blueprint
	if( !FindObject<UObject>(Blueprint, *InName.ToString()) )
	{
		// Next, check for functions with that name in the blueprint's class scope
		if( !FindField<UField>(Blueprint->SkeletonGeneratedClass, InName) )
		{
			// Finally, check function entry points
			TArray<UK2Node_Event*> AllEvents;
			FBlueprintEditorUtils::GetAllNodesOfClass<UK2Node_Event>(Blueprint, AllEvents);

			for(int32 i=0; i < AllEvents.Num(); i++)
			{
				UK2Node_Event* EventNode = AllEvents[i];
				check(EventNode);

				if( EventNode->CustomFunctionName == InName
					|| EventNode->EventReference.GetMemberName() == InName )
				{
					return false;
				}
			}

			// All good!
			return true;
		}
	}

	return false;
}

UEdGraph* FBlueprintEditorUtils::CreateNewGraph(UObject* ParentScope, const FName& GraphName, TSubclassOf<class UEdGraph> GraphClass, TSubclassOf<class UEdGraphSchema> SchemaClass)
{
	UEdGraph* NewGraph = nullptr;
	bool bRename = false;

	// Ensure this name isn't already being used for a graph
	if (GraphName != NAME_None)
	{
		UEdGraph* ExistingGraph = FindObject<UEdGraph>(ParentScope, *(GraphName.ToString()));
		ensureMsgf(!ExistingGraph, TEXT("Graph %s already exists: %s"), *GraphName.ToString(), *ExistingGraph->GetFullName());

		// Rename the old graph out of the way; but we have already failed at this point
		if (ExistingGraph)
		{
			ExistingGraph->Rename(nullptr, ExistingGraph->GetOuter(), REN_DoNotDirty | REN_ForceNoResetLoaders);
		}

		// Construct new graph with the supplied name
		NewGraph = NewObject<UEdGraph>(ParentScope, GraphClass, NAME_None, RF_Transactional);
		bRename = true;
	}
	else
	{
		// Construct a new graph with a default name
		NewGraph = NewObject<UEdGraph>(ParentScope, GraphClass, NAME_None, RF_Transactional);
	}

	NewGraph->Schema = SchemaClass;

	// Now move to where we want it to. Workaround to ensure transaction buffer is correctly utilized
	if (bRename)
	{
		NewGraph->Rename(*(GraphName.ToString()), ParentScope, REN_DoNotDirty | REN_ForceNoResetLoaders);
	}
	return NewGraph;
}

UFunction* FBlueprintEditorUtils::FindFunctionInImplementedInterfaces(const UBlueprint* Blueprint, const FName& FunctionName, bool * bOutInvalidInterface, bool bGetAllInterfaces)
{
	if(Blueprint)
	{
		TArray<UClass*> InterfaceClasses;
		FindImplementedInterfaces(Blueprint, bGetAllInterfaces, InterfaceClasses);

		if( bOutInvalidInterface )
		{
			*bOutInvalidInterface = false;
		}

		// Now loop through the interface classes and try and find the function
		for (UClass* SearchClass : InterfaceClasses)
		{
			if( SearchClass )
			{
				// Use the skeleton class if possible, as the generated class may not always be up-to-date (e.g. if the compile state is dirty).
				UBlueprint* InterfaceBlueprint = Cast<UBlueprint>(SearchClass->ClassGeneratedBy);
				if (InterfaceBlueprint && InterfaceBlueprint->SkeletonGeneratedClass)
				{
					SearchClass = InterfaceBlueprint->SkeletonGeneratedClass;
				}

				do
				{
					if( UFunction* OverriddenFunction = SearchClass->FindFunctionByName(FunctionName, EIncludeSuperFlag::ExcludeSuper) )
					{
						return OverriddenFunction;
					}
					SearchClass = SearchClass->GetSuperClass();
				} while (SearchClass);
			}
			else if( bOutInvalidInterface )
			{
				*bOutInvalidInterface = true;
			}
		}
	}

	return nullptr;
}

void FBlueprintEditorUtils::FindImplementedInterfaces(const UBlueprint* Blueprint, bool bGetAllInterfaces, TArray<UClass*>& ImplementedInterfaces)
{
	// First get the ones this blueprint implemented
	for (const FBPInterfaceDescription& ImplementedInterface : Blueprint->ImplementedInterfaces)
	{
		ImplementedInterfaces.AddUnique(ImplementedInterface.Interface);
	}

	if (bGetAllInterfaces)
	{
		// Now get all the ones the blueprint's parents implemented
		UClass* BlueprintParent =  Blueprint->ParentClass;
		while (BlueprintParent)
		{
			for (const FImplementedInterface& ImplementedInterface : BlueprintParent->Interfaces)
			{
				ImplementedInterfaces.AddUnique(ImplementedInterface.Class);
			}
			BlueprintParent = BlueprintParent->GetSuperClass();
		}
	}
}

void FBlueprintEditorUtils::AddMacroGraph( UBlueprint* Blueprint, class UEdGraph* Graph, bool bIsUserCreated, UClass* SignatureFromClass )
{
	// Give the schema a chance to fill out any required nodes (like the entry node or results node)
	const UEdGraphSchema* Schema = Graph->GetSchema();
	const UEdGraphSchema_K2* K2Schema = Cast<const UEdGraphSchema_K2>(Graph->GetSchema());

	Schema->CreateDefaultNodesForGraph(*Graph);

	if (K2Schema != nullptr)
	{
		K2Schema->CreateMacroGraphTerminators(*Graph, SignatureFromClass);

		if (bIsUserCreated)
		{
			// We need to flag the entry node to make sure that the compiled function is callable from Kismet2
			K2Schema->AddExtraFunctionFlags(Graph, (FUNC_BlueprintCallable|FUNC_BlueprintEvent));
			K2Schema->MarkFunctionEntryAsEditable(Graph, true);
		}
	}

	// Mark the graph as public if it's going to be referenced directly from other blueprints
	if (Blueprint->BlueprintType == BPTYPE_MacroLibrary)
	{
		Graph->SetFlags(RF_Public);
	}

	Blueprint->MacroGraphs.Add(Graph);
	FBlueprintEditorUtils::MarkBlueprintAsStructurallyModified(Blueprint);
}

void FBlueprintEditorUtils::AddInterfaceGraph(UBlueprint* Blueprint, class UEdGraph* Graph, UClass* InterfaceClass)
{
	const UEdGraphSchema_K2* K2Schema = Cast<const UEdGraphSchema_K2>(Graph->GetSchema());
	if (K2Schema != nullptr)
	{
		K2Schema->CreateFunctionGraphTerminators(*Graph, InterfaceClass);
	}
}

void FBlueprintEditorUtils::AddUbergraphPage(UBlueprint* Blueprint, class UEdGraph* Graph)
{
#if WITH_EDITORONLY_DATA
	Blueprint->UbergraphPages.Add(Graph);
	FBlueprintEditorUtils::MarkBlueprintAsStructurallyModified(Blueprint);
#endif	//#if WITH_EDITORONLY_DATA
}

FName FBlueprintEditorUtils::GetUbergraphFunctionName(const UBlueprint* ForBlueprint)
{
	const FString UbergraphCallString = UEdGraphSchema_K2::FN_ExecuteUbergraphBase.ToString() + TEXT("_") + ForBlueprint->GetName();
	return FName(*UbergraphCallString);
}

void FBlueprintEditorUtils::AddDomainSpecificGraph(UBlueprint* Blueprint, class UEdGraph* Graph)
{
	// Give the schema a chance to fill out any required nodes (like the entry node or results node)
	const UEdGraphSchema* Schema = Graph->GetSchema();
	Schema->CreateDefaultNodesForGraph(*Graph);

	check(Blueprint->BlueprintType != BPTYPE_MacroLibrary);

#if WITH_EDITORONLY_DATA
	Blueprint->FunctionGraphs.Add(Graph);
#endif	//#if WITH_EDITORONLY_DATA
	FBlueprintEditorUtils::MarkBlueprintAsStructurallyModified(Blueprint);
}

// Remove the supplied set of graphs from the Blueprint.
void FBlueprintEditorUtils::RemoveGraphs( UBlueprint* Blueprint, const TArray<class UEdGraph*>& GraphsToRemove )
{
	for (int32 ItemIndex=0; ItemIndex < GraphsToRemove.Num(); ++ItemIndex)
	{
		UEdGraph* Graph = GraphsToRemove[ItemIndex];
		FBlueprintEditorUtils::RemoveGraph(Blueprint, Graph, EGraphRemoveFlags::MarkTransient);
	}

	FBlueprintEditorUtils::MarkBlueprintAsStructurallyModified(Blueprint);
}

// Removes the supplied graph from the Blueprint.
void FBlueprintEditorUtils::RemoveGraph(UBlueprint* Blueprint, class UEdGraph* GraphToRemove, EGraphRemoveFlags::Type Flags /*= Transient | Recompile */)
{
	struct Local
	{
		static bool IsASubGraph(UEdGraph* Graph)
		{
			UObject* Outer = Graph->GetOuter();
			return ( Outer && Outer->IsA( UK2Node_Composite::StaticClass() ) );
		}
	};

	GraphToRemove->Modify();

	for (UObject* TestOuter = GraphToRemove->GetOuter(); TestOuter; TestOuter = TestOuter->GetOuter())
	{
		if (TestOuter == Blueprint)
		{
			Blueprint->DelegateSignatureGraphs.Remove( GraphToRemove );
			Blueprint->FunctionGraphs.Remove( GraphToRemove );
			Blueprint->UbergraphPages.Remove( GraphToRemove );

			// Can't just call Remove, the object is wrapped in a struct
			for(int EditedDocIdx = 0; EditedDocIdx < Blueprint->LastEditedDocuments.Num(); ++EditedDocIdx)
			{
				if(Blueprint->LastEditedDocuments[EditedDocIdx].EditedObjectPath.ResolveObject() == GraphToRemove)
				{
					Blueprint->LastEditedDocuments.RemoveAt(EditedDocIdx);
					break;
				}
			}

			if(Blueprint->MacroGraphs.Remove( GraphToRemove ) > 0 ) 
			{
				//removes all macro nodes using this macro graph
				TArray<UK2Node_MacroInstance*> MacroNodes;
				FBlueprintEditorUtils::GetAllNodesOfClass(Blueprint, MacroNodes);
				for (UK2Node_MacroInstance* Node : MacroNodes)
				{
					if(Node->GetMacroGraph() == GraphToRemove)
					{
						FBlueprintEditorUtils::RemoveNode(Blueprint, Node);
					}
				}

				// Clear the cache since it's indexed by graph and one of the graphs is going away
				FBlueprintEditorUtils::ClearMacroCosmeticInfoCache(Blueprint);
			}

			for (FBPInterfaceDescription& CurrInterface : Blueprint->ImplementedInterfaces)
			{
				CurrInterface.Graphs.Remove( GraphToRemove );
			}
		}
		else if (UEdGraph* OuterGraph = Cast<UEdGraph>(TestOuter))
		{
			// remove ourselves
			OuterGraph->Modify();
			OuterGraph->SubGraphs.Remove(GraphToRemove);
		}
		else if (! (Cast<UK2Node_Composite>(TestOuter)	|| 
					Cast<UAnimStateNodeBase>(TestOuter)	||
					Cast<UAnimStateTransitionNode>(TestOuter)	||
					Cast<UAnimGraphNode_StateMachineBase>(TestOuter)) )
		{
			break;
		}
	}

	// Remove timelines held in the graph
	TArray<UK2Node_Timeline*> AllTimelineNodes;
	GraphToRemove->GetNodesOfClass<UK2Node_Timeline>(AllTimelineNodes);
	for (UK2Node_Timeline* TimelineNode : AllTimelineNodes)
	{
		TimelineNode->DestroyNode();
	}

	// Handle subgraphs held in graph
	TArray<UK2Node_Composite*> AllCompositeNodes;
	GraphToRemove->GetNodesOfClass<UK2Node_Composite>(AllCompositeNodes);

	const bool bDontRecompile = true;
	for (UK2Node_Composite* CompNode : AllCompositeNodes)
	{
		if (CompNode->BoundGraph && Local::IsASubGraph(CompNode->BoundGraph))
		{
			FBlueprintEditorUtils::RemoveGraph(Blueprint, CompNode->BoundGraph, EGraphRemoveFlags::None);
		}
	}

	// Animation nodes can contain subgraphs but are not composite nodes, handle their graphs
	TArray<UAnimStateNodeBase*> AllAnimCompositeNodes;
	GraphToRemove->GetNodesOfClassEx<UAnimStateNode>(AllAnimCompositeNodes);
	GraphToRemove->GetNodesOfClassEx<UAnimStateConduitNode>(AllAnimCompositeNodes);
	GraphToRemove->GetNodesOfClassEx<UAnimStateTransitionNode>(AllAnimCompositeNodes);

	for(UAnimStateNodeBase* Node : AllAnimCompositeNodes)
	{
		UEdGraph* BoundGraph = Node->GetBoundGraph();
		if(BoundGraph && BoundGraph->GetOuter()->IsA(UAnimStateNodeBase::StaticClass()))
		{
			FBlueprintEditorUtils::RemoveGraph(Blueprint, BoundGraph, EGraphRemoveFlags::None);
		}
	}

	// Handle sub anim state machines
	TArray<UAnimGraphNode_StateMachineBase*> AllStateMachines;
	GraphToRemove->GetNodesOfClassEx<UAnimGraphNode_StateMachine>(AllStateMachines);

	for(UAnimGraphNode_StateMachineBase* Node : AllStateMachines)
	{
		UEdGraph* BoundGraph = Node->EditorStateMachineGraph;
		if(BoundGraph && BoundGraph->GetOuter()->IsA(UAnimGraphNode_StateMachineBase::StaticClass()))
		{
			FBlueprintEditorUtils::RemoveGraph(Blueprint, BoundGraph, EGraphRemoveFlags::None);
		}
	}

	GraphToRemove->GetSchema()->HandleGraphBeingDeleted(*GraphToRemove);

	GraphToRemove->Rename(nullptr, Blueprint->GetOuter(), REN_DoNotDirty | REN_DontCreateRedirectors);
	GraphToRemove->ClearFlags(RF_Standalone | RF_Public);
	GraphToRemove->RemoveFromRoot();

	if (Flags & EGraphRemoveFlags::MarkTransient)
	{
		GraphToRemove->SetFlags(RF_Transient);
	}

	if (Flags & EGraphRemoveFlags::Recompile )
	{
		FBlueprintEditorUtils::MarkBlueprintAsStructurallyModified(Blueprint);
	}
}

/** Rename a graph and mark objects for modified */
void FBlueprintEditorUtils::RenameGraph(UEdGraph* Graph, const FString& NewNameStr)
{
	if (Graph && Graph->Rename(*NewNameStr, Graph->GetOuter(), REN_Test))
	{
		// Cache old name
		const FName OldGraphName = Graph->GetFName();
		UBlueprint* Blueprint = FBlueprintEditorUtils::FindBlueprintForGraphChecked(Graph);

		auto RenameGraphLambda = [](UEdGraph* GraphToRename, const FName LocalOldGraphName, const FName LocalNewGraphName, ERenameFlags RenameFlags)
		{
			// Ensure we have undo records
			GraphToRename->Modify();
			GraphToRename->Rename(*LocalNewGraphName.ToString(), GraphToRename->GetOuter(), RenameFlags);

			// Clean function entry & result nodes if they exist
			for (UEdGraphNode* Node : GraphToRename->Nodes)
			{
				if (UK2Node_FunctionEntry* EntryNode = Cast<UK2Node_FunctionEntry>(Node))
				{
					if (EntryNode->FunctionReference.GetMemberName() == LocalOldGraphName)
					{
						EntryNode->Modify();
						EntryNode->FunctionReference.SetMemberName(LocalNewGraphName);
					}
					else if (EntryNode->CustomGeneratedFunctionName == LocalOldGraphName)
					{
						EntryNode->Modify();
						EntryNode->CustomGeneratedFunctionName = LocalNewGraphName;
					}
				}
				else if (UK2Node_FunctionResult* ResultNode = Cast<UK2Node_FunctionResult>(Node))
				{
					if (ResultNode->FunctionReference.GetMemberName() == LocalOldGraphName)
					{
						ResultNode->Modify();
						ResultNode->FunctionReference.SetMemberName(LocalNewGraphName);
					}
				}
			}
		};

		// Apply new name
		const FName NewGraphName(*NewNameStr);
		RenameGraphLambda(Graph, OldGraphName, NewGraphName, (Blueprint->bIsRegeneratingOnLoad ? REN_ForceNoResetLoaders : 0) | REN_DontCreateRedirectors);

		TArray<UBlueprint*> ModifiedBlueprints;
		ModifiedBlueprints.Add(Blueprint);

		auto PostValidateChildBlueprintLambda = [Blueprint, &OldGraphName, &NewGraphName, &RenameGraphLambda, &ModifiedBlueprints](UBlueprint* InChildBP, const FName /* InVariableName */, bool /* bValidatedVariable */)
		{
			check(InChildBP);

			// Rename child blueprint override graphs.
			for (UEdGraph* FunctionGraph : InChildBP->FunctionGraphs)
			{
				if (FunctionGraph->GetFName() == OldGraphName)
				{
					RenameGraphLambda(FunctionGraph, OldGraphName, NewGraphName, (InChildBP->bIsRegeneratingOnLoad ? REN_ForceNoResetLoaders : 0) | REN_DontCreateRedirectors);
				}
			}

			if (InChildBP->GetOutermost()->IsDirty())
			{
				ModifiedBlueprints.Add(InChildBP);
			}
		};

		// Potentially adjust variable names for any child blueprints.
		// Note: This will find ALL children (including nested children) so there's no need to do this recursively.
		ValidateBlueprintChildVariables(Blueprint, Graph->GetFName(), PostValidateChildBlueprintLambda);

		// Rename any function call points (including any calls w/ a child Blueprint as the target).
		for (TObjectIterator<UK2Node_CallFunction> It(RF_ClassDefaultObject | RF_Transient); It; ++It)
		{
			UK2Node_CallFunction* FunctionNode = *It;
			if (FunctionNode && Cast<UEdGraph>(FunctionNode->GetOuter()))
			{
				if (const UBlueprint* FunctionNodeBlueprint = FBlueprintEditorUtils::FindBlueprintForNode(FunctionNode))
				{
					if (FunctionNode->FunctionReference.GetMemberName() == OldGraphName)
					{
						if (FunctionNode->FunctionReference.IsSelfContext() && ModifiedBlueprints.Contains(FunctionNodeBlueprint))
						{
							FunctionNode->Modify();
							FunctionNode->FunctionReference.SetSelfMember(NewGraphName);
						}
						else if (const UBlueprint* TargetBlueprint = UBlueprint::GetBlueprintFromClass(FunctionNode->FunctionReference.GetMemberParentClass()))
						{
							if (ModifiedBlueprints.Contains(TargetBlueprint))
							{
								FunctionNode->Modify();
								FunctionNode->FunctionReference.SetExternalMember(NewGraphName, TargetBlueprint->GeneratedClass);
							}
						}
					}
				}
			}
		}

<<<<<<< HEAD
=======
		// We should let the blueprint know we renamed a graph, some stuff may need to be fixed up.
		Blueprint->NotifyGraphRenamed(Graph, OldGraphName, NewGraphName);

>>>>>>> 5edfa17c
		if (!Blueprint->bIsRegeneratingOnLoad && !Blueprint->bBeingCompiled)
		{
			FBlueprintEditorUtils::MarkBlueprintAsStructurallyModified(Blueprint);
		}
	}
}

void FBlueprintEditorUtils::RenameGraphWithSuggestion(class UEdGraph* Graph, TSharedPtr<class INameValidatorInterface> NameValidator, const FString& DesiredName )
{
	FString NewName = DesiredName;
	NameValidator->FindValidString(NewName);
	UBlueprint* BP = FBlueprintEditorUtils::FindBlueprintForGraphChecked(Graph);
	Graph->Rename(*NewName, Graph->GetOuter(), (BP->bIsRegeneratingOnLoad ? REN_ForceNoResetLoaders : 0) | REN_DontCreateRedirectors);
}

/** 
 * Cleans up a Node in the blueprint
 */
void FBlueprintEditorUtils::RemoveNode(UBlueprint* Blueprint, UEdGraphNode* Node, bool bDontRecompile)
{
	check(Node);

	const UEdGraphSchema* Schema = nullptr;

	// Ensure we mark parent graph modified
	if (UEdGraph* GraphObj = Node->GetGraph())
	{
		GraphObj->Modify();
		Schema = GraphObj->GetSchema();
	}

	if (Blueprint != nullptr)
	{
		// Remove any breakpoints set on the node
		if (UBreakpoint* Breakpoint = FKismetDebugUtilities::FindBreakpointForNode(Blueprint, Node))
		{
			FKismetDebugUtilities::StartDeletingBreakpoint(Breakpoint, Blueprint);
		}

		// Remove any watches set on the node's pins
		for (int32 PinIndex = 0; PinIndex < Node->Pins.Num(); ++PinIndex)
		{
			FKismetDebugUtilities::RemovePinWatch(Blueprint, Node->Pins[PinIndex]);
		}
	}

	Node->Modify();

	// Timelines will be removed from the blueprint if the node is a UK2Node_Timeline
	if (Schema)
	{
		Schema->BreakNodeLinks(*Node);
	}

	Node->DestroyNode(); 

	if (!bDontRecompile && (Blueprint != nullptr))
	{
		FBlueprintEditorUtils::MarkBlueprintAsStructurallyModified(Blueprint);
	}
}

UEdGraph* FBlueprintEditorUtils::GetTopLevelGraph(const UEdGraph* InGraph)
{
	UEdGraph* GraphToTest = const_cast<UEdGraph*>(InGraph);

	for (UObject* TestOuter = GraphToTest; TestOuter; TestOuter = TestOuter->GetOuter())
	{
		// reached up to the blueprint for the graph
		if (UBlueprint* Blueprint = Cast<UBlueprint>(TestOuter))
		{
			break;
		}
		else
		{
			GraphToTest = Cast<UEdGraph>(TestOuter);
		}
	}
	return GraphToTest;
}

bool FBlueprintEditorUtils::IsGraphReadOnly(UEdGraph* InGraph)
{
	bool bGraphReadOnly = true;
	if (InGraph)
	{
		bGraphReadOnly = !InGraph->bEditable;

		if (!bGraphReadOnly)
		{
			const UBlueprint* BlueprintForGraph = FBlueprintEditorUtils::FindBlueprintForGraph(InGraph);
			bool const bIsInterface = ((BlueprintForGraph != nullptr) && (BlueprintForGraph->BlueprintType == BPTYPE_Interface));
			bool const bIsDelegate  = FBlueprintEditorUtils::IsDelegateSignatureGraph(InGraph);
			bool const bIsMathExpression = FBlueprintEditorUtils::IsMathExpressionGraph(InGraph);

			bGraphReadOnly = bIsInterface || bIsDelegate || bIsMathExpression;
		}
	}
	return bGraphReadOnly;
}

UK2Node_Event* FBlueprintEditorUtils::FindOverrideForFunction(const UBlueprint* Blueprint, const UClass* SignatureClass, FName SignatureName)
{
	TArray<UK2Node_Event*> AllEvents;
	FBlueprintEditorUtils::GetAllNodesOfClass<UK2Node_Event>(Blueprint, AllEvents);

	for(int32 i=0; i<AllEvents.Num(); i++)
	{
		UK2Node_Event* EventNode = AllEvents[i];
		check(EventNode);
		if(	EventNode->bOverrideFunction == true &&
			EventNode->EventReference.GetMemberParentClass(EventNode->GetBlueprintClassFromNode())->IsChildOf(SignatureClass) &&
			EventNode->EventReference.GetMemberName() == SignatureName )
		{
			return EventNode;
		}
	}

	return nullptr;
}

UK2Node_Event* FBlueprintEditorUtils::FindCustomEventNode(const UBlueprint* Blueprint, FName const CustomName)
{
	UK2Node_Event* FoundNode = nullptr;

	if (CustomName != NAME_None)
	{
		TArray<UK2Node_Event*> AllEvents;
		FBlueprintEditorUtils::GetAllNodesOfClass<UK2Node_Event>(Blueprint, AllEvents);

		for (UK2Node_Event* EventNode : AllEvents)
		{
			if (EventNode->CustomFunctionName == CustomName)
			{
				FoundNode = EventNode;
				break;
			}
		}
	}
	return FoundNode;
}

void FBlueprintEditorUtils::GatherDependencies(const UBlueprint* InBlueprint, TSet<TWeakObjectPtr<UBlueprint>>& Dependencies, TSet<TWeakObjectPtr<UStruct>>& OutUDSDependencies)
{
	struct FGatherDependenciesHelper
	{
		static UBlueprint* GetGeneratingBlueprint(const UObject* Obj)
		{
			const UBlueprintGeneratedClass* BPGC = nullptr;
			while (!BPGC && Obj)
			{
				BPGC = Cast<const UBlueprintGeneratedClass>(Obj);
				Obj = Obj->GetOuter();
			}

			return UBlueprint::GetBlueprintFromClass(BPGC);
		}

		static void ProcessHierarchy(const UStruct* Struct, TSet<TWeakObjectPtr<UBlueprint>>& InDependencies)
		{
			for (UBlueprint* Blueprint = GetGeneratingBlueprint(Struct);
				Blueprint;
				Blueprint = UBlueprint::GetBlueprintFromClass(Cast<UBlueprintGeneratedClass>(Blueprint->ParentClass)))
			{
				bool bAlreadyProcessed = false;
				InDependencies.Add(Blueprint, &bAlreadyProcessed);
				if (bAlreadyProcessed)
				{
					return;
				}

				Blueprint->GatherDependencies(InDependencies);
			}
		}
	};

	check(InBlueprint);
	Dependencies.Empty();
	OutUDSDependencies.Empty();

	// If the Blueprint's GeneratedClass was not generated by the Blueprint, it's either corrupt or a PIE version of the BP
	if (InBlueprint->GeneratedClass && InBlueprint->GeneratedClass->ClassGeneratedBy != InBlueprint)
	{
		// Dependencies do not matter for PIE duplicated Blueprints
		return;
	}

	InBlueprint->GatherDependencies(Dependencies);

	FGatherDependenciesHelper::ProcessHierarchy(InBlueprint->ParentClass, Dependencies);

	for (const FBPInterfaceDescription& InterfaceDesc : InBlueprint->ImplementedInterfaces)
	{
		UBlueprint* InterfaceBP = InterfaceDesc.Interface ? Cast<UBlueprint>(InterfaceDesc.Interface->ClassGeneratedBy) : nullptr;
		if (InterfaceBP)
		{
			Dependencies.Add(InterfaceBP);
		}
	}

	TArray<UEdGraph*> Graphs;
	InBlueprint->GetAllGraphs(Graphs);
	for (UEdGraph* Graph : Graphs)
	{
		if (Graph && !FBlueprintEditorUtils::IsGraphIntermediate(Graph))
		{
			TArray<UK2Node*> Nodes;
			Graph->GetNodesOfClass(Nodes);
			for (UK2Node* Node : Nodes)
			{
				TArray<UStruct*> LocalDependentStructures;
				if (Node && Node->HasExternalDependencies(&LocalDependentStructures))
				{
					for (UStruct* Struct : LocalDependentStructures)
					{
						if (UUserDefinedStruct* UDS = Cast<UUserDefinedStruct>(Struct))
						{
							OutUDSDependencies.Add(UDS);
						}
						else
						{
							FGatherDependenciesHelper::ProcessHierarchy(Struct, Dependencies);
						}
					}
				}
			}
		}
	}

	Dependencies.Remove(MakeWeakObjectPtr(const_cast<UBlueprint*>(InBlueprint)));
}

void FBlueprintEditorUtils::EnsureCachedDependenciesUpToDate(UBlueprint* Blueprint)
{
	if (Blueprint && !Blueprint->bCachedDependenciesUpToDate)
	{
		GatherDependencies(Blueprint, Blueprint->CachedDependencies, Blueprint->CachedUDSDependencies);
		Blueprint->bCachedDependenciesUpToDate = true;
	}
}

void FBlueprintEditorUtils::GetDependentBlueprints(UBlueprint* Blueprint, TArray<UBlueprint*>& DependentBlueprints, bool bRemoveSelf)
{
	TArray<UObject*> AllBlueprints;
	bool const bIncludeDerivedClasses = true;
	GetObjectsOfClass(UBlueprint::StaticClass(), AllBlueprints, bIncludeDerivedClasses );

	for (UObject* Obj : AllBlueprints)
	{
		// we know the class is correct so a fast cast is ok here
		UBlueprint* TestBP = static_cast<UBlueprint*>(Obj);
		if (TestBP && !TestBP->IsPendingKill())
		{
			EnsureCachedDependenciesUpToDate(TestBP);

			if (TestBP->CachedDependencies.Contains(Blueprint))
			{
				if (!DependentBlueprints.Contains(TestBP))
				{
					DependentBlueprints.Add(TestBP);

					// When a Macro Library depends on this Blueprint, then any Blueprint that 
					// depends on it must also depend on this Blueprint for re-compiling (bytecode, skeleton, full) purposes
					if (TestBP->BlueprintType == BPTYPE_MacroLibrary)
					{
						GetDependentBlueprints(TestBP, DependentBlueprints, false);
					}
				}
			}
		}
	}

	if (bRemoveSelf)
	{
		DependentBlueprints.RemoveSwap(Blueprint);
	}
}


bool FBlueprintEditorUtils::IsGraphIntermediate(const UEdGraph* Graph)
{
	if (Graph)
	{
		return Graph->HasAllFlags(RF_Transient);
	}
	return false;
}

bool FBlueprintEditorUtils::IsDataOnlyBlueprint(const UBlueprint* Blueprint)
{
	// Blueprint interfaces are always compiled
	if (Blueprint->BlueprintType == BPTYPE_Interface)
	{
		return false;
	}

	if (Blueprint->AlwaysCompileOnLoad())
	{
		return false;
	}

	// Note that the current implementation of IsChildOf will not crash when called on a nullptr, but
	// I'm explicitly null checking because it seems unwise to rely on this behavior:
	if (Blueprint->ParentClass && Blueprint->ParentClass->IsChildOf(UActorComponent::StaticClass()))
	{
		return false;
	}

	// No new variables defined
	if (Blueprint->NewVariables.Num() > 0)
	{
		return false;
	}
	
	// No extra functions, other than the user construction script(only AActor and subclasses of AActor have)
	const int32 DefaultFunctionNum = (Blueprint->ParentClass && Blueprint->ParentClass->IsChildOf(AActor::StaticClass())) ? 1 : 0;
	if ((Blueprint->FunctionGraphs.Num() > DefaultFunctionNum) || (Blueprint->MacroGraphs.Num() > 0))
	{
		return false;
	}

	if (Blueprint->DelegateSignatureGraphs.Num())
	{
		return false;
	}

	if (Blueprint->ComponentTemplates.Num() || Blueprint->Timelines.Num())
	{
		return false;
	}

	if (USimpleConstructionScript* SimpleConstructionScript = Blueprint->SimpleConstructionScript)
	{
		const TArray<USCS_Node*>& Nodes = SimpleConstructionScript->GetAllNodes();
		if (Nodes.Num() > 1)
		{
			return false;
		}
		if ((1 == Nodes.Num()) && (Nodes[0] != SimpleConstructionScript->GetDefaultSceneRootNode()))
		{
			return false;
		}
	}

	// Make sure there's nothing in the user construction script, other than an entry node
	UEdGraph* UserConstructionScript = (Blueprint->FunctionGraphs.Num() == 1) ? Blueprint->FunctionGraphs[0] : nullptr;
	if (UserConstructionScript && Blueprint->ParentClass)
	{
		//Call parent construction script may be added automatically
		UBlueprint* BlueprintParent = Cast<UBlueprint>(Blueprint->ParentClass->ClassGeneratedBy);
		// just 1 entry node or just one entry node and a call to our super, which is DataOnly:
		if ( !BlueprintParent && UserConstructionScript->Nodes.Num() > 1 )
		{
			return false;
		}
		else if (BlueprintParent)
		{
			// More than two nodes.. one of them must do something (same logic as above, but we have a call to super as well)
			if (UserConstructionScript->Nodes.Num() > 2)
			{
				return false;
			}
			else
			{
				// Just make sure the nodes are trivial, if they aren't then we're not data only:
				for (UEdGraphNode* Node : UserConstructionScript->Nodes)
				{
					if (!Cast<UK2Node_FunctionEntry>(Node) &&
						!Cast<UK2Node_CallParentFunction>(Node))
					{
						return false;
					}
				}
			}
		}
	}

	// All EventGraphs are empty (at least of non-ghost, non-disabled nodes)
	for (UEdGraph* EventGraph : Blueprint->UbergraphPages)
	{
		for (UEdGraphNode* GraphNode : EventGraph->Nodes)
		{
			// If there is an enabled node in the event graph, the Blueprint is not data only
			if (GraphNode && (GraphNode->GetDesiredEnabledState() != ENodeEnabledState::Disabled))
			{
				return false;
			}
		}
	}

	// No implemented interfaces
	if (Blueprint->ImplementedInterfaces.Num() > 0)
	{
		return false;
	}

	return true;
}

bool FBlueprintEditorUtils::IsBlueprintConst(const UBlueprint* Blueprint)
{
	// Macros aren't marked as const because they can modify variables when instanced into a non const class
	// and will be caught at compile time if they're modifying variables on a const class.
	return Blueprint && Blueprint->BlueprintType == BPTYPE_Const;
}

bool FBlueprintEditorUtils::IsEditorUtilityBlueprint(const UBlueprint* Blueprint)
{
	IBlutilityModule* BlutilityModule = FModuleManager::GetModulePtr<IBlutilityModule>("Blutility");

	if (BlutilityModule)
	{
		return BlutilityModule->IsEditorUtilityBlueprint( Blueprint );
	}
	return false;
}

bool FBlueprintEditorUtils::IsActorBased(const UBlueprint* Blueprint)
{
	return Blueprint && Blueprint->ParentClass && Blueprint->ParentClass->IsChildOf(AActor::StaticClass());
}

bool FBlueprintEditorUtils::IsDelegateSignatureGraph(const UEdGraph* Graph)
{
	if(Graph)
	{
		if(const UBlueprint* Blueprint = FindBlueprintForGraph(Graph))
		{
			return (nullptr != Blueprint->DelegateSignatureGraphs.FindByKey(Graph));
		}
	}
	return false;
}

bool FBlueprintEditorUtils::IsMathExpressionGraph(const UEdGraph* InGraph)
{
	if(InGraph)
	{
		return InGraph->GetOuter()->GetClass() == UK2Node_MathExpression::StaticClass();
	}
	return false;
}

bool FBlueprintEditorUtils::IsInterfaceBlueprint(const UBlueprint* Blueprint)
{
	return (Blueprint && Blueprint->BlueprintType == BPTYPE_Interface);
}

bool FBlueprintEditorUtils::IsLevelScriptBlueprint(const UBlueprint* Blueprint)
{
	return (Blueprint && Blueprint->BlueprintType == BPTYPE_LevelScript);
}

bool FBlueprintEditorUtils::IsAnonymousBlueprintClass(const UClass* Class)
{
	return (Class && Class->GetOutermost()->ContainsMap());
}

ULevel* FBlueprintEditorUtils::GetLevelFromBlueprint(const UBlueprint* Blueprint)
{
	return (Blueprint ? Cast<ULevel>(Blueprint->GetOuter()) : nullptr);
}

bool FBlueprintEditorUtils::SupportsConstructionScript(const UBlueprint* Blueprint)
{
	return(	!FBlueprintEditorUtils::IsInterfaceBlueprint(Blueprint) && 
			!FBlueprintEditorUtils::IsBlueprintConst(Blueprint) && 
			!FBlueprintEditorUtils::IsLevelScriptBlueprint(Blueprint) && 
			FBlueprintEditorUtils::IsActorBased(Blueprint)) &&
			!(Blueprint->BlueprintType == BPTYPE_MacroLibrary) &&
			!(Blueprint->BlueprintType == BPTYPE_FunctionLibrary);
}

bool FBlueprintEditorUtils::CanClassGenerateEvents(const UClass* InClass)
{
	if( InClass )
	{
		for( TFieldIterator<UMulticastDelegateProperty> PropertyIt( InClass, EFieldIteratorFlags::IncludeSuper ); PropertyIt; ++PropertyIt )
		{
			UProperty* Property = *PropertyIt;
			if( !Property->HasAnyPropertyFlags( CPF_Parm ) && Property->HasAllPropertyFlags( CPF_BlueprintAssignable ))
			{
				return true;
			}
		}
	}
	return false;
}

UEdGraph* FBlueprintEditorUtils::FindUserConstructionScript(const UBlueprint* Blueprint)
{
	for (UEdGraph* CurrentGraph : Blueprint->FunctionGraphs)
	{
		if( CurrentGraph->GetFName() == UEdGraphSchema_K2::FN_UserConstructionScript )
		{
			return CurrentGraph;
		}
	}

	return nullptr;
}

UEdGraph* FBlueprintEditorUtils::FindEventGraph(const UBlueprint* Blueprint)
{
	for (UEdGraph* CurrentGraph : Blueprint->UbergraphPages)
	{
		if( CurrentGraph->GetFName() == UEdGraphSchema_K2::GN_EventGraph )
		{
			return CurrentGraph;
		}
	}

	return nullptr;
}

bool FBlueprintEditorUtils::IsEventGraph(const UEdGraph* InGraph)
{
	if (InGraph)
	{
		if (const UBlueprint* Blueprint = FindBlueprintForGraph(InGraph))
		{
			return (nullptr != Blueprint->UbergraphPages.FindByKey(InGraph));
		}
	}
	return false;
}

bool FBlueprintEditorUtils::IsTunnelInstanceNode(const UEdGraphNode* InGraphNode)
{
	if (InGraphNode)
	{
		return InGraphNode->IsA<UK2Node_MacroInstance>() || InGraphNode->IsA<UK2Node_Composite>();
	}
	return false;
}

bool FBlueprintEditorUtils::DoesBlueprintDeriveFrom(const UBlueprint* Blueprint, UClass* TestClass)
{
	check(Blueprint->SkeletonGeneratedClass != nullptr);
	return	TestClass != nullptr && 
		Blueprint->SkeletonGeneratedClass->IsChildOf(TestClass);
}

bool FBlueprintEditorUtils::DoesBlueprintContainField(const UBlueprint* Blueprint, UField* TestField)
{
	// Get the class of the field
	if(TestField)
	{
		// Local properties do not have a UClass outer but are also not a part of the Blueprint
		UClass* TestClass = Cast<UClass>(TestField->GetOuter());
		if(TestClass)
		{
			return FBlueprintEditorUtils::DoesBlueprintDeriveFrom(Blueprint, TestClass);
		}
	}
	return false;
}

bool FBlueprintEditorUtils::DoesSupportOverridingFunctions(const UBlueprint* Blueprint)
{
	return Blueprint->BlueprintType != BPTYPE_MacroLibrary 
		&& Blueprint->BlueprintType != BPTYPE_Interface
		&& Blueprint->BlueprintType != BPTYPE_FunctionLibrary;
}

bool FBlueprintEditorUtils::DoesSupportTimelines(const UBlueprint* Blueprint)
{
	// Right now, just assume actor based blueprints support timelines
	return FBlueprintEditorUtils::IsActorBased(Blueprint) && FBlueprintEditorUtils::DoesSupportEventGraphs(Blueprint);
}

bool FBlueprintEditorUtils::DoesSupportEventGraphs(const UBlueprint* Blueprint)
{
	return Blueprint->BlueprintType == BPTYPE_Normal 
		|| Blueprint->BlueprintType == BPTYPE_LevelScript;
}

/** Returns whether or not the blueprint supports implementing interfaces */
bool FBlueprintEditorUtils::DoesSupportImplementingInterfaces(const UBlueprint* Blueprint)
{
	return Blueprint->BlueprintType != BPTYPE_MacroLibrary
		&& Blueprint->BlueprintType != BPTYPE_Interface
		&& Blueprint->BlueprintType != BPTYPE_LevelScript
		&& Blueprint->BlueprintType != BPTYPE_FunctionLibrary;
}

bool FBlueprintEditorUtils::DoesSupportComponents(UBlueprint const* Blueprint)
{
	return (Blueprint->SimpleConstructionScript != nullptr)      // An SCS must be present (otherwise there is nothing valid to edit)
		&& FBlueprintEditorUtils::IsActorBased(Blueprint)        // Must be parented to an AActor-derived class (some older BPs may have an SCS but may not be Actor-based)
		&& (Blueprint->BlueprintType != BPTYPE_MacroLibrary)     // Must not be a macro-type Blueprint
		&& (Blueprint->BlueprintType != BPTYPE_FunctionLibrary); // Must not be a function library
}

bool FBlueprintEditorUtils::DoesSupportDefaults(UBlueprint const* Blueprint)
{
	return Blueprint->BlueprintType != BPTYPE_MacroLibrary
		&& Blueprint->BlueprintType != BPTYPE_FunctionLibrary;
}

bool FBlueprintEditorUtils::DoesSupportLocalVariables(UEdGraph const* InGraph)
{
	if(InGraph)
	{
		UBlueprint* Blueprint = FBlueprintEditorUtils::FindBlueprintForGraph(InGraph);
		return Blueprint
			&& Blueprint->BlueprintType != BPTYPE_Interface
			&& InGraph->GetSchema()->GetGraphType(InGraph) == EGraphType::GT_Function
			&& !InGraph->IsA(UAnimationTransitionGraph::StaticClass());
	}
	return false;
}

// Returns a descriptive name of the type of blueprint passed in
FString FBlueprintEditorUtils::GetBlueprintTypeDescription(const UBlueprint* Blueprint)
{
	FString BlueprintTypeString;
	switch (Blueprint->BlueprintType)
	{
	case BPTYPE_LevelScript:
		BlueprintTypeString = LOCTEXT("BlueprintType_LevelScript", "Level Blueprint").ToString();
		break;
	case BPTYPE_MacroLibrary:
		BlueprintTypeString = LOCTEXT("BlueprintType_MacroLibrary", "Macro Library").ToString();
		break;
	case BPTYPE_Interface:
		BlueprintTypeString = LOCTEXT("BlueprintType_Interface", "Interface").ToString();
		break;
	case BPTYPE_FunctionLibrary:
	case BPTYPE_Normal:
	case BPTYPE_Const:
		BlueprintTypeString = Blueprint->GetClass()->GetName();
		break;
	default:
		BlueprintTypeString = TEXT("Unknown blueprint type");
	}

	return BlueprintTypeString;
}

//////////////////////////////////////////////////////////////////////////
// Variables

bool FBlueprintEditorUtils::IsVariableCreatedByBlueprint(UBlueprint* InBlueprint, UProperty* InVariableProperty)
{
	bool bIsVariableCreatedByBlueprint = false;
	if (UBlueprintGeneratedClass* GeneratedClass = Cast<UBlueprintGeneratedClass>(InVariableProperty->GetOwnerClass()))
	{
		UBlueprint* OwnerBlueprint = Cast<UBlueprint>(GeneratedClass->ClassGeneratedBy);
		bIsVariableCreatedByBlueprint = (OwnerBlueprint == InBlueprint && FBlueprintEditorUtils::FindNewVariableIndex(InBlueprint, InVariableProperty->GetFName()) != INDEX_NONE);
	}
	return bIsVariableCreatedByBlueprint;
}

// Find the index of a variable first declared in this blueprint. Returns INDEX_NONE if not found.
int32 FBlueprintEditorUtils::FindNewVariableIndex(const UBlueprint* Blueprint, const FName& InName) 
{
	if(InName != NAME_None)
	{
		for(int32 i=0; i<Blueprint->NewVariables.Num(); i++)
		{
			if(Blueprint->NewVariables[i].VarName == InName)
			{
				return i;
			}
		}
	}

	return INDEX_NONE;
}

bool FBlueprintEditorUtils::MoveVariableBeforeVariable(UBlueprint* Blueprint, FName VarNameToMove, FName TargetVarName, bool bDontRecompile)
{
	bool bMoved = false;
	int32 VarIndexToMove = FindNewVariableIndex(Blueprint, VarNameToMove);
	int32 TargetVarIndex = FindNewVariableIndex(Blueprint, TargetVarName);
	if(VarIndexToMove != INDEX_NONE && TargetVarIndex != INDEX_NONE)
	{
		// Copy var we want to move
		FBPVariableDescription MoveVar = Blueprint->NewVariables[VarIndexToMove];
		// When we remove item, will back all items after it. If your target is after it, need to adjust
		if(TargetVarIndex > VarIndexToMove)
		{
			TargetVarIndex--;
		}
		// Remove var we are moving
		Blueprint->NewVariables.RemoveAt(VarIndexToMove);
		// Add in before target variable
		Blueprint->NewVariables.Insert(MoveVar, TargetVarIndex);

		if(!bDontRecompile)
		{
			FBlueprintEditorUtils::MarkBlueprintAsStructurallyModified(Blueprint);
		}
		bMoved = true;
	}
	return bMoved;
}

int32 FBlueprintEditorUtils::FindTimelineIndex(const UBlueprint* Blueprint, const FName& InName) 
{
	const FName TimelineTemplateName = *UTimelineTemplate::TimelineVariableNameToTemplateName(InName);
	for(int32 i=0; i<Blueprint->Timelines.Num(); i++)
	{
		if(Blueprint->Timelines[i]->GetFName() == TimelineTemplateName)
		{
			return i;
		}
	}

	return INDEX_NONE;
}

void FBlueprintEditorUtils::GetSCSVariableNameList(const UBlueprint* Blueprint, TSet<FName>& VariableNames)
{
	if(Blueprint != nullptr && Blueprint->SimpleConstructionScript != nullptr)
	{
		for (USCS_Node* SCS_Node : Blueprint->SimpleConstructionScript->GetAllNodes())
		{
			if (SCS_Node != nullptr)
			{
				const FName VariableName = SCS_Node->GetVariableName();
				if(VariableName != NAME_None)
				{
					VariableNames.Add(VariableName);
				}
			}
		}
	}
}

void FBlueprintEditorUtils::GetImplementingBlueprintsFunctionNameList(const UBlueprint* Blueprint, TSet<FName>& FunctionNames)
{
	if(Blueprint != nullptr && FBlueprintEditorUtils::IsInterfaceBlueprint(Blueprint))
	{
		for(TObjectIterator<UBlueprint> BlueprintIt; BlueprintIt; ++BlueprintIt)
		{
			const UBlueprint* ChildBlueprint = *BlueprintIt;
			if(ChildBlueprint != nullptr)
			{
				for (int32 InterfaceIndex = 0; InterfaceIndex < ChildBlueprint->ImplementedInterfaces.Num(); InterfaceIndex++)
				{
					const FBPInterfaceDescription& CurrentInterface = ChildBlueprint->ImplementedInterfaces[InterfaceIndex];
					const UBlueprint* BlueprintInterfaceClass = UBlueprint::GetBlueprintFromClass(CurrentInterface.Interface);
					if(BlueprintInterfaceClass != nullptr && BlueprintInterfaceClass == Blueprint)
					{
						FBlueprintEditorUtils::GetAllGraphNames(ChildBlueprint, FunctionNames);
					}
				}
			}
		}
	}
}

int32 FBlueprintEditorUtils::FindSCS_Node(const UBlueprint* Blueprint, const FName& InName) 
{
	if (Blueprint->SimpleConstructionScript)
	{
		const TArray<USCS_Node*>& AllSCS_Nodes = Blueprint->SimpleConstructionScript->GetAllNodes();
	
		for(int32 i=0; i<AllSCS_Nodes.Num(); i++)
		{
			if(AllSCS_Nodes[i]->GetVariableName() == InName)
			{
				return i;
			}
		}
	}

	return INDEX_NONE;
}

void FBlueprintEditorUtils::SetBlueprintOnlyEditableFlag(UBlueprint* Blueprint, const FName& VarName, const bool bNewBlueprintOnly)
{
	const int32 VarIndex = FBlueprintEditorUtils::FindNewVariableIndex(Blueprint, VarName);

	if (bNewBlueprintOnly)
	{
		FBlueprintEditorUtils::RemoveBlueprintVariableMetaData(Blueprint, VarName, nullptr, FEdMode::MD_MakeEditWidget);
	}

	if (VarIndex != INDEX_NONE)
	{
		if( bNewBlueprintOnly )
		{
			Blueprint->NewVariables[VarIndex].PropertyFlags |= CPF_DisableEditOnInstance;
		}
		else
		{
			Blueprint->NewVariables[VarIndex].PropertyFlags &= ~CPF_DisableEditOnInstance;
		}
	}

	FBlueprintEditorUtils::MarkBlueprintAsStructurallyModified(Blueprint);
}

void FBlueprintEditorUtils::SetBlueprintPropertyReadOnlyFlag(UBlueprint* Blueprint, const FName& VarName, const bool bVariableReadOnly)
{
	const int32 VarIndex = FBlueprintEditorUtils::FindNewVariableIndex(Blueprint, VarName);

	if (bVariableReadOnly)
	{
		FBlueprintEditorUtils::RemoveBlueprintVariableMetaData(Blueprint, VarName, nullptr, FEdMode::MD_MakeEditWidget);
	}

	if (VarIndex != INDEX_NONE)
	{
		if (bVariableReadOnly)
		{
			Blueprint->NewVariables[VarIndex].PropertyFlags |= CPF_BlueprintReadOnly;
		}
		else
		{
			Blueprint->NewVariables[VarIndex].PropertyFlags &= ~CPF_BlueprintReadOnly;
		}
	}

	FBlueprintEditorUtils::MarkBlueprintAsStructurallyModified(Blueprint);
}

void FBlueprintEditorUtils::SetInterpFlag(UBlueprint* Blueprint, const FName& VarName, const bool bInterp)
{
	const int32 VarIndex = FBlueprintEditorUtils::FindNewVariableIndex(Blueprint, VarName);
	if (VarIndex != INDEX_NONE)
	{
		if( bInterp )
		{
			Blueprint->NewVariables[VarIndex].PropertyFlags |= (CPF_Interp);
		}
		else
		{
			Blueprint->NewVariables[VarIndex].PropertyFlags &= ~(CPF_Interp);
		}
	}

	FBlueprintEditorUtils::MarkBlueprintAsStructurallyModified(Blueprint);
}

void FBlueprintEditorUtils::SetVariableTransientFlag(UBlueprint* InBlueprint, const FName& InVarName, const bool bInIsTransient)
{
	const int32 VarIndex = FBlueprintEditorUtils::FindNewVariableIndex(InBlueprint, InVarName);

	if (VarIndex != INDEX_NONE)
	{
		if( bInIsTransient )
		{
			InBlueprint->NewVariables[VarIndex].PropertyFlags |= CPF_Transient;
		}
		else
		{
			InBlueprint->NewVariables[VarIndex].PropertyFlags &= ~CPF_Transient;
		}
	}

	FBlueprintEditorUtils::MarkBlueprintAsStructurallyModified(InBlueprint);
}

void FBlueprintEditorUtils::SetVariableSaveGameFlag(UBlueprint* InBlueprint, const FName& InVarName, const bool bInIsSaveGame)
{
	const int32 VarIndex = FBlueprintEditorUtils::FindNewVariableIndex(InBlueprint, InVarName);

	if (VarIndex != INDEX_NONE)
	{
		if( bInIsSaveGame )
		{
			InBlueprint->NewVariables[VarIndex].PropertyFlags |= CPF_SaveGame;
		}
		else
		{
			InBlueprint->NewVariables[VarIndex].PropertyFlags &= ~CPF_SaveGame;
		}
	}

	FBlueprintEditorUtils::MarkBlueprintAsStructurallyModified(InBlueprint);
}

void FBlueprintEditorUtils::SetVariableAdvancedDisplayFlag(UBlueprint* InBlueprint, const FName& InVarName, const bool bInIsAdvancedDisplay)
{
	const int32 VarIndex = FBlueprintEditorUtils::FindNewVariableIndex(InBlueprint, InVarName);

	if (VarIndex != INDEX_NONE)
	{
		if( bInIsAdvancedDisplay )
		{
			InBlueprint->NewVariables[VarIndex].PropertyFlags |= CPF_AdvancedDisplay;
		}
		else
		{
			InBlueprint->NewVariables[VarIndex].PropertyFlags &= ~CPF_AdvancedDisplay;
		}
	}

	FBlueprintEditorUtils::MarkBlueprintAsStructurallyModified(InBlueprint);
}

struct FMetaDataDependencyHelper
{
	static void OnChange(UBlueprint* Blueprint, FName MetaDataKey)
	{
		if (Blueprint && (FBlueprintMetadata::MD_ExposeOnSpawn == MetaDataKey))
		{
			TArray<UEdGraph*> AllGraphs;
			Blueprint->GetAllGraphs(AllGraphs);
			for (UEdGraph* Graph : AllGraphs)
			{
				if (Graph)
				{
					const UEdGraphSchema* Schema = Graph->GetSchema();
					TArray<UK2Node_SpawnActorFromClass*> LocalSpawnNodes;
					Graph->GetNodesOfClass(LocalSpawnNodes);
					for (UK2Node_SpawnActorFromClass* Node : LocalSpawnNodes)
					{
						UClass* ClassToSpawn = Node ? Node->GetClassToSpawn() : nullptr;
						if (ClassToSpawn && ClassToSpawn->IsChildOf(Blueprint->GeneratedClass))
						{
							Schema->ReconstructNode(*Node, true);
						}
					}
				}
			}
		}
	}
};

void FBlueprintEditorUtils::SetBlueprintVariableMetaData(UBlueprint* Blueprint, const FName& VarName, const UStruct* InLocalVarScope, const FName& MetaDataKey, const FString& MetaDataValue)
{
	// If there is a local var scope, we know we are looking at a local variable
	if(InLocalVarScope)
	{
		if(FBPVariableDescription* LocalVariable = FindLocalVariable(Blueprint, InLocalVarScope, VarName))
		{
			LocalVariable->SetMetaData(MetaDataKey, *MetaDataValue);
		}
	}
	else
	{
		const int32 VarIndex = FBlueprintEditorUtils::FindNewVariableIndex(Blueprint, VarName);
		if (VarIndex == INDEX_NONE)
		{
			//Not a NewVariable is the VarName from a Timeline?
			const int32 TimelineIndex = FBlueprintEditorUtils::FindTimelineIndex(Blueprint,VarName);

			if (TimelineIndex == INDEX_NONE)
			{
				//Not a Timeline is this a SCS Node?
				const int32 SCS_NodeIndex = FBlueprintEditorUtils::FindSCS_Node(Blueprint,VarName);

				if (SCS_NodeIndex != INDEX_NONE)
				{
					Blueprint->SimpleConstructionScript->GetAllNodes()[SCS_NodeIndex]->SetMetaData(MetaDataKey, MetaDataValue);
				}

			}
			else
			{
				Blueprint->Timelines[TimelineIndex]->SetMetaData(MetaDataKey, MetaDataValue);
			}
		}
		else
		{
			Blueprint->NewVariables[VarIndex].SetMetaData(MetaDataKey, MetaDataValue);
			UProperty* Property = FindField<UProperty>(Blueprint->SkeletonGeneratedClass, VarName);
			if (Property)
			{
				Property->SetMetaData(MetaDataKey, *MetaDataValue);
			}
			Property = FindField<UProperty>(Blueprint->GeneratedClass, VarName);
			if (Property)
			{
				Property->SetMetaData(MetaDataKey, *MetaDataValue);
			}
		}
	}

	FMetaDataDependencyHelper::OnChange(Blueprint, MetaDataKey);

	FBlueprintEditorUtils::MarkBlueprintAsStructurallyModified(Blueprint);
}

bool FBlueprintEditorUtils::GetBlueprintVariableMetaData(const UBlueprint* Blueprint, const FName& VarName, const UStruct* InLocalVarScope, const FName& MetaDataKey, FString& OutMetaDataValue)
{
	// If there is a local var scope, we know we are looking at a local variable
	if(InLocalVarScope)
	{
		if(FBPVariableDescription* LocalVariable = FindLocalVariable(Blueprint, InLocalVarScope, VarName))
		{
			int32 EntryIndex = LocalVariable->FindMetaDataEntryIndexForKey(MetaDataKey);
			if (EntryIndex != INDEX_NONE)
			{
				OutMetaDataValue = LocalVariable->GetMetaData(MetaDataKey);
				return true;
			}
		}
	}
	else
	{
		const int32 VarIndex = FBlueprintEditorUtils::FindNewVariableIndex(Blueprint, VarName);
		if (VarIndex == INDEX_NONE)
		{
			//Not a NewVariable is the VarName from a Timeline?
			const int32 TimelineIndex = FBlueprintEditorUtils::FindTimelineIndex(Blueprint,VarName);

			if (TimelineIndex == INDEX_NONE)
			{
				//Not a Timeline is this a SCS Node?
				const int32 SCS_NodeIndex = FBlueprintEditorUtils::FindSCS_Node(Blueprint,VarName);

				if (SCS_NodeIndex != INDEX_NONE)
				{
					USCS_Node& Desc = *Blueprint->SimpleConstructionScript->GetAllNodes()[SCS_NodeIndex];

					int32 EntryIndex = Desc.FindMetaDataEntryIndexForKey(MetaDataKey);
					if (EntryIndex != INDEX_NONE)
					{
						OutMetaDataValue = Desc.GetMetaData(MetaDataKey);
						return true;
					}
				}
			}
			else
			{
				UTimelineTemplate& Desc = *Blueprint->Timelines[TimelineIndex];

				int32 EntryIndex = Desc.FindMetaDataEntryIndexForKey(MetaDataKey);
				if (EntryIndex != INDEX_NONE)
				{
					OutMetaDataValue = Desc.GetMetaData(MetaDataKey);
					return true;
				}
			}
		}
		else
		{
			const FBPVariableDescription& Desc = Blueprint->NewVariables[VarIndex];

			int32 EntryIndex = Desc.FindMetaDataEntryIndexForKey(MetaDataKey);
			if (EntryIndex != INDEX_NONE)
			{
				OutMetaDataValue = Desc.GetMetaData(MetaDataKey);
				return true;
			}
		}
	}

	OutMetaDataValue.Empty();
	return false;
}

void FBlueprintEditorUtils::RemoveBlueprintVariableMetaData(UBlueprint* Blueprint, const FName& VarName, const UStruct* InLocalVarScope, const FName& MetaDataKey)
{
	// If there is a local var scope, we know we are looking at a local variable
	if(InLocalVarScope)
	{
		if(FBPVariableDescription* LocalVariable = FindLocalVariable(Blueprint, InLocalVarScope, VarName))
		{
			LocalVariable->RemoveMetaData(MetaDataKey);
		}
	}
	else
	{
		const int32 VarIndex = FBlueprintEditorUtils::FindNewVariableIndex(Blueprint, VarName);
		if (VarIndex == INDEX_NONE)
		{
			//Not a NewVariable is the VarName from a Timeline?
			const int32 TimelineIndex = FBlueprintEditorUtils::FindTimelineIndex(Blueprint,VarName);

			if (TimelineIndex == INDEX_NONE)
			{
				//Not a Timeline is this a SCS Node?
				const int32 SCS_NodeIndex = FBlueprintEditorUtils::FindSCS_Node(Blueprint,VarName);

				if (SCS_NodeIndex != INDEX_NONE)
				{
					Blueprint->SimpleConstructionScript->GetAllNodes()[SCS_NodeIndex]->RemoveMetaData(MetaDataKey);
				}

			}
			else
			{
				Blueprint->Timelines[TimelineIndex]->RemoveMetaData(MetaDataKey);
			}
		}
		else
		{
			Blueprint->NewVariables[VarIndex].RemoveMetaData(MetaDataKey);
			UProperty* Property = FindField<UProperty>(Blueprint->SkeletonGeneratedClass, VarName);
			if (Property)
			{
				Property->RemoveMetaData(MetaDataKey);
			}
			Property = FindField<UProperty>(Blueprint->GeneratedClass, VarName);
			if (Property)
			{
				Property->RemoveMetaData(MetaDataKey);
			}
		}
	}

	FMetaDataDependencyHelper::OnChange(Blueprint, MetaDataKey);

	FBlueprintEditorUtils::MarkBlueprintAsStructurallyModified(Blueprint);
}

void FBlueprintEditorUtils::SetBlueprintVariableCategory(UBlueprint* Blueprint, const FName& VarName, const UStruct* InLocalVarScope, const FText& NewCategory, bool bDontRecompile)
{
	if (Blueprint == nullptr)
	{
		return;
	}

	// Ensure we always set a category
	FText SetCategory = NewCategory;
	if (SetCategory.IsEmpty())
	{
		SetCategory = UEdGraphSchema_K2::VR_DefaultCategory;
	}
	
	const FText OldCategory = GetBlueprintVariableCategory(Blueprint, VarName, InLocalVarScope);
	if (OldCategory.EqualTo(SetCategory))
	{
		return;
	}

	const FScopedTransaction Transaction(LOCTEXT("ChangeVariableCategory", "Change Variable Category"));
	Blueprint->Modify();

	UClass* SkeletonGeneratedClass = Blueprint->SkeletonGeneratedClass;
	if (UProperty* TargetProperty = FindField<UProperty>(SkeletonGeneratedClass, VarName))
	{
		UClass* OuterClass = CastChecked<UClass>(TargetProperty->GetOuter());
		const bool bIsNativeVar = (OuterClass->ClassGeneratedBy == nullptr);

		if (!bIsNativeVar)
		{
			if (UTimelineTemplate* Timeline = Blueprint->FindTimelineTemplateByVariableName(TargetProperty->GetFName()))
			{
				Timeline->SetMetaData(TEXT("Category"), SetCategory.ToString());
			}
			else if (UBaseWidgetBlueprint* WidgetBP = Cast<UBaseWidgetBlueprint>(Blueprint))
			{
				WidgetBP->ForEachSourceWidget([&](UWidget* InWidget) {
					if (InWidget->GetFName() == VarName)
					{
						InWidget->SetCategoryName(SetCategory.ToString());
					}
				});
			}
			else
			{
				TargetProperty->SetMetaData(TEXT("Category"), *SetCategory.ToString());
			}
			const int32 VarIndex = FBlueprintEditorUtils::FindNewVariableIndex(Blueprint, VarName);
			if (VarIndex != INDEX_NONE)
			{
				Blueprint->NewVariables[VarIndex].Category = SetCategory;
			}
			else
			{
				const int32 SCS_NodeIndex = FBlueprintEditorUtils::FindSCS_Node(Blueprint, VarName);
				if (SCS_NodeIndex != INDEX_NONE)
				{
					Blueprint->SimpleConstructionScript->GetAllNodes()[SCS_NodeIndex]->Modify();
					Blueprint->SimpleConstructionScript->GetAllNodes()[SCS_NodeIndex]->CategoryName = SetCategory;
				}
			}
		}
	}
	else if (InLocalVarScope)
	{
		UK2Node_FunctionEntry* OutFunctionEntryNode;
		if (FBPVariableDescription* LocalVariable = FindLocalVariable(Blueprint, InLocalVarScope, VarName, &OutFunctionEntryNode))
		{
			OutFunctionEntryNode->Modify();
			LocalVariable->SetMetaData(TEXT("Category"), *SetCategory.ToString());
			LocalVariable->Category = SetCategory;
		}
	}

	if (bDontRecompile == false)
	{
		FBlueprintEditorUtils::MarkBlueprintAsStructurallyModified(Blueprint);
	}
}

void FBlueprintEditorUtils::SetBlueprintFunctionOrMacroCategory(UEdGraph* Graph, const FText& InCategoryName, bool bDontRecompile)
{
	UBlueprint* Blueprint = FBlueprintEditorUtils::FindBlueprintForGraphChecked(Graph);
	if (FKismetUserDeclaredFunctionMetadata* MetaData = FBlueprintEditorUtils::GetGraphFunctionMetaData(Graph))
	{
		UFunction* Function = nullptr;
		for (TFieldIterator<UFunction> FunctionIt(Blueprint->SkeletonGeneratedClass, EFieldIteratorFlags::IncludeSuper); FunctionIt; ++FunctionIt)
		{
			if (FunctionIt->GetName() == Graph->GetName())
			{
				Function = *FunctionIt;
				break;
			}
		}

		const FText& NewCategory = InCategoryName.IsEmpty() ? UEdGraphSchema_K2::VR_DefaultCategory : InCategoryName;
		MetaData->Category = NewCategory;

		if (Function)
		{
			check(!Function->IsNative()); // Should never get here with a native function, as we wouldn't have been able to find metadata for it
			Function->Modify();
			Function->SetMetaData(FBlueprintMetadata::MD_FunctionCategory, *NewCategory.ToString());
		}

		if (!bDontRecompile)
		{
			FBlueprintEditorUtils::MarkBlueprintAsModified(Blueprint);
		}
	}
}

int32 FBlueprintEditorUtils::FindIndexOfGraphInParent(UEdGraph* Graph)
{
	int32 Result = INDEX_NONE;

	if (UBlueprint* Blueprint = FBlueprintEditorUtils::FindBlueprintForGraph(Graph))
	{
		Result = Blueprint->FunctionGraphs.IndexOfByKey(Graph);
		if (Result == INDEX_NONE)
		{
			Result = Blueprint->MacroGraphs.IndexOfByKey(Graph);
		}
	}

	return Result;
}

bool FBlueprintEditorUtils::MoveGraphBeforeOtherGraph(UEdGraph* Graph, int32 NewIndex, bool bDontRecompile)
{
	if (UBlueprint* Blueprint = FBlueprintEditorUtils::FindBlueprintForGraph(Graph))
	{
		bool bModified = false;

		const int32 OldFunctionIndex = Blueprint->FunctionGraphs.IndexOfByKey(Graph);
		if (OldFunctionIndex != INDEX_NONE)
		{
			if ((OldFunctionIndex != NewIndex) && Blueprint->FunctionGraphs.IsValidIndex(NewIndex))
			{
				Blueprint->Modify();
				Blueprint->FunctionGraphs.Insert(Graph, NewIndex);
				Blueprint->FunctionGraphs.RemoveAt((OldFunctionIndex < NewIndex) ? OldFunctionIndex : (OldFunctionIndex + 1));
				bModified = true;
			}
		}

		const int32 OldMacroIndex = Blueprint->MacroGraphs.IndexOfByKey(Graph);
		if (OldMacroIndex != INDEX_NONE)
		{
			if ((OldMacroIndex != NewIndex) && Blueprint->MacroGraphs.IsValidIndex(NewIndex))
			{
				Blueprint->Modify();
				Blueprint->MacroGraphs.Insert(Graph, NewIndex);
				Blueprint->MacroGraphs.RemoveAt((OldMacroIndex < NewIndex) ? OldMacroIndex : (OldMacroIndex + 1));
				bModified = true;
			}
		}

		if (bModified && !bDontRecompile)
		{
			FBlueprintEditorUtils::MarkBlueprintAsStructurallyModified(Blueprint);
		}

		return bModified;
	}

	return false;
}


FText FBlueprintEditorUtils::GetBlueprintVariableCategory(UBlueprint* Blueprint, const FName& VarName, const UStruct* InLocalVarScope)
{
	FText CategoryName;
	UClass* SkeletonGeneratedClass = Blueprint->SkeletonGeneratedClass;
	UProperty* TargetProperty = FindField<UProperty>(SkeletonGeneratedClass, VarName);
	if(TargetProperty != nullptr)
	{
		CategoryName = FObjectEditorUtils::GetCategoryText(TargetProperty);
	}
	else if(InLocalVarScope)
	{
		// Check to see if it is a local variable
		if(FBPVariableDescription* LocalVariable = FindLocalVariable(Blueprint, InLocalVarScope, VarName))
		{
			CategoryName = LocalVariable->Category;
		}
	}

	if(CategoryName.IsEmpty() && Blueprint->SimpleConstructionScript != nullptr)
	{
		// Look for the variable in the SCS (in case the Blueprint has not been compiled yet)
		const int32 SCS_NodeIndex = FBlueprintEditorUtils::FindSCS_Node(Blueprint, VarName);
		if (SCS_NodeIndex != INDEX_NONE)
		{
			CategoryName = Blueprint->SimpleConstructionScript->GetAllNodes()[SCS_NodeIndex]->CategoryName;
		}
	}

	return CategoryName;
}

uint64* FBlueprintEditorUtils::GetBlueprintVariablePropertyFlags(UBlueprint* Blueprint, const FName& VarName)
{
	const int32 VarIndex = FBlueprintEditorUtils::FindNewVariableIndex(Blueprint, VarName);
	if (VarIndex != INDEX_NONE)
	{
		return &Blueprint->NewVariables[VarIndex].PropertyFlags;
	}
	return nullptr;
}

FName FBlueprintEditorUtils::GetBlueprintVariableRepNotifyFunc(UBlueprint* Blueprint, const FName& VarName)
{
	const int32 VarIndex = FBlueprintEditorUtils::FindNewVariableIndex(Blueprint, VarName);
	if (VarIndex != INDEX_NONE)
	{
		return Blueprint->NewVariables[VarIndex].RepNotifyFunc;
	}
	return NAME_None;
}

void FBlueprintEditorUtils::SetBlueprintVariableRepNotifyFunc(UBlueprint* Blueprint, const FName& VarName, const FName& RepNotifyFunc)
{
	const int32 VarIndex = FBlueprintEditorUtils::FindNewVariableIndex(Blueprint, VarName);
	if (VarIndex != INDEX_NONE)
	{
		Blueprint->NewVariables[VarIndex].RepNotifyFunc = RepNotifyFunc;
	}
}

void FBlueprintEditorUtils::GetFunctionNameList(const UBlueprint* Blueprint, TSet<FName>& FunctionNames)
{
	if( UClass* SkeletonClass = Blueprint->SkeletonGeneratedClass )
	{
		for( TFieldIterator<UFunction> FuncIt(SkeletonClass, EFieldIteratorFlags::IncludeSuper); FuncIt; ++FuncIt )
		{
			FunctionNames.Add( (*FuncIt)->GetFName() );
		}
	}
}

void FBlueprintEditorUtils::GetDelegateNameList(const UBlueprint* Blueprint, TSet<FName>& FunctionNames)
{
	check(Blueprint);
	for (int32 It = 0; It < Blueprint->DelegateSignatureGraphs.Num(); It++)
	{
		if (UEdGraph* Graph = Blueprint->DelegateSignatureGraphs[It])
		{
			FunctionNames.Add(Graph->GetFName());
		}
	}
}

UEdGraph* FBlueprintEditorUtils::GetDelegateSignatureGraphByName(UBlueprint* Blueprint, FName FunctionName)
{
	if ((nullptr != Blueprint) && (FunctionName != NAME_None))
	{
		for (int32 It = 0; It < Blueprint->DelegateSignatureGraphs.Num(); It++)
		{
			if (UEdGraph* Graph = Blueprint->DelegateSignatureGraphs[It])
			{
				if(FunctionName == Graph->GetFName())
				{
					return Graph;
				}
			}
		}
	}
	return nullptr;
}

void FBlueprintEditorUtils::GetHiddenPinsForFunction(UEdGraph const* Graph, UFunction const* Function, TSet<FString>& HiddenPins, TSet<FString>* OutInternalPins)
{
	TSet<FName> HiddenPinNames;
	if (OutInternalPins)
	{
		TSet<FName> InternalPinNames;
		GetHiddenPinsForFunction(Graph, Function, HiddenPinNames, &InternalPinNames);

		OutInternalPins->Reserve(HiddenPinNames.Num());
		Algo::Transform(InternalPinNames, *OutInternalPins, [](const FName InternalPinName) { return InternalPinName.ToString(); });
	}
	else
	{
		GetHiddenPinsForFunction(Graph, Function, HiddenPinNames);
	}

	HiddenPins.Reserve(HiddenPinNames.Num());
	Algo::Transform(HiddenPinNames, HiddenPins, [](const FName HiddenPinName) { return HiddenPinName.ToString(); });
}

// Gets a list of pins that should hidden for a given function
void FBlueprintEditorUtils::GetHiddenPinsForFunction(UEdGraph const* Graph, UFunction const* Function, TSet<FName>& HiddenPins, TSet<FName>* OutInternalPins)
{
	check(Function != nullptr);
	TMap<FName, FString>* MetaData = UMetaData::GetMapForObject(Function);	
	if (MetaData != nullptr)
	{
		for (TMap<FName, FString>::TConstIterator It(*MetaData); It; ++It)
		{
			static const FName NAME_LatentInfo = TEXT("LatentInfo");
			static const FName NAME_HidePin = TEXT("HidePin");

			const FName& Key = It.Key();

			if (Key == NAME_LatentInfo || Key == NAME_HidePin)
			{
				HiddenPins.Add(*It.Value());
			}
			else if (Key == FBlueprintMetadata::MD_ExpandEnumAsExecs)
			{
				TArray<FName> EnumPinNames;
				UK2Node_CallFunction::GetExpandEnumPinNames(Function, EnumPinNames);
				
				for (const FName& EnumName : EnumPinNames)
				{
					HiddenPins.Add(EnumName);
				}
			}
			else if (Key == FBlueprintMetadata::MD_InternalUseParam)
			{
				const FName HiddenPinName = *It.Value();
				HiddenPins.Add(HiddenPinName);

				if (OutInternalPins != nullptr)
				{
					OutInternalPins->Add(HiddenPinName);
				}
			}
			else if (Key == FBlueprintMetadata::MD_WorldContext)
			{
				const UEdGraphSchema_K2* K2Schema = GetDefault<UEdGraphSchema_K2>();
				if(!K2Schema->IsStaticFunctionGraph(Graph))
				{
					bool bHasIntrinsicWorldContext = false;

					UBlueprint const* CallingContext = FindBlueprintForGraph(Graph);
					if (CallingContext && CallingContext->ParentClass)
					{
						UClass* NativeOwner = CallingContext->ParentClass;
						while(NativeOwner && !NativeOwner->IsNative())
						{
							NativeOwner = NativeOwner->GetSuperClass();
						}

						if(NativeOwner)
						{
							bHasIntrinsicWorldContext = NativeOwner->GetDefaultObject()->ImplementsGetWorld();
						}
					}

					// if the blueprint has world context that we can lookup with "self", 
					// then we can hide this pin (and default it to self)
					if (bHasIntrinsicWorldContext)
					{
						HiddenPins.Add(*It.Value());
					}
				}
			}
		}
	}
}

bool FBlueprintEditorUtils::IsPinTypeValid(const FEdGraphPinType& Type)
{
	if (const UUserDefinedStruct* UDStruct = Cast<const UUserDefinedStruct>(Type.PinSubCategoryObject.Get()))
	{
		if (EUserDefinedStructureStatus::UDSS_UpToDate != UDStruct->Status)
		{
			return false;
		}
	}
	return true;
}

void FBlueprintEditorUtils::GetClassVariableList(const UBlueprint* Blueprint, TSet<FName>& VisibleVariables, bool bIncludePrivateVars) 
{
	// Existing variables in the parent class and above, when using the compilation manager the previous SkeletonGeneratedClass will have been cleared when
	// we're regenerating the SkeletonGeneratedClass. Using this function in the skeleton pass at all is highly dubious, but I am leaving it until the 
	// compilation manager is on full time:
	check(!Blueprint->bHasBeenRegenerated || Blueprint->bIsRegeneratingOnLoad || (Blueprint->SkeletonGeneratedClass != nullptr) || GBlueprintUseCompilationManager);
	if (Blueprint->SkeletonGeneratedClass != nullptr)
	{
		for (TFieldIterator<UProperty> PropertyIt(Blueprint->SkeletonGeneratedClass, EFieldIteratorFlags::IncludeSuper); PropertyIt; ++PropertyIt)
		{
			UProperty* Property = *PropertyIt;

			if ((!Property->HasAnyPropertyFlags(CPF_Parm) && (bIncludePrivateVars || Property->HasAllPropertyFlags(CPF_BlueprintVisible))))
			{
				VisibleVariables.Add(Property->GetFName());
			}
		}

		if (bIncludePrivateVars)
		{
			// Include SCS node variable names, timelines, and other member variables that may be pending compilation. Consider them to be "private" as they're not technically accessible for editing just yet.
			TArray<UBlueprint*> ParentBPStack;
			UBlueprint::GetBlueprintHierarchyFromClass(Blueprint->SkeletonGeneratedClass, ParentBPStack);
			for (int32 StackIndex = ParentBPStack.Num() - 1; StackIndex >= 0; --StackIndex)
			{
				UBlueprint* ParentBP = ParentBPStack[StackIndex];
				check(ParentBP != nullptr);

				GetSCSVariableNameList(ParentBP, VisibleVariables);

				for (int32 VariableIndex = 0; VariableIndex < ParentBP->NewVariables.Num(); ++VariableIndex)
				{
					VisibleVariables.Add(ParentBP->NewVariables[VariableIndex].VarName);
				}

				for (UTimelineTemplate* Timeline : ParentBP->Timelines)
				{
					if (Timeline)
					{
						VisibleVariables.Add(Timeline->GetFName());
					}
				}
			}
		}
	}

	// "self" is reserved for all classes
	VisibleVariables.Add(NAME_Self);
}

void FBlueprintEditorUtils::GetNewVariablesOfType( const UBlueprint* Blueprint, const FEdGraphPinType& Type, TArray<FName>& OutVars )
{
	for(int32 i=0; i<Blueprint->NewVariables.Num(); i++)
	{
		const FBPVariableDescription& Var = Blueprint->NewVariables[i];
		if(Type == Var.VarType)
		{
			OutVars.Add(Var.VarName);
		}
	}
}

void FBlueprintEditorUtils::GetLocalVariablesOfType( const UEdGraph* Graph, const FEdGraphPinType& Type, TArray<FName>& OutVars)
{
	if (DoesSupportLocalVariables(Graph))
	{
		// Grab the function graph, so we can find the function entry node for local variables
		UEdGraph* FunctionGraph = FBlueprintEditorUtils::GetTopLevelGraph(Graph);

		TArray<UK2Node_FunctionEntry*> GraphNodes;
		FunctionGraph->GetNodesOfClass<UK2Node_FunctionEntry>(GraphNodes);

		// There should only be one entry node
		check(GraphNodes.Num() == 1);

		for (const FBPVariableDescription& LocalVar : GraphNodes[0]->LocalVariables)
		{
			if (LocalVar.VarType == Type)
			{
				OutVars.Add(LocalVar.VarName);
			}
		}
	}
}

// Adds a member variable to the blueprint.  It cannot mask a variable in any superclass.
bool FBlueprintEditorUtils::AddMemberVariable(UBlueprint* Blueprint, const FName& NewVarName, const FEdGraphPinType& NewVarType, const FString& DefaultValue/* = FString()*/)
{
	// Don't allow vars with empty names
	if(NewVarName == NAME_None)
	{
		return false;
	}

	// First we need to see if there is already a variable with that name, in this blueprint or parent class
	TSet<FName> CurrentVars;
	FBlueprintEditorUtils::GetClassVariableList(Blueprint, CurrentVars);
	if(CurrentVars.Contains(NewVarName))
	{
		return false; // fail
	}

	Blueprint->Modify();

	// Now create new variable
	FBPVariableDescription NewVar;

	NewVar.VarName = NewVarName;
	NewVar.VarGuid = FGuid::NewGuid();
	NewVar.FriendlyName = FName::NameToDisplayString( NewVarName.ToString(), (NewVarType.PinCategory == UEdGraphSchema_K2::PC_Boolean) ? true : false );
	NewVar.VarType = NewVarType;
	// default new vars to 'kismet read/write' and 'only editable on owning CDO' 
	NewVar.PropertyFlags |= (CPF_Edit | CPF_BlueprintVisible | CPF_DisableEditOnInstance);
	if(NewVarType.PinCategory == UEdGraphSchema_K2::PC_MCDelegate)
	{
		NewVar.PropertyFlags |= CPF_BlueprintAssignable | CPF_BlueprintCallable;
	}
	else
	{
		PostSetupObjectPinType(Blueprint, NewVar);
	}
	NewVar.ReplicationCondition = COND_None;
	NewVar.Category = UEdGraphSchema_K2::VR_DefaultCategory;
	NewVar.DefaultValue = DefaultValue;

	// user created variables should be none of these things
	NewVar.VarType.bIsConst       = false;
	NewVar.VarType.bIsWeakPointer = false;
	NewVar.VarType.bIsReference   = false;

	// Text variables, etc. should default to multiline
	NewVar.SetMetaData(TEXT("MultiLine"), TEXT("true"));

	Blueprint->NewVariables.Add(NewVar);

	// Potentially adjust variable names for any child blueprints
	FBlueprintEditorUtils::ValidateBlueprintChildVariables(Blueprint, NewVarName);

	FBlueprintEditorUtils::MarkBlueprintAsStructurallyModified(Blueprint);

	return true;
}

// Removes a member variable if it was declared in this blueprint and not in a base class.
void FBlueprintEditorUtils::RemoveMemberVariable(UBlueprint* Blueprint, const FName VarName)
{
	const int32 VarIndex = FBlueprintEditorUtils::FindNewVariableIndex(Blueprint, VarName);
	if (VarIndex != INDEX_NONE)
	{
		Blueprint->NewVariables.RemoveAt(VarIndex);
		FBlueprintEditorUtils::RemoveVariableNodes(Blueprint, VarName);
		FBlueprintEditorUtils::MarkBlueprintAsStructurallyModified(Blueprint);
	}
}

void FBlueprintEditorUtils::BulkRemoveMemberVariables(UBlueprint* Blueprint, const TArray<FName>& VarNames)
{
	const FScopedTransaction Transaction( LOCTEXT("DeleteUnusedVariables", "Delete Unused Variables") );
	Blueprint->Modify();

	bool bModified = false;
	for (int32 i = 0; i < VarNames.Num(); ++i)
	{
		const int32 VarIndex = FBlueprintEditorUtils::FindNewVariableIndex(Blueprint, VarNames[i]);
		if (VarIndex != INDEX_NONE)
		{
			Blueprint->NewVariables.RemoveAt(VarIndex);
			FBlueprintEditorUtils::RemoveVariableNodes(Blueprint, VarNames[i]);
			bModified = true;
		}
	}

	if (bModified)
	{
		FBlueprintEditorUtils::MarkBlueprintAsStructurallyModified(Blueprint);
	}
}

FGuid FBlueprintEditorUtils::FindMemberVariableGuidByName(UBlueprint* InBlueprint, const FName InVariableName)
{
	while(InBlueprint)
	{
		const int32 VarIndex = FBlueprintEditorUtils::FindNewVariableIndex(InBlueprint, InVariableName);
		if (VarIndex != INDEX_NONE)
		{
			return InBlueprint->NewVariables[VarIndex].VarGuid;
		}
		InBlueprint = Cast<UBlueprint>(InBlueprint->ParentClass->ClassGeneratedBy);
	}
	return FGuid(); 
}

FName FBlueprintEditorUtils::FindMemberVariableNameByGuid(UBlueprint* InBlueprint, const FGuid& InVariableGuid)
{
	while(InBlueprint)
	{
		for(FBPVariableDescription& Variable : InBlueprint->NewVariables)
		{
			if(Variable.VarGuid == InVariableGuid)
			{
				return Variable.VarName;
			}
		}

		InBlueprint = Cast<UBlueprint>(InBlueprint->ParentClass->ClassGeneratedBy);
	}
	return NAME_None;
}

void FBlueprintEditorUtils::RemoveVariableNodes(UBlueprint* Blueprint, const FName VarName, bool const bForSelfOnly, UEdGraph* LocalGraphScope)
{
	TArray<UEdGraph*> AllGraphs;
	Blueprint->GetAllGraphs(AllGraphs);

	for(TArray<UEdGraph*>::TConstIterator it(AllGraphs); it; ++it)
	{
		const UEdGraph* CurrentGraph = *it;

		TArray<UK2Node_Variable*> GraphNodes;
		CurrentGraph->GetNodesOfClass(GraphNodes);

		for( TArray<UK2Node_Variable*>::TConstIterator NodeIt(GraphNodes); NodeIt; ++NodeIt )
		{
			UK2Node_Variable* CurrentNode = *NodeIt;

			UClass* SelfClass = Blueprint->GeneratedClass;
			UClass* VariableParent = CurrentNode->VariableReference.GetMemberParentClass(SelfClass);

			if ((SelfClass == VariableParent) || !bForSelfOnly)
			{
				if(LocalGraphScope == CurrentNode->GetGraph() || LocalGraphScope == nullptr)
				{
					if(VarName == CurrentNode->GetVarName())
					{
						CurrentNode->DestroyNode();
					}
				}
			}
		}
	}
}

void FBlueprintEditorUtils::RenameComponentMemberVariable(UBlueprint* Blueprint, USCS_Node* Node, const FName NewName)
{
	// Should not allow renaming to "none" (UI should prevent this)
	check(!NewName.IsNone());

	if (!NewName.IsEqual(Node->GetVariableName(), ENameCase::CaseSensitive))
	{
		Blueprint->Modify();

		// Validate child blueprints and adjust variable names to avoid a potential name collision
		FBlueprintEditorUtils::ValidateBlueprintChildVariables(Blueprint, NewName);

		// Update the name
		const FName OldName = Node->GetVariableName();
		Node->Modify();
		Node->SetVariableName(NewName);

		// Rename Inheritable Component Templates
		{
			const FComponentKey Key(Node);
			TArray<UBlueprint*> Dependents;
			GetDependentBlueprints(Blueprint, Dependents);
			for (UBlueprint* DepBP : Dependents)
			{
				UInheritableComponentHandler* InheritableComponentHandler = DepBP ? DepBP->GetInheritableComponentHandler(false) : nullptr;
				if (InheritableComponentHandler && InheritableComponentHandler->GetOverridenComponentTemplate(Key))
				{
					InheritableComponentHandler->Modify();
					InheritableComponentHandler->RefreshTemplateName(Key);
					InheritableComponentHandler->MarkPackageDirty();
				}
			}
		}

		Node->NameWasModified();

		// Update any existing references to the old name
		if (OldName != NAME_None)
		{
			FBlueprintEditorUtils::ReplaceVariableReferences(Blueprint, OldName, NewName);
		}

		// And recompile
		FBlueprintEditorUtils::MarkBlueprintAsStructurallyModified(Blueprint);
	}
}

void FBlueprintEditorUtils::RenameMemberVariable(UBlueprint* Blueprint, const FName OldName, const FName NewName)
{
	if (!NewName.IsNone() && !NewName.IsEqual(OldName, ENameCase::CaseSensitive))
	{
		const int32 VarIndex = FBlueprintEditorUtils::FindNewVariableIndex(Blueprint, OldName);
		if (VarIndex != INDEX_NONE)
		{
			const FScopedTransaction Transaction( LOCTEXT("RenameVariable", "Rename Variable") );
			Blueprint->Modify();

			// Update the name
			FBPVariableDescription& Variable = Blueprint->NewVariables[VarIndex];
			Variable.VarName = NewName;
			Variable.FriendlyName = FName::NameToDisplayString( NewName.ToString(), (Variable.VarType.PinCategory == UEdGraphSchema_K2::PC_Boolean) ? true : false );

			// Update any existing references to the old name
			FBlueprintEditorUtils::ReplaceVariableReferences(Blueprint, OldName, NewName);

			{
				//Grab property of blueprint's current CDO
				UClass* GeneratedClass = Blueprint->GeneratedClass;
				UObject* GeneratedCDO = GeneratedClass ? GeneratedClass->GetDefaultObject(false) : nullptr;
				if (GeneratedCDO)
				{
					UProperty* TargetProperty = FindField<UProperty>(GeneratedCDO->GetClass(), OldName); // GeneratedCDO->GetClass() is used instead of GeneratedClass, because CDO could use REINST class.
					// Grab the address of where the property is actually stored (UObject* base, plus the offset defined in the property)
					void* OldPropertyAddr = TargetProperty ? TargetProperty->ContainerPtrToValuePtr<void>(GeneratedCDO) : nullptr;
					if (OldPropertyAddr)
					{
						// if there is a property for variable, it means the original default value was already copied, so it can be safely overridden
						Variable.DefaultValue.Empty();
						PropertyValueToString(TargetProperty, reinterpret_cast<const uint8*>(GeneratedCDO), Variable.DefaultValue);
					}
				}
				else
				{
					UE_LOG(LogBlueprint, Warning, TEXT("Could not find default value of renamed variable '%s' (previously '%s') in %s"), *NewName.ToString(), *OldName.ToString(), *GetPathNameSafe(Blueprint));
				}

				// Validate child blueprints and adjust variable names to avoid a potential name collision
				FBlueprintEditorUtils::ValidateBlueprintChildVariables(Blueprint, NewName);

				// And recompile
				FBlueprintEditorUtils::MarkBlueprintAsStructurallyModified(Blueprint);
			}

			{
				const bool bIsDelegateVar = (Variable.VarType.PinCategory == UEdGraphSchema_K2::PC_MCDelegate);
				if (UEdGraph* DelegateSignatureGraph = bIsDelegateVar ? GetDelegateSignatureGraphByName(Blueprint, OldName) : nullptr)
				{
					FBlueprintEditorUtils::RenameGraph(DelegateSignatureGraph, NewName.ToString());

					// this code should not be necessary, because the GUID remains valid, but let it be for backward compatibility.
					TArray<UK2Node_BaseMCDelegate*> NodeUsingDelegate;
					FBlueprintEditorUtils::GetAllNodesOfClass<UK2Node_BaseMCDelegate>(Blueprint, NodeUsingDelegate);
					for (UK2Node_BaseMCDelegate* FunctionNode : NodeUsingDelegate)
					{
						if (FunctionNode->DelegateReference.IsSelfContext() && (FunctionNode->DelegateReference.GetMemberName() == OldName))
						{
							FunctionNode->Modify();
							FunctionNode->DelegateReference.SetSelfMember(NewName);
						}
					}
				}
			}
		}
		else if (Blueprint && Blueprint->SimpleConstructionScript)
		{
			// Wasn't in the introduced variable list; try to find the associated SCS node
			//@TODO: The SCS-generated variables should be in the variable list and have a link back;
			// As it stands, you cannot do any metadata operations on a SCS variable, and you have to do icky code like the following
			TArray<USCS_Node*> Nodes = Blueprint->SimpleConstructionScript->GetAllNodes();
			for (TArray<USCS_Node*>::TConstIterator NodeIt(Nodes); NodeIt; ++NodeIt)
			{
				USCS_Node* CurrentNode = *NodeIt;
				if (CurrentNode->GetVariableName() == OldName)
				{
					RenameComponentMemberVariable(Blueprint, CurrentNode, NewName);
					break;
				}
			}
		}
	}
}

TArray<UK2Node*> FBlueprintEditorUtils::GetNodesForVariable(const FName& InVarName, const UBlueprint* InBlueprint, const UStruct* InScope/* = nullptr*/)
{
	TArray<UK2Node*> ReturnNodes;
	TArray<UK2Node*> Nodes;
	GetAllNodesOfClass<UK2Node>(InBlueprint, Nodes);

	bool bNodesPendingDeletion = false;
	for( TArray<UK2Node*>::TConstIterator NodeIt(Nodes); NodeIt; ++NodeIt )
	{
		UK2Node* CurrentNode = *NodeIt;
		if (CurrentNode->ReferencesVariable(InVarName, InScope))
		{
			ReturnNodes.Add(CurrentNode);
		}
	}
	return ReturnNodes;
}

bool FBlueprintEditorUtils::VerifyUserWantsVariableTypeChanged(const FName& InVarName)
{
	FFormatNamedArguments Args;
	Args.Add(TEXT("VariableName"), FText::FromName(InVarName));

	FText ConfirmDelete = FText::Format(LOCTEXT( "ConfirmChangeVarType",
		"This could break connections, do you want to search all Variable '{VariableName}' instances, change its type, and recompile?"), Args );

	// Warn the user that this may result in data loss
	FSuppressableWarningDialog::FSetupInfo Info( ConfirmDelete, LOCTEXT("ChangeVariableType", "Change Variable Type"), "ChangeVariableType_Warning" );
	Info.ConfirmText = LOCTEXT( "ChangeVariableType_Yes", "Change Variable Type");
	Info.CancelText = LOCTEXT( "ChangeVariableType_No", "Do Nothing");	

	FSuppressableWarningDialog ChangeVariableType( Info );

	FSuppressableWarningDialog::EResult RetCode = ChangeVariableType.ShowModal();
	return RetCode == FSuppressableWarningDialog::Confirm || RetCode == FSuppressableWarningDialog::Suppressed;
}

void FBlueprintEditorUtils::GetLoadedChildBlueprints(UBlueprint* InBlueprint, TArray<UBlueprint*>& OutBlueprints)
{
	// Iterate over currently-loaded Blueprints and potentially adjust their variable names if they conflict with the parent
	for(TObjectIterator<UBlueprint> BlueprintIt; BlueprintIt; ++BlueprintIt)
	{
		UBlueprint* ChildBP = *BlueprintIt;
		if(ChildBP != nullptr && ChildBP->ParentClass != nullptr)
		{
			TArray<UBlueprint*> ParentBPArray;
			// Get the parent hierarchy
			UBlueprint::GetBlueprintHierarchyFromClass(ChildBP->ParentClass, ParentBPArray);

			// Also get any BP interfaces we use
			TArray<UClass*> ImplementedInterfaces;
			FindImplementedInterfaces(ChildBP, true, ImplementedInterfaces);
			for (UClass* ImplementedInterface : ImplementedInterfaces)
			{
				UBlueprint* BlueprintInterfaceClass = UBlueprint::GetBlueprintFromClass(ImplementedInterface);
				if(BlueprintInterfaceClass != nullptr)
				{
					ParentBPArray.Add(BlueprintInterfaceClass);
				}
			}

			if(ParentBPArray.Contains(InBlueprint))
			{
				OutBlueprints.Add(ChildBP);
			}
		}
	}
}

void FBlueprintEditorUtils::ChangeMemberVariableType(UBlueprint* Blueprint, const FName VariableName, const FEdGraphPinType& NewPinType)
{
	if (VariableName != NAME_None)
	{
		const int32 VarIndex = FBlueprintEditorUtils::FindNewVariableIndex(Blueprint, VariableName);
		if (VarIndex != INDEX_NONE)
		{
			const UEdGraphSchema_K2* K2Schema = GetDefault<UEdGraphSchema_K2>();
			FBPVariableDescription& Variable = Blueprint->NewVariables[VarIndex];
			
			// Update the variable type only if it is different
			if (Variable.VarType != NewPinType)
			{
				TArray<UBlueprint*> ChildBPs;
				GetLoadedChildBlueprints(Blueprint, ChildBPs);

				TArray<UK2Node*> AllVariableNodes = GetNodesForVariable(VariableName, Blueprint);
				for(UBlueprint* ChildBP : ChildBPs)
				{
					TArray<UK2Node*> VariableNodes = GetNodesForVariable(VariableName, ChildBP);
					AllVariableNodes.Append(VariableNodes);
				}

				// TRUE if the user might be breaking variable connections
				bool bBreakingVariableConnections = false;

				// If there are variable nodes in place, warn the user of the consequences using a suppressible dialog
				if(AllVariableNodes.Num())
				{
					if(!VerifyUserWantsVariableTypeChanged(VariableName))
					{
						// User has decided to cancel changing the variable member type
						return;
					}
					bBreakingVariableConnections = true;
				}

				const FScopedTransaction Transaction( LOCTEXT("ChangeVariableType", "Change Variable Type") );
				Blueprint->Modify();

				/** Only change the variable type if type selection is valid, some unloaded Blueprints will turn out to be bad */
				bool bChangeVariableType = true;

				if ((NewPinType.PinCategory == UEdGraphSchema_K2::PC_Object) || (NewPinType.PinCategory == UEdGraphSchema_K2::PC_Interface))
				{
					// if it's a PC_Object, then it should have an associated UClass object
					if(NewPinType.PinSubCategoryObject.IsValid())
					{
						const UClass* ClassObject = Cast<UClass>(NewPinType.PinSubCategoryObject.Get());
						check(ClassObject != nullptr);

						if (ClassObject->IsChildOf(AActor::StaticClass()))
						{
							// prevent Actor variables from having default values (because Blueprint templates are library elements that can 
							// bridge multiple levels and different levels might not have the actor that the default is referencing).
							Variable.PropertyFlags |= CPF_DisableEditOnTemplate;
						}
						else 
						{
							// clear the disable-default-value flag that might have been present (if this was an AActor variable before)
							Variable.PropertyFlags &= ~(CPF_DisableEditOnTemplate);
						}
					}
					else
					{
						bChangeVariableType = false;

						// Display a notification to inform the user that the variable type was invalid (likely due to corruption), it should no longer appear in the list.
						FNotificationInfo Info( LOCTEXT("InvalidUnloadedBP", "The selected type was invalid once loaded, it has been removed from the list!") );
						Info.ExpireDuration = 3.0f;
						Info.bUseLargeFont = false;
						TSharedPtr<SNotificationItem> Notification = FSlateNotificationManager::Get().AddNotification(Info);
						if ( Notification.IsValid() )
						{
							Notification->SetCompletionState( SNotificationItem::CS_Fail );
						}
					}
				}
				else 
				{
					// clear the disable-default-value flag that might have been present (if this was an AActor variable before)
					Variable.PropertyFlags &= ~(CPF_DisableEditOnTemplate);
				}

				if(bChangeVariableType)
				{
					const bool bBecameBoolean = Variable.VarType.PinCategory != UEdGraphSchema_K2::PC_Boolean && NewPinType.PinCategory == UEdGraphSchema_K2::PC_Boolean;
					const bool bBecameNotBoolean = Variable.VarType.PinCategory == UEdGraphSchema_K2::PC_Boolean && NewPinType.PinCategory != UEdGraphSchema_K2::PC_Boolean;
					if (bBecameBoolean || bBecameNotBoolean)
					{
						Variable.FriendlyName = FName::NameToDisplayString(Variable.VarName.ToString(), bBecameBoolean);
					}

					Variable.VarType = NewPinType;

					if(Variable.VarType.IsSet() || Variable.VarType.IsMap())
					{
						// Make sure that the variable is no longer tagged for replication, and warn the user if the variable is no
						// longer goign to be replicated:
						if(Variable.RepNotifyFunc != NAME_None || Variable.PropertyFlags & CPF_Net || Variable.PropertyFlags & CPF_RepNotify)
						{
							FNotificationInfo Warning( 
								FText::Format(
									LOCTEXT("InvalidReplicationSettings", "Maps and sets cannot be replicated - {0} has had its replication settings cleared"),
									FText::FromName(Variable.VarName) 
								) 
							);
							Warning.ExpireDuration = 5.0f;
							Warning.bFireAndForget = true;
							Warning.Image = FCoreStyle::Get().GetBrush(TEXT("MessageLog.Warning"));
							FSlateNotificationManager::Get().AddNotification(Warning);

							Variable.PropertyFlags &= ~CPF_Net;
							Variable.PropertyFlags &= ~CPF_RepNotify;
							Variable.RepNotifyFunc = NAME_None;
							Variable.ReplicationCondition = COND_None;
						}
					}

					UClass* ParentClass = nullptr;
					FBlueprintEditorUtils::MarkBlueprintAsStructurallyModified(Blueprint);

					if(bBreakingVariableConnections)
					{
						for(UBlueprint* ChildBP : ChildBPs)
						{
							// Mark the Blueprint as structurally modified so we can reconstruct the node successfully
							FBlueprintEditorUtils::MarkBlueprintAsStructurallyModified(ChildBP);
						}

						// Reconstruct all variable nodes that reference the changing variable
						for(UK2Node* VariableNode : AllVariableNodes)
						{
							K2Schema->ReconstructNode(*VariableNode, true);
						}

						TSharedPtr<IToolkit> FoundAssetEditor = FToolkitManager::Get().FindEditorForAsset(Blueprint);
						if (FoundAssetEditor.IsValid())
						{
							TSharedRef<IBlueprintEditor> BlueprintEditor = StaticCastSharedRef<IBlueprintEditor>(FoundAssetEditor.ToSharedRef());

							UK2Node* FirstVariableNode = nullptr;
							for (UK2Node* VariableNode : AllVariableNodes)
							{
								if (VariableNode->IsA<UK2Node_Variable>())
								{
									FirstVariableNode = VariableNode;
									break;
								}
							}

							if (FirstVariableNode)
							{
								const bool bSetFindWithinBlueprint = false;
								const bool bSelectFirstResult = false;
								BlueprintEditor->SummonSearchUI(bSetFindWithinBlueprint, FirstVariableNode->GetFindReferenceSearchString(), bSelectFirstResult);
							}
						}
					}
				}
			}
		}
	}
}

FName FBlueprintEditorUtils::DuplicateVariable(UBlueprint* InBlueprint, const UStruct* InScope, const FName& InVariableToDuplicate)
{
	FName DuplicatedVariableName = NAME_None;

	if (InVariableToDuplicate != NAME_None)
	{
		const FScopedTransaction Transaction( LOCTEXT( "DuplicateVariable", "Duplicate Variable" ) );
		InBlueprint->Modify();

		FBPVariableDescription NewVar;

		const int32 VarIndex = FBlueprintEditorUtils::FindNewVariableIndex(InBlueprint, InVariableToDuplicate);
		if (VarIndex != INDEX_NONE)
		{
			FBPVariableDescription& Variable = InBlueprint->NewVariables[VarIndex];

			NewVar = DuplicateVariableDescription(InBlueprint, Variable);

			// We need to manually pull the DefaultValue from the UProperty to set it
			void* OldPropertyAddr = nullptr;

			//Grab property of blueprint's current CDO
			UClass* GeneratedClass = InBlueprint->GeneratedClass;
			UObject* GeneratedCDO = GeneratedClass->GetDefaultObject();
			UProperty* TargetProperty = FindField<UProperty>(GeneratedClass, Variable.VarName);

			if( TargetProperty )
			{
				// Grab the address of where the property is actually stored (UObject* base, plus the offset defined in the property)
				OldPropertyAddr = TargetProperty->ContainerPtrToValuePtr<void>(GeneratedCDO);
				if(OldPropertyAddr)
				{
					// if there is a property for variable, it means the original default value was already copied, so it can be safely overridden
					Variable.DefaultValue.Empty();
					TargetProperty->ExportTextItem(NewVar.DefaultValue, OldPropertyAddr, OldPropertyAddr, nullptr, PPF_SerializedAsImportText);
				}
			}

			// Add the new variable
			InBlueprint->NewVariables.Add(NewVar);
		}
		else
		{
			// It's probably a local variable

			UK2Node_FunctionEntry* FunctionEntry = nullptr;
			FBPVariableDescription* LocalVariable = FBlueprintEditorUtils::FindLocalVariable(InBlueprint, InScope, InVariableToDuplicate, &FunctionEntry);

			if (LocalVariable)
			{
				FunctionEntry->Modify();

				NewVar = DuplicateVariableDescription(InBlueprint, *LocalVariable);

				// Add the new variable
				FunctionEntry->LocalVariables.Add(NewVar);
			}
		}

		if(NewVar.VarGuid.IsValid())
		{
			DuplicatedVariableName = NewVar.VarName;

			// Potentially adjust variable names for any child blueprints
			FBlueprintEditorUtils::ValidateBlueprintChildVariables(InBlueprint, NewVar.VarName);

			FBlueprintEditorUtils::MarkBlueprintAsStructurallyModified(InBlueprint);
		}
	}

	return DuplicatedVariableName;
}

FBPVariableDescription FBlueprintEditorUtils::DuplicateVariableDescription(UBlueprint* InBlueprint, FBPVariableDescription& InVariableDescription)
{
	FName DuplicatedVariableName = FindUniqueKismetName(InBlueprint, InVariableDescription.VarName.GetPlainNameString());

	// Now create new variable
	FBPVariableDescription NewVar = InVariableDescription;
	NewVar.VarName = DuplicatedVariableName;
	NewVar.FriendlyName = FName::NameToDisplayString( NewVar.VarName.ToString(), NewVar.VarType.PinCategory == UEdGraphSchema_K2::PC_Boolean);
	NewVar.VarGuid = FGuid::NewGuid();

	return NewVar;
}

bool FBlueprintEditorUtils::AddLocalVariable(UBlueprint* Blueprint, UEdGraph* InTargetGraph, const FName InNewVarName, const FEdGraphPinType& InNewVarType, const FString& DefaultValue/*= FString()*/)
{
	if(InTargetGraph != nullptr && InTargetGraph->GetSchema()->GetGraphType(InTargetGraph) == GT_Function)
	{
		// Ensure we have the top level graph for the function, in-case we are in a child graph
		UEdGraph* TargetGraph = FBlueprintEditorUtils::GetTopLevelGraph(InTargetGraph);

		const FScopedTransaction Transaction( LOCTEXT("AddLocalVariable", "Add Local Variable") );
		Blueprint->Modify();

		TArray<UK2Node_FunctionEntry*> FunctionEntryNodes;
		TargetGraph->GetNodesOfClass(FunctionEntryNodes);
		check(FunctionEntryNodes.Num());

		// Now create new variable
		FBPVariableDescription NewVar;

		NewVar.VarName = InNewVarName;
		NewVar.VarGuid = FGuid::NewGuid();
		NewVar.VarType = InNewVarType;
		NewVar.PropertyFlags |= CPF_BlueprintVisible;
		NewVar.FriendlyName = FName::NameToDisplayString( NewVar.VarName.ToString(), (NewVar.VarType.PinCategory == UEdGraphSchema_K2::PC_Boolean) ? true : false );
		NewVar.Category = UEdGraphSchema_K2::VR_DefaultCategory;
		NewVar.DefaultValue = DefaultValue;

		PostSetupObjectPinType(Blueprint, NewVar);

		FunctionEntryNodes[0]->Modify();
		FunctionEntryNodes[0]->LocalVariables.Add(NewVar);

		FBlueprintEditorUtils::MarkBlueprintAsStructurallyModified(Blueprint);

		return true;
	}
	return false;
}

void FBlueprintEditorUtils::RemoveLocalVariable(UBlueprint* InBlueprint, const UStruct* InScope, const FName InVarName)
{
	UEdGraph* ScopeGraph = FindScopeGraph(InBlueprint, InScope);

	if(ScopeGraph)
	{
		TArray<UK2Node_FunctionEntry*> GraphNodes;
		ScopeGraph->GetNodesOfClass<UK2Node_FunctionEntry>(GraphNodes);

		bool bFoundLocalVariable = false;

		// There is only ever 1 function entry
		check(GraphNodes.Num() == 1)
		for( int32 VarIdx = 0; VarIdx < GraphNodes[0]->LocalVariables.Num(); ++VarIdx )
		{
			if(GraphNodes[0]->LocalVariables[VarIdx].VarName == InVarName)
			{
				GraphNodes[0]->LocalVariables.RemoveAt(VarIdx);
				FBlueprintEditorUtils::RemoveVariableNodes(InBlueprint, InVarName, true, ScopeGraph);
				FBlueprintEditorUtils::MarkBlueprintAsStructurallyModified(InBlueprint);

				bFoundLocalVariable = true;

				// No other local variables will match, we are done
				break;
			}
		}

		// Check if we found the local variable, it is a problem if we do not.
		if(!bFoundLocalVariable)
		{
			UE_LOG(LogBlueprint, Warning, TEXT("Could not find local variable '%s'!"), *InVarName.ToString());
		}
	}
}

FFunctionFromNodeHelper::FFunctionFromNodeHelper(const UObject* Obj) : Function(FunctionFromNode(Cast<UK2Node>(Obj))), Node(Cast<UK2Node>(Obj))
{

}

UFunction* FFunctionFromNodeHelper::FunctionFromNode(const UK2Node* Node)
{
	UFunction* Function = nullptr;
	UBlueprint* Blueprint = Node ? Node->GetBlueprint() : nullptr;
	const UClass* SearchScope = Blueprint ? Blueprint->SkeletonGeneratedClass : nullptr;
	if (SearchScope)
	{
		if (const UK2Node_FunctionResult* ResultNode = Cast<UK2Node_FunctionResult>(Node))
		{
			// Function result nodes cannot resolve the UFunction, so find the entry node and use that for finding the UFunction
			TArray<UK2Node_FunctionEntry*> EntryNodes;
			ResultNode->GetGraph()->GetNodesOfClass(EntryNodes);

			check(EntryNodes.Num() == 1);
			Node = EntryNodes[0];
		}
		
		if (const UK2Node_FunctionEntry* FunctionNode = Cast<UK2Node_FunctionEntry>(Node))
		{
			const FName FunctionName = (FunctionNode->CustomGeneratedFunctionName != NAME_None) ? FunctionNode->CustomGeneratedFunctionName : FunctionNode->GetGraph()->GetFName();
			Function = SearchScope->FindFunctionByName(FunctionName);
		}
		else if (const UK2Node_Event* EventNode = Cast<UK2Node_Event>(Node))
		{
			// We need to search up the class hierachy by name or functions like CanAddParentNode will fail:
			Function = SearchScope->FindFunctionByName(EventNode->EventReference.GetMemberName());
		}
	}

	return Function;
}

UEdGraph* FBlueprintEditorUtils::FindScopeGraph(const UBlueprint* InBlueprint, const UStruct* InScope)
{
	UEdGraph* ScopeGraph = nullptr;

	TArray<UEdGraph*> AllGraphs;
	InBlueprint->GetAllGraphs(AllGraphs);

	for (UEdGraph* Graph : AllGraphs)
	{
		check(Graph != nullptr);
		if(Graph->GetFName() == InScope->GetFName())
		{
			// This graph should always be a function graph
			check(Graph->GetSchema()->GetGraphType(Graph) == GT_Function);
			
			ScopeGraph = Graph;
			break;
		}
	}

	if(!ScopeGraph)
	{
		FName UbergraphName = FBlueprintEditorUtils::GetUbergraphFunctionName(InBlueprint);
		
		bool bIsBlueprintEvent = false;
		if (const UFunction* AsFunction = Cast<UFunction>(InScope))
		{
			bIsBlueprintEvent = AsFunction->HasAnyFunctionFlags(FUNC_BlueprintEvent);
		}

		if(InScope->GetFName() == UbergraphName || bIsBlueprintEvent)
		{
			if(InBlueprint->UbergraphPages.Num() > 0)
			{
				ScopeGraph = InBlueprint->UbergraphPages[0];
			}
		}
	}

	return ScopeGraph;
}

void FBlueprintEditorUtils::RenameLocalVariable(UBlueprint* InBlueprint, const UStruct* InScope, const FName InOldName, const FName InNewName)
{
	if (!InNewName.IsNone() && !InNewName.IsEqual(InOldName, ENameCase::CaseSensitive))
	{
		UK2Node_FunctionEntry* FunctionEntry = nullptr;
		FBPVariableDescription* LocalVariable = FindLocalVariable(InBlueprint, InScope, InOldName, &FunctionEntry);
		const UProperty* OldProperty = FindField<const UProperty>(InScope, InOldName);
		const UProperty* ExistingProperty = FindField<const UProperty>(InScope, InNewName);
		const bool bHasExistingProperty = ExistingProperty && ExistingProperty != OldProperty;
		if (bHasExistingProperty)
		{
			UE_LOG(LogBlueprint, Warning, TEXT("Cannot name local variable '%s'. The name is already used."), *InNewName.ToString());
		}

		if (LocalVariable && !bHasExistingProperty)
		{
			const FScopedTransaction Transaction( LOCTEXT("RenameLocalVariable", "Rename Local Variable") );
			InBlueprint->Modify();
			FunctionEntry->Modify();

			// Update the name
			LocalVariable->VarName = InNewName;
			LocalVariable->FriendlyName = FName::NameToDisplayString( InNewName.ToString(), LocalVariable->VarType.PinCategory == UEdGraphSchema_K2::PC_Boolean );

			// Update any existing references to the old name
			RenameVariableReferencesInGraph(InBlueprint, InBlueprint->GeneratedClass, FindScopeGraph(InBlueprint, InScope), InOldName, InNewName);

			// Validate child blueprints and adjust variable names to avoid a potential name collision
			FBlueprintEditorUtils::ValidateBlueprintChildVariables(InBlueprint, InNewName);
			
			// And recompile
			FBlueprintEditorUtils::MarkBlueprintAsStructurallyModified(InBlueprint);
		}
	}
}

FBPVariableDescription* FBlueprintEditorUtils::FindLocalVariable(UBlueprint* InBlueprint, const UStruct* InScope, const FName InVariableName)
{
	UK2Node_FunctionEntry* DummyFunctionEntry = nullptr;
	return FindLocalVariable(InBlueprint, InScope, InVariableName, &DummyFunctionEntry);
}

FBPVariableDescription* FBlueprintEditorUtils::FindLocalVariable(const UBlueprint* InBlueprint, const UEdGraph* InScopeGraph, const FName InVariableName, class UK2Node_FunctionEntry** OutFunctionEntry)
{
	FBPVariableDescription* ReturnVariable = nullptr;
	if (DoesSupportLocalVariables(InScopeGraph))
	{
		UEdGraph* FunctionGraph = GetTopLevelGraph(InScopeGraph);
		TArray<UK2Node_FunctionEntry*> GraphNodes;
		FunctionGraph->GetNodesOfClass<UK2Node_FunctionEntry>(GraphNodes);

		bool bFoundLocalVariable = false;

		if (GraphNodes.Num() > 0)
		{
			// If there is an entry node, there should only be one
			check(GraphNodes.Num() == 1);

			for (int32 VarIdx = 0; VarIdx < GraphNodes[0]->LocalVariables.Num(); ++VarIdx)
			{
				if (GraphNodes[0]->LocalVariables[VarIdx].VarName == InVariableName)
				{
					if (OutFunctionEntry)
					{
						*OutFunctionEntry = GraphNodes[0];
					}
					ReturnVariable = &GraphNodes[0]->LocalVariables[VarIdx];
					break;
				}
			}
		}
	}

	return ReturnVariable;
}

FBPVariableDescription* FBlueprintEditorUtils::FindLocalVariable(const UBlueprint* InBlueprint, const UStruct* InScope, const FName InVariableName, class UK2Node_FunctionEntry** OutFunctionEntry)
{
	UEdGraph* ScopeGraph = FindScopeGraph(InBlueprint, InScope);

	return FindLocalVariable(InBlueprint, ScopeGraph, InVariableName, OutFunctionEntry);
}

FName FBlueprintEditorUtils::FindLocalVariableNameByGuid(UBlueprint* InBlueprint, const FGuid& InVariableGuid)
{
	// Search through all function entry nodes for a local variable with the passed Guid
	TArray<UK2Node_FunctionEntry*> FunctionEntryNodes;
	GetAllNodesOfClass<UK2Node_FunctionEntry>(InBlueprint, FunctionEntryNodes);

	FName ReturnVariableName = NAME_None;
	for (UK2Node_FunctionEntry* const FunctionEntry : FunctionEntryNodes)
	{
		for( FBPVariableDescription& Variable : FunctionEntry->LocalVariables )
		{
			if(Variable.VarGuid == InVariableGuid)
			{
				ReturnVariableName = Variable.VarName;
				break;
			}
		}

		if(ReturnVariableName != NAME_None)
		{
			break;
		}
	}

	return ReturnVariableName;
}

FGuid FBlueprintEditorUtils::FindLocalVariableGuidByName(UBlueprint* InBlueprint, const UStruct* InScope, const FName InVariableName)
{
	FGuid ReturnGuid;
	if(FBPVariableDescription* LocalVariable = FindLocalVariable(InBlueprint, InScope, InVariableName))
	{
		ReturnGuid = LocalVariable->VarGuid;
	}

	return ReturnGuid;
}

FGuid FBlueprintEditorUtils::FindLocalVariableGuidByName(UBlueprint* InBlueprint, const UEdGraph* InScopeGraph, const FName InVariableName)
{
	FGuid ReturnGuid;
	if(FBPVariableDescription* LocalVariable = FindLocalVariable(InBlueprint, InScopeGraph, InVariableName))
	{
		ReturnGuid = LocalVariable->VarGuid;
	}

	return ReturnGuid;
}

void FBlueprintEditorUtils::ChangeLocalVariableType(UBlueprint* InBlueprint, const UStruct* InScope, const FName InVariableName, const FEdGraphPinType& NewPinType)
{
	if (InVariableName != NAME_None)
	{
		FString ActionCategory;
		const UEdGraphSchema_K2* K2Schema = GetDefault<UEdGraphSchema_K2>();

		UK2Node_FunctionEntry* FunctionEntry = nullptr;
		FBPVariableDescription* VariablePtr = FindLocalVariable(InBlueprint, InScope, InVariableName, &FunctionEntry);

		if(VariablePtr)
		{
			FBPVariableDescription& Variable = *VariablePtr;

			// Update the variable type only if it is different
			if (Variable.VarName == InVariableName && Variable.VarType != NewPinType)
			{
				TArray<UK2Node*> VariableNodes = GetNodesForVariable(InVariableName, InBlueprint, InScope);

				// If there are variable nodes in place, warn the user of the consequences using a suppressible dialog
				if(VariableNodes.Num())
				{
					if(!VerifyUserWantsVariableTypeChanged(InVariableName))
					{
						// User has decided to cancel changing the variable member type
						return;
					}
				}

				const FScopedTransaction Transaction( LOCTEXT("ChangeLocalVariableType", "Change Local Variable Type") );
				InBlueprint->Modify();
				FunctionEntry->Modify();

				Variable.VarType = NewPinType;

				// Reset the default value
				Variable.DefaultValue.Empty();

				// Mark the Blueprint as structurally modified so we can reconstruct the node successfully
				FBlueprintEditorUtils::MarkBlueprintAsStructurallyModified(InBlueprint);

				if ((NewPinType.PinCategory == UEdGraphSchema_K2::PC_Object) || (NewPinType.PinCategory == UEdGraphSchema_K2::PC_Interface))
				{
					// if it's a PC_Object, then it should have an associated UClass object
					if(NewPinType.PinSubCategoryObject.IsValid())
					{
						const UClass* ClassObject = Cast<UClass>(NewPinType.PinSubCategoryObject.Get());
						check(ClassObject != nullptr);

						if (ClassObject->IsChildOf(AActor::StaticClass()))
						{
							// prevent Actor variables from having default values (because Blueprint templates are library elements that can 
							// bridge multiple levels and different levels might not have the actor that the default is referencing).
							Variable.PropertyFlags |= CPF_DisableEditOnTemplate;
						}
						else 
						{
							// clear the disable-default-value flag that might have been present (if this was an AActor variable before)
							Variable.PropertyFlags &= ~(CPF_DisableEditOnTemplate);
						}
					}
				}

				// Reconstruct all local variables referencing the modified one
				for(UK2Node* VariableNode : VariableNodes)
				{
					K2Schema->ReconstructNode(*VariableNode, true);
				}

				TSharedPtr<IToolkit> FoundAssetEditor = FToolkitManager::Get().FindEditorForAsset(InBlueprint);

				// No need to submit a search query if there are no nodes.
				if (FoundAssetEditor.IsValid() && VariableNodes.Num())
				{
					TSharedRef<IBlueprintEditor> BlueprintEditor = StaticCastSharedRef<IBlueprintEditor>(FoundAssetEditor.ToSharedRef());

					UK2Node* FirstVariableNode = nullptr;
					for (UK2Node* VariableNode : VariableNodes)
					{
						if (VariableNode->IsA<UK2Node_Variable>())
						{
							FirstVariableNode = VariableNode;
							break;
						}
					}

					if (FirstVariableNode)
					{
						const bool bSetFindWithinBlueprint = true;
						const bool bSelectFirstResult = false;
						BlueprintEditor->SummonSearchUI(bSetFindWithinBlueprint, VariableNodes[0]->GetFindReferenceSearchString(), bSelectFirstResult);
					}
				}
			}
		}
	}
}

void FBlueprintEditorUtils::ReplaceVariableReferences(UBlueprint* Blueprint, const FName OldName, const FName NewName)
{
	check((OldName != NAME_None) && (NewName != NAME_None));

	FBlueprintEditorUtils::RenameVariableReferences(Blueprint, Blueprint->GeneratedClass, OldName, NewName);

	TArray<UBlueprint*> Dependents;
	GetDependentBlueprints(Blueprint, Dependents);

	for (UBlueprint* DependentBp : Dependents)
	{
		FBlueprintEditorUtils::RenameVariableReferences(DependentBp, Blueprint->GeneratedClass, OldName, NewName);
	}
}

void FBlueprintEditorUtils::ReplaceVariableReferences(UBlueprint* Blueprint, const UProperty* OldVariable, const UProperty* NewVariable)
{
	check((OldVariable != nullptr) && (NewVariable != nullptr));
	ReplaceVariableReferences(Blueprint, OldVariable->GetFName(), NewVariable->GetFName());
}

bool FBlueprintEditorUtils::IsVariableComponent(const FBPVariableDescription& Variable)
{
	// Find the variable in the list
	if( Variable.VarType.PinCategory == FName(TEXT("object")) )
	{
		const UClass* VarClass = Cast<const UClass>(Variable.VarType.PinSubCategoryObject.Get());
		return (VarClass && VarClass->HasAnyClassFlags(CLASS_DefaultToInstanced));
	}

	return false;
}

bool FBlueprintEditorUtils::IsVariableUsed(const UBlueprint* Blueprint, const FName& Name, UEdGraph* LocalGraphScope/* = nullptr*/ )
{
	TArray<UEdGraph*> AllGraphs;
	Blueprint->GetAllGraphs(AllGraphs);
	for(TArray<UEdGraph*>::TConstIterator it(AllGraphs); it; ++it)
	{
		const UEdGraph* CurrentGraph = *it;

		if(CurrentGraph == LocalGraphScope || LocalGraphScope == nullptr)
		{
			TArray<UK2Node_Variable*> GraphNodes;
			CurrentGraph->GetNodesOfClass(GraphNodes);

			for (const UK2Node_Variable* CurrentNode : GraphNodes )
			{
				if(Name == CurrentNode->GetVarName())
				{
					return true;
				}
			}

			// Also consider "used" if there's a GetClassDefaults node that exposes the variable as an output pin that's connected to something.
			TArray<UK2Node_GetClassDefaults*> ClassDefaultsNodes;
			CurrentGraph->GetNodesOfClass(ClassDefaultsNodes);
			for (const UK2Node_GetClassDefaults* ClassDefaultsNode : ClassDefaultsNodes)
			{
				if (ClassDefaultsNode->GetInputClass() == Blueprint->SkeletonGeneratedClass)
				{
					const UEdGraphPin* VarPin = ClassDefaultsNode->FindPin(Name);
					if (VarPin && VarPin->Direction == EGPD_Output && VarPin->LinkedTo.Num() > 0)
					{
						return true;
					}
				}
			}
		}
	}
	return false;
}

bool FBlueprintEditorUtils::ValidateAllMemberVariables(UBlueprint* InBlueprint, UBlueprint* InParentBlueprint, const FName InVariableName)
{
	for(int32 VariableIdx = 0; VariableIdx < InBlueprint->NewVariables.Num(); ++VariableIdx)
	{
		if(InBlueprint->NewVariables[VariableIdx].VarName == InVariableName)
		{
			FName NewChildName = FBlueprintEditorUtils::FindUniqueKismetName(InBlueprint, InVariableName.ToString(), InParentBlueprint ? InParentBlueprint->SkeletonGeneratedClass : InBlueprint->ParentClass);

			UE_LOG(LogBlueprint, Warning, TEXT("Blueprint %s (child of/implements %s) has a member variable with a conflicting name (%s). Changing to %s."), *InBlueprint->GetName(), *GetNameSafe(InParentBlueprint), *InVariableName.ToString(), *NewChildName.ToString());

			FBlueprintEditorUtils::RenameMemberVariable(InBlueprint, InBlueprint->NewVariables[VariableIdx].VarName, NewChildName);
			return true;
		}
	}

	return false;
}

bool FBlueprintEditorUtils::ValidateAllComponentMemberVariables(UBlueprint* InBlueprint, UBlueprint* InParentBlueprint, const FName& InVariableName)
{
	if(InBlueprint->SimpleConstructionScript != nullptr)
	{
		TArray<USCS_Node*> ChildSCSNodes = InBlueprint->SimpleConstructionScript->GetAllNodes();
		for(int32 NodeIndex = 0; NodeIndex < ChildSCSNodes.Num(); ++NodeIndex)
		{
			USCS_Node* SCS_Node = ChildSCSNodes[NodeIndex];
			if(SCS_Node != nullptr && SCS_Node->GetVariableName() == InVariableName)
			{
				FName NewChildName = FBlueprintEditorUtils::FindUniqueKismetName(InBlueprint, InVariableName.ToString());

				UE_LOG(LogBlueprint, Warning, TEXT("Blueprint %s (child of/implements %s) has a component variable with a conflicting name (%s). Changing to %s."), *InBlueprint->GetName(), *InParentBlueprint->GetName(), *InVariableName.ToString(), *NewChildName.ToString());

				FBlueprintEditorUtils::RenameComponentMemberVariable(InBlueprint, SCS_Node, NewChildName);
				return true;
			}
		}
	}
	return false;
}

bool FBlueprintEditorUtils::ValidateAllTimelines(UBlueprint* InBlueprint, UBlueprint* InParentBlueprint, const FName& InVariableName)
{
	for (int32 TimelineIndex=0; TimelineIndex < InBlueprint->Timelines.Num(); ++TimelineIndex)
	{
		UTimelineTemplate* TimelineTemplate = InBlueprint->Timelines[TimelineIndex];
		if( TimelineTemplate )
		{
			if( TimelineTemplate->GetFName() == InVariableName )
			{
				FName NewName = FBlueprintEditorUtils::FindUniqueKismetName(InBlueprint, TimelineTemplate->GetName());
				FBlueprintEditorUtils::RenameTimeline(InBlueprint, TimelineTemplate->GetFName(), NewName);

				UE_LOG(LogBlueprint, Warning, TEXT("Blueprint %s (child of/implements %s) has a timeline with a conflicting name (%s). Changing to %s."), *InBlueprint->GetName(), *InParentBlueprint->GetName(), *InVariableName.ToString(), *NewName.ToString());
				return true;
			}
		}
	}
	return false;
}

bool FBlueprintEditorUtils::ValidateAllFunctionGraphs(UBlueprint* InBlueprint, UBlueprint* InParentBlueprint, const FName& InVariableName)
{
	for (int32 FunctionIndex=0; FunctionIndex < InBlueprint->FunctionGraphs.Num(); ++FunctionIndex)
	{
		UEdGraph* FunctionGraph = InBlueprint->FunctionGraphs[FunctionIndex];

		if( FunctionGraph->GetFName() == InVariableName )
		{
			FName NewName = FBlueprintEditorUtils::FindUniqueKismetName(InBlueprint, FunctionGraph->GetName());
			FBlueprintEditorUtils::RenameGraph(FunctionGraph, NewName.ToString());

			UE_LOG(LogBlueprint, Warning, TEXT("Blueprint %s (child of/implements %s) has a function graph with a conflicting name (%s). Changing to %s."), *InBlueprint->GetName(), *InParentBlueprint->GetName(), *InVariableName.ToString(), *NewName.ToString());
			return true;
		}
	}
	return false;
}

void FBlueprintEditorUtils::FixupVariableDescription(UBlueprint* Blueprint, FBPVariableDescription& VarDesc)
{
	if ((VarDesc.PropertyFlags & CPF_Config) != 0 && Blueprint->GetLinkerCustomVersion(FBlueprintsObjectVersion::GUID) < FBlueprintsObjectVersion::DisallowObjectConfigVars)
	{
		// Synchronized with FBlueprintVarActionDetails::IsConfigCheckBoxEnabled
		const FEdGraphPinType& VarType = VarDesc.VarType;
		if (VarType.PinCategory == UEdGraphSchema_K2::PC_Object ||
			VarType.PinCategory == UEdGraphSchema_K2::PC_Interface)
		{
			VarDesc.PropertyFlags &= ~CPF_Config;
		}
	}

	// Remove bitflag enum type metadata if the enum type name is missing or if the enum type is no longer a bitflags type.
	if (VarDesc.HasMetaData(FBlueprintMetadata::MD_BitmaskEnum))
	{
		FString BitmaskEnumTypeName = VarDesc.GetMetaData(FBlueprintMetadata::MD_BitmaskEnum);
		if (!BitmaskEnumTypeName.IsEmpty())
		{
			UEnum* BitflagsEnum = FindObject<UEnum>(ANY_PACKAGE, *BitmaskEnumTypeName);
			if (BitflagsEnum == nullptr || !BitflagsEnum->HasMetaData(*FBlueprintMetadata::MD_Bitflags.ToString()))
			{
				VarDesc.RemoveMetaData(FBlueprintMetadata::MD_BitmaskEnum);
			}
		}
		else
		{
			VarDesc.RemoveMetaData(FBlueprintMetadata::MD_BitmaskEnum);
		}
	}
}

void FBlueprintEditorUtils::ValidateBlueprintChildVariables(UBlueprint* InBlueprint, const FName InVariableName,
	TFunction<void(UBlueprint* InChildBP, const FName InVariableName, bool bValidatedVariable)> PostValidationCallback)
{
	// Iterate over currently-loaded Blueprints and potentially adjust their variable names if they conflict with the parent
	for(TObjectIterator<UBlueprint> BlueprintIt; BlueprintIt; ++BlueprintIt)
	{
		UBlueprint* ChildBP = *BlueprintIt;
		if(ChildBP != nullptr && ChildBP->ParentClass != nullptr)
		{
			TArray<UBlueprint*> ParentBPArray;
			// Get the parent hierarchy
			UBlueprint::GetBlueprintHierarchyFromClass(ChildBP->ParentClass, ParentBPArray);

			// Also get any BP interfaces we use
			TArray<UClass*> ImplementedInterfaces;
			FindImplementedInterfaces(ChildBP, true, ImplementedInterfaces);
			for (UClass* ImplementedInterface : ImplementedInterfaces)
			{
				UBlueprint* BlueprintInterfaceClass = UBlueprint::GetBlueprintFromClass(ImplementedInterface);
				if(BlueprintInterfaceClass != nullptr)
				{
					ParentBPArray.Add(BlueprintInterfaceClass);
				}
			}

			if(ParentBPArray.Contains(InBlueprint))
			{
				bool bValidatedVariable = false;

				bValidatedVariable = ValidateAllMemberVariables(ChildBP, InBlueprint, InVariableName);

				if(!bValidatedVariable)
				{
					bValidatedVariable = ValidateAllComponentMemberVariables(ChildBP, InBlueprint, InVariableName);
				}

				if(!bValidatedVariable)
				{
					bValidatedVariable = ValidateAllTimelines(ChildBP, InBlueprint, InVariableName);
				}

				if(!bValidatedVariable)
				{
					bValidatedVariable = ValidateAllFunctionGraphs(ChildBP, InBlueprint, InVariableName);
				}

				if (PostValidationCallback)
				{
					// Perform custom post-validation (if specified).
					PostValidationCallback(ChildBP, InVariableName, bValidatedVariable);
				}
			}
		}
	}
}

//////////////////////////////////////////////////////////////////////////

void FBlueprintEditorUtils::FindNativizationDependencies(UBlueprint* Blueprint, TArray<UClass*>& NativizeDependenciesOut)
{
	FBlueprintEditorUtils::FindImplementedInterfaces(Blueprint, /*bGetAllInterfaces =*/false, NativizeDependenciesOut);
	NativizeDependenciesOut.AddUnique(Blueprint->ParentClass);
}

/** Shared function for posting notification toasts (utilized by the nativization property system) */
static void PostNativizationWarning(const FText& Message)
{
	FNotificationInfo Warning(Message);
	Warning.ExpireDuration = 5.0f;
	Warning.bFireAndForget = true;
	Warning.Image = FCoreStyle::Get().GetBrush(TEXT("MessageLog.Warning"));
	FSlateNotificationManager::Get().AddNotification(Warning);
}

bool FBlueprintEditorUtils::PropagateNativizationSetting(UBlueprint* Blueprint)
{
	bool bSettingsChanged = false;
	UProjectPackagingSettings* PackagingSettings = GetMutableDefault<UProjectPackagingSettings>();

	switch (Blueprint->NativizationFlag)
	{
	case EBlueprintNativizationFlag::Disabled:
		bSettingsChanged |= PackagingSettings->RemoveBlueprintAssetFromNativizationList(Blueprint);
		break;

	case EBlueprintNativizationFlag::ExplicitlyEnabled:
		{
			bSettingsChanged |= PackagingSettings->AddBlueprintAssetToNativizationList(Blueprint);

			TArray<UClass*> NativizationDependencies;
			FindNativizationDependencies(Blueprint, NativizationDependencies);

			bool bAddedDependencies = false;

			for (UClass* Dependency : NativizationDependencies)
			{
				if (UBlueprint* DependencyBp = UBlueprint::GetBlueprintFromClass(Dependency))
				{
					// if the user hasn't manually altered the setting (chosen 
					// for themselves), then let's apply the auto-setting
					if (DependencyBp->NativizationFlag == EBlueprintNativizationFlag::Dependency)
					{
						DependencyBp->NativizationFlag = EBlueprintNativizationFlag::ExplicitlyEnabled;
						// recurse and propagate this setting to dependencies once removed
						bAddedDependencies |= PropagateNativizationSetting(DependencyBp);
					}
					else if (DependencyBp->NativizationFlag == EBlueprintNativizationFlag::ExplicitlyEnabled &&
						!PackagingSettings->IsBlueprintAssetInNativizationList(DependencyBp))
					{
						bAddedDependencies |= PropagateNativizationSetting(DependencyBp);
						// this is a hairy case, because the user could have changes pending to the DependencyBp
						// that they will end up discarding... is it their intension to discard the "nativize"  
						// setting as well? was it set before or after this dependent? maybe they set it before,
						// and want to discard the change, but didn't realize it was a dependency?
						// here we'll favor correctness, and save it to the config now
					}
				}
			}
			bSettingsChanged |= bAddedDependencies;
			if (bAddedDependencies)
			{
				PostNativizationWarning(LOCTEXT("DependenciesSavedForNativization", "Saved extra (required dependency) Blueprints for nativization."));
			}
		}
		break;

	default:
	case EBlueprintNativizationFlag::Dependency:
		// the Blueprint which set this flag is responsible for applying this change
		break;
	}

	return bSettingsChanged;
}

bool FBlueprintEditorUtils::ShouldNativizeImplicitly(const UBlueprint* Blueprint)
{
	if (Blueprint)
	{
		TArray<UK2Node_Event*> AllEventNodes;
		FBlueprintEditorUtils::GetAllNodesOfClass<UK2Node_Event>(Blueprint, AllEventNodes);

		// Add all events overridden by this Blueprint.
		TArray<FName> CheckFunctionNames;
		for (const UK2Node_Event* EventNode : AllEventNodes)
		{
			if (EventNode->bOverrideFunction)
			{
				CheckFunctionNames.Add(EventNode->EventReference.GetMemberName());
			}
		}

		// Add all function graphs implemented by this Blueprint.
		for (const UEdGraph* FunctionGraph : Blueprint->FunctionGraphs)
		{
			CheckFunctionNames.Add(FunctionGraph->GetFName());
		}

		// Check each overridable/callable function defined by all ancestors to see if any names match an implementation found in this Blueprint.
		UClass* ParentClass = Blueprint->SkeletonGeneratedClass ? Blueprint->SkeletonGeneratedClass->GetSuperClass() : *Blueprint->ParentClass;
		for (TFieldIterator<UFunction> FunctionIt(ParentClass, EFieldIteratorFlags::IncludeSuper); FunctionIt; ++FunctionIt)
		{
			const UFunction* Function = *FunctionIt;
			if (UEdGraphSchema_K2::CanKismetOverrideFunction(Function) && UEdGraphSchema_K2::CanUserKismetCallFunction(Function) && CheckFunctionNames.Contains(Function->GetFName()))
			{
				// This Blueprint overrides a callable event/function. If the function is defined in a parent BP that is flagged for nativization, OR if
				// the parent BP has itself been implicitly flagged for nativization, then this Blueprint will also be implicitly flagged for nativization.
				// Currently, any calls to such a function within a nativized parent hierarchy are not able to invoke an override in a non-nativized child,
				// so the current solution is to implicitly force the child BP to also be nativized along with its parent hierarchy in this particular case.
				const UClass* SignatureClass = CastChecked<UClass>(Function->GetOuter());
				const UBlueprint* ParentBP = UBlueprint::GetBlueprintFromClass(SignatureClass);
				if (ParentBP != nullptr
					&& (ParentBP->NativizationFlag == EBlueprintNativizationFlag::ExplicitlyEnabled || ShouldNativizeImplicitly(ParentBP)))
				{
					return true;
				}
			}
		}
	}

	return false;
}

//////////////////////////////////////////////////////////////////////////
// Interfaces

FGuid FBlueprintEditorUtils::FindInterfaceFunctionGuid(const UFunction* Function, const UClass* InterfaceClass)
{
	// check if this is a blueprint - only blueprint interfaces can have Guids
	check(Function);
	check(InterfaceClass);
	const UBlueprint* InterfaceBlueprint = Cast<UBlueprint>(InterfaceClass->ClassGeneratedBy);
	if(InterfaceBlueprint != nullptr)
	{
		// find the graph for this function
		TArray<UEdGraph*> InterfaceGraphs;
		InterfaceBlueprint->GetAllGraphs(InterfaceGraphs);

		for (const UEdGraph* InterfaceGraph : InterfaceGraphs)
		{
			if(InterfaceGraph != nullptr && InterfaceGraph->GetFName() == Function->GetFName())
			{
				return InterfaceGraph->GraphGuid;
			}
		}
	}

	return FGuid();
}

// Add a new interface, and member function graphs to the blueprint
bool FBlueprintEditorUtils::ImplementNewInterface(UBlueprint* Blueprint, const FName& InterfaceClassName)
{
	check(InterfaceClassName != NAME_None);

	// Attempt to find the class we want to implement
	UClass* InterfaceClass = (UClass*)StaticFindObject(UClass::StaticClass(), ANY_PACKAGE, *InterfaceClassName.ToString());

	// Make sure the class is found, and isn't native (since Blueprints don't necessarily generate native classes.
	check(InterfaceClass);

	// Check to make sure we haven't already implemented it
	for( int32 i = 0; i < Blueprint->ImplementedInterfaces.Num(); i++ )
	{
		if( Blueprint->ImplementedInterfaces[i].Interface == InterfaceClass )
		{
			Blueprint->Message_Warn(
				FText::Format(
					LOCTEXT("InterfaceAlreadyImplementedFmt", "ImplementNewInterface: Blueprint '{0}' already implements the interface called '{1}'"),
					FText::FromString(Blueprint->GetPathName()),
					FText::FromString(InterfaceClassName.ToString())
				).ToString()
			);
			return false;
		}
	}

	// Make a new entry for this interface
	FBPInterfaceDescription NewInterface;
	NewInterface.Interface = InterfaceClass;

	bool bAllFunctionsAdded = true;

	// Add the graphs for the functions required by this interface
	for( TFieldIterator<UFunction> FunctionIter(InterfaceClass, EFieldIteratorFlags::IncludeSuper); FunctionIter; ++FunctionIter )
	{
		UFunction* Function = *FunctionIter;
		if( UEdGraphSchema_K2::CanKismetOverrideFunction(Function) && !UEdGraphSchema_K2::FunctionCanBePlacedAsEvent(Function) )
		{
			FName FunctionName = Function->GetFName();
			UEdGraph* FuncGraph = FindObject<UEdGraph>( Blueprint, *(FunctionName.ToString()) );
			if (FuncGraph != nullptr)
			{
				bAllFunctionsAdded = false;

				Blueprint->Message_Error(
					FText::Format(
						LOCTEXT("InterfaceFunctionConflictsFmt", "ImplementNewInterface: Blueprint '{0}' has a function or graph which conflicts with the function {1} in the interface called '{2}'"),
						FText::FromString(Blueprint->GetPathName()),
						FText::FromName(FunctionName),
						FText::FromName(InterfaceClassName)
					).ToString()
				);
				break;
			}

			UEdGraph* NewGraph = FBlueprintEditorUtils::CreateNewGraph(Blueprint, FunctionName, UEdGraph::StaticClass(), UEdGraphSchema_K2::StaticClass());
			NewGraph->bAllowDeletion = false;
			NewGraph->InterfaceGuid = FindInterfaceFunctionGuid(Function, InterfaceClass);

			NewInterface.Graphs.Add(NewGraph);

			FBlueprintEditorUtils::AddInterfaceGraph(Blueprint, NewGraph, InterfaceClass);
		}
	}

	if (bAllFunctionsAdded)
	{
		Blueprint->ImplementedInterfaces.Add(NewInterface);
		FBlueprintEditorUtils::MarkBlueprintAsStructurallyModified(Blueprint);

		if (Blueprint->NativizationFlag != EBlueprintNativizationFlag::Disabled)
		{
			UBlueprint* InterfaceBlueprint = UBlueprint::GetBlueprintFromClass(InterfaceClass);
			if (InterfaceBlueprint && InterfaceBlueprint->NativizationFlag == EBlueprintNativizationFlag::Disabled)
			{
				InterfaceBlueprint->NativizationFlag = EBlueprintNativizationFlag::Dependency;
				PostNativizationWarning(FText::Format(
					LOCTEXT("InterfaceFlaggedForNativization", "{0} flagged for nativization (as a required dependency)."),
					FText::FromName(InterfaceBlueprint->GetFName())
					)
				);
			}
		}
	}
	return bAllFunctionsAdded;
}

// Gets the graphs currently in the blueprint associated with the specified interface
void FBlueprintEditorUtils::GetInterfaceGraphs(UBlueprint* Blueprint, const FName& InterfaceClassName, TArray<UEdGraph*>& ChildGraphs)
{
	ChildGraphs.Empty();

	if( InterfaceClassName == NAME_None )
	{
		return;
	}

	// Find the implemented interface
	for( int32 i = 0; i < Blueprint->ImplementedInterfaces.Num(); i++ )
	{
		if( Blueprint->ImplementedInterfaces[i].Interface->GetFName() == InterfaceClassName )
		{
			ChildGraphs = Blueprint->ImplementedInterfaces[i].Graphs;
			return;			
		}
	}
}

// Remove an implemented interface, and its associated member function graphs
void FBlueprintEditorUtils::RemoveInterface(UBlueprint* Blueprint, const FName& InterfaceClassName, bool bPreserveFunctions /*= false*/)
{
	if( InterfaceClassName == NAME_None )
	{
		return;
	}

	// Find the implemented interface
	int32 Idx = INDEX_NONE;
	for( int32 i = 0; i < Blueprint->ImplementedInterfaces.Num(); i++ )
	{
		if( Blueprint->ImplementedInterfaces[i].Interface->GetFName() == InterfaceClassName )
		{
			Idx = i;
			break;
		}
	}

	if( Idx != INDEX_NONE )
	{
		FBPInterfaceDescription& CurrentInterface = Blueprint->ImplementedInterfaces[Idx];

		// Remove all the graphs that we implemented
		for(TArray<UEdGraph*>::TIterator it(CurrentInterface.Graphs); it; ++it)
		{
			UEdGraph* CurrentGraph = *it;
			if(bPreserveFunctions)
			{
				PromoteGraphFromInterfaceOverride(Blueprint, CurrentGraph);
				Blueprint->FunctionGraphs.Add(CurrentGraph);
			}
			else
			{
				FBlueprintEditorUtils::RemoveGraph(Blueprint, CurrentGraph, EGraphRemoveFlags::MarkTransient);	// Do not recompile, yet*
			}
		}

		// Find all events placed in the event graph, and remove them
		TArray<UK2Node_Event*> AllEvents;
		FBlueprintEditorUtils::GetAllNodesOfClass(Blueprint, AllEvents);
		const UClass* InterfaceClass = Blueprint->ImplementedInterfaces[Idx].Interface;
		for(TArray<UK2Node_Event*>::TIterator NodeIt(AllEvents); NodeIt; ++NodeIt)
		{
			UK2Node_Event* EventNode = *NodeIt;
			if( EventNode->EventReference.GetMemberParentClass(EventNode->GetBlueprintClassFromNode()) == InterfaceClass )
			{
				if(bPreserveFunctions)
				{
					// Create a custom event with the same name and signature
					const FVector2D PreviousNodePos = FVector2D(EventNode->NodePosX, EventNode->NodePosY);
					const FString PreviousNodeName = EventNode->EventReference.GetMemberName().ToString();
					const UFunction* PreviousSignatureFunction = EventNode->FindEventSignatureFunction();
					check(PreviousSignatureFunction);
					
					UK2Node_CustomEvent* NewEvent = UK2Node_CustomEvent::CreateFromFunction(PreviousNodePos, EventNode->GetGraph(), PreviousNodeName, PreviousSignatureFunction, false);

					// Move the pin links from the old pin to the new pin to preserve connections
					for (UEdGraphPin* CurrentPin : EventNode->Pins)
					{
						UEdGraphPin* TargetPin = NewEvent->FindPinChecked(CurrentPin->PinName);
						const UEdGraphSchema_K2* Schema = GetDefault<UEdGraphSchema_K2>();
						Schema->MovePinLinks(*CurrentPin, *TargetPin);
					}
				}
			
				EventNode->GetGraph()->RemoveNode(EventNode);
			}
		}

		// Then remove the interface from the list
		Blueprint->ImplementedInterfaces.RemoveAt(Idx, 1);
	
		// *Now recompile the blueprint (this needs to be done outside of RemoveGraph, after it's been removed from ImplementedInterfaces - otherwise it'll re-add it)
		FBlueprintEditorUtils::MarkBlueprintAsStructurallyModified(Blueprint);
	}
}

void FBlueprintEditorUtils::PromoteGraphFromInterfaceOverride(UBlueprint* InBlueprint, UEdGraph* InInterfaceGraph)
{
	InInterfaceGraph->bAllowDeletion = true;
	InInterfaceGraph->bAllowRenaming = true;
	InInterfaceGraph->bEditable = true;
	InInterfaceGraph->InterfaceGuid.Invalidate();

	// We need to flag the entry node to make sure that the compiled function is callable
	const UEdGraphSchema_K2* Schema = GetDefault<UEdGraphSchema_K2>();
	Schema->AddExtraFunctionFlags(InInterfaceGraph, (FUNC_BlueprintCallable | FUNC_BlueprintEvent | FUNC_Public));
	Schema->MarkFunctionEntryAsEditable(InInterfaceGraph, true);

	// Move all non-exec pins from the function entry node to being user defined pins
	TArray<UK2Node_FunctionEntry*> FunctionEntryNodes;
	InInterfaceGraph->GetNodesOfClass(FunctionEntryNodes);
	if (FunctionEntryNodes.Num() > 0)
	{
		UK2Node_FunctionEntry* FunctionEntry = FunctionEntryNodes[0];
		FunctionEntry->PromoteFromInterfaceOverride();
	}

	// Move all non-exec pins from the function result node to being user defined pins
	TArray<UK2Node_FunctionResult*> FunctionResultNodes;
	InInterfaceGraph->GetNodesOfClass(FunctionResultNodes);
	if (FunctionResultNodes.Num() > 0)
	{
		UK2Node_FunctionResult* PrimaryFunctionResult = FunctionResultNodes[0];
		PrimaryFunctionResult->PromoteFromInterfaceOverride();

		// Reconstruct all result nodes so they update their pins accordingly
		for (UK2Node_FunctionResult* FunctionResult : FunctionResultNodes)
		{
			if (PrimaryFunctionResult != FunctionResult)
			{
				FunctionResult->PromoteFromInterfaceOverride(false);
			}
		}
	}
}

void FBlueprintEditorUtils::CleanNullGraphReferencesRecursive(UEdGraph* Graph)
{
	for (int32 GraphIndex = 0; GraphIndex < Graph->SubGraphs.Num(); )
	{
		if (UEdGraph* ChildGraph = Graph->SubGraphs[GraphIndex])
		{
			CleanNullGraphReferencesRecursive(ChildGraph);
			++GraphIndex;
		}
		else
		{
			UE_LOG(LogBlueprint, Warning, TEXT("Found NULL graph reference in children of '%s', removing it!"), *Graph->GetPathName());
			Graph->SubGraphs.RemoveAt(GraphIndex);
		}
	}
}

void FBlueprintEditorUtils::CleanNullGraphReferencesInArray(UBlueprint* Blueprint, TArray<UEdGraph*>& GraphArray)
{
	for (int32 GraphIndex = 0; GraphIndex < GraphArray.Num(); )
	{
		if (UEdGraph* Graph = GraphArray[GraphIndex])
		{
			CleanNullGraphReferencesRecursive(Graph);
			++GraphIndex;
		}
		else
		{
			UE_LOG(LogBlueprint, Warning, TEXT("Found NULL graph reference in '%s', removing it!"), *Blueprint->GetPathName());
			GraphArray.RemoveAt(GraphIndex);
		}
	}
}

void FBlueprintEditorUtils::PurgeNullGraphs(UBlueprint* Blueprint)
{
	CleanNullGraphReferencesInArray(Blueprint, Blueprint->UbergraphPages);
	CleanNullGraphReferencesInArray(Blueprint, Blueprint->FunctionGraphs);
	CleanNullGraphReferencesInArray(Blueprint, Blueprint->DelegateSignatureGraphs);
	CleanNullGraphReferencesInArray(Blueprint, Blueprint->MacroGraphs);

	Blueprint->LastEditedDocuments.RemoveAll([](const FEditedDocumentInfo& TestDoc) { return TestDoc.EditedObjectPath.ResolveObject() == nullptr; });
}

struct FConformCallsToParentFunctionUtils
{
	// Remove a parent function call node without breaking existing connections
	static void RemoveParentFunctionCallNode(UBlueprint* InBlueprint, UK2Node_CallParentFunction* InCallFunctionNode)
	{
		// Cache a reference to the output exec pin
		UEdGraphPin* OutputPin = InCallFunctionNode->GetThenPin();

		// We're going to destroy the existing parent function call node, but first we need to persist any existing connections
		for (int PinIndex = 0; PinIndex < InCallFunctionNode->Pins.Num(); ++PinIndex)
		{
			UEdGraphPin* InputPin = InCallFunctionNode->Pins[PinIndex];
			check(nullptr != InputPin);

			// If this is an input exec pin
			const UEdGraphSchema_K2* K2Schema = GetDefault<UEdGraphSchema_K2>();
			if (K2Schema && K2Schema->IsExecPin(*InputPin) && InputPin->Direction == EGPD_Input)
			{
				// Redirect any existing connections to the input exec pin to whatever pin(s) the output exec pin is connected to
				for (int InputLinkedToPinIndex = 0; InputLinkedToPinIndex < InputPin->LinkedTo.Num(); ++InputLinkedToPinIndex)
				{
					UEdGraphPin* InputLinkedToPin = InputPin->LinkedTo[InputLinkedToPinIndex];
					check(nullptr != InputLinkedToPin);

					// Break the existing link to the node we're about to remove
					InputLinkedToPin->BreakLinkTo(InputPin);

					// Redirect the input connection to the output connection(s)
					for (int OutputLinkedToPinIndex = 0; OutputLinkedToPinIndex < OutputPin->LinkedTo.Num(); ++OutputLinkedToPinIndex)
					{
						UEdGraphPin* OutputLinkedToPin = OutputPin->LinkedTo[OutputLinkedToPinIndex];
						check(nullptr != OutputLinkedToPin);

						// Make sure the output connection isn't linked to the node we're about to remove
						if (OutputLinkedToPin->LinkedTo.Contains(OutputPin))
						{
							OutputLinkedToPin->BreakLinkTo(OutputPin);
						}

						// Fix up the connection
						InputLinkedToPin->MakeLinkTo(OutputLinkedToPin);
					}
				}
			}
		}

		// Emit something to the log to indicate that we're making a change
		FFormatNamedArguments Args;
		Args.Add(TEXT("NodeTitle"), InCallFunctionNode->GetNodeTitle(ENodeTitleType::ListView));
		Args.Add(TEXT("FunctionNodeName"), FText::FromString(InCallFunctionNode->GetName()));
		InBlueprint->Message_Note(FText::Format(LOCTEXT("CallParentNodeRemoved_Note", "{NodeTitle} ({FunctionNodeName}) was not valid for this Blueprint - it has been removed."), Args).ToString());

		// Destroy the existing parent function call node (this will also break pin links and remove it from the graph)
		InCallFunctionNode->DestroyNode();
	}

	// Makes sure that all function overrides are valid, and replaces with local functions if not
	static void ConformParentFunctionOverrides(UBlueprint* InBlueprint)
	{
		TArray<UEdGraph*> AllGraphs;
		InBlueprint->GetAllGraphs(AllGraphs);
		for (UEdGraph* CurrentGraph : AllGraphs)
		{
			check(CurrentGraph);

			TArray<UK2Node_FunctionEntry*> FunctionEntryNodes;
			CurrentGraph->GetNodesOfClass<UK2Node_FunctionEntry>(FunctionEntryNodes);

			for (UK2Node_FunctionEntry* FunctionEntryNode : FunctionEntryNodes)
			{
				check(FunctionEntryNode);

				if (!FunctionEntryNode->FunctionReference.IsSelfContext())
				{
					UClass* SignatureClass = FunctionEntryNode->FunctionReference.GetMemberParentClass();
					if (const UBlueprint* SignatureClassBlueprint = UBlueprint::GetBlueprintFromClass(SignatureClass))
					{
						// Redirect to the skeleton class for Blueprint types.
						SignatureClass = SignatureClassBlueprint->SkeletonGeneratedClass;
					}

					if (SignatureClass)
					{
						const UFunction* Function = FunctionEntryNode->FunctionReference.ResolveMember<UFunction>(SignatureClass);
						if (Function == nullptr)
						{
							// Remove any calls to the parent class implementation
							TArray<UK2Node_CallParentFunction*> CallFunctionNodes;
							CurrentGraph->GetNodesOfClass<UK2Node_CallParentFunction>(CallFunctionNodes);
							for (UK2Node_CallParentFunction* CallFunctionNode : CallFunctionNodes)
							{
								RemoveParentFunctionCallNode(InBlueprint, CallFunctionNode);
							}

							// Execute the same conversion path we use for interface graphs
							FBlueprintEditorUtils::PromoteGraphFromInterfaceOverride(InBlueprint, CurrentGraph);

							// Emit something to the log to indicate that we've made a change
							FFormatNamedArguments Args;
							Args.Add(TEXT("NodeTitle"), FunctionEntryNode->GetNodeTitle(ENodeTitleType::ListView));
							Args.Add(TEXT("ParentClass"), FText::FromString(SignatureClass->GetName()));
							InBlueprint->Message_Note(FText::Format(LOCTEXT("ConvertedToLocalMemberFunction_Note", "Function '{NodeTitle}' was previously implemented as an override, but the function is no longer found in class '{ParentClass}'. As a result, it has been converted to a full member function."), Args).ToString());
						}
					}
				}

				// Rename the graph if it does not match the actual function name.
				const FName FunctionName = FunctionEntryNode->CustomGeneratedFunctionName != NAME_None ? FunctionEntryNode->CustomGeneratedFunctionName : FunctionEntryNode->FunctionReference.GetMemberName();
				if (FunctionEntryNode == FunctionEntryNodes[0]
					&& !FBlueprintEditorUtils::IsEventGraph(CurrentGraph)
					&& CurrentGraph->GetFName() != FunctionName)
				{
					FBlueprintEditorUtils::RenameGraph(CurrentGraph, FunctionName.ToString());
				}
			}
		}
	}
};

// Makes sure that calls to parent functions are valid, and removes them if not
void FBlueprintEditorUtils::ConformCallsToParentFunctions(UBlueprint* Blueprint)
{
	check(nullptr != Blueprint);

	// First, ensure that all function override implementations are up-to-date.
	FConformCallsToParentFunctionUtils::ConformParentFunctionOverrides(Blueprint);

	// Get the Blueprint's parent class.
	UClass* ParentClass = Blueprint->ParentClass;
	if (const UBlueprint* ParentBlueprint = UBlueprint::GetBlueprintFromClass(ParentClass))
	{
		// Defer to the skeleton class, as a Blueprint parent may not have been fully compiled yet (e.g. after a rename).
		ParentClass = ParentBlueprint->SkeletonGeneratedClass;
	}

	TArray<UEdGraph*> AllGraphs;
	Blueprint->GetAllGraphs(AllGraphs);
	for(int GraphIndex = 0; GraphIndex < AllGraphs.Num(); ++GraphIndex)
	{
		UEdGraph* CurrentGraph = AllGraphs[GraphIndex];
		check(nullptr != CurrentGraph);

		// Make sure the graph is loaded
		if(!CurrentGraph->HasAnyFlags(RF_NeedLoad|RF_NeedPostLoad))
		{
			TArray<UK2Node_CallParentFunction*> CallFunctionNodes;
			CurrentGraph->GetNodesOfClass<UK2Node_CallParentFunction>(CallFunctionNodes);

			// For each parent function call node in the graph
			for(int CallFunctionNodeIndex = 0; CallFunctionNodeIndex < CallFunctionNodes.Num(); ++CallFunctionNodeIndex)
			{
				UK2Node_CallParentFunction* CallFunctionNode = CallFunctionNodes[CallFunctionNodeIndex];
				check(nullptr != CallFunctionNode);

				// Make sure the node has already been loaded
				if(!CallFunctionNode->HasAnyFlags(RF_NeedLoad|RF_NeedPostLoad))
				{
					// Attempt to locate the function within the parent class
					FName MemberName = CallFunctionNode->FunctionReference.GetMemberName();
					const UFunction* TargetFunction = ParentClass ? ParentClass->FindFunctionByName(MemberName) : nullptr;
					if (TargetFunction == nullptr && ParentClass != nullptr)
					{
						// In case the function was renamed in the parent class, try to look up using the member's GUID.
						const FGuid MemberGuid = CallFunctionNode->FunctionReference.GetMemberGuid();
						if (MemberGuid.IsValid())
						{
							MemberName = UBlueprint::GetFieldNameFromClassByGuid<UFunction>(ParentClass, MemberGuid);
							if (MemberName != NAME_None)
							{
								TargetFunction = ParentClass->FindFunctionByName(MemberName);
							}
						}
					}
					
					if(TargetFunction != nullptr)
					{
						// Check to see if the function signature does not match the (authoritative) parent class.
						if(TargetFunction->GetOwnerClass()->GetAuthoritativeClass() != CallFunctionNode->FunctionReference.GetMemberParentClass(ParentClass->GetAuthoritativeClass()))
						{
							// Emit something to the log to indicate that we're making a change
							FFormatNamedArguments Args;
							Args.Add(TEXT("NodeTitle"), CallFunctionNode->GetNodeTitle(ENodeTitleType::ListView));
							Args.Add(TEXT("FunctionNodeName"), FText::FromString(CallFunctionNode->GetName()));
							Blueprint->Message_Note(FText::Format(LOCTEXT("CallParentFunctionSignatureFixed_Note", "{NodeTitle} ({FunctionNodeName}) had an invalid function signature - it has now been fixed."), Args).ToString() );

							// Redirect to the correct parent function. Note that for Blueprints, internally this will switch to the target function that's owned by the authoritative parent class.
							CallFunctionNode->SetFromFunction(TargetFunction);
						}
					}
					else
					{
						// Remove the parent function call node, preserving any existing connections.
						FConformCallsToParentFunctionUtils::RemoveParentFunctionCallNode(Blueprint, CallFunctionNode);
					}
				}
			}
		}
	}
}

namespace
{
	static bool ExtendedIsParent(const UClass* Parent, const UClass* Child)
	{
		if (Parent && Child)
		{
			if (Child->IsChildOf(Parent))
			{
				return true;
			}

			if (Parent->ClassGeneratedBy)
			{
				if (Parent->ClassGeneratedBy == Child->ClassGeneratedBy)
				{
					return true;
				}

				if (const UBlueprint* ParentBP = Cast<UBlueprint>(Parent->ClassGeneratedBy))
				{
					if (ParentBP->SkeletonGeneratedClass && Child->IsChildOf(ParentBP->SkeletonGeneratedClass))
					{
						return true;
					}

					if (ParentBP->GeneratedClass && Child->IsChildOf(ParentBP->GeneratedClass))
					{
						return true;
					}
				}
			}
		}
		return false;
	}

	static void FixOverriddenEventSignature(UK2Node_Event* EventNode, UBlueprint* Blueprint, UEdGraph* CurrentGraph)
	{
		check(EventNode && Blueprint && CurrentGraph);
		UClass* CurrentClass = EventNode->GetBlueprintClassFromNode();
		FMemberReference& FuncRef = EventNode->EventReference;
		const FName EventFuncName = FuncRef.GetMemberName();
		ensure(EventFuncName != NAME_None);
		ensure(!EventNode->IsA<UK2Node_CustomEvent>());

		const UFunction* TargetFunction = FuncRef.ResolveMember<UFunction>(CurrentClass);
		const UClass* FuncOwnerClass = FuncRef.GetMemberParentClass(CurrentClass);
		const bool bFunctionOwnerIsNotParentOfClass = !FuncOwnerClass || !ExtendedIsParent(FuncOwnerClass, CurrentClass);
		const bool bNeedsToBeFixed = !TargetFunction || bFunctionOwnerIsNotParentOfClass;
		if (bNeedsToBeFixed)
		{
			const UClass* SuperClass = CurrentClass->GetSuperClass();
			const UFunction* ActualTargetFunction = SuperClass ? SuperClass->FindFunctionByName(EventFuncName) : nullptr;
			if (ActualTargetFunction)
			{
				ensure(TargetFunction != ActualTargetFunction);
				if (!ensure(!TargetFunction || TargetFunction->IsSignatureCompatibleWith(ActualTargetFunction)))
				{
					UE_LOG(LogBlueprint, Error
						, TEXT("FixOverriddenEventSignature function \"%s\" is not compatible with \"%s\" node \"%s\"")
						, *GetPathNameSafe(ActualTargetFunction), *GetPathNameSafe(TargetFunction), *GetPathNameSafe(EventNode));
				}

				ensure(GetDefault<UEdGraphSchema_K2>()->FunctionCanBePlacedAsEvent(ActualTargetFunction));
				FuncRef.SetFromField<UFunction>(ActualTargetFunction, false);

				// Emit something to the log to indicate that we've made a change
				FFormatNamedArguments Args;
				Args.Add(TEXT("NodeTitle"), EventNode->GetNodeTitle(ENodeTitleType::ListView));
				Args.Add(TEXT("EventNodeName"), FText::FromString(EventNode->GetName()));
				Blueprint->Message_Note(FText::Format(LOCTEXT("EventSignatureFixed_Note", "{NodeTitle} ({EventNodeName}) had an invalid function signature - it has now been fixed."), Args).ToString());
			}
			else
			{
				TSet<FName> DummyExtraNameList;
				UEdGraphNode* CustomEventNode = CurrentGraph->GetSchema()->CreateSubstituteNode(EventNode, CurrentGraph, nullptr, DummyExtraNameList);
				if (ensure(CustomEventNode))
				{
					// Destroy the old event node (this will also break all pin links and remove it from the graph)
					EventNode->DestroyNode();
					// Add the new custom event node to the graph
					CurrentGraph->Nodes.Add(CustomEventNode);
					// Emit something to the log to indicate that we've made a change
					FFormatNamedArguments Args;
					Args.Add(TEXT("NodeTitle"), EventNode->GetNodeTitle(ENodeTitleType::ListView));
					Args.Add(TEXT("EventNodeName"), FText::FromString(EventNode->GetName()));
					Blueprint->Message_Note(FText::Format(LOCTEXT("EventNodeReplaced_Note", "{NodeTitle} ({EventNodeName}) was not valid for this Blueprint - it has been converted to a custom event."), Args).ToString());
				}
			}
		}
	}
}

// Makes sure that all events we handle exist, and replace with custom events if not
void FBlueprintEditorUtils::ConformImplementedEvents(UBlueprint* Blueprint)
{
	check(nullptr != Blueprint);

	// Collect all implemented interface classes
	TArray<UClass*> ImplementedInterfaceClasses;
	FindImplementedInterfaces(Blueprint, true, ImplementedInterfaceClasses);

	TArray<UEdGraph*> AllGraphs;
	Blueprint->GetAllGraphs(AllGraphs);
	for(int GraphIndex = 0; GraphIndex < AllGraphs.Num(); ++GraphIndex)
	{
		UEdGraph* CurrentGraph = AllGraphs[GraphIndex];
		check(nullptr != CurrentGraph);

		// Make sure the graph is loaded
		if(!CurrentGraph->HasAnyFlags(RF_NeedLoad|RF_NeedPostLoad))
		{
			TArray<UK2Node_Event*> EventNodes;
			CurrentGraph->GetNodesOfClass<UK2Node_Event>(EventNodes);

			// For each event node in the graph
			for(int EventNodeIndex = 0; EventNodeIndex < EventNodes.Num(); ++EventNodeIndex)
			{
				UK2Node_Event* EventNode = EventNodes[EventNodeIndex];
				check(nullptr != EventNode);

				// If the event is loaded and is not a custom event
				if(!EventNode->HasAnyFlags(RF_NeedLoad|RF_NeedPostLoad) && EventNode->bOverrideFunction)
				{
					UClass* EventClass = EventNode->EventReference.GetMemberParentClass(EventNode->GetBlueprintClassFromNode());
					bool bEventNodeUsedByInterface = false;
					int32 Idx = 0;
					while (Idx != ImplementedInterfaceClasses.Num() && bEventNodeUsedByInterface == false)
					{
						const UClass* CurrentInterface = ImplementedInterfaceClasses[Idx];
						while (CurrentInterface)
						{
							if (EventClass == CurrentInterface )
							{
								bEventNodeUsedByInterface = true;
								break;
							}
							CurrentInterface = CurrentInterface->GetSuperClass();
						}
						++Idx;
					}
					if (Blueprint->GeneratedClass && !bEventNodeUsedByInterface)
					{
						FixOverriddenEventSignature(EventNode, Blueprint, CurrentGraph);
					}
				}
			}
		}
	}
}

/** Helper function for ConformImplementedInterfaces */
static void ConformInterfaceByGUID(const UBlueprint* Blueprint, const FBPInterfaceDescription& CurrentInterfaceDesc)
{
	// Attempt to conform by GUID if we have a blueprint interface
	// This just make sure that GUID-linked functions preserve their names
	const UBlueprint* InterfaceBlueprint = CastChecked<UBlueprint>(CurrentInterfaceDesc.Interface->ClassGeneratedBy);

	TArray<UEdGraph*> InterfaceGraphs;
	InterfaceBlueprint->GetAllGraphs(InterfaceGraphs);

	TArray<UEdGraph*> BlueprintGraphs;
	Blueprint->GetAllGraphs(BlueprintGraphs);
		
	for (UEdGraph* BlueprintGraph : BlueprintGraphs)
	{
		if(BlueprintGraph != nullptr && BlueprintGraph->InterfaceGuid.IsValid())
		{
			// valid interface Guid found, so fixup name if it is different
			for (const UEdGraph* InterfaceGraph : InterfaceGraphs)
			{
				if(InterfaceGraph != nullptr && InterfaceGraph->GraphGuid == BlueprintGraph->InterfaceGuid && InterfaceGraph->GetFName() != BlueprintGraph->GetFName())
				{
					FBlueprintEditorUtils::RenameGraph(BlueprintGraph, InterfaceGraph->GetFName().ToString());
					FBlueprintEditorUtils::RefreshGraphNodes(BlueprintGraph);
					break;
				}
			}
		}
	}
}

/** Helper function for ConformImplementedInterfaces */
static void ConformInterfaceByName(UBlueprint* Blueprint, FBPInterfaceDescription& CurrentInterfaceDesc, int32 InterfaceIndex, TArray<UK2Node_Event*>& ImplementedEvents, const TArray<FName>& VariableNamesUsedInBlueprint)
{
	// Iterate over all the functions in the interface, and create graphs that are in the interface, but missing in the blueprint
	if (CurrentInterfaceDesc.Interface)
	{
		// a interface could have since been added by the parent (or this blueprint could have been re-parented)
		if (IsInterfaceImplementedByParent(CurrentInterfaceDesc, Blueprint))
		{			
			// have to remove the interface before we promote it (in case this method is reentrant)
			FBPInterfaceDescription LocalInterfaceCopy = CurrentInterfaceDesc;
			Blueprint->ImplementedInterfaces.RemoveAt(InterfaceIndex, 1);

			// in this case, the interface needs to belong to the parent and not this
			// blueprint (we would have been prevented from getting in this state if we
			// had started with a parent that implemented this interface initially)
			PromoteInterfaceImplementationToOverride(LocalInterfaceCopy, Blueprint);
			return;
		}

		// check to make sure that there aren't any interface methods that we originally 
		// implemented as events, but have since switched to functions 
		TSet<FName> ExtraNameList;
		for (UK2Node_Event* EventNode : ImplementedEvents)
		{
			// if this event belongs to something other than this interface
			if (EventNode->EventReference.GetMemberParentClass(EventNode->GetBlueprintClassFromNode()) != CurrentInterfaceDesc.Interface)
			{
				continue;
			}

			UFunction* InterfaceFunction = EventNode->EventReference.ResolveMember<UFunction>(CurrentInterfaceDesc.Interface);
			// if the function is still ok as an event, no need to try and fix it up
			if (UEdGraphSchema_K2::FunctionCanBePlacedAsEvent(InterfaceFunction))
			{
				continue;
			}

			UEdGraph* EventGraph = EventNode->GetGraph();
			// we've already implemented this interface function as an event (which we need to replace)
			UK2Node_CustomEvent* CustomEventNode = Cast<UK2Node_CustomEvent>(EventGraph->GetSchema()->CreateSubstituteNode(EventNode, EventGraph, nullptr, ExtraNameList));
			if (CustomEventNode == nullptr)
			{
				continue;
			}

			// grab the function's name before we delete the node
			FName const FunctionName = EventNode->EventReference.GetMemberName();
			// destroy the old event node (this will also break all pin links and remove it from the graph)
			EventNode->DestroyNode();

			if (InterfaceFunction)
			{
				// have to rename so it doesn't conflict with the graph we're about to add
				CustomEventNode->RenameCustomEventCloseToName();
			}
			EventGraph->Nodes.Add(CustomEventNode);

			// warn the user that their old functionality won't work (it's now connected 
			// to a custom node that isn't triggered anywhere)
			FText WarningMessageText;
			if (InterfaceFunction)
			{
				WarningMessageText = FText::Format(
					LOCTEXT("InterfaceEventNodeReplaced_WarnFmt", "'{0}' was promoted from an event to a function - it has been replaced by a custom event, which won't trigger unless you call it manually."),
					FText::FromName(FunctionName)
				);
			}
			else
			{
				WarningMessageText = FText::Format(
					LOCTEXT("InterfaceEventRemovedNodeReplaced_WarnFmt", "'{0}' was removed from its interface - it has been replaced by a custom event, which won't trigger unless you call it manually."),
					FText::FromName(FunctionName)
				);
			}

			Blueprint->Message_Warn(WarningMessageText.ToString());
		}

		// Cache off the graph names for this interface, for easier searching
		TMap<FName, const UEdGraph*> InterfaceFunctionGraphs;
		for (int32 GraphIndex = 0; GraphIndex < CurrentInterfaceDesc.Graphs.Num(); GraphIndex++)
		{
			const UEdGraph* CurrentGraph = CurrentInterfaceDesc.Graphs[GraphIndex];
			if( CurrentGraph )
			{
				InterfaceFunctionGraphs.Add(CurrentGraph->GetFName()) = CurrentGraph;
			}
		}

		// If this is a Blueprint interface, redirect to the skeleton class for function iteration
		const UClass* InterfaceClass = CurrentInterfaceDesc.Interface;
		if (InterfaceClass && InterfaceClass->ClassGeneratedBy)
		{
			InterfaceClass = CastChecked<UBlueprint>(InterfaceClass->ClassGeneratedBy)->SkeletonGeneratedClass;
		}

		// Iterate over all the functions in the interface, and create graphs that are in the interface, but missing in the blueprint
		for (TFieldIterator<UFunction> FunctionIter(InterfaceClass, EFieldIteratorFlags::IncludeSuper); FunctionIter; ++FunctionIter)
		{
			UFunction* Function = *FunctionIter;
			const FName FunctionName = Function->GetFName();
			if(!VariableNamesUsedInBlueprint.Contains(FunctionName))
			{
				if( UEdGraphSchema_K2::CanKismetOverrideFunction(Function) && !UEdGraphSchema_K2::FunctionCanBePlacedAsEvent(Function) )
				{
					if (const UEdGraph** FunctionGraphPtr = InterfaceFunctionGraphs.Find(FunctionName))
					{
						const bool bIsConstInterfaceFunction = (Function->FunctionFlags & FUNC_Const) != 0;

						// Sync the 'const' attribute of the implementation with the interface function, in case it has been changed
						TArray<UK2Node_FunctionEntry*> FunctionEntryNodes;
						(*FunctionGraphPtr)->GetNodesOfClass<UK2Node_FunctionEntry>(FunctionEntryNodes);
						for (UK2Node_FunctionEntry* FunctionEntryNode : FunctionEntryNodes)
						{
							const bool bIsImplementedAsConstFunction = (FunctionEntryNode->GetExtraFlags() & FUNC_Const) != 0;
							if (bIsImplementedAsConstFunction != bIsConstInterfaceFunction)
							{
								FunctionEntryNode->Modify();
								if (bIsConstInterfaceFunction)
								{
									FunctionEntryNode->AddExtraFlags(FUNC_Const);
								}
								else
								{
									FunctionEntryNode->ClearExtraFlags(FUNC_Const);
								}
							}
						}
					}
					else
					{
						// interface methods initially create EventGraph stubs, so we need
						// to make sure we remove that entry so the new graph doesn't conflict (don't
						// worry, these are regenerated towards the end of a compile)
						for (UEdGraph* GraphStub : Blueprint->EventGraphs)
						{
							if (GraphStub->GetFName() == FunctionName)
							{
								FBlueprintEditorUtils::RemoveGraph(Blueprint, GraphStub, EGraphRemoveFlags::MarkTransient);
							}
						}

						// Check to see if we already have implemented 
						UEdGraph* NewGraph = FBlueprintEditorUtils::CreateNewGraph(Blueprint, FunctionName, UEdGraph::StaticClass(), UEdGraphSchema_K2::StaticClass());
						NewGraph->bAllowDeletion = false;
						NewGraph->InterfaceGuid = FBlueprintEditorUtils::FindInterfaceFunctionGuid(Function, CurrentInterfaceDesc.Interface);
						CurrentInterfaceDesc.Graphs.Add(NewGraph);

						FBlueprintEditorUtils::AddInterfaceGraph(Blueprint, NewGraph, CurrentInterfaceDesc.Interface);
					}
				}
			}
			else
			{
				Blueprint->Status = BS_Error;
				const FString NewError = FText::Format(
					LOCTEXT("InterfaceNameCollision_ErrorFmt", "Interface name collision in blueprint: {0}, interface: {1}, name: {2}"),
					FText::FromString(Blueprint->GetFullName()),
					FText::FromString(CurrentInterfaceDesc.Interface->GetFullName()),
					FText::FromName(FunctionName)
				).ToString();
				Blueprint->Message_Error(NewError);
			}
		}

		// Iterate over all the graphs in the blueprint interface, and remove ones that no longer have functions 
		for (int32 GraphIndex = 0; GraphIndex < CurrentInterfaceDesc.Graphs.Num(); GraphIndex++)
		{
			// If we can't find the function associated with the graph, delete it
			const UEdGraph* CurrentGraph = CurrentInterfaceDesc.Graphs[GraphIndex];
			if (!CurrentGraph || !FindField<UFunction>(CurrentInterfaceDesc.Interface, CurrentGraph->GetFName()))
			{
				CurrentInterfaceDesc.Graphs.RemoveAt(GraphIndex, 1);
				GraphIndex--;
			}
		}
	}
}

// Makes sure that all graphs for all interfaces we implement exist, and add if not
void FBlueprintEditorUtils::ConformImplementedInterfaces(UBlueprint* Blueprint)
{
	check(nullptr != Blueprint);
	FString ErrorStr;

	// Collect all variables names in current blueprint 
	TArray<FName> VariableNamesUsedInBlueprint;
	for (TFieldIterator<UProperty> VariablesIter(Blueprint->GeneratedClass); VariablesIter; ++VariablesIter)
	{
		VariableNamesUsedInBlueprint.Add(VariablesIter->GetFName());
	}
	for (const FBPVariableDescription& NewVariable : Blueprint->NewVariables)
	{
		VariableNamesUsedInBlueprint.AddUnique(NewVariable.VarName);
	}

	TArray<UEdGraph*> AllGraphs;
	Blueprint->GetAllGraphs(AllGraphs);
	// collect all existing event nodes, so we can find interface events that 
	// need to be converted to function graphs
	TArray<UK2Node_Event*> PotentialInterfaceEvents;
	for (UEdGraph const* Graph : AllGraphs)
	{
		UClass* InterfaceEventClass = UK2Node_Event::StaticClass();
		for (UEdGraphNode* GraphNode : Graph->Nodes)
		{
			// interface event nodes are only ever going to be implemented as 
			// explicit UK2Node_Events... using == instead of IsChildOf<> 
			// guarantees that we won't be catching any special node types that
			// users might have made (that maybe reference interface functions too)
			if (GraphNode && (GraphNode->GetClass() == InterfaceEventClass))
			{
				PotentialInterfaceEvents.Add(CastChecked<UK2Node_Event>(GraphNode));
			}
		}
	}

	for (int32 InterfaceIndex = 0; InterfaceIndex < Blueprint->ImplementedInterfaces.Num(); )
	{
		FBPInterfaceDescription& CurrentInterface = Blueprint->ImplementedInterfaces[InterfaceIndex];
		if (!CurrentInterface.Interface)
		{
			Blueprint->Status = BS_Error;
			Blueprint->ImplementedInterfaces.RemoveAt(InterfaceIndex, 1);
			continue;
		}

		// conform functions linked by Guids first
		if(CurrentInterface.Interface->ClassGeneratedBy != nullptr && CurrentInterface.Interface->ClassGeneratedBy->IsA(UBlueprint::StaticClass()))
		{
			ConformInterfaceByGUID(Blueprint, CurrentInterface);
		}

		// now try to conform by name/signature
		ConformInterfaceByName(Blueprint, CurrentInterface, InterfaceIndex, PotentialInterfaceEvents, VariableNamesUsedInBlueprint);

		// not going to remove this interface, so let's continue forward
		++InterfaceIndex;
	}
}

void FBlueprintEditorUtils::ConformAllowDeletionFlag(UBlueprint* Blueprint)
{
	for (UEdGraph* Graph : Blueprint->FunctionGraphs)
	{
		if (Graph->GetFName() != UEdGraphSchema_K2::FN_UserConstructionScript && Graph->GetFName() != UEdGraphSchema_K2::GN_AnimGraph)
		{
			Graph->bAllowDeletion = true;
		}
	}
}

/** Handle old Anim Blueprints (state machines in the wrong position, transition graphs with the wrong schema, etc...) */
void FBlueprintEditorUtils::UpdateOutOfDateAnimBlueprints(UBlueprint* InBlueprint)
{
	if (UAnimBlueprint* AnimBlueprint = Cast<UAnimBlueprint>(InBlueprint))
	{
		// Ensure all transition graphs have the correct schema
		TArray<UAnimStateTransitionNode*> TransitionNodes;
		GetAllNodesOfClass<UAnimStateTransitionNode>(AnimBlueprint, /*out*/ TransitionNodes);
		for (UAnimStateTransitionNode* Node : TransitionNodes)
		{
			UEdGraph* TestGraph = Node->BoundGraph;
			if (TestGraph->Schema == UAnimationGraphSchema::StaticClass())
			{
				TestGraph->Schema = UAnimationTransitionSchema::StaticClass();
			}
		}

		// Handle a reparented anim blueprint that either needs or no longer needs an anim graph
		if (UAnimBlueprint::FindRootAnimBlueprint(AnimBlueprint) == nullptr)
		{
			// Add an anim graph if not present
			if (FindObject<UEdGraph>(AnimBlueprint, *(UEdGraphSchema_K2::GN_AnimGraph.ToString())) == nullptr)
			{
				UEdGraph* NewGraph = FBlueprintEditorUtils::CreateNewGraph(AnimBlueprint, UEdGraphSchema_K2::GN_AnimGraph, UAnimationGraph::StaticClass(), UAnimationGraphSchema::StaticClass());
				FBlueprintEditorUtils::AddDomainSpecificGraph(AnimBlueprint, NewGraph);
				AnimBlueprint->LastEditedDocuments.Add(NewGraph);
				NewGraph->bAllowDeletion = false;
			}
		}
		else
		{
			// Remove an anim graph if present
			for (int32 i = 0; i < AnimBlueprint->FunctionGraphs.Num(); ++i)
			{
				UEdGraph* FuncGraph = AnimBlueprint->FunctionGraphs[i];
				if ((FuncGraph != nullptr) && (FuncGraph->GetFName() == UEdGraphSchema_K2::GN_AnimGraph))
				{
					UE_LOG(LogBlueprint, Log, TEXT("!!! Removing AnimGraph from %s, because it has a parent anim blueprint that defines the AnimGraph"), *AnimBlueprint->GetPathName());
					AnimBlueprint->FunctionGraphs.RemoveAt(i);
					break;
				}
			}
		}
	}
}

void FBlueprintEditorUtils::UpdateOutOfDateCompositeNodes(UBlueprint* Blueprint)
{
	for (UEdGraph* UbergraphPage : Blueprint->UbergraphPages)
	{
		UpdateOutOfDateCompositeWithOuter(Blueprint, UbergraphPage);
	}
	for (UEdGraph* FunctionGraph : Blueprint->FunctionGraphs)
	{
		UpdateOutOfDateCompositeWithOuter(Blueprint, FunctionGraph);
	}
}

void FBlueprintEditorUtils::UpdateOutOfDateCompositeWithOuter(UBlueprint* Blueprint, UEdGraph* OuterGraph )
{
	check(OuterGraph != nullptr);
	check(FindBlueprintForGraphChecked(OuterGraph) == Blueprint);

	for (UEdGraphNode* Node : OuterGraph->Nodes)
	{
		//Is this node of a type that has a BoundGraph to update
		UEdGraph* BoundGraph = nullptr;
		if (UK2Node_Composite* Composite = Cast<UK2Node_Composite>(Node))
		{
			BoundGraph = Composite->BoundGraph;
		}
		else if (UAnimStateNode* StateNode = Cast<UAnimStateNode>(Node))
		{
			BoundGraph = StateNode->BoundGraph;
		}
		else if (UAnimStateTransitionNode* TransitionNode = Cast<UAnimStateTransitionNode>(Node))
		{
			BoundGraph = TransitionNode->BoundGraph;
		}
		else if (UAnimGraphNode_StateMachineBase* StateMachineNode = Cast<UAnimGraphNode_StateMachineBase>(Node))
		{
			BoundGraph = StateMachineNode->EditorStateMachineGraph;
		}

		if (BoundGraph)
		{
			// Check for out of date BoundGraph where outer is not the composite node
			if (BoundGraph->GetOuter() != Node)
			{
				// change the outer of the BoundGraph to be the composite node instead of the OuterGraph
				if (false == BoundGraph->Rename(*BoundGraph->GetName(), Node, ((BoundGraph->HasAnyFlags(RF_NeedLoad | RF_NeedPostLoad) ? REN_ForceNoResetLoaders : 0) | REN_DontCreateRedirectors)))
				{
					UE_LOG(LogBlueprintDebug, Log, TEXT("CompositeNode: On Blueprint '%s' could not fix Outer() for BoundGraph of composite node '%s'"), *Blueprint->GetPathName(), *Node->GetName());
				}
			}
		}
	}

	for (UEdGraph* SubGraph : OuterGraph->SubGraphs)
	{
		UpdateOutOfDateCompositeWithOuter(Blueprint, SubGraph);
	}
}

/** Ensure all component templates are in use */
void FBlueprintEditorUtils::UpdateComponentTemplates(UBlueprint* Blueprint)
{
	TArray<UActorComponent*> ReferencedTemplates;

	TArray<UK2Node_AddComponent*> AllComponents;
	FBlueprintEditorUtils::GetAllNodesOfClass(Blueprint, AllComponents);

	for (UK2Node_AddComponent* ComponentNode : AllComponents)
	{
		check(ComponentNode);

		UActorComponent* ActorComp = ComponentNode->GetTemplateFromNode();
		if (ActorComp)
		{
			ensure(Blueprint->ComponentTemplates.Contains(ActorComp));

			// fix up AddComponent nodes that don't have their own unique template objects
			if (ReferencedTemplates.Contains(ActorComp))
			{
				UE_LOG(LogBlueprint, Warning,
					TEXT("Blueprint '%s' has an AddComponent node '%s' with a non-unique component template name (%s). Moving it to a new template object with a unique name. Re-save the Blueprint to remove this warning on the next load."),
					*Blueprint->GetPathName(), *ComponentNode->GetPathName(), *ActorComp->GetName());

				ComponentNode->MakeNewComponentTemplate();
				ActorComp = ComponentNode->GetTemplateFromNode();
			}

			// fix up existing content to be sure these are flagged as archetypes and are transactional
			ActorComp->SetFlags(RF_ArchetypeObject|RF_Transactional);	
			ReferencedTemplates.Add(ActorComp);
		}
	}
	Blueprint->ComponentTemplates.Empty();
	Blueprint->ComponentTemplates.Append(ReferencedTemplates);
}

/** Ensures that the CDO root component reference is valid for Actor-based Blueprints */
void FBlueprintEditorUtils::UpdateRootComponentReference(UBlueprint* Blueprint)
{
	// The CDO's root component reference should match that of its parent class
	if(Blueprint && Blueprint->ParentClass && Blueprint->GeneratedClass)
	{
		AActor* ParentActorCDO = Cast<AActor>(Blueprint->ParentClass->GetDefaultObject(false));
		AActor* BlueprintActorCDO = Cast<AActor>(Blueprint->GeneratedClass->GetDefaultObject(false));
		if(ParentActorCDO && BlueprintActorCDO)
		{
			// If both CDOs are valid, check for a valid scene root component
			USceneComponent* ParentSceneRootComponent = ParentActorCDO->GetRootComponent();
			USceneComponent* BlueprintSceneRootComponent = BlueprintActorCDO->GetRootComponent();
			if((ParentSceneRootComponent == nullptr && BlueprintSceneRootComponent != nullptr)
				|| (ParentSceneRootComponent != nullptr && BlueprintSceneRootComponent == nullptr)
				|| (ParentSceneRootComponent != nullptr && BlueprintSceneRootComponent != nullptr && ParentSceneRootComponent->GetFName() != BlueprintSceneRootComponent->GetFName()))
			{
				// If the parent CDO has a valid scene root component
				if(ParentSceneRootComponent != nullptr)
				{
					// Search for a scene component with the same name in the Blueprint CDO's Components list
					TInlineComponentArray<USceneComponent*> SceneComponents;
					BlueprintActorCDO->GetComponents(SceneComponents);
					for(int i = 0; i < SceneComponents.Num(); ++i)
					{
						USceneComponent* SceneComp = SceneComponents[i];
						if(SceneComp && SceneComp->GetFName() == ParentSceneRootComponent->GetFName())
						{
							// We found a match, so make this the new scene root component
							BlueprintActorCDO->SetRootComponent(SceneComp);
							break;
						}
					}
				}
				else if(BlueprintSceneRootComponent != nullptr)
				{
					// The parent CDO does not have a valid scene root, so NULL out the Blueprint CDO reference to match
					BlueprintActorCDO->SetRootComponent(nullptr);
				}
			}
		}
	}
}

bool FBlueprintEditorUtils::IsSCSComponentProperty(UObjectProperty* MemberProperty)
{
	if (!MemberProperty->PropertyClass->IsChildOf<UActorComponent>())
	{
		return false;
	}


	UClass* OwnerClass = MemberProperty->GetOwnerClass();
	UBlueprintGeneratedClass* BpClassOwner = Cast<UBlueprintGeneratedClass>(OwnerClass);

	if (BpClassOwner == nullptr)
	{
		// if this isn't directly a blueprint property, then we check if it is a 
		// associated with a natively added component (which would still be  
		// accessible through the SCS tree)

		if ((OwnerClass == nullptr) || !OwnerClass->IsChildOf<AActor>())
		{
			return false;
		}
		else if (const AActor* ActorCDO = GetDefault<AActor>(OwnerClass))
		{
			const void* PropertyAddress = MemberProperty->ContainerPtrToValuePtr<void>(ActorCDO);
			UObject* PropertyValue = MemberProperty->GetObjectPropertyValue(PropertyAddress);

			for (UActorComponent* Component : ActorCDO->GetComponents())
			{
				if (Component && Component->GetClass()->IsChildOf(MemberProperty->PropertyClass))
				{
					if (PropertyValue == Component)
					{
						return true;
					}
				}
			}
		}
		return false;
	}

	FMemberReference MemberRef;
	MemberRef.SetFromField<UProperty>(MemberProperty, /*bIsConsideredSelfContext =*/false);
	bool const bIsGuidValid = MemberRef.GetMemberGuid().IsValid();

	if (BpClassOwner->SimpleConstructionScript != nullptr)
	{
		TArray<USCS_Node*> SCSNodes = BpClassOwner->SimpleConstructionScript->GetAllNodes();
		for (USCS_Node* ScsNode : SCSNodes)
		{
			if (bIsGuidValid && ScsNode->VariableGuid.IsValid())
			{
				if (ScsNode->VariableGuid == MemberRef.GetMemberGuid())
				{
					return true;
				}
			}
			else if (ScsNode->GetVariableName() == MemberRef.GetMemberName())
			{
				return true;
			}
		}
	}
	return false;
}

UActorComponent* FBlueprintEditorUtils::FindUCSComponentTemplate(const FComponentKey& ComponentKey)
{
	UActorComponent* FoundTemplate = nullptr;
	if (ComponentKey.IsValid() && ComponentKey.IsUCSKey())
	{
		UBlueprint* Blueprint = Cast<UBlueprint>(ComponentKey.GetComponentOwner()->ClassGeneratedBy);
		check(Blueprint != nullptr);

		if (UEdGraph* UCSGraph = FBlueprintEditorUtils::FindUserConstructionScript(Blueprint))
		{
			TArray<UK2Node_AddComponent*> ComponentNodes;
			UCSGraph->GetNodesOfClass<UK2Node_AddComponent>(ComponentNodes);

			for (UK2Node_AddComponent* UCSNode : ComponentNodes)
			{
				if (UCSNode->NodeGuid == ComponentKey.GetAssociatedGuid())
				{
					FoundTemplate = UCSNode->GetTemplateFromNode();
					break;
				}
			}
		}
	}
	return FoundTemplate;
}

/** Temporary fix for cut-n-paste error that failed to carry transactional flags */
void FBlueprintEditorUtils::UpdateTransactionalFlags(UBlueprint* Blueprint)
{
	TArray<UK2Node*> AllNodes;
	FBlueprintEditorUtils::GetAllNodesOfClass(Blueprint, AllNodes);

	for (UK2Node* K2Node : AllNodes)
	{
		check(K2Node);

		if (!K2Node->HasAnyFlags(RF_Transactional))
		{
			K2Node->SetFlags(RF_Transactional);
			Blueprint->Status = BS_Dirty;
		}
	}
}

void FBlueprintEditorUtils::UpdateStalePinWatches( UBlueprint* Blueprint )
{
	TSet<UEdGraphPin*> AllPins;

	// Find all unique pins being watched
	for (const FEdGraphPinReference& PinRef : Blueprint->WatchedPins)
	{
		UEdGraphPin* Pin = PinRef.Get();
		if (Pin == nullptr)
		{
			continue;
		}

		UEdGraphNode* OwningNode = Pin->GetOwningNode();
		// during node reconstruction, dead pins get moved to the transient 
		// package (so just in case this blueprint got saved with dead pin watches)
		if (OwningNode == nullptr)
		{
			continue;
		}

		if (!OwningNode->Pins.Contains(Pin))
		{
			continue;
		}
		
		AllPins.Add(Pin);
	}

	// Refresh watched pins with unique pins (throw away null or duplicate watches)
	if (Blueprint->WatchedPins.Num() != AllPins.Num())
	{
		Blueprint->WatchedPins.Empty();
		for (UEdGraphPin* Pin : AllPins)
		{
			Blueprint->WatchedPins.Add(Pin);
		}

		Blueprint->Status = BS_Dirty;
	}
}

void FBlueprintEditorUtils::ClearMacroCosmeticInfoCache(UBlueprint* Blueprint)
{
	Blueprint->PRIVATE_CachedMacroInfo.Reset();
}

FBlueprintMacroCosmeticInfo FBlueprintEditorUtils::GetCosmeticInfoForMacro(UEdGraph* MacroGraph)
{
	if (UBlueprint* MacroOwnerBP = FBlueprintEditorUtils::FindBlueprintForGraph(MacroGraph))
	{
		checkSlow(MacroGraph->GetSchema()->GetGraphType(MacroGraph) == GT_Macro);
		
		// See if it's in the cache
		if (FBlueprintMacroCosmeticInfo* pCosmeticInfo = MacroOwnerBP->PRIVATE_CachedMacroInfo.Find(MacroGraph))
		{
			return *pCosmeticInfo;
		}
		else
		{
			FBlueprintMacroCosmeticInfo& CosmeticInfo = MacroOwnerBP->PRIVATE_CachedMacroInfo.Add(MacroGraph);
			CosmeticInfo.bContainsLatentNodes = FBlueprintEditorUtils::CheckIfGraphHasLatentFunctions(MacroGraph);

			return CosmeticInfo;
		}
	}

	return FBlueprintMacroCosmeticInfo();
}

FName FBlueprintEditorUtils::FindUniqueKismetName(const UBlueprint* InBlueprint, const FString& InBaseName, UStruct* InScope/* = nullptr*/)
{
	int32 Count = 0;
	FString KismetName;
	FString BaseName = InBaseName;
	TSharedPtr<FKismetNameValidator> NameValidator = MakeShareable(new FKismetNameValidator(InBlueprint, NAME_None, InScope));

	// Clean up BaseName to not contain any invalid characters, which will mean we can never find a legal name no matter how many numbers we add
	if (NameValidator->IsValid(BaseName) == EValidatorResult::ContainsInvalidCharacters)
	{
		for (TCHAR& TestChar : BaseName)
		{
			for (TCHAR BadChar : UE_BLUEPRINT_INVALID_NAME_CHARACTERS)
			{
				if (TestChar == BadChar)
				{
					TestChar = TEXT('_');
					break;
				}
			}
		}
	}

	while(NameValidator->IsValid(KismetName) != EValidatorResult::Ok)
	{
		// Calculate the number of digits in the number, adding 2 (1 extra to correctly count digits, another to account for the '_' that will be added to the name
		int32 CountLength = Count > 0? (int32)log((double)Count) + 2 : 2;

		// If the length of the final string will be too long, cut off the end so we can fit the number
		if(CountLength + BaseName.Len() > NameValidator->GetMaximumNameLength())
		{
			BaseName = BaseName.Left(NameValidator->GetMaximumNameLength() - CountLength);
		}
		KismetName = FString::Printf(TEXT("%s_%d"), *BaseName, Count);
		Count++;
	}

	return FName(*KismetName);
}

FName FBlueprintEditorUtils::FindUniqueCustomEventName(const UBlueprint* Blueprint)
{
	return FindUniqueKismetName(Blueprint, LOCTEXT("DefaultCustomEventName", "CustomEvent").ToString());
}

//////////////////////////////////////////////////////////////////////////
// Timeline

FName FBlueprintEditorUtils::FindUniqueTimelineName(const UBlueprint* Blueprint)
{
	return FindUniqueKismetName(Blueprint, LOCTEXT("DefaultTimelineName", "Timeline").ToString());
}

UTimelineTemplate* FBlueprintEditorUtils::AddNewTimeline(UBlueprint* Blueprint, const FName& TimelineVarName)
{
	// Early out if we don't support timelines in this class
	if( !FBlueprintEditorUtils::DoesSupportTimelines(Blueprint) )
	{
		return nullptr;
	}

	// First look to see if we already have a timeline with that name
	UTimelineTemplate* Timeline = Blueprint->FindTimelineTemplateByVariableName(TimelineVarName);
	if (Timeline != nullptr)
	{
		UE_LOG(LogBlueprint, Log, TEXT("AddNewTimeline: Blueprint '%s' already contains a timeline called '%s'"), *Blueprint->GetPathName(), *TimelineVarName.ToString());
		return nullptr;
	}
	else
	{
		Blueprint->Modify();
		check(nullptr != Blueprint->GeneratedClass);
		// Construct new graph with the supplied name
		const FName TimelineTemplateName = *UTimelineTemplate::TimelineVariableNameToTemplateName(TimelineVarName);
		Timeline = NewObject<UTimelineTemplate>(Blueprint->GeneratedClass, TimelineTemplateName, RF_Transactional);
		Blueprint->Timelines.Add(Timeline);

		// Potentially adjust variable names for any child blueprints
		FBlueprintEditorUtils::ValidateBlueprintChildVariables(Blueprint, TimelineVarName);

		FBlueprintEditorUtils::MarkBlueprintAsStructurallyModified(Blueprint);
		return Timeline;
	}
}

void FBlueprintEditorUtils::RemoveTimeline(UBlueprint* Blueprint, UTimelineTemplate* Timeline, bool bDontRecompile)
{
	// Ensure objects are marked modified
	Timeline->Modify();
	Blueprint->Modify();

	Blueprint->Timelines.Remove(Timeline);
	Timeline->MarkPendingKill();

	if( !bDontRecompile )
	{
		FBlueprintEditorUtils::MarkBlueprintAsStructurallyModified(Blueprint);
	}
}

UK2Node_Timeline* FBlueprintEditorUtils::FindNodeForTimeline(UBlueprint* Blueprint, UTimelineTemplate* Timeline)
{
	check(Timeline);
	const FName TimelineVarName = Timeline->GetVariableName();

	TArray<UK2Node_Timeline*> TimelineNodes;
	FBlueprintEditorUtils::GetAllNodesOfClass<UK2Node_Timeline>(Blueprint, TimelineNodes);

	for(int32 i=0; i<TimelineNodes.Num(); i++)
	{
		UK2Node_Timeline* TestNode = TimelineNodes[i];
		if(TestNode->TimelineName == TimelineVarName)
		{
			return TestNode;
		}
	}

	return nullptr; // no node found
}

bool FBlueprintEditorUtils::RenameTimeline(UBlueprint* Blueprint, const FName OldNameRef, const FName NewName)
{
	check(Blueprint);

	bool bRenamed = false;

	// make a copy, in case we alter the value of what is referenced by 
	// OldNameRef through the course of this function
	FName OldName = OldNameRef;

	TSharedPtr<INameValidatorInterface> NameValidator = MakeShareable(new FKismetNameValidator(Blueprint));
	const FString NewTemplateName = UTimelineTemplate::TimelineVariableNameToTemplateName(NewName);
	// NewName should be already validated. But one must make sure that NewTemplateName is also unique.
	const bool bUniqueNameForTemplate = (EValidatorResult::Ok == NameValidator->IsValid(NewTemplateName));

	UTimelineTemplate* Template = Blueprint->FindTimelineTemplateByVariableName(OldName);
	UTimelineTemplate* NewTemplate = Blueprint->FindTimelineTemplateByVariableName(NewName);
	if ((!NewTemplate && bUniqueNameForTemplate) || NewTemplate == Template)
	{
		if (Template)
		{
			Blueprint->Modify();
			Template->Modify();

			if (UK2Node_Timeline* TimelineNode = FindNodeForTimeline(Blueprint, Template))
			{
				TimelineNode->Modify();
				TimelineNode->TimelineName = NewName;
			}

			TArray<UK2Node_Variable*> TimelineVarNodes;
			FBlueprintEditorUtils::GetAllNodesOfClass<UK2Node_Variable>(Blueprint, TimelineVarNodes);
			for(int32 It = 0; It < TimelineVarNodes.Num(); It++)
			{
				UK2Node_Variable* TestNode = TimelineVarNodes[It];
				if(TestNode && (OldName == TestNode->GetVarName()))
				{
					UEdGraphPin* TestPin = TestNode->FindPin(OldName);
					if(TestPin && (UTimelineComponent::StaticClass() == TestPin->PinType.PinSubCategoryObject.Get()))
					{
						TestNode->Modify();
						if(TestNode->VariableReference.IsSelfContext())
						{
							TestNode->VariableReference.SetSelfMember(NewName);
						}
						else
						{
							//TODO:
							UClass* ParentClass = TestNode->VariableReference.GetMemberParentClass((UClass*)nullptr);
							TestNode->VariableReference.SetExternalMember(NewName, ParentClass);
						}
						TestPin->Modify();
						TestPin->PinName = NewName;
					}
				}
			}

			Blueprint->Timelines.Remove(Template);
			
			UObject* ExistingObject = StaticFindObject(nullptr, Template->GetOuter(), *NewTemplateName, true);
			if (ExistingObject != Template && ExistingObject != nullptr)
			{
				ExistingObject->Rename(*MakeUniqueObjectName(ExistingObject->GetOuter(), ExistingObject->GetClass(), ExistingObject->GetFName()).ToString());
			}
			Template->Rename(*NewTemplateName, Template->GetOuter(), (Blueprint->bIsRegeneratingOnLoad ? REN_ForceNoResetLoaders : REN_None));
			Blueprint->Timelines.Add(Template);

			// Validate child blueprints and adjust variable names to avoid a potential name collision
			FBlueprintEditorUtils::ValidateBlueprintChildVariables(Blueprint, NewName);

			// Refresh references and flush editors
			FBlueprintEditorUtils::MarkBlueprintAsStructurallyModified(Blueprint);
			bRenamed = true;
		}
	}
	return bRenamed;
}

//////////////////////////////////////////////////////////////////////////
// LevelScriptBlueprint

bool FBlueprintEditorUtils::FindReferencesToActorFromLevelScript(ULevelScriptBlueprint* LevelScriptBlueprint, AActor* InActor, TArray<UK2Node*>& ReferencedToActors)
{
	if (LevelScriptBlueprint == nullptr)
	{
		return false;
	}

	TArray<UEdGraph*> AllGraphs;
	LevelScriptBlueprint->GetAllGraphs(AllGraphs);

	for(TArray<UEdGraph*>::TConstIterator it(AllGraphs); it; ++it)
	{
		const UEdGraph* CurrentGraph = *it;

		TArray<UK2Node*> GraphNodes;
		CurrentGraph->GetNodesOfClass(GraphNodes);

		for(UK2Node* Node : GraphNodes)
		{
			if(Node != nullptr && Node->GetReferencedLevelActor() == InActor )
			{
				ReferencedToActors.Add(Node);
			}
		}
	}

	return ReferencedToActors.Num() > 0;
}

void FBlueprintEditorUtils::ReplaceAllActorRefrences(ULevelScriptBlueprint* InLevelScriptBlueprint, AActor* InOldActor, AActor* InNewActor)
{
	InLevelScriptBlueprint->Modify();
	FBlueprintEditorUtils::MarkBlueprintAsModified(InLevelScriptBlueprint);

	// Literal nodes are the common "get" type nodes and need to be updated with the new object reference
	TArray< UK2Node_Literal* > LiteralNodes;
	FBlueprintEditorUtils::GetAllNodesOfClass(InLevelScriptBlueprint, LiteralNodes);

	for( UK2Node_Literal* LiteralNode : LiteralNodes )
	{
		if(LiteralNode->GetObjectRef() == InOldActor)
		{
			LiteralNode->Modify();
			LiteralNode->SetObjectRef(InNewActor);
			LiteralNode->ReconstructNode();
		}
	}

	// Actor Bound Events reference the actors as well and need to be updated
	TArray< UK2Node_ActorBoundEvent* > ActorEventNodes;
	FBlueprintEditorUtils::GetAllNodesOfClass(InLevelScriptBlueprint, ActorEventNodes);

	for( UK2Node_ActorBoundEvent* ActorEventNode : ActorEventNodes )
	{
		if(ActorEventNode->GetReferencedLevelActor() == InOldActor)
		{
			ActorEventNode->Modify();
			ActorEventNode->EventOwner = InNewActor;
			ActorEventNode->ReconstructNode();
		}
	}
}

void  FBlueprintEditorUtils::ModifyActorReferencedGraphNodes(ULevelScriptBlueprint* LevelScriptBlueprint, const AActor* InActor)
{
	TArray<UEdGraph*> AllGraphs;
	LevelScriptBlueprint->GetAllGraphs(AllGraphs);

	for(TArray<UEdGraph*>::TConstIterator it(AllGraphs); it; ++it)
	{
		const UEdGraph* CurrentGraph = *it;

		TArray<UK2Node*> GraphNodes;
		CurrentGraph->GetNodesOfClass(GraphNodes);

		for( TArray<UK2Node*>::TIterator NodeIt(GraphNodes); NodeIt; ++NodeIt )
		{
			UK2Node* CurrentNode = *NodeIt;
			if( CurrentNode != nullptr && CurrentNode->GetReferencedLevelActor() == InActor )
			{
				CurrentNode->Modify();
			}
		}
	}
}

void FBlueprintEditorUtils::FindActorsThatReferenceActor( AActor* InActor, TArray<UClass*>& InClassesToIgnore, TArray<AActor*>& OutReferencingActors )
{
	// Iterate all actors in the same world as InActor
	for ( FActorIterator ActorIt(InActor->GetWorld()); ActorIt; ++ActorIt )
	{
		AActor* CurrentActor = *ActorIt;
		if (( CurrentActor ) && ( CurrentActor != InActor ))
		{
			bool bShouldIgnore = false;
			// Ignore Actors that aren't in the same level as InActor - cross level references are not allowed, so it's safe to ignore.
			if ( !CurrentActor->IsInLevel(InActor->GetLevel() ) )
			{
				bShouldIgnore = true;
			}
			// Ignore Actors if they are of a type we were instructed to ignore.
			for ( int32 IgnoreIndex = 0; IgnoreIndex < InClassesToIgnore.Num() && !bShouldIgnore; IgnoreIndex++ )
			{
				if ( CurrentActor->IsA( InClassesToIgnore[IgnoreIndex] ) )
				{
					bShouldIgnore = true;
				}
			}

			if ( !bShouldIgnore )
			{
				// Get all references from CurrentActor and see if any are the Actor we're searching for
				TArray<UObject*> References;
				FReferenceFinder Finder( References );
				Finder.FindReferences( CurrentActor );

				if ( References.Contains( InActor ) )
				{
					OutReferencingActors.Add( CurrentActor );
				}
			}
		}
	}
}

void FBlueprintEditorUtils::GetActorReferenceMap(UWorld* InWorld, TArray<UClass*>& InClassesToIgnore, TMap<AActor*, TArray<AActor*> >& OutReferencingActors)
{
	// Iterate all actors in the same world as InActor
	for (FActorIterator ActorIt(InWorld); ActorIt; ++ActorIt)
	{
		AActor* CurrentActor = *ActorIt;
		if (CurrentActor)
		{
			bool bShouldIgnore = false;

			// Ignore Actors if they are of a type we were instructed to ignore.
			for (int32 IgnoreIndex = 0; IgnoreIndex < InClassesToIgnore.Num() && !bShouldIgnore; IgnoreIndex++)
			{
				if (CurrentActor->IsA(InClassesToIgnore[IgnoreIndex]))
				{
					bShouldIgnore = true;
				}
			}

			if (!bShouldIgnore)
			{
				// Get all references from CurrentActor and see if any Actors
				TArray<UObject*> References;
				FReferenceFinder Finder(References);
				Finder.FindReferences(CurrentActor);

				for (int32 RefIdx = 0; RefIdx < References.Num(); RefIdx++)
				{
					if (References[RefIdx] && References[RefIdx]->IsA(AActor::StaticClass()))
					{
						OutReferencingActors.FindOrAdd(Cast<AActor>(References[RefIdx])).Add(CurrentActor);
					}
				}
			}
		}
	}
}

void FBlueprintEditorUtils::FixLevelScriptActorBindings(ALevelScriptActor* LevelScriptActor, const ULevelScriptBlueprint* ScriptBlueprint)
{
	if( ScriptBlueprint->BlueprintType != BPTYPE_LevelScript )
	{
		return;
	}

	UPackage* ActorPackage = LevelScriptActor->GetOutermost();
	UPackage* BlueprintPkg = ScriptBlueprint->GetOutermost();
	// the nodes in the Blueprint are going to be bound to actors within the same
	// (level) package, they're the actors in the editor; if LevelScriptActor 
	// doesn't belong to that package, then it is likely a copy (for PIE), this guard 
	// prevents us from cross-binding instantiated (PIE) actors to editor objects
	if (ActorPackage != BlueprintPkg)
	{
		return;
	}

	TArray<UEdGraph*> AllGraphs;
	ScriptBlueprint->GetAllGraphs(AllGraphs);

	// Iterate over all graphs, and find all bound event nodes
	for( TArray<UEdGraph*>::TConstIterator GraphIt(AllGraphs); GraphIt; ++GraphIt )
	{
		TArray<UK2Node_ActorBoundEvent*> BoundEvents;
		(*GraphIt)->GetNodesOfClass(BoundEvents);

		for( TArray<UK2Node_ActorBoundEvent*>::TConstIterator NodeIt(BoundEvents); NodeIt; ++NodeIt )
		{
			UK2Node_ActorBoundEvent* EventNode = *NodeIt;

			// For each bound event node, verify that we have an entry point in the LSA, and add a delegate to the target
			if( EventNode && EventNode->EventOwner )
			{
				const FName TargetFunction = EventNode->CustomFunctionName;

				// Check to make sure the level scripting actor actually has the function defined
				if( LevelScriptActor->FindFunction(TargetFunction) )
				{
					// Grab the MC delegate we need to add to
					FMulticastScriptDelegate* TargetDelegate = EventNode->GetTargetDelegate();
					if( TargetDelegate != nullptr )
					{
						// Create the delegate, and add it if it doesn't already exist
						FScriptDelegate Delegate;
						Delegate.BindUFunction(LevelScriptActor, TargetFunction);
						TargetDelegate->AddUnique(Delegate);
					}
				}
			}
		}

		// Find matinee controller nodes and update node name
		TArray<UK2Node_MatineeController*> MatineeControllers;
		(*GraphIt)->GetNodesOfClass(MatineeControllers);

		for( TArray<UK2Node_MatineeController*>::TConstIterator NodeIt(MatineeControllers); NodeIt; ++NodeIt )
		{
			const UK2Node_MatineeController* MatController = *NodeIt;

			if(MatController->MatineeActor != nullptr)
			{
				MatController->MatineeActor->MatineeControllerName = MatController->GetFName();
			}
		}
	}
}

void FBlueprintEditorUtils::ListPackageContents(UPackage* Package, FOutputDevice& Ar)
{
	Ar.Logf(TEXT("Package %s contains:"), *Package->GetName());
	for (FObjectIterator ObjIt; ObjIt; ++ObjIt)
	{
		if (ObjIt->GetOuter() == Package)
		{
			Ar.Logf(TEXT("  %s (flags 0x%X)"), *ObjIt->GetFullName(), (int32)ObjIt->GetFlags());
		}
	}
}

bool FBlueprintEditorUtils::KismetDiagnosticExec(const TCHAR* InStream, FOutputDevice& Ar)
{
	const TCHAR* Str = InStream;

	if (FParse::Command(&Str, TEXT("FindBadBlueprintReferences")))
	{
		// Collect garbage first to remove any false positives
		CollectGarbage( GARBAGE_COLLECTION_KEEPFLAGS );

		UPackage* TransientPackage = GetTransientPackage();

		// Unique blueprints/classes that contain badness
		TSet<UObject*> ObjectsContainingBadness;
		TSet<UPackage*> BadPackages;

		// Run thru every object in the world
		for (FObjectIterator ObjectIt; ObjectIt; ++ObjectIt)
		{
			UObject* TestObj = *ObjectIt;

			// If the test object is itself transient, there is no concern
			CA_SUPPRESS(28182); // https://connect.microsoft.com/VisualStudio/feedback/details/3082622
			if (TestObj->HasAnyFlags(RF_Transient))
			{
				continue;
			}


			// Look for a containing scope (either a blueprint or a class)
			UObject* OuterScope = nullptr;
			for (UObject* TestOuter = TestObj; (TestOuter != nullptr) && (OuterScope == nullptr); TestOuter = TestOuter->GetOuter())
			{
				if (UClass* OuterClass = Cast<UClass>(TestOuter))
				{
					if (OuterClass->ClassGeneratedBy != nullptr)
					{
						OuterScope = OuterClass;
					}
				}
				else if (UBlueprint* OuterBlueprint = Cast<UBlueprint>(TestOuter))
				{
					OuterScope = OuterBlueprint;
				}
			}

			if ((OuterScope != nullptr) && !OuterScope->IsIn(TransientPackage))
			{
				// Find all references
				TArray<UObject*> ReferencedObjects;
				FReferenceFinder ObjectReferenceCollector(ReferencedObjects, nullptr, false, false, false, false);
				ObjectReferenceCollector.FindReferences(TestObj);

				for (UObject* ReferencedObj : ReferencedObjects)
				{
					// Ignore any references inside the outer blueprint or class; they're intrinsically safe
					if (!ReferencedObj->IsIn(OuterScope))
					{
						// If it's a public reference, that's fine
						if (!ReferencedObj->HasAnyFlags(RF_Public))
						{
							// It's a private reference outside of the parent object; not good!
							Ar.Logf(TEXT("%s has a reference to %s outside of it's container %s"),
								*TestObj->GetFullName(),
								*ReferencedObj->GetFullName(),
								*OuterScope->GetFullName()
								);
							ObjectsContainingBadness.Add(OuterScope);
							BadPackages.Add(OuterScope->GetOutermost());
						}
					}
				}
			}
		}

		// Report all the bad outers as text dumps so the exact property can be identified
		Ar.Logf(TEXT("Summary of assets containing objects that have bad references"));
		for (UObject* BadObj : ObjectsContainingBadness)
		{
			Ar.Logf(TEXT("\n\nObject %s referenced private objects outside of it's container asset inappropriately"), *BadObj->GetFullName());

			UBlueprint* Blueprint = Cast<UBlueprint>(BadObj);
			if (Blueprint == nullptr)
			{
				if (UClass* Class = Cast<UClass>(BadObj))
				{
					Blueprint = CastChecked<UBlueprint>(Class->ClassGeneratedBy);

					if (Blueprint->GeneratedClass == Class)
					{
						Ar.Logf(TEXT("  => GeneratedClass of %s"), *Blueprint->GetFullName());
					}
					else if (Blueprint->SkeletonGeneratedClass == Class)
					{
						Ar.Logf(TEXT("  => SkeletonGeneratedClass of %s"), *Blueprint->GetFullName());
					}
					else
					{
						Ar.Logf(TEXT("  => ***FALLEN BEHIND*** class generated by %s"), *Blueprint->GetFullName());
					}
					Ar.Logf(TEXT("  Has an associated CDO named %s"), *Class->GetDefaultObject()->GetFullName());
				}
			}

			// Export the asset to text
			if (true)
			{
				UnMarkAllObjects(EObjectMark(OBJECTMARK_TagExp | OBJECTMARK_TagImp));
				FStringOutputDevice Archive;
				const FExportObjectInnerContext Context;
				UExporter::ExportToOutputDevice(&Context, BadObj, nullptr, Archive, TEXT("copy"), 0, /*PPF_IncludeTransient*/ /*PPF_ExportsNotFullyQualified|*/PPF_Copy, false, nullptr);
				FString ExportedText = Archive;

				Ar.Logf(TEXT("%s"), *ExportedText);
			}
		}

		// Report the contents of the bad packages
		for (UPackage* BadPackage : BadPackages)
		{
			Ar.Logf(TEXT("\nBad package %s contains:"), *BadPackage->GetName());
			for (FObjectIterator ObjIt; ObjIt; ++ObjIt)
			{
				if (ObjIt->GetOuter() == BadPackage)
				{
					Ar.Logf(TEXT("  %s"), *ObjIt->GetFullName());
				}
			}
		}

		Ar.Logf(TEXT("\nFinished listing illegal private references"));
	}
	else if (FParse::Command(&Str, TEXT("ListPackageContents")))
	{
		if (UPackage* Package = FindPackage(nullptr, Str))
		{
			FBlueprintEditorUtils::ListPackageContents(Package, Ar);
		}
		else
		{
			Ar.Logf(TEXT("Failed to find package %s"), Str);
		}
	}
	else if (FParse::Command(&Str, TEXT("RepairBlueprint")))
	{
		if (UBlueprint* Blueprint = FindObject<UBlueprint>(ANY_PACKAGE, Str))
		{
			IKismetCompilerInterface& Compiler = FModuleManager::LoadModuleChecked<IKismetCompilerInterface>(KISMET_COMPILER_MODULENAME);
			Compiler.RecoverCorruptedBlueprint(Blueprint);
		}
		else
		{
			Ar.Logf(TEXT("Failed to find blueprint %s"), Str);
		}
	}
	else if (FParse::Command(&Str, TEXT("ListOrphanClasses")))
	{
		UE_LOG(LogBlueprintDebug, Log, TEXT("--- LISTING ORPHANED CLASSES ---"));
		for( TObjectIterator<UClass> it; it; ++it )
		{
			UClass* CurrClass = *it;
			if( CurrClass->ClassGeneratedBy != nullptr && CurrClass->GetOutermost() != GetTransientPackage() )
			{
				if( UBlueprint* GeneratingBP = Cast<UBlueprint>(CurrClass->ClassGeneratedBy) )
				{
					if( CurrClass != GeneratingBP->GeneratedClass && CurrClass != GeneratingBP->SkeletonGeneratedClass )
					{
						UE_LOG(LogBlueprintDebug, Log, TEXT(" - %s"), *CurrClass->GetFullName());				
					}
				}	
			}
		}

		return true;
	}
	else if (FParse::Command(&Str, TEXT("ListRootSetObjects")))
	{
		UE_LOG(LogBlueprintDebug, Log, TEXT("--- LISTING ROOTSET OBJ ---"));
		for( FObjectIterator it; it; ++it )
		{
			UObject* CurrObj = *it;
			if( CurrObj->IsRooted() )
			{
				UE_LOG(LogBlueprintDebug, Log, TEXT(" - %s"), *CurrObj->GetFullName());
			}
		}
	}
	else
	{
		return false;
	}

	return true;
}


void FBlueprintEditorUtils::OpenReparentBlueprintMenu( UBlueprint* Blueprint, const TSharedRef<SWidget>& ParentContent, const FOnClassPicked& OnPicked)
{
	TArray< UBlueprint* > Blueprints;
	Blueprints.Add( Blueprint );
	OpenReparentBlueprintMenu( Blueprints, ParentContent, OnPicked );
}

class FBlueprintReparentFilter : public IClassViewerFilter
{
public:
	/** All children of these classes will be included unless filtered out by another setting. */
	TSet< const UClass* > AllowedChildrenOfClasses;

	/** Classes to not allow any children of into the Class Viewer/Picker. */
	TSet< const UClass* > DisallowedChildrenOfClasses;

	/** Classes to never show in this class viewer. */
	TSet< const UClass* > DisallowedClasses;

	/** Will limit the results to only native classes */
	bool bShowNativeOnly;

	FBlueprintReparentFilter()
		: bShowNativeOnly(false)
	{}

	virtual bool IsClassAllowed(const FClassViewerInitializationOptions& InInitOptions, const UClass* InClass, TSharedRef< FClassViewerFilterFuncs > InFilterFuncs ) override
	{
		// If it appears on the allowed child-of classes list (or there is nothing on that list)
		//		AND it is NOT on the disallowed child-of classes list
		//		AND it is NOT on the disallowed classes list
		return InFilterFuncs->IfInChildOfClassesSet( AllowedChildrenOfClasses, InClass) != EFilterReturn::Failed && 
			InFilterFuncs->IfInChildOfClassesSet(DisallowedChildrenOfClasses, InClass) != EFilterReturn::Passed && 
			InFilterFuncs->IfInClassesSet(DisallowedClasses, InClass) != EFilterReturn::Passed &&
			!InClass->HasAnyClassFlags(CLASS_Deprecated) &&
			((bShowNativeOnly && InClass->HasAnyClassFlags(CLASS_Native)) || !bShowNativeOnly);
	}

	virtual bool IsUnloadedClassAllowed(const FClassViewerInitializationOptions& InInitOptions, const TSharedRef< const IUnloadedBlueprintData > InUnloadedClassData, TSharedRef< FClassViewerFilterFuncs > InFilterFuncs) override
	{
		// If it appears on the allowed child-of classes list (or there is nothing on that list)
		//		AND it is NOT on the disallowed child-of classes list
		//		AND it is NOT on the disallowed classes list
		return InFilterFuncs->IfInChildOfClassesSet( AllowedChildrenOfClasses, InUnloadedClassData) != EFilterReturn::Failed && 
			InFilterFuncs->IfInChildOfClassesSet(DisallowedChildrenOfClasses, InUnloadedClassData) != EFilterReturn::Passed && 
			InFilterFuncs->IfInClassesSet(DisallowedClasses, InUnloadedClassData) != EFilterReturn::Passed &&
			!InUnloadedClassData->HasAnyClassFlags(CLASS_Deprecated)  &&
			((bShowNativeOnly && InUnloadedClassData->HasAnyClassFlags(CLASS_Native)) || !bShowNativeOnly);
	}
};

TSharedRef<SWidget> FBlueprintEditorUtils::ConstructBlueprintParentClassPicker( const TArray< UBlueprint* >& Blueprints, const FOnClassPicked& OnPicked)
{
	bool bIsActor = false;
	bool bIsAnimBlueprint = false;
	bool bIsLevelScriptActor = false;
	bool bIsComponentBlueprint = false;
	TArray<UClass*> BlueprintClasses;
	for( auto BlueprintIter = Blueprints.CreateConstIterator(); (!bIsActor && !bIsAnimBlueprint) && BlueprintIter; ++BlueprintIter )
	{
		const UBlueprint* Blueprint = *BlueprintIter;
		bIsActor |= Blueprint->ParentClass->IsChildOf( AActor::StaticClass() );
		bIsAnimBlueprint |= Blueprint->IsA(UAnimBlueprint::StaticClass());
		bIsLevelScriptActor |= Blueprint->ParentClass->IsChildOf( ALevelScriptActor::StaticClass() );
		bIsComponentBlueprint |= Blueprint->ParentClass->IsChildOf( UActorComponent::StaticClass() );
		if(Blueprint->GeneratedClass)
		{
			BlueprintClasses.Add(Blueprint->GeneratedClass);
		}
	}

	// Fill in options
	FClassViewerInitializationOptions Options;
	Options.Mode = EClassViewerMode::ClassPicker;

	TSharedPtr<FBlueprintReparentFilter> Filter = MakeShareable(new FBlueprintReparentFilter);
	Options.ClassFilter = Filter;
	Options.ViewerTitleString = LOCTEXT("ReparentBlueprint", "Reparent blueprint");

	// Only allow parenting to base blueprints.
	Options.bIsBlueprintBaseOnly = true;

	// never allow parenting to Interface
	Filter->DisallowedChildrenOfClasses.Add( UInterface::StaticClass() );

	// never allow parenting to children of itself
	for (UClass* BPClass : BlueprintClasses)
	{
		Filter->DisallowedChildrenOfClasses.Add(BPClass);
	}

	for ( UBlueprint* Blueprint : Blueprints )
	{
		Blueprint->GetReparentingRules(Filter->AllowedChildrenOfClasses, Filter->DisallowedChildrenOfClasses);
	}

	if(bIsActor)
	{
		if(bIsLevelScriptActor)
		{
			// Don't allow conversion outside of the LevelScriptActor hierarchy
			Filter->AllowedChildrenOfClasses.Add( ALevelScriptActor::StaticClass() );
			Filter->bShowNativeOnly = true;
		}
		else
		{
			// Don't allow conversion outside of the Actor hierarchy
			Filter->AllowedChildrenOfClasses.Add( AActor::StaticClass() );

			// Don't allow non-LevelScriptActor->LevelScriptActor conversion
			Filter->DisallowedChildrenOfClasses.Add( ALevelScriptActor::StaticClass() );
		}
	}
	else if (bIsAnimBlueprint)
	{
		// If it's an anim blueprint, do not allow conversion to non anim
		Filter->AllowedChildrenOfClasses.Add( UAnimInstance::StaticClass() );
	}
	else if(bIsComponentBlueprint)
	{
		// If it is a component blueprint, only allow classes under and including UActorComponent
		Filter->AllowedChildrenOfClasses.Add( UActorComponent::StaticClass() );
	}
	else
	{
		Filter->DisallowedChildrenOfClasses.Add( AActor::StaticClass() );
	}


	for( const UBlueprint* Blueprint : Blueprints)
	{
		// don't allow making me my own parent!
		if(Blueprint->GeneratedClass)
		{
			Filter->DisallowedClasses.Add(Blueprint->GeneratedClass);
		}
	}

	return FModuleManager::LoadModuleChecked<FClassViewerModule>("ClassViewer").CreateClassViewer(Options, OnPicked);
}

void FBlueprintEditorUtils::OpenReparentBlueprintMenu( const TArray< UBlueprint* >& Blueprints, const TSharedRef<SWidget>& ParentContent, const FOnClassPicked& OnPicked)
{
	if ( Blueprints.Num() == 0 )
	{
		return;
	}

	TSharedRef<SWidget> ClassPicker = ConstructBlueprintParentClassPicker(Blueprints, OnPicked);

	TSharedRef<SBox> ClassPickerBox = 
		SNew(SBox)
		.WidthOverride(280)
		.HeightOverride(400)
		[
			SNew(SBorder)
			.BorderImage(FEditorStyle::GetBrush("Menu.Background"))
			[
				ClassPicker
			]
		];

	// Show dialog to choose new parent class
	FSlateApplication::Get().PushMenu(
		ParentContent,
		FWidgetPath(),
		ClassPickerBox,
		FSlateApplication::Get().GetCursorPos(),
		FPopupTransitionEffect( FPopupTransitionEffect::ContextMenu),
		true);
}

/** Filter class for ClassPicker handling allowed interfaces for a Blueprint */
class FBlueprintInterfaceFilter : public IClassViewerFilter
{
public:
	/** All children of these classes will be included unless filtered out by another setting. */
	TSet< const UClass* > AllowedChildrenOfClasses;

	/** Classes to not allow any children of into the Class Viewer/Picker. */
	TSet< const UClass* > DisallowedChildrenOfClasses;

	/** Classes to never show in this class viewer. */
	TSet< const UClass* > DisallowedClasses;

	virtual bool IsClassAllowed(const FClassViewerInitializationOptions& InInitOptions, const UClass* InClass, TSharedRef< FClassViewerFilterFuncs > InFilterFuncs ) override
	{
		// If it appears on the allowed child-of classes list (or there is nothing on that list)
		//		AND it is NOT on the disallowed child-of classes list
		//		AND it is NOT on the disallowed classes list
		return InFilterFuncs->IfInChildOfClassesSet( AllowedChildrenOfClasses, InClass) != EFilterReturn::Failed && 
			InFilterFuncs->IfInChildOfClassesSet(DisallowedChildrenOfClasses, InClass) != EFilterReturn::Passed && 
			InFilterFuncs->IfInClassesSet(DisallowedClasses, InClass) != EFilterReturn::Passed &&
			!InClass->HasAnyClassFlags(CLASS_Deprecated | CLASS_NewerVersionExists) &&
			InClass->HasAnyClassFlags(CLASS_Interface) &&
			// Here is some loaded classes only logic, Blueprints will never have this info
			!InClass->HasMetaData(FBlueprintMetadata::MD_CannotImplementInterfaceInBlueprint);
	}

	virtual bool IsUnloadedClassAllowed(const FClassViewerInitializationOptions& InInitOptions, const TSharedRef< const IUnloadedBlueprintData > InUnloadedClassData, TSharedRef< FClassViewerFilterFuncs > InFilterFuncs) override
	{
		// Unloaded interfaces mean they must be Blueprint Interfaces


		// If it appears on the allowed child-of classes list (or there is nothing on that list)
		//		AND it is NOT on the disallowed child-of classes list
		//		AND it is NOT on the disallowed classes list
		return InFilterFuncs->IfInChildOfClassesSet( AllowedChildrenOfClasses, InUnloadedClassData) != EFilterReturn::Failed && 
			InFilterFuncs->IfInChildOfClassesSet(DisallowedChildrenOfClasses, InUnloadedClassData) != EFilterReturn::Passed && 
			InFilterFuncs->IfInClassesSet(DisallowedClasses, InUnloadedClassData) != EFilterReturn::Passed &&
			!InUnloadedClassData->HasAnyClassFlags(CLASS_Deprecated | CLASS_NewerVersionExists) &&
			InUnloadedClassData->HasAnyClassFlags(CLASS_Interface);
	}
};

TSharedRef<SWidget> FBlueprintEditorUtils::ConstructBlueprintInterfaceClassPicker( const TArray< UBlueprint* >& Blueprints, const FOnClassPicked& OnPicked)
{
	TArray<UClass*> BlueprintClasses;
	for (const UBlueprint* Blueprint : Blueprints)
	{
		if(Blueprint->GeneratedClass)
		{
			BlueprintClasses.Add(Blueprint->GeneratedClass);
		}
	}

	// Fill in options
	FClassViewerInitializationOptions Options;
	Options.Mode = EClassViewerMode::ClassPicker;

	TSharedPtr<FBlueprintInterfaceFilter> Filter = MakeShareable(new FBlueprintInterfaceFilter);
	Options.ClassFilter = Filter;
	Options.ViewerTitleString = LOCTEXT("ImplementInterfaceBlueprint", "Implement Interface");

	for (const UBlueprint* Blueprint : Blueprints)
	{
		// don't allow making me my own parent!
		if(Blueprint->GeneratedClass)
		{
			Filter->DisallowedClasses.Add(Blueprint->GeneratedClass);
		}
		
		UClass const* const ParentClass = Blueprint->ParentClass;
		// see if the parent class has any prohibited interfaces
		if ((ParentClass != nullptr) && ParentClass->HasMetaData(FBlueprintMetadata::MD_ProhibitedInterfaces))
		{
			FString const& ProhibitedList = Blueprint->ParentClass->GetMetaData(FBlueprintMetadata::MD_ProhibitedInterfaces);

			TArray<FString> ProhibitedInterfaceNames;
			ProhibitedList.ParseIntoArray(ProhibitedInterfaceNames, TEXT(","), true);

			// loop over all the prohibited interfaces
			for (int32 ExclusionIndex = 0; ExclusionIndex < ProhibitedInterfaceNames.Num(); ++ExclusionIndex)
			{
				ProhibitedInterfaceNames[ExclusionIndex].TrimStartInline();
				FString const& ProhibitedInterfaceName = ProhibitedInterfaceNames[ExclusionIndex].RightChop(1);
				UClass* ProhibitedInterface = (UClass*)StaticFindObject(UClass::StaticClass(), ANY_PACKAGE, *ProhibitedInterfaceName);
				if(ProhibitedInterface)
				{
					Filter->DisallowedClasses.Add(ProhibitedInterface);
					Filter->DisallowedChildrenOfClasses.Add(ProhibitedInterface);
				}
			}
		}

		// Do not allow adding interfaces that are already added to the Blueprint
		for(TArray<FBPInterfaceDescription>::TConstIterator it(Blueprint->ImplementedInterfaces); it; ++it)
		{
			const FBPInterfaceDescription& CurrentInterface = *it;
			Filter->DisallowedClasses.Add(CurrentInterface.Interface);
		}
	}

	// never allow parenting to children of itself
	for (UClass*  BPClass : BlueprintClasses)
	{
		Filter->DisallowedChildrenOfClasses.Add(BPClass);
	}

	return FModuleManager::LoadModuleChecked<FClassViewerModule>("ClassViewer").CreateClassViewer(Options, OnPicked);
}

/** Call PostEditChange() on any Actors that are based on this Blueprint */
void FBlueprintEditorUtils::PostEditChangeBlueprintActors(UBlueprint* Blueprint, bool bComponentEditChange)
{
	if (Blueprint->GeneratedClass && Blueprint->GeneratedClass->IsChildOf(AActor::StaticClass()))
	{
		// Get the selected Actor set in the level editor context
		bool bEditorSelectionChanged = false;
		const USelection* CurrentEditorActorSelection = GEditor ? GEditor->GetSelectedActors() : nullptr;
		const bool bIncludeDerivedClasses = false;

		TArray<UObject*> MatchingBlueprintObjects;
		GetObjectsOfClass(Blueprint->GeneratedClass, MatchingBlueprintObjects, bIncludeDerivedClasses, RF_ClassDefaultObject, EInternalObjectFlags::PendingKill);

		for (UObject* MatchingObj : MatchingBlueprintObjects)
		{
			// We know the class was derived from AActor because we checked the Blueprint->GeneratedClass.
			AActor* Actor = static_cast<AActor*>(MatchingObj);
			Actor->PostEditChange();

			// Broadcast edit notification if necessary so that the level editor's detail panel is refreshed
			bEditorSelectionChanged |= CurrentEditorActorSelection && CurrentEditorActorSelection->IsSelected(Actor);
		}

		// Broadcast edit notifications if necessary so that level editor details are refreshed (e.g. components tree)
		if(bEditorSelectionChanged)
		{
			if(bComponentEditChange)
			{
				FLevelEditorModule& LevelEditor = FModuleManager::LoadModuleChecked<FLevelEditorModule>("LevelEditor");
				LevelEditor.BroadcastComponentsEdited();
			}
		}
	}	

	// Let the blueprint thumbnail renderer know that a blueprint has been modified so it knows to reinstance components for visualization
	FThumbnailRenderingInfo* RenderInfo = GUnrealEd->GetThumbnailManager()->GetRenderingInfo( Blueprint );
	if ( RenderInfo != nullptr )
	{
		UBlueprintThumbnailRenderer* BlueprintThumbnailRenderer = Cast<UBlueprintThumbnailRenderer>(RenderInfo->Renderer);
		if ( BlueprintThumbnailRenderer != nullptr )
		{
			BlueprintThumbnailRenderer->BlueprintChanged(Blueprint);
		}
	}
}

FBlueprintEditorUtils::EPropertyWritableState FBlueprintEditorUtils::IsPropertyWritableInBlueprint(const UBlueprint* Blueprint, const UProperty* Property)
{
	if (Property)
	{
		if (!Property->HasAnyPropertyFlags(CPF_BlueprintVisible))
		{
			return EPropertyWritableState::NotBlueprintVisible;
		}
		if (Property->HasAnyPropertyFlags(CPF_BlueprintReadOnly))
		{
			return EPropertyWritableState::BlueprintReadOnly;
		}
		if (Property->GetBoolMetaData(FBlueprintMetadata::MD_Private))
		{
			const UClass* OwningClass = CastChecked<UClass>(Property->GetOuter());
			if (OwningClass->ClassGeneratedBy != Blueprint)
			{
				return EPropertyWritableState::Private;
			}
		}
	}
	return EPropertyWritableState::Writable;
}

FBlueprintEditorUtils::EPropertyReadableState FBlueprintEditorUtils::IsPropertyReadableInBlueprint(const UBlueprint* Blueprint, const UProperty* Property)
{
	if (Property)
	{
		if (!Property->HasAnyPropertyFlags(CPF_BlueprintVisible))
		{
			return EPropertyReadableState::NotBlueprintVisible;
		}
		if (Property->GetBoolMetaData(FBlueprintMetadata::MD_Private))
		{
			const UClass* OwningClass = CastChecked<UClass>(Property->GetOuter());
			if (OwningClass->ClassGeneratedBy != Blueprint)
			{
				return EPropertyReadableState::Private;
			}
		}
	}
	return EPropertyReadableState::Readable;
}

bool FBlueprintEditorUtils::IsPropertyReadOnlyInCurrentBlueprint(const UBlueprint* Blueprint, const UProperty* Property)
{
	return (IsPropertyWritableInBlueprint(Blueprint, Property) != EPropertyWritableState::Writable);
}

void FBlueprintEditorUtils::FindAndSetDebuggableBlueprintInstances()
{
	TMap< UBlueprint*, TArray< AActor* > > BlueprintsNeedingInstancesToDebug;

	// Find open blueprint editors that have no debug instances
	FAssetEditorManager& AssetEditorManager = FAssetEditorManager::Get();	
	TArray<UObject*> EditedAssets = AssetEditorManager.GetAllEditedAssets();		
	for(int32 i=0; i<EditedAssets.Num(); i++)
	{
		UBlueprint* Blueprint = Cast<UBlueprint>( EditedAssets[i] );
		if( Blueprint != nullptr )
		{
			if( Blueprint->GetObjectBeingDebugged() == nullptr )
			{
				BlueprintsNeedingInstancesToDebug.FindOrAdd( Blueprint );
			}			
		}
	}

	// If we have blueprints with no debug objects selected try to find a suitable on to debug
	if( BlueprintsNeedingInstancesToDebug.Num() != 0 )
	{	
		// Priority is in the following order.
		// 1. Selected objects with the exact same type as the blueprint being debugged
		// 2. UnSelected objects with the exact same type as the blueprint being debugged
		// 3. Selected objects based on the type of blueprint being debugged
		// 4. UnSelected objects based on the type of blueprint being debugged
		USelection* Selected = GEditor->GetSelectedActors();
		const bool bDisAllowDerivedTypes = false;
		TArray< UBlueprint* > BlueprintsToRefresh;
		for (TMap< UBlueprint*, TArray< AActor* > >::TIterator ObjIt(BlueprintsNeedingInstancesToDebug); ObjIt; ++ObjIt)
		{	
			UBlueprint* EachBlueprint = ObjIt.Key();
			bool bFoundItemToDebug = false;
			AActor* SimilarInstanceSelected = nullptr;
			AActor* SimilarInstanceUnselected = nullptr;

			// First check selected objects.
			if( Selected->Num() != 0 )
			{
				for (int32 iSelected = 0; iSelected < Selected->Num() ; iSelected++)
				{
					AActor* ObjectAsActor = Cast<AActor>( Selected->GetSelectedObject( iSelected ) );
					UWorld* ActorWorld = ObjectAsActor ? ObjectAsActor->GetWorld() : nullptr;
					if ((ActorWorld != nullptr) && (ActorWorld->WorldType != EWorldType::EditorPreview) && (ActorWorld->WorldType != EWorldType::Inactive))
					{
						if( IsObjectADebugCandidate(ObjectAsActor, EachBlueprint, true/*bInDisallowDerivedBlueprints*/ ) == true )
						{
							EachBlueprint->SetObjectBeingDebugged( ObjectAsActor );
							bFoundItemToDebug = true;
							BlueprintsToRefresh.Add( EachBlueprint );
							break;
						}
						else if( SimilarInstanceSelected == nullptr)
						{
							// If we haven't found a similar selected instance already check for one now
							if( IsObjectADebugCandidate(ObjectAsActor, EachBlueprint, false/*bInDisallowDerivedBlueprints*/ ) == true )
							{
								SimilarInstanceSelected = ObjectAsActor;
							}
						}
					}
				}
			}
			// Nothing of this type selected, just find any instance of one of these objects.
			if (!bFoundItemToDebug)
			{
				for (TObjectIterator<UObject> It; It; ++It)
				{
					AActor* ObjectAsActor = Cast<AActor>( *It );
					UWorld* ActorWorld = ObjectAsActor ? ObjectAsActor->GetWorld() : nullptr;
					if( ActorWorld && ( ActorWorld->WorldType != EWorldType::EditorPreview) && ActorWorld->WorldType != EWorldType::Inactive )
					{
						if( IsObjectADebugCandidate(ObjectAsActor, EachBlueprint, true/*bInDisallowDerivedBlueprints*/ ) == true )
						{
							EachBlueprint->SetObjectBeingDebugged( ObjectAsActor );
							bFoundItemToDebug = true;
							BlueprintsToRefresh.Add( EachBlueprint );
							break;
						}
						else if( SimilarInstanceUnselected == nullptr)
						{
							// If we haven't found a similar unselected instance already check for one now
							if( IsObjectADebugCandidate(ObjectAsActor, EachBlueprint, false/*bInDisallowDerivedBlueprints*/ ) == true )
							{
								SimilarInstanceUnselected = ObjectAsActor;
							}						
						}
					}
				}
			}

			// If we didn't find and exact type match, but we did find a related type use that.
			if( bFoundItemToDebug == false )
			{
				if( ( SimilarInstanceSelected != nullptr ) || ( SimilarInstanceUnselected != nullptr ) )
				{
					EachBlueprint->SetObjectBeingDebugged( SimilarInstanceSelected != nullptr ? SimilarInstanceSelected : SimilarInstanceUnselected );
					BlueprintsToRefresh.Add( EachBlueprint );
				}
			}
		}

		// Refresh all blueprint windows that we have made a change to the debugging selection of
		for (int32 iRefresh = 0; iRefresh < BlueprintsToRefresh.Num() ; iRefresh++)
		{
			// Ensure its a blueprint editor !
			TSharedPtr< IToolkit > FoundAssetEditor = FToolkitManager::Get().FindEditorForAsset(BlueprintsToRefresh[ iRefresh]);
			if (FoundAssetEditor.IsValid() && FoundAssetEditor->IsBlueprintEditor())
			{
				TSharedPtr<IBlueprintEditor> BlueprintEditor = StaticCastSharedPtr<IBlueprintEditor>(FoundAssetEditor);
				BlueprintEditor->RefreshEditors();
			}
		}
	}
}

void FBlueprintEditorUtils::AnalyticsTrackNewNode( UEdGraphNode *NewNode )
{
	UBlueprint* Blueprint = FindBlueprintForNodeChecked(NewNode);
	TSharedPtr<IToolkit> FoundAssetEditor = FToolkitManager::Get().FindEditorForAsset(Blueprint);
	if (FoundAssetEditor.IsValid() && FoundAssetEditor->IsBlueprintEditor()) 
	{ 
		TSharedPtr<IBlueprintEditor> BlueprintEditor = StaticCastSharedPtr<IBlueprintEditor>(FoundAssetEditor);
		BlueprintEditor->AnalyticsTrackNodeEvent(Blueprint, NewNode, false);
	}
}

bool FBlueprintEditorUtils::IsObjectADebugCandidate( AActor* InActorObject, UBlueprint* InBlueprint, bool bInDisallowDerivedBlueprints )
{
	const bool bPassesFlags = !InActorObject->HasAnyFlags(RF_ClassDefaultObject) && !InActorObject->IsPendingKill();
	bool bCanDebugThisObject = false;
	if( bInDisallowDerivedBlueprints == true )
	{
		bCanDebugThisObject = InActorObject->GetClass()->ClassGeneratedBy == InBlueprint;
	}
	else if(InBlueprint->GeneratedClass)
	{
		bCanDebugThisObject = InActorObject->IsA( InBlueprint->GeneratedClass );
	}
	
	return bPassesFlags && bCanDebugThisObject;
}

bool FBlueprintEditorUtils::PropertyValueFromString(const UProperty* Property, const FString& StrValue, uint8* Container)
{
	return PropertyValueFromString_Direct(Property, StrValue, Property->ContainerPtrToValuePtr<uint8>(Container));
}

bool FBlueprintEditorUtils::PropertyValueFromString_Direct(const UProperty* Property, const FString& StrValue, uint8* DirectValue)
{
	bool bParseSucceeded = true;
	if (!Property->IsA(UStructProperty::StaticClass()))
	{
		if (Property->IsA(UIntProperty::StaticClass()))
		{
			int32 IntValue = 0;
			bParseSucceeded = FDefaultValueHelper::ParseInt(StrValue, IntValue);
			CastChecked<UIntProperty>(Property)->SetPropertyValue(DirectValue, IntValue);
		}
		else if (Property->IsA(UFloatProperty::StaticClass()))
		{
			float FloatValue = 0.0f;
			bParseSucceeded = FDefaultValueHelper::ParseFloat(StrValue, FloatValue);
			CastChecked<UFloatProperty>(Property)->SetPropertyValue(DirectValue, FloatValue);
		}
		else if (const UByteProperty* ByteProperty = Cast<const UByteProperty>(Property))
		{
			int32 IntValue = 0;
			if (const UEnum* Enum = ByteProperty->Enum)
			{
				IntValue = Enum->GetValueByName(FName(*StrValue));
				bParseSucceeded = (INDEX_NONE != IntValue);

				// If the parse did not succeed, clear out the int to keep the enum value valid
				if (!bParseSucceeded)
				{
					IntValue = 0;
				}
			}
			else
			{
				bParseSucceeded = FDefaultValueHelper::ParseInt(StrValue, IntValue);
			}
			bParseSucceeded = bParseSucceeded && (IntValue <= 255) && (IntValue >= 0);
			ByteProperty->SetPropertyValue(DirectValue, IntValue);
		}
		else if (const UEnumProperty* EnumProperty = Cast<const UEnumProperty>(Property))
		{
			int64 IntValue = EnumProperty->GetEnum()->GetValueByName(FName(*StrValue));
			bParseSucceeded = (INDEX_NONE != IntValue);

			// If the parse did not succeed, clear out the int to keep the enum value valid
			if (!bParseSucceeded)
			{
				IntValue = 0;
			}
			bParseSucceeded = bParseSucceeded && (IntValue <= 255) && (IntValue >= 0);
			EnumProperty->GetUnderlyingProperty()->SetIntPropertyValue(DirectValue, IntValue);
		}
		else if (Property->IsA(UStrProperty::StaticClass()))
		{
			CastChecked<UStrProperty>(Property)->SetPropertyValue(DirectValue, StrValue);
		}
		else if (Property->IsA(UBoolProperty::StaticClass()))
		{
			CastChecked<UBoolProperty>(Property)->SetPropertyValue(DirectValue, StrValue.ToBool());
		}
		else if (Property->IsA(UNameProperty::StaticClass()))
		{
			CastChecked<UNameProperty>(Property)->SetPropertyValue(DirectValue, FName(*StrValue));
		}
		else if (Property->IsA(UTextProperty::StaticClass()))
		{
			FStringOutputDevice ImportError;
			const TCHAR* EndOfParsedBuff = Property->ImportText(*StrValue, DirectValue, PPF_SerializedAsImportText, nullptr, &ImportError);
			bParseSucceeded = EndOfParsedBuff && ImportError.IsEmpty();
		}
		else
		{
			// Empty array-like properties need to use "()" in order to import correctly (as array properties export comma separated within a set of brackets)
			const TCHAR* const ValueToImport = (StrValue.IsEmpty() && (Property->IsA(UArrayProperty::StaticClass()) || Property->IsA(UMulticastDelegateProperty::StaticClass())))
				? TEXT("()")
				: *StrValue;

			FStringOutputDevice ImportError;
			const TCHAR* EndOfParsedBuff = Property->ImportText(*StrValue, DirectValue, PPF_SerializedAsImportText, nullptr, &ImportError);
			bParseSucceeded = EndOfParsedBuff && ImportError.IsEmpty();
		}
	}
	else
	{
		static UScriptStruct* VectorStruct = TBaseStructure<FVector>::Get();
		static UScriptStruct* RotatorStruct = TBaseStructure<FRotator>::Get();
		static UScriptStruct* TransformStruct = TBaseStructure<FTransform>::Get();
		static UScriptStruct* LinearColorStruct = TBaseStructure<FLinearColor>::Get();

		const UStructProperty* StructProperty = CastChecked<UStructProperty>(Property);

		// Struct properties must be handled differently, unfortunately.  We only support FVector, FRotator, and FTransform
		if (StructProperty->Struct == VectorStruct)
		{
			FVector V = FVector::ZeroVector;
			bParseSucceeded = FDefaultValueHelper::ParseVector(StrValue, V);
			Property->CopyCompleteValue(DirectValue, &V);
		}
		else if (StructProperty->Struct == RotatorStruct)
		{
			FRotator R = FRotator::ZeroRotator;
			bParseSucceeded = FDefaultValueHelper::ParseRotator(StrValue, R);
			Property->CopyCompleteValue(DirectValue, &R);
		}
		else if (StructProperty->Struct == TransformStruct)
		{
			FTransform T = FTransform::Identity;
			bParseSucceeded = T.InitFromString(StrValue);
			Property->CopyCompleteValue(DirectValue, &T);
		}
		else if (StructProperty->Struct == LinearColorStruct)
		{
			FLinearColor Color;
			// Color form: "(R=%f,G=%f,B=%f,A=%f)"
			bParseSucceeded = Color.InitFromString(StrValue);
			Property->CopyCompleteValue(DirectValue, &Color);
		}
		else if (StructProperty->Struct)
		{
			const UScriptStruct* Struct = StructProperty->Struct;
			const int32 StructSize = Struct->GetStructureSize() * StructProperty->ArrayDim;
			StructProperty->InitializeValue(DirectValue);
			ensure(1 == StructProperty->ArrayDim);

			FStringOutputDevice ImportError;
			const TCHAR* EndOfParsedBuff = StructProperty->ImportText(StrValue.IsEmpty() ? TEXT("()") : *StrValue, DirectValue, PPF_SerializedAsImportText, nullptr, &ImportError);
			bParseSucceeded &= EndOfParsedBuff && ImportError.IsEmpty();
		}
	}

	return bParseSucceeded;
}

bool FBlueprintEditorUtils::PropertyValueToString(const UProperty* Property, const uint8* Container, FString& OutForm)
{
	return PropertyValueToString_Direct(Property, Property->ContainerPtrToValuePtr<const uint8>(Container), OutForm);
}

bool FBlueprintEditorUtils::PropertyValueToString_Direct(const UProperty* Property, const uint8* DirectValue, FString& OutForm)
{
	check(Property && DirectValue);
	OutForm.Reset();

	const UStructProperty* StructProperty = Cast<UStructProperty>(Property);
	if (StructProperty)
	{
		static UScriptStruct* VectorStruct = TBaseStructure<FVector>::Get();
		static UScriptStruct* RotatorStruct = TBaseStructure<FRotator>::Get();
		static UScriptStruct* TransformStruct = TBaseStructure<FTransform>::Get();
		static UScriptStruct* LinearColorStruct = TBaseStructure<FLinearColor>::Get();

		// Struct properties must be handled differently, unfortunately.  We only support FVector, FRotator, and FTransform
		if (StructProperty->Struct == VectorStruct)
		{
			FVector Vector;
			Property->CopyCompleteValue(&Vector, DirectValue);
			OutForm = FString::Printf(TEXT("%f,%f,%f"), Vector.X, Vector.Y, Vector.Z);
		}
		else if (StructProperty->Struct == RotatorStruct)
		{
			FRotator Rotator;
			Property->CopyCompleteValue(&Rotator, DirectValue);
			OutForm = FString::Printf(TEXT("%f,%f,%f"), Rotator.Pitch, Rotator.Yaw, Rotator.Roll);
		}
		else if (StructProperty->Struct == TransformStruct)
		{
			FTransform Transform;
			Property->CopyCompleteValue(&Transform, DirectValue);
			OutForm = Transform.ToString();
		}
		else if (StructProperty->Struct == LinearColorStruct)
		{
			FLinearColor Color;
			Property->CopyCompleteValue(&Color, DirectValue);
			OutForm = Color.ToString();
		}
	}

	bool bSucceeded = true;
	if (OutForm.IsEmpty())
	{
		const uint8* DefaultValue = DirectValue;	
		bSucceeded = Property->ExportText_Direct(OutForm, DirectValue, DefaultValue, nullptr, PPF_SerializedAsImportText);
	}
	return bSucceeded;
}

FName FBlueprintEditorUtils::GenerateUniqueGraphName(UBlueprint* const BlueprintOuter, FString const& ProposedName)
{
	FName UniqueGraphName(*ProposedName);

	int32 CountPostfix = 1;
	while (!FBlueprintEditorUtils::IsGraphNameUnique(BlueprintOuter, UniqueGraphName))
	{
		UniqueGraphName = FName(*FString::Printf(TEXT("%s%i"), *ProposedName, CountPostfix));
		++CountPostfix;
	}

	return UniqueGraphName;
}

bool FBlueprintEditorUtils::CheckIfNodeConnectsToSelection(UEdGraphNode* InNode, const TSet<UEdGraphNode*>& InSelectionSet)
{
	for (int32 PinIndex = 0; PinIndex < InNode->Pins.Num(); ++PinIndex)
	{
		UEdGraphPin* Pin = InNode->Pins[PinIndex];
		if(Pin->Direction == EGPD_Input && Pin->PinType.PinCategory != UEdGraphSchema_K2::PC_Exec)
		{
			for (int32 LinkIndex = 0; LinkIndex < Pin->LinkedTo.Num(); ++LinkIndex)
			{
				UEdGraphPin* LinkedToPin = Pin->LinkedTo[LinkIndex];

				// The InNode, which is NOT in the new function, is checking if one of it's pins IS in the function, return true if it is. If not, check the node.
				if(InSelectionSet.Contains(LinkedToPin->GetOwningNode()))
				{
					return true;
				}

				// Check the node recursively to see if it is connected back with selection.
				if(CheckIfNodeConnectsToSelection(LinkedToPin->GetOwningNode(), InSelectionSet))
				{
					return true;
				}
			}
		}
	}

	return false;
}

bool FBlueprintEditorUtils::CheckIfSelectionIsCycling(const TSet<UEdGraphNode*>& InSelectionSet, FCompilerResultsLog& InMessageLog)
{
	for (UEdGraphNode* Node : InSelectionSet)
	{
		if (Node)
		{
			for (int32 PinIndex = 0; PinIndex < Node->Pins.Num(); ++PinIndex)
			{
				UEdGraphPin* Pin = Node->Pins[PinIndex];
				if(Pin->Direction == EGPD_Input && Pin->PinType.PinCategory != UEdGraphSchema_K2::PC_Exec)
				{
					for (int32 LinkIndex = 0; LinkIndex < Pin->LinkedTo.Num(); ++LinkIndex)
					{
						UEdGraphPin* LinkedToPin = Pin->LinkedTo[LinkIndex];

						// Check to see if this node, which is IN the selection, has any connections OUTSIDE the selection
						// If it does, check to see if those nodes have any connections IN the selection
						if(!InSelectionSet.Contains(LinkedToPin->GetOwningNode()))
						{
							if(CheckIfNodeConnectsToSelection(LinkedToPin->GetOwningNode(), InSelectionSet))
							{
								InMessageLog.Error(*LOCTEXT("DependencyCyleDetected_Error", "Dependency cycle detected, preventing node @@ from being scheduled").ToString(), LinkedToPin->GetOwningNode());
								return true;
							}
						}
					}
				}
			}
		}
	}

	return false;
}

bool FBlueprintEditorUtils::IsPaletteActionReadOnly(TSharedPtr<FEdGraphSchemaAction> ActionIn, TSharedPtr<FBlueprintEditor> const BlueprintEditorIn)
{
	check(BlueprintEditorIn.IsValid());
	bool bIsReadOnly = false;
	if(!BlueprintEditorIn->InEditingMode())
	{
		bIsReadOnly = true;
	}
	else
	{
		UBlueprint const* const BlueprintObj = BlueprintEditorIn->GetBlueprintObj();	
		if(ActionIn->GetTypeId() == FEdGraphSchemaAction_K2Graph::StaticGetTypeId())
		{
			FEdGraphSchemaAction_K2Graph* GraphAction = (FEdGraphSchemaAction_K2Graph*)ActionIn.Get();
			// No graph is evidence of an overridable function, don't let the user modify it
			if(GraphAction->EdGraph == nullptr)
			{
				bIsReadOnly = true;
			}
			else
			{
				// Graphs that cannot be deleted or re-named are read-only
				if ( !(GraphAction->EdGraph->bAllowDeletion || GraphAction->EdGraph->bAllowRenaming) )
				{
					bIsReadOnly = true;
				}
				else
				{
					if(GraphAction->GraphType == EEdGraphSchemaAction_K2Graph::Function)
					{
						// Check if the function is an override
						UFunction* OverrideFunc = FindField<UFunction>(BlueprintObj->ParentClass, GraphAction->FuncName);
						if ( OverrideFunc != nullptr )
						{
							bIsReadOnly = true;
						}
					}
					else if(GraphAction->GraphType == EEdGraphSchemaAction_K2Graph::Interface)
					{
						// Interfaces cannot be renamed
						bIsReadOnly = true;
					}
				}
			}
		}
		else if(ActionIn->GetTypeId() == FEdGraphSchemaAction_K2Var::StaticGetTypeId())
		{
			FEdGraphSchemaAction_K2Var* VarAction = (FEdGraphSchemaAction_K2Var*)ActionIn.Get();

			bIsReadOnly = true;

			if( FBlueprintEditorUtils::FindNewVariableIndex(BlueprintObj, VarAction->GetVariableName()) != INDEX_NONE)
			{
				bIsReadOnly = false;
			}
			else if(BlueprintObj->FindTimelineTemplateByVariableName(VarAction->GetVariableName()))
			{
				bIsReadOnly = false;
			}
			else if(BlueprintEditorIn->CanAccessComponentsMode())
			{
				// Wasn't in the introduced variable list; try to find the associated SCS node
				//@TODO: The SCS-generated variables should be in the variable list and have a link back;
				// As it stands, you cannot do any metadata operations on a SCS variable, and you have to do icky code like the following
				TArray<USCS_Node*> Nodes = BlueprintObj->SimpleConstructionScript->GetAllNodes();
				for (TArray<USCS_Node*>::TConstIterator NodeIt(Nodes); NodeIt; ++NodeIt)
				{
					USCS_Node* CurrentNode = *NodeIt;
					if (CurrentNode->GetVariableName() == VarAction->GetVariableName())
					{
						bIsReadOnly = false;
						break;
					}
				}
			}
		}
		else if(ActionIn->GetTypeId() == FEdGraphSchemaAction_K2Delegate::StaticGetTypeId())
		{
			FEdGraphSchemaAction_K2Delegate* DelegateAction = (FEdGraphSchemaAction_K2Delegate*)ActionIn.Get();

			if( FBlueprintEditorUtils::FindNewVariableIndex(BlueprintObj, DelegateAction->GetDelegateName()) == INDEX_NONE)
			{
				bIsReadOnly = true;
			}
		}
		else if (ActionIn->GetTypeId() == FEdGraphSchemaAction_K2Event::StaticGetTypeId())
		{
			FEdGraphSchemaAction_K2Event* EventAction = (FEdGraphSchemaAction_K2Event*)ActionIn.Get();
			UK2Node* AssociatedNode = EventAction->NodeTemplate;

			bIsReadOnly = (AssociatedNode == nullptr) || (!AssociatedNode->bCanRenameNode);	
		}
		else if (ActionIn->GetTypeId() == FEdGraphSchemaAction_K2InputAction::StaticGetTypeId())
		{
			bIsReadOnly = true;
		}
	}

	return bIsReadOnly;
}

struct FUberGraphHelper
{
	static void GetAll(const UBlueprint* Blueprint, TArray<UEdGraph*>& OutGraphs)
	{
		for (UEdGraph* UberGraph : Blueprint->UbergraphPages)
		{
			OutGraphs.Add(UberGraph);
			UberGraph->GetAllChildrenGraphs(OutGraphs);
		}
	}
};

FName FBlueprintEditorUtils::GetFunctionNameFromClassByGuid(const UClass* InClass, const FGuid FunctionGuid)
{
	TArray<UBlueprint*> Blueprints;
	UBlueprint::GetBlueprintHierarchyFromClass(InClass, Blueprints);

	for (int32 BPIndex = 0; BPIndex < Blueprints.Num(); ++BPIndex)
	{
		UBlueprint* Blueprint = Blueprints[BPIndex];
		for (UEdGraph* FunctionGraph : Blueprint->FunctionGraphs)
		{
			if (FunctionGraph && FunctionGraph->GraphGuid == FunctionGuid)
			{
				return FunctionGraph->GetFName();
			}
		}

		for (UEdGraph* FunctionGraph : Blueprint->DelegateSignatureGraphs)
		{
			if (FunctionGraph && FunctionGraph->GraphGuid == FunctionGuid)
			{
				const FString Name = FunctionGraph->GetName() + HEADER_GENERATED_DELEGATE_SIGNATURE_SUFFIX;
				return FName(*Name);
			}
		}

		//FUNCTIONS BASED ON CUSTOM EVENTS:
		TArray<UEdGraph*> UberGraphs;
		FUberGraphHelper::GetAll(Blueprint, UberGraphs);
		for (const UEdGraph* UberGraph : UberGraphs)
		{
			TArray<UK2Node_CustomEvent*> CustomEvents;
			UberGraph->GetNodesOfClass(CustomEvents);
			for (const UK2Node_CustomEvent* CustomEvent : CustomEvents)
			{
				if (!CustomEvent->bOverrideFunction && (CustomEvent->NodeGuid == FunctionGuid))
				{
					ensure(CustomEvent->CustomFunctionName != NAME_None);
					return CustomEvent->CustomFunctionName;
				}
			}
		}
	}

	return NAME_None;
}

bool FBlueprintEditorUtils::GetFunctionGuidFromClassByFieldName(const UClass* InClass, const FName FunctionName, FGuid& FunctionGuid)
{
	if (FunctionName != NAME_None)
	{
		TArray<UBlueprint*> Blueprints;
		UBlueprint::GetBlueprintHierarchyFromClass(InClass, Blueprints);

		for (int32 BPIndex = 0; BPIndex < Blueprints.Num(); ++BPIndex)
		{
			UBlueprint* Blueprint = Blueprints[BPIndex];
			for (UEdGraph* FunctionGraph : Blueprint->FunctionGraphs)
			{
				if (FunctionGraph && FunctionGraph->GetFName() == FunctionName)
				{
					FunctionGuid = FunctionGraph->GraphGuid;
					return true;
				}
			}

			FString BaseDelegateSignatureName = FunctionName.ToString();
			if (BaseDelegateSignatureName.RemoveFromEnd(HEADER_GENERATED_DELEGATE_SIGNATURE_SUFFIX))
			{
				const FName GraphName(*BaseDelegateSignatureName);
				for (UEdGraph* FunctionGraph : Blueprint->DelegateSignatureGraphs)
				{
					if (FunctionGraph && FunctionGraph->GetFName() == GraphName)
					{
						FunctionGuid = FunctionGraph->GraphGuid;
						return true;
					}
				}
			}

			TArray<UEdGraph*> UberGraphs;
			FUberGraphHelper::GetAll(Blueprint, UberGraphs);
			for (const UEdGraph* UberGraph : UberGraphs)
			{
				TArray<UK2Node_Event*> EventNodes;
				UberGraph->GetNodesOfClass(EventNodes);
				for (const UK2Node_Event* EventNode : EventNodes)
				{
					if (EventNode->NodeGuid.IsValid())
					{
						if (const UK2Node_CustomEvent* CustomEventNode = Cast<UK2Node_CustomEvent>(EventNode))
						{
							if (CustomEventNode->CustomFunctionName == FunctionName)
							{
								FunctionGuid = EventNode->NodeGuid;
								return true;
							}
						}
						else if (EventNode->EventReference.GetMemberName() == FunctionName)
						{
							FunctionGuid = EventNode->NodeGuid;
							return true;
						}
					}
				}
			}
		}
	}

	FunctionGuid.Invalidate();

	return false;
}

UK2Node_EditablePinBase* FBlueprintEditorUtils::GetEntryNode(const UEdGraph* InGraph)
{
	UK2Node_EditablePinBase* Result = nullptr;
	if (InGraph)
	{
		TArray<UK2Node_FunctionEntry*> EntryNodes;
		InGraph->GetNodesOfClass(EntryNodes);
		if (EntryNodes.Num() > 0)
		{
			if (EntryNodes[0]->IsEditable())
			{
				Result = EntryNodes[0];
			}
		}
		else
		{
			TArray<UK2Node_Tunnel*> TunnelNodes;
			InGraph->GetNodesOfClass(TunnelNodes);

			if (TunnelNodes.Num() > 0)
			{
				// Iterate over the tunnel nodes, and try to find an entry and exit
				for (int32 i = 0; i < TunnelNodes.Num(); i++)
				{
					UK2Node_Tunnel* Node = TunnelNodes[i];
					// Composite nodes should never be considered for function entry / exit, since we're searching for a graph's terminals
					if (Node->IsEditable() && !Node->IsA(UK2Node_Composite::StaticClass()))
					{
						if (Node->bCanHaveOutputs)
						{
							Result = Node;
							break;
						}
					}
				}
			}
		}
	}
	return Result;
}

void FBlueprintEditorUtils::GetEntryAndResultNodes(const UEdGraph* InGraph, TWeakObjectPtr<class UK2Node_EditablePinBase>& OutEntryNode, TWeakObjectPtr<class UK2Node_EditablePinBase>& OutResultNode)
{
	if (InGraph)
	{
		// There are a few different potential configurations for editable graphs (FunctionEntry/Result, Tunnel Pairs, etc).
		// Step through each case until we find one that matches what appears to be in the graph.  This could be improved if
		// we want to add more robust typing to the graphs themselves

		// Case 1:  Function Entry / Result Pair ------------------
		TArray<UK2Node_FunctionEntry*> EntryNodes;
		InGraph->GetNodesOfClass(EntryNodes);

		if (EntryNodes.Num() > 0)
		{
			if (EntryNodes[0]->IsEditable())
			{
				OutEntryNode = EntryNodes[0];

				// Find a result node
				TArray<UK2Node_FunctionResult*> ResultNodes;
				InGraph->GetNodesOfClass(ResultNodes);

				UK2Node_FunctionResult* ResultNode = ResultNodes.Num() ? ResultNodes[0] : nullptr;
				// Note:  we assume that if the entry is editable, the result is too (since the entry node is guaranteed to be there on graph creation, but the result isn't)
				if( ResultNode )
				{
					OutResultNode = ResultNode;
				}
			}
		}
		else
		{
			// Case 2:  Tunnel Pair -----------------------------------
			TArray<UK2Node_Tunnel*> TunnelNodes;
			InGraph->GetNodesOfClass(TunnelNodes);

			if (TunnelNodes.Num() > 0)
			{
				// Iterate over the tunnel nodes, and try to find an entry and exit
				for (int32 i = 0; i < TunnelNodes.Num(); i++)
				{
					UK2Node_Tunnel* Node = TunnelNodes[i];
					// Composite nodes should never be considered for function entry / exit, since we're searching for a graph's terminals
					if (Node->IsEditable() && !Node->IsA(UK2Node_Composite::StaticClass()))
					{
						if (Node->bCanHaveOutputs)
						{
							ensure(!OutEntryNode.IsValid());
							OutEntryNode = Node;
						}
						else if (Node->bCanHaveInputs)
						{
							ensure(!OutResultNode.IsValid());
							OutResultNode = Node;
						}
					}
				}
			}
		}
	}
}

FKismetUserDeclaredFunctionMetadata* FBlueprintEditorUtils::GetGraphFunctionMetaData(const UEdGraph* InGraph)
{
	if (InGraph)
	{
		UK2Node_EditablePinBase* FunctionEntryNode = GetEntryNode(InGraph);
		if (UK2Node_FunctionEntry* TypedEntryNode = Cast<UK2Node_FunctionEntry>(FunctionEntryNode))
		{
			return &(TypedEntryNode->MetaData);
		}
		else if (UK2Node_Tunnel* TunnelNode = ExactCast<UK2Node_Tunnel>(FunctionEntryNode))
		{
			// Must be exactly a tunnel, not a macro instance
			return &(TunnelNode->MetaData);
		}
	}

	return nullptr;
}

FText FBlueprintEditorUtils::GetGraphDescription(const UEdGraph* InGraph)
{
	if (FKismetUserDeclaredFunctionMetadata* MetaData = GetGraphFunctionMetaData(InGraph))
	{
		 return MetaData->ToolTip;
	}

	return LOCTEXT( "NoGraphTooltip", "(None)" );
}

bool FBlueprintEditorUtils::CheckIfGraphHasLatentFunctions(UEdGraph* InGraph)
{
	struct Local
	{
		static bool CheckIfGraphHasLatentFunctions(UEdGraph* InGraphToCheck, TArray<UEdGraph*>& InspectedGraphList)
		{
			UK2Node_EditablePinBase* EntryNode = GetEntryNode(InGraphToCheck);

			UK2Node_Tunnel* TunnelNode = ExactCast<UK2Node_Tunnel>(EntryNode);
			if(!TunnelNode)
			{
				// No tunnel, no metadata.
				return false;
			}

			if(TunnelNode->MetaData.HasLatentFunctions != INDEX_NONE)
			{
				return TunnelNode->MetaData.HasLatentFunctions > 0;
			}
			else
			{
				// Add all graphs to the list of already inspected, this prevents circular inclusion issues.
				InspectedGraphList.Add(InGraphToCheck);

				for( const UEdGraphNode* Node : InGraphToCheck->Nodes )
				{
					if(const UK2Node_CallFunction* CallFunctionNode = Cast<UK2Node_CallFunction>(Node))
					{
						// Check any function call nodes to see if they are latent.
						UFunction* TargetFunction = CallFunctionNode->GetTargetFunction();
						if (TargetFunction && TargetFunction->HasMetaData(FBlueprintMetadata::MD_Latent))
						{
							TunnelNode->MetaData.HasLatentFunctions = 1;
							return true;
						}
					}
					else if(const UK2Node_BaseAsyncTask* BaseAsyncNode = Cast<UK2Node_BaseAsyncTask>(Node))
					{
						// Async tasks are latent nodes
						TunnelNode->MetaData.HasLatentFunctions = 1;
						return true;
					}
					else if(const UK2Node_MacroInstance* MacroInstanceNode = Cast<UK2Node_MacroInstance>(Node))
					{
						// Any macro graphs that haven't already been checked need to be checked for latent function calls
						if(InspectedGraphList.Find(MacroInstanceNode->GetMacroGraph()) == INDEX_NONE)
						{
							if(CheckIfGraphHasLatentFunctions(MacroInstanceNode->GetMacroGraph(), InspectedGraphList))
							{
								TunnelNode->MetaData.HasLatentFunctions = 1;
								return true;
							}
						}
					}
					else if(const UK2Node_Composite* CompositeNode = Cast<UK2Node_Composite>(Node))
					{
						// Any collapsed graphs that haven't already been checked need to be checked for latent function calls
						if(InspectedGraphList.Find(CompositeNode->BoundGraph) == INDEX_NONE)
						{
							if(CheckIfGraphHasLatentFunctions(CompositeNode->BoundGraph, InspectedGraphList))
							{
								TunnelNode->MetaData.HasLatentFunctions = 1;
								return true;
							}
						}
					}
				}

				TunnelNode->MetaData.HasLatentFunctions = 0;
				return false;
			}
		}
	};

	TArray<UEdGraph*> InspectedGraphList;
	return Local::CheckIfGraphHasLatentFunctions(InGraph, InspectedGraphList);
}

void FBlueprintEditorUtils::PostSetupObjectPinType(UBlueprint* InBlueprint, FBPVariableDescription& InOutVarDesc)
{
	if ((InOutVarDesc.VarType.PinCategory == UEdGraphSchema_K2::PC_Object) || (InOutVarDesc.VarType.PinCategory == UEdGraphSchema_K2::PC_Interface))
	{
		if (InOutVarDesc.VarType.PinSubCategory == UEdGraphSchema_K2::PSC_Self)
		{
			InOutVarDesc.VarType.PinSubCategory = NAME_None;
			InOutVarDesc.VarType.PinSubCategoryObject = *InBlueprint->GeneratedClass;
		}
		else if (!InOutVarDesc.VarType.PinSubCategoryObject.IsValid())
		{
			// Fall back to UObject if the given type is not valid. This can happen for example if a variable is removed from
			// a Blueprint parent class along with the variable's type and the user then attempts to recreate the missing variable
			// through a stale variable node's context menu in a child Blueprint graph.
			InOutVarDesc.VarType.PinSubCategory = NAME_None;
			InOutVarDesc.VarType.PinSubCategoryObject = UObject::StaticClass();
		}

		// if it's a PC_Object, then it should have an associated UClass object
		check(InOutVarDesc.VarType.PinSubCategoryObject.IsValid());
		const UClass* ClassObject = Cast<UClass>(InOutVarDesc.VarType.PinSubCategoryObject.Get());
		check(ClassObject != nullptr);

		if (ClassObject->IsChildOf(AActor::StaticClass()))
		{
			// prevent Actor variables from having default values (because Blueprint templates are library elements that can 
			// bridge multiple levels and different levels might not have the actor that the default is referencing).
			InOutVarDesc.PropertyFlags |= CPF_DisableEditOnTemplate;
		}
	}
}

const FSlateBrush* FBlueprintEditorUtils::GetIconFromPin( const FEdGraphPinType& PinType, bool bIsLarge )
{
	const FSlateBrush* IconBrush = FEditorStyle::GetBrush(TEXT("Kismet.VariableList.TypeIcon"));
	const UObject* PinSubObject = PinType.PinSubCategoryObject.Get();
	if( PinType.IsArray() && PinType.PinCategory != UEdGraphSchema_K2::PC_Exec )
	{
		IconBrush = FEditorStyle::GetBrush(TEXT("Kismet.VariableList.ArrayTypeIcon"));
	}
	else if (PinType.IsMap() && PinType.PinCategory != UEdGraphSchema_K2::PC_Exec)
	{
		IconBrush = FEditorStyle::GetBrush(TEXT("Kismet.VariableList.MapKeyTypeIcon"));
	}
	else if (PinType.IsSet() && PinType.PinCategory != UEdGraphSchema_K2::PC_Exec)
	{
		if( bIsLarge )
		{
			IconBrush = FEditorStyle::GetBrush(TEXT("Kismet.VariableList.SetTypeIconLarge"));
		}
		else
		{
			IconBrush = FEditorStyle::GetBrush(TEXT("Kismet.VariableList.SetTypeIcon"));
		}
	}
	else if (PinType.PinCategory == UEdGraphSchema_K2::PC_MCDelegate)
	{
		IconBrush = FEditorStyle::GetBrush(TEXT("GraphEditor.Delegate_16x"));
	}
	else if( PinSubObject )
	{
		UClass* VarClass = FindObject<UClass>(ANY_PACKAGE, *PinSubObject->GetName());
		if( VarClass )
		{
			IconBrush = FSlateIconFinder::FindIconBrushForClass( VarClass );
		}
	}
	return IconBrush;
}

const FSlateBrush* FBlueprintEditorUtils::GetSecondaryIconFromPin(const FEdGraphPinType& PinType)
{
	if (PinType.IsMap() && PinType.PinCategory != UEdGraphSchema_K2::PC_Exec)
	{
		return FEditorStyle::GetBrush(TEXT("Kismet.VariableList.MapValueTypeIcon"));
	}
	return nullptr;
}

bool FBlueprintEditorUtils::HasGetTypeHash(const FEdGraphPinType& PinType)
{
	if(PinType.PinCategory == UEdGraphSchema_K2::PC_Boolean)
	{
		return false;
	}

	if (PinType.PinCategory == UEdGraphSchema_K2::PC_Text)
	{
		return false;
	}

	if (PinType.PinCategory != UEdGraphSchema_K2::PC_Struct)
	{
		// even object or class types can be hashed, no reason to investigate further
		return true;
	}

	const UScriptStruct* StructType = Cast<const UScriptStruct>(PinType.PinSubCategoryObject.Get());
	if( StructType )
	{
		return StructHasGetTypeHash(StructType);
	}
	return false;
}

bool FBlueprintEditorUtils::PropertyHasGetTypeHash(const UProperty* PropertyType)
{
	return PropertyType->HasAllPropertyFlags(CPF_HasGetValueTypeHash);
} 

bool FBlueprintEditorUtils::StructHasGetTypeHash(const UScriptStruct* StructType)
{
	if (StructType->IsNative())
	{
		return StructType->GetCppStructOps() && StructType->GetCppStructOps()->HasGetTypeHash();
	}
	else
	{
		// if every member can be hashed (or is a UBoolProperty, which is specially 
		// handled by UScriptStruct::GetStructTypeHash) then we can hash the struct:
		for (TFieldIterator<UProperty> It(StructType); It; ++It)
		{
			if (Cast<UBoolProperty>(*It))
			{
				continue;
			}
			else
			{
				if (!FBlueprintEditorUtils::PropertyHasGetTypeHash(*It) )
				{
					return false;
				}
			}
		}
		return true;
	}
}

FText FBlueprintEditorUtils::GetFriendlyClassDisplayName(const UClass* Class)
{
	if (Class != nullptr)
	{
		return Class->GetDisplayNameText();
	}
	else
	{
		return LOCTEXT("ClassIsNull", "None");
	}
}

FString FBlueprintEditorUtils::GetClassNameWithoutSuffix(const UClass* Class)
{
	if (Class != nullptr)
	{
		FString Result = Class->GetName();
		if (Class->ClassGeneratedBy != nullptr)
		{
			Result.RemoveFromEnd(TEXT("_C"), ESearchCase::CaseSensitive);
		}

		return Result;
	}
	else
	{
		return LOCTEXT("ClassIsNull", "None").ToString();
	}
}

UK2Node_FunctionResult* FBlueprintEditorUtils::FindOrCreateFunctionResultNode(UK2Node_EditablePinBase* InFunctionEntryNode)
{
	UK2Node_FunctionResult* FunctionResult = nullptr;

	if (InFunctionEntryNode)
	{
		UEdGraph* Graph = InFunctionEntryNode->GetGraph();

		TArray<UK2Node_FunctionResult*> ResultNode;
		if (Graph)
		{
			Graph->GetNodesOfClass(ResultNode);
		}

		if (Graph && ResultNode.Num() == 0)
		{
			FGraphNodeCreator<UK2Node_FunctionResult> ResultNodeCreator(*Graph);
			FunctionResult = ResultNodeCreator.CreateNode();

			const UEdGraphSchema_K2* Schema = Cast<const UEdGraphSchema_K2>(FunctionResult->GetSchema());
			FunctionResult->NodePosX = InFunctionEntryNode->NodePosX + InFunctionEntryNode->NodeWidth + 256;
			FunctionResult->NodePosY = InFunctionEntryNode->NodePosY;
			FunctionResult->bIsEditable = true;
			UEdGraphSchema_K2::SetNodeMetaData(FunctionResult, FNodeMetadata::DefaultGraphNode);
			ResultNodeCreator.Finalize();

			// Connect the function entry to the result node, if applicable
			UEdGraphPin* ThenPin = Schema->FindExecutionPin(*InFunctionEntryNode, EGPD_Output);
			UEdGraphPin* ReturnPin = Schema->FindExecutionPin(*FunctionResult, EGPD_Input);

			if(ThenPin->LinkedTo.Num() == 0) 
			{
				ThenPin->MakeLinkTo(ReturnPin);
			}
			else
			{
				// Bump the result node up a bit, so it's less likely to fall behind the node the entry is already connected to
				FunctionResult->NodePosY -= 100;
			}
		}
		else
		{
			FunctionResult = ResultNode[0];
		}
	}

	return FunctionResult;
}

void FBlueprintEditorUtils::HandleDisableEditableWhenInherited(UObject* ModifiedObject, TArray<UObject*>& ArchetypeInstances)
{
	for (int32 Index = ArchetypeInstances.Num() - 1; Index >= 0; --Index)
	{
		UObject* ArchetypeInstance = ArchetypeInstances[Index];
		if (ArchetypeInstance != ModifiedObject)
		{
			UBlueprintGeneratedClass* BPGC = Cast<UBlueprintGeneratedClass>(ArchetypeInstance->GetOuter());
			if (BPGC)
			{
				if (UInheritableComponentHandler* ICH = BPGC->GetInheritableComponentHandler(false))
				{
					ICH->RemoveOverridenComponentTemplate(ICH->FindKey(CastChecked<UActorComponent>(ArchetypeInstance)));
				}
			}
		}
	}
}

UClass* FBlueprintEditorUtils::GetNativeParent(const UBlueprint* BP)
{
	UClass* Ret = BP->ParentClass;
	while(Ret && !Ret->HasAnyClassFlags(CLASS_Native))
	{
		Ret = Ret->GetSuperClass();
	}
	return Ret;
}

bool FBlueprintEditorUtils::ImplementsGetWorld(const UBlueprint* BP)
{
	if(UClass* NativeParent = GetNativeParent(BP))
	{
		return NativeParent->GetDefaultObject()->ImplementsGetWorld();
	}
	return false;
}

struct FComponentInstancingDataUtils
{
	// Recursively gathers properties that differ from class/struct defaults, and fills out the cooked property list structure.
	static void RecursivePropertyGather(UStruct* InStruct, const uint8* DataPtr, const uint8* DefaultDataPtr, FBlueprintCookedComponentInstancingData& OutData)
	{
		for (UProperty* Property = InStruct->PropertyLink; Property; Property = Property->PropertyLinkNext)
		{
			// Skip editor-only properties since they won't be compiled in a non-editor configuration. Also skip transient and deprecated properties since they won't be serialized on save/duplicate. 
			if (!Property->IsEditorOnlyProperty()
				&& !Property->HasAnyPropertyFlags(CPF_Transient | CPF_DuplicateTransient | CPF_NonPIEDuplicateTransient | CPF_Deprecated))
			{
				for (int32 Idx = 0; Idx < Property->ArrayDim; Idx++)
				{
					const uint8* PropertyValue = Property->ContainerPtrToValuePtr<uint8>(DataPtr, Idx);
					const uint8* DefaultPropertyValue = Property->ContainerPtrToValuePtrForDefaults<uint8>(InStruct, DefaultDataPtr, Idx);

					FBlueprintComponentChangedPropertyInfo ChangedPropertyInfo;
					ChangedPropertyInfo.PropertyName = Property->GetFName();
					ChangedPropertyInfo.ArrayIndex = Idx;
					ChangedPropertyInfo.PropertyScope = InStruct;

					if (UStructProperty* StructProperty = Cast<UStructProperty>(Property))
					{
						int32 NumChangedProperties = OutData.ChangedPropertyList.Num();

						RecursivePropertyGather(StructProperty->Struct, PropertyValue, DefaultPropertyValue, OutData);

						// Prepend the struct property only if there is at least one changed sub-property.
						if (NumChangedProperties < OutData.ChangedPropertyList.Num())
						{
							OutData.ChangedPropertyList.Insert(ChangedPropertyInfo, NumChangedProperties);
						}
					}
					else if (UArrayProperty* ArrayProperty = Cast<UArrayProperty>(Property))
					{
						FScriptArrayHelper ArrayValueHelper(ArrayProperty, PropertyValue);
						FScriptArrayHelper DefaultArrayValueHelper(ArrayProperty, DefaultPropertyValue);

						int32 NumChangedProperties = OutData.ChangedPropertyList.Num();
						FBlueprintComponentChangedPropertyInfo ChangedArrayPropertyInfo = ChangedPropertyInfo;

						for (int32 ArrayValueIndex = 0; ArrayValueIndex < ArrayValueHelper.Num(); ++ArrayValueIndex)
						{
							ChangedArrayPropertyInfo.ArrayIndex = ArrayValueIndex;
							const uint8* ArrayPropertyValue = ArrayValueHelper.GetRawPtr(ArrayValueIndex);

							if (ArrayValueIndex < DefaultArrayValueHelper.Num())
							{
								const uint8* DefaultArrayPropertyValue = DefaultArrayValueHelper.GetRawPtr(ArrayValueIndex);

								if (UStructProperty* InnerStructProperty = Cast<UStructProperty>(ArrayProperty->Inner))
								{
									int32 NumChangedArrayProperties = OutData.ChangedPropertyList.Num();

									RecursivePropertyGather(InnerStructProperty->Struct, ArrayPropertyValue, DefaultArrayPropertyValue, OutData);

									// Prepend the struct property only if there is at least one changed sub-property.
									if (NumChangedArrayProperties < OutData.ChangedPropertyList.Num())
									{
										OutData.ChangedPropertyList.Insert(ChangedArrayPropertyInfo, NumChangedArrayProperties);
									}
								}
								else if (!ArrayProperty->Inner->Identical(ArrayPropertyValue, DefaultArrayPropertyValue, PPF_None))
								{
									// Emit the index of the individual array value that differs from the default value
									OutData.ChangedPropertyList.Add(ChangedArrayPropertyInfo);
								}
							}
							else
							{
								// Emit the "end" of differences with the default value (signals that remaining values should be copied in full)
								ChangedArrayPropertyInfo.PropertyName = NAME_None;
								OutData.ChangedPropertyList.Add(ChangedArrayPropertyInfo);

								// Don't need to record anything else.
								break;
							}
						}

						// Prepend the array property as changed only if the sizes differ and/or if we also wrote out any of the inner value as changed.
						if (ArrayValueHelper.Num() != DefaultArrayValueHelper.Num() || NumChangedProperties < OutData.ChangedPropertyList.Num())
						{
							OutData.ChangedPropertyList.Insert(ChangedPropertyInfo, NumChangedProperties);
						}
					}
					else if (!Property->Identical(PropertyValue, DefaultPropertyValue, PPF_None))
					{
						OutData.ChangedPropertyList.Add(ChangedPropertyInfo);
					}
				}
			}
		}
	}
};

void FBlueprintEditorUtils::BuildComponentInstancingData(UActorComponent* ComponentTemplate, FBlueprintCookedComponentInstancingData& OutData, bool bUseTemplateArchetype)
{
	if (ComponentTemplate)
	{
		UClass* ComponentTemplateClass = ComponentTemplate->GetClass();
		const UObject* ComponentDefaults = bUseTemplateArchetype ? ComponentTemplate->GetArchetype() : ComponentTemplateClass->GetDefaultObject(false);

		// Gather the set of properties that differ from the defaults.
		OutData.ChangedPropertyList.Empty();
		FComponentInstancingDataUtils::RecursivePropertyGather(ComponentTemplateClass, (uint8*)ComponentTemplate, (uint8*)ComponentDefaults, OutData);

		// Flag that cooked data has been built and is now considered to be valid.
		OutData.bIsValid = true;
	}
}

#undef LOCTEXT_NAMESPACE
<|MERGE_RESOLUTION|>--- conflicted
+++ resolved
@@ -2728,12 +2728,9 @@
 			}
 		}
 
-<<<<<<< HEAD
-=======
 		// We should let the blueprint know we renamed a graph, some stuff may need to be fixed up.
 		Blueprint->NotifyGraphRenamed(Graph, OldGraphName, NewGraphName);
 
->>>>>>> 5edfa17c
 		if (!Blueprint->bIsRegeneratingOnLoad && !Blueprint->bBeingCompiled)
 		{
 			FBlueprintEditorUtils::MarkBlueprintAsStructurallyModified(Blueprint);
