<?xml version="1.0" encoding="utf-8"?>
<!--Resonance Audio plugin additions-->
<root xmlns:android="http://schemas.android.com/apk/res/android">
  <!-- init section is always evaluated once per architecture -->
  <init>
    <log text="Resonance Audio init"/>
  </init>

   <!--optional files or directories to copy to Intermediate/Android/APK-->
  <resourceCopies>
    <log text="Copying Resonance Audio files to staging : $S(BuildDir)"/>
    <isArch arch="armeabi-v7a">
<<<<<<< HEAD
      <copyFile src="$S(EngineDir)/Source/ThirdParty/ResonanceAudioApi/lib/android/armv7/libvraudio.so"
=======
      <copyFile src="$S(EngineDir)/Source/ThirdParty/ResonanceAudioApi/lib/android/arm7/libvraudio.so"
>>>>>>> a23640a2
          dst="$S(BuildDir)/libs/armeabi-v7a/libvraudio.so" />
    </isArch>

    <isArch arch="arm64-v8a">
      <copyFile src="$S(EngineDir)/Source/ThirdParty/ResonanceAudioApi/lib/android/arm64/libvraudio.so"
          dst="$S(BuildDir)/libs/arm64-v8a/libvraudio.so" />
    </isArch>
  </resourceCopies>
</root><|MERGE_RESOLUTION|>--- conflicted
+++ resolved
@@ -10,11 +10,7 @@
   <resourceCopies>
     <log text="Copying Resonance Audio files to staging : $S(BuildDir)"/>
     <isArch arch="armeabi-v7a">
-<<<<<<< HEAD
-      <copyFile src="$S(EngineDir)/Source/ThirdParty/ResonanceAudioApi/lib/android/armv7/libvraudio.so"
-=======
       <copyFile src="$S(EngineDir)/Source/ThirdParty/ResonanceAudioApi/lib/android/arm7/libvraudio.so"
->>>>>>> a23640a2
           dst="$S(BuildDir)/libs/armeabi-v7a/libvraudio.so" />
     </isArch>
 
