--- conflicted
+++ resolved
@@ -1135,9 +1135,11 @@
 
 void FSCSEditorTreeNodeInstanceAddedComponent::OnCompleteRename(const FText& InNewName)
 {
-<<<<<<< HEAD
-	bool bIsNonTransactionalRename = GetAndClearNonTransactionalRenameFlag();
-	FScopedTransaction TransactionContext(LOCTEXT("RenameComponentVariable", "Rename Component Variable"), !bIsNonTransactionalRename);
+	// If the 'rename' was part of an ongoing component creation, ensure the transaction is ended when the local object goes out of scope. (Must complete after the rename transaction below)
+	TUniquePtr<FScopedTransaction> ScopedCreateTransaction(MoveTemp(OngoingCreateTransaction));
+
+	// If a 'create' transaction is opened, the rename will be folded into it and will be invisible to the 'undo' as create + give a name is really just one operation from the user point of view.
+	FScopedTransaction TransactionContext(LOCTEXT("RenameComponentVariable", "Rename Component Variable"));
 
 	UActorComponent* ComponentInstance = GetComponentTemplate();
 	if(ComponentInstance == nullptr)
@@ -1146,22 +1148,7 @@
 	}
 
 	ERenameFlags RenameFlags = REN_DontCreateRedirectors;
-	if (bIsNonTransactionalRename)
-=======
-	// If the 'rename' was part of an ongoing component creation, ensure the transaction is ended when the local object goes out of scope. (Must complete after the rename transaction below)
-	TUniquePtr<FScopedTransaction> ScopedCreateTransaction(MoveTemp(OngoingCreateTransaction));
-
-	// If a 'create' transaction is opened, the rename will be folded into it and will be invisible to the 'undo' as create + give a name is really just one operation from the user point of view.
-	FScopedTransaction TransactionContext(LOCTEXT("RenameComponentVariable", "Rename Component Variable"));
-
-	UActorComponent* ComponentInstance = GetComponentTemplate();
-	if(ComponentInstance == nullptr)
->>>>>>> 5edfa17c
-	{
-		return;
-	}
-<<<<<<< HEAD
-	
+
 	// name collision could occur due to e.g. our archetype being updated and causing a conflict with our ComponentInstance:
 	FString NewNameAsString = InNewName.ToString();
 	if(StaticFindObject(UObject::StaticClass(), ComponentInstance->GetOuter(), *NewNameAsString) == nullptr)
@@ -1171,20 +1158,6 @@
 	}
 	else
 	{
-=======
-
-	ERenameFlags RenameFlags = REN_DontCreateRedirectors;
-
-	// name collision could occur due to e.g. our archetype being updated and causing a conflict with our ComponentInstance:
-	FString NewNameAsString = InNewName.ToString();
-	if(StaticFindObject(UObject::StaticClass(), ComponentInstance->GetOuter(), *NewNameAsString) == nullptr)
-	{
-		ComponentInstance->Rename(*NewNameAsString, nullptr, RenameFlags);
-		InstancedComponentName = *NewNameAsString;
-	}
-	else
-	{
->>>>>>> 5edfa17c
 		UObject* Collision = StaticFindObject(UObject::StaticClass(), ComponentInstance->GetOuter(), *NewNameAsString);
 		if(Collision != ComponentInstance)
 		{
@@ -3119,12 +3092,8 @@
 				OutErrorMessage = FText::Format(LOCTEXT("ComponentRenameFailed_TooLong", "Component name must be less than {CharCount} characters long."), Arguments);
 				return false;
 			}
-<<<<<<< HEAD
-			else if (!FComponentEditorUtils::IsComponentNameAvailable(InNewText.ToString(), ExistingNameSearchScope, ComponentInstance))
-=======
 			else if (!FComponentEditorUtils::IsComponentNameAvailable(InNewText.ToString(), ExistingNameSearchScope, ComponentInstance) 
 					|| !FComponentEditorUtils::IsComponentNameAvailable(InNewText.ToString(), ComponentInstance->GetOuter(), ComponentInstance ))
->>>>>>> 5edfa17c
 			{
 				OutErrorMessage = LOCTEXT("RenameFailed_ExistingName", "Another component already has the same name.");
 				return false;
