--- conflicted
+++ resolved
@@ -1012,10 +1012,6 @@
 	/** Get the Python name of the given function */
 	FString GetFunctionPythonName(const UFunction* InFunc);
 
-<<<<<<< HEAD
-	/** Get the Python name of the given enum */
-	FString GetPropertyTypePythonName(const UProperty* InProp);
-=======
 	/** Get the deprecated Python names of the given function */
 	TArray<FString> GetDeprecatedFunctionPythonNames(const UFunction* InFunc);
 
@@ -1030,7 +1026,6 @@
 
 	/** Get the deprecated Python names of the given function it's hoisted as a script constant */
 	TArray<FString> GetDeprecatedScriptConstantPythonNames(const UFunction* InFunc);
->>>>>>> a23640a2
 
 	/** Get the Python name of the given property */
 	FString GetPropertyPythonName(const UProperty* InProp);
