--- conflicted
+++ resolved
@@ -244,15 +244,9 @@
 		{
 			Out << NumUnsolictedFiles;
 		}
-<<<<<<< HEAD
 
 		UE_LOG(LogFileServer, Verbose, TEXT("Returning payload with %d bytes"), Out.Num());
 
-=======
-
-		UE_LOG(LogFileServer, Verbose, TEXT("Returning payload with %d bytes"), Out.Num());
-
->>>>>>> 1d429763
 		// send back a reply
 		Result &= SendPayload( Out );
 
