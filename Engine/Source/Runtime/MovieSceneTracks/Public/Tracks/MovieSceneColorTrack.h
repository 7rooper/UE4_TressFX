--- conflicted
+++ resolved
@@ -7,16 +7,6 @@
 #include "MovieScenePropertyTrack.h"
 #include "MovieSceneColorTrack.generated.h"
 
-<<<<<<< HEAD
-struct FColorKey
-{
-	FLinearColor Value;
-	FName CurveName;
-	bool bIsSlateColor;
-};
-
-=======
->>>>>>> 73f66985
 /**
  * Handles manipulation of float properties in a movie scene
  */
@@ -31,19 +21,6 @@
 	virtual TSharedPtr<IMovieSceneTrackInstance> CreateInstance() override;
 
 	/**
-<<<<<<< HEAD
-	 * Adds a key to a section.  Will create the section if it doesn't exist
-	 *
-	 * @param Time				The time relative to the owning movie scene where the section should be
-	 * @param Value				The value of the key
-	 * @param KeyParams         The keying parameters
-	 * @return True if the key was successfully added.
-	 */
-	virtual bool AddKeyToSection( float Time, const FColorKey& Key, FKeyParams KeyParams );
-	
-	/**
-=======
->>>>>>> 73f66985
 	 * Evaluates the track at the playback position
 	 *
 	 * @param Position	The current playback position
@@ -53,19 +30,6 @@
 	 */
 	virtual bool Eval( float Position, float LastPostion, FLinearColor& OutColor ) const;
 
-<<<<<<< HEAD
-	/**
-	 * Get whether the track can be keyed at a particular time.
-	 *
-	 * @param Time				The time relative to the owning movie scene where the section should be
-	 * @param Value				The value of the key
-	 * @param KeyParams         The keying parameters
-	 * @return Whether the track can be keyed
-	 */
-	virtual bool CanKeyTrack( float Time, const FColorKey& Key, FKeyParams KeyParams ) const;
-
-=======
->>>>>>> 73f66985
 private:
 	UPROPERTY()
 	bool bIsSlateColor_DEPRECATED;
