--- conflicted
+++ resolved
@@ -458,45 +458,10 @@
 
 void UAnimSequenceBase::Serialize(FArchive& Ar)
 {
-<<<<<<< HEAD
-	if(Ar.ArIsSaving && Ar.UE4Ver() >= VER_UE4_SKELETON_ADD_SMARTNAMES)
-	{
-		if(USkeleton* Skeleton = GetSkeleton())
-		{
-			const FSmartNameMapping* Mapping = GetSkeleton()->GetSmartNameContainer(USkeleton::AnimCurveMappingName);
-			check(Mapping); // Should always exist
-			RawCurveData.UpdateLastObservedNames(Mapping);
-		}
-	}
-
-#if WITH_EDITORONLY_DATA
-	if(Ar.ArIsSaving && Ar.UE4Ver() >= VER_UE4_ANIMATION_ADD_TRACKCURVES)
-	{
-		if(USkeleton* Skeleton = GetSkeleton())
-		{
-			// we don't add track curve container unless it has been edited. 
-			if ( RawCurveData.TransformCurves.Num() > 0 )
-			{
-				const FSmartNameMapping* Mapping = GetSkeleton()->GetSmartNameContainer(USkeleton::AnimTrackCurveMappingName);
-				// this name might not exists because it's only available if you edit animation
-				if (Mapping)
-				{
-					RawCurveData.UpdateLastObservedNames(Mapping, FRawCurveTracks::TransformType);
-				}
-			}
-		}
-	}
-#endif //WITH_EDITORONLY_DATA
-
-	Super::Serialize(Ar);
-
-	RawCurveData.Serialize(Ar);
-=======
 	Super::Serialize(Ar);
 
 	// fix up version issue and so on
 	RawCurveData.PostSerialize(Ar);
->>>>>>> aaefee4c
 }
 
 void UAnimSequenceBase::OnAssetPlayerTickedInternal(FAnimAssetTickContext &Context, const float PreviousTime, const float MoveDelta, const FAnimTickRecord &Instance, class UAnimInstance* InAnimInstance) const
