// Copyright 1998-2016 Epic Games, Inc. All Rights Reserved.


#ifndef __KismetEditorUtilities_h__
#define __KismetEditorUtilities_h__

#pragma once

#include "Engine/Blueprint.h"

class UBlueprintGeneratedClass;

//////////////////////////////////////////////////////////////////////////
// FKismetEditorUtilities

class UNREALED_API FKismetEditorUtilities
{
public:
	/** 
	 * Event that's broadcast anytime a Blueprint is created
	 */
	DECLARE_DELEGATE_OneParam(FOnBlueprintCreated, UBlueprint* /*InBlueprint*/);

	/** Manages the TargetClass and EventName to use for spawning default "ghost" nodes in a new Blueprint */
	struct FDefaultEventNodeData
	{
		/** If the new Blueprint is a child of the TargetClass an event will be attempted to be spawned.
		 *	Hiding the category and other things can prevent the event from being placed
		 */
		UClass* TargetClass;

		/** Event Name to spawn a node for */
		FName EventName;
	};

	/** Manages the TargetClass and EventName to use for spawning default "ghost" nodes in a new Blueprint */
	struct FOnBlueprintCreatedData
	{
		/** If the new Blueprint is a child of the TargetClass, the callback will be executed */
		UClass* TargetClass;

		/** Callback to execute */
		FOnBlueprintCreated OnBlueprintCreated;
	};

	/**
	 * Create a new Blueprint and initialize it to a valid state.
	 *
	 * @param ParentClass					the parent class of the new blueprint
	 * @param Outer							the outer object of the new blueprint
	 * @param NewBPName						the name of the new blueprint
	 * @param BlueprintType					the type of the new blueprint (normal, const, etc)
	 * @param BlueprintClassType			the actual class of the blueprint asset (UBlueprint or a derived type)
	 * @param BlueprintGeneratedClassType	the actual generated class of the blueprint asset (UBlueprintGeneratedClass or a derived type)
	 * @param CallingContext				the name of the calling method or module used to identify creation methods to engine analytics/usage stats (default None will be ignored)
	 * @return								the new blueprint
	 */
	static UBlueprint* CreateBlueprint(UClass* ParentClass, UObject* Outer, const FName NewBPName, enum EBlueprintType BlueprintType, TSubclassOf<UBlueprint> BlueprintClassType, TSubclassOf<UBlueprintGeneratedClass> BlueprintGeneratedClassType, FName CallingContext = NAME_None);

	/** 
	 * Event that's broadcast anytime a blueprint is unloaded, and becomes 
	 * invalid (with calls to ReloadBlueprint(), for example).
	 */
	DECLARE_MULTICAST_DELEGATE_OneParam(FOnBlueprintUnloaded, UBlueprint*);
	static FOnBlueprintUnloaded OnBlueprintUnloaded;

	/** 
	 * Unloads the supplied Blueprint (marking it pending-kill, and removing it 
	 * from its outer package). Then proceeds to reload from disk.
	 *
	 * @param  TargetBlueprint	The Blueprint you want to unload and replace.
	 * @return The freshly loaded Blueprint (replacing the, now invalid, input).
	 */
	static UBlueprint* ReloadBlueprint(UBlueprint* TargetBlueprint);

	/** 
	 * Unloads the specified Blueprint (marking it pending-kill, and removing it 
	 * from its outer package). Then proceeds to replace all references with a
	 * copy of the one passed.
	 *
	 * @param  Target		The Blueprint you want to unload and replace.
	 * @param  Replacement	The Blueprint you cloned and used to replace Target.
	 * @return The duplicated replacement Blueprint.
	 */
	static UBlueprint* ReplaceBlueprint(UBlueprint* Target, UBlueprint const* Replacement);

	/** 
	 * Determines if the specified blueprint is referenced currently in the undo 
	 * buffer.
	 *
	 * @param  Blueprint	The Blueprint you want to query about.
	 * @return True if the Blueprint is saved in the undo buffer, false if not.
	 */
	static bool IsReferencedByUndoBuffer(UBlueprint* Blueprint);

	/** Create the correct event graphs for this blueprint */
	static void CreateDefaultEventGraphs(UBlueprint* Blueprint);

	/** Tries to compile a blueprint, updating any actors in the editor who are using the old class, etc... */
	static void CompileBlueprint(UBlueprint* BlueprintObj, bool bIsRegeneratingOnLoad = false, bool bSkipGarbageCollection = false, bool bSaveIntermediateProducts = false, class FCompilerResultsLog* pResults = nullptr, bool bSkeletonUpToDate = false, bool bBatchCompile = false);

	/** Generates a blueprint skeleton only.  Minimal compile, no notifications will be sent, no GC, etc.  Only successful if there isn't already a skeleton generated */
	static bool GenerateBlueprintSkeleton(UBlueprint* BlueprintObj, bool bForceRegeneration = false);

	/** Recompiles the bytecode of a blueprint only.  Should only be run for recompiling dependencies during compile on load */
	static void RecompileBlueprintBytecode(UBlueprint* BlueprintObj, TArray<UObject*>* ObjLoaded = nullptr, bool bBatchCompile = false);
<<<<<<< HEAD

	static void GenerateCppCode(UBlueprint* BlueprintObj, TSharedPtr<FString> OutHeaderSource, TSharedPtr<FString> OutCppSource, const FString& OptionalClassName = FString());
=======
>>>>>>> 73f66985

	/** Tries to make sure that a data-only blueprint is conformed to its native parent, in case any native class flags have changed */
	static void ConformBlueprintFlagsAndComponents(UBlueprint* BlueprintObj);

	/** @return true is it's possible to create a blueprint from the specified class */
	static bool CanCreateBlueprintOfClass(const UClass* Class);

	/** Take a list of components that belong to a single Actor and add them to a blueprint as SCSNodes */
	static void AddComponentsToBlueprint(UBlueprint* Blueprint, const TArray<UActorComponent*>& Components, bool bHarvesting = false, class USCS_Node* OptionalNewRootNode = nullptr);

	/** 
	 * Take an Actor and generate a blueprint based on it. Uses the Actors type as the parent class. 
	 * @param Path					The path to use when creating the package for the new blueprint
	 * @param Actor					The actor to use as the template for the blueprint
	 * @param bReplaceActor			If true, replace the actor in the scene with one based on the created blueprint
	 * @return The blueprint created from the actor
	 */
	static UBlueprint* CreateBlueprintFromActor(const FString& Path, AActor* Actor, bool bReplaceActor );

	/** 
	 * Take an Actor and generate a blueprint based on it. Uses the Actors type as the parent class. 
	 * @param BlueprintName			The name to use for the Blueprint
	 * @param Outer					The outer object to create the blueprint within
	 * @param Actor					The actor to use as the template for the blueprint
	 * @param bReplaceActor			If true, replace the actor in the scene with one based on the created blueprint
	 * @return The blueprint created from the actor
	 */
	static UBlueprint* CreateBlueprintFromActor(const FName BlueprintName, UObject* Outer, AActor* Actor, bool bReplaceActor );

	/** 
	 * Take a list of Actors and generate a blueprint  by harvesting the components they have. Uses AActor as parent class type as the parent class. 
	 * @param Path					The path to use when creating the package for the new blueprint
	 * @param Actors				The actor list to use as the template for the new blueprint, typically this is the currently selected actors
	 * @param bReplaceInWorld		If true, replace the selected actors in the scene with one based on the created blueprint
	 * @return The blueprint created from the actors
	 */
	static UBlueprint* HarvestBlueprintFromActors(const FString& Path, const TArray<AActor*>& Actors, bool ReplaceInWorld);

	/** 
	 * Creates a new blueprint instance and replaces the provided actor list with the new actor
	 * @param Blueprint			The blueprint class to create an actor instance from
	 * @param SelectedActors	The list of currently selected actors in the editor
	 * @param Location			The location of the newly created actor
	 * @param Rotator			The rotation of the newly created actor
	 */
	static AActor* CreateBlueprintInstanceFromSelection(class UBlueprint* Blueprint, TArray<AActor*>& SelectedActors, const FVector& Location, const FRotator& Rotator);

	/** 
	 * Create a new Blueprint from the supplied base class. Pops up window to let user select location and name.
	 *
	 * @param InWindowTitle			The window title
	 * @param InParentClass			The class to create a Blueprint based on
	 */
	static UBlueprint* CreateBlueprintFromClass(FText InWindowTitle, UClass* InParentClass, FString NewNameSuggestion = TEXT(""));

	/** Create a new Actor Blueprint and add the supplied asset to it. */
	static UBlueprint* CreateBlueprintUsingAsset(UObject* Asset, bool bOpenInEditor);

	/** Open a Kismet window, focusing on the specified object (either a pin, a node, or a graph).  Prefers existing windows, but will open a new application if required. */
	static void BringKismetToFocusAttentionOnObject(const UObject* ObjectToFocusOn, bool bRequestRename=false);

	/** Open level script kismet window and show any references to the selected actor */
	static void ShowActorReferencesInLevelScript(const AActor* Actor);

	/** Upgrade any cosmetically stale information in a blueprint (done when edited instead of PostLoad to make certain operations easier)
		@returns True if blueprint modified, False otherwise */
	static void UpgradeCosmeticallyStaleBlueprint(UBlueprint* Blueprint);

	/** Create a new event node in the level script blueprint, for the supplied Actor and event (multicast delegate property) name */
	static void CreateNewBoundEventForActor(AActor* Actor, FName EventName);

	/** Create a new event node in the  blueprint, for the supplied component, event name and blueprint */
	static void CreateNewBoundEventForComponent(UObject* Component, FName EventName, UBlueprint* Blueprint, UObjectProperty* ComponentProperty);

	/** Create a new event node in the  blueprint, for the supplied class, event name and blueprint */
	static void CreateNewBoundEventForClass(UClass* Class, FName EventName, UBlueprint* Blueprint, UObjectProperty* ComponentProperty);

	/** Can we paste to this graph? */
	static bool CanPasteNodes(const class UEdGraph* Graph);

	/** Perform paste on graph, at location */
	static void  PasteNodesHere( class UEdGraph* Graph, const FVector2D& Location);

	/** Attempt to get the bounds for currently selected nodes
		@returns false if no nodes are selected */
	static bool GetBoundsForSelectedNodes(const class UBlueprint* Blueprint, class FSlateRect& Rect, float Padding = 0.0f);

	static int32 GetNumberOfSelectedNodes(const class UBlueprint* Blueprint);

	/** Find the event node for this actor with the given event name */
	static const class UK2Node_ActorBoundEvent* FindBoundEventForActor(AActor const* Actor, FName EventName);

	/** Find the event node for the component property with the given event name */
	static const class UK2Node_ComponentBoundEvent* FindBoundEventForComponent(const UBlueprint* Blueprint, FName EventName, FName PropertyName);

	/** Checks to see if a given class implements a blueprint-accesable interface */
	static bool IsClassABlueprintInterface (const UClass* Class);

	/** Checks to see if a blueprint can implement the specified class as an interface */
	static bool CanBlueprintImplementInterface(UBlueprint const* Blueprint, UClass const* Class);

	/** Check to see if a given class is blueprint skeleton class. */
	static bool IsClassABlueprintSkeleton (const UClass* Class);

	/** Check to see if a given class is a blueprint macro library */
	static bool IsClassABlueprintMacroLibrary(const UClass* Class);

	/** Run over the components in the blueprint, and then remove any that fall outside this blueprint's scope (e.g. components brought over after reparenting from another class) */
	static void StripExternalComponents(class UBlueprint* Blueprint);

	/** Whether or not the specified actor is a valid target for bound events */
	static bool IsActorValidForLevelScript(const AActor* Actor);

	/** 
	 *	if bCouldAddAny is true it returns if any event can be bound in LevelScript for given Actor
	 *	else it returns if there exists any event in level script bound with the actor
	 */
	static bool AnyBoundLevelScriptEventForActor(AActor* Actor, bool bCouldAddAny);

	/** It lists bounded LevelScriptEvents for given actor */
	static void AddLevelScriptEventOptionsForActor(class FMenuBuilder& MenuBuilder, TWeakObjectPtr<AActor> ActorPtr, bool bExistingEvents, bool bNewEvents, bool bOnlyEventName);
	
	/** Return information about the given macro graph */
	static void GetInformationOnMacro(UEdGraph* MacroGraph, /*out*/ class UK2Node_Tunnel*& EntryNode, /*out*/ class UK2Node_Tunnel*& ExitNode, bool& bIsPure);
	
	/** 
	 * Add information about any interfaces that have been implemented to the OutTags array
	 *
	 * @param	Blueprint		Blueprint to harvest interface data from
	 * @param	OutTags			Array to add tags to
	 */
	static void AddInterfaceTags(const UBlueprint* Blueprint, TArray<UObject::FAssetRegistryTag>& OutTags);

	/**
	 * Add a default event node to the graph, this node will also be in a disabled state and will spawn
	 * with a call to it's parent if available
	 *
	 * @param InBlueprint		Blueprint this event will be a part of
	 * @param InGraph			The graph to spawn the event node in
	 * @param InEventName		The name of the event function
	 * @param InEventClass		The class this event can be found in
	 * @param InOutNodePosY		Position to spawn the node at, will return with an offset more suitable to offset the next node
	 * @return					The K2Node_Event will be returned
	 */
	static class UK2Node_Event* AddDefaultEventNode(UBlueprint* InBlueprint, UEdGraph* InGraph, FName InEventName, UClass* InEventClass, int32& InOutNodePosY);

	/**
	 * Will add an event to the list of default event nodes to be auto-generated for the class or a child of the class
	 *
	 * @param InOwner			Method of look-up so these registrations can later be removed when unregistering the Owner.
	 * @param InTargetClass		If a new Blueprint is a child of the target class, the event will attempt to be placed in the main event graph
	 * @param InEventName		Name of event to place
	 */
	static void RegisterAutoGeneratedDefaultEvent(void* InOwner, UClass* InTargetClass, FName InEventName);

	/**
	 * Will add an event to a list of callbacks to occur post Blueprint creation if the Blueprint is a child of the class
	 *
	 * @param InOwner							Method of look-up so these registrations can later be removed when unregistering the Owner.
	 * @param InTargetClass						If a new Blueprint is a child of the target class, the event will attempt to be placed in the main event graph
	 * @param InOnBlueprintCreatedCallback		Callback to call when the Blueprint is created
	 */
	static void RegisterOnBlueprintCreatedCallback(void* InOwner, UClass* InTargetClass, FOnBlueprintCreated InOnBlueprintCreatedCallback);

	/** Unregisters a class from having AutoGeneratedDefaultEvent nodes or callbacks for OnBlueprintCreated */
	static void UnregisterAutoBlueprintNodeCreation(void* InOwner);
private:
	/** Stores whether we are already listening for kismet clicks */
	static bool bIsListeningForClicksOnKismetLog;

	/** List of blueprint parent class names cached by IsTrackedBlueprintParent() */
	static TArray<FString> TrackedBlueprintParentList;

	/** Mapping of classes to names of Events that should be automatically spawned */
	static TMultiMap<void*, FDefaultEventNodeData> AutoGeneratedDefaultEventsMap;

	/** Mapping of classes to delegate callbacks when a Blueprint is created, occurs post Event node creation */
	static TMultiMap<void*, FOnBlueprintCreatedData> OnBlueprintCreatedCallbacks;
private:
	/** Get IBlueprintEditor for given object, if it exists */
	static TSharedPtr<class IBlueprintEditor> GetIBlueprintEditorForObject(const UObject* ObjectToFocusOn, bool bOpenEditor);

	/**
	 * Attempts to decide whether a blueprint's parent class is suitable for tracking via analytics.
	 *
	 * @param ParentClass	The parent class to check
	 * 
	 * @return	True if the parent class is one we wish to track by reporting creation of children to analytics, otherwise false
	 */
	static bool IsTrackedBlueprintParent(const UClass* ParentClass);

	FKismetEditorUtilities() {}
};



#endif//__KismetEditorUtilities_h__<|MERGE_RESOLUTION|>--- conflicted
+++ resolved
@@ -104,11 +104,6 @@
 
 	/** Recompiles the bytecode of a blueprint only.  Should only be run for recompiling dependencies during compile on load */
 	static void RecompileBlueprintBytecode(UBlueprint* BlueprintObj, TArray<UObject*>* ObjLoaded = nullptr, bool bBatchCompile = false);
-<<<<<<< HEAD
-
-	static void GenerateCppCode(UBlueprint* BlueprintObj, TSharedPtr<FString> OutHeaderSource, TSharedPtr<FString> OutCppSource, const FString& OptionalClassName = FString());
-=======
->>>>>>> 73f66985
 
 	/** Tries to make sure that a data-only blueprint is conformed to its native parent, in case any native class flags have changed */
 	static void ConformBlueprintFlagsAndComponents(UBlueprint* BlueprintObj);
