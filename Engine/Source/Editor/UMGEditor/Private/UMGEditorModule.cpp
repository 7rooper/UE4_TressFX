--- conflicted
+++ resolved
@@ -34,7 +34,6 @@
 		: ReRegister(nullptr)
 		, CompileCount(0)
 	{
-		ReRegister = nullptr;
 	}
 
 	/** Called right after the module DLL has been loaded and the module object has been created */
@@ -62,8 +61,6 @@
 		ISequencerModule& SequencerModule = FModuleManager::Get().LoadModuleChecked<ISequencerModule>("Sequencer");
 		MarginTrackEditorCreateTrackEditorHandle    = SequencerModule.RegisterTrackEditor_Handle(FOnCreateTrackEditor::CreateStatic(&FMarginTrackEditor::CreateTrackEditor));
 		TransformTrackEditorCreateTrackEditorHandle = SequencerModule.RegisterTrackEditor_Handle(FOnCreateTrackEditor::CreateStatic(&F2DTransformTrackEditor::CreateTrackEditor));
-<<<<<<< HEAD
-=======
 
 		ISettingsModule* SettingsModule = FModuleManager::GetModulePtr<ISettingsModule>("Settings");
 		if ( SettingsModule != nullptr )
@@ -75,7 +72,6 @@
 				GetMutableDefault<UWidgetDesignerSettings>()
 				);
 		}
->>>>>>> cce8678d
 	}
 
 	/** Called before the module is unloaded, right before the module object is destroyed. */
@@ -104,19 +100,6 @@
 		}
 	}
 
-<<<<<<< HEAD
-	bool CanCompile(const UBlueprint* Blueprint)
-	{
-		return Cast<UWidgetBlueprint>(Blueprint) != nullptr;
-	}
-
-	void PreCompile(UBlueprint* Blueprint)
-	{
-		ReRegister = new TComponentReregisterContext<UWidgetComponent>();
-	}
-
-	void Compile(UBlueprint* Blueprint, const FKismetCompilerOptions& CompileOptions, FCompilerResultsLog& Results, TArray<UObject*>* ObjLoaded)
-=======
 	bool CanCompile(const UBlueprint* Blueprint) override
 	{
 		return Cast<UWidgetBlueprint>(Blueprint) != nullptr;
@@ -138,7 +121,6 @@
 	}
 
 	void Compile(UBlueprint* Blueprint, const FKismetCompilerOptions& CompileOptions, FCompilerResultsLog& Results, TArray<UObject*>* ObjLoaded) override
->>>>>>> cce8678d
 	{
 		if ( UWidgetBlueprint* WidgetBlueprint = CastChecked<UWidgetBlueprint>(Blueprint) )
 		{
@@ -147,19 +129,12 @@
 			check(Compiler.NewClass);
 		}
 	}
-<<<<<<< HEAD
-
-	void PostCompile(UBlueprint* Blueprint)
-	{
-		if (ReRegister)
-=======
 
 	void PostCompile(UBlueprint* Blueprint) override
 	{
 		CompileCount--;
 
 		if ( ReRegister && CompileCount == 0 )
->>>>>>> cce8678d
 		{
 			delete ReRegister;
 			ReRegister = nullptr;
@@ -192,9 +167,6 @@
 	/** All created asset type actions.  Cached here so that we can unregister it during shutdown. */
 	TArray< TSharedPtr<IAssetTypeActions> > CreatedAssetTypeActions;
 
-<<<<<<< HEAD
-	TComponentReregisterContext<UWidgetComponent>* ReRegister;
-=======
 	/** The temporary variable that captures and reinstances components after compiling finishes. */
 	TComponentReregisterContext<UWidgetComponent>* ReRegister;
 
@@ -203,7 +175,6 @@
 	 * compiling has stopped.
 	 */
 	int32 CompileCount;
->>>>>>> cce8678d
 };
 
 IMPLEMENT_MODULE(FUMGEditorModule, UMGEditor);
