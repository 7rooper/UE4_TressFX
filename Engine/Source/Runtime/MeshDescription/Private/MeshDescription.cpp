// Copyright 1998-2018 Epic Games, Inc. All Rights Reserved.

#include "MeshDescription.h"
#include "MeshAttributes.h"


void UDEPRECATED_MeshDescription::Serialize( FArchive& Ar )
{
	Super::Serialize( Ar );

	// Discard the contents
	FMeshDescription MeshDescription;
	Ar << MeshDescription;
}


FArchive& operator<<( FArchive& Ar, FMeshDescription& MeshDescription )
{
<<<<<<< HEAD
=======
	Ar.UsingCustomVersion( FReleaseObjectVersion::GUID );

>>>>>>> e48a7484
	Ar << MeshDescription.VertexArray;
	Ar << MeshDescription.VertexInstanceArray;
	Ar << MeshDescription.EdgeArray;
	Ar << MeshDescription.PolygonArray;
	Ar << MeshDescription.PolygonGroupArray;

	Ar << MeshDescription.VertexAttributesSet;
	Ar << MeshDescription.VertexInstanceAttributesSet;
	Ar << MeshDescription.EdgeAttributesSet;
	Ar << MeshDescription.PolygonAttributesSet;
	Ar << MeshDescription.PolygonGroupAttributesSet;

<<<<<<< HEAD
	if( Ar.IsLoading() )
=======
	if( Ar.IsLoading() && Ar.CustomVer( FReleaseObjectVersion::GUID ) >= FReleaseObjectVersion::MeshDescriptionNewSerialization )
>>>>>>> e48a7484
	{
		// Populate vertex instance IDs for vertices
		for( const FVertexInstanceID VertexInstanceID : MeshDescription.VertexInstanceArray.GetElementIDs() )
		{
			const FVertexID VertexID = MeshDescription.GetVertexInstanceVertex( VertexInstanceID );
			MeshDescription.VertexArray[ VertexID ].VertexInstanceIDs.Add( VertexInstanceID );
		}

		// Populate edge IDs for vertices
		for( const FEdgeID EdgeID : MeshDescription.EdgeArray.GetElementIDs() )
		{
			const FVertexID VertexID0 = MeshDescription.GetEdgeVertex( EdgeID, 0 );
			const FVertexID VertexID1 = MeshDescription.GetEdgeVertex( EdgeID, 1 );
			MeshDescription.VertexArray[ VertexID0 ].ConnectedEdgeIDs.Add( EdgeID );
			MeshDescription.VertexArray[ VertexID1 ].ConnectedEdgeIDs.Add( EdgeID );
		}

		// Populate polygon IDs for vertex instances, edges and polygon groups
		for( const FPolygonID PolygonID : MeshDescription.PolygonArray.GetElementIDs() )
		{
			auto PopulatePolygonIDs = [ &MeshDescription, PolygonID ]( const TArray<FVertexInstanceID>& VertexInstanceIDs )
			{
				const int32 NumVertexInstances = VertexInstanceIDs.Num();
				for( int32 Index = 0; Index < NumVertexInstances; ++Index )
				{
					const FVertexInstanceID VertexInstanceID0 = VertexInstanceIDs[ Index ];
					const FVertexInstanceID VertexInstanceID1 = VertexInstanceIDs[ ( Index + 1 ) % NumVertexInstances ];
					const FVertexID VertexID0 = MeshDescription.GetVertexInstanceVertex( VertexInstanceID0 );
					const FVertexID VertexID1 = MeshDescription.GetVertexInstanceVertex( VertexInstanceID1 );
					const FEdgeID EdgeID = MeshDescription.GetVertexPairEdge( VertexID0, VertexID1 );
					MeshDescription.VertexInstanceArray[ VertexInstanceID0 ].ConnectedPolygons.Add( PolygonID );
					MeshDescription.EdgeArray[ EdgeID ].ConnectedPolygons.Add( PolygonID );
				}
			};

			PopulatePolygonIDs( MeshDescription.GetPolygonPerimeterVertexInstances( PolygonID ) );

			for( int32 HoleIndex = 0; HoleIndex < MeshDescription.GetNumPolygonHoles( PolygonID ); ++HoleIndex )
			{
				PopulatePolygonIDs( MeshDescription.GetPolygonHoleVertexInstances( PolygonID, HoleIndex ) );
			}

			const FPolygonGroupID PolygonGroupID = MeshDescription.PolygonArray[ PolygonID ].PolygonGroupID;
			MeshDescription.PolygonGroupArray[ PolygonGroupID ].Polygons.Add( PolygonID );

			// We don't serialize triangles; instead the polygon gets retriangulated on load
			MeshDescription.ComputePolygonTriangulation( PolygonID, MeshDescription.PolygonArray[ PolygonID ].Triangles );
		}
	}

	return Ar;
<<<<<<< HEAD
}


void FMeshDescription::Empty()
{
	VertexArray.Reset();
	VertexInstanceArray.Reset();
	EdgeArray.Reset();
	PolygonArray.Reset();
	PolygonGroupArray.Reset();

	//Empty all attributes
	VertexAttributesSet.Initialize( 0 );
	VertexInstanceAttributesSet.Initialize( 0 );
	EdgeAttributesSet.Initialize( 0 );
	PolygonAttributesSet.Initialize( 0 );
	PolygonGroupAttributesSet.Initialize( 0 );
}


=======
}


void FMeshDescription::Empty()
{
	VertexArray.Reset();
	VertexInstanceArray.Reset();
	EdgeArray.Reset();
	PolygonArray.Reset();
	PolygonGroupArray.Reset();

	//Empty all attributes
	VertexAttributesSet.Initialize( 0 );
	VertexInstanceAttributesSet.Initialize( 0 );
	EdgeAttributesSet.Initialize( 0 );
	PolygonAttributesSet.Initialize( 0 );
	PolygonGroupAttributesSet.Initialize( 0 );
}


>>>>>>> e48a7484
void FMeshDescription::Compact( FElementIDRemappings& OutRemappings )
{
	VertexArray.Compact( OutRemappings.NewVertexIndexLookup );
	VertexInstanceArray.Compact( OutRemappings.NewVertexInstanceIndexLookup );
	EdgeArray.Compact( OutRemappings.NewEdgeIndexLookup );
	PolygonArray.Compact( OutRemappings.NewPolygonIndexLookup );
	PolygonGroupArray.Compact( OutRemappings.NewPolygonGroupIndexLookup );

	RemapAttributes( OutRemappings );
	FixUpElementIDs( OutRemappings );
}


void FMeshDescription::Remap( const FElementIDRemappings& Remappings )
{
	VertexArray.Remap( Remappings.NewVertexIndexLookup );
	VertexInstanceArray.Remap( Remappings.NewVertexInstanceIndexLookup );
	EdgeArray.Remap( Remappings.NewEdgeIndexLookup );
	PolygonArray.Remap( Remappings.NewPolygonIndexLookup );
	PolygonGroupArray.Remap( Remappings.NewPolygonGroupIndexLookup );

	RemapAttributes( Remappings );
	FixUpElementIDs( Remappings );
}


void FMeshDescription::FixUpElementIDs( const FElementIDRemappings& Remappings )
{
	for( const FVertexID VertexID : VertexArray.GetElementIDs() )
	{
		FMeshVertex& Vertex = VertexArray[ VertexID ];

		// Fix up vertex instance index references in vertices array
		for( FVertexInstanceID& VertexInstanceID : Vertex.VertexInstanceIDs )
		{
			VertexInstanceID = Remappings.GetRemappedVertexInstanceID( VertexInstanceID );
		}

		// Fix up edge index references in the vertex array
		for( FEdgeID& EdgeID : Vertex.ConnectedEdgeIDs )
		{
			EdgeID = Remappings.GetRemappedEdgeID( EdgeID );
		}
	}

	// Fix up vertex index references in vertex instance array
	for( const FVertexInstanceID VertexInstanceID : VertexInstanceArray.GetElementIDs() )
	{
		FMeshVertexInstance& VertexInstance = VertexInstanceArray[ VertexInstanceID ];

		VertexInstance.VertexID = Remappings.GetRemappedVertexID( VertexInstance.VertexID );

		for( FPolygonID& PolygonID : VertexInstance.ConnectedPolygons )
		{
			PolygonID = Remappings.GetRemappedPolygonID( PolygonID );
		}
	}

	for( const FEdgeID EdgeID : EdgeArray.GetElementIDs() )
	{
		FMeshEdge& Edge = EdgeArray[ EdgeID ];

		// Fix up vertex index references in Edges array
		for( int32 Index = 0; Index < 2; Index++ )
		{
			Edge.VertexIDs[ Index ] = Remappings.GetRemappedVertexID( Edge.VertexIDs[ Index ] );
		}

		// Fix up references to section indices
		for( FPolygonID& ConnectedPolygon : Edge.ConnectedPolygons )
		{
			ConnectedPolygon = Remappings.GetRemappedPolygonID( ConnectedPolygon );
		}
	}

	for( const FPolygonID PolygonID : PolygonArray.GetElementIDs() )
	{
		FMeshPolygon& Polygon = PolygonArray[ PolygonID ];

		// Fix up references to vertex indices in section polygons' contours
		for( FVertexInstanceID& VertexInstanceID : Polygon.PerimeterContour.VertexInstanceIDs )
		{
			VertexInstanceID = Remappings.GetRemappedVertexInstanceID( VertexInstanceID );
		}

		for( FMeshPolygonContour& HoleContour : Polygon.HoleContours )
		{
			for( FVertexInstanceID& VertexInstanceID : HoleContour.VertexInstanceIDs )
			{
				VertexInstanceID = Remappings.GetRemappedVertexInstanceID( VertexInstanceID );
			}
		}

		for( FMeshTriangle& Triangle : Polygon.Triangles )
		{
			for( int32 TriangleVertexNumber = 0; TriangleVertexNumber < 3; ++TriangleVertexNumber )
			{
				const FVertexInstanceID OriginalVertexInstanceID = Triangle.GetVertexInstanceID( TriangleVertexNumber );
				const FVertexInstanceID NewVertexInstanceID = Remappings.GetRemappedVertexInstanceID( OriginalVertexInstanceID );
				Triangle.SetVertexInstanceID( TriangleVertexNumber, NewVertexInstanceID );
			}
		}

		Polygon.PolygonGroupID = Remappings.GetRemappedPolygonGroupID( Polygon.PolygonGroupID );
	}

	for( const FPolygonGroupID PolygonGroupID : PolygonGroupArray.GetElementIDs() )
	{
		FMeshPolygonGroup& PolygonGroup = PolygonGroupArray[ PolygonGroupID ];

		for( FPolygonID& Polygon : PolygonGroup.Polygons )
		{
			Polygon = Remappings.GetRemappedPolygonID( Polygon );
		}
	}
}


void FMeshDescription::RemapAttributes( const FElementIDRemappings& Remappings )
{
	VertexAttributesSet.Remap( Remappings.NewVertexIndexLookup );
	VertexInstanceAttributesSet.Remap( Remappings.NewVertexInstanceIndexLookup );
	EdgeAttributesSet.Remap( Remappings.NewEdgeIndexLookup );
	PolygonAttributesSet.Remap( Remappings.NewPolygonIndexLookup );
	PolygonGroupAttributesSet.Remap( Remappings.NewPolygonGroupIndexLookup );
}


bool FMeshDescription::IsVertexOrphaned( const FVertexID VertexID ) const
{
	for( const FVertexInstanceID VertexInstanceID : GetVertex( VertexID ).VertexInstanceIDs )
	{
		if( GetVertexInstance( VertexInstanceID ).ConnectedPolygons.Num() > 0 )
		{
			return false;
		}
	}

	return true;
}


void FMeshDescription::GetPolygonPerimeterVertices( const FPolygonID PolygonID, TArray<FVertexID>& OutPolygonPerimeterVertexIDs ) const
{
	const FMeshPolygon& Polygon = GetPolygon( PolygonID );

	OutPolygonPerimeterVertexIDs.SetNumUninitialized( Polygon.PerimeterContour.VertexInstanceIDs.Num(), false );

	int32 Index = 0;
	for( const FVertexInstanceID VertexInstanceID : Polygon.PerimeterContour.VertexInstanceIDs )
	{
		const FMeshVertexInstance& VertexInstance = VertexInstanceArray[ VertexInstanceID ];
		OutPolygonPerimeterVertexIDs[ Index ] = VertexInstance.VertexID;
		Index++;
	}
}


void FMeshDescription::GetPolygonHoleVertices( const FPolygonID PolygonID, const int32 HoleIndex, TArray<FVertexID>& OutPolygonHoleVertexIDs ) const
{
	const FMeshPolygon& Polygon = GetPolygon( PolygonID );

	OutPolygonHoleVertexIDs.SetNumUninitialized( Polygon.HoleContours[ HoleIndex ].VertexInstanceIDs.Num(), false );

	int32 Index = 0;
	for( const FVertexInstanceID VertexInstanceID : Polygon.HoleContours[ HoleIndex ].VertexInstanceIDs )
	{
		const FMeshVertexInstance& VertexInstance = VertexInstanceArray[ VertexInstanceID ];
		OutPolygonHoleVertexIDs[ Index ] = VertexInstance.VertexID;
		Index++;
	}
}


/** Given three direction vectors, indicates if A and B are on the same 'side' of Vec. */
bool FMeshDescription::VectorsOnSameSide( const FVector& Vec, const FVector& A, const FVector& B, const float SameSideDotProductEpsilon )
{
	const FVector CrossA = FVector::CrossProduct( Vec, A );
	const FVector CrossB = FVector::CrossProduct( Vec, B );
	float DotWithEpsilon = SameSideDotProductEpsilon + FVector::DotProduct( CrossA, CrossB );
	return !FMath::IsNegativeFloat( DotWithEpsilon );
}


/** Util to see if P lies within triangle created by A, B and C. */
bool FMeshDescription::PointInTriangle( const FVector& A, const FVector& B, const FVector& C, const FVector& P, const float InsideTriangleDotProductEpsilon )
{
	// Cross product indicates which 'side' of the vector the point is on
	// If its on the same side as the remaining vert for all edges, then its inside.	
	if ( VectorsOnSameSide( B - A, P - A, C - A, InsideTriangleDotProductEpsilon ) &&
		 VectorsOnSameSide( C - B, P - B, A - B, InsideTriangleDotProductEpsilon ) &&
		 VectorsOnSameSide( A - C, P - C, B - C, InsideTriangleDotProductEpsilon ) )
	{
		return true;
	}
	else
	{
		return false;
	}
}


FPlane FMeshDescription::ComputePolygonPlane( const FPolygonID PolygonID ) const
{
	// NOTE: This polygon plane computation code is partially based on the implementation of "Newell's method" from Real-Time 
	//       Collision Detection by Christer Ericson, published by Morgan Kaufmann Publishers, (c) 2005 Elsevier Inc

	// @todo mesheditor perf: For polygons that are just triangles, use a cross product to get the normal fast!
	// @todo mesheditor perf: We could skip computing the plane distance when we only need the normal
	// @todo mesheditor perf: We could cache these computed polygon normals; or just use the normal of the first three vertices' triangle if it is satisfactory in all cases
	// @todo mesheditor: For non-planar polygons, the result can vary. Ideally this should use the actual polygon triangulation as opposed to the arbitrary triangulation used here.

	FVector Centroid = FVector::ZeroVector;
	FVector Normal = FVector::ZeroVector;

	static TArray<FVertexID> PerimeterVertexIDs;
	GetPolygonPerimeterVertices( PolygonID, /* Out */ PerimeterVertexIDs );

	// @todo Maybe this shouldn't be in FMeshDescription but in a utility class, as it references a specific attribute name
	const TVertexAttributeArray<FVector>& VertexPositions = VertexAttributes().GetAttributes<FVector>( MeshAttribute::Vertex::Position );

	// Use 'Newell's Method' to compute a robust 'best fit' plane from the vertices of this polygon
	for ( int32 VertexNumberI = PerimeterVertexIDs.Num() - 1, VertexNumberJ = 0; VertexNumberJ < PerimeterVertexIDs.Num(); VertexNumberI = VertexNumberJ, VertexNumberJ++ )
	{
		const FVertexID VertexIDI = PerimeterVertexIDs[ VertexNumberI ];
		const FVector PositionI = VertexPositions[ VertexIDI ];

		const FVertexID VertexIDJ = PerimeterVertexIDs[ VertexNumberJ ];
		const FVector PositionJ = VertexPositions[ VertexIDJ ];

		Centroid += PositionJ;

		Normal.X += ( PositionJ.Y - PositionI.Y ) * ( PositionI.Z + PositionJ.Z );
		Normal.Y += ( PositionJ.Z - PositionI.Z ) * ( PositionI.X + PositionJ.X );
		Normal.Z += ( PositionJ.X - PositionI.X ) * ( PositionI.Y + PositionJ.Y );
	}

	Normal.Normalize();

	// Construct a plane from the normal and centroid
	return FPlane( Normal, FVector::DotProduct( Centroid, Normal ) / ( float )PerimeterVertexIDs.Num() );
}


FVector FMeshDescription::ComputePolygonNormal( const FPolygonID PolygonID ) const
{
	// @todo mesheditor: Polygon normals are now computed and cached when changes are made to a polygon.
	// In theory, we can just return that cached value, but we need to check that there is nothing which relies on the value being correct before
	// the cache is updated at the end of a modification.
	const FPlane PolygonPlane = ComputePolygonPlane( PolygonID );
	const FVector PolygonNormal( PolygonPlane.X, PolygonPlane.Y, PolygonPlane.Z );
	return PolygonNormal;
}


void FMeshDescription::ComputePolygonTriangulation(const FPolygonID PolygonID, TArray<FMeshTriangle>& OutTriangles)
{
	// NOTE: This polygon triangulation code is partially based on the ear cutting algorithm described on
	//       page 497 of the book "Real-time Collision Detection", published in 2005.

	struct Local
	{
		// Returns true if the triangle formed by the specified three positions has a normal that is facing the opposite direction of the reference normal
		static inline bool IsTriangleFlipped(const FVector ReferenceNormal, const FVector VertexPositionA, const FVector VertexPositionB, const FVector VertexPositionC)
		{
			const FVector TriangleNormal = FVector::CrossProduct(
				VertexPositionC - VertexPositionA,
				VertexPositionB - VertexPositionA).GetSafeNormal();
			return (FVector::DotProduct(ReferenceNormal, TriangleNormal) <= 0.0f);
		}

	};


	OutTriangles.Reset();

	// @todo mesheditor holes: Does not support triangles with holes yet!
	// @todo mesheditor: Perhaps should always attempt to triangulate by splitting polygons along the shortest edge, for better determinism.

	//	const FMeshPolygon& Polygon = GetPolygon( PolygonID );
	const TArray<FVertexInstanceID>& PolygonVertexInstanceIDs = GetPolygonPerimeterVertexInstances(PolygonID);

	// Polygon must have at least three vertices/edges
	const int32 PolygonVertexCount = PolygonVertexInstanceIDs.Num();
	check(PolygonVertexCount >= 3);

	// If perimeter has 3 vertices, just copy content of perimeter out 
	if (PolygonVertexCount == 3)
	{
		OutTriangles.Emplace();
		FMeshTriangle& Triangle = OutTriangles.Last();

		Triangle.SetVertexInstanceID(0, PolygonVertexInstanceIDs[0]);
		Triangle.SetVertexInstanceID(1, PolygonVertexInstanceIDs[1]);
		Triangle.SetVertexInstanceID(2, PolygonVertexInstanceIDs[2]);

		return;
	}

	// First figure out the polygon normal.  We need this to determine which triangles are convex, so that
	// we can figure out which ears to clip
	const FVector PolygonNormal = ComputePolygonNormal(PolygonID);

	// Make a simple linked list array of the previous and next vertex numbers, for each vertex number
	// in the polygon.  This will just save us having to iterate later on.
	static TArray<int32> PrevVertexNumbers, NextVertexNumbers;
	static TArray<FVector> VertexPositions;

	{
		const TVertexAttributeArray<FVector>& MeshVertexPositions = VertexAttributes().GetAttributes<FVector>(MeshAttribute::Vertex::Position);
		PrevVertexNumbers.SetNumUninitialized(PolygonVertexCount, false);
		NextVertexNumbers.SetNumUninitialized(PolygonVertexCount, false);
		VertexPositions.SetNumUninitialized(PolygonVertexCount, false);

		for (int32 VertexNumber = 0; VertexNumber < PolygonVertexCount; ++VertexNumber)
		{
			PrevVertexNumbers[VertexNumber] = VertexNumber - 1;
			NextVertexNumbers[VertexNumber] = VertexNumber + 1;

			VertexPositions[VertexNumber] = MeshVertexPositions[GetVertexInstanceVertex(PolygonVertexInstanceIDs[VertexNumber])];
		}
		PrevVertexNumbers[0] = PolygonVertexCount - 1;
		NextVertexNumbers[PolygonVertexCount - 1] = 0;
	}

	int32 EarVertexNumber = 0;
	int32 EarTestCount = 0;
	for (int32 RemainingVertexCount = PolygonVertexCount; RemainingVertexCount >= 3; )
	{
		bool bIsEar = true;

		// If we're down to only a triangle, just treat it as an ear.  Also, if we've tried every possible candidate
		// vertex looking for an ear, go ahead and just treat the current vertex as an ear.  This can happen when 
		// vertices are colinear or other degenerate cases.
		if (RemainingVertexCount > 3 && EarTestCount < RemainingVertexCount)
		{
			const FVector PrevVertexPosition = VertexPositions[PrevVertexNumbers[EarVertexNumber]];
			const FVector EarVertexPosition = VertexPositions[EarVertexNumber];
			const FVector NextVertexPosition = VertexPositions[NextVertexNumbers[EarVertexNumber]];

			// Figure out whether the potential ear triangle is facing the same direction as the polygon
			// itself.  If it's facing the opposite direction, then we're dealing with a concave triangle
			// and we'll skip it for now.
			if (!Local::IsTriangleFlipped(
				PolygonNormal,
				PrevVertexPosition,
				EarVertexPosition,
				NextVertexPosition))
			{
				int32 TestVertexNumber = NextVertexNumbers[NextVertexNumbers[EarVertexNumber]];

				do
				{
					// Test every other remaining vertex to make sure that it doesn't lie inside our potential ear
					// triangle.  If we find a vertex that's inside the triangle, then it cannot actually be an ear.
					const FVector TestVertexPosition = VertexPositions[TestVertexNumber];
					if (PointInTriangle(
						PrevVertexPosition,
						EarVertexPosition,
						NextVertexPosition,
						TestVertexPosition,
						SMALL_NUMBER))
					{
						bIsEar = false;
						break;
					}

					TestVertexNumber = NextVertexNumbers[TestVertexNumber];
				} while (TestVertexNumber != PrevVertexNumbers[EarVertexNumber]);
			}
			else
			{
				bIsEar = false;
			}
		}

		if (bIsEar)
		{
			// OK, we found an ear!  Let's save this triangle in our output buffer.
			{
				OutTriangles.Emplace();
				FMeshTriangle& Triangle = OutTriangles.Last();

				Triangle.SetVertexInstanceID(0, PolygonVertexInstanceIDs[PrevVertexNumbers[EarVertexNumber]]);
				Triangle.SetVertexInstanceID(1, PolygonVertexInstanceIDs[EarVertexNumber]);
				Triangle.SetVertexInstanceID(2, PolygonVertexInstanceIDs[NextVertexNumbers[EarVertexNumber]]);
			}

			// Update our linked list.  We're effectively cutting off the ear by pointing the ear vertex's neighbors to
			// point at their next sequential neighbor, and reducing the remaining vertex count by one.
			{
				NextVertexNumbers[PrevVertexNumbers[EarVertexNumber]] = NextVertexNumbers[EarVertexNumber];
				PrevVertexNumbers[NextVertexNumbers[EarVertexNumber]] = PrevVertexNumbers[EarVertexNumber];
				--RemainingVertexCount;
			}

			// Move on to the previous vertex in the list, now that this vertex was cut
			EarVertexNumber = PrevVertexNumbers[EarVertexNumber];

			EarTestCount = 0;
		}
		else
		{
			// The vertex is not the ear vertex, because it formed a triangle that either had a normal which pointed in the opposite direction
			// of the polygon, or at least one of the other polygon vertices was found to be inside the triangle.  Move on to the next vertex.
			EarVertexNumber = NextVertexNumbers[EarVertexNumber];

			// Keep track of how many ear vertices we've tested, so that if we exhaust all remaining vertices, we can
			// fall back to clipping the triangle and adding it to our mesh anyway.  This is important for degenerate cases.
			++EarTestCount;
		}
	}

	check(OutTriangles.Num() > 0);
}


void FMeshDescription::TriangulateMesh()
{
	// Perform triangulation directly into mesh polygons
	for( const FPolygonID PolygonID : Polygons().GetElementIDs() )
	{
		FMeshPolygon& Polygon = PolygonArray[ PolygonID ];
		ComputePolygonTriangulation( PolygonID, Polygon.Triangles );
	}
}


bool FMeshDescription::ComputePolygonTangentsAndNormals(const FPolygonID PolygonID
	, float ComparisonThreshold
	, const TVertexAttributeArray<FVector>& VertexPositions
	, const TVertexInstanceAttributeArray<FVector2D>& VertexUVs
	, TPolygonAttributeArray<FVector>& PolygonNormals
	, TPolygonAttributeArray<FVector>& PolygonTangents
	, TPolygonAttributeArray<FVector>& PolygonBinormals
	, TPolygonAttributeArray<FVector>& PolygonCenters)
{
	bool bValidNTBs = true;
	// Calculate the center of this polygon
	FVector Center = FVector::ZeroVector;
	const TArray<FVertexInstanceID>& VertexInstanceIDs = GetPolygonPerimeterVertexInstances(PolygonID);
	for (const FVertexInstanceID VertexInstanceID : VertexInstanceIDs)
	{
		Center += VertexPositions[GetVertexInstanceVertex(VertexInstanceID)];
	}
	Center /= float(VertexInstanceIDs.Num());

	// Calculate the tangent basis for the polygon, based on the average of all constituent triangles
	FVector Normal = FVector::ZeroVector;
	FVector Tangent = FVector::ZeroVector;
	FVector Binormal = FVector::ZeroVector;

	for (const FMeshTriangle& Triangle : GetPolygonTriangles(PolygonID))
	{
		const FVertexID VertexID0 = GetVertexInstanceVertex(Triangle.VertexInstanceID0);
		const FVertexID VertexID1 = GetVertexInstanceVertex(Triangle.VertexInstanceID1);
		const FVertexID VertexID2 = GetVertexInstanceVertex(Triangle.VertexInstanceID2);

		const FVector DPosition1 = VertexPositions[VertexID1] - VertexPositions[VertexID0];
		const FVector DPosition2 = VertexPositions[VertexID2] - VertexPositions[VertexID0];

		const FVector2D DUV1 = VertexUVs[Triangle.VertexInstanceID1] - VertexUVs[Triangle.VertexInstanceID0];
		const FVector2D DUV2 = VertexUVs[Triangle.VertexInstanceID2] - VertexUVs[Triangle.VertexInstanceID0];

		// We have a left-handed coordinate system, but a counter-clockwise winding order
		// Hence normal calculation has to take the triangle vectors cross product in reverse.
		FVector TmpNormal = FVector::CrossProduct(DPosition2, DPosition1);
		if (!TmpNormal.IsNearlyZero(ComparisonThreshold) && !TmpNormal.ContainsNaN())
		{
			Normal += TmpNormal;
			// ...and tangent space seems to be right-handed.
			const float DetUV = FVector2D::CrossProduct(DUV1, DUV2);
			const float InvDetUV = (DetUV == 0.0f) ? 0.0f : 1.0f / DetUV;

			Tangent += (DPosition1 * DUV2.Y - DPosition2 * DUV1.Y) * InvDetUV;
			Binormal += (DPosition2 * DUV1.X - DPosition1 * DUV2.X) * InvDetUV;
		}
		else
		{
			//The polygon is degenerated
			bValidNTBs = false;
		}
	}

	PolygonNormals[PolygonID] = Normal.GetSafeNormal();
	PolygonTangents[PolygonID] = Tangent.GetSafeNormal();
	PolygonBinormals[PolygonID] = Binormal.GetSafeNormal();
	PolygonCenters[PolygonID] = Center;
	
	return bValidNTBs;
}


void FMeshDescription::ComputePolygonTangentsAndNormals(const TArray<FPolygonID>& PolygonIDs, float ComparisonThreshold)
{
	const TVertexAttributeArray<FVector>& VertexPositions = VertexAttributes().GetAttributes<FVector>(MeshAttribute::Vertex::Position);
	const TVertexInstanceAttributeArray<FVector2D>& VertexUVs = VertexInstanceAttributes().GetAttributes<FVector2D>(MeshAttribute::VertexInstance::TextureCoordinate, 0);
	TPolygonAttributeArray<FVector>& PolygonNormals = PolygonAttributes().GetAttributes<FVector>(MeshAttribute::Polygon::Normal);
	TPolygonAttributeArray<FVector>& PolygonTangents = PolygonAttributes().GetAttributes<FVector>(MeshAttribute::Polygon::Tangent);
	TPolygonAttributeArray<FVector>& PolygonBinormals = PolygonAttributes().GetAttributes<FVector>(MeshAttribute::Polygon::Binormal);
	TPolygonAttributeArray<FVector>& PolygonCenters = PolygonAttributes().GetAttributes<FVector>(MeshAttribute::Polygon::Center);

	TArray<FPolygonID> DegeneratePolygonIDs;
	for (const FPolygonID PolygonID : PolygonIDs)
	{
		if (!ComputePolygonTangentsAndNormals(PolygonID, ComparisonThreshold, VertexPositions, VertexUVs, PolygonNormals, PolygonTangents, PolygonBinormals, PolygonCenters))
		{
			DegeneratePolygonIDs.Add(PolygonID);
		}
	}
	//Remove degenerated polygons
	//Delete the degenerated polygons. The array is fill only if the remove degenerated option is turn on.
	if (DegeneratePolygonIDs.Num() > 0)
	{
		TArray<FEdgeID> OrphanedEdges;
		TArray<FVertexInstanceID> OrphanedVertexInstances;
		TArray<FPolygonGroupID> OrphanedPolygonGroups;
		TArray<FVertexID> OrphanedVertices;
		for (FPolygonID& PolygonID : DegeneratePolygonIDs)
		{
			DeletePolygon(PolygonID, &OrphanedEdges, &OrphanedVertexInstances, &OrphanedPolygonGroups);
		}
		for (FPolygonGroupID& PolygonGroupID : OrphanedPolygonGroups)
		{
			DeletePolygonGroup(PolygonGroupID);
		}
		for (FVertexInstanceID& VertexInstanceID : OrphanedVertexInstances)
		{
			DeleteVertexInstance(VertexInstanceID, &OrphanedVertices);
		}
		for (FEdgeID& EdgeID : OrphanedEdges)
		{
			DeleteEdge(EdgeID, &OrphanedVertices);
		}
		for (FVertexID& VertexID : OrphanedVertices)
		{
			DeleteVertex(VertexID);
		}
		//Compact and Remap IDs so we have clean ID from 0 to n since we just erase some polygons
		//The render build need to have compact ID
		FElementIDRemappings RemappingInfos;
		Compact(RemappingInfos);
	}
}


void FMeshDescription::ComputePolygonTangentsAndNormals(float ComparisonThreshold)
{
	TArray<FPolygonID> PolygonsToComputeNTBs;
	PolygonsToComputeNTBs.Reserve(Polygons().Num());
	for (const FPolygonID& PolygonID : Polygons().GetElementIDs())
	{
		PolygonsToComputeNTBs.Add(PolygonID);
	}
	ComputePolygonTangentsAndNormals(PolygonsToComputeNTBs, ComparisonThreshold);
}


void FMeshDescription::GetConnectedSoftEdges(const FVertexID VertexID, TArray<FEdgeID>& OutConnectedSoftEdges) const
{
	OutConnectedSoftEdges.Reset();

	const TEdgeAttributeArray<bool>& EdgeHardnesses = EdgeAttributes().GetAttributes<bool>(MeshAttribute::Edge::IsHard);
	for (const FEdgeID ConnectedEdgeID : GetVertex(VertexID).ConnectedEdgeIDs)
	{
		if (!EdgeHardnesses[ConnectedEdgeID])
		{
			OutConnectedSoftEdges.Add(ConnectedEdgeID);
		}
	}
}


void FMeshDescription::GetPolygonsInSameSoftEdgedGroupAsPolygon(const FPolygonID PolygonID, const TArray<FPolygonID>& CandidatePolygonIDs, const TArray<FEdgeID>& SoftEdgeIDs, TArray<FPolygonID>& OutPolygonIDs) const
{
	// The aim of this method is:
	// - given a polygon ID,
	// - given a set of candidate polygons connected to the same vertex (which should include the polygon ID),
	// - given a set of soft edges connected to the same vertex,
	// return the polygon IDs which form an adjacent run without crossing a hard edge.

	OutPolygonIDs.Reset();

	// Maintain a list of polygon IDs to be examined. Adjacents are added to the list if suitable.
	// Add the start poly here.
	static TArray<FPolygonID> PolygonsToCheck;
	PolygonsToCheck.Reset(CandidatePolygonIDs.Num());
	PolygonsToCheck.Add(PolygonID);

	int32 Index = 0;
	while (Index < PolygonsToCheck.Num())
	{
		const FPolygonID PolygonToCheck = PolygonsToCheck[Index];
		Index++;

		if (CandidatePolygonIDs.Contains(PolygonToCheck))
		{
			OutPolygonIDs.Add(PolygonToCheck);

			// Now look at its adjacent polygons. If they are joined by a soft edge which includes the vertex we're interested in, we want to consider them.
			// We take a shortcut by doing this process in reverse: we already know all the soft edges we are interested in, so check if any of them
			// have the current polygon as an adjacent.
			for (const FEdgeID SoftEdgeID : SoftEdgeIDs)
			{
				const TArray<FPolygonID>& EdgeConnectedPolygons = GetEdgeConnectedPolygons(SoftEdgeID);
				if (EdgeConnectedPolygons.Contains(PolygonToCheck))
				{
					for (const FPolygonID AdjacentPolygon : EdgeConnectedPolygons)
					{
						// Only add new polygons which haven't yet been added to the list. This prevents circular runs of polygons triggering infinite loops.
						PolygonsToCheck.AddUnique(AdjacentPolygon);
					}
				}
			}
		}
	}
}


void FMeshDescription::GetVertexConnectedPolygonsInSameSoftEdgedGroup(const FVertexID VertexID, const FPolygonID PolygonID, TArray<FPolygonID>& OutPolygonIDs) const
{
	// The aim here is to determine which polygons form part of the same soft edged group as the polygons attached to this vertex.
	// They should all contribute to the final vertex instance normal.

	// Get all polygons connected to this vertex.
	static TArray<FPolygonID> ConnectedPolygons;
	GetVertexConnectedPolygons(VertexID, ConnectedPolygons);

	// Cache a list of all soft edges which share this vertex.
	// We're only interested in finding adjacent polygons which are not the other side of a hard edge.
	static TArray<FEdgeID> ConnectedSoftEdges;
	GetConnectedSoftEdges(VertexID, ConnectedSoftEdges);

	GetPolygonsInSameSoftEdgedGroupAsPolygon(PolygonID, ConnectedPolygons, ConnectedSoftEdges, OutPolygonIDs);
}


float FMeshDescription::GetPolygonCornerAngleForVertex(const FPolygonID PolygonID, const FVertexID VertexID) const
{
	const FMeshPolygon& Polygon = GetPolygon(PolygonID);

	// Lambda function which returns the inner angle at a given index on a polygon contour
	auto GetContourAngle = [this](const FMeshPolygonContour& Contour, const int32 ContourIndex)
	{
		const int32 NumVertices = Contour.VertexInstanceIDs.Num();

		const int32 PrevIndex = (ContourIndex + NumVertices - 1) % NumVertices;
		const int32 NextIndex = (ContourIndex + 1) % NumVertices;

		const FVertexID PrevVertexID = GetVertexInstanceVertex(Contour.VertexInstanceIDs[PrevIndex]);
		const FVertexID ThisVertexID = GetVertexInstanceVertex(Contour.VertexInstanceIDs[ContourIndex]);
		const FVertexID NextVertexID = GetVertexInstanceVertex(Contour.VertexInstanceIDs[NextIndex]);

		const TVertexAttributeArray<FVector>& VertexPositions = VertexAttributes().GetAttributes<FVector>(MeshAttribute::Vertex::Position);

		const FVector PrevVertexPosition = VertexPositions[PrevVertexID];
		const FVector ThisVertexPosition = VertexPositions[ThisVertexID];
		const FVector NextVertexPosition = VertexPositions[NextVertexID];

		const FVector Direction1 = (PrevVertexPosition - ThisVertexPosition).GetSafeNormal();
		const FVector Direction2 = (NextVertexPosition - ThisVertexPosition).GetSafeNormal();

		return FMath::Acos(FVector::DotProduct(Direction1, Direction2));
	};

	const FVertexInstanceArray& VertexInstancesRef = VertexInstances();
	auto IsVertexInstancedFromThisVertex = [&VertexInstancesRef, VertexID](const FVertexInstanceID VertexInstanceID)
	{
		return VertexInstancesRef[VertexInstanceID].VertexID == VertexID;
	};

	// First look for the vertex instance in the perimeter
	int32 ContourIndex = Polygon.PerimeterContour.VertexInstanceIDs.IndexOfByPredicate(IsVertexInstancedFromThisVertex);
	if (ContourIndex != INDEX_NONE)
	{
		// Return the internal angle if found
		return GetContourAngle(Polygon.PerimeterContour, ContourIndex);
	}
	else
	{
		// If not found, look in all the holes
		for (const FMeshPolygonContour& HoleContour : Polygon.HoleContours)
		{
			ContourIndex = HoleContour.VertexInstanceIDs.IndexOfByPredicate(IsVertexInstancedFromThisVertex);
			if (ContourIndex != INDEX_NONE)
			{
				// Hole vertex contribution is the part which ISN'T the internal angle of the contour, so subtract from 2*pi
				return (2.0f * PI) - GetContourAngle(HoleContour, ContourIndex);
			}
		}
	}

	// Found nothing; return 0
	return 0.0f;
}


void FMeshDescription::ComputeTangentsAndNormals(const FVertexInstanceID& VertexInstanceID
	, EComputeNTBsOptions ComputeNTBsOptions
	, const TPolygonAttributeArray<FVector>& PolygonNormals
	, const TPolygonAttributeArray<FVector>& PolygonTangents
	, const TPolygonAttributeArray<FVector>& PolygonBinormals
	, TVertexInstanceAttributeArray<FVector>& VertexNormals
	, TVertexInstanceAttributeArray<FVector>& VertexTangents
	, TVertexInstanceAttributeArray<float>& VertexBinormalSigns)
{
	bool bComputeNormals = !!(ComputeNTBsOptions & EComputeNTBsOptions::Normals);
	bool bComputeTangents = !!(ComputeNTBsOptions & EComputeNTBsOptions::Tangents);
	bool bUseWeightedNormals = !!(ComputeNTBsOptions & EComputeNTBsOptions::WeightedNTBs);

	FVector Normal = FVector::ZeroVector;
	FVector Tangent = FVector::ZeroVector;
	FVector Binormal = FVector::ZeroVector;

	FVector& NormalRef = VertexNormals[VertexInstanceID];
	FVector& TangentRef = VertexTangents[VertexInstanceID];
	float& BinormalRef = VertexBinormalSigns[VertexInstanceID];

	if (!bComputeNormals && !bComputeTangents)
	{
		//Nothing to compute
		return;
	}

	const FVertexID VertexID = GetVertexInstanceVertex(VertexInstanceID);

	if (bComputeNormals || NormalRef.IsNearlyZero())
	{
		// Get all polygons connected to this vertex instance
		static TArray<FPolygonID> AllConnectedPolygons;
		const TArray<FPolygonID>& VertexInstanceConnectedPolygons = GetVertexInstanceConnectedPolygons(VertexInstanceID);
		check(VertexInstanceConnectedPolygons.Num() > 0);
		// Add also any in the same smoothing group connected to a different vertex instance
		// (as they still have influence over the normal).
		GetVertexConnectedPolygonsInSameSoftEdgedGroup(VertexID, VertexInstanceConnectedPolygons[0], AllConnectedPolygons);
		// The vertex instance normal is computed as a sum of all connected polygons' normals, weighted by the angle they make with the vertex
		for (const FPolygonID ConnectedPolygonID : AllConnectedPolygons)
		{
			const float Angle = bUseWeightedNormals ? GetPolygonCornerAngleForVertex(ConnectedPolygonID, VertexID) : 1.0f;

			Normal += PolygonNormals[ConnectedPolygonID] * Angle;

			// If this polygon is actually connected to the vertex instance we're processing, also include its contributions towards the tangent
			if (VertexInstanceConnectedPolygons.Contains(ConnectedPolygonID))
			{
				Tangent += PolygonTangents[ConnectedPolygonID] * Angle;
				Binormal += PolygonBinormals[ConnectedPolygonID] * Angle;
			}
		}
		// Normalize Normal
		Normal = Normal.GetSafeNormal();
	}
	else
	{
		//We use existing normals so just use all polygons having a vertex instance at the same location sharing the same normals
		Normal = NormalRef;
		TArray<FVertexInstanceID> VertexInstanceIDs = GetVertexVertexInstances(VertexID);
		for (const FVertexInstanceID& ConnectedVertexInstanceID : VertexInstanceIDs)
		{
			if (ConnectedVertexInstanceID != VertexInstanceID && !VertexNormals[ConnectedVertexInstanceID].Equals(Normal))
			{
				continue;
			}

			const TArray<FPolygonID>& ConnectedPolygons = GetVertexInstanceConnectedPolygons(ConnectedVertexInstanceID);
			for (const FPolygonID ConnectedPolygonID : ConnectedPolygons)
			{
				const float Angle = bUseWeightedNormals ? GetPolygonCornerAngleForVertex(ConnectedPolygonID, VertexID) : 1.0f;

				// If this polygon is actually connected to the vertex instance we're processing, also include its contributions towards the tangent
				Tangent += PolygonTangents[ConnectedPolygonID] * Angle;
				Binormal += PolygonBinormals[ConnectedPolygonID] * Angle;
			}
		}
	}
	
	
	float BinormalSign = 1.0f;
	if (bComputeTangents)
	{
		// Make Tangent orthonormal to Normal.
		// This is a quicker method than normalizing Tangent, taking the cross product Normal X Tangent, and then a further cross product with that result
		Tangent = (Tangent - Normal * FVector::DotProduct(Normal, Tangent)).GetSafeNormal();

		// Calculate binormal sign
		BinormalSign = (FVector::DotProduct(FVector::CrossProduct(Normal, Tangent), Binormal) < 0.0f) ? -1.0f : 1.0f;
	}

	//Set the value that need to be set
	if (NormalRef.IsNearlyZero())
	{
		NormalRef = Normal;
	}
	if (bComputeTangents)
	{
		if (TangentRef.IsNearlyZero())
		{
			TangentRef = Tangent;
		}
		if (FMath::IsNearlyZero(BinormalRef))
		{
			BinormalRef = BinormalSign;
		}
	}
}


void FMeshDescription::ComputeTangentsAndNormals(const TArray<FVertexInstanceID>& VertexInstanceIDs, EComputeNTBsOptions ComputeNTBsOptions)
{
	const TPolygonAttributeArray<FVector>& PolygonNormals = PolygonAttributes().GetAttributes<FVector>(MeshAttribute::Polygon::Normal);
	const TPolygonAttributeArray<FVector>& PolygonTangents = PolygonAttributes().GetAttributes<FVector>(MeshAttribute::Polygon::Tangent);
	const TPolygonAttributeArray<FVector>& PolygonBinormals = PolygonAttributes().GetAttributes<FVector>(MeshAttribute::Polygon::Binormal);

	TVertexInstanceAttributeArray<FVector>& VertexNormals = VertexInstanceAttributes().GetAttributes<FVector>(MeshAttribute::VertexInstance::Normal, 0);
	TVertexInstanceAttributeArray<FVector>& VertexTangents = VertexInstanceAttributes().GetAttributes<FVector>(MeshAttribute::VertexInstance::Tangent, 0);
	TVertexInstanceAttributeArray<float>& VertexBinormalSigns = VertexInstanceAttributes().GetAttributes<float>(MeshAttribute::VertexInstance::BinormalSign, 0);

	for (const FVertexInstanceID VertexInstanceID : VertexInstanceIDs)
	{
		ComputeTangentsAndNormals(VertexInstanceID, ComputeNTBsOptions, PolygonNormals, PolygonTangents, PolygonBinormals, VertexNormals, VertexTangents, VertexBinormalSigns);
	}
}


void FMeshDescription::ComputeTangentsAndNormals(EComputeNTBsOptions ComputeNTBsOptions)
{
	const TPolygonAttributeArray<FVector>& PolygonNormals = PolygonAttributes().GetAttributes<FVector>(MeshAttribute::Polygon::Normal);
	const TPolygonAttributeArray<FVector>& PolygonTangents = PolygonAttributes().GetAttributes<FVector>(MeshAttribute::Polygon::Tangent);
	const TPolygonAttributeArray<FVector>& PolygonBinormals = PolygonAttributes().GetAttributes<FVector>(MeshAttribute::Polygon::Binormal);

	TVertexInstanceAttributeArray<FVector>& VertexNormals = VertexInstanceAttributes().GetAttributes<FVector>(MeshAttribute::VertexInstance::Normal, 0);
	TVertexInstanceAttributeArray<FVector>& VertexTangents = VertexInstanceAttributes().GetAttributes<FVector>(MeshAttribute::VertexInstance::Tangent, 0);
	TVertexInstanceAttributeArray<float>& VertexBinormalSigns = VertexInstanceAttributes().GetAttributes<float>(MeshAttribute::VertexInstance::BinormalSign, 0);

	for (const FVertexInstanceID VertexInstanceID : VertexInstances().GetElementIDs())
	{
		ComputeTangentsAndNormals(VertexInstanceID, ComputeNTBsOptions, PolygonNormals, PolygonTangents, PolygonBinormals, VertexNormals, VertexTangents, VertexBinormalSigns);
	}
}


void FMeshDescription::DetermineEdgeHardnessesFromVertexInstanceNormals( const float Tolerance )
{
	const TVertexInstanceAttributeArray<FVector>& VertexNormals = VertexInstanceAttributes().GetAttributes<FVector>( MeshAttribute::VertexInstance::Normal );
	TEdgeAttributeArray<bool>& EdgeHardnesses = EdgeAttributes().GetAttributes<bool>( MeshAttribute::Edge::IsHard );

	// Holds unique vertex instance IDs for a given edge vertex
	// @todo: use TMemStackAllocator or similar to avoid expensive allocations
	TArray<FVertexInstanceID> UniqueVertexInstanceIDs;

	for( const FEdgeID EdgeID : Edges().GetElementIDs() )
	{
		// Get list of polygons connected to this edge
		const TArray<FPolygonID>& ConnectedPolygonIDs = GetEdgeConnectedPolygons( EdgeID );
		if( ConnectedPolygonIDs.Num() == 0 )
		{
			// What does it mean if an edge has no connected polygons? For now we just skip it
			continue;
		}

		// Assume by default that the edge is soft - but as soon as any vertex instance belonging to a connected polygon
		// has a distinct normal from the others (within the given tolerance), we mark it as hard.
		// The exception is if an edge has exactly one connected polygon: in this case we automatically deem it a hard edge. 
		bool bEdgeIsHard = ( ConnectedPolygonIDs.Num() == 1 );

		// Examine vertices on each end of the edge, if we haven't yet identified it as 'hard'
		for( int32 VertexIndex = 0; !bEdgeIsHard && VertexIndex < 2; ++VertexIndex )
		{
			const FVertexID VertexID = GetEdgeVertex( EdgeID, VertexIndex );

			const int32 ReservedElements = 4;
			UniqueVertexInstanceIDs.Reset( ReservedElements );

			// Get a list of all vertex instances for this vertex which form part of any polygon connected to the edge
			for( const FVertexInstanceID VertexInstanceID : GetVertexVertexInstances( VertexID ) )
			{
				for( const FPolygonID PolygonID : GetVertexInstanceConnectedPolygons( VertexInstanceID ) )
				{
					if( ConnectedPolygonIDs.Contains( PolygonID ) )
					{
						UniqueVertexInstanceIDs.AddUnique( VertexInstanceID );
						break;
					}
				}
			}
			check( UniqueVertexInstanceIDs.Num() > 0 );

			// First unique vertex instance is used as a reference against which the others are compared.
			// (not a perfect approach: really the 'median' should be used as a reference)
			const FVector ReferenceNormal = VertexNormals[ UniqueVertexInstanceIDs[ 0 ] ];
			for( int32 Index = 1; Index < UniqueVertexInstanceIDs.Num(); ++Index )
			{
				if( !VertexNormals[ UniqueVertexInstanceIDs[ Index ] ].Equals( ReferenceNormal, Tolerance ) )
				{
					bEdgeIsHard = true;
					break;
				}
			}
		}

		EdgeHardnesses[ EdgeID ] = bEdgeIsHard;
	}
}


void FMeshDescription::DetermineUVSeamsFromUVs( const int32 UVIndex, const float Tolerance )
{
	const TVertexInstanceAttributeArray<FVector2D>& VertexUVs = VertexInstanceAttributes().GetAttributes<FVector2D>( MeshAttribute::VertexInstance::TextureCoordinate, UVIndex );
	TEdgeAttributeArray<bool>& EdgeUVSeams = EdgeAttributes().GetAttributes<bool>( MeshAttribute::Edge::IsUVSeam );

	// Holds unique vertex instance IDs for a given edge vertex
	// @todo: use TMemStackAllocator or similar to avoid expensive allocations
	TArray<FVertexInstanceID> UniqueVertexInstanceIDs;

	for( const FEdgeID EdgeID : Edges().GetElementIDs() )
	{
		// Get list of polygons connected to this edge
		const TArray<FPolygonID>& ConnectedPolygonIDs = GetEdgeConnectedPolygons( EdgeID );
		if( ConnectedPolygonIDs.Num() == 0 )
		{
			// What does it mean if an edge has no connected polygons? For now we just skip it
			continue;
		}

		// Assume by default that the edge is not a UV seam - but as soon as any vertex instance belonging to a connected polygon
		// has a distinct UV from the others (within the given tolerance), we mark it as a UV seam.
		bool bEdgeIsUVSeam = false;

		// Examine vertices on each end of the edge, if we haven't yet identified it as a UV seam
		for( int32 VertexIndex = 0; !bEdgeIsUVSeam && VertexIndex < 2; ++VertexIndex )
		{
			const FVertexID VertexID = GetEdgeVertex( EdgeID, VertexIndex );

			const int32 ReservedElements = 4;
			UniqueVertexInstanceIDs.Reset( ReservedElements );

			// Get a list of all vertex instances for this vertex which form part of any polygon connected to the edge
			for( const FVertexInstanceID VertexInstanceID : GetVertexVertexInstances( VertexID ) )
			{
				for( const FPolygonID PolygonID : GetVertexInstanceConnectedPolygons( VertexInstanceID ) )
				{
					if( ConnectedPolygonIDs.Contains( PolygonID ) )
					{
						UniqueVertexInstanceIDs.AddUnique( VertexInstanceID );
						break;
					}
				}
			}
			check( UniqueVertexInstanceIDs.Num() > 0 );

			// First unique vertex instance is used as a reference against which the others are compared.
			// (not a perfect approach: really the 'median' should be used as a reference)
			const FVector2D ReferenceUV = VertexUVs[ UniqueVertexInstanceIDs[ 0 ] ];
			for( int32 Index = 1; Index < UniqueVertexInstanceIDs.Num(); ++Index )
			{
				if( !VertexUVs[ UniqueVertexInstanceIDs[ Index ] ].Equals( ReferenceUV, Tolerance ) )
				{
					bEdgeIsUVSeam = true;
					break;
				}
			}
		}

		EdgeUVSeams[ EdgeID ] = bEdgeIsUVSeam;
	}
}


void FMeshDescription::GetPolygonsInSameChartAsPolygon( const FPolygonID PolygonID, TArray<FPolygonID>& OutPolygonIDs )
{
	const TEdgeAttributeArray<bool>& EdgeUVSeams = EdgeAttributes().GetAttributes<bool>( MeshAttribute::Edge::IsUVSeam );
	const int32 NumPolygons = Polygons().Num();

	// This holds the results - all polygon IDs which are in the same UV chart
	OutPolygonIDs.Reset( NumPolygons );

	// This holds all the polygons we need to check, and those we have already checked so we don't add duplicates
	// @todo: use TMemStackAllocator or similar to avoid expensive allocations
	TArray<FPolygonID> PolygonsToCheck;
	PolygonsToCheck.Reset( NumPolygons );

	// Add the initial polygon
	PolygonsToCheck.Add( PolygonID );

	int32 Index = 0;
	while( Index < PolygonsToCheck.Num() )
	{
		// Process the next polygon to be checked. If it's in this list, we already know it's one of the results. Now we have to check the neighbors.
		const FPolygonID PolygonToCheck = PolygonsToCheck[ Index ];
		OutPolygonIDs.Add( PolygonToCheck );
		Index++;

		// Iterate through edges of the polygon
		const TArray<FVertexInstanceID>& VertexInstanceIDs = GetPolygonPerimeterVertexInstances( PolygonToCheck );
		FVertexID LastVertexID = GetVertexInstanceVertex( VertexInstanceIDs.Last() );
		for( const FVertexInstanceID VertexInstanceID : VertexInstanceIDs )
		{
			const FVertexID VertexID = GetVertexInstanceVertex( VertexInstanceID );
			const FEdgeID EdgeID = GetVertexPairEdge( VertexID, LastVertexID );
			if( EdgeID != FEdgeID::Invalid && !EdgeUVSeams[ EdgeID ] )
			{
				// If it's a valid edge and not a UV seam, check its connected polygons
				const TArray<FPolygonID>& ConnectedPolygonIDs = GetEdgeConnectedPolygons( EdgeID );
				for( const FPolygonID ConnectedPolygonID : ConnectedPolygonIDs )
				{
					// Add polygons which aren't the one being checked, and haven't already been added to the list
					if( ConnectedPolygonID != PolygonToCheck && !PolygonsToCheck.Contains( ConnectedPolygonID ) )
					{
						PolygonsToCheck.Add( ConnectedPolygonID );
					}
				}
			}
			LastVertexID = VertexID;
		}
	}
}


void FMeshDescription::GetAllCharts( TArray<TArray<FPolygonID>>& OutCharts )
{
	// @todo: OutCharts: array of array doesn't seem like a really efficient data structure. Also templatize on allocator?

	const int32 NumPolygons = Polygons().Num();

	// Maintain a record of the polygons which have already been entered into a chart
	// @todo: use TMemStackAllocator or similar to avoid expensive allocations
	TSet<FPolygonID> ConsumedPolygons;
	ConsumedPolygons.Reserve( NumPolygons );

	for( const FPolygonID PolygonID : Polygons().GetElementIDs() )
	{
		if( !ConsumedPolygons.Contains( PolygonID ) )
		{
			OutCharts.Emplace();
			TArray<FPolygonID>& Chart = OutCharts.Last();
			GetPolygonsInSameChartAsPolygon( PolygonID, Chart );

			// Mark all polygons in the chart as 'consumed'. Note that the chart will also contain the initial polygon.
			for( const FPolygonID ChartPolygon : Chart )
			{
				ConsumedPolygons.Add( ChartPolygon );
			}
		}
	}
}


void FMeshDescription::ReversePolygonFacing(const FPolygonID PolygonID)
{
	//Build a reverse perimeter
	FMeshPolygon& Polygon = GetPolygon(PolygonID);
	for (int32 i = 0; i < Polygon.PerimeterContour.VertexInstanceIDs.Num() / 2; ++i)
	{
		Polygon.PerimeterContour.VertexInstanceIDs.Swap(i, Polygon.PerimeterContour.VertexInstanceIDs.Num() - i - 1);
	}
	
	//Triangulate the polygon since we reverse the indices
	ComputePolygonTriangulation(PolygonID, Polygon.Triangles);
}


void FMeshDescription::ReverseAllPolygonFacing()
{
	// Perform triangulation directly into mesh polygons
	for (const FPolygonID PolygonID : Polygons().GetElementIDs())
	{
		ReversePolygonFacing(PolygonID);
	}
}<|MERGE_RESOLUTION|>--- conflicted
+++ resolved
@@ -16,11 +16,8 @@
 
 FArchive& operator<<( FArchive& Ar, FMeshDescription& MeshDescription )
 {
-<<<<<<< HEAD
-=======
 	Ar.UsingCustomVersion( FReleaseObjectVersion::GUID );
 
->>>>>>> e48a7484
 	Ar << MeshDescription.VertexArray;
 	Ar << MeshDescription.VertexInstanceArray;
 	Ar << MeshDescription.EdgeArray;
@@ -33,11 +30,7 @@
 	Ar << MeshDescription.PolygonAttributesSet;
 	Ar << MeshDescription.PolygonGroupAttributesSet;
 
-<<<<<<< HEAD
-	if( Ar.IsLoading() )
-=======
 	if( Ar.IsLoading() && Ar.CustomVer( FReleaseObjectVersion::GUID ) >= FReleaseObjectVersion::MeshDescriptionNewSerialization )
->>>>>>> e48a7484
 	{
 		// Populate vertex instance IDs for vertices
 		for( const FVertexInstanceID VertexInstanceID : MeshDescription.VertexInstanceArray.GetElementIDs() )
@@ -89,7 +82,6 @@
 	}
 
 	return Ar;
-<<<<<<< HEAD
 }
 
 
@@ -110,28 +102,6 @@
 }
 
 
-=======
-}
-
-
-void FMeshDescription::Empty()
-{
-	VertexArray.Reset();
-	VertexInstanceArray.Reset();
-	EdgeArray.Reset();
-	PolygonArray.Reset();
-	PolygonGroupArray.Reset();
-
-	//Empty all attributes
-	VertexAttributesSet.Initialize( 0 );
-	VertexInstanceAttributesSet.Initialize( 0 );
-	EdgeAttributesSet.Initialize( 0 );
-	PolygonAttributesSet.Initialize( 0 );
-	PolygonGroupAttributesSet.Initialize( 0 );
-}
-
-
->>>>>>> e48a7484
 void FMeshDescription::Compact( FElementIDRemappings& OutRemappings )
 {
 	VertexArray.Compact( OutRemappings.NewVertexIndexLookup );
