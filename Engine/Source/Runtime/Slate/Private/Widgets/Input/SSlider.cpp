--- conflicted
+++ resolved
@@ -59,11 +59,7 @@
 	const float Indentation = IndentHandle.Get() ? HandleSize.X : 0.0f;
 
 	// We clamp to make sure that the slider cannot go out of the slider Length.
-<<<<<<< HEAD
-	const float SliderPercent = FMath::Clamp(ValueAttribute.Get(), 0.0f, 1.0f); 
-=======
 	const float SliderPercent = FMath::Clamp(GetNormalizedValue(), 0.0f, 1.0f); 
->>>>>>> 9ba46998
 	const float SliderLength = AllottedWidth - (Indentation + HandleSize.X);
 	const float SliderHandleOffset = SliderPercent * SliderLength;
 	const float SliderY = 0.5f * AllottedHeight;
