{
    "FileVersion": 3,
<<<<<<< HEAD
    "Version": 2,
    "VersionName": "1.0.1",
=======
    "Version": 6,
    "VersionName": "1.2 (GVR NDK v1.10.0)",
>>>>>>> f00d6e77
    "FriendlyName": "Google VR",
    "Description": "Support for Google VR on mobile devices",
    "Category": "Virtual Reality",
    "CreatedBy": "Google",
    "CreatedByURL": "http://developers.google.com/vr",
    "DocsURL": "",
    "MarketplaceURL": "",
    "SupportURL": "",
    "EnabledByDefault": false,
    "CanContainContent": false,
    "IsBetaVersion": false,
    "Installed": false,

    "Modules": [
        {
            "Name": "GoogleVRHMD",
            "Type": "Runtime",
            "LoadingPhase": "PostConfigInit",
            "WhitelistPlatforms": [ "Win64", "Win32", "Mac", "Android", "IOS" ]
        }
    ]
}<|MERGE_RESOLUTION|>--- conflicted
+++ resolved
@@ -1,12 +1,7 @@
 {
     "FileVersion": 3,
-<<<<<<< HEAD
-    "Version": 2,
-    "VersionName": "1.0.1",
-=======
     "Version": 6,
     "VersionName": "1.2 (GVR NDK v1.10.0)",
->>>>>>> f00d6e77
     "FriendlyName": "Google VR",
     "Description": "Support for Google VR on mobile devices",
     "Category": "Virtual Reality",
