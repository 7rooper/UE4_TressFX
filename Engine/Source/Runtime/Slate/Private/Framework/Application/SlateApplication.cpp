// Copyright 1998-2015 Epic Games, Inc. All Rights Reserved.


#include "SlatePrivatePCH.h"
#include "SWindowTitleBar.h"
#include "HittestGrid.h"
#include "SlateStats.h"

#include "IWidgetReflector.h"
#include "GenericCommands.h"
#include "NotificationManager.h"
#include "IInputProcessor.h"
#include "ToolboxModule.h"
#include "TabCommands.h"

extern SLATECORE_API TOptional<FShortRect> GSlateScissorRect;

class FEventRouter
{

// @todo slate : making too many event copies when translating events( i.e. Translate<EventType>::PointerEvent ).
// @todo slate : Widget Reflector should log: (1) Every process reply (2) Every time the event is handled and by who.
// @todo slate : Remove remaining [&]-style mass captures.
// @todo slate : Eliminate all ad-hoc uses of SetEventPath()
// @todo slate : Remove CALL_WIDGET_FUNCTION

public:

	class FDirectPolicy
	{
	public:
		FDirectPolicy( const FWidgetAndPointer& InTarget, const FWidgetPath& InRoutingPath )
		: bEventSent(false)
		, RoutingPath(InRoutingPath)
		, Target(InTarget)
		{
		}

		bool ShouldKeepGoing() const
		{
			return !bEventSent;
		}

		void Next()
		{
			bEventSent = true;
		}

		FWidgetAndPointer GetWidget() const
		{
			return Target;
		}

		const FWidgetPath& GetRoutingPath() const
		{
			return RoutingPath;
		}

	private:
		bool bEventSent;
		const FWidgetPath& RoutingPath;
		const FWidgetAndPointer& Target;
	};

	class FToLeafmostPolicy
	{
	public:
		FToLeafmostPolicy( const FWidgetPath& InRoutingPath )
		: bEventSent(false)
		, RoutingPath(InRoutingPath)
		{
		}

		bool ShouldKeepGoing() const
		{
			return !bEventSent && RoutingPath.Widgets.Num() > 0;
		}

		void Next()
		{
			bEventSent = true;
		}

		FWidgetAndPointer GetWidget() const
		{
			const int32 WidgetIndex = RoutingPath.Widgets.Num()-1;
			return FWidgetAndPointer(RoutingPath.Widgets[WidgetIndex], RoutingPath.VirtualPointerPositions[WidgetIndex]);
		}

		const FWidgetPath& GetRoutingPath() const
		{
			return RoutingPath;
		}

	private:
		bool bEventSent;
		const FWidgetPath& RoutingPath;
	};

	class FTunnelPolicy
	{
	public:
		FTunnelPolicy( const FWidgetPath& InRoutingPath )
		: WidgetIndex(0)
		, RoutingPath(InRoutingPath)
		{
		}

		bool ShouldKeepGoing() const
		{
			return WidgetIndex < RoutingPath.Widgets.Num();
		}

		void Next()
		{
			++WidgetIndex;
		}

		FWidgetAndPointer GetWidget() const
		{
			return FWidgetAndPointer(RoutingPath.Widgets[WidgetIndex], RoutingPath.VirtualPointerPositions[WidgetIndex]);
		}
		
		const FWidgetPath& GetRoutingPath() const
		{
			return RoutingPath;
		}


	private:
		int32 WidgetIndex;
		const FWidgetPath& RoutingPath;
	};

	class FBubblePolicy
	{
	public:
		FBubblePolicy( const FWidgetPath& InRoutingPath )
		: WidgetIndex( InRoutingPath.Widgets.Num()-1 )
		, RoutingPath (InRoutingPath)
		{
		}

		bool ShouldKeepGoing() const
		{
			return WidgetIndex >= 0;
		}

		void Next()
		{
			--WidgetIndex;
		}

		FWidgetAndPointer GetWidget() const
		{
			return FWidgetAndPointer(RoutingPath.Widgets[WidgetIndex], RoutingPath.VirtualPointerPositions[WidgetIndex]);
		}

		const FWidgetPath& GetRoutingPath() const
		{
			return RoutingPath;
		}
	
	private:
		int32 WidgetIndex;
		const FWidgetPath& RoutingPath;
	};

	static void LogEvent( FSlateApplication* ThisApplication, const FInputEvent& Event, const FReplyBase& Reply )
	{
		TSharedPtr<IWidgetReflector> Reflector = ThisApplication->WidgetReflectorPtr.Pin();
		if (Reflector.IsValid() && Reply.IsEventHandled())
		{
			Reflector->OnEventProcessed( Event, Reply );
		}
	}

	/**
	 * Route an event along a focus path (as opposed to PointerPath)
	 *
	 * Focus paths are used focus devices.(e.g. Keyboard or Game Pads)
	 * Focus paths change when the user navigates focus (e.g. Tab or
	 * Shift Tab, clicks on a focusable widget, or navigation with keyboard/game pad.)
	 */
	template< typename RoutingPolicyType, typename FuncType, typename EventType >
	static FReply RouteAlongFocusPath( FSlateApplication* ThisApplication, RoutingPolicyType RoutingPolicy, EventType KeyEventCopy, const FuncType& Lambda )
	{
		return Route<FReply>(ThisApplication, RoutingPolicy, KeyEventCopy, Lambda);
	}

	/**
	 * Route an event based on the Routing Policy.
	 */
	template< typename ReplyType, typename RoutingPolicyType, typename EventType, typename FuncType >
	static ReplyType Route( FSlateApplication* ThisApplication, RoutingPolicyType RoutingPolicy, EventType EventCopy, const FuncType& Lambda )
	{
		ReplyType Reply = ReplyType::Unhandled();
		const FWidgetPath& RoutingPath = RoutingPolicy.GetRoutingPath();
		
		EventCopy.SetEventPath( RoutingPath );

		for ( ; !Reply.IsEventHandled() && RoutingPolicy.ShouldKeepGoing(); RoutingPolicy.Next() )
		{
			const FWidgetAndPointer& ArrangedWidget = RoutingPolicy.GetWidget();
			const EventType TranslatedEvent = Translate<EventType>::PointerEvent( ArrangedWidget.PointerPosition, EventCopy );
			Reply = Lambda( ArrangedWidget, TranslatedEvent ).SetHandler( ArrangedWidget.Widget );
			ProcessReply(ThisApplication, RoutingPath, Reply, &RoutingPath, &TranslatedEvent);
		}

		LogEvent(ThisApplication, EventCopy, Reply);

		return Reply;
	}

	static void ProcessReply( FSlateApplication* Application, const FWidgetPath& RoutingPath, const FNoReply& Reply, const FWidgetPath* WidgetsUnderCursor, const FInputEvent* )
	{
	}

	static void ProcessReply( FSlateApplication* Application, const FWidgetPath& RoutingPath, const FCursorReply& Reply, const FWidgetPath* WidgetsUnderCursor, const FInputEvent* )
	{
	}

	static void ProcessReply( FSlateApplication* Application, const FWidgetPath& RoutingPath, const FReply& Reply, const FWidgetPath* WidgetsUnderCursor, const FInputEvent* PointerEvent )
	{
		Application->ProcessReply(RoutingPath, Reply, WidgetsUnderCursor, nullptr);
	}

	static void ProcessReply( FSlateApplication* Application, const FWidgetPath& RoutingPath, const FReply& Reply, const FWidgetPath* WidgetsUnderCursor, const FPointerEvent* PointerEvent )
	{
		Application->ProcessReply(RoutingPath, Reply, WidgetsUnderCursor, PointerEvent);
	}

	template<typename EventType>
	struct Translate
	{
		static EventType PointerEvent( const TSharedPtr<FVirtualPointerPosition>& InPosition, const EventType& InEvent )
		{
			// Most events do not do any coordinate translation.
			return InEvent;
		}
	};

};


template<>
struct FEventRouter::Translate<FPointerEvent>
{
	static  FPointerEvent PointerEvent( const TSharedPtr<FVirtualPointerPosition>& InPosition, const FPointerEvent& InEvent )
	{
		// Pointer events are translated into the virtual window space. For 3D Widget Components this means
		if ( !InPosition.IsValid() )
		{
			return InEvent;
		}
		else
		{
			return FPointerEvent::MakeTranslatedEvent<FPointerEvent>( InEvent, *InPosition );
		}
	}
};


DECLARE_CYCLE_STAT( TEXT("Message Tick Time"), STAT_SlateMessageTick, STATGROUP_Slate );
DECLARE_CYCLE_STAT( TEXT("Update Tooltip Time"), STAT_SlateUpdateTooltip, STATGROUP_Slate );
DECLARE_CYCLE_STAT( TEXT("Tick Window And Children Time"), STAT_SlateTickWindowAndChildren, STATGROUP_Slate );
DECLARE_CYCLE_STAT( TEXT("Total Slate Tick Time"), STAT_SlateTickTime, STATGROUP_Slate );
DECLARE_CYCLE_STAT( TEXT("SlatePrepass"), STAT_SlatePrepass, STATGROUP_Slate );
DECLARE_CYCLE_STAT( TEXT("DrawWindows"), STAT_SlateDrawWindowTime, STATGROUP_Slate );
DECLARE_CYCLE_STAT( TEXT("TickWidgets"), STAT_SlateTickWidgets, STATGROUP_Slate );
DECLARE_CYCLE_STAT( TEXT("TickRegisteredWidgets"), STAT_SlateTickRegisteredWidgets, STATGROUP_Slate );

SLATE_DECLARE_CYCLE_COUNTER(GSlateTotalTickTime, "Total Slate Tick Time");
SLATE_DECLARE_CYCLE_COUNTER(GMessageTickTime, "Message Tick Time");
SLATE_DECLARE_CYCLE_COUNTER(GUpdateTooltipTime, "Update Tooltip Time");
SLATE_DECLARE_CYCLE_COUNTER(GSlateSynthesizeMouseMove, "Synthesize Mouse Move");
SLATE_DECLARE_CYCLE_COUNTER(GTickWindowAndChildrenTime, "Tick Window And Children Time");
SLATE_DECLARE_CYCLE_COUNTER(GTickWidgets, "TickWidgets");
SLATE_DECLARE_CYCLE_COUNTER(GSlateTickNotificationManager, "NotificationManager Tick");
SLATE_DECLARE_CYCLE_COUNTER(GSlateDrawWindows, "DrawWindows");
SLATE_DECLARE_CYCLE_COUNTER(GSlateDrawWindowAndChildren, "Draw Window And Children");
SLATE_DECLARE_CYCLE_COUNTER(GSlateRendererDrawWindows, "Renderer DrawWindows");
SLATE_DECLARE_CYCLE_COUNTER(GSlateDrawPrepass, "DrawPrepass");
SLATE_DECLARE_CYCLE_COUNTER(GSlatePrepassWindowAndChildren, "Prepass Window And Children");

// Slate Event Logging is enabled to allow crash log dumping
#define LOG_SLATE_EVENTS 0


#if LOG_SLATE_EVENTS
	#define LOG_EVENT_CONTENT( EventType, AdditionalContent, WidgetOrReply ) LogSlateEvent(EventLogger, EventType, AdditionalContent, WidgetOrReply);
	
	#define LOG_EVENT( EventType, WidgetOrReply ) LOG_EVENT_CONTENT( EventType, FString(), WidgetOrReply )
	static void LogSlateEvent( const TSharedPtr<IEventLogger>& EventLogger, EEventLog::Type Event, const FString& AdditionalContent, const TSharedPtr<SWidget>& HandlerWidget )
	{
		if (EventLogger.IsValid())
		{
			EventLogger->Log( Event, AdditionalContent, HandlerWidget );
		}
	}

	static void LogSlateEvent( const TSharedPtr<IEventLogger>& EventLogger, EEventLog::Type Event, const FString& AdditionalContent, const FReply& InReply )
	{
		if ( EventLogger.IsValid() && InReply.IsEventHandled() )
		{
			EventLogger->Log( Event, AdditionalContent, InReply.GetHandler() );
		}
	}
#else
	#define LOG_EVENT_CONTENT( EventType, AdditionalContent, WidgetOrReply )
	
	#define LOG_EVENT( Event, WidgetOrReply ) CheckReplyCorrectness(WidgetOrReply);
	static void CheckReplyCorrectness(const TSharedPtr<SWidget>& HandlerWidget)
	{
	}
	static void CheckReplyCorrectness(const FReply& InReply)
	{
		check( !InReply.IsEventHandled() || InReply.GetHandler().IsValid() );
	}
#endif


namespace SlateDefs
{
	// How far tool tips should be offset from the mouse cursor position, in pixels
	static const FVector2D ToolTipOffsetFromMouse( 12.0f, 8.0f );

	// How far tool tips should be pushed out from a force field border, in pixels
	static const FVector2D ToolTipOffsetFromForceField( 4.0f, 3.0f );

	// When true we will clear keyboard focus from widgets within the game view port when the window loses focus
	static bool ClearGameViewportFocusWhenWindowLosesFocus = false;
}


/** True if we should allow throttling based on mouse movement activity.  int32 instead of bool only for console variable system. */
TAutoConsoleVariable<int32> ThrottleWhenMouseIsMoving( 
	TEXT( "Slate.ThrottleWhenMouseIsMoving" ),
	false,
	TEXT( "Whether to attempt to increase UI responsiveness based on mouse cursor movement." ) );

/** Minimum sustained average frame rate required before we consider the editor to be "responsive" for a smooth UI experience */
TAutoConsoleVariable<int32> TargetFrameRateForResponsiveness(
	TEXT( "Slate.TargetFrameRateForResponsiveness" ),
	35,	// Frames per second
	TEXT( "Minimum sustained average frame rate required before we consider the editor to be \"responsive\" for a smooth UI experience" ) );

/** Whether to skip the second Slate PrePass call (the one right before rendering). */
TAutoConsoleVariable<int32> SkipSecondPrepass(
	TEXT("Slate.SkipSecondPrepass"),
	0,
	TEXT("Whether to skip the second Slate PrePass call (the one right before rendering)."));

<<<<<<< HEAD
=======
/** Whether Slate should go to sleep when there are no active timers and the user is idle */
TAutoConsoleVariable<int32> AllowSlateToSleep(
	TEXT("Slate.AllowSlateToSleep"),
	true,
	TEXT("Whether Slate should go to sleep when there are no active timers and the user is idle"));

/** The amount of time that must pass without any user action before Slate is put to sleep (provided that there are no active timers). */
TAutoConsoleVariable<float> SleepBufferPostInput(
	TEXT("Slate.SleepBufferPostInput"),
	0.0f,
	TEXT("The amount of time that must pass without any user action before Slate is put to sleep (provided that there are no active timers)."));
>>>>>>> cce8678d

//////////////////////////////////////////////////////////////////////////
bool FSlateApplication::MouseCaptorHelper::HasCapture() const
{
	for (auto PointerPathPair : PointerIndexToMouseCaptorWeakPathMap)
	{
		if (PointerPathPair.Value.IsValid())
		{
			return true;
		}
	}
	return false;
}

bool FSlateApplication::MouseCaptorHelper::HasCaptureForPointerIndex(uint32 PointerIndex) const
{
	const FWeakWidgetPath* MouseCaptorWeakPath = PointerIndexToMouseCaptorWeakPathMap.Find(PointerIndex);
	return MouseCaptorWeakPath && MouseCaptorWeakPath->IsValid();
}

TSharedPtr< SWidget > FSlateApplication::MouseCaptorHelper::ToSharedWidget(uint32 PointerIndex) const
{
	// If the path is valid then get the last widget, this is the current mouse captor
	TSharedPtr< SWidget > SharedWidgetPtr;
	const FWeakWidgetPath* MouseCaptorWeakPath = PointerIndexToMouseCaptorWeakPathMap.Find(PointerIndex);
	if (MouseCaptorWeakPath && MouseCaptorWeakPath->IsValid() )
	{
		TWeakPtr< SWidget > WeakWidgetPtr = MouseCaptorWeakPath->GetLastWidget();
		SharedWidgetPtr = WeakWidgetPtr.Pin();
	}

	return SharedWidgetPtr;
}

TArray<TSharedRef<SWidget>> FSlateApplication::MouseCaptorHelper::ToSharedWidgets() const
{
	TArray<TSharedRef<SWidget>> Widgets;
	for (auto IndexPathPair : PointerIndexToMouseCaptorWeakPathMap)
	{
		TSharedPtr<SWidget> LastWidget = IndexPathPair.Value.GetLastWidget().Pin();
		if (LastWidget.IsValid())
		{
			Widgets.Add(LastWidget.ToSharedRef());
		}
	}
	return Widgets;
}

TSharedPtr< SWidget > FSlateApplication::MouseCaptorHelper::ToSharedWindow(uint32 PointerIndex)
{
	// if the path is valid then we can get the window the current mouse captor belongs to
	FWidgetPath MouseCaptorPath = ToWidgetPath(PointerIndex);
	if ( MouseCaptorPath.IsValid() )
	{
		return MouseCaptorPath.GetWindow();
	}

	return TSharedPtr< SWidget >();
}

void FSlateApplication::MouseCaptorHelper::SetMouseCaptor(uint32 PointerIndex, const FWidgetPath& EventPath, TSharedPtr< SWidget > Widget)
{
	// Caller is trying to set a new mouse captor, so invalidate the current one - when the function finishes
	// it still may not have a valid captor widget, this is ok
	InvalidateCaptureForPointer(PointerIndex);

	if ( Widget.IsValid() )
	{
		TSharedRef< SWidget > WidgetRef = Widget.ToSharedRef();
		FWidgetPath NewMouseCaptorPath = EventPath.GetPathDownTo( WidgetRef );

		const auto IsPathToCaptorFound = []( const FWidgetPath& PathToTest, const TSharedRef<SWidget>& WidgetToFind )
		{
			return PathToTest.Widgets.Num() > 0 && PathToTest.Widgets.Last().Widget == WidgetToFind;
		};

		FWeakWidgetPath MouseCaptorWeakPath;
		if ( IsPathToCaptorFound( NewMouseCaptorPath, WidgetRef ) )
		{
			MouseCaptorWeakPath = NewMouseCaptorPath;
		}
		else if (EventPath.Widgets.Num() > 0)
		{
			// If the target widget wasn't found on the event path then start the search from the root
			NewMouseCaptorPath = EventPath.GetPathDownTo( EventPath.Widgets[0].Widget );
			NewMouseCaptorPath.ExtendPathTo( FWidgetMatcher( WidgetRef ) );
			
			MouseCaptorWeakPath = IsPathToCaptorFound( NewMouseCaptorPath, WidgetRef )
				? NewMouseCaptorPath
				: FWeakWidgetPath();
		}
		else
		{
			ensureMsgf(EventPath.Widgets.Num() > 0, TEXT("An unknown widget is attempting to set capture to %s"), *Widget->ToString() );
		}

		if (MouseCaptorWeakPath.IsValid())
		{
			PointerIndexToMouseCaptorWeakPathMap.Add(PointerIndex, MouseCaptorWeakPath);
		}
	}
}

void FSlateApplication::MouseCaptorHelper::InvalidateCaptureForAllPointers()
{
	TArray<uint32> PointerIndices;
	PointerIndexToMouseCaptorWeakPathMap.GenerateKeyArray(PointerIndices);
	for (auto Index : PointerIndices)
	{
		InvalidateCaptureForPointer(Index);
	}
}

FWidgetPath FSlateApplication::MouseCaptorHelper::ToWidgetPath( FWeakWidgetPath::EInterruptedPathHandling::Type InterruptedPathHandling, const FPointerEvent* PointerEvent )
{
	FWidgetPath WidgetPath;
	const FWeakWidgetPath* MouseCaptorWeakPath = PointerIndexToMouseCaptorWeakPathMap.Find(PointerEvent->GetPointerIndex());
	if ( MouseCaptorWeakPath->IsValid() )
	{
		if ( MouseCaptorWeakPath->ToWidgetPath( WidgetPath, InterruptedPathHandling, PointerEvent ) == FWeakWidgetPath::EPathResolutionResult::Truncated )
		{
			// If the path was truncated then it means this widget is no longer part of the active set,
			// so we make sure to invalidate its capture
			InvalidateCaptureForPointer(PointerEvent->GetPointerIndex());
		}
	}

	return WidgetPath;
}

FWidgetPath FSlateApplication::MouseCaptorHelper::ToWidgetPath(uint32 PointerIndex, FWeakWidgetPath::EInterruptedPathHandling::Type InterruptedPathHandling)
{
	FWidgetPath WidgetPath;
	const FWeakWidgetPath* MouseCaptorWeakPath = PointerIndexToMouseCaptorWeakPathMap.Find(PointerIndex);
	if (MouseCaptorWeakPath && MouseCaptorWeakPath->IsValid() )
	{
		if ( MouseCaptorWeakPath->ToWidgetPath( WidgetPath, InterruptedPathHandling ) == FWeakWidgetPath::EPathResolutionResult::Truncated )
		{
			// If the path was truncated then it means this widget is no longer part of the active set,
			// so we make sure to invalidate its capture
			InvalidateCaptureForPointer(PointerIndex);
		}
	}

	return WidgetPath;
}

void FSlateApplication::MouseCaptorHelper::InvalidateCaptureForPointer(uint32 PointerIndex)
{
	InformCurrentCaptorOfCaptureLoss(PointerIndex);
	PointerIndexToMouseCaptorWeakPathMap.Remove(PointerIndex);
}

TArray<FWidgetPath> FSlateApplication::MouseCaptorHelper::ToWidgetPaths()
{
	TArray<FWidgetPath> WidgetPaths;
	TArray<uint32> PointerIndices;
	PointerIndexToMouseCaptorWeakPathMap.GenerateKeyArray(PointerIndices);
	for (auto Index : PointerIndices)
	{
		WidgetPaths.Add(ToWidgetPath(Index));
	}
	return WidgetPaths;
}

FWeakWidgetPath FSlateApplication::MouseCaptorHelper::ToWeakPath(uint32 PointerIndex) const
{
	const FWeakWidgetPath* MouseCaptorWeakPath = PointerIndexToMouseCaptorWeakPathMap.Find(PointerIndex);
	if (MouseCaptorWeakPath)
	{
		return *MouseCaptorWeakPath;
	}
	return FWeakWidgetPath();
}

void FSlateApplication::MouseCaptorHelper::InformCurrentCaptorOfCaptureLoss(uint32 PointerIndex) const
{
	// if we have a path to a widget then it is the current mouse captor and needs to know it has lost capture
	const FWeakWidgetPath* MouseCaptorWeakPath = PointerIndexToMouseCaptorWeakPathMap.Find(PointerIndex);
	if (MouseCaptorWeakPath && MouseCaptorWeakPath->IsValid() )
	{
		TWeakPtr< SWidget > WeakWidgetPtr = MouseCaptorWeakPath->GetLastWidget();
		TSharedPtr< SWidget > SharedWidgetPtr = WeakWidgetPtr.Pin();
		if ( SharedWidgetPtr.IsValid() )
		{
			SharedWidgetPtr->OnMouseCaptureLost();
		}
	}
}

//////////////////////////////////////////////////////////////////////////
FDelegateHandle FPopupSupport::RegisterClickNotification( const TSharedRef<SWidget>& NotifyWhenClickedOutsideMe, const FOnClickedOutside& InNotification )
{
	// If the subscriber or a zone object is destroyed, the subscription is
	// no longer active. Clean it up here so that consumers of this API have an
	// easy time with resource management.
	struct { void operator()( TArray<FClickSubscriber>& Notifications ) {
		for ( int32 SubscriberIndex=0; SubscriberIndex < Notifications.Num(); )
		{
			if ( !Notifications[SubscriberIndex].ShouldKeep() )
			{
				Notifications.RemoveAtSwap(SubscriberIndex);
			}
			else
			{
				SubscriberIndex++;
			}		
		}
	}} ClearOutStaleNotifications;
	
	ClearOutStaleNotifications( ClickZoneNotifications );

	// Add a new notification.
	ClickZoneNotifications.Add( FClickSubscriber( NotifyWhenClickedOutsideMe, InNotification ) );

	return ClickZoneNotifications.Last().Notification.GetHandle();
}

void FPopupSupport::UnregisterClickNotification( const FOnClickedOutside& InNotification )
{
	for (int32 SubscriptionIndex=0; SubscriptionIndex < ClickZoneNotifications.Num();)
	{
		if (ClickZoneNotifications[SubscriptionIndex].Notification.DEPRECATED_Compare(InNotification))
		{
			ClickZoneNotifications.RemoveAtSwap(SubscriptionIndex);
		}
		else
		{
			SubscriptionIndex++;
		}
	}	
}

void FPopupSupport::UnregisterClickNotification( FDelegateHandle Handle )
{
	for (int32 SubscriptionIndex=0; SubscriptionIndex < ClickZoneNotifications.Num();)
	{
		if (ClickZoneNotifications[SubscriptionIndex].Notification.GetHandle() == Handle)
		{
			ClickZoneNotifications.RemoveAtSwap(SubscriptionIndex);
		}
		else
		{
			SubscriptionIndex++;
		}
	}	
}

void FPopupSupport::SendNotifications( const FWidgetPath& WidgetsUnderCursor )
{
	struct FArrangedWidgetMatcher
	{
		FArrangedWidgetMatcher( const TSharedRef<SWidget>& InWidgetToMatch )
		: WidgetToMatch( InWidgetToMatch )
		{}

		bool operator()(const FArrangedWidget& Candidate) const
		{
			return WidgetToMatch == Candidate.Widget;
		}

		const TSharedRef<SWidget>& WidgetToMatch;
	};

	// For each subscription, if the widget in question is not being clicked, send the notification.
	// i.e. Notifications are saying "some widget outside you was clicked".
	for (int32 SubscriberIndex=0; SubscriberIndex < ClickZoneNotifications.Num(); ++SubscriberIndex)
	{
		FClickSubscriber& Subscriber = ClickZoneNotifications[SubscriberIndex];
		if (Subscriber.DetectClicksOutsideMe.IsValid())
		{
			// Did we click outside the region in this subscription? If so send the notification.
			FArrangedWidgetMatcher Matcher(Subscriber.DetectClicksOutsideMe.Pin().ToSharedRef());
			const bool bClickedOutsideOfWidget = WidgetsUnderCursor.Widgets.GetInternalArray().IndexOfByPredicate(Matcher) == INDEX_NONE;
			if ( bClickedOutsideOfWidget )
			{
				Subscriber.Notification.ExecuteIfBound();
			}
		}
	}
}

void FSlateApplication::Create()
{
	Create(MakeShareable(FPlatformMisc::CreateApplication()));
}


TSharedRef<FSlateApplication> FSlateApplication::Create(const TSharedRef<class GenericApplication>& InPlatformApplication)
{
	EKeys::Initialize();

	FCoreStyle::ResetToDefault();

	CurrentApplication = MakeShareable( new FSlateApplication() );
	CurrentBaseApplication = CurrentApplication;

	PlatformApplication = InPlatformApplication;
	PlatformApplication->SetMessageHandler( CurrentApplication.ToSharedRef() );

	// The grid needs to know the size and coordinate system of the desktop.
	// Some monitor setups have a primary monitor on the right and below the
	// left one, so the leftmost upper right monitor can be something like (-1280, -200)
	{
		// Get an initial value for the VirtualDesktop geometry
		CurrentApplication->VirtualDesktopRect = []()
		{
			FDisplayMetrics DisplayMetrics;
			FSlateApplicationBase::Get().GetDisplayMetrics(DisplayMetrics);
			const FPlatformRect& VirtualDisplayRect = DisplayMetrics.VirtualDisplayRect;
			return FSlateRect(VirtualDisplayRect.Left, VirtualDisplayRect.Top, VirtualDisplayRect.Right, VirtualDisplayRect.Bottom);
		}();

		// Sign up for updates from the OS. Polling this every frame is too expensive on at least some OSs.
		PlatformApplication->OnDisplayMetricsChanged().AddSP(CurrentApplication.ToSharedRef(), &FSlateApplication::OnVirtualDesktopSizeChanged);
	}

	return CurrentApplication.ToSharedRef();
}

void FSlateApplication::Shutdown()
{
	if (FSlateApplication::IsInitialized())
	{
		CurrentApplication->OnShutdown();
		CurrentApplication->DestroyRenderer();
		CurrentApplication->Renderer.Reset();
		PlatformApplication->DestroyApplication();
		PlatformApplication.Reset();
		CurrentApplication.Reset();
		CurrentBaseApplication.Reset();
	}
}

<<<<<<< HEAD

=======
>>>>>>> cce8678d
TSharedPtr<FSlateApplication> FSlateApplication::CurrentApplication = nullptr;

FSlateApplication::FSlateApplication()
	: SynthesizeMouseMovePending(0)
	, bAppIsActive(true)
	, bSlateWindowActive(true)
	, Scale( 1.0f )
	, DragTriggerDistance( 5.0f )
	, CursorRadius( 0.0f )
	, LastUserInteractionTime( 0.0 )
	, LastUserInteractionTimeForThrottling( 0.0 )
	, LastMouseMoveTime( 0.0 )
	, SlateSoundDevice( MakeShareable(new FNullSlateSoundDevice()) )
	, CurrentTime( FPlatformTime::Seconds() )
	, LastTickTime( 0.0 )
	, AverageDeltaTime( 1.0f / 30.0f )	// Prime the running average with a typical frame rate so it doesn't have to spin up from zero
	, AverageDeltaTimeForResponsiveness( 1.0f / 30.0f )
	, OnExitRequested()
	, EventLogger( TSharedPtr<IEventLogger>() )
	, NumExternalModalWindowsActive( 0 )
	, bAllowToolTips( true )
	, ToolTipDelay( 0.15f )
	, ToolTipFadeInDuration( 0.1f )
	, ToolTipSummonTime( 0.0 )
	, DesiredToolTipLocation( FVector2D::ZeroVector )
	, ToolTipOffsetDirection( EToolTipOffsetDirection::Undetermined )
	, bRequestLeaveDebugMode( false )
	, bLeaveDebugForSingleStep( false )
	, CVarAllowToolTips(
		TEXT( "Slate.AllowToolTips" ),
		bAllowToolTips,
		TEXT( "Whether to allow tool-tips to spawn at all." ) )
	, CVarToolTipDelay(
		TEXT( "Slate.ToolTipDelay" ),
		ToolTipDelay,
		TEXT( "Delay in seconds before a tool-tip is displayed near the mouse cursor when hovering over widgets that supply tool-tip data." ) )
	, CVarToolTipFadeInDuration(
		TEXT( "Slate.ToolTipFadeInDuration" ),
		ToolTipFadeInDuration,
		TEXT( "How long it takes for a tool-tip to fade in, in seconds." ) )
	, bIsExternalUIOpened( false )
	, SlateTextField( nullptr )
	, bIsFakingTouch(FParse::Param(FCommandLine::Get(), TEXT("simmobile")) || FParse::Param(FCommandLine::Get(), TEXT("faketouches")))
	, bIsGameFakingTouch( false )
	, bIsFakingTouched( false )
	, bTouchFallbackToMouse( true )
	, bSoftwareCursorAvailable( false )	
	, bMenuAnimationsEnabled( true )
	, AppIcon( FCoreStyle::Get().GetBrush("DefaultAppIcon") )
	, VirtualDesktopRect( 0,0,0,0 )
{
#if WITH_UNREAL_DEVELOPER_TOOLS
	FModuleManager::Get().LoadModule(TEXT("Settings"));
#endif	

	if (GConfig)
	{	
		GConfig->GetBool(TEXT("MobileSlateUI"),TEXT("bTouchFallbackToMouse"),bTouchFallbackToMouse,GEngineIni);
		GConfig->GetBool(TEXT("CursorControl"), TEXT("bAllowSoftwareCursor"), bSoftwareCursorAvailable, GEngineIni);
	}


	// causes InputCore to initialize, even if statically linked
	FInputCoreModule& InputCore = FModuleManager::LoadModuleChecked<FInputCoreModule>(TEXT("InputCore"));

	FGenericCommands::Register();
	FTabCommands::Register();

	NormalExecutionGetter.BindRaw( this, &FSlateApplication::IsNormalExecution );
	PointerIndexLastPositionMap.Add(CursorPointerIndex, FVector2D::ZeroVector);
}

FSlateApplication::~FSlateApplication()
{
<<<<<<< HEAD
=======
	FTabCommands::Unregister();
	FGenericCommands::Unregister();
	
>>>>>>> cce8678d
	if (SlateTextField != nullptr)
	{
		delete SlateTextField;
		SlateTextField = nullptr;
	}
}

const FStyleNode* FSlateApplication::GetRootStyle() const
{
	return RootStyleNode;
}

void FSlateApplication::InitializeRenderer( TSharedRef<FSlateRenderer> InRenderer )
{
	Renderer = InRenderer;
	Renderer->Initialize();
}

void FSlateApplication::InitializeSound( const TSharedRef<ISlateSoundDevice>& InSlateSoundDevice )
{
	SlateSoundDevice = InSlateSoundDevice;
}

void FSlateApplication::DestroyRenderer()
{
	if( Renderer.IsValid() )
	{
		Renderer->Destroy();
	}
}

/**
 * Called when the user closes the outermost frame (ie quitting the app). Uses standard UE4 global variable
 * so normal UE4 applications work as expected
 */
static void OnRequestExit()
{
	GIsRequestingExit = true;
}

void FSlateApplication::PlaySound( const FSlateSound& SoundToPlay, int32 UserIndex ) const
{
	SlateSoundDevice->PlaySound(SoundToPlay, UserIndex);
}

float FSlateApplication::GetSoundDuration(const FSlateSound& Sound) const
	{
	return SlateSoundDevice->GetSoundDuration(Sound);
}

FVector2D FSlateApplication::GetCursorPos() const
{
	if ( PlatformApplication->Cursor.IsValid() )
	{
		return PlatformApplication->Cursor->GetPosition();
	}

	return FVector2D( 0, 0 );
}

FVector2D FSlateApplication::GetLastCursorPos() const
{
	return PointerIndexLastPositionMap[CursorPointerIndex];
}

void FSlateApplication::SetCursorPos( const FVector2D& MouseCoordinate )
{
	if ( PlatformApplication->Cursor.IsValid() )
	{
		return PlatformApplication->Cursor->SetPosition( MouseCoordinate.X, MouseCoordinate.Y );
	}
}

FWidgetPath FSlateApplication::LocateWindowUnderMouse( FVector2D ScreenspaceMouseCoordinate, const TArray< TSharedRef< SWindow > >& Windows, bool bIgnoreEnabledStatus )
{
	bool bPrevWindowWasModal = false;
	FArrangedChildren OutWidgetPath(EVisibility::Visible);

	for (int32 WindowIndex = Windows.Num() - 1; WindowIndex >= 0 && OutWidgetPath.Num() == 0; --WindowIndex)
	{ 
		const TSharedRef<SWindow>& Window = Windows[WindowIndex];

		// Hittest the window's children first.
		FWidgetPath ResultingPath = LocateWindowUnderMouse(ScreenspaceMouseCoordinate, Window->GetChildWindows(), bIgnoreEnabledStatus);
		if (ResultingPath.IsValid())
		{
			return ResultingPath;
		}

		// If none of the children were hit, hittest the parent.

		// Only accept input if the current window accepts input and the current window is not under a modal window or an interactive tooltip

		if (!bPrevWindowWasModal)
		{
			FWidgetPath PathToLocatedWidget = LocateWidgetInWindow(ScreenspaceMouseCoordinate, Window, bIgnoreEnabledStatus);
			if (PathToLocatedWidget.IsValid())
			{
				return PathToLocatedWidget;
			}
		}
	}
	
	return FWidgetPath();
}

bool FSlateApplication::IsWindowHousingInteractiveTooltip(const TSharedRef<const SWindow>& WindowToTest) const
{
	const TSharedPtr<IToolTip> ActiveToolTipPtr = ActiveToolTip.Pin();
	const TSharedPtr<SWindow> ToolTipWindowPtr = ToolTipWindow.Pin();
	const bool bIsHousingInteractiveTooltip =
		WindowToTest == ToolTipWindowPtr &&
		ActiveToolTipPtr.IsValid() &&
		ActiveToolTipPtr->IsInteractive();

	return bIsHousingInteractiveTooltip;
}

<<<<<<< HEAD

=======
>>>>>>> cce8678d
void FSlateApplication::TickWindowAndChildren( TSharedRef<SWindow> WindowToTick )
{
	SLATE_CYCLE_COUNTER_SCOPE_CUSTOM(GTickWindowAndChildrenTime, WindowToTick->GetCreatedInLocation());
	if ( WindowToTick->IsVisible() && !WindowToTick->IsWindowMinimized() )
	{
		// Switch to the appropriate world for ticking
		FScopedSwitchWorldHack SwitchWorld( WindowToTick );

		// Measure all the widgets before we tick, and update their DesiredSize.  This is
		// needed so that Tick() can call ArrangeChildren(), then pass valid widget metrics into
		// the Tick() function.
		
		{
			SCOPE_CYCLE_COUNTER( STAT_SlatePrepass );
			WindowToTick->SlatePrepass(GetApplicationScale());
		}

		if (WindowToTick->IsAutosized())
		{
			WindowToTick->Resize(WindowToTick->GetDesiredSize());
		}

		{
			SCOPE_CYCLE_COUNTER( STAT_SlateTickWidgets );
			SLATE_CYCLE_COUNTER_SCOPE(GTickWidgets);
			// Tick this window and all of the widgets in this window
			WindowToTick->TickWidgetsRecursively( WindowToTick->GetWindowGeometryInScreen(), GetCurrentTime(), GetDeltaTime() );
		}

		// Tick all of this window's child windows.
		const TArray< TSharedRef<SWindow> >& WindowChildren = WindowToTick->GetChildWindows();
		for ( int32 ChildIndex=0; ChildIndex < WindowChildren.Num(); ++ChildIndex )
		{
			TickWindowAndChildren( WindowChildren[ChildIndex] );
		}
	}
}

void FSlateApplication::DrawWindows()
{
	SLATE_CYCLE_COUNTER_SCOPE(GSlateDrawWindows);
	PrivateDrawWindows();
}

struct FDrawWindowArgs
{
	FDrawWindowArgs( FSlateDrawBuffer& InDrawBuffer, const FWidgetPath& InWidgetsUnderCursor )
		: OutDrawBuffer( InDrawBuffer )
		, WidgetsUnderCursor( InWidgetsUnderCursor )
	{}

	FSlateDrawBuffer& OutDrawBuffer;
	const FWidgetPath& WidgetsUnderCursor;
};


void FSlateApplication::DrawWindowAndChildren( const TSharedRef<SWindow>& WindowToDraw, FDrawWindowArgs& DrawWindowArgs )
{
	SLATE_CYCLE_COUNTER_SCOPE_CUSTOM(GSlateDrawWindowAndChildren, WindowToDraw->GetCreatedInLocation());
	// Only draw visible windows
	if( WindowToDraw->IsVisible() && !WindowToDraw->IsWindowMinimized() )
	{
		// Switch to the appropriate world for drawing
		FScopedSwitchWorldHack SwitchWorld( WindowToDraw );

		FSlateWindowElementList& WindowElementList = DrawWindowArgs.OutDrawBuffer.AddWindowElementList( WindowToDraw );

		// Drawing is done in window space, so null out the positions and keep the size.
		FGeometry WindowGeometry = WindowToDraw->GetWindowGeometryInWindow();
		int32 MaxLayerId = 0;
		{
			WindowToDraw->GetHittestGrid()->ClearGridForNewFrame( VirtualDesktopRect );
			MaxLayerId = WindowToDraw->PaintWindow(
				FPaintArgs(WindowToDraw, *WindowToDraw->GetHittestGrid(), WindowToDraw->GetPositionInScreen(), GetCurrentTime(), GetDeltaTime()),
				WindowGeometry, WindowToDraw->GetClippingRectangleInWindow(),
				WindowElementList,
				0,
				FWidgetStyle(),
				WindowToDraw->IsEnabled() );

			// Draw drag drop operation if it's windowless.
			if ( IsDragDropping() && DragDropContent->IsWindowlessOperation() )
			{
				TSharedPtr<SWindow> DragDropWindow = DragDropWindowPtr.Pin();
				if ( DragDropWindow.IsValid() && DragDropWindow == WindowToDraw )
				{
					TSharedPtr<SWidget> DecoratorWidget = DragDropContent->GetDefaultDecorator();
					if ( DecoratorWidget.IsValid() && DecoratorWidget->GetVisibility().IsVisible() )
					{
						DecoratorWidget->SetVisibility(EVisibility::HitTestInvisible);
						DecoratorWidget->SlatePrepass();

						FVector2D DragDropContentInWindowSpace = WindowToDraw->GetWindowGeometryInScreen().AbsoluteToLocal(DragDropContent->GetDecoratorPosition());
						const FGeometry DragDropContentGeometry = FGeometry::MakeRoot(DecoratorWidget->GetDesiredSize(), FSlateLayoutTransform(DragDropContentInWindowSpace));

						DecoratorWidget->Paint(
							FPaintArgs(WindowToDraw, *WindowToDraw->GetHittestGrid(), WindowToDraw->GetPositionInScreen(), GetCurrentTime(), GetDeltaTime()),
							DragDropContentGeometry, WindowToDraw->GetClippingRectangleInWindow(),
							WindowElementList,
							++MaxLayerId,
							FWidgetStyle(),
							WindowToDraw->IsEnabled());
					}
				}
			}

			// Draw Software Cursor
			TSharedPtr<SWindow> CursorWindow = CursorWindowPtr.Pin();
			if (CursorWindow.IsValid() && WindowToDraw == CursorWindow)
			{
				TSharedPtr<SWidget> CursorWidget = CursorWidgetPtr.Pin();
				
				if (CursorWidget.IsValid())
				{
					CursorWidget->SlatePrepass(GetApplicationScale());

					FVector2D CursorPosInWindowSpace = WindowToDraw->GetWindowGeometryInScreen().AbsoluteToLocal(GetCursorPos());
					CursorPosInWindowSpace += (CursorWidget->GetDesiredSize() * -0.5);
					const FGeometry CursorGeometry = FGeometry::MakeRoot(CursorWidget->GetDesiredSize(), FSlateLayoutTransform(CursorPosInWindowSpace));

					CursorWidget->Paint(
						FPaintArgs(WindowToDraw, *WindowToDraw->GetHittestGrid(), WindowToDraw->GetPositionInScreen(), GetCurrentTime(), GetDeltaTime()),
						CursorGeometry, WindowToDraw->GetClippingRectangleInWindow(),
						WindowElementList,
						++MaxLayerId,
						FWidgetStyle(),
						WindowToDraw->IsEnabled());
				}
			}
		}

		// The widget reflector may want to paint some additional stuff as part of the Widget introspection that it performs.
		// For example: it may draw layout rectangles for hovered widgets.
		const bool bVisualizeLayoutUnderCursor = DrawWindowArgs.WidgetsUnderCursor.IsValid();
		const bool bCapturingFromThisWindow = bVisualizeLayoutUnderCursor && DrawWindowArgs.WidgetsUnderCursor.TopLevelWindow == WindowToDraw;
		TSharedPtr<IWidgetReflector> WidgetReflector = WidgetReflectorPtr.Pin();
		if ( bCapturingFromThisWindow || (WidgetReflector.IsValid() && WidgetReflector->ReflectorNeedsToDrawIn(WindowToDraw)) )
		{
			MaxLayerId = WidgetReflector->Visualize( DrawWindowArgs.WidgetsUnderCursor, WindowElementList, MaxLayerId );
		}

		// Visualize pointer presses and pressed keys for demo-recording purposes.
		const bool bVisualiseMouseClicks = WidgetReflector.IsValid() && PlatformApplication->Cursor.IsValid() && PlatformApplication->Cursor->GetType() != EMouseCursor::None;
		if (bVisualiseMouseClicks )
		{
			MaxLayerId = WidgetReflector->VisualizeCursorAndKeys( WindowElementList, MaxLayerId );
		}

		// Draw the child windows
		const TArray< TSharedRef<SWindow> >& WindowChildren = WindowToDraw->GetChildWindows();
		for (int32 ChildIndex=0; ChildIndex < WindowChildren.Num(); ++ChildIndex)
		{
			DrawWindowAndChildren( WindowChildren[ChildIndex], DrawWindowArgs );
		}
	}
}

static void PrepassWindowAndChildren( TSharedRef<SWindow> WindowToPrepass )
{
	SLATE_CYCLE_COUNTER_SCOPE_CUSTOM(GSlatePrepassWindowAndChildren, WindowToPrepass->GetCreatedInLocation());
	FScopedSwitchWorldHack SwitchWorld( WindowToPrepass );

	{
		SCOPE_CYCLE_COUNTER(STAT_SlatePrepass);
		WindowToPrepass->SlatePrepass(FSlateApplication::Get().GetApplicationScale());
	}

	if (WindowToPrepass->IsAutosized())
	{
		WindowToPrepass->Resize(WindowToPrepass->GetDesiredSize());
	}

	for (const TSharedRef<SWindow>& ChildWindow : WindowToPrepass->GetChildWindows() )
	{
		PrepassWindowAndChildren(ChildWindow);
	}
}

void FSlateApplication::DrawPrepass( TSharedPtr<SWindow> DrawOnlyThisWindow )
{
	SLATE_CYCLE_COUNTER_SCOPE(GSlateDrawPrepass);
	TSharedPtr<SWindow> ActiveModalWindow = GetActiveModalWindow();

	if (ActiveModalWindow.IsValid())
	{
		PrepassWindowAndChildren( ActiveModalWindow.ToSharedRef() );

		for (TArray< TSharedRef<SWindow> >::TConstIterator CurrentWindowIt(SlateWindows); CurrentWindowIt; ++CurrentWindowIt)
		{
			const TSharedRef<SWindow>& CurrentWindow = *CurrentWindowIt;
			if (CurrentWindow->IsTopmostWindow())
			{
				PrepassWindowAndChildren( CurrentWindow );
			}
		}

		TArray< TSharedRef<SWindow> > NotificationWindows;
		FSlateNotificationManager::Get().GetWindows(NotificationWindows);
		for (auto CurrentWindowIt(NotificationWindows.CreateIterator()); CurrentWindowIt; ++CurrentWindowIt)
		{
			PrepassWindowAndChildren(*CurrentWindowIt );
		}
	}
	else if (DrawOnlyThisWindow.IsValid())
	{
		PrepassWindowAndChildren( DrawOnlyThisWindow.ToSharedRef() );
	}
	else
	{
		// Draw all windows
		for (const TSharedRef<SWindow>& CurrentWindow : SlateWindows)
		{
			if (CurrentWindow->IsVisible() && !CurrentWindow->IsWindowMinimized())
			{
				PrepassWindowAndChildren(CurrentWindow );
			}
		}
	}
}


TArray<TSharedRef<SWindow>> GatherAllDescendants(const TArray< TSharedRef<SWindow> >& InWindowList)
{
	TArray<TSharedRef<SWindow>> GatheredDescendants(InWindowList);

	for (const TSharedRef<SWindow>& SomeWindow : InWindowList)
	{
		GatheredDescendants.Append( GatherAllDescendants( SomeWindow->GetChildWindows() ) );
	}
	
	return GatheredDescendants;
}

void FSlateApplication::PrivateDrawWindows( TSharedPtr<SWindow> DrawOnlyThisWindow )
{
	check(Renderer.IsValid());

	// Is user expecting visual feedback from the Widget Reflector?
	const bool bVisualizeLayoutUnderCursor = WidgetReflectorPtr.IsValid() && WidgetReflectorPtr.Pin()->IsVisualizingLayoutUnderCursor();

	FWidgetPath WidgetsUnderCursor = bVisualizeLayoutUnderCursor
		? WidgetsUnderCursorLastEvent.ToWidgetPath()
		: FWidgetPath();

	if ( !SkipSecondPrepass.GetValueOnGameThread() )
	{
		DrawPrepass( DrawOnlyThisWindow );
	}

	FDrawWindowArgs DrawWindowArgs( Renderer->GetDrawBuffer(), WidgetsUnderCursor );

	{
		SCOPE_CYCLE_COUNTER( STAT_SlateDrawWindowTime );

		TSharedPtr<SWindow> ActiveModalWindow = GetActiveModalWindow(); 

		if (ActiveModalWindow.IsValid())
		{
			DrawWindowAndChildren( ActiveModalWindow.ToSharedRef(), DrawWindowArgs );

			for( TArray< TSharedRef<SWindow> >::TConstIterator CurrentWindowIt( SlateWindows ); CurrentWindowIt; ++CurrentWindowIt )
			{
				const TSharedRef<SWindow>& CurrentWindow = *CurrentWindowIt;
				if ( CurrentWindow->IsTopmostWindow() )
				{
					DrawWindowAndChildren(CurrentWindow, DrawWindowArgs);
				}
			}

			TArray< TSharedRef<SWindow> > NotificationWindows;
			FSlateNotificationManager::Get().GetWindows(NotificationWindows);
			for( auto CurrentWindowIt( NotificationWindows.CreateIterator() ); CurrentWindowIt; ++CurrentWindowIt )
			{
				DrawWindowAndChildren(*CurrentWindowIt, DrawWindowArgs);
			}	
		}
		else if( DrawOnlyThisWindow.IsValid() )
		{
			DrawWindowAndChildren( DrawOnlyThisWindow.ToSharedRef(), DrawWindowArgs );
		}
		else
		{
			// Draw all windows
			for( TArray< TSharedRef<SWindow> >::TConstIterator CurrentWindowIt( SlateWindows ); CurrentWindowIt; ++CurrentWindowIt )
			{
				TSharedRef<SWindow> CurrentWindow = *CurrentWindowIt;
				if ( CurrentWindow->IsVisible() )
				{
					DrawWindowAndChildren( CurrentWindow, DrawWindowArgs );
				}
			}
		}
	}


	// Some windows may have been destroyed/removed.
	// Do not attempt to draw any windows that have been removed.
	TArray<TSharedRef<SWindow>> AllWindows = GatherAllDescendants(SlateWindows);
	DrawWindowArgs.OutDrawBuffer.GetWindowElementLists().RemoveAll([&]( FSlateWindowElementList& Candidate )
	{
		TSharedPtr<SWindow> CandidateWindow = Candidate.GetWindow();
		return !CandidateWindow.IsValid() || !AllWindows.Contains(CandidateWindow.ToSharedRef());
	});

	{	
		SLATE_CYCLE_COUNTER_SCOPE(GSlateRendererDrawWindows);
		Renderer->DrawWindows( DrawWindowArgs.OutDrawBuffer );
	}
}

void FSlateApplication::PollGameDeviceState()
{
	if( ActiveModalWindows.Num() == 0 && !GIntraFrameDebuggingGameThread )
	{
		// Don't poll when a modal window open or intra frame debugging is happening
		PlatformApplication->PollGameDeviceState( GetDeltaTime() );
	}
}

void FSlateApplication::FinishedInputThisFrame()
{
	const float DeltaTime = GetDeltaTime();

	if (InputPreProcessor.IsValid() && PlatformApplication->Cursor.IsValid())
	{
		InputPreProcessor->Tick(DeltaTime, *this, PlatformApplication->Cursor.ToSharedRef());
	}

	// All the input events have been processed.

	// Any widgets that may have received pointer input events
	// are given a chance to process accumulated values.
	if (MouseCaptor.HasCapture())
	{
		TArray<TSharedRef<SWidget>> Captors = MouseCaptor.ToSharedWidgets();
		for (const auto & Captor : Captors )
		{
			Captor->OnFinishedPointerInput();
		}
	}
	else
	{
		for ( const TWeakPtr<SWidget>& WidgetPtr : WidgetsUnderCursorLastEvent.Widgets )
		{
			const TSharedPtr<SWidget>& Widget = WidgetPtr.Pin();
			if (Widget.IsValid())
			{
				Widget->OnFinishedPointerInput();
			}
			else
			{
				break;
			}
		}
	}

	// Any widgets that may have recieved key events
	// are given a chance to process accumulated values.
	for (int32 SlateUserIndex = 0; SlateUserIndex < SlateApplicationDefs::MaxUsers; ++SlateUserIndex)
	{
		const FUserFocusEntry& UserFocusEntry = UserFocusEntries[SlateUserIndex];
		for (const TWeakPtr<SWidget>& WidgetPtr : UserFocusEntry.WidgetPath.Widgets)
		{
			const TSharedPtr<SWidget>& Widget = WidgetPtr.Pin();
			if (Widget.IsValid())
			{
				Widget->OnFinishedKeyInput();
			}
			else
			{
				break;
			}
		}
	}
}


extern SLATECORE_API int32 bFoldTick;


void FSlateApplication::Tick()
{
	{
	SCOPE_CYCLE_COUNTER( STAT_SlateTickTime );
	SLATE_CYCLE_COUNTER_SCOPE(GSlateTotalTickTime);
	
	{
		const float DeltaTime = GetDeltaTime();

		SCOPE_CYCLE_COUNTER( STAT_SlateMessageTick );

		// We need to pump messages here so that slate can receive input.  
		if( (ActiveModalWindows.Num() > 0) || GIntraFrameDebuggingGameThread )
		{
			// We only need to pump messages for slate when a modal window or blocking mode is active is up because normally message pumping is handled in FEngineLoop::Tick
			PlatformApplication->PumpMessages( DeltaTime );

			if (FCoreDelegates::StarvedGameLoop.IsBound())
			{
				FCoreDelegates::StarvedGameLoop.Execute();
			}
		}

		PlatformApplication->Tick( DeltaTime );

		PlatformApplication->ProcessDeferredEvents( DeltaTime );
	}

	// The widget locking the cursor to its bounds may have been reshaped.
	// Check if the widget was reshaped and update the cursor lock
	// bounds if needed.
	UpdateCursorLockRegion();

	// When Slate captures the mouse, it is up to us to set the cursor 
	// because the OS assumes that we own the mouse.
	if (MouseCaptor.HasCapture())
	{
		QueryCursor();
	}

	{
		SCOPE_CYCLE_COUNTER( STAT_SlateUpdateTooltip );
		SLATE_CYCLE_COUNTER_SCOPE(GUpdateTooltipTime);

		// Update tool tip, if we have one
		const bool AllowSpawningOfToolTips = false;
		UpdateToolTip( AllowSpawningOfToolTips );
	}


	// Advance time
	LastTickTime = CurrentTime;
	CurrentTime = FPlatformTime::Seconds();

	// Update average time between ticks.  This is used to monitor how responsive the application "feels".
	// Note that we calculate this before we apply the max quantum clamping below, because we want to store
	// the actual frame rate, even if it is very low.
	{
		// Scalar percent of new delta time that contributes to running average.  Use a lower value to add more smoothing
		// to the average frame rate.  A value of 1.0 will disable smoothing.
		const float RunningAverageScale = 0.1f;

		AverageDeltaTime = AverageDeltaTime * ( 1.0f - RunningAverageScale ) + GetDeltaTime() * RunningAverageScale;

		// Don't update average delta time if we're in an exceptional situation, such as when throttling mode
		// is active, because the measured tick time will not be representative of the application's performance.
		// In these cases, the cached average delta time from before the throttle activated will be used until
		// throttling has finished.
		if( FSlateThrottleManager::Get().IsAllowingExpensiveTasks() )
		{
			// Clamp to avoid including huge hitchy frames in our average
			const float ClampedDeltaTime = FMath::Clamp( GetDeltaTime(), 0.0f, 1.0f );
			AverageDeltaTimeForResponsiveness = AverageDeltaTimeForResponsiveness * ( 1.0f - RunningAverageScale ) + ClampedDeltaTime * RunningAverageScale;
		}
	}

	// Handle large quantums
	const double MaxQuantumBeforeClamp = 1.0 / 8.0;		// 8 FPS
	if( GetDeltaTime() > MaxQuantumBeforeClamp )
	{
		LastTickTime = CurrentTime - MaxQuantumBeforeClamp;
	}

	const bool bNeedsSyntheticMouseMouse = SynthesizeMouseMovePending > 0;
	if (bNeedsSyntheticMouseMouse)
	{
		// Force a mouse move event to make sure all widgets know whether there is a mouse cursor hovering over them
		SynthesizeMouseMove();
		--SynthesizeMouseMovePending;
	}

	// Update auto-throttling based on elapsed time since user interaction
	ThrottleApplicationBasedOnMouseMovement();

	TSharedPtr<SWindow> ActiveModalWindow = GetActiveModalWindow();

	const float SleepThreshold = SleepBufferPostInput.GetValueOnGameThread();
	const double TimeSinceInput = LastTickTime - LastUserInteractionTime;
	const double TimeSinceMouseMove = LastTickTime - LastMouseMoveTime;
	
	const bool bIsUserIdle = (TimeSinceInput > SleepThreshold) && (TimeSinceMouseMove > SleepThreshold);
	const bool bAnyActiveTimersPending = AnyActiveTimersArePending();
	if (bAnyActiveTimersPending)
	{
		// Some UI might slide under the cursor. To a widget, this is
		// as if the cursor moved over it.
		QueueSynthesizedMouseMove();
	}

	// skip tick/draw if we are idle and there are no active timers registered that we need to drive slate for.
	// This effectively means the slate application is totally idle and we don't need to update the UI.
	// This relies on Widgets properly registering for Active timer when they need something to happen even
	// when the user is not providing any input (ie, animations, viewport rendering, async polling, etc).
	if (!AllowSlateToSleep.GetValueOnGameThread() || bAnyActiveTimersPending || !bIsUserIdle || bNeedsSyntheticMouseMouse)
	{
		if (!bFoldTick)
		{
			SCOPE_CYCLE_COUNTER(STAT_SlateTickWindowAndChildren);
			SLATE_CYCLE_COUNTER_SCOPE(GTickWindowAndChildrenTime);

			if ( ActiveModalWindow.IsValid() )
			{
				// There is a modal window, and we just need to tick it.
				TickWindowAndChildren(ActiveModalWindow.ToSharedRef());
				// And also tick any topmost windows (like tooltips, etc)
				for ( TArray< TSharedRef<SWindow> >::TIterator CurrentWindowIt(SlateWindows); CurrentWindowIt; ++CurrentWindowIt )
				{
					TSharedRef<SWindow>& CurrentWindow = *CurrentWindowIt;
					if ( CurrentWindow->IsTopmostWindow() )
					{
						TickWindowAndChildren(CurrentWindow);
					}
				}
				// also tick the notification manager's windows
				TArray< TSharedRef<SWindow> > NotificationWindows;
				FSlateNotificationManager::Get().GetWindows(NotificationWindows);
				for ( auto CurrentWindowIt(NotificationWindows.CreateIterator()); CurrentWindowIt; ++CurrentWindowIt )
				{
					TickWindowAndChildren(*CurrentWindowIt);
				}
			}
			else
			{
				// No modal window; tick all slate windows.
				for ( TArray< TSharedRef<SWindow> >::TIterator CurrentWindowIt(SlateWindows); CurrentWindowIt; ++CurrentWindowIt )
				{
					TSharedRef<SWindow>& CurrentWindow = *CurrentWindowIt;
					TickWindowAndChildren(CurrentWindow);
				}
			}
		}

		// Update any notifications - this needs to be done after windows have updated themselves 
		// (so they know their size)
		{
			SLATE_CYCLE_COUNTER_SCOPE(GSlateTickNotificationManager);
			FSlateNotificationManager::Get().Tick();
		}

		// Draw all windows
		DrawWindows();
	}
	}

	// Update Slate Stats
	SLATE_STATS_END_FRAME(GetCurrentTime());
}


void FSlateApplication::PumpMessages()
{
	PlatformApplication->PumpMessages( GetDeltaTime() );
}


void FSlateApplication::ThrottleApplicationBasedOnMouseMovement()
{
	bool bShouldThrottle = false;
	if( ThrottleWhenMouseIsMoving.GetValueOnGameThread() )	// Interpreted as bool here
	{
		// We only want to engage the throttle for a short amount of time after the mouse stops moving
		const float TimeToThrottleAfterMouseStops = 0.1f;

		// After a key or mouse button is pressed, we'll leave the throttle disengaged for awhile so the
		// user can use the keys to navigate in a viewport, for example.
		const float MinTimeSinceButtonPressToThrottle = 1.0f;

		// Use a small movement threshold to avoid engaging the throttle when the user bumps the mouse
		const float MinMouseMovePixelsBeforeThrottle = 2.0f;

		const FVector2D& CursorPos = GetCursorPos();
		static FVector2D LastCursorPos = GetCursorPos();
		//static double LastMouseMoveTime = FPlatformTime::Seconds();
		static bool bIsMouseMoving = false;
		if( CursorPos != LastCursorPos )
		{
			// Did the cursor move far enough that we care?
			if( bIsMouseMoving || ( CursorPos - LastCursorPos ).SizeSquared() >= MinMouseMovePixelsBeforeThrottle * MinMouseMovePixelsBeforeThrottle )
			{
				bIsMouseMoving = true;
				LastMouseMoveTime = this->GetCurrentTime();
				LastCursorPos = CursorPos;
			}
		}

		const float TimeSinceLastUserInteraction = CurrentTime - LastUserInteractionTimeForThrottling;
		const float TimeSinceLastMouseMove = CurrentTime - LastMouseMoveTime;
		if( TimeSinceLastMouseMove < TimeToThrottleAfterMouseStops )
		{
			// Only throttle if a Slate window is currently active.  If a Wx window (such as Matinee) is
			// being used, we don't want to throttle
			if( this->GetActiveTopLevelWindow().IsValid() )
			{
				// Only throttle if the user hasn't pressed a button in awhile
				if( TimeSinceLastUserInteraction > MinTimeSinceButtonPressToThrottle )
				{
					// If a widget has the mouse captured, then we won't bother throttling
					if( !MouseCaptor.HasCapture() )
					{
						// If there is no Slate window under the mouse, then we won't engage throttling
						if( LocateWindowUnderMouse( GetCursorPos(), GetInteractiveTopLevelWindows() ).IsValid() )
						{
							bShouldThrottle = true;
						}
					}
				}
			}
		}
		else
		{
			// Mouse hasn't moved in a bit, so reset our movement state
			bIsMouseMoving = false;
			LastCursorPos = CursorPos;
		}
	}

	if( bShouldThrottle )
	{
		if( !UserInteractionResponsivnessThrottle.IsValid() )
		{
			// Engage throttling
			UserInteractionResponsivnessThrottle = FSlateThrottleManager::Get().EnterResponsiveMode();
		}
	}
	else
	{
		if( UserInteractionResponsivnessThrottle.IsValid() )
		{
			// Disengage throttling
			FSlateThrottleManager::Get().LeaveResponsiveMode( UserInteractionResponsivnessThrottle );
		}
	}
}

FWidgetPath FSlateApplication::LocateWidgetInWindow(FVector2D ScreenspaceMouseCoordinate, const TSharedRef<SWindow>& Window, bool bIgnoreEnabledStatus) const
{
	const bool bAcceptsInput = Window->IsVisible() && (Window->AcceptsInput() || IsWindowHousingInteractiveTooltip(Window));
	if (bAcceptsInput && Window->IsScreenspaceMouseWithin(ScreenspaceMouseCoordinate))
	{
		const TArray<FWidgetAndPointer> WidgetsAndCursors = Window->GetHittestGrid()->GetBubblePath(ScreenspaceMouseCoordinate, GetCursorRadius(), bIgnoreEnabledStatus);
		return FWidgetPath(WidgetsAndCursors);
	}
	else
	{
		return FWidgetPath();
	}
}


TSharedRef<SWindow> FSlateApplication::AddWindow( TSharedRef<SWindow> InSlateWindow, const bool bShowImmediately )
{
	// Add the Slate window to the Slate application's top-level window array.  Note that neither the Slate window
	// or the native window are ready to be used yet, however we need to make sure they're in the Slate window
	// array so that we can properly respond to OS window messages as soon as they're sent.  For example, a window
	// activation message may be sent by the OS as soon as the window is shown (in the Init function), and if we
	// don't add the Slate window to our window list, we wouldn't be able to route that message to the window.

	FSlateWindowHelper::ArrangeWindowToFront(SlateWindows, InSlateWindow);
	TSharedRef<FGenericWindow> NewWindow = MakeWindow( InSlateWindow, bShowImmediately );

	if( bShowImmediately )
	{
		InSlateWindow->ShowWindow();

		//@todo Slate: Potentially dangerous and annoying if all slate windows that are created steal focus.
		if( InSlateWindow->SupportsKeyboardFocus() && InSlateWindow->IsFocusedInitially() )
		{
			InSlateWindow->GetNativeWindow()->SetWindowFocus();
		}
	}

	return InSlateWindow;
}

TSharedRef< FGenericWindow > FSlateApplication::MakeWindow( TSharedRef<SWindow> InSlateWindow, const bool bShowImmediately )
{
	TSharedPtr<FGenericWindow> NativeParent = nullptr;
	TSharedPtr<SWindow> ParentWindow = InSlateWindow->GetParentWindow();
	if ( ParentWindow.IsValid() )
	{
		NativeParent = ParentWindow->GetNativeWindow();
	}

	TSharedRef< FGenericWindowDefinition > Definition = MakeShareable( new FGenericWindowDefinition() );

	const FVector2D Size = InSlateWindow->GetInitialDesiredSizeInScreen();
	Definition->WidthDesiredOnScreen = Size.X;
	Definition->HeightDesiredOnScreen = Size.Y;

	const FVector2D Position = InSlateWindow->GetInitialDesiredPositionInScreen();
	Definition->XDesiredPositionOnScreen = Position.X;
	Definition->YDesiredPositionOnScreen = Position.Y;

	Definition->HasOSWindowBorder = InSlateWindow->HasOSWindowBorder();
	Definition->TransparencySupport = InSlateWindow->GetTransparencySupport();
	Definition->AppearsInTaskbar = InSlateWindow->AppearsInTaskbar();
	Definition->IsTopmostWindow = InSlateWindow->IsTopmostWindow();
	Definition->AcceptsInput = InSlateWindow->AcceptsInput();
	Definition->ActivateWhenFirstShown = InSlateWindow->ActivateWhenFirstShown();

	Definition->HasCloseButton = InSlateWindow->HasCloseBox();
	Definition->SupportsMinimize = InSlateWindow->HasMinimizeBox();
	Definition->SupportsMaximize = InSlateWindow->HasMaximizeBox();

	Definition->IsModalWindow = InSlateWindow->IsModalWindow();
	Definition->IsRegularWindow = InSlateWindow->IsRegularWindow();
	Definition->HasSizingFrame = InSlateWindow->HasSizingFrame();
	Definition->SizeWillChangeOften = InSlateWindow->SizeWillChangeOften();
	Definition->ExpectedMaxWidth = InSlateWindow->GetExpectedMaxWidth();
	Definition->ExpectedMaxHeight = InSlateWindow->GetExpectedMaxHeight();

	Definition->Title = InSlateWindow->GetTitle().ToString();
	Definition->Opacity = InSlateWindow->GetOpacity();
	Definition->CornerRadius = InSlateWindow->GetCornerRadius();

	Definition->SizeLimits = InSlateWindow->GetSizeLimits();

	TSharedRef< FGenericWindow > NewWindow = PlatformApplication->MakeWindow();

	InSlateWindow->SetNativeWindow( NewWindow );

	InSlateWindow->SetCachedScreenPosition( Position );
	InSlateWindow->SetCachedSize( Size );

	PlatformApplication->InitializeWindow( NewWindow, Definition, NativeParent, bShowImmediately );

	ITextInputMethodSystem* const TextInputMethodSystem = PlatformApplication->GetTextInputMethodSystem();
	if ( TextInputMethodSystem )
	{
		TextInputMethodSystem->ApplyDefaults( NewWindow );
	}

	return NewWindow;
}

bool FSlateApplication::CanAddModalWindow() const
{
	// A modal window cannot be opened until the renderer has been created.
	return CanDisplayWindows();
}

bool FSlateApplication::CanDisplayWindows() const
{
	// The renderer must be created and global shaders be available
	return Renderer.IsValid() && Renderer->AreShadersInitialized();
}


void FSlateApplication::AddModalWindow( TSharedRef<SWindow> InSlateWindow, const TSharedPtr<const SWidget> InParentWidget, bool bSlowTaskWindow )
{
	if( !CanAddModalWindow() )
	{
		// Bail out.  The incoming window will never be added, and no native window will be created.
		return;
	}



	// Push the active modal window onto the stack.  
	ActiveModalWindows.AddUnique( InSlateWindow );

	// Close the open tooltip when a new window is open.  Tooltips from non-modal windows can be dangerous and cause rentrancy into code that shouldnt execute in a modal state.
	CloseToolTip();

	// Set the modal flag on the window
	InSlateWindow->SetAsModalWindow();
	
	// Make sure we aren't in the middle of using a slate draw buffer
	Renderer->FlushCommands();

	// In slow task windows, depending on the frequency with which the window is updated, it could be quite some time 
	// before the window is ticked (and drawn) so we hide the window by default and the slow task window will show it when needed
	const bool bShowWindow = !bSlowTaskWindow;

	// Create the new window
	// Note: generally a modal window should not be added without a parent but 
	// due to this being called from wxWidget editors, this is not always possible
	if( InParentWidget.IsValid() )
	{
		// Find the window of the parent widget
		FWidgetPath WidgetPath;
		GeneratePathToWidgetChecked( InParentWidget.ToSharedRef(), WidgetPath );
		AddWindowAsNativeChild( InSlateWindow, WidgetPath.GetWindow(), bShowWindow );
	}
	else
	{
		AddWindow( InSlateWindow, bShowWindow );
	}

	if ( ActiveModalWindows.Num() == 1 )
	{
		// Signal that a slate modal window has opened so external windows may be disabled as well
		ModalWindowStackStartedDelegate.ExecuteIfBound();
	}

	// Release mouse capture here in case the new modal window has been added in one of the mouse button
	// event callbacks. Otherwise it will be unresponsive until the next mouse up event.
	ReleaseMouseCapture();

	// Clear the cached pressed mouse buttons, in case a new modal window has been added between the mouse down and mouse up of another window.
	PressedMouseButtons.Empty();

	// Also force the platform capture off as the call to ReleaseMouseCapture() above still relies on mouse up messages to clear the capture
	PlatformApplication->SetCapture( nullptr );

	// Disable high precision mouse mode when a modal window is added.  On some OS'es even when a window is diabled, raw input is sent to it.
	PlatformApplication->SetHighPrecisionMouseMode( false, nullptr );

	// Block on all modal windows unless its a slow task.  In that case the game thread is allowed to run.
	if( !bSlowTaskWindow )
	{
		// Show the cursor if it was previously hidden so users can interact with the window
		if ( PlatformApplication->Cursor.IsValid() )
		{
			PlatformApplication->Cursor->Show( true );
		}

		// Tick slate from here in the event that we should not return until the modal window is closed.
		while( InSlateWindow == GetActiveModalWindow() )
		{
			// Tick and render Slate
			Tick();

			// Synchronize the game thread and the render thread so that the render thread doesn't get too far behind.
			Renderer->Sync();
		}
	}
}

void FSlateApplication::SetModalWindowStackStartedDelegate(FModalWindowStackStarted StackStartedDelegate)
{
	ModalWindowStackStartedDelegate = StackStartedDelegate;
}

void FSlateApplication::SetModalWindowStackEndedDelegate(FModalWindowStackEnded StackEndedDelegate)
{
	ModalWindowStackEndedDelegate = StackEndedDelegate;
}

TSharedRef<SWindow> FSlateApplication::AddWindowAsNativeChild( TSharedRef<SWindow> InSlateWindow, TSharedRef<SWindow> InParentWindow, const bool bShowImmediately )
{
	// Parent window must already have been added
	checkSlow(FSlateWindowHelper::ContainsWindow(SlateWindows, InParentWindow));

	// Add the Slate window to the Slate application's top-level window array.  Note that neither the Slate window
	// or the native window are ready to be used yet, however we need to make sure they're in the Slate window
	// array so that we can properly respond to OS window messages as soon as they're sent.  For example, a window
	// activation message may be sent by the OS as soon as the window is shown (in the Init function), and if we
	// don't add the Slate window to our window list, we wouldn't be able to route that message to the window.
	InParentWindow->AddChildWindow( InSlateWindow );
	TSharedRef<FGenericWindow> NewWindow = MakeWindow( InSlateWindow, bShowImmediately );

	if( bShowImmediately )
	{
		InSlateWindow->ShowWindow();

		//@todo Slate: Potentially dangerous and annoying if all slate windows that are created steal focus.
		if( InSlateWindow->SupportsKeyboardFocus() && InSlateWindow->IsFocusedInitially() )
		{
			InSlateWindow->GetNativeWindow()->SetWindowFocus();
		}
	}

	return InSlateWindow;
}


TSharedRef<SWindow> FSlateApplication::PushMenu( const TSharedRef<SWidget>& InParentContent, const TSharedRef<SWidget>& InContent, const FVector2D& SummonLocation, const FPopupTransitionEffect& TransitionEffect, const bool bFocusImmediately, const bool bShouldAutoSize, const FVector2D& WindowSize, const FVector2D& SummonLocationSize )
{
	FWidgetPath WidgetPath;
	GeneratePathToWidgetChecked( InParentContent, WidgetPath );

#if !(UE_BUILD_SHIPPING && WITH_EDITOR)
	// The would-be parent of the new menu being pushed is about to be destroyed.  Any children added to an about to be destroyed window will also be destroyed
	if (IsWindowInDestroyQueue( WidgetPath.GetWindow() ))
	{
		UE_LOG(LogSlate, Warning, TEXT("FSlateApplication::PushMenu() called when parent window queued for destroy. New menu will be destroyed."));
	}
#endif

	return MenuStack.PushMenu( WidgetPath.GetWindow(), InContent, SummonLocation, TransitionEffect, bFocusImmediately, bShouldAutoSize, WindowSize, SummonLocationSize );
}

bool FSlateApplication::HasOpenSubMenus( TSharedRef<SWindow> Window ) const
{
	return MenuStack.HasOpenSubMenus(Window);
}

bool FSlateApplication::AnyMenusVisible() const
{
	return MenuStack.GetNumStackLevels() > 0;
}

void FSlateApplication::DismissAllMenus()
{
	MenuStack.Dismiss();
}

void FSlateApplication::DismissMenu( TSharedRef<SWindow> MenuWindowToDismiss )
{
	int32 Location = MenuStack.FindLocationInStack( MenuWindowToDismiss );
	// Dismiss everything starting at the window to dismiss
	MenuStack.Dismiss( Location );
}

int32 FSlateApplication::GetLocationInMenuStack( TSharedRef<SWindow> WindowToFind ) const
{
	return MenuStack.FindLocationInStack( WindowToFind );
}


void FSlateApplication::RequestDestroyWindow( TSharedRef<SWindow> InWindowToDestroy )
{
	struct local
	{
		static void Helper( const TSharedRef<SWindow> WindowToDestroy, TArray< TSharedRef<SWindow> >& OutWindowDestroyQueue)
		{
			/** @return the list of this window's child windows */
			TArray< TSharedRef<SWindow> >& ChildWindows = WindowToDestroy->GetChildWindows();

			// Children need to be destroyed first. 
			if( ChildWindows.Num() > 0 )
			{
				for( int32 ChildIndex = 0; ChildIndex < ChildWindows.Num(); ++ChildIndex )
				{	
					// Recursively request that the window is destroyed which will also queue any children of children etc...
					Helper( ChildWindows[ ChildIndex ], OutWindowDestroyQueue );
				}
			}

			OutWindowDestroyQueue.AddUnique( WindowToDestroy );
		}
	};

	local::Helper( InWindowToDestroy, WindowDestroyQueue );

	DestroyWindowsImmediately();
}

void FSlateApplication::DestroyWindowImmediately( TSharedRef<SWindow> WindowToDestroy ) 
{
	// Request that the window and its children are destroyed
	RequestDestroyWindow( WindowToDestroy );

	DestroyWindowsImmediately();
}


void FSlateApplication::ExternalModalStart()
{
	if( NumExternalModalWindowsActive++ == 0 )
	{
		// Close all open menus.
		DismissAllMenus();

		// Close tool-tips
		CloseToolTip();

		// Tick and render Slate so that it can destroy any menu windows if necessary before we disable.
		Tick();
		Renderer->Sync();

		if( ActiveModalWindows.Num() > 0 )
		{
			// There are still modal windows so only enable the new active modal window.
			GetActiveModalWindow()->EnableWindow( false );
		}
		else
		{
			// We are creating a modal window so all other windows need to be disabled.
			for( TArray< TSharedRef<SWindow> >::TIterator CurrentWindowIt( SlateWindows ); CurrentWindowIt; ++CurrentWindowIt )
			{
				TSharedRef<SWindow> CurrentWindow = ( *CurrentWindowIt );
				CurrentWindow->EnableWindow( false );
			}
		}
	}
}


void FSlateApplication::ExternalModalStop()
{
	check(NumExternalModalWindowsActive > 0);
	if( --NumExternalModalWindowsActive == 0 )
	{
		if( ActiveModalWindows.Num() > 0 )
		{
			// There are still modal windows so only enable the new active modal window.
			GetActiveModalWindow()->EnableWindow( true );
		}
		else
		{
			// We are creating a modal window so all other windows need to be disabled.
			for( TArray< TSharedRef<SWindow> >::TIterator CurrentWindowIt( SlateWindows ); CurrentWindowIt; ++CurrentWindowIt )
			{
				TSharedRef<SWindow> CurrentWindow = ( *CurrentWindowIt );
				CurrentWindow->EnableWindow( true );
			}
		}
	}
}

void FSlateApplication::InvalidateAllViewports()
{
	Renderer->InvalidateAllViewports();
}


void FSlateApplication::RegisterGameViewport( TSharedRef<SViewport> InViewport )
{
	InViewport->SetActive(true);
	GameViewportWidget = InViewport;
	
	FWidgetPath PathToViewport;
	// If we cannot find the window it could have been destroyed.
	if (FSlateWindowHelper::FindPathToWidget(SlateWindows, InViewport, PathToViewport, EVisibility::All))
	{
		FReply Reply = FReply::Handled().SetUserFocus(InViewport, EFocusCause::SetDirectly, true);
	
		// Set keyboard focus on the actual OS window for the top level Slate window in the viewport path
		// This is needed because some OS messages are only sent to the window with keyboard focus
		// Slate will translate the message and send it to the actual widget with focus.
		// Without this we don't get WM_KEYDOWN or WM_CHAR messages in play in viewport sessions.
		PathToViewport.GetWindow()->GetNativeWindow()->SetWindowFocus();

		ProcessReply( PathToViewport, Reply, nullptr, nullptr );
	}
}


void FSlateApplication::UnregisterGameViewport()
{
	ResetToDefaultInputSettings();

	if (GameViewportWidget.IsValid())
	{
		GameViewportWidget.Pin()->SetActive(false);
	}
	GameViewportWidget.Reset();
}

TSharedPtr<SViewport> FSlateApplication::GetGameViewport() const
{
	return GameViewportWidget.Pin();
}

int32 FSlateApplication::GetUserIndexForKeyboard() const
{
	//@Todo Slate: Fix this to actual be a map and add API for the user to edit the mapping.
	// HACK! Just directly mapping the keyboard to User Index 0.
	return 0;
}
 
int32 FSlateApplication::GetUserIndexForController(int32 ControllerId) const
{
	//@Todo Slate: Fix this to actual be a map and add API for the user to edit the mapping.
	// HACK! Just directly mapping a controller to a User Index.
	return ControllerId;
}

void FSlateApplication::SetUserFocusToGameViewport(uint32 UserIndex, EFocusCause ReasonFocusIsChanging /* = EFocusCause::SetDirectly*/)
{
	TSharedPtr<SViewport> CurrentGameViewportWidget = GameViewportWidget.Pin();
	if (CurrentGameViewportWidget.IsValid())
	{
		SetUserFocus(UserIndex, CurrentGameViewportWidget, ReasonFocusIsChanging);
	}
}

void FSlateApplication::SetFocusToGameViewport()
{
	SetUserFocusToGameViewport(GetUserIndexForKeyboard(), EFocusCause::SetDirectly);
}

void FSlateApplication::SetAllUserFocusToGameViewport(EFocusCause ReasonFocusIsChanging /* = EFocusCause::SetDirectly*/)
{
	TSharedPtr< SViewport > CurrentGameViewportWidget = GameViewportWidget.Pin();

	if (CurrentGameViewportWidget.IsValid())
	{
		FWidgetPath PathToWidget;
		FSlateWindowHelper::FindPathToWidget(SlateWindows, CurrentGameViewportWidget.ToSharedRef(), /*OUT*/ PathToWidget);

		for (int32 SlateUserIndex = 0; SlateUserIndex < SlateApplicationDefs::MaxUsers; ++SlateUserIndex)
		{
			SetUserFocus(SlateUserIndex, PathToWidget, ReasonFocusIsChanging);
		}
	}
}

void FSlateApplication::SetJoystickCaptorToGameViewport()
{
	SetAllUserFocusToGameViewport();
}

void FSlateApplication::SetUserFocus(uint32 UserIndex, const TSharedPtr<SWidget>& WidgetToFocus, EFocusCause ReasonFocusIsChanging /* = EFocusCause::SetDirectly*/)
{
	const bool bValidWidget = WidgetToFocus.IsValid();
	ensureMsgf(bValidWidget, TEXT("Attempting to focus an invalid widget. If your intent is to clear focus use ClearUserFocus()"));
	if (bValidWidget)
	{
		FWidgetPath PathToWidget;
		const bool bFound = FSlateWindowHelper::FindPathToWidget(SlateWindows, WidgetToFocus.ToSharedRef(), /*OUT*/ PathToWidget);
		if (bFound)
		{
			SetUserFocus(UserIndex, PathToWidget, ReasonFocusIsChanging);
		}
		else
		{
			//ensureMsgf(bFound, TEXT("Attempting to focus a widget that isn't in the tree and visible: %s. If your intent is to clear focus use ClearUserFocus()"), WidgetToFocus->ToString());
		}
	}
}

TSharedPtr<SWidget> FSlateApplication::GetUserFocusedWidget(uint32 UserIndex) const
{
	const FUserFocusEntry& UserFocusEntry = UserFocusEntries[UserIndex];
	return UserFocusEntry.WidgetPath.IsValid() ? UserFocusEntry.WidgetPath.GetLastWidget().Pin() : TSharedPtr<SWidget>();
}

TSharedPtr<SWidget> FSlateApplication::GetJoystickCaptor(uint32 UserIndex) const
{
	return GetUserFocusedWidget(UserIndex);
}

void FSlateApplication::ClearUserFocus(uint32 UserIndex, EFocusCause ReasonFocusIsChanging /* = EFocusCause::SetDirectly*/)
{
	SetUserFocus(UserIndex, FWidgetPath(), ReasonFocusIsChanging);
}

void FSlateApplication::ReleaseJoystickCapture(uint32 UserIndex)
{
	ClearUserFocus(UserIndex);
}

void FSlateApplication::SetKeyboardFocus(const TSharedPtr< SWidget >& OptionalWidgetToFocus, EFocusCause ReasonFocusIsChanging /* = EFocusCause::SetDirectly*/)
{
	SetUserFocus(GetUserIndexForKeyboard(), OptionalWidgetToFocus, ReasonFocusIsChanging);
}

void FSlateApplication::ClearKeyboardFocus(const EFocusCause ReasonFocusIsChanging)
{
	SetUserFocus(GetUserIndexForKeyboard(), FWidgetPath(), ReasonFocusIsChanging);
}

void FSlateApplication::ResetToDefaultInputSettings()
{
	ProcessReply(FWidgetPath(), FReply::Handled().ClearUserFocus(true), nullptr, nullptr);
	ResetToDefaultPointerInputSettings();
}

void FSlateApplication::ResetToDefaultPointerInputSettings()
{
	for (auto MouseCaptorPath : MouseCaptor.ToWidgetPaths())
	{
		ProcessReply(MouseCaptorPath, FReply::Handled().ReleaseMouseCapture(), nullptr, nullptr);
	}

	ProcessReply(FWidgetPath(), FReply::Handled().ReleaseMouseLock(), nullptr, nullptr);

	if ( PlatformApplication->Cursor.IsValid() )
	{
		PlatformApplication->Cursor->SetType(EMouseCursor::Default);
	}
}

void* FSlateApplication::GetMouseCaptureWindow( void ) const
{
	return PlatformApplication->GetCapture();
}


void FSlateApplication::ReleaseMouseCapture()
{
	MouseCaptor.InvalidateCaptureForAllPointers();
}

TSharedPtr<SWindow> FSlateApplication::GetActiveTopLevelWindow() const
{
	return ActiveTopLevelWindow.Pin();
}


TSharedPtr<SWindow> FSlateApplication::GetActiveModalWindow() const
{
	return (ActiveModalWindows.Num() > 0) ? ActiveModalWindows.Last() : nullptr;
}

bool FSlateApplication::SetKeyboardFocus(const FWidgetPath& InFocusPath, const EFocusCause InCause /*= EFocusCause::SetDirectly*/)
{
	return SetUserFocus(GetUserIndexForKeyboard(), InFocusPath, InCause);
}

bool FSlateApplication::SetUserFocus(const uint32 InUserIndex, const FWidgetPath& InFocusPath, const EFocusCause InCause)
{
	check(InUserIndex >= 0 && InUserIndex < SlateApplicationDefs::MaxUsers);

	FUserFocusEntry& UserFocusEntry = UserFocusEntries[InUserIndex];

	TSharedPtr<IWidgetReflector> WidgetReflector = WidgetReflectorPtr.Pin();
	const bool bReflectorShowingFocus = WidgetReflector.IsValid() && WidgetReflector->IsShowingFocus();

	// Get the old Widget information
	const FWeakWidgetPath OldFocusedWidgetPath = UserFocusEntry.WidgetPath;
	TSharedPtr<SWidget> OldFocusedWidget = OldFocusedWidgetPath.IsValid() ? OldFocusedWidgetPath.GetLastWidget().Pin() : TSharedPtr< SWidget >();

	// Get the new widget information by finding the first widget in the path that supports focus
	FWidgetPath NewFocusedWidgetPath;
	TSharedPtr<SWidget> NewFocusedWidget;

	if (InFocusPath.IsValid())
	{
		for (int32 WidgetIndex = InFocusPath.Widgets.Num() - 1; WidgetIndex >= 0; --WidgetIndex)
		{
			const FArrangedWidget& WidgetToFocus = InFocusPath.Widgets[WidgetIndex];

			// Does this widget support keyboard focus?  If so, then we'll go ahead and set it!
			if (WidgetToFocus.Widget->SupportsKeyboardFocus())
			{
				// Is we aren't changing focus then simply return
				if (WidgetToFocus.Widget == OldFocusedWidget)
				{
					return false;
				}
				NewFocusedWidget = WidgetToFocus.Widget;
				NewFocusedWidgetPath = InFocusPath.GetPathDownTo(NewFocusedWidget.ToSharedRef());
				break;
			}
		}
	}

	// Notify widgets in the old focus path that focus is changing
	if (OldFocusedWidgetPath.IsValid())
	{
		FScopedSwitchWorldHack SwitchWorld(OldFocusedWidgetPath.Window.Pin());

		for (int32 ChildIndex = 0; ChildIndex < OldFocusedWidgetPath.Widgets.Num(); ++ChildIndex)
		{
			TSharedPtr<SWidget> SomeWidget = OldFocusedWidgetPath.Widgets[ChildIndex].Pin();
			if (SomeWidget.IsValid())
			{
				SomeWidget->OnFocusChanging(OldFocusedWidgetPath, NewFocusedWidgetPath);
			}
		}
	}

	// Notify widgets in the new focus path that focus is changing
	if (NewFocusedWidgetPath.IsValid())
	{
		FScopedSwitchWorldHack SwitchWorld(NewFocusedWidgetPath.GetWindow());

		for (int32 ChildIndex = 0; ChildIndex < NewFocusedWidgetPath.Widgets.Num(); ++ChildIndex)
		{
			TSharedPtr<SWidget> SomeWidget = NewFocusedWidgetPath.Widgets[ChildIndex].Widget;
			if (SomeWidget.IsValid())
			{
				SomeWidget->OnFocusChanging(OldFocusedWidgetPath, NewFocusedWidgetPath);
			}
		}
	}

	//UE_LOG(LogSlate, Warning, TEXT("Focus for user %i set to %s."), InUserIndex, NewFocusedWidget.IsValid() ? *NewFocusedWidget->ToString() : TEXT("Invalid"));

	// Store a weak widget path to the widget that's taking focus
	UserFocusEntry.WidgetPath = FWeakWidgetPath(NewFocusedWidgetPath);

	// Store the cause of the focus
	UserFocusEntry.FocusCause = InCause;

	// Figure out if we should show focus for this focus entry
	UserFocusEntry.ShowFocus = false;
	if (NewFocusedWidgetPath.IsValid())
	{
		UserFocusEntry.ShowFocus = InCause == EFocusCause::Navigation;
		for (int32 WidgetIndex = NewFocusedWidgetPath.Widgets.Num() - 1; WidgetIndex >= 0; --WidgetIndex)
		{
			TOptional<bool> ShowFocus = NewFocusedWidgetPath.Widgets[WidgetIndex].Widget->OnQueryShowFocus(InCause);
			if (ShowFocus.IsSet())
			{
				UserFocusEntry.ShowFocus = ShowFocus.GetValue();
				break;
			}
		}
	}

	// Let the old widget know that it lost keyboard focus
	if(OldFocusedWidget.IsValid())
	{
		// Switch worlds for widgets in the old path
		FScopedSwitchWorldHack SwitchWorld(OldFocusedWidgetPath.Window.Pin());

		// Let previously-focused widget know that it's losing focus
		OldFocusedWidget->OnFocusLost(FFocusEvent(InCause, InUserIndex));
	}

	if (bReflectorShowingFocus)
	{
		WidgetReflector->SetWidgetsToVisualize(NewFocusedWidgetPath);
	}

	// Let the new widget know that it's received keyboard focus
	if (NewFocusedWidget.IsValid())
	{
		TSharedPtr<SWindow> FocusedWindow = NewFocusedWidgetPath.GetWindow();
		
		// Set the windows restore state - we do this before calling OnFocusReceived to ensure that if
		// OnFocusReceived returns a new UserFocus, the WidgetToFocusOnActivate will get set correctly
		//@Todo Slate: We need to store the full focus state
		//@Todo Slate: Why are we checking FocusedWindow != NewFocusedWidget?
		if (FocusedWindow.IsValid() && FocusedWindow != NewFocusedWidget)
		{
			FocusedWindow->SetWidgetToFocusOnActivate(NewFocusedWidget);
		}

		// Switch worlds for widgets in the new path
		FScopedSwitchWorldHack SwitchWorld(FocusedWindow);
		
		const FArrangedWidget& WidgetToFocus = NewFocusedWidgetPath.Widgets.Last();

		FReply Reply = NewFocusedWidget->OnFocusReceived(WidgetToFocus.Geometry, FFocusEvent(InCause, InUserIndex));
		if (Reply.IsEventHandled())
		{
			ProcessReply(InFocusPath, Reply, nullptr, nullptr);
<<<<<<< HEAD
		}
		//@Todo slate: Remove this backwards compatibility code as soon as the deprecated functionality in Swidget is removed
		// Run the deprecated function to maintain backwards compatibility for now.
		else
		{
			FReply Reply = NewFocusedWidget->OnFocusReceived(WidgetToFocus.Geometry, FFocusEvent(InCause));
			if (Reply.IsEventHandled())
			{
				ProcessReply(InFocusPath, Reply, nullptr, nullptr);
			}
		}
		
		// Set the windows restore state.
		//@Todo Slate: We need to store the full focus state 
		//@Todo Slate: Why are we chacking FocusedWindow != NewFocusedWidget?
		if (FocusedWindow.IsValid() && FocusedWindow != NewFocusedWidget)
		{
			FocusedWindow->SetWidgetToFocusOnActivate(NewFocusedWidget);
=======
>>>>>>> cce8678d
		}
	}

	return true;
}


FModifierKeysState FSlateApplication::GetModifierKeys() const
{
	return PlatformApplication->GetModifierKeys();
}


void FSlateApplication::OnShutdown()
{
	CloseAllWindowsImmediately();
}

void FSlateApplication::CloseAllWindowsImmediately()
{
	// Clean up our tooltip window
	TSharedPtr< SWindow > PinnedToolTipWindow(ToolTipWindow.Pin());
	if (PinnedToolTipWindow.IsValid())
	{
		PinnedToolTipWindow->RequestDestroyWindow();
		ToolTipWindow.Reset();
	}

	for (int32 WindowIndex = 0; WindowIndex < SlateWindows.Num(); ++WindowIndex)
	{
		// Destroy all top level windows.  This will also request that all children of each window be destroyed
		RequestDestroyWindow(SlateWindows[WindowIndex]);
	}

	DestroyWindowsImmediately();
}

void FSlateApplication::DestroyWindowsImmediately()
{
	// Destroy any windows that were queued for deletion.

	// Thomas.Sarkanen: I've changed this from a for() to a while() loop so that it is now valid to call RequestDestroyWindow()
	// in the callstack of another call to RequestDestroyWindow(). Previously this would cause a stack overflow, as the
	// WindowDestroyQueue would be continually added to each time the for() loop ran.
	while ( WindowDestroyQueue.Num() > 0 )
	{
		TSharedRef<SWindow> CurrentWindow = WindowDestroyQueue[0];
		WindowDestroyQueue.Remove(CurrentWindow);
		if( ActiveModalWindows.Num() > 0 && ActiveModalWindows.Contains( CurrentWindow ) )
		{
			ActiveModalWindows.Remove( CurrentWindow );

			if( ActiveModalWindows.Num() > 0 )
			{
				// There are still modal windows so only enable the new active modal window.
				GetActiveModalWindow()->EnableWindow( true );
			}
			else
			{
				//  There are no modal windows so renable all slate windows
				for ( TArray< TSharedRef<SWindow> >::TConstIterator SlateWindowIter( SlateWindows ); SlateWindowIter; ++SlateWindowIter )
				{
					// All other windows need to be re-enabled BEFORE a modal window is destroyed or focus will not be set correctly
					(*SlateWindowIter)->EnableWindow( true );
				}

				// Signal that all slate modal windows are closed
				ModalWindowStackEndedDelegate.ExecuteIfBound();
			}
		}

		// Any window being destroyed should be removed from the menu stack if its in it
		MenuStack.RemoveWindow( CurrentWindow );

		// Perform actual cleanup of the window
		PrivateDestroyWindow( CurrentWindow );
	}

	WindowDestroyQueue.Empty();
}


void FSlateApplication::SetExitRequestedHandler( const FSimpleDelegate& OnExitRequestedHandler )
{
	OnExitRequested = OnExitRequestedHandler;
}


bool FSlateApplication::GeneratePathToWidgetUnchecked( TSharedRef< const SWidget > InWidget, FWidgetPath& OutWidgetPath, EVisibility VisibilityFilter ) const
{
	return FSlateWindowHelper::FindPathToWidget(SlateWindows, InWidget, OutWidgetPath, VisibilityFilter);
}


void FSlateApplication::GeneratePathToWidgetChecked( TSharedRef< const SWidget > InWidget, FWidgetPath& OutWidgetPath, EVisibility VisibilityFilter ) const
{
	const bool bWasFound = FSlateWindowHelper::FindPathToWidget(SlateWindows, InWidget, OutWidgetPath, VisibilityFilter);
	check( bWasFound );
}


TSharedPtr<SWindow> FSlateApplication::FindWidgetWindow( TSharedRef< const SWidget > InWidget ) const
{
	FWidgetPath WidgetPath;
	return FindWidgetWindow( InWidget, WidgetPath );
}


TSharedPtr<SWindow> FSlateApplication::FindWidgetWindow( TSharedRef< const SWidget > InWidget, FWidgetPath& OutWidgetPath ) const
{
	// If the user wants a widget path back populate it instead
	const bool bWasFound = FSlateWindowHelper::FindPathToWidget(SlateWindows, InWidget, OutWidgetPath, EVisibility::All);
	if( bWasFound )
	{
		return OutWidgetPath.TopLevelWindow;
	}
	return nullptr;
}


void FSlateApplication::ProcessReply( const FWidgetPath& CurrentEventPath, const FReply TheReply, const FWidgetPath* WidgetsUnderMouse, const FPointerEvent* InMouseEvent, uint32 UserIndex )
{
	const TSharedPtr<FDragDropOperation> ReplyDragDropContent = TheReply.GetDragDropContent();
	const bool bStartingDragDrop = ReplyDragDropContent.IsValid();

	// Release mouse capture if requested or if we are starting a drag and drop.
	// Make sure to only clobber WidgetsUnderCursor if we actually had a mouse capture.
	uint32 PointerIndex = InMouseEvent != nullptr ? InMouseEvent->GetPointerIndex() : CursorPointerIndex;
	if (MouseCaptor.HasCaptureForPointerIndex(PointerIndex) && (TheReply.ShouldReleaseMouse() || bStartingDragDrop) )
	{
		WidgetsUnderCursorLastEvent = MouseCaptor.ToWeakPath(PointerIndex);
		MouseCaptor.InvalidateCaptureForPointer(PointerIndex);
	}

	// Clear focus is requested.
	if (TheReply.ShouldReleaseUserFocus())
	{
		if (TheReply.AffectsAllUsers())
		{
			for (int32 SlateUserIndex = 0; SlateUserIndex < SlateApplicationDefs::MaxUsers; ++SlateUserIndex)
			{
				SetUserFocus(SlateUserIndex, FWidgetPath(), TheReply.GetFocusCause());
			}
		}
		else
		{
			SetUserFocus(UserIndex, FWidgetPath(), TheReply.GetFocusCause());
		}
	}

	if (TheReply.ShouldEndDragDrop())
	{
		CancelDragDrop();
	}

	if ( bStartingDragDrop )
	{
		checkf( !this->DragDropContent.IsValid(), TEXT("Drag and Drop already in progress!") );
		check( true == TheReply.IsEventHandled() );
		check( WidgetsUnderMouse != nullptr );
		check( InMouseEvent != nullptr );
		DragDropContent = ReplyDragDropContent;

		// We have entered drag and drop mode.
		// Pretend that the mouse left all the previously hovered widgets, and a drag entered them.
		FEventRouter::Route<FNoReply>(this, FEventRouter::FBubblePolicy(*WidgetsUnderMouse), *InMouseEvent, [](const FArrangedWidget& SomeWidget, const FPointerEvent& PointerEvent)
		{
			SomeWidget.Widget->OnMouseLeave( PointerEvent );
			return FNoReply();
		});

		FEventRouter::Route<FNoReply>(this, FEventRouter::FBubblePolicy(*WidgetsUnderMouse), FDragDropEvent( *InMouseEvent, ReplyDragDropContent ), [](const FArrangedWidget& SomeWidget, const FDragDropEvent& DragDropEvent )
		{
			SomeWidget.Widget->OnDragEnter( SomeWidget.Geometry, DragDropEvent );
			return FNoReply();
		});
	}
	
	TSharedPtr<SWidget> RequestedMouseCaptor = TheReply.GetMouseCaptor();
	// Do not capture the mouse if we are also starting a drag and drop.
	if( RequestedMouseCaptor.IsValid() && !bStartingDragDrop )
	{
		MouseCaptor.SetMouseCaptor(PointerIndex, CurrentEventPath, RequestedMouseCaptor );
	}
	
	if( CurrentEventPath.IsValid() && ( TheReply.ShouldReleaseMouse() || RequestedMouseCaptor.IsValid() ) )
	{
		// If the mouse is being captured or released, toggle high precision raw input if requested by the reply.
		// Raw input is only used with mouse capture
		const TSharedRef< SWindow> Window = CurrentEventPath.GetWindow();

		if ( TheReply.ShouldUseHighPrecisionMouse() )
		{
			PlatformApplication->SetCapture( Window->GetNativeWindow() );
			PlatformApplication->SetHighPrecisionMouseMode( true, Window->GetNativeWindow() );
		}
		else if ( PlatformApplication->IsUsingHighPrecisionMouseMode() )
		{
			PlatformApplication->SetHighPrecisionMouseMode( false, nullptr );
			PlatformApplication->SetCapture( nullptr );
		}
	}

	TOptional<FIntPoint> RequestedMousePos = TheReply.GetRequestedMousePos();
	if( RequestedMousePos.IsSet() )
	{
		const FVector2D Position = RequestedMousePos.GetValue();
		PointerIndexLastPositionMap.Add(CursorPointerIndex, Position);
		SetCursorPos( Position );
	}

	if( TheReply.GetMouseLockWidget().IsValid() )
	{
		// The reply requested mouse lock so tell the native application to lock the mouse to the widget receiving the event
		LockCursor( TheReply.GetMouseLockWidget() );
	}
	else if( TheReply.ShouldReleaseMouseLock() )
	{
		// Unlock the mouse
		LockCursor( nullptr );
	}
	
	// If we have a valid Navigation request and enough time has passed since the last navigation then try to navigate.
	if (TheReply.GetNavigationType() != EUINavigation::Invalid)
	{
		TSharedPtr<SWidget> FocusedWidget = GetUserFocusedWidget(UserIndex);
		if (FocusedWidget.IsValid())
		{
			FNavigationEvent NavigationEvent(UserIndex, TheReply.GetNavigationType());

			const FUserFocusEntry& UserFocusEntry = UserFocusEntries[UserIndex];
			FWidgetPath EventPath = UserFocusEntry.WidgetPath.ToWidgetPath();

			FNavigationReply NavigationReply = FNavigationReply::Escape();
			for (int32 WidgetIndex = EventPath.Widgets.Num() - 1; WidgetIndex >= 0; --WidgetIndex)
			{
				FArrangedWidget& SomeWidgetGettingEvent = EventPath.Widgets[WidgetIndex];
				if (SomeWidgetGettingEvent.Widget->IsEnabled())
				{
					NavigationReply = SomeWidgetGettingEvent.Widget->OnNavigation(SomeWidgetGettingEvent.Geometry, NavigationEvent).SetHandler(SomeWidgetGettingEvent.Widget);
					if (NavigationReply.GetBoundaryRule() != EUINavigationRule::Escape || WidgetIndex == 0)
					{
						AttemptNavigation(NavigationEvent, NavigationReply, SomeWidgetGettingEvent);
						break;
					}
				}
			}
		}
	}

	if ( TheReply.GetDetectDragRequest().IsValid() )
	{
		DragDetector.DetectDragForWidget = WidgetsUnderMouse->GetPathDownTo( TheReply.GetDetectDragRequest().ToSharedRef() );
		DragDetector.DetectDragButton = TheReply.GetDetectDragRequestButton();
		DragDetector.DetectDragStartLocation = InMouseEvent->GetScreenSpacePosition();
	}

	// Set focus if requested.
	TSharedPtr<SWidget> RequestedFocusRecepient = TheReply.GetUserFocusRecepient();
	if (TheReply.ShouldSetUserFocus() || RequestedFocusRecepient.IsValid())
	{
		if (TheReply.AffectsAllUsers())
		{
			for (int32 SlateUserIndex = 0; SlateUserIndex < SlateApplicationDefs::MaxUsers; ++SlateUserIndex)
			{
				SetUserFocus(SlateUserIndex, RequestedFocusRecepient, TheReply.GetFocusCause());
			}
		}
		else
		{
			SetUserFocus(UserIndex, RequestedFocusRecepient, TheReply.GetFocusCause());
		}
	}
}

void FSlateApplication::LockCursor(const TSharedPtr<SWidget>& Widget)
{
	if (PlatformApplication->Cursor.IsValid())
	{
		if (Widget.IsValid())
		{
			// Get a path to this widget so we know the position and size of its geometry
			FWidgetPath WidgetPath;
			const bool bFoundWidget = GeneratePathToWidgetUnchecked(Widget.ToSharedRef(), WidgetPath);
			if ( ensureMsgf(bFoundWidget, TEXT("Attempting to LockCursor() to widget but could not find widget %s"), *Widget->ToString()) )
			{
				LockCursorToPath(WidgetPath);
			}
		}
		else
		{
			UnlockCursor();
		}
	}
}

void FSlateApplication::LockCursorToPath(const FWidgetPath& WidgetPath)
{
	// The last widget in the path should be the widget we are locking the cursor to
	const FArrangedWidget& WidgetGeom = WidgetPath.Widgets[WidgetPath.Widgets.Num() - 1];

	TSharedRef<SWindow> Window = WidgetPath.GetWindow();
	// Do not attempt to lock the cursor to the window if its not in the foreground.  It would cause annoying side effects
	if (Window->GetNativeWindow()->IsForegroundWindow())
	{
		const FSlateRect SlateClipRect = WidgetGeom.Geometry.GetClippingRect();
		CursorLock.LastComputedBounds = SlateClipRect;
		CursorLock.PathToLockingWidget = WidgetPath;
			
		// Generate a screen space clip rect based on the widgets geometry

		// Note: We round the upper left coordinate of the clip rect so we guarantee the rect is inside the geometry of the widget.  If we truncated when there is a half pixel we would cause the clip
		// rect to be half a pixel larger than the geometry and cause the mouse to go outside of the geometry.
		RECT ClipRect;
		ClipRect.left = FMath::RoundToInt(SlateClipRect.Left);
		ClipRect.top = FMath::RoundToInt(SlateClipRect.Top);
		ClipRect.right = FMath::TruncToInt(SlateClipRect.Right);
		ClipRect.bottom = FMath::TruncToInt(SlateClipRect.Bottom);

		// Lock the mouse to the widget
		PlatformApplication->Cursor->Lock(&ClipRect);
	}
}

void FSlateApplication::UnlockCursor()
{
	// Unlock the mouse
	PlatformApplication->Cursor->Lock(nullptr);
	CursorLock.PathToLockingWidget = FWeakWidgetPath();
}

void FSlateApplication::UpdateCursorLockRegion()
{
	const FWidgetPath PathToWidget = CursorLock.PathToLockingWidget.ToWidgetPath(FWeakWidgetPath::EInterruptedPathHandling::ReturnInvalid);
	if (PathToWidget.IsValid())
	{
		const FSlateRect ComputedClipRect = PathToWidget.Widgets.Last().Geometry.GetClippingRect();
		if (ComputedClipRect != CursorLock.LastComputedBounds)
		{
			LockCursorToPath(PathToWidget);
		}
	}
}

void FSlateApplication::QueryCursor()
{
	if ( PlatformApplication->Cursor.IsValid() )
	{
		// drag-drop overrides cursor
		FCursorReply CursorReply = FCursorReply::Unhandled();
		if(IsDragDropping())
		{
			CursorReply = DragDropContent->OnCursorQuery();
		}
		
		if (!CursorReply.IsEventHandled())
		{
			FWidgetPath WidgetsToQueryForCursor;
			const TSharedPtr<SWindow> ActiveModalWindow = GetActiveModalWindow();

			const FVector2D CurrentCursorPosition = GetCursorPos();
			const FVector2D LastCursorPosition = GetLastCursorPos();
			const FPointerEvent CursorEvent(
				CursorPointerIndex,
				CurrentCursorPosition,
				LastCursorPosition,
				CurrentCursorPosition - LastCursorPosition,
				PressedMouseButtons,
				PlatformApplication->GetModifierKeys()
				);

			// Query widgets with mouse capture for the cursor
			if (MouseCaptor.HasCaptureForPointerIndex(CursorPointerIndex))
			{
				FWidgetPath MouseCaptorPath = MouseCaptor.ToWidgetPath( FWeakWidgetPath::EInterruptedPathHandling::Truncate, &CursorEvent);
				if ( MouseCaptorPath.IsValid() )
				{
					TSharedRef< SWindow > CaptureWindow = MouseCaptorPath.GetWindow();

					// Never query the mouse captor path if it is outside an active modal window
					if ( !ActiveModalWindow.IsValid() || ( CaptureWindow == ActiveModalWindow || CaptureWindow->IsDescendantOf(ActiveModalWindow) ) )
					{
						WidgetsToQueryForCursor = MouseCaptorPath;
					}
				}
			}
			else
			{
				WidgetsToQueryForCursor = LocateWindowUnderMouse( GetCursorPos(), GetInteractiveTopLevelWindows() );
			}

			if (WidgetsToQueryForCursor.IsValid())
			{
				// Switch worlds for widgets in the current path
				FScopedSwitchWorldHack SwitchWorld( WidgetsToQueryForCursor );

				for (int32 WidgetIndex = WidgetsToQueryForCursor.Widgets.Num() - 1; WidgetIndex >= 0; --WidgetIndex)
				{
					const FArrangedWidget& ArrangedWidget = WidgetsToQueryForCursor.Widgets[WidgetIndex];
					CursorReply = ArrangedWidget.Widget->OnCursorQuery(ArrangedWidget.Geometry, CursorEvent);
					if (CursorReply.IsEventHandled())
					{
						if (!CursorReply.GetCursorWidget().IsValid())
						{
							for (; WidgetIndex >= 0; --WidgetIndex)
							{
								TOptional<TSharedRef<SWidget>> CursorWidget = WidgetsToQueryForCursor.Widgets[WidgetIndex].Widget->OnMapCursor(CursorReply);
								if (CursorWidget.IsSet())
								{
									CursorReply.SetCursorWidget(WidgetsToQueryForCursor.GetWindow(), CursorWidget.GetValue());
									break;
								}
							}
						}
						break;
					}
				}

				if (!CursorReply.IsEventHandled() && WidgetsToQueryForCursor.IsValid())
				{
					// Query was NOT handled, and we are still over a slate window.
					CursorReply = FCursorReply::Cursor(EMouseCursor::Default);
				}
			}
			else
			{
				// Set the default cursor when there isn't an active window under the cursor and the mouse isn't captured
				CursorReply = FCursorReply::Cursor(EMouseCursor::Default);
			}
		}
		ProcessCursorReply(CursorReply);
	}
}

void FSlateApplication::ProcessCursorReply(const FCursorReply& CursorReply)
{
	if (CursorReply.IsEventHandled())
	{
		CursorWidgetPtr = CursorReply.GetCursorWidget();
		if (CursorReply.GetCursorWidget().IsValid())
		{
			CursorReply.GetCursorWidget()->SetVisibility(EVisibility::HitTestInvisible);
			CursorWindowPtr = CursorReply.GetCursorWindow();
			PlatformApplication->Cursor->SetType(EMouseCursor::None);
		}
		else
		{
			CursorWindowPtr.Reset();
			PlatformApplication->Cursor->SetType(CursorReply.GetCursorType());
		}
	}
	else
	{
		CursorWindowPtr.Reset();
		CursorWidgetPtr.Reset();
	}
}

void FSlateApplication::SpawnToolTip( const TSharedRef<IToolTip>& InToolTip, const FVector2D& InSpawnLocation )
{
	// Close existing tool tip, if we have one
	CloseToolTip();

	// Spawn the new tool tip
	{
		TSharedPtr< SWindow > NewToolTipWindow( ToolTipWindow.Pin() );
		if( !NewToolTipWindow.IsValid() )
		{
			// Create the tool tip window
			NewToolTipWindow = SWindow::MakeToolTipWindow();

			// Don't show the window yet.  We'll set it up with some content first!
			const bool bShowImmediately = false;
			AddWindow( NewToolTipWindow.ToSharedRef(), bShowImmediately );
		}

		NewToolTipWindow->SetContent
		(
			SNew(SWeakWidget)
			.PossiblyNullContent(InToolTip->AsWidget())
		);

		// Move the window again to recalculate popup window position if necessary (tool tip may spawn outside of the monitors work area)
		// and in that case we need to adjust it
		DesiredToolTipLocation = InSpawnLocation;
		{
			// Make sure the desired size is valid
			NewToolTipWindow->SlatePrepass(FSlateApplication::Get().GetApplicationScale());

			FSlateRect Anchor(DesiredToolTipLocation.X, DesiredToolTipLocation.Y, DesiredToolTipLocation.X, DesiredToolTipLocation.Y);
			DesiredToolTipLocation = CalculatePopupWindowPosition( Anchor, NewToolTipWindow->GetDesiredSize() );

			// MoveWindowTo will adjust the window's position, if needed
			NewToolTipWindow->MoveWindowTo( DesiredToolTipLocation );
		}


		// Show the window
		NewToolTipWindow->ShowWindow();

		// Keep a weak reference to the tool tip window
		ToolTipWindow = NewToolTipWindow;

		// Keep track of when this tool tip was spawned
		ToolTipSummonTime = FPlatformTime::Seconds();
	}
}

void FSlateApplication::CloseToolTip()
{
	TSharedPtr< SWindow > PinnedToolTipWindow( ToolTipWindow.Pin() );
	if( PinnedToolTipWindow.IsValid() && PinnedToolTipWindow->IsVisible() )
	{
		// Notify the source widget that its tooltip is closing
		if (SWidget* SourceWidget = ActiveToolTipWidgetSource.Pin().Get())
		{
			SourceWidget->OnToolTipClosing();
		}

		TSharedPtr<IToolTip> StableActiveToolTip = ActiveToolTip.Pin();
		if ( StableActiveToolTip.IsValid() )
		{
			StableActiveToolTip->OnClosed();
		}

		// Hide the tool tip window.  We don't destroy the window, because we want to reuse it for future tool tips.
		PinnedToolTipWindow->HideWindow();

		ActiveToolTip.Reset();
		ActiveToolTipWidgetSource.Reset();
	}
	ToolTipOffsetDirection = EToolTipOffsetDirection::Undetermined;
}

void FSlateApplication::UpdateToolTip( bool AllowSpawningOfNewToolTips )
{
	const bool bCheckForToolTipChanges =
		bAllowToolTips &&					// Tool-tips must be enabled
		!IsUsingHighPrecisionMouseMovment() && // If we are using HighPrecision movement then we can't rely on the OS cursor to be accurate
		!IsDragDropping();					// We must not currently be in the middle of a drag-drop action
	
	// We still want to show tooltips for widgets that are disabled
	const bool bIgnoreEnabledStatus = true;

	FWidgetPath WidgetsToQueryForToolTip;
	// We don't show any tooltips when drag and dropping or when another app is active
	if (bCheckForToolTipChanges)
	{
		// Ask each widget under the Mouse if they have a tool tip to show.
		FWidgetPath WidgetsUnderMouse = LocateWindowUnderMouse( GetCursorPos(), GetInteractiveTopLevelWindows(), bIgnoreEnabledStatus );
		// Don't attempt to show tooltips inside an existing tooltip
		if (!WidgetsUnderMouse.IsValid() || WidgetsUnderMouse.GetWindow() != ToolTipWindow.Pin())
		{
			WidgetsToQueryForToolTip = WidgetsUnderMouse;
		}
	}

	bool bHaveForceFieldRect = false;
	FSlateRect ForceFieldRect;

	TSharedPtr<IToolTip> NewToolTip;
	TSharedPtr<SWidget> WidgetProvidingNewToolTip;
	for ( int32 WidgetIndex=WidgetsToQueryForToolTip.Widgets.Num()-1; WidgetIndex >= 0; --WidgetIndex )
	{
		FArrangedWidget* CurWidgetGeometry = &WidgetsToQueryForToolTip.Widgets[WidgetIndex];
		const TSharedRef<SWidget>& CurWidget = CurWidgetGeometry->Widget;

		if( !NewToolTip.IsValid() )
		{
			TSharedPtr< IToolTip > WidgetToolTip = CurWidget->GetToolTip();

			// Make sure the tool-tip currently is displaying something before spawning it.
			if( WidgetToolTip.IsValid() && !WidgetToolTip->IsEmpty() )
			{
				WidgetProvidingNewToolTip = CurWidget;
				NewToolTip = WidgetToolTip;
			}
		}

		// Keep track of the root most widget with a tool-tip force field enabled
		if( CurWidget->HasToolTipForceField() )
		{
			if( !bHaveForceFieldRect )
			{
				bHaveForceFieldRect = true;
				ForceFieldRect = CurWidgetGeometry->Geometry.GetClippingRect();				
			}
			else
			{
				// Grow the rect to encompass this geometry.  Usually, the parent's rect should always be inclusive
				// of it's child though.  Just is kind of just being paranoid.
				ForceFieldRect = ForceFieldRect.Expand( CurWidgetGeometry->Geometry.GetClippingRect() );
			}
		}
	}

	// Did the tool tip change from last time?
	const bool bToolTipChanged = (NewToolTip != ActiveToolTip.Pin());
	
	// Any widgets that wish to handle visualizing the tooltip get a chance here.
	TSharedPtr<SWidget> NewTooltipVisualizer;
	if (bToolTipChanged)
	{
		// Remove existing tooltip if there is one.
		if (TooltipVisualizerPtr.IsValid())
		{
			TooltipVisualizerPtr.Pin()->OnVisualizeTooltip( nullptr );
		}

		// Notify the new tooltip that it's about to be opened.
		if ( NewToolTip.IsValid() )
		{
			NewToolTip->OnOpening();
		}

		TSharedPtr<SWidget> NewToolTipWidget = NewToolTip.IsValid() ? NewToolTip->AsWidget() : TSharedPtr<SWidget>();

		bool bOnVisualizeTooltipHandled = false;
		// Some widgets might want to provide an alternative Tooltip Handler.
		for ( int32 WidgetIndex=WidgetsToQueryForToolTip.Widgets.Num()-1; !bOnVisualizeTooltipHandled && WidgetIndex >= 0; --WidgetIndex )
		{
			const FArrangedWidget& CurWidgetGeometry = WidgetsToQueryForToolTip.Widgets[WidgetIndex];
			bOnVisualizeTooltipHandled = CurWidgetGeometry.Widget->OnVisualizeTooltip( NewToolTipWidget );
			if (bOnVisualizeTooltipHandled)
			{
				// Someone is taking care of visualizing this tooltip
				NewTooltipVisualizer = CurWidgetGeometry.Widget;
			}
		}
	}


	// If a widget under the cursor has a tool-tip forcefield active, then go through any menus
	// in the menu stack that are above that widget's window, and make sure those windows also
	// prevent the tool-tip from encroaching.  This prevents tool-tips from drawing over sub-menus
	// spawned from menu items in a different window, for example.
	if( bHaveForceFieldRect && WidgetsToQueryForToolTip.IsValid() )
	{
		const int32 MenuStackLevel = MenuStack.FindLocationInStack( WidgetsToQueryForToolTip.GetWindow() );

		// Also check widgets in pop-up menus owned by this window
		for( int32 CurStackLevel = MenuStackLevel + 1; CurStackLevel < MenuStack.GetNumStackLevels(); ++CurStackLevel )
		{
			FMenuWindowList& Windows = MenuStack.GetWindowsAtStackLevel( CurStackLevel );

			for( FMenuWindowList::TConstIterator WindowIt( Windows ); WindowIt; ++WindowIt )
			{
				TSharedPtr< SWindow > CurWindow = *WindowIt;
				if( CurWindow.IsValid() )
				{
					const FGeometry& WindowGeometry = CurWindow->GetWindowGeometryInScreen();
					ForceFieldRect = ForceFieldRect.Expand( WindowGeometry.GetClippingRect() );
				}
			}
		}
	}

	{
		TSharedPtr<IToolTip> ActiveToolTipPtr = ActiveToolTip.Pin();
		if ( ( ActiveToolTipPtr.IsValid() && !ActiveToolTipPtr->IsInteractive() ) || ( NewToolTip.IsValid() && NewToolTip != ActiveToolTip.Pin() ) )
		{
			// Keep track of where we want tool tips to be positioned
			DesiredToolTipLocation = GetLastCursorPos() + SlateDefs::ToolTipOffsetFromMouse;
		}
	}

	TSharedPtr< SWindow > ToolTipWindowPtr = ToolTipWindow.Pin();
	if ( ToolTipWindowPtr.IsValid() )
	{
		FSlateRect Anchor(DesiredToolTipLocation.X, DesiredToolTipLocation.Y, DesiredToolTipLocation.X, DesiredToolTipLocation.Y);
		DesiredToolTipLocation = CalculatePopupWindowPosition( Anchor, ToolTipWindowPtr->GetDesiredSize() );
	}

	// Repel tool-tip from a force field, if necessary
	if( bHaveForceFieldRect )
	{
		FVector2D ToolTipShift;
		ToolTipShift.X = ( ForceFieldRect.Right + SlateDefs::ToolTipOffsetFromForceField.X ) - DesiredToolTipLocation.X;
		ToolTipShift.Y = ( ForceFieldRect.Bottom + SlateDefs::ToolTipOffsetFromForceField.Y ) - DesiredToolTipLocation.Y;

		// Make sure the tool-tip needs to be offset
		if( ToolTipShift.X > 0.0f && ToolTipShift.Y > 0.0f )
		{
			// Find the best edge to move the tool-tip towards
			if( ToolTipOffsetDirection == EToolTipOffsetDirection::Right ||
				( ToolTipOffsetDirection == EToolTipOffsetDirection::Undetermined && ToolTipShift.X < ToolTipShift.Y ) )
			{
				// Move right
				DesiredToolTipLocation.X += ToolTipShift.X;
				ToolTipOffsetDirection = EToolTipOffsetDirection::Right;
			}
			else
			{
				// Move down
				DesiredToolTipLocation.Y += ToolTipShift.Y;
				ToolTipOffsetDirection = EToolTipOffsetDirection::Down;
			}
		}
	}

	// The tool tip changed...
	if ( bToolTipChanged )
	{
		// Close any existing tooltips; Unless the current tooltip is interactive and we don't have a valid tooltip to replace it
		TSharedPtr<IToolTip> ActiveToolTipPtr = ActiveToolTip.Pin();
		if ( NewToolTip.IsValid() || ( ActiveToolTipPtr.IsValid() && !ActiveToolTipPtr->IsInteractive() ) )
		{
			CloseToolTip();
			
			if (NewTooltipVisualizer.IsValid())
			{
				TooltipVisualizerPtr = NewTooltipVisualizer;
			}
			else if( bAllowToolTips && AllowSpawningOfNewToolTips )
			{
				// Spawn a new one if we have it
				if( NewToolTip.IsValid() )
				{
					SpawnToolTip( NewToolTip.ToSharedRef(), DesiredToolTipLocation );
				}
			}
			else
			{
				NewToolTip = nullptr;
			}

			ActiveToolTip = NewToolTip;
			ActiveToolTipWidgetSource = WidgetProvidingNewToolTip;
		}
	}

	// Do we have a tool tip window?
	if( ToolTipWindow.IsValid() )
	{
		// Only enable tool-tip transitions if we're running at a decent frame rate
		const bool bAllowInstantToolTips = false;
		const bool bAllowAnimations = !bAllowInstantToolTips && FSlateApplication::Get().IsRunningAtTargetFrameRate();

		// How long since the tool tip was summoned?
		const float TimeSinceSummon = FPlatformTime::Seconds() - ToolTipDelay - ToolTipSummonTime;
		const float ToolTipOpacity = bAllowInstantToolTips ? 1.0f : FMath::Clamp< float >( TimeSinceSummon / ToolTipFadeInDuration, 0.0f, 1.0f );

		// Update window opacity
		TSharedRef< SWindow > PinnedToolTipWindow( ToolTipWindow.Pin().ToSharedRef() );
		PinnedToolTipWindow->SetOpacity( ToolTipOpacity );

		// How far tool tips should slide
		const FVector2D SlideDistance( 30.0f, 5.0f );

		// Apply steep inbound curve to the movement, so it looks like it quickly decelerating
		const float SlideProgress = bAllowAnimations ? FMath::Pow( 1.0f - ToolTipOpacity, 3.0f ) : 0.0f;

		FVector2D WindowLocation = DesiredToolTipLocation + SlideProgress * SlideDistance;
		if( WindowLocation != PinnedToolTipWindow->GetPositionInScreen() )
		{
			// Avoid the edges of the desktop
			FSlateRect Anchor(WindowLocation.X, WindowLocation.Y, WindowLocation.X, WindowLocation.Y);
			WindowLocation = CalculatePopupWindowPosition( Anchor, PinnedToolTipWindow->GetDesiredSize() );

			// Update the tool tip window positioning
			// SetCachedScreenPosition is a hack (issue tracked as TTP #347070) which is needed because code in TickWindowAndChildren()/DrawPrepass()
			// assumes GetPositionInScreen() to correspond to the new window location in the same tick. This is true on Windows, but other
			// OSes (Linux in particular) may not update cached screen position until next time events are polled.
			PinnedToolTipWindow->SetCachedScreenPosition( WindowLocation );
			PinnedToolTipWindow->MoveWindowTo( WindowLocation );
		}
	}
}

TArray< TSharedRef<SWindow> > FSlateApplication::GetInteractiveTopLevelWindows()
{
	if (ActiveModalWindows.Num() > 0)
	{
		// If we have modal windows, only the topmost modal window and its children are interactive.
		TArray< TSharedRef<SWindow>, TInlineAllocator<1> > OutWindows;
		OutWindows.Add( ActiveModalWindows.Last().ToSharedRef() );
		return TArray< TSharedRef<SWindow> >(OutWindows);
	}
	else
	{
		// No modal windows? All windows are interactive.
		return SlateWindows;
	}
}

void FSlateApplication::GetAllVisibleWindowsOrdered(TArray< TSharedRef<SWindow> >& OutWindows)
{
	for( TArray< TSharedRef<SWindow> >::TConstIterator CurrentWindowIt( SlateWindows ); CurrentWindowIt; ++CurrentWindowIt )
	{
		TSharedRef<SWindow> CurrentWindow = *CurrentWindowIt;
		if ( CurrentWindow->IsVisible() )
		{
			GetAllVisibleChildWindows(OutWindows, CurrentWindow);
		}
	}
}

void FSlateApplication::GetAllVisibleChildWindows(TArray< TSharedRef<SWindow> >& OutWindows, TSharedRef<SWindow> CurrentWindow)
{
	if ( CurrentWindow->IsVisible() )
	{
		OutWindows.Add(CurrentWindow);

		const TArray< TSharedRef<SWindow> >& WindowChildren = CurrentWindow->GetChildWindows();
		for (int32 ChildIndex=0; ChildIndex < WindowChildren.Num(); ++ChildIndex)
		{
			GetAllVisibleChildWindows( OutWindows, WindowChildren[ChildIndex] );
		}
	}
}

bool FSlateApplication::IsDragDropping() const
{
	return DragDropContent.IsValid();
}

TSharedPtr<FDragDropOperation> FSlateApplication::GetDragDroppingContent() const
{
	return DragDropContent;
}

void FSlateApplication::CancelDragDrop()
{
	FWidgetPath WidgetsToDragLeave = WidgetsUnderCursorLastEvent.ToWidgetPath(FWeakWidgetPath::EInterruptedPathHandling::Truncate);
	if (WidgetsToDragLeave.IsValid())
	{
		const FDragDropEvent DragDropEvent(FPointerEvent(), DragDropContent);
		for (int32 WidgetIndex = WidgetsToDragLeave.Widgets.Num() - 1; WidgetIndex >= 0; --WidgetIndex)
		{
			WidgetsToDragLeave.Widgets[WidgetIndex].Widget->OnDragLeave(DragDropEvent);
		}
	}

	WidgetsUnderCursorLastEvent = FWeakWidgetPath();
	DragDropContent.Reset();
}

void FSlateApplication::EnterDebuggingMode()
{
	bRequestLeaveDebugMode = false;

	// Note it is ok to hold a reference here as the game viewport should not be destroyed while in debugging mode
	TSharedPtr<SViewport> PreviousGameViewport;

	// Disable any game viewports while we are in debug mode so that mouse capture is released and the cursor is visible
	if (GameViewportWidget.IsValid())
	{
		PreviousGameViewport = GameViewportWidget.Pin();
		UnregisterGameViewport();
	}

	Renderer->FlushCommands();
	
	// We are about to start an in stack tick. Make sure the rendering thread isn't already behind
	Renderer->Sync();

#if WITH_EDITORONLY_DATA
	// Flag that we're about to enter the first frame of intra-frame debugging.
	GFirstFrameIntraFrameDebugging = true;
#endif	//WITH_EDITORONLY_DATA


	// The scissor rect stack must be reset when re-entering the tick loop to avoid graphical artifacts with existing clip rects applied new widgets
	TOptional<FShortRect> PreviousScissorRect = GSlateScissorRect;
	GSlateScissorRect.Reset();

	// Tick slate from here in the event that we should not return until the modal window is closed.
	while (!bRequestLeaveDebugMode)
	{
		// Tick and render Slate
		Tick();

		// Synchronize the game thread and the render thread so that the render thread doesn't get too far behind.
		Renderer->Sync();

#if WITH_EDITORONLY_DATA
		// We are done with the first frame
		GFirstFrameIntraFrameDebugging = false;

		// If we are requesting leaving debugging mode, leave it now.
		GIntraFrameDebuggingGameThread = !bRequestLeaveDebugMode;
#endif	//WITH_EDITORONLY_DATA
	}

	bRequestLeaveDebugMode = false;
	
	if ( PreviousGameViewport.IsValid() )
	{
		check(!GameViewportWidget.IsValid());

		// When in single step mode, register the game viewport so we can unregister it later
		// but do not do any of the other stuff like locking or capturing the mouse.
		if( bLeaveDebugForSingleStep )
		{
			GameViewportWidget = PreviousGameViewport;
		}
		else
		{
			// If we had a game viewport before debugging, re-register it now to capture the mouse and lock the cursor
			RegisterGameViewport( PreviousGameViewport.ToSharedRef() );
		}
	}

	// Reset the scissor rect back to what it was before we started debugging
	GSlateScissorRect = PreviousScissorRect;

	bLeaveDebugForSingleStep = false;
}

void FSlateApplication::LeaveDebuggingMode(  bool bLeavingForSingleStep )
{
	bRequestLeaveDebugMode = true;
	bLeaveDebugForSingleStep = bLeavingForSingleStep;
}

bool FSlateApplication::IsWindowInDestroyQueue(TSharedRef<SWindow> Window) const
{
	return WindowDestroyQueue.Contains(Window);
}

void FSlateApplication::SynthesizeMouseMove()
{
	SLATE_CYCLE_COUNTER_SCOPE(GSlateSynthesizeMouseMove);
	if (PlatformApplication->Cursor.IsValid())
	{
		// Synthetic mouse events accomplish two goals:
		// 1) The UI can change even if the mosue doesn't move.
		//    Synthesizing a mouse move sends out events.
		//    In this case, the current and previous position will be the same.
		//
		// 2) The mouse moves, but the OS decided not to send us an event.
		//    e.g. Mouse moved outside of our window.
		//    In this case, the previous and current positions differ.

		FPointerEvent MouseEvent
		(
			CursorPointerIndex,
			GetCursorPos(),
			GetLastCursorPos(),
			PressedMouseButtons,
			EKeys::Invalid,
			0,
			PlatformApplication->GetModifierKeys()
		);

		ProcessMouseMoveEvent(MouseEvent, true);
	}
}

void FSlateApplication::QueueSynthesizedMouseMove()
{
	SynthesizeMouseMovePending = 2;
}

void FSlateApplication::OnLogSlateEvent(EEventLog::Type Event, const FString& AdditionalContent)
{
#if LOG_SLATE_EVENTS
	if (EventLogger.IsValid())
	{
		LOG_EVENT_CONTENT(Event, AdditionalContent, nullptr);
	}
#endif
}

void FSlateApplication::OnLogSlateEvent(EEventLog::Type Event, const FText& AdditionalContent )
{
#if LOG_SLATE_EVENTS
	if (EventLogger.IsValid())
	{
		LOG_EVENT_CONTENT(Event, AdditionalContent.ToString(), nullptr);
	}
#endif
};

void FSlateApplication::SetSlateUILogger(TSharedPtr<IEventLogger> InEventLogger)
{
#if LOG_SLATE_EVENTS
	EventLogger = InEventLogger;
#endif
}

void FSlateApplication::SetUnhandledKeyDownEventHandler( const FOnKeyEvent& NewHandler )
{
	UnhandledKeyDownEventHandler = NewHandler;
}

float FSlateApplication::GetDragTriggerDistance() const
{
	return DragTriggerDistance;
}

void FSlateApplication::SetDragTriggerDistance( float ScreenPixels )
{
	DragTriggerDistance = ScreenPixels;
}

void FSlateApplication::SetInputPreProcessor(bool bEnable, TSharedPtr<class IInputProcessor> NewInputProcessor)
{
	if (bEnable && NewInputProcessor.IsValid())
	{
		InputPreProcessor = NewInputProcessor;
	}
	else
	{
		InputPreProcessor.Reset();
	}
}

void FSlateApplication::SetCursorRadius(float NewRadius)
{
	CursorRadius = FMath::Max<float>(0.0f, NewRadius);
}

float FSlateApplication::GetCursorRadius() const
{
	return CursorRadius;
}

FVector2D FSlateApplication::CalculatePopupWindowPosition( const FSlateRect& InAnchor, const FVector2D& InSize, const EOrientation Orientation ) const
{
	FVector2D CalculatedPopUpWindowPosition( 0, 0 );

	FPlatformRect AnchorRect;
	AnchorRect.Left = InAnchor.Left;
	AnchorRect.Top = InAnchor.Top;
	AnchorRect.Right = InAnchor.Right;
	AnchorRect.Bottom = InAnchor.Bottom;

	EPopUpOrientation::Type PopUpOrientation = EPopUpOrientation::Horizontal;

	if ( Orientation == EOrientation::Orient_Vertical )
	{
		PopUpOrientation =  EPopUpOrientation::Vertical;
	}

	if ( PlatformApplication->TryCalculatePopupWindowPosition( AnchorRect, InSize, PopUpOrientation, /*OUT*/&CalculatedPopUpWindowPosition ) )
	{
		return CalculatedPopUpWindowPosition;
	}
	else
	{
		// Calculate the rectangle around our work area
		// Use our own rect.  This window as probably doesn't have a size or position yet.
		// Use a size of 1 to get the closest monitor to the start point
		FPlatformRect WorkAreaFinderRect(AnchorRect);
		WorkAreaFinderRect.Left = AnchorRect.Left + 1;
		WorkAreaFinderRect.Top = AnchorRect.Top + 1;
		const FPlatformRect PlatformWorkArea = PlatformApplication->GetWorkArea(WorkAreaFinderRect);

		const FSlateRect WorkAreaRect( 
			PlatformWorkArea.Left, 
			PlatformWorkArea.Top, 
			PlatformWorkArea.Left+(PlatformWorkArea.Right - PlatformWorkArea.Left), 
			PlatformWorkArea.Top+(PlatformWorkArea.Bottom - PlatformWorkArea.Top) );

		// Assume natural left-to-right, top-to-bottom flow; position popup below and to the right.
		const FVector2D ProposedPlacement(
			Orientation == Orient_Horizontal ? AnchorRect.Right : AnchorRect.Left,
			Orientation == Orient_Horizontal ? AnchorRect.Top : AnchorRect.Bottom);

		return ComputePopupFitInRect(InAnchor, FSlateRect(ProposedPlacement, ProposedPlacement+InSize), Orientation, WorkAreaRect);
	}
}

bool FSlateApplication::IsRunningAtTargetFrameRate() const
{
	const float MinimumDeltaTime = 1.0f / TargetFrameRateForResponsiveness.GetValueOnGameThread();
	return ( AverageDeltaTimeForResponsiveness <= MinimumDeltaTime ) || !IsNormalExecution();
}


bool FSlateApplication::AreMenuAnimationsEnabled() const
{
	return bMenuAnimationsEnabled;
}


void FSlateApplication::EnableMenuAnimations( const bool bEnableAnimations )
{
	bMenuAnimationsEnabled = bEnableAnimations;
}


void FSlateApplication::SetAppIcon(const FSlateBrush* const InAppIcon)
{
	check(InAppIcon);
	AppIcon = InAppIcon;
}


const FSlateBrush* FSlateApplication::GetAppIcon() const
{
	return AppIcon;
}


void FSlateApplication::ShowVirtualKeyboard( bool bShow, int32 UserIndex, TSharedPtr<IVirtualKeyboardEntry> TextEntryWidget )
{
	if(SlateTextField == nullptr)
	{
		SlateTextField = new FPlatformTextField();
	}

	SlateTextField->ShowVirtualKeyboard(bShow, UserIndex, TextEntryWidget);
}

FSlateRect FSlateApplication::GetPreferredWorkArea() const
{
	const FWeakWidgetPath & FocusedWidgetPath = UserFocusEntries[GetUserIndexForKeyboard()].WidgetPath;

	// First see if we have a focused widget
	if( FocusedWidgetPath.IsValid() && FocusedWidgetPath.Window.IsValid() )
	{
		const FVector2D WindowPos = FocusedWidgetPath.Window.Pin()->GetPositionInScreen();
		const FVector2D WindowSize = FocusedWidgetPath.Window.Pin()->GetSizeInScreen();
		return GetWorkArea( FSlateRect( WindowPos.X, WindowPos.Y, WindowPos.X + WindowSize.X, WindowPos.Y + WindowSize.Y ) );
	}
	else
	{
		// no focus widget, so use mouse position if there are windows present in the work area
		const FVector2D CursorPos = GetCursorPos();
		const FSlateRect WorkArea = GetWorkArea( FSlateRect( CursorPos.X, CursorPos.Y, CursorPos.X + 1.0f, CursorPos.Y + 1.0f ) );

		if (FSlateWindowHelper::CheckWorkAreaForWindows(SlateWindows, WorkArea))
		{
			return WorkArea;
		}

		// If we can't find a window where the cursor is at, try finding a main window.
		TSharedPtr<SWindow> ActiveTop = GetActiveTopLevelWindow();
		if ( ActiveTop.IsValid() )
		{
			// Use the current top level windows rect
			return GetWorkArea( ActiveTop->GetRectInScreen() );
		}
		
		// If we can't find a top level window check for an active modal window
		TSharedPtr<SWindow> ActiveModal = GetActiveModalWindow();
		if ( ActiveModal.IsValid() )
		{
			// Use the current active modal windows rect
			return GetWorkArea( ActiveModal->GetRectInScreen() );
		}

		// no windows on work area - default to primary display
		FDisplayMetrics DisplayMetrics;
		GetDisplayMetrics( DisplayMetrics );
		const FPlatformRect& DisplayRect = DisplayMetrics.PrimaryDisplayWorkAreaRect;
		return FSlateRect( (float)DisplayRect.Left, (float)DisplayRect.Top, (float)DisplayRect.Right, (float)DisplayRect.Bottom );
	}
}

FSlateRect FSlateApplication::GetWorkArea( const FSlateRect& InRect ) const
{
	FPlatformRect InPlatformRect;
	InPlatformRect.Left = FMath::TruncToInt(InRect.Left);
	InPlatformRect.Top = FMath::TruncToInt(InRect.Top);
	InPlatformRect.Right = FMath::TruncToInt(InRect.Right);
	InPlatformRect.Bottom = FMath::TruncToInt(InRect.Bottom);

	const FPlatformRect OutPlatformRect = PlatformApplication->GetWorkArea( InPlatformRect );
	return FSlateRect( OutPlatformRect.Left, OutPlatformRect.Top, OutPlatformRect.Right, OutPlatformRect.Bottom );
}

bool FSlateApplication::SupportsSourceAccess() const
{
	if(QuerySourceCodeAccessDelegate.IsBound())
	{
		return QuerySourceCodeAccessDelegate.Execute();
	}
	return false;
}

void FSlateApplication::GotoLineInSource(const FString& FileName, int32 LineNumber) const
{
	if ( SupportsSourceAccess() )
	{
		if(SourceCodeAccessDelegate.IsBound())
		{
			SourceCodeAccessDelegate.Execute(FileName, LineNumber, 0);
		}
	}
}

void FSlateApplication::ForceRedrawWindow(TSharedRef<SWindow>& InWindowToDraw)
{
	PrivateDrawWindows( InWindowToDraw );
}

bool FSlateApplication::TakeScreenshot(TSharedRef<SWidget>& Widget, TArray<FColor>&OutColorData, FIntVector& OutSize)
{
	return TakeScreenshot(Widget, FIntRect(), OutColorData, OutSize);
}

bool FSlateApplication::TakeScreenshot(TSharedRef<SWidget>& Widget, const FIntRect& InnerWidgetArea, TArray<FColor>& OutColorData, FIntVector& OutSize)
{
	// We can't screenshot the widget unless there's a valid window handle to draw it in.
	TSharedPtr<SWindow> WidgetWindow = FSlateApplication::Get().FindWidgetWindow(Widget);
	if ( !WidgetWindow.IsValid() )
	{
		return false;
	}

	TSharedRef<SWindow> CurrentWindowRef = WidgetWindow.ToSharedRef();

	FWidgetPath WidgetPath;
	FSlateApplication::Get().GeneratePathToWidgetChecked(Widget, WidgetPath);

	FArrangedWidget ArrangedWidget = WidgetPath.FindArrangedWidget(Widget).Get(FArrangedWidget::NullWidget);
	FVector2D Position = ArrangedWidget.Geometry.AbsolutePosition;
	FVector2D Size = ArrangedWidget.Geometry.GetDrawSize();
	FVector2D WindowPosition = WidgetWindow->GetPositionInScreen();

	FIntRect ScreenshotRect = InnerWidgetArea.IsEmpty() ? FIntRect(0, 0, (int32)Size.X, (int32)Size.Y) : InnerWidgetArea;

	ScreenshotRect.Min.X += ( Position.X - WindowPosition.X );
	ScreenshotRect.Min.Y += ( Position.Y - WindowPosition.Y );
	ScreenshotRect.Max.X += ( Position.X - WindowPosition.X );
	ScreenshotRect.Max.Y += ( Position.Y - WindowPosition.Y );

	Renderer->PrepareToTakeScreenshot(ScreenshotRect, &OutColorData);
	PrivateDrawWindows(WidgetWindow);

	OutSize.X = ScreenshotRect.Size().X;
	OutSize.Y = ScreenshotRect.Size().Y;

	return true;
}


/* FSlateApplicationBase interface
 *****************************************************************************/

FVector2D FSlateApplication::GetCursorSize( ) const
{
	if ( PlatformApplication->Cursor.IsValid() )
	{
		int32 X;
		int32 Y;
		PlatformApplication->Cursor->GetSize( X, Y );
		return FVector2D( X, Y );
	}

	return FVector2D( 1.0f, 1.0f );
}

EVisibility FSlateApplication::GetSoftwareCursorVis( ) const
{
	const TSharedPtr<ICursor>& Cursor = PlatformApplication->Cursor;
	if (bSoftwareCursorAvailable && Cursor.IsValid() && Cursor->GetType() != EMouseCursor::None)
	{
		return EVisibility::HitTestInvisible;
	}
	return EVisibility::Hidden;
}

TSharedPtr< SWidget > FSlateApplication::GetKeyboardFocusedWidget() const
{
	const FUserFocusEntry& UserFocusEntry = UserFocusEntries[GetUserIndexForKeyboard()];
	if (UserFocusEntry.WidgetPath.IsValid())
	{
		return UserFocusEntry.WidgetPath.GetLastWidget().Pin();
	}

	return TSharedPtr< SWidget >();
}

TSharedPtr<SWidget> FSlateApplication::GetMouseCaptorImpl() const
{
	return MouseCaptor.ToSharedWidget(CursorPointerIndex);
}

bool FSlateApplication::HasAnyMouseCaptor() const
{
	return MouseCaptor.HasCapture();
}

bool FSlateApplication::HasMouseCapture(const TSharedPtr<const SWidget> Widget) const
{
	for (auto CaptureWidget : MouseCaptor.ToSharedWidgets())
	{
		if (Widget == CaptureWidget)
		{
			return true;
		}
	}
	return false;
}

TOptional<EFocusCause> FSlateApplication::HasUserFocus(const TSharedPtr<const SWidget> Widget, int32 UserIndex) const
{
	const FUserFocusEntry& UserFocusEntry = UserFocusEntries[UserIndex];
	const FWeakWidgetPath & FocusedWidgetPath = UserFocusEntry.WidgetPath;
	if (FocusedWidgetPath.IsValid() && FocusedWidgetPath.GetLastWidget().Pin() == Widget)
	{
		TOptional<EFocusCause> FocusReason(UserFocusEntry.FocusCause);
		return FocusReason;
	}
	return TOptional<EFocusCause>();
}

TOptional<EFocusCause> FSlateApplication::HasAnyUserFocus(const TSharedPtr<const SWidget> Widget) const
{
	for (int32 UserIndex = 0; UserIndex < SlateApplicationDefs::MaxUsers; ++UserIndex)
	{
		const FUserFocusEntry& UserFocusEntry = UserFocusEntries[UserIndex];
		const FWeakWidgetPath & FocusedWidgetPath = UserFocusEntry.WidgetPath;
		if (FocusedWidgetPath.IsValid() && FocusedWidgetPath.GetLastWidget().Pin() == Widget)
		{
			TOptional<EFocusCause> FocusReason(UserFocusEntry.FocusCause);
			return FocusReason;
		}
	}
	return TOptional<EFocusCause>();
}

bool FSlateApplication::ShowUserFocus(const TSharedPtr<const SWidget> Widget) const
{
	for (int32 UserIndex = 0; UserIndex < SlateApplicationDefs::MaxUsers; ++UserIndex)
	{
		const FUserFocusEntry& UserFocusEntry = UserFocusEntries[UserIndex];
		const FWeakWidgetPath & FocusedWidgetPath = UserFocusEntry.WidgetPath;
		if (FocusedWidgetPath.IsValid() && FocusedWidgetPath.GetLastWidget().Pin() == Widget)
		{
			return UserFocusEntry.ShowFocus;
		}
	}

	return false;
}

bool FSlateApplication::HasFocusedDescendants( const TSharedRef< const SWidget >& Widget ) const
{
	for (int32 UserIndex = 0; UserIndex < SlateApplicationDefs::MaxUsers; ++UserIndex)
	{
		const FUserFocusEntry& UserFocusEntry = UserFocusEntries[UserIndex];
		const FWeakWidgetPath & FocusedWidgetPath = UserFocusEntry.WidgetPath;
		if (FocusedWidgetPath.IsValid() && FocusedWidgetPath.GetLastWidget().Pin() != Widget && FocusedWidgetPath.ContainsWidget(Widget))
		{
			return true;
		}
	}
	return false;
}


bool FSlateApplication::IsExternalUIOpened()
{
	return bIsExternalUIOpened;
}


TSharedRef<SWidget> FSlateApplication::MakeImage( const TAttribute<const FSlateBrush*>& Image, const TAttribute<FSlateColor>& Color, const TAttribute<EVisibility>& Visibility ) const
{
	return SNew(SImage)
		.ColorAndOpacity(Color)
		.Image(Image)
		.Visibility(Visibility);
}


TSharedRef<SWidget> FSlateApplication::MakeWindowTitleBar( const TSharedRef<SWindow>& Window, const TSharedPtr<SWidget>& CenterContent, EHorizontalAlignment CenterContentAlignment, TSharedPtr<IWindowTitleBar>& OutTitleBar ) const
{
	TSharedRef<SWindowTitleBar> TitleBar = SNew(SWindowTitleBar, Window, CenterContent, CenterContentAlignment)
		.Visibility(EVisibility::SelfHitTestInvisible);

	OutTitleBar = TitleBar;

	return TitleBar;
}


TSharedRef<IToolTip> FSlateApplication::MakeToolTip( const TAttribute<FString>& ToolTipString )
{
	PRAGMA_DISABLE_DEPRECATION_WARNINGS

	return SNew(SToolTip)
		.Text(ToolTipString);

	PRAGMA_ENABLE_DEPRECATION_WARNINGS
}


TSharedRef<IToolTip> FSlateApplication::MakeToolTip(const TAttribute<FText>& ToolTipText)
{
	return SNew(SToolTip)
		.Text(ToolTipText);
}


TSharedRef<IToolTip> FSlateApplication::MakeToolTip( const FText& ToolTipText )
{
	return SNew(SToolTip)
		.Text(ToolTipText);
}


/* FGenericApplicationMessageHandler interface
 *****************************************************************************/

bool FSlateApplication::ShouldProcessUserInputMessages( const TSharedPtr< FGenericWindow >& PlatformWindow ) const
{
	TSharedPtr< SWindow > Window;
	if ( PlatformWindow.IsValid() )
	{
		Window = FSlateWindowHelper::FindWindowByPlatformWindow( SlateWindows, PlatformWindow.ToSharedRef() );
	}

	if ( ActiveModalWindows.Num() == 0 || 
		( Window.IsValid() &&
			( Window->IsDescendantOf( GetActiveModalWindow() ) || ActiveModalWindows.Contains( Window ) ) ) )
	{
		return true;
	}
	return false;
}

bool FSlateApplication::OnKeyChar( const TCHAR Character, const bool IsRepeat )
{
	FCharacterEvent CharacterEvent( Character, PlatformApplication->GetModifierKeys(), 0, IsRepeat );
	return ProcessKeyCharEvent( CharacterEvent );
}

bool FSlateApplication::ProcessKeyCharEvent( FCharacterEvent& InCharacterEvent )
{
	FReply Reply = FReply::Unhandled();

	// NOTE: We intentionally don't reset LastUserInteractionTimeForThrottling here so that the UI can be responsive while typing

	// Bubble the key event
	FWidgetPath EventPath = UserFocusEntries[InCharacterEvent.GetUserIndex()].WidgetPath.ToWidgetPath();
	
	// Switch worlds for widgets in the current path
	FScopedSwitchWorldHack SwitchWorld( EventPath );

	Reply = FEventRouter::RouteAlongFocusPath( this, FEventRouter::FBubblePolicy(EventPath), InCharacterEvent, []( const FArrangedWidget& SomeWidgetGettingEvent, const FCharacterEvent& Event )
	{
		return SomeWidgetGettingEvent.Widget->IsEnabled()
			? SomeWidgetGettingEvent.Widget->OnKeyChar( SomeWidgetGettingEvent.Geometry, Event )
			: FReply::Unhandled();
	});

	LOG_EVENT_CONTENT( EEventLog::KeyChar, FString::Printf(TEXT("%c"), InCharacterEvent.GetCharacter()), Reply );

	return Reply.IsEventHandled();
}

bool FSlateApplication::OnKeyDown( const int32 KeyCode, const uint32 CharacterCode, const bool IsRepeat ) 
{
	FKey const Key = FInputKeyManager::Get().GetKeyFromCodes( KeyCode, CharacterCode );
	FKeyEvent KeyEvent(Key, PlatformApplication->GetModifierKeys(), GetUserIndexForKeyboard(), IsRepeat, CharacterCode, KeyCode);

	return ProcessKeyDownEvent( KeyEvent );
}

bool FSlateApplication::ProcessKeyDownEvent( FKeyEvent& InKeyEvent )
{
	QueueSynthesizedMouseMove();

	// Analog cursor gets first chance at the input
	if (InputPreProcessor.IsValid() && InputPreProcessor->HandleKeyDownEvent(*this, InKeyEvent))
	{
		return true;
	}

	FReply Reply = FReply::Unhandled();

	LastUserInteractionTime = this->GetCurrentTime();
	
	if (IsDragDropping() && InKeyEvent.GetKey() == EKeys::Escape)
	{
		// Pressing ESC while drag and dropping terminates the drag drop.
		CancelDragDrop();
		Reply = FReply::Handled();
	}
	else
	{
		LastUserInteractionTimeForThrottling = LastUserInteractionTime;

		// If we are inspecting, pressing ESC exits inspection mode.
		if ( InKeyEvent.GetKey() == EKeys::Escape )
		{
			TSharedPtr<IWidgetReflector> WidgetReflector = WidgetReflectorPtr.Pin();
			const bool bIsWidgetReflectorPicking = WidgetReflector.IsValid() && WidgetReflector->IsInPickingMode();
			if ( bIsWidgetReflectorPicking )
			{
					WidgetReflector->OnWidgetPicked();
					Reply = FReply::Handled();

					return Reply.IsEventHandled();
			}
		}

#if !(UE_BUILD_SHIPPING || UE_BUILD_TEST)
		// Ctrl+Shift+~ summons the Toolbox.
		if (InKeyEvent.GetKey() == EKeys::Tilde && InKeyEvent.IsControlDown() && InKeyEvent.IsShiftDown())
		{
			IToolboxModule* ToolboxModule = FModuleManager::LoadModulePtr<IToolboxModule>("Toolbox");
			if (ToolboxModule)
			{
				ToolboxModule->SummonToolbox();
			}
		}

#endif //!(UE_BUILD_SHIPPING || UE_BUILD_TEST)

		// Bubble the keyboard event
		FWidgetPath EventPath = UserFocusEntries[InKeyEvent.GetUserIndex()].WidgetPath.ToWidgetPath();

		// Switch worlds for widgets inOnPreviewMouseButtonDown the current path
		FScopedSwitchWorldHack SwitchWorld( EventPath );

		// Tunnel the keyboard event
		Reply = FEventRouter::RouteAlongFocusPath( this, FEventRouter::FTunnelPolicy(EventPath), InKeyEvent, []( const FArrangedWidget& CurrentWidget, const FKeyEvent& Event )
		{
			return (CurrentWidget.Widget->IsEnabled())
				? CurrentWidget.Widget->OnPreviewKeyDown( CurrentWidget.Geometry, Event )
				: FReply::Unhandled();
		});

		// Send out key down events.
		if (!Reply.IsEventHandled())
		{
			Reply = FEventRouter::RouteAlongFocusPath(this, FEventRouter::FBubblePolicy(EventPath), InKeyEvent, [](const FArrangedWidget& SomeWidgetGettingEvent, const FKeyEvent& Event)
			{
				return (SomeWidgetGettingEvent.Widget->IsEnabled())
					? SomeWidgetGettingEvent.Widget->OnKeyDown( SomeWidgetGettingEvent.Geometry, Event )
					: FReply::Unhandled();
			});
		}

		LOG_EVENT_CONTENT( EEventLog::KeyDown, GetKeyName(InKeyEvent.GetKey()).ToString(), Reply );

		// If the key event was not processed by any widget...
		if (!Reply.IsEventHandled() && UnhandledKeyDownEventHandler.IsBound())
		{
			Reply = UnhandledKeyDownEventHandler.Execute( InKeyEvent );
		}
	}

	return Reply.IsEventHandled();
}

bool FSlateApplication::OnKeyUp( const int32 KeyCode, const uint32 CharacterCode, const bool IsRepeat )
{
	FKey const Key = FInputKeyManager::Get().GetKeyFromCodes( KeyCode, CharacterCode );
	FKeyEvent KeyEvent(Key, PlatformApplication->GetModifierKeys(), GetUserIndexForKeyboard(), IsRepeat, CharacterCode, KeyCode);

	return ProcessKeyUpEvent( KeyEvent );
}

bool FSlateApplication::ProcessKeyUpEvent( FKeyEvent& InKeyEvent )
{
	QueueSynthesizedMouseMove();

	// Analog cursor gets first chance at the input
	if (InputPreProcessor.IsValid() && InputPreProcessor->HandleKeyUpEvent(*this, InKeyEvent))
	{
		return true;
	}

	FReply Reply = FReply::Unhandled();

	LastUserInteractionTime = this->GetCurrentTime();
	
	LastUserInteractionTimeForThrottling = LastUserInteractionTime;

	// Bubble the key event
	FWidgetPath EventPath = UserFocusEntries[InKeyEvent.GetUserIndex()].WidgetPath.ToWidgetPath();

	// Switch worlds for widgets in the current path
	FScopedSwitchWorldHack SwitchWorld( EventPath );

	Reply = FEventRouter::RouteAlongFocusPath(this, FEventRouter::FBubblePolicy(EventPath), InKeyEvent, [](const FArrangedWidget& SomeWidgetGettingEvent, const FKeyEvent& Event)
	{
		return (SomeWidgetGettingEvent.Widget->IsEnabled())
			? SomeWidgetGettingEvent.Widget->OnKeyUp( SomeWidgetGettingEvent.Geometry, Event )
			: FReply::Unhandled();
	});

	LOG_EVENT_CONTENT( EEventLog::KeyUp, GetKeyName(InKeyEvent.GetKey()).ToString(), Reply );

	return Reply.IsEventHandled();
}

bool FSlateApplication::ProcessAnalogInputEvent(FAnalogInputEvent& InAnalogInputEvent)
{
	QueueSynthesizedMouseMove();

	// Analog cursor gets first chance at the input
	if (InputPreProcessor.IsValid() && InputPreProcessor->HandleAnalogInputEvent(*this, InAnalogInputEvent))
	{
		return true;
	}

	FReply Reply = FReply::Unhandled();

	LastUserInteractionTime = this->GetCurrentTime();

	LastUserInteractionTimeForThrottling = LastUserInteractionTime;

	// Bubble the key event
	FWidgetPath EventPath = UserFocusEntries[InAnalogInputEvent.GetUserIndex()].WidgetPath.ToWidgetPath();
	InAnalogInputEvent.SetEventPath(EventPath);

	// Switch worlds for widgets in the current path
	FScopedSwitchWorldHack SwitchWorld(EventPath);

	Reply = FEventRouter::RouteAlongFocusPath(this, FEventRouter::FBubblePolicy(EventPath), InAnalogInputEvent, [](const FArrangedWidget& SomeWidgetGettingEvent, const FAnalogInputEvent& Event)
	{
		return (SomeWidgetGettingEvent.Widget->IsEnabled())
			? SomeWidgetGettingEvent.Widget->OnAnalogValueChanged(SomeWidgetGettingEvent.Geometry, Event)
			: FReply::Unhandled();
	});

	LOG_EVENT_CONTENT(EEventLog::AnalogInput, GetKeyName(InAnalogInputEvent.GetKey()).ToString(), Reply);

	QueueSynthesizedMouseMove();

	return Reply.IsEventHandled();
}

FKey TranslateMouseButtonToKey( const EMouseButtons::Type Button )
{
	FKey Key = EKeys::Invalid;

	switch( Button )
	{
	case EMouseButtons::Left:
		Key = EKeys::LeftMouseButton;
		break;
	case EMouseButtons::Middle:
		Key = EKeys::MiddleMouseButton;
		break;
	case EMouseButtons::Right:
		Key = EKeys::RightMouseButton;
		break;
	case EMouseButtons::Thumb01:
		Key = EKeys::ThumbMouseButton;
		break;
	case EMouseButtons::Thumb02:
		Key = EKeys::ThumbMouseButton2;
		break;
	}

	return Key;
}

void FSlateApplication::SetGameIsFakingTouchEvents(const bool bIsFaking, FVector2D* CursorLocation)
{
	if (bIsFakingTouched && !bIsFaking && bIsGameFakingTouch && !bIsFakingTouch)
	{
		OnTouchEnded((CursorLocation ? *CursorLocation : PlatformApplication->Cursor->GetPosition()), 0, 0);
	}
	bIsGameFakingTouch = bIsFaking;
}

bool FSlateApplication::IsFakingTouchEvents() const
{
	return bIsFakingTouch || bIsGameFakingTouch;
}


bool FSlateApplication::OnMouseDown( const TSharedPtr< FGenericWindow >& PlatformWindow, const EMouseButtons::Type Button )
{
	// convert to touch event if we are faking it	
	if (bIsFakingTouch || bIsGameFakingTouch)
	{
		bIsFakingTouched = true;
		return OnTouchStarted( PlatformWindow, PlatformApplication->Cursor->GetPosition(), 0, 0 );
	}

	FKey Key = TranslateMouseButtonToKey( Button );

	FPointerEvent MouseEvent(
		CursorPointerIndex,
		GetCursorPos(),
		GetLastCursorPos(),
		PressedMouseButtons,
		Key,
		0,
		PlatformApplication->GetModifierKeys()
		);

	return ProcessMouseButtonDownEvent( PlatformWindow, MouseEvent );
}

bool FSlateApplication::ProcessMouseButtonDownEvent( const TSharedPtr< FGenericWindow >& PlatformWindow, FPointerEvent& MouseEvent )
{
	QueueSynthesizedMouseMove();
	LastUserInteractionTime = this->GetCurrentTime();
	LastUserInteractionTimeForThrottling = LastUserInteractionTime;
	
	if (PlatformWindow.IsValid())
	{
		PlatformApplication->SetCapture(PlatformWindow);
	}
	PressedMouseButtons.Add( MouseEvent.GetEffectingButton() );

	bool bInGame = false;

	// Only process mouse down messages if we are not drag/dropping
	if ( !IsDragDropping() )
	{
		FReply Reply = FReply::Unhandled();
		if (MouseCaptor.HasCaptureForPointerIndex(MouseEvent.GetPointerIndex()))
		{
			FWidgetPath MouseCaptorPath = MouseCaptor.ToWidgetPath( FWeakWidgetPath::EInterruptedPathHandling::Truncate, &MouseEvent );
			FArrangedWidget& MouseCaptorWidget = MouseCaptorPath.Widgets.Last();

			// Switch worlds widgets in the current path
			FScopedSwitchWorldHack SwitchWorld( MouseCaptorPath );
			bInGame = FApp::IsGame();

			Reply = FEventRouter::Route<FReply>( this, FEventRouter::FToLeafmostPolicy(MouseCaptorPath), MouseEvent, []( const FArrangedWidget& InMouseCaptorWidget, const FPointerEvent& Event )
			{
				return InMouseCaptorWidget.Widget->OnPreviewMouseButtonDown( InMouseCaptorWidget.Geometry, Event );
			});
			
			if (!Reply.IsEventHandled())
			{
				Reply = FEventRouter::Route<FReply>( this, FEventRouter::FToLeafmostPolicy(MouseCaptorPath), MouseEvent,
					[this]( const FArrangedWidget& InMouseCaptorWidget, const FPointerEvent& Event )
					{
						FReply TempReply = FReply::Unhandled();
						if ( Event.IsTouchEvent() )
						{
							TempReply = InMouseCaptorWidget.Widget->OnTouchStarted( InMouseCaptorWidget.Geometry, Event );
						}
						if ( !Event.IsTouchEvent() || ( !TempReply.IsEventHandled() && this->bTouchFallbackToMouse ) )
						{
							TempReply = InMouseCaptorWidget.Widget->OnMouseButtonDown( InMouseCaptorWidget.Geometry, Event );
						}
						return TempReply;
					} );
			}
			LOG_EVENT( EEventLog::MouseButtonDown, Reply );
		}
		else
		{
			FWidgetPath WidgetsUnderCursor = LocateWindowUnderMouse( MouseEvent.GetScreenSpacePosition(), GetInteractiveTopLevelWindows() );

#if PLATFORM_MAC
			NSWindow* ActiveWindow = [NSApp keyWindow];
#endif
			PopupSupport.SendNotifications( WidgetsUnderCursor );

			// Switch worlds widgets in the current path
			FScopedSwitchWorldHack SwitchWorld( WidgetsUnderCursor );
			bInGame = FApp::IsGame();

			const TSharedPtr<SWidget> PreviouslyFocusedWidget = GetKeyboardFocusedWidget();

			Reply = FEventRouter::Route<FReply>(this, FEventRouter::FTunnelPolicy(WidgetsUnderCursor), MouseEvent, [](const FArrangedWidget TargetWidget, const FPointerEvent& Event)
			{
				return TargetWidget.Widget->OnPreviewMouseButtonDown(TargetWidget.Geometry, Event);
			});

			if ( !Reply.IsEventHandled() )
			{
				Reply = FEventRouter::Route<FReply>(this, FEventRouter::FBubblePolicy(WidgetsUnderCursor), MouseEvent, [this](const FArrangedWidget TargetWidget, const FPointerEvent& Event)
				{
					FReply ThisReply = FReply::Unhandled();
					if (!ThisReply.IsEventHandled())
					{
						if (Event.IsTouchEvent())
						{
							ThisReply = TargetWidget.Widget->OnTouchStarted( TargetWidget.Geometry, Event );
						}
						if (!Event.IsTouchEvent() || (!ThisReply.IsEventHandled() && this->bTouchFallbackToMouse))
						{
							ThisReply = TargetWidget.Widget->OnMouseButtonDown( TargetWidget.Geometry, Event );
						}
					}
					return ThisReply;
				});
			}
			LOG_EVENT( EEventLog::MouseButtonDown, Reply );

			// If none of the widgets requested keyboard focus to be set (or set the keyboard focus explicitly), set it to the leaf-most widget under the mouse.
			// On Mac we prevent the OS from activating the window on mouse down, so we have full control and can activate only if there's nothing draggable under the mouse cursor.
			const bool bFocusChangedByEventHandler = PreviouslyFocusedWidget != GetKeyboardFocusedWidget();
			if ((!Reply.GetUserFocusRecepient().IsValid() || (PLATFORM_MAC && MouseEvent.GetEffectingButton() == EKeys::LeftMouseButton && !DragDetector.DetectDragForWidget.IsValid())) && !bFocusChangedByEventHandler)
			{
				// The event handler for OnMouseButton down may have altered the widget hierarchy.
				// Refresh the previously-cached widget path.
				WidgetsUnderCursor = LocateWindowUnderMouse( MouseEvent.GetScreenSpacePosition(), GetInteractiveTopLevelWindows() );

				bool bFocusCandidateFound = false;
				for( int32 WidgetIndex = WidgetsUnderCursor.Widgets.Num()-1; !bFocusCandidateFound && WidgetIndex >= 0 ; --WidgetIndex )
				{
					FArrangedWidget& CurWidget = WidgetsUnderCursor.Widgets[WidgetIndex];
					if (CurWidget.Widget->SupportsKeyboardFocus())
					{
						bFocusCandidateFound = true;
						FWidgetPath NewFocusedWidgetPath = WidgetsUnderCursor.GetPathDownTo( CurWidget.Widget );
						SetKeyboardFocus( NewFocusedWidgetPath, EFocusCause::Mouse );
					}
				}

#if PLATFORM_MAC
				if (WidgetsUnderCursor.TopLevelWindow.IsValid())
				{
					// Clicking on a context menu should not activate anything
					// @todo: This needs to be updated when we have window type in SWindow and we no longer have to guess if WidgetsUnderCursor.TopLevelWindow is a menu
					const bool bIsContextMenu = !WidgetsUnderCursor.TopLevelWindow->IsRegularWindow() && WidgetsUnderCursor.TopLevelWindow->HasMinimizeBox() && WidgetsUnderCursor.TopLevelWindow->HasMaximizeBox();
					if (!bIsContextMenu && MouseEvent.GetEffectingButton() == EKeys::LeftMouseButton && !DragDetector.DetectDragForWidget.IsValid() && ActiveWindow == [NSApp keyWindow])
					{
						MouseCaptorHelper Captor = MouseCaptor;
						FPlatformMisc::ActivateApplication();
						WidgetsUnderCursor.TopLevelWindow->BringToFront(true);
						MouseCaptor = Captor;
					}
				}
#endif
			}
		}

		// See if expensive tasks should be throttled.  By default on mouse down expensive tasks are throttled
		// to ensure Slate responsiveness in low FPS situations
		if (Reply.IsEventHandled() && !bInGame && !MouseEvent.IsTouchEvent())
		{
			// Enter responsive mode if throttling should occur and its not already happening
			if( Reply.ShouldThrottle() && !MouseButtonDownResponsivnessThrottle.IsValid() )
			{
				MouseButtonDownResponsivnessThrottle = FSlateThrottleManager::Get().EnterResponsiveMode();
			}
			else if( !Reply.ShouldThrottle() && MouseButtonDownResponsivnessThrottle.IsValid() )
			{
				// Leave responsive mode if a widget chose not to throttle
				FSlateThrottleManager::Get().LeaveResponsiveMode( MouseButtonDownResponsivnessThrottle );
			}
		}
	}

	PointerIndexLastPositionMap.Add(MouseEvent.GetPointerIndex(), MouseEvent.GetScreenSpacePosition());
	return true;
}

bool FSlateApplication::OnMouseDoubleClick( const TSharedPtr< FGenericWindow >& PlatformWindow, const EMouseButtons::Type Button )
{
	if (bIsFakingTouch || bIsGameFakingTouch)
	{
		bIsFakingTouched = true;
		return OnTouchStarted(PlatformWindow, PlatformApplication->Cursor->GetPosition(), 0, 0);
	}

	FKey Key = TranslateMouseButtonToKey( Button );

	FPointerEvent MouseEvent(
		CursorPointerIndex,
		GetCursorPos(),
		GetLastCursorPos(),
		PressedMouseButtons,
		Key,
		0,
		PlatformApplication->GetModifierKeys()
		);

	return ProcessMouseButtonDoubleClickEvent( PlatformWindow, MouseEvent );
}

bool FSlateApplication::ProcessMouseButtonDoubleClickEvent( const TSharedPtr< FGenericWindow >& PlatformWindow, FPointerEvent& InMouseEvent )
{
	QueueSynthesizedMouseMove();
	LastUserInteractionTime = this->GetCurrentTime();
	LastUserInteractionTimeForThrottling = LastUserInteractionTime;
	
	PlatformApplication->SetCapture( PlatformWindow );
	PressedMouseButtons.Add( InMouseEvent.GetEffectingButton() );

	FWidgetPath WidgetsUnderCursor = LocateWindowUnderMouse( InMouseEvent.GetScreenSpacePosition(), GetInteractiveTopLevelWindows() );

	// Switch worlds widgets in the current path
	FScopedSwitchWorldHack SwitchWorld( WidgetsUnderCursor );

	FReply Reply = FEventRouter::Route<FReply>( this, FEventRouter::FBubblePolicy(WidgetsUnderCursor), InMouseEvent, [](const FArrangedWidget& TargetWidget, const FPointerEvent& Event)
	{
		return TargetWidget.Widget->OnMouseButtonDoubleClick( TargetWidget.Geometry, Event );
	} );


	LOG_EVENT( EEventLog::MouseButtonDoubleClick, Reply );

	PointerIndexLastPositionMap.Add(InMouseEvent.GetPointerIndex(), InMouseEvent.GetScreenSpacePosition());

	return Reply.IsEventHandled();
}

bool FSlateApplication::OnMouseUp( const EMouseButtons::Type Button )
{
	// convert to touch event if we are faking it	
	if (bIsFakingTouch || bIsGameFakingTouch)
	{
		bIsFakingTouched = false;
		return OnTouchEnded(PlatformApplication->Cursor->GetPosition(), 0, 0);
	}

	FKey Key = TranslateMouseButtonToKey( Button );

	FPointerEvent MouseEvent(
		CursorPointerIndex,
		GetCursorPos(),
		GetLastCursorPos(),
		PressedMouseButtons,
		Key,
		0,
		PlatformApplication->GetModifierKeys()
		);

	return ProcessMouseButtonUpEvent( MouseEvent );
}

bool FSlateApplication::ProcessMouseButtonUpEvent( FPointerEvent& MouseEvent )
{
	QueueSynthesizedMouseMove();
	LastUserInteractionTime = this->GetCurrentTime();
	LastUserInteractionTimeForThrottling = LastUserInteractionTime;
	PressedMouseButtons.Remove( MouseEvent.GetEffectingButton() );

	if (DragDetector.DetectDragForWidget.IsValid() && MouseEvent.GetEffectingButton() == DragDetector.DetectDragButton )
	{
		// The user has release the button that was supposed to start the drag; stop detecting it.
		DragDetector = FDragDetector();
	}

	if (MouseCaptor.HasCaptureForPointerIndex(MouseEvent.GetPointerIndex()))
	{
		//FWidgetPath MouseCaptorPath = MouseCaptor.ToWidgetPath(MouseEvent.GetPointerIndex());
		FWidgetPath MouseCaptorPath = MouseCaptor.ToWidgetPath( FWeakWidgetPath::EInterruptedPathHandling::Truncate, &MouseEvent );
		if ( ensureMsg(MouseCaptorPath.Widgets.Num() > 0, TEXT("A window had a widget with mouse capture. That entire window has been dismissed before the mouse up could be processed.")) )
		{
#if PLATFORM_MAC
			NSWindow* ActiveNativeWindow = [NSApp keyWindow];
#endif
			// Switch worlds widgets in the current path
			FScopedSwitchWorldHack SwitchWorld( MouseCaptorPath );

			FReply Reply = FEventRouter::Route<FReply>( this, FEventRouter::FToLeafmostPolicy(MouseCaptorPath), MouseEvent, [this]( const FArrangedWidget& TargetWidget, const FPointerEvent& Event )
			{
				FReply TempReply = FReply::Unhandled();
				if (Event.IsTouchEvent())
			{
					TempReply = TargetWidget.Widget->OnTouchEnded( TargetWidget.Geometry, Event );
			}
				if (!Event.IsTouchEvent() || (!TempReply.IsEventHandled() && this->bTouchFallbackToMouse))
			{
					TempReply = TargetWidget.Widget->OnMouseButtonUp( TargetWidget.Geometry, Event );
			}
				return TempReply;
			});

#if PLATFORM_MAC
			// Activate a window under the mouse if it's inactive and mouse up didn't bring any window to front
			TSharedPtr<SWindow> ActiveWindow = GetActiveTopLevelWindow();
			if (MouseEvent.GetEffectingButton() == EKeys::LeftMouseButton && MouseCaptorPath.TopLevelWindow.IsValid() && ActiveWindow != MouseCaptorPath.TopLevelWindow
				&& ActiveNativeWindow == [NSApp keyWindow] && ![(NSWindow*)MouseCaptorPath.TopLevelWindow->GetNativeWindow()->GetOSWindowHandle() isMiniaturized])
			{
				MouseCaptorPath.TopLevelWindow->BringToFront(true);
			}
#endif
			LOG_EVENT( EEventLog::MouseButtonUp, Reply );
		}
	}
	else
	{
		FWidgetPath WidgetsUnderCursor = LocateWindowUnderMouse( MouseEvent.GetScreenSpacePosition(), GetInteractiveTopLevelWindows() );

		// Cache the drag drop content and reset the pointer in case OnMouseButtonUpMessage re-enters as a result of OnDrop
		const bool bIsDragDropping = IsDragDropping();
		TSharedPtr< FDragDropOperation > LocalDragDropContent = DragDropContent;
		DragDropContent.Reset();

		// Switch worlds widgets in the current path
		FScopedSwitchWorldHack SwitchWorld( WidgetsUnderCursor );
		
		FReply Reply = FEventRouter::Route<FReply>( this, FEventRouter::FBubblePolicy(WidgetsUnderCursor), MouseEvent, [&](const FArrangedWidget& CurWidget, const FPointerEvent& Event)
		{
			FReply TempReply = FReply::Unhandled();
			if (Event.IsTouchEvent())
			{
				TempReply = CurWidget.Widget->OnTouchEnded( CurWidget.Geometry, Event );
			}
			if (!Event.IsTouchEvent() || (!TempReply.IsEventHandled() && bTouchFallbackToMouse))
			{
				TempReply = (bIsDragDropping)
					? CurWidget.Widget->OnDrop( CurWidget.Geometry, FDragDropEvent( Event, LocalDragDropContent ) )
					: CurWidget.Widget->OnMouseButtonUp( CurWidget.Geometry, Event );
			}
			return TempReply;		
		});

		LOG_EVENT( bIsDragDropping ? EEventLog::DragDrop : EEventLog::MouseButtonUp, Reply );

		// If we were dragging, notify the content
		if ( bIsDragDropping )
		{
			// @todo slate : depending on SetEventPath() is not ideal.
			MouseEvent.SetEventPath( WidgetsUnderCursor );
			LocalDragDropContent->OnDrop( Reply.IsEventHandled(), MouseEvent );
			WidgetsUnderCursorLastEvent = FWeakWidgetPath();
		}
	}

	// If in responsive mode throttle, leave it on mouse up.
	if( MouseButtonDownResponsivnessThrottle.IsValid() )
	{
		FSlateThrottleManager::Get().LeaveResponsiveMode( MouseButtonDownResponsivnessThrottle );
	}

	if ( PressedMouseButtons.Num() == 0 )
	{
		// Release Capture
		PlatformApplication->SetCapture( nullptr );
	}

	return true;
}

bool FSlateApplication::OnMouseWheel( const float Delta )
{
	const FVector2D CurrentCursorPosition = GetCursorPos();

	FPointerEvent MouseWheelEvent(
		CursorPointerIndex,
		CurrentCursorPosition,
		CurrentCursorPosition,
		PressedMouseButtons,
		EKeys::Invalid,
		Delta,
		PlatformApplication->GetModifierKeys()
		);

	return ProcessMouseWheelOrGestureEvent( MouseWheelEvent, nullptr );
}

bool FSlateApplication::ProcessMouseWheelOrGestureEvent( FPointerEvent& InWheelEvent, const FPointerEvent* InGestureEvent )
{
	QueueSynthesizedMouseMove();

	const bool bShouldProcessEvent = InWheelEvent.GetWheelDelta() != 0 ||
		(InGestureEvent != nullptr && InGestureEvent->GetGestureDelta()!=FVector2D::ZeroVector);
	
	if ( !bShouldProcessEvent )
	{
		return false;
	}

	LastUserInteractionTime = this->GetCurrentTime();
	
	// NOTE: We intentionally don't reset LastUserInteractionTimeForThrottling here so that the UI can be responsive while scrolling

	FWidgetPath EventPath = ( MouseCaptor.HasCaptureForPointerIndex(InWheelEvent.GetPointerIndex()) )
		? MouseCaptor.ToWidgetPath(InWheelEvent.GetPointerIndex())
		: LocateWindowUnderMouse( InWheelEvent.GetScreenSpacePosition(), GetInteractiveTopLevelWindows() );

	// Switch worlds widgets in the current path
	FScopedSwitchWorldHack SwitchWorld( EventPath );

	FReply Reply = FEventRouter::Route<FReply>( this, FEventRouter::FBubblePolicy(EventPath), InWheelEvent, [&InGestureEvent](const FArrangedWidget& CurWidget, const FPointerEvent& Event)
	{
		FReply TempReply = FReply::Unhandled();
		// Gesture event gets first shot, if slate doesn't respond to it, we'll try the wheel event.
		if( InGestureEvent != nullptr )
		{
			TempReply = CurWidget.Widget->OnTouchGesture( CurWidget.Geometry, *InGestureEvent );
		}
		
		// Send the mouse wheel event if we haven't already handled the gesture version of this event.
		if( !TempReply.IsEventHandled() )
		{
			TempReply = CurWidget.Widget->OnMouseWheel( CurWidget.Geometry, Event );
		}

		return TempReply;
	} );

	LOG_EVENT( bIsGestureEvent ? EEventLog::TouchGesture : EEventLog::MouseWheel, Reply );

	return Reply.IsEventHandled();
}

bool FSlateApplication::OnMouseMove()
{
	// convert to touch event if we are faking it	
	if (bIsFakingTouched)
	{
		return OnTouchMoved(PlatformApplication->Cursor->GetPosition(), 0, 0);
	}
	else if (!bIsGameFakingTouch && bIsFakingTouch)
	{
		return false;
	}

	bool Result = true;
	const FVector2D CurrentCursorPosition = GetCursorPos();
	const FVector2D LastCursorPosition = GetLastCursorPos();
	if ( LastCursorPosition != CurrentCursorPosition )
	{
		LastMouseMoveTime = GetCurrentTime();

		FPointerEvent MouseEvent(
			CursorPointerIndex,
			CurrentCursorPosition,
			LastCursorPosition,
			PressedMouseButtons,
			EKeys::Invalid,
			0,
			PlatformApplication->GetModifierKeys()
			);

		Result = ProcessMouseMoveEvent( MouseEvent );
	}

	return Result;
}

bool FSlateApplication::OnRawMouseMove( const int32 X, const int32 Y )
{
	if ( X != 0 || Y != 0 )
	{
		FPointerEvent MouseEvent(
			CursorPointerIndex,
			GetCursorPos(),
			GetLastCursorPos(),
			FVector2D( X, Y ), 
			PressedMouseButtons,
			PlatformApplication->GetModifierKeys()
		);

		ProcessMouseMoveEvent(MouseEvent);
	}
	
	return true;
}

bool FSlateApplication::ProcessMouseMoveEvent( FPointerEvent& MouseEvent, bool bIsSynthetic )
{
	if ( !bIsSynthetic )
	{
		QueueSynthesizedMouseMove();

		// Detecting a mouse move of zero delta is our way of filtering out synthesized move events
		const bool AllowSpawningOfToolTips = true;
		UpdateToolTip( AllowSpawningOfToolTips );
		
		// Guard against synthesized mouse moves and only track user interaction if the cursor pos changed
		LastUserInteractionTime = this->GetCurrentTime();
	}

	// When the event came from the OS, we are guaranteed to be over a slate window.
	// Otherwise, we are synthesizing a MouseMove ourselves, and must verify that the
	// cursor is indeed over a Slate window.
	const bool bOverSlateWindow = !bIsSynthetic || PlatformApplication->IsCursorDirectlyOverSlateWindow();
	
	FWidgetPath WidgetsUnderCursor = bOverSlateWindow
		? LocateWindowUnderMouse(MouseEvent.GetScreenSpacePosition(), GetInteractiveTopLevelWindows())
		: FWidgetPath();

	bool bHandled = false;

	FWeakWidgetPath LastWidgetsUnderCursor;

	// User asked us to detect a drag.
	bool bDragDetected = false;
	if( DragDetector.DetectDragForWidget.IsValid() )
	{	
		const FVector2D DragDelta = (DragDetector.DetectDragStartLocation - MouseEvent.GetScreenSpacePosition());
		bDragDetected = ( DragDelta.Size() > FSlateApplication::Get().GetDragTriggerDistance() );
		if (bDragDetected)
		{
			FWidgetPath DragDetectPath = DragDetector.DetectDragForWidget.ToWidgetPath(FWeakWidgetPath::EInterruptedPathHandling::ReturnInvalid);
			const TSharedPtr<SWidget> DragDetectRequestor = DragDetector.DetectDragForWidget.GetLastWidget().Pin();
			if (DragDetectPath.IsValid() && DragDetectRequestor.IsValid())
			{
				FWidgetAndPointer DetectDragForMe = DragDetectPath.FindArrangedWidgetAndCursor(DragDetectRequestor.ToSharedRef()).Get(FWidgetAndPointer());

				// A drag has been triggered. The cursor exited some widgets as a result.
				// This assignment ensures that we will send OnLeave notifications to those widgets.
				LastWidgetsUnderCursor = DragDetector.DetectDragForWidget;

				// We're finished with the drag detect.
				DragDetector = FDragDetector();

				// Send an OnDragDetected to the widget that requested drag-detection.
				
				// Switch worlds widgets in the current path
				FScopedSwitchWorldHack SwitchWorld( DragDetectPath );

				FReply Reply = FEventRouter::Route<FReply>(this, FEventRouter::FDirectPolicy(DetectDragForMe,DragDetectPath), MouseEvent, []( const FArrangedWidget& InDetectDragForMe, const FPointerEvent& TranslatedMouseEvent )
				{
					return InDetectDragForMe.Widget->OnDragDetected(InDetectDragForMe.Geometry, TranslatedMouseEvent );
				});
				
				LOG_EVENT( EEventLog::DragDetected, Reply );
			}
			else
			{
				bDragDetected = false;
			}
		}		
	}


	if (bDragDetected)
	{
		// When a drag was detected, we pretend that the widgets under the mouse last time around.
		// We have set LastWidgetsUnderCursor accordingly when the drag was detected above.
	}
	else
	{
		// No Drag Detection
		LastWidgetsUnderCursor = WidgetsUnderCursorLastEvent;
	}

	// Send out mouse leave events
	// If we are doing a drag and drop, we will send this event instead.
	{
		FDragDropEvent DragDropEvent( MouseEvent, DragDropContent );
		// Switch worlds widgets in the current path
		FScopedSwitchWorldHack SwitchWorld( LastWidgetsUnderCursor.Window.Pin() );

		for ( int32 WidgetIndex = LastWidgetsUnderCursor.Widgets.Num()-1; WidgetIndex >=0; --WidgetIndex )
		{
			// Guards for cases where WidgetIndex can become invalid due to MouseMove being re-entrant.
			while ( WidgetIndex >= LastWidgetsUnderCursor.Widgets.Num() )
			{
				WidgetIndex--;
			}

			if ( WidgetIndex >= 0 )
			{
				const TSharedPtr<SWidget>& SomeWidgetPreviouslyUnderCursor = LastWidgetsUnderCursor.Widgets[WidgetIndex].Pin();
				if( SomeWidgetPreviouslyUnderCursor.IsValid() )
				{
					TOptional<FArrangedWidget> FoundWidget = WidgetsUnderCursor.FindArrangedWidget( SomeWidgetPreviouslyUnderCursor.ToSharedRef() );
					const bool bWidgetNoLongerUnderMouse = !FoundWidget.IsSet();
					if ( bWidgetNoLongerUnderMouse )
					{
						// Widget is no longer under cursor, so send a MouseLeave.
						// The widget might not even be in the hierarchy any more!
						// Thus, we cannot translate the PointerPosition into the appropriate space for this event.
						if ( IsDragDropping() )
						{
							// Note that the event's pointer position is not translated.
							SomeWidgetPreviouslyUnderCursor->OnDragLeave( DragDropEvent );
							LOG_EVENT( EEventLog::DragLeave, SomeWidgetPreviouslyUnderCursor );

							// Reset the cursor override
							DragDropEvent.GetOperation()->SetCursorOverride( TOptional<EMouseCursor::Type>() );
						}
						else
						{
							// Note that the event's pointer position is not translated.
							SomeWidgetPreviouslyUnderCursor->OnMouseLeave( MouseEvent );
							LOG_EVENT( EEventLog::MouseLeave, SomeWidgetPreviouslyUnderCursor );
						}			
					}
				}
			}
		}
	}


	FWidgetPath MouseCaptorPath;
	if (MouseCaptor.HasCaptureForPointerIndex(MouseEvent.GetPointerIndex()))
	{
		//MouseCaptorPath = MouseCaptor.ToWidgetPath(MouseEvent.GetPointerIndex(), FWeakWidgetPath::EInterruptedPathHandling::ReturnInvalid);
		MouseCaptorPath = MouseCaptor.ToWidgetPath(FWeakWidgetPath::EInterruptedPathHandling::ReturnInvalid, &MouseEvent );
	}

	if (MouseCaptorPath.IsValid())
	{
		if ( !bIsSynthetic )
		{
			// Switch worlds widgets in the current path
			FScopedSwitchWorldHack SwitchWorld( MouseCaptorPath );
			
			FReply Reply = FEventRouter::Route<FReply>( this, FEventRouter::FToLeafmostPolicy(MouseCaptorPath), MouseEvent, [this]( const FArrangedWidget& MouseCaptorWidget, const FPointerEvent& Event )
			{
				FReply TempReply = FReply::Unhandled();
				if (Event.IsTouchEvent())
				{
					TempReply = MouseCaptorWidget.Widget->OnTouchMoved( MouseCaptorWidget.Geometry, Event );
				}
				if (!Event.IsTouchEvent() || (!TempReply.IsEventHandled() && this->bTouchFallbackToMouse))
				{
					TempReply = MouseCaptorWidget.Widget->OnMouseMove( MouseCaptorWidget.Geometry, Event );
				}
				return TempReply;
			} );
			bHandled = Reply.IsEventHandled();
		}
	}
	else
	{	
		// Switch worlds widgets in the current path
		FScopedSwitchWorldHack SwitchWorld( WidgetsUnderCursor );

		// Send out mouse enter events.
		if (IsDragDropping())
		{
			FDragDropEvent DragDropEvent( MouseEvent, DragDropContent );
			FEventRouter::Route<FNoReply>( this, FEventRouter::FBubblePolicy(WidgetsUnderCursor), DragDropEvent, [&LastWidgetsUnderCursor](const FArrangedWidget& WidgetUnderCursor, const FDragDropEvent& InDragDropEvent)
			{
				if ( !LastWidgetsUnderCursor.ContainsWidget(WidgetUnderCursor.Widget) )
				{
					WidgetUnderCursor.Widget->OnDragEnter( WidgetUnderCursor.Geometry, InDragDropEvent );
				}
				return FNoReply();
			} );
		}
		else
		{
			FEventRouter::Route<FNoReply>( this, FEventRouter::FBubblePolicy(WidgetsUnderCursor), MouseEvent, [&LastWidgetsUnderCursor](const FArrangedWidget& WidgetUnderCursor, const FPointerEvent& PointerEvent)
			{
				if ( !LastWidgetsUnderCursor.ContainsWidget(WidgetUnderCursor.Widget) )
				{
					WidgetUnderCursor.Widget->OnMouseEnter( WidgetUnderCursor.Geometry, PointerEvent );
				}
				return FNoReply();
			} );
		}
		
		// Bubble the MouseMove event.
		FReply Reply = FEventRouter::Route<FReply>(this, FEventRouter::FBubblePolicy(WidgetsUnderCursor), MouseEvent, [&](const FArrangedWidget& CurWidget, const FPointerEvent& Event)
		{
			FReply TempReply = FReply::Unhandled();

			if (Event.IsTouchEvent())
			{
				TempReply = CurWidget.Widget->OnTouchMoved( CurWidget.Geometry, Event );
			}
			if (!TempReply.IsEventHandled())
			{
				TempReply = (IsDragDropping())
					? CurWidget.Widget->OnDragOver( CurWidget.Geometry, FDragDropEvent( Event, DragDropContent ) )
					: CurWidget.Widget->OnMouseMove( CurWidget.Geometry, Event );
			}

			return TempReply;
		});

		LOG_EVENT( IsDragDropping() ? EEventLog::DragOver : EEventLog::MouseMove, Reply )

			bHandled = Reply.IsEventHandled();
	}

	// Give the current drag drop operation a chance to do something
	// custom (e.g. update the Drag/Drop preview based on content)
	if (IsDragDropping())
	{
		FDragDropEvent DragDropEvent( MouseEvent, DragDropContent );
		FScopedSwitchWorldHack SwitchWorld( WidgetsUnderCursor );
		DragDropContent->OnDragged( DragDropEvent );

		// Update the window we're under for rendering the drag drop operation if
		// it's a windowless drag drop operation.
		if ( WidgetsUnderCursor.IsValid() )
		{
			DragDropWindowPtr = WidgetsUnderCursor.GetWindow();
		}
		else
		{
			DragDropWindowPtr = nullptr;
		}

		// check the drag-drop operation for a cursor switch (on Windows, the OS thinks the mouse is
		// captured so we wont get QueryCursor calls for drag/drops internal to the Slate application)
		FCursorReply CursorResult = DragDropContent->OnCursorQuery();
		if (CursorResult.IsEventHandled())
		{
			// Query was handled, so we should set the cursor.
			PlatformApplication->Cursor->SetType(CursorResult.GetCursorType());
		}
		else
		{
			// reset the cursor to default for drag-drops
			PlatformApplication->Cursor->SetType( EMouseCursor::Default );
		}
	}
	else
	{
		DragDropWindowPtr = nullptr;
	}

	WidgetsUnderCursorLastEvent = FWeakWidgetPath( WidgetsUnderCursor );

	PointerIndexLastPositionMap.Add(MouseEvent.GetPointerIndex(), MouseEvent.GetScreenSpacePosition());
	return bHandled;
}

bool FSlateApplication::OnCursorSet()
{
	QueryCursor();
	return true;
}

FKey TranslateControllerButtonToKey( EControllerButtons::Type Button )
{
	FKey Key = EKeys::Invalid;

	switch ( Button )
	{
	case EControllerButtons::LeftAnalogY: Key = EKeys::Gamepad_LeftY; break;
	case EControllerButtons::LeftAnalogX: Key = EKeys::Gamepad_LeftX; break;

	case EControllerButtons::RightAnalogY: Key = EKeys::Gamepad_RightY; break;
	case EControllerButtons::RightAnalogX: Key = EKeys::Gamepad_RightX; break;

	case EControllerButtons::LeftTriggerAnalog: Key = EKeys::Gamepad_LeftTriggerAxis; break;
	case EControllerButtons::RightTriggerAnalog: Key = EKeys::Gamepad_RightTriggerAxis; break;

	case EControllerButtons::FaceButtonBottom: Key = EKeys::Gamepad_FaceButton_Bottom; break;
	case EControllerButtons::FaceButtonRight: Key = EKeys::Gamepad_FaceButton_Right; break;
	case EControllerButtons::FaceButtonLeft: Key = EKeys::Gamepad_FaceButton_Left; break;
	case EControllerButtons::FaceButtonTop: Key = EKeys::Gamepad_FaceButton_Top; break;

	case EControllerButtons::LeftShoulder: Key = EKeys::Gamepad_LeftShoulder; break;
	case EControllerButtons::RightShoulder: Key = EKeys::Gamepad_RightShoulder; break;
	case EControllerButtons::SpecialLeft: Key = EKeys::Gamepad_Special_Left; break;
	case EControllerButtons::SpecialRight: Key = EKeys::Gamepad_Special_Right; break;
	case EControllerButtons::LeftThumb: Key = EKeys::Gamepad_LeftThumbstick; break;
	case EControllerButtons::RightThumb: Key = EKeys::Gamepad_RightThumbstick; break;
	case EControllerButtons::LeftTriggerThreshold: Key = EKeys::Gamepad_LeftTrigger; break;
	case EControllerButtons::RightTriggerThreshold: Key = EKeys::Gamepad_RightTrigger; break;

	case EControllerButtons::DPadUp: Key = EKeys::Gamepad_DPad_Up; break;
	case EControllerButtons::DPadDown: Key = EKeys::Gamepad_DPad_Down; break;
	case EControllerButtons::DPadLeft: Key = EKeys::Gamepad_DPad_Left; break;
	case EControllerButtons::DPadRight: Key = EKeys::Gamepad_DPad_Right; break;

	case EControllerButtons::LeftStickUp: Key = EKeys::Gamepad_LeftStick_Up; break;
	case EControllerButtons::LeftStickDown: Key = EKeys::Gamepad_LeftStick_Down; break;
	case EControllerButtons::LeftStickLeft: Key = EKeys::Gamepad_LeftStick_Left; break;
	case EControllerButtons::LeftStickRight: Key = EKeys::Gamepad_LeftStick_Right; break;

	case EControllerButtons::RightStickUp: Key = EKeys::Gamepad_RightStick_Up; break;
	case EControllerButtons::RightStickDown: Key = EKeys::Gamepad_RightStick_Down; break;
	case EControllerButtons::RightStickLeft: Key = EKeys::Gamepad_RightStick_Left; break;
	case EControllerButtons::RightStickRight: Key = EKeys::Gamepad_RightStick_Right; break;

	case EControllerButtons::Touch0: Key = EKeys::Steam_Touch_0; break;
	case EControllerButtons::Touch1: Key = EKeys::Steam_Touch_1; break;
	case EControllerButtons::Touch2: Key = EKeys::Steam_Touch_2; break;
	case EControllerButtons::Touch3: Key = EKeys::Steam_Touch_3; break;
	case EControllerButtons::BackLeft: Key = EKeys::Steam_Back_Left; break;
	case EControllerButtons::BackRight: Key = EKeys::Steam_Back_Right; break;

	case EControllerButtons::GlobalMenu: Key = EKeys::Global_Menu; break;
	case EControllerButtons::GlobalView: Key = EKeys::Global_View; break;
	case EControllerButtons::GlobalPause: Key = EKeys::Global_Pause; break;
	case EControllerButtons::GlobalPlay: Key = EKeys::Global_Play; break;
	case EControllerButtons::GlobalBack: Key = EKeys::Global_Back; break;

	case EControllerButtons::AndroidBack: Key = EKeys::Android_Back; break;
	case EControllerButtons::AndroidVolumeUp: Key = EKeys::Android_Volume_Up; break;
	case EControllerButtons::AndroidVolumeDown: Key = EKeys::Android_Volume_Down; break;
	case EControllerButtons::AndroidMenu: Key = EKeys::Android_Menu; break;

	case EControllerButtons::Invalid: Key = EKeys::Invalid; break;
	}

	return Key;
}

bool FSlateApplication::AttemptNavigation(const FNavigationEvent& NavigationEvent, const FNavigationReply& NavigationReply, const FArrangedWidget& BoundaryWidget)
{
	TSharedPtr<SWidget> FocusedWidget = GetUserFocusedWidget(NavigationEvent.GetUserIndex());
	TSharedPtr<SWidget> NewFocusedWidget = TSharedPtr<SWidget>();
	if (FocusedWidget.IsValid())
	{
		EUINavigation NavigationType = NavigationEvent.GetNavigationType();

		// If the FocusedWidget is the Boundary widget we don't need to do any complex work. 
		if (FocusedWidget == NavigationReply.GetHandler())
		{
			if (NavigationReply.GetBoundaryRule() == EUINavigationRule::Explicit)
			{
				NewFocusedWidget = NavigationReply.GetFocusRecipient();
			}
			else if (NavigationReply.GetBoundaryRule() == EUINavigationRule::Custom)
			{
				const FNavigationDelegate& FocusDelegate = NavigationReply.GetFocusDelegate();
				if (FocusDelegate.IsBound())
				{
					NewFocusedWidget = FocusDelegate.Execute(NavigationType);
				}
			}
			// If it's not explicit or custom we do noting.
			// This is an optimization because wrapping and stopping on the widget that is currently focused can't go anywhere.
		}
		else
		{
			// Get the controller focus target for this user
			FWeakWidgetPath FocusedWeakWidgetPath = UserFocusEntries[NavigationEvent.GetUserIndex()].WidgetPath;

			// Find the next widget
			if (NavigationType == EUINavigation::Next || NavigationType == EUINavigation::Previous)
			{
				// Fond the next widget
				FWidgetPath NewFocusedWidgetPath = FocusedWeakWidgetPath.ToNextFocusedPath(NavigationType);

				// Resolve the Widget Path
				FArrangedWidget& NewFocusedArrangedWidget = NewFocusedWidgetPath.Widgets.Last();
				NewFocusedWidget = NewFocusedArrangedWidget.Widget;
			}
			else
			{
				// Resolve the Widget Path
				FWidgetPath FocusedWidgetPath = FocusedWeakWidgetPath.ToWidgetPath();
				FArrangedWidget& FocusedArrangedWidget = FocusedWidgetPath.Widgets.Last();

				// Switch worlds for widgets in the current path 
				FScopedSwitchWorldHack SwitchWorld(FocusedWidgetPath);

				NewFocusedWidget = FocusedWidgetPath.GetWindow()->GetHittestGrid()->FindNextFocusableWidget(FocusedArrangedWidget, NavigationType, NavigationReply, BoundaryWidget);
			}
		}
	}
	
	// Set controller focus if we have a valid widget
	if (NewFocusedWidget.IsValid())
	{
		SetUserFocus(NavigationEvent.GetUserIndex(), NewFocusedWidget, EFocusCause::Navigation);
		return true;
	}

	return false;
}

bool FSlateApplication::OnControllerAnalog( EControllerButtons::Type Button, int32 ControllerId, float AnalogValue )
{
	FKey Key = TranslateControllerButtonToKey(Button);
	int32 UserIndex = GetUserIndexForController(ControllerId);
	
	FAnalogInputEvent AnalogInputEvent(Key, PlatformApplication->GetModifierKeys(), UserIndex, false, 0, 0, AnalogValue);

	return ProcessAnalogInputEvent(AnalogInputEvent);
}

bool FSlateApplication::OnControllerButtonPressed( EControllerButtons::Type Button, int32 ControllerId, bool IsRepeat )
{
	FKey Key = TranslateControllerButtonToKey(Button);
	int32 UserIndex = GetUserIndexForController(ControllerId);

	FKeyEvent KeyEvent(Key, PlatformApplication->GetModifierKeys(), UserIndex, IsRepeat, 0, 0);

	return ProcessKeyDownEvent(KeyEvent);
}

bool FSlateApplication::OnControllerButtonReleased( EControllerButtons::Type Button, int32 ControllerId, bool IsRepeat )
{
	FKey Key = TranslateControllerButtonToKey(Button);
	int32 UserIndex = GetUserIndexForController(ControllerId);
	
	FKeyEvent KeyEvent(Key, PlatformApplication->GetModifierKeys(),UserIndex, IsRepeat,  0, 0);

	return ProcessKeyUpEvent(KeyEvent);
}

bool FSlateApplication::OnTouchGesture( EGestureEvent::Type GestureType, const FVector2D &Delta, const float MouseWheelDelta )
{
	const FVector2D CurrentCursorPosition = GetCursorPos();
	
	FPointerEvent GestureEvent(
		CurrentCursorPosition,
		CurrentCursorPosition,
		PressedMouseButtons,
		PlatformApplication->GetModifierKeys(),
		GestureType,
		Delta
	);
	
	FPointerEvent MouseWheelEvent(
		CursorPointerIndex,
		CurrentCursorPosition,
		CurrentCursorPosition,
		PressedMouseButtons,
		EKeys::Invalid,
		MouseWheelDelta,
		PlatformApplication->GetModifierKeys()
	);
	
	return ProcessMouseWheelOrGestureEvent( MouseWheelEvent, &GestureEvent );
}

bool FSlateApplication::OnTouchStarted( const TSharedPtr< FGenericWindow >& PlatformWindow, const FVector2D& Location, int32 TouchIndex, int32 ControllerId )
{
	FPointerEvent PointerEvent(
		ControllerId,
		TouchIndex,
		Location,
		Location,
		true);
	ProcessTouchStartedEvent( PlatformWindow, PointerEvent );

	return true;
}

void FSlateApplication::ProcessTouchStartedEvent( const TSharedPtr< FGenericWindow >& PlatformWindow, FPointerEvent& PointerEvent )
{
	ProcessMouseButtonDownEvent( PlatformWindow, PointerEvent );
}

bool FSlateApplication::OnTouchMoved( const FVector2D& Location, int32 TouchIndex, int32 ControllerId )
{
	FVector2D LastLocation = PointerIndexLastPositionMap.Contains(TouchIndex) ? 
		PointerIndexLastPositionMap[TouchIndex] : Location;
	FPointerEvent PointerEvent(
		ControllerId,
		TouchIndex,
		Location,
		LastLocation,
		true);
	ProcessTouchMovedEvent(PointerEvent);

	return true;
}

void FSlateApplication::ProcessTouchMovedEvent( FPointerEvent& PointerEvent )
{
	ProcessMouseMoveEvent(PointerEvent);
}

bool FSlateApplication::OnTouchEnded( const FVector2D& Location, int32 TouchIndex, int32 ControllerId )
{
	FPointerEvent PointerEvent(
		ControllerId,
		TouchIndex,
		Location,
		Location,
		true);
	ProcessTouchEndedEvent(PointerEvent);

	return true;
}

void FSlateApplication::ProcessTouchEndedEvent( FPointerEvent& PointerEvent )
{
	ProcessMouseButtonUpEvent(PointerEvent);
}

bool FSlateApplication::OnMotionDetected(const FVector& Tilt, const FVector& RotationRate, const FVector& Gravity, const FVector& Acceleration, int32 ControllerId)
{
	FMotionEvent MotionEvent( 
		ControllerId,
		Tilt,
		RotationRate,
		Gravity,
		Acceleration
		);
	ProcessMotionDetectedEvent(MotionEvent);

	return true;
}

void FSlateApplication::ProcessMotionDetectedEvent( FMotionEvent& MotionEvent )
{
	QueueSynthesizedMouseMove();
	LastUserInteractionTime = this->GetCurrentTime();
	
	if (MotionEvent.GetUserIndex() < ARRAY_COUNT(UserFocusEntries) && UserFocusEntries[MotionEvent.GetUserIndex()].WidgetPath.IsValid())
	{
		/* Get the controller focus target for this user */
		const FWidgetPath PathToWidget = UserFocusEntries[MotionEvent.GetUserIndex()].WidgetPath.ToWidgetPath();
		
		FScopedSwitchWorldHack SwitchWorld(PathToWidget);

<<<<<<< HEAD
		FReply Reply = FEventRouter::Route<FReply>(this, FEventRouter::FBubblePolicy(PathToWidget), MotionEvent, [] (const FArrangedWidget& SomeWidget, const FMotionEvent& MotionEvent)
		{
			return SomeWidget.Widget->OnMotionDetected(SomeWidget.Geometry, MotionEvent);
=======
		FReply Reply = FEventRouter::Route<FReply>(this, FEventRouter::FBubblePolicy(PathToWidget), MotionEvent, [] (const FArrangedWidget& SomeWidget, const FMotionEvent& InMotionEvent)
		{
			return SomeWidget.Widget->OnMotionDetected(SomeWidget.Geometry, InMotionEvent);
>>>>>>> cce8678d
		});
	}
}

bool FSlateApplication::OnSizeChanged( const TSharedRef< FGenericWindow >& PlatformWindow, const int32 Width, const int32 Height, bool bWasMinimized )
{
	TSharedPtr< SWindow > Window = FSlateWindowHelper::FindWindowByPlatformWindow( SlateWindows, PlatformWindow );

	if ( Window.IsValid() )
	{
		Window->SetCachedSize( FVector2D( Width, Height ) );

		Renderer->RequestResize( Window, Width, Height );

		if ( !bWasMinimized && Window->IsRegularWindow() && !Window->HasOSWindowBorder() && Window->IsVisible() )
		{
			PrivateDrawWindows( Window );
		}

		if( !bWasMinimized && Window->IsVisible() && Window->IsRegularWindow() && Window->IsAutosized() )
		{
			// Reduces flickering due to one frame lag when windows are resized automatically
			Renderer->FlushCommands();
		}

		// Inform the notification manager we have activated a window - it may want to force notifications 
		// back to the front of the z-order
		FSlateNotificationManager::Get().ForceNotificationsInFront( Window.ToSharedRef() );
	}

	return true;
}

void FSlateApplication::OnOSPaint( const TSharedRef< FGenericWindow >& PlatformWindow )
{
	TSharedPtr< SWindow > Window = FSlateWindowHelper::FindWindowByPlatformWindow( SlateWindows, PlatformWindow );
	PrivateDrawWindows( Window );
	Renderer->FlushCommands();
}

FWindowSizeLimits FSlateApplication::GetSizeLimitsForWindow(const TSharedRef<FGenericWindow>& Window) const
{
	TSharedPtr<SWindow> SlateWindow = FSlateWindowHelper::FindWindowByPlatformWindow(SlateWindows, Window);
	if (SlateWindow.IsValid())
	{
		return SlateWindow->GetSizeLimits();
	}
	else
	{
		return FWindowSizeLimits();
	}

}

void FSlateApplication::OnResizingWindow( const TSharedRef< FGenericWindow >& PlatformWindow )
{
	// Flush the rendering command queue to ensure that there aren't pending viewport draw commands for the old viewport size.
	Renderer->FlushCommands();
}

bool FSlateApplication::BeginReshapingWindow( const TSharedRef< FGenericWindow >& PlatformWindow )
{
	if(!IsExternalUIOpened())
	{
		if (!ThrottleHandle.IsValid())
		{
			ThrottleHandle = FSlateThrottleManager::Get().EnterResponsiveMode();
		}

		return true;
	}

	return false;
}

void FSlateApplication::FinishedReshapingWindow( const TSharedRef< FGenericWindow >& PlatformWindow )
{
	if (ThrottleHandle.IsValid())
	{
		FSlateThrottleManager::Get().LeaveResponsiveMode(ThrottleHandle);
	}
}

void FSlateApplication::OnMovedWindow( const TSharedRef< FGenericWindow >& PlatformWindow, const int32 X, const int32 Y )
{
	TSharedPtr< SWindow > Window = FSlateWindowHelper::FindWindowByPlatformWindow( SlateWindows, PlatformWindow );

	if ( Window.IsValid() )
	{
		Window->SetCachedScreenPosition( FVector2D( X, Y ) );
	}
}

FWindowActivateEvent::EActivationType TranslationWindowActivationMessage( const EWindowActivation::Type ActivationType )
{
	FWindowActivateEvent::EActivationType Result = FWindowActivateEvent::EA_Activate;

	switch( ActivationType )
	{
	case EWindowActivation::Activate:
		Result = FWindowActivateEvent::EA_Activate;
		break;
	case EWindowActivation::ActivateByMouse:
		Result = FWindowActivateEvent::EA_ActivateByMouse;
		break;
	case EWindowActivation::Deactivate:
		Result = FWindowActivateEvent::EA_Deactivate;
		break;
	default:
		check( false );
	}

	return Result;
}

bool FSlateApplication::OnWindowActivationChanged( const TSharedRef< FGenericWindow >& PlatformWindow, const EWindowActivation::Type ActivationType )
{
	TSharedPtr< SWindow > Window = FSlateWindowHelper::FindWindowByPlatformWindow( SlateWindows, PlatformWindow );

	if ( !Window.IsValid() )
	{
		return false;
	}

	FWindowActivateEvent::EActivationType TranslatedActivationType = TranslationWindowActivationMessage( ActivationType );
	FWindowActivateEvent WindowActivateEvent( TranslatedActivationType, Window.ToSharedRef() );

	return ProcessWindowActivatedEvent( WindowActivateEvent );
}

bool FSlateApplication::ProcessWindowActivatedEvent( const FWindowActivateEvent& ActivateEvent )
{
	TSharedPtr<SWindow> ActiveModalWindow = GetActiveModalWindow();

	if ( ActivateEvent.GetActivationType() != FWindowActivateEvent::EA_Deactivate )
	{
		// Only window activate by mouse is considered a user interaction
		if (ActivateEvent.GetActivationType() == FWindowActivateEvent::EA_ActivateByMouse)
		{
			LastUserInteractionTime = this->GetCurrentTime();
		}
		
		// NOTE: The window is brought to front even when a modal window is active and this is not the modal window one of its children 
		// The reason for this is so that the Slate window order is in sync with the OS window order when a modal window is open.  This is important so that when the modal window closes the proper window receives input from Slate.
		// If you change this be sure to test windows are activated properly and receive input when they are opened when a modal dialog is open.
		FSlateWindowHelper::BringWindowToFront(SlateWindows, ActivateEvent.GetAffectedWindow());

		// Do not process activation messages unless we have no modal windows or the current window is modal
		if( !ActiveModalWindow.IsValid() || ActivateEvent.GetAffectedWindow() == ActiveModalWindow || ActivateEvent.GetAffectedWindow()->IsDescendantOf(ActiveModalWindow) )
		{
			// Window being ACTIVATED
			{
				// Switch worlds widgets in the current path
				FScopedSwitchWorldHack SwitchWorld( ActivateEvent.GetAffectedWindow() );
				ActivateEvent.GetAffectedWindow()->OnIsActiveChanged( ActivateEvent );
			}

			if ( ActivateEvent.GetAffectedWindow()->IsRegularWindow() )
			{
				ActiveTopLevelWindow = ActivateEvent.GetAffectedWindow();
			}

			// A Slate window was activated
			bSlateWindowActive = true;


			{
				FScopedSwitchWorldHack SwitchWorld( ActivateEvent.GetAffectedWindow() );
				// let the menu stack know of new window being activated.  We may need to close menus as a result
				MenuStack.OnWindowActivated( ActivateEvent.GetAffectedWindow() );
			}

			// Inform the notification manager we have activated a window - it may want to force notifications 
			// back to the front of the z-order
			FSlateNotificationManager::Get().ForceNotificationsInFront( ActivateEvent.GetAffectedWindow() );

			// As we've just been activated, attempt to restore the resolution that the engine previously cached.
			// This allows us to force ourselves back to the correct resolution after alt-tabbing out of a fullscreen
			// window and then going back in again.
			Renderer->RestoreSystemResolution(ActivateEvent.GetAffectedWindow());
		}
		else
		{
			// An attempt is being made to activate another window when a modal window is running
			ActiveModalWindow->BringToFront();
			ActiveModalWindow->FlashWindow();
		}
	}
	else
	{
		// Window being DEACTIVATED

		// If our currently-active top level window was deactivated, take note of that
		if ( ActivateEvent.GetAffectedWindow()->IsRegularWindow() &&
			ActivateEvent.GetAffectedWindow() == ActiveTopLevelWindow.Pin() )
		{
			ActiveTopLevelWindow.Reset();
		}

		// A Slate window was deactivated.  Currently there is no active Slate window
		bSlateWindowActive = false;

		// Switch worlds for the activated window
		FScopedSwitchWorldHack SwitchWorld( ActivateEvent.GetAffectedWindow() );
		ActivateEvent.GetAffectedWindow()->OnIsActiveChanged( ActivateEvent );

		// A window was deactivated; mouse capture should be cleared
		ResetToDefaultPointerInputSettings();
	}

	return true;
}

bool FSlateApplication::OnApplicationActivationChanged( const bool IsActive )
{
	ProcessApplicationActivationEvent( IsActive );
	return true;
}

void FSlateApplication::ProcessApplicationActivationEvent( bool InAppActivated )
{
	const bool UserSwitchedAway = bAppIsActive && !InAppActivated;

	bAppIsActive = InAppActivated;


	// If the user switched to a different application then we should dismiss our pop-ups.  In the case
	// where a user clicked on a different Slate window, OnWindowActivatedMessage() will be call MenuStack.OnWindowActivated()
	// to destroy any windows in our stack that are no longer appropriate to be displayed.
	if (UserSwitchedAway)
	{
		// Close pop-up menus
		DismissAllMenus();

		// Close tool-tips
		CloseToolTip();

		// No slate window is active when our entire app becomes inactive
		bSlateWindowActive = false;

		// Clear keyboard focus when the app is deactivated, if the widget isn't a child of the game viewport.
		bool bClearKeyboardFocus = true;

		if (!SlateDefs::ClearGameViewportFocusWhenWindowLosesFocus && GameViewportWidget.IsValid())
		{
			FUserFocusEntry& UserFocusEntry = UserFocusEntries[GetUserIndexForKeyboard()];
			bClearKeyboardFocus = !(UserFocusEntry.WidgetPath.ContainsWidget(GameViewportWidget.Pin().ToSharedRef()));
		}
		if (bClearKeyboardFocus)
		{
			ClearKeyboardFocus(EFocusCause::OtherWidgetLostFocus);
		}

		// If we have a slate-only drag-drop occurring, stop the drag drop.
		if ( IsDragDropping() && !DragDropContent->IsExternalOperation() )
		{
			DragDropContent.Reset();
		}
	}
}


bool FSlateApplication::OnConvertibleLaptopModeChanged()
{
	EConvertibleLaptopMode NewMode = FPlatformMisc::GetConvertibleLaptopMode();

	// Notify that we want the mobile experience when in tablet mode, otherwise use mouse and keyboard
	if (!(FParse::Param(FCommandLine::Get(), TEXT("simmobile")) || FParse::Param(FCommandLine::Get(), TEXT("faketouches"))))
	{
		// Not sure what the correct long-term strategy is. Use bIsFakingTouch for now to get things going.
		if (NewMode == EConvertibleLaptopMode::Tablet)
		{
			bIsFakingTouch = true;
		}
		else
		{
			bIsFakingTouch = false;
		}
	}

	FCoreDelegates::PlatformChangedLaptopMode.Broadcast(NewMode);

	return true;
}


EWindowZone::Type FSlateApplication::GetWindowZoneForPoint( const TSharedRef< FGenericWindow >& PlatformWindow, const int32 X, const int32 Y )
{
	TSharedPtr< SWindow > Window = FSlateWindowHelper::FindWindowByPlatformWindow( SlateWindows, PlatformWindow );

	if ( Window.IsValid() )
	{
		return Window->GetCurrentWindowZone( FVector2D( X, Y ) );
	}

	return EWindowZone::NotInWindow;
}


void FSlateApplication::PrivateDestroyWindow( const TSharedRef<SWindow>& DestroyedWindow )
{
	// Notify the window that it is going to be destroyed.  The window must be completely intact when this is called 
	// because delegates are allowed to leave Slate here
	DestroyedWindow->NotifyWindowBeingDestroyed();

	// Release rendering resources.  
	// This MUST be done before destroying the native window as the native window is required to be valid before releasing rendering resources with some API's
	Renderer->OnWindowDestroyed( DestroyedWindow );

	// Destroy the native window
	DestroyedWindow->DestroyWindowImmediately();

	// Remove the window and all its children from the Slate window list
	FSlateWindowHelper::RemoveWindowFromList(SlateWindows, DestroyedWindow);

	// Shutdown the application if there are no more windows
	{
		bool bAnyRegularWindows = false;
		for( auto WindowIter( SlateWindows.CreateConstIterator() ); WindowIter; ++WindowIter )
		{
			auto Window = *WindowIter;
			if( Window->IsRegularWindow() )
			{
				bAnyRegularWindows = true;
				break;
			}
		}

		if (!bAnyRegularWindows)
		{
			OnExitRequested.ExecuteIfBound();
		}
	}
}

void FSlateApplication::OnWindowClose( const TSharedRef< FGenericWindow >& PlatformWindow )
{
	TSharedPtr< SWindow > Window = FSlateWindowHelper::FindWindowByPlatformWindow( SlateWindows, PlatformWindow );

	if ( Window.IsValid() )
	{
		Window->RequestDestroyWindow();
	}
}

EDropEffect::Type FSlateApplication::OnDragEnterText( const TSharedRef< FGenericWindow >& Window, const FString& Text )
{
	const TSharedPtr< FExternalDragOperation > DragDropOperation = FExternalDragOperation::NewText( Text );
	const TSharedPtr< SWindow > EffectingWindow = FSlateWindowHelper::FindWindowByPlatformWindow( SlateWindows, Window );

	EDropEffect::Type Result = EDropEffect::None;
	if ( DragDropOperation.IsValid() && EffectingWindow.IsValid() )
	{
		Result = OnDragEnter( EffectingWindow.ToSharedRef(), DragDropOperation.ToSharedRef() );
	}

	return Result;
}

EDropEffect::Type FSlateApplication::OnDragEnterFiles( const TSharedRef< FGenericWindow >& Window, const TArray< FString >& Files )
{
	const TSharedPtr< FExternalDragOperation > DragDropOperation = FExternalDragOperation::NewFiles( Files );
	const TSharedPtr< SWindow > EffectingWindow = FSlateWindowHelper::FindWindowByPlatformWindow( SlateWindows, Window );

	EDropEffect::Type Result = EDropEffect::None;
	if ( DragDropOperation.IsValid() && EffectingWindow.IsValid() )
	{
		Result = OnDragEnter( EffectingWindow.ToSharedRef(), DragDropOperation.ToSharedRef() );
	}

	return Result;
}

EDropEffect::Type FSlateApplication::OnDragEnter( const TSharedRef< SWindow >& Window, const TSharedRef<FExternalDragOperation>& DragDropOperation )
{
	// We are encountering a new drag and drop operation.
	// Assume we cannot handle it.
	DragIsHandled = false;

	const FVector2D CurrentCursorPosition = GetCursorPos();
	const FVector2D LastCursorPosition = GetLastCursorPos();

	// Tell slate to enter drag and drop mode.
	// Make a faux mouse event for slate, so we can initiate a drag and drop.
	FDragDropEvent DragDropEvent(
		FPointerEvent(
		CursorPointerIndex,
		CurrentCursorPosition,
		LastCursorPosition,
		PressedMouseButtons,
		EKeys::Invalid,
		0,
		PlatformApplication->GetModifierKeys() ),
		DragDropOperation
	);

	ProcessDragEnterEvent( Window, DragDropEvent );
	return EDropEffect::None;
}

bool FSlateApplication::ProcessDragEnterEvent( TSharedRef<SWindow> WindowEntered, FDragDropEvent& DragDropEvent )
{
	LastUserInteractionTime = this->GetCurrentTime();
	
	FWidgetPath WidgetsUnderCursor = LocateWindowUnderMouse( DragDropEvent.GetScreenSpacePosition(), GetInteractiveTopLevelWindows() );

	// Switch worlds for widgets in the current path
	FScopedSwitchWorldHack SwitchWorld( WidgetsUnderCursor );

	FReply TriggerDragDropReply = FReply::Handled().BeginDragDrop( DragDropEvent.GetOperation().ToSharedRef() );
	ProcessReply( WidgetsUnderCursor, TriggerDragDropReply, &WidgetsUnderCursor, &DragDropEvent );

	PointerIndexLastPositionMap.Add(DragDropEvent.GetPointerIndex(), DragDropEvent.GetScreenSpacePosition());
	return true;
}

EDropEffect::Type FSlateApplication::OnDragOver( const TSharedPtr< FGenericWindow >& Window )
{
	EDropEffect::Type Result = EDropEffect::None;

	if ( IsDragDropping() )
	{
		bool MouseMoveHandled = true;
		FVector2D CursorMovementDelta( 0, 0 );
		const FVector2D CurrentCursorPosition = GetCursorPos();
		const FVector2D LastCursorPosition = GetLastCursorPos();

		if ( LastCursorPosition != CurrentCursorPosition )
		{
			FPointerEvent MouseEvent(
				CursorPointerIndex,
				CurrentCursorPosition,
				LastCursorPosition,
				PressedMouseButtons,
				EKeys::Invalid,
				0,
				PlatformApplication->GetModifierKeys()
			);

			MouseMoveHandled = ProcessMouseMoveEvent( MouseEvent );
			CursorMovementDelta = MouseEvent.GetCursorDelta();
		}

		// Slate is now in DragAndDrop mode. It is tracking the payload.
		// We just need to convey mouse movement.
		if ( CursorMovementDelta.SizeSquared() > 0 )
		{
			DragIsHandled = MouseMoveHandled;
		}

		if ( DragIsHandled )
		{
			Result = EDropEffect::Copy;
		}
	}

	return Result;
}

void FSlateApplication::OnDragLeave( const TSharedPtr< FGenericWindow >& Window )
{
	DragDropContent.Reset();
}

EDropEffect::Type FSlateApplication::OnDragDrop( const TSharedPtr< FGenericWindow >& Window )
{
	EDropEffect::Type Result = EDropEffect::None;

	if ( IsDragDropping() )
	{
		FPointerEvent MouseEvent(
			CursorPointerIndex,
			GetCursorPos(),
			GetLastCursorPos(),
			PressedMouseButtons,
			EKeys::LeftMouseButton,
			0,
			PlatformApplication->GetModifierKeys()
			);

		// User dropped into a Slate window. Slate is already in drag and drop mode.
		// It knows what to do based on a mouse up.
		if ( ProcessMouseButtonUpEvent( MouseEvent ) )
{
			Result = EDropEffect::Copy;
		}
	}

	return Result;
}

bool FSlateApplication::OnWindowAction( const TSharedRef< FGenericWindow >& PlatformWindow, const EWindowAction::Type InActionType)
{
	return !IsExternalUIOpened();
}

void FSlateApplication::OnVirtualDesktopSizeChanged(const FDisplayMetrics& NewDisplayMetric)
{
	const FPlatformRect& VirtualDisplayRect = NewDisplayMetric.VirtualDisplayRect;
	VirtualDesktopRect = FSlateRect(
		VirtualDisplayRect.Left,
		VirtualDisplayRect.Top,
		VirtualDisplayRect.Right,
		VirtualDisplayRect.Bottom);
}


/* 
 *****************************************************************************/

TSharedRef<FSlateApplication> FSlateApplication::InitializeAsStandaloneApplication(const TSharedRef<FSlateRenderer>& PlatformRenderer)
{
	return InitializeAsStandaloneApplication(PlatformRenderer, MakeShareable(FPlatformMisc::CreateApplication()));
}


TSharedRef<FSlateApplication> FSlateApplication::InitializeAsStandaloneApplication(const TSharedRef< class FSlateRenderer >& PlatformRenderer, const TSharedRef<class GenericApplication>& PlatformApplication)
{
	// create the platform slate application (what FSlateApplication::Get() returns)
	TSharedRef<FSlateApplication> Slate = FSlateApplication::Create(PlatformApplication);

	// initialize renderer
	FSlateApplication::Get().InitializeRenderer(PlatformRenderer);

	// set the normal UE4 GIsRequestingExit when outer frame is closed
	FSlateApplication::Get().SetExitRequestedHandler(FSimpleDelegate::CreateStatic(&OnRequestExit));

	return Slate;
}

void FSlateApplication::SetWidgetReflector(const TSharedRef<IWidgetReflector>& WidgetReflector)
{
	if ( SourceCodeAccessDelegate.IsBound() )
	{
		WidgetReflector->SetSourceAccessDelegate(SourceCodeAccessDelegate);
	}

	if ( AssetAccessDelegate.IsBound() )
	{
		WidgetReflector->SetAssetAccessDelegate(AssetAccessDelegate);
	}

	WidgetReflectorPtr = WidgetReflector;
}<|MERGE_RESOLUTION|>--- conflicted
+++ resolved
@@ -19,9 +19,15 @@
 {
 
 // @todo slate : making too many event copies when translating events( i.e. Translate<EventType>::PointerEvent ).
+
+
+
 // @todo slate : Widget Reflector should log: (1) Every process reply (2) Every time the event is handled and by who.
+
 // @todo slate : Remove remaining [&]-style mass captures.
+
 // @todo slate : Eliminate all ad-hoc uses of SetEventPath()
+
 // @todo slate : Remove CALL_WIDGET_FUNCTION
 
 public:
@@ -351,8 +357,6 @@
 	0,
 	TEXT("Whether to skip the second Slate PrePass call (the one right before rendering)."));
 
-<<<<<<< HEAD
-=======
 /** Whether Slate should go to sleep when there are no active timers and the user is idle */
 TAutoConsoleVariable<int32> AllowSlateToSleep(
 	TEXT("Slate.AllowSlateToSleep"),
@@ -364,7 +368,6 @@
 	TEXT("Slate.SleepBufferPostInput"),
 	0.0f,
 	TEXT("The amount of time that must pass without any user action before Slate is put to sleep (provided that there are no active timers)."));
->>>>>>> cce8678d
 
 //////////////////////////////////////////////////////////////////////////
 bool FSlateApplication::MouseCaptorHelper::HasCapture() const
@@ -699,10 +702,6 @@
 	}
 }
 
-<<<<<<< HEAD
-
-=======
->>>>>>> cce8678d
 TSharedPtr<FSlateApplication> FSlateApplication::CurrentApplication = nullptr;
 
 FSlateApplication::FSlateApplication()
@@ -777,12 +776,9 @@
 
 FSlateApplication::~FSlateApplication()
 {
-<<<<<<< HEAD
-=======
 	FTabCommands::Unregister();
 	FGenericCommands::Unregister();
 	
->>>>>>> cce8678d
 	if (SlateTextField != nullptr)
 	{
 		delete SlateTextField;
@@ -901,10 +897,6 @@
 	return bIsHousingInteractiveTooltip;
 }
 
-<<<<<<< HEAD
-
-=======
->>>>>>> cce8678d
 void FSlateApplication::TickWindowAndChildren( TSharedRef<SWindow> WindowToTick )
 {
 	SLATE_CYCLE_COUNTER_SCOPE_CUSTOM(GTickWindowAndChildrenTime, WindowToTick->GetCreatedInLocation());
@@ -2228,27 +2220,6 @@
 		if (Reply.IsEventHandled())
 		{
 			ProcessReply(InFocusPath, Reply, nullptr, nullptr);
-<<<<<<< HEAD
-		}
-		//@Todo slate: Remove this backwards compatibility code as soon as the deprecated functionality in Swidget is removed
-		// Run the deprecated function to maintain backwards compatibility for now.
-		else
-		{
-			FReply Reply = NewFocusedWidget->OnFocusReceived(WidgetToFocus.Geometry, FFocusEvent(InCause));
-			if (Reply.IsEventHandled())
-			{
-				ProcessReply(InFocusPath, Reply, nullptr, nullptr);
-			}
-		}
-		
-		// Set the windows restore state.
-		//@Todo Slate: We need to store the full focus state 
-		//@Todo Slate: Why are we chacking FocusedWindow != NewFocusedWidget?
-		if (FocusedWindow.IsValid() && FocusedWindow != NewFocusedWidget)
-		{
-			FocusedWindow->SetWidgetToFocusOnActivate(NewFocusedWidget);
-=======
->>>>>>> cce8678d
 		}
 	}
 
@@ -4918,15 +4889,9 @@
 		
 		FScopedSwitchWorldHack SwitchWorld(PathToWidget);
 
-<<<<<<< HEAD
-		FReply Reply = FEventRouter::Route<FReply>(this, FEventRouter::FBubblePolicy(PathToWidget), MotionEvent, [] (const FArrangedWidget& SomeWidget, const FMotionEvent& MotionEvent)
-		{
-			return SomeWidget.Widget->OnMotionDetected(SomeWidget.Geometry, MotionEvent);
-=======
 		FReply Reply = FEventRouter::Route<FReply>(this, FEventRouter::FBubblePolicy(PathToWidget), MotionEvent, [] (const FArrangedWidget& SomeWidget, const FMotionEvent& InMotionEvent)
 		{
 			return SomeWidget.Widget->OnMotionDetected(SomeWidget.Geometry, InMotionEvent);
->>>>>>> cce8678d
 		});
 	}
 }
