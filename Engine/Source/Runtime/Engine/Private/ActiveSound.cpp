--- conflicted
+++ resolved
@@ -687,12 +687,6 @@
 			FSoundSource* Source = AudioDevice->GetSoundSource(WaveInstance);
 			if (Source)
 			{
-<<<<<<< HEAD
-				// We should have a stopping source here
-				check(Source->IsStopping());
-
-=======
->>>>>>> cf6d231e
 				// The source has finished (totally faded out)
 				if (Source->IsFinished() || bEnsureStopped)
 				{
