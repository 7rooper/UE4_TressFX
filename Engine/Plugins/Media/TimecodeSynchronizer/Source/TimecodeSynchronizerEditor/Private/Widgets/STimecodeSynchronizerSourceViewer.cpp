// Copyright 1998-2018 Epic Games, Inc. All Rights Reserved.

#include "Widgets/STimecodeSynchronizerSourceViewer.h"



#include "Framework/MultiBox/MultiBoxBuilder.h"
#include "Framework/Notifications/NotificationManager.h"
#include "MediaPlayer.h"
#include "MediaPlayerTimeSynchronizationSource.h"
#include "MediaTexture.h"
#include "Modules/ModuleManager.h"
#include "Widgets/SBoxPanel.h"
#include "Widgets/SOverlay.h"
#include "Widgets/Layout/SBorder.h"
#include "Widgets/Notifications/SNotificationList.h"
#include "Widgets/STimecodeSynchronizerSourceViewport.h"


/* STimecodeSynchronizerSourceViewer structors
 *****************************************************************************/

STimecodeSynchronizerSourceViewer::STimecodeSynchronizerSourceViewer()
	: TimecodeSynchronizer(nullptr)
	, ViewportVerticalBox(nullptr)
{

}

STimecodeSynchronizerSourceViewer::~STimecodeSynchronizerSourceViewer()
{
	if (TimecodeSynchronizer.IsValid())
	{
		TimecodeSynchronizer->OnSynchronizationEvent().RemoveAll(this);
	}
}

/* STimecodeSynchronizerSourceViewer implementation
 *****************************************************************************/

void STimecodeSynchronizerSourceViewer::Construct(const FArguments& InArgs, UTimecodeSynchronizer& InTimecodeSynchronization)
{
	TimecodeSynchronizer.Reset(&InTimecodeSynchronization);
	TimecodeSynchronizer->OnSynchronizationEvent().AddSP(this, &STimecodeSynchronizerSourceViewer::HandleSynchronizationEvent);

	//Create the Box that will hold a Widget for each source.
	ViewportVerticalBox = SNew(SVerticalBox);

	// The viewer will be populated later on event.
	ChildSlot
	[
		SNew(SOverlay)

		+ SOverlay::Slot()
		[
			ViewportVerticalBox.ToSharedRef()
		]
	];

	PopulateActiveSources();
}

void STimecodeSynchronizerSourceViewer::PopulateActiveSources()
{
	ViewportVerticalBox->ClearChildren();
	
	if (TimecodeSynchronizer.IsValid())
	{
		struct FLocal
		{
			static void BuildViewportsForSources(UTimecodeSynchronizer* Synchronizer, TSharedPtr<SVerticalBox> Owner, const bool bSynchronizedSources)
			{
<<<<<<< HEAD
				UMediaPlayerTimeSynchronizationSource* MediaPlayerSource = Cast<UMediaPlayerTimeSynchronizationSource>(Source.InputSource);
				UMediaTexture* TextureArg = MediaPlayerSource ? MediaPlayerSource->MediaTexture : nullptr;
							 
				//Add a Viewport Widget for each active Source
				ViewportVerticalBox->AddSlot()
				.Padding(1.0f, 1.0f, 1.0f, 1.0f)
				[
					SNew(SBorder)
					.BorderImage(FCoreStyle::Get().GetBrush("GreenBrush"))
					.Padding(0.0f)
					[
						//Source area
						SNew(STimecodeSynchronizerSourceViewport, TimecodeSynchronizer.Get(), Index, true, TextureArg)
					]
				];
=======
				const TArray<FTimecodeSynchronizerActiveTimecodedInputSource>& TimecodedSources = bSynchronizedSources ? Synchronizer->GetSynchronizedSources() : Synchronizer->GetNonSynchronizedSources();
				for (int32 Index = 0; Index < TimecodedSources.Num(); ++Index)
				{
					const FTimecodeSynchronizerActiveTimecodedInputSource& Source = TimecodedSources[Index];
					if (const UTimeSynchronizationSource* SyncSource = Source.GetInputSource())
					{
						const UMediaPlayerTimeSynchronizationSource* MediaPlayerSource = Cast<UMediaPlayerTimeSynchronizationSource>(SyncSource);
						const UMediaTexture* TextureArg = MediaPlayerSource ? MediaPlayerSource->MediaTexture : nullptr;

						//Add a Viewport Widget for each active Source
						Owner->AddSlot()
							.Padding(1.0f, 1.0f, 1.0f, 1.0f)
							[
								SNew(SBorder)
								.BorderImage(FCoreStyle::Get().GetBrush("GreenBrush"))
								.Padding(0.0f)
								[
									//Source area
									SNew(STimecodeSynchronizerSourceViewport, Synchronizer, Index, bSynchronizedSources, const_cast<UMediaTexture*>(TextureArg))
								]
							];
					}
				}
>>>>>>> cf6d231e
			}
		};

<<<<<<< HEAD
		const TArray<FTimecodeSynchronizerActiveTimecodedInputSource>& SynchronizationSources = TimecodeSynchronizer->GetSynchronizationSources();
		for (int32 Index = 0; Index < SynchronizationSources.Num(); ++Index)
		{
			const FTimecodeSynchronizerActiveTimecodedInputSource& Source = SynchronizationSources[Index];
			if (Source.InputSource)
			{
				UMediaPlayerTimeSynchronizationSource* MediaPlayerSource = Cast<UMediaPlayerTimeSynchronizationSource>(Source.InputSource);
				UMediaTexture* TextureArg = MediaPlayerSource ? MediaPlayerSource->MediaTexture : nullptr;
							 
				//Add a Viewport Widget for each active Source
				ViewportVerticalBox->AddSlot()
				.Padding(1.0f, 1.0f, 1.0f, 1.0f)
				[
					SNew(SBorder)
					.BorderImage(FCoreStyle::Get().GetBrush("GreenBrush"))
					.Padding(0.0f)
					[
						//Source area
						SNew(STimecodeSynchronizerSourceViewport, TimecodeSynchronizer.Get(), Index, false, TextureArg)
					]
				];
			}
		}
=======
		FLocal::BuildViewportsForSources(TimecodeSynchronizer.Get(), ViewportVerticalBox, true);
		FLocal::BuildViewportsForSources(TimecodeSynchronizer.Get(), ViewportVerticalBox, false);
>>>>>>> cf6d231e
	}
}

void STimecodeSynchronizerSourceViewer::HandleSynchronizationEvent(ETimecodeSynchronizationEvent Event)
{
	if (Event == ETimecodeSynchronizationEvent::SynchronizationStarted)
	{
		PopulateActiveSources();
	}
}

<|MERGE_RESOLUTION|>--- conflicted
+++ resolved
@@ -70,23 +70,6 @@
 		{
 			static void BuildViewportsForSources(UTimecodeSynchronizer* Synchronizer, TSharedPtr<SVerticalBox> Owner, const bool bSynchronizedSources)
 			{
-<<<<<<< HEAD
-				UMediaPlayerTimeSynchronizationSource* MediaPlayerSource = Cast<UMediaPlayerTimeSynchronizationSource>(Source.InputSource);
-				UMediaTexture* TextureArg = MediaPlayerSource ? MediaPlayerSource->MediaTexture : nullptr;
-							 
-				//Add a Viewport Widget for each active Source
-				ViewportVerticalBox->AddSlot()
-				.Padding(1.0f, 1.0f, 1.0f, 1.0f)
-				[
-					SNew(SBorder)
-					.BorderImage(FCoreStyle::Get().GetBrush("GreenBrush"))
-					.Padding(0.0f)
-					[
-						//Source area
-						SNew(STimecodeSynchronizerSourceViewport, TimecodeSynchronizer.Get(), Index, true, TextureArg)
-					]
-				];
-=======
 				const TArray<FTimecodeSynchronizerActiveTimecodedInputSource>& TimecodedSources = bSynchronizedSources ? Synchronizer->GetSynchronizedSources() : Synchronizer->GetNonSynchronizedSources();
 				for (int32 Index = 0; Index < TimecodedSources.Num(); ++Index)
 				{
@@ -110,38 +93,11 @@
 							];
 					}
 				}
->>>>>>> cf6d231e
 			}
 		};
 
-<<<<<<< HEAD
-		const TArray<FTimecodeSynchronizerActiveTimecodedInputSource>& SynchronizationSources = TimecodeSynchronizer->GetSynchronizationSources();
-		for (int32 Index = 0; Index < SynchronizationSources.Num(); ++Index)
-		{
-			const FTimecodeSynchronizerActiveTimecodedInputSource& Source = SynchronizationSources[Index];
-			if (Source.InputSource)
-			{
-				UMediaPlayerTimeSynchronizationSource* MediaPlayerSource = Cast<UMediaPlayerTimeSynchronizationSource>(Source.InputSource);
-				UMediaTexture* TextureArg = MediaPlayerSource ? MediaPlayerSource->MediaTexture : nullptr;
-							 
-				//Add a Viewport Widget for each active Source
-				ViewportVerticalBox->AddSlot()
-				.Padding(1.0f, 1.0f, 1.0f, 1.0f)
-				[
-					SNew(SBorder)
-					.BorderImage(FCoreStyle::Get().GetBrush("GreenBrush"))
-					.Padding(0.0f)
-					[
-						//Source area
-						SNew(STimecodeSynchronizerSourceViewport, TimecodeSynchronizer.Get(), Index, false, TextureArg)
-					]
-				];
-			}
-		}
-=======
 		FLocal::BuildViewportsForSources(TimecodeSynchronizer.Get(), ViewportVerticalBox, true);
 		FLocal::BuildViewportsForSources(TimecodeSynchronizer.Get(), ViewportVerticalBox, false);
->>>>>>> cf6d231e
 	}
 }
 
