// Copyright 1998-2018 Epic Games, Inc. All Rights Reserved.

using System;
using System.Collections.Generic;
using System.Linq;
using System.Text;
using System.Diagnostics;
using System.IO;
using System.Xml;
using System.Runtime.Serialization;
using System.Text.RegularExpressions;
using Tools.DotNETCommon;
using System.Reflection;

namespace UnrealBuildTool
{
	/// <summary>
	/// The platform we're building for
	/// </summary>
	public enum UnrealTargetPlatform
	{
		/// <summary>
		/// Unknown target platform
		/// </summary>
		Unknown,

		/// <summary>
		/// 32-bit Windows
		/// </summary>
		Win32,

		/// <summary>
		/// 64-bit Windows
		/// </summary>
		Win64,

		/// <summary>
		/// Mac
		/// </summary>
		Mac,

		/// <summary>
		/// XboxOne
		/// </summary>
		XboxOne,

		/// <summary>
		/// Playstation 4
		/// </summary>
		PS4,

		/// <summary>
		/// iOS
		/// </summary>
		IOS,

		/// <summary>
		/// Android
		/// </summary>
		Android,

		/// <summary>
		/// HTML5
		/// </summary>
		HTML5,

		/// <summary>
		/// Linux
		/// </summary>
		Linux,

		/// <summary>
		/// All desktop platforms
		/// </summary>
		AllDesktop,

		/// <summary>
		/// TVOS
		/// </summary>
		TVOS,

		/// <summary>
		/// Nintendo Switch
		/// </summary>
		Switch,

		/// <summary>
		/// NDA'd platform Quail
		/// </summary>
		Quail,

		/// <summary>
		/// Confidential platform
		/// </summary>
		Lumin,
	}

	/// <summary>
	/// Platform groups
	/// </summary>
	public enum UnrealPlatformGroup
	{
		/// <summary>
		/// this group is just to lump Win32 and Win64 into Windows directories, removing the special Windows logic in MakeListOfUnsupportedPlatforms
		/// </summary>
		Windows,

		/// <summary>
		/// Microsoft platforms
		/// </summary>
		Microsoft,

		/// <summary>
		/// Apple platforms
		/// </summary>
		Apple,

		/// <summary>
		/// making IOS a group allows TVOS to compile IOS code
		/// </summary>
		IOS,

		/// <summary>
		/// Unix platforms
		/// </summary>
		Unix,

		/// <summary>
		/// Android platforms
		/// </summary>
		Android,

		/// <summary>
		/// Sony platforms
		/// </summary>
		Sony,

		/// <summary>
		/// Target all desktop platforms (Win64, Mac, Linux) simultaneously
		/// </summary>
		AllDesktop,
	}

	/// <summary>
	/// The class of platform. See Utils.GetPlatformsInClass().
	/// </summary>
	public enum UnrealPlatformClass
	{
		/// <summary>
		/// All platforms
		/// </summary>
		All,

		/// <summary>
		/// All desktop platforms (Win32, Win64, Mac, Linux)
		/// </summary>
		Desktop,

		/// <summary>
		/// All platforms which support the editor (Win64, Mac, Linux)
		/// </summary>
		Editor,

		/// <summary>
		/// Platforms which support running servers (Win32, Win64, Mac, Linux)
		/// </summary>
		Server,
	}

	/// <summary>
	/// The type of configuration a target can be built for
	/// </summary>
	public enum UnrealTargetConfiguration
	{
		/// <summary>
		/// Unknown
		/// </summary>
		Unknown,

		/// <summary>
		/// Debug configuration
		/// </summary>
		Debug,

		/// <summary>
		/// DebugGame configuration; equivalent to development, but with optimization disabled for game modules
		/// </summary>
		DebugGame,

		/// <summary>
		/// Development configuration
		/// </summary>
		Development,

		/// <summary>
		/// Shipping configuration
		/// </summary>
		Shipping,

		/// <summary>
		/// Test configuration
		/// </summary>
		Test,
	}

	/// <summary>
	/// A container for a binary files (dll, exe) with its associated debug info.
	/// </summary>
	public class BuildManifest
	{
		/// <summary>
		/// 
		/// </summary>
		public readonly List<string> BuildProducts = new List<string>();

		/// <summary>
		/// 
		/// </summary>
		public readonly List<string> DeployTargetFiles = new List<string>();

		/// <summary>
		/// 
		/// </summary>
		public readonly List<string> PostBuildScripts = new List<string>();

		/// <summary>
		/// 
		/// </summary>
		public BuildManifest()
		{
		}

		/// <summary>
		/// 
		/// </summary>
		/// <param name="FileName"></param>
		public void AddBuildProduct(string FileName)
		{
			string FullFileName = Path.GetFullPath(FileName);
			if (!BuildProducts.Contains(FullFileName))
			{
				BuildProducts.Add(FullFileName);
			}
		}

		/// <summary>
		/// 
		/// </summary>
		/// <param name="FileName"></param>
		/// <param name="DebugInfoExtension"></param>
		public void AddBuildProduct(string FileName, string DebugInfoExtension)
		{
			AddBuildProduct(FileName);
			if (!String.IsNullOrEmpty(DebugInfoExtension))
			{
				AddBuildProduct(Path.ChangeExtension(FileName, DebugInfoExtension));
			}
		}
	}

	[Serializable]
	class FlatModuleCsDataType : ISerializable
	{
		public FlatModuleCsDataType(SerializationInfo Info, StreamingContext Context)
		{
			ModuleName = Info.GetString("mn");
			BuildCsFilename = Info.GetString("bf");
			ModuleSourceFolder = (DirectoryReference)Info.GetValue("mf", typeof(DirectoryReference));
			ExternalDependencies = (List<string>)Info.GetValue("ed", typeof(List<string>));
			UHTHeaderNames = (List<string>)Info.GetValue("hn", typeof(List<string>));
		}

		public void GetObjectData(SerializationInfo Info, StreamingContext Context)
		{
			Info.AddValue("mn", ModuleName);
			Info.AddValue("bf", BuildCsFilename);
			Info.AddValue("mf", ModuleSourceFolder);
			Info.AddValue("ed", ExternalDependencies);
			Info.AddValue("hn", UHTHeaderNames);
		}

		public FlatModuleCsDataType(string InModuleName, string InBuildCsFilename, IEnumerable<string> InExternalDependencies)
		{
			ModuleName = InModuleName;
			BuildCsFilename = InBuildCsFilename;
			ExternalDependencies = new List<string>(InExternalDependencies);
		}

		public string ModuleName;
		public string BuildCsFilename;
		public DirectoryReference ModuleSourceFolder;
		public List<string> ExternalDependencies;
		public List<string> UHTHeaderNames = new List<string>();
	}

	[Serializable]
	class OnlyModule : ISerializable
	{
		public OnlyModule(SerializationInfo Info, StreamingContext Context)
		{
			OnlyModuleName = Info.GetString("mn");
			OnlyModuleSuffix = Info.GetString("ms");
		}

		public void GetObjectData(SerializationInfo Info, StreamingContext Context)
		{
			Info.AddValue("mn", OnlyModuleName);
			Info.AddValue("ms", OnlyModuleSuffix);
		}

		public OnlyModule(string InitOnlyModuleName)
		{
			OnlyModuleName = InitOnlyModuleName;
			OnlyModuleSuffix = String.Empty;
		}

		public OnlyModule(string InitOnlyModuleName, string InitOnlyModuleSuffix)
		{
			OnlyModuleName = InitOnlyModuleName;
			OnlyModuleSuffix = InitOnlyModuleSuffix;
		}

		/// <summary>
		/// If building only a single module, this is the module name to build
		/// </summary>
		public readonly string OnlyModuleName;

		/// <summary>
		/// When building only a single module, the optional suffix for the module file name
		/// </summary>
		public readonly string OnlyModuleSuffix;
	}

	/// <summary>
	/// A target that can be built
	/// </summary>
	[Serializable]
	class UEBuildTarget : ISerializable
	{
		public string GetAppName()
		{
			return AppName;
		}

		public string GetTargetName()
		{
			return TargetName;
		}

		public static UnrealTargetPlatform[] GetSupportedPlatforms(TargetRules Rules)
		{
			// Otherwise take the SupportedPlatformsAttribute from the first type in the inheritance chain that supports it
			for (Type CurrentType = Rules.GetType(); CurrentType != null; CurrentType = CurrentType.BaseType)
			{
				object[] Attributes = Rules.GetType().GetCustomAttributes(typeof(SupportedPlatformsAttribute), false);
				if (Attributes.Length > 0)
				{
					return Attributes.OfType<SupportedPlatformsAttribute>().SelectMany(x => x.Platforms).Distinct().ToArray();
				}
			}

			// Otherwise, get the default for the target type
			if (Rules.Type == TargetType.Program)
			{
				return Utils.GetPlatformsInClass(UnrealPlatformClass.Desktop);
			}
			else if (Rules.Type == TargetType.Editor)
			{
				return Utils.GetPlatformsInClass(UnrealPlatformClass.Editor);
			}
			else
			{
				return Utils.GetPlatformsInClass(UnrealPlatformClass.All);
			}
		}

		/// <summary>
		/// Creates a target object for the specified target name.
		/// </summary>
		/// <param name="Desc">Information about the target</param>
		/// <param name="Arguments">Command line arguments</param>
		/// <param name="bSkipRulesCompile">Whether to skip compiling any rules assemblies</param>
		/// <param name="bCompilingSingleFile">Whether we're compiling a single file</param>
		/// <param name="bUsePrecompiled">Whether to use a precompiled engine/enterprise build</param>
		/// <param name="Version">The current build version</param>
		/// <returns>The build target object for the specified build rules source file</returns>
		public static UEBuildTarget CreateTarget(TargetDescriptor Desc, string[] Arguments, bool bSkipRulesCompile, bool bCompilingSingleFile, bool bUsePrecompiled, ReadOnlyBuildVersion Version)
		{
			DateTime CreateTargetStartTime = DateTime.UtcNow;

			RulesAssembly RulesAssembly = RulesCompiler.CreateTargetRulesAssembly(Desc.ProjectFile, Desc.Name, bSkipRulesCompile, bUsePrecompiled, Desc.ForeignPlugin);

			FileReference TargetFileName;
			TargetRules RulesObject = RulesAssembly.CreateTargetRules(Desc.Name, Desc.Platform, Desc.Configuration, Desc.Architecture, Desc.ProjectFile, Version, Arguments, out TargetFileName);
			if ((ProjectFileGenerator.bGenerateProjectFiles == false) && !GetSupportedPlatforms(RulesObject).Contains(Desc.Platform))
			{
				throw new BuildException("{0} does not support the {1} platform.", Desc.Name, Desc.Platform.ToString());
			}

			// Now that we found the actual Editor target, make sure we're no longer using the old TargetName (which is the Game target)
			Desc.Name = RulesObject.Name;

			// If we're using the shared build environment, make sure all the settings are valid
			if(RulesObject.BuildEnvironment == TargetBuildEnvironment.Shared)
			{
				ValidateSharedEnvironment(RulesAssembly, Desc.Name, RulesObject);
			}

			// Make sure that we don't explicitly enable or disable any plugins through the target rules. We can't 
			if(RulesObject.BuildEnvironment == TargetBuildEnvironment.Shared && Desc.OnlyModules.Count == 0)
			{
				if(RulesObject.EnablePlugins.Count > 0 || RulesObject.DisablePlugins.Count > 0)
				{
					throw new BuildException("Explicitly enabling and disabling plugins for a target is only supported when using a unique build environment (eg. for monolithic game targets).");
				}
			}

			// If we're precompiling, generate a list of all the files that we depend on
			if (RulesObject.bPrecompile)
			{
				DirectoryReference DependencyListDir;
				if(RulesObject.ProjectFile == null)
				{
					DependencyListDir = DirectoryReference.Combine(UnrealBuildTool.EngineDirectory, "Intermediate", "DependencyLists", RulesObject.Name, RulesObject.Configuration.ToString(), RulesObject.Platform.ToString());
				}
				else
				{
					DependencyListDir = DirectoryReference.Combine(RulesObject.ProjectFile.Directory, "Intermediate", "DependencyLists", RulesObject.Name, RulesObject.Configuration.ToString(), RulesObject.Platform.ToString());
				}

				FileReference DependencyListFile;
				if(RulesObject.bBuildAllModules)
				{
					DependencyListFile = FileReference.Combine(DependencyListDir, "DependencyList-AllModules.txt");
				}
				else
				{
					DependencyListFile = FileReference.Combine(DependencyListDir, "DependencyList.txt");
				}

				RulesObject.DependencyListFileNames.Add(DependencyListFile);
			}

			// If we're compiling just a single file, we need to prevent unity builds from running
			if(bCompilingSingleFile)
			{
				RulesObject.bUseUnityBuild = false;
				RulesObject.bForceUnityBuild = false;
				RulesObject.bUsePCHFiles = false;
				RulesObject.bDisableLinking = true;
			}

			// Disable the DDC and a few other things related to preparing assets
			UEBuildPlatform BuildPlatform = UEBuildPlatform.GetBuildPlatform(RulesObject.Platform);
			if (BuildPlatform.BuildRequiresCookedData(Desc.Platform, Desc.Configuration) == true)
			{
				RulesObject.bBuildRequiresCookedData = true;
			}

<<<<<<< HEAD
=======
			if (!RulesObject.bAllowNonUFSIniWhenCooked)
			{
				RulesObject.GlobalDefinitions.Add("DISABLE_NONUFS_INI_WHEN_COOKED=1");
			}

>>>>>>> 15f50b57
			// Allow the platform to finalize the settings
			UEBuildPlatform Platform = UEBuildPlatform.GetBuildPlatform(RulesObject.Platform);
			Platform.ValidateTarget(RulesObject);

			// Skip deploy step in UBT if UAT is going to do deploy step
			if (Arguments.Contains("-skipdeploy") 
				&& RulesObject.Platform == UnrealTargetPlatform.Android) // TODO: if safe on other platforms
			{
				RulesObject.bDeployAfterCompile = false;
			}

			// If we're compiling a plugin, and this target is monolithic, just create the object files
			if(Desc.ForeignPlugin != null && RulesObject.LinkType == TargetLinkType.Monolithic)
			{
				// Don't actually want an executable
				RulesObject.bDisableLinking = true;

				// Don't allow using shared PCHs; they won't be distributed with the plugin
				RulesObject.bUseSharedPCHs = false;
			}

			// Include generated code plugin if not building an editor target and project is configured for nativization
			if (RulesObject.ProjectFile != null
				&& (RulesObject.Type == TargetType.Game || RulesObject.Type == TargetType.Client || RulesObject.Type == TargetType.Server)
				&& ShouldIncludeNativizedAssets(RulesObject.ProjectFile.Directory))
			{
				string PlatformName;
				if (RulesObject.Platform == UnrealTargetPlatform.Win32 || RulesObject.Platform == UnrealTargetPlatform.Win64)
				{
					PlatformName = "Windows";
				}
				else
				{
					PlatformName = RulesObject.Platform.ToString();
				}

				// Temp fix to force platforms that only support "Game" configurations at cook time to the correct path.
				string ProjectTargetType;
				if (RulesObject.Platform == UnrealTargetPlatform.Win32 || RulesObject.Platform == UnrealTargetPlatform.Win64
					|| RulesObject.Platform == UnrealTargetPlatform.Linux || RulesObject.Platform == UnrealTargetPlatform.Mac)
				{
					ProjectTargetType = RulesObject.Type.ToString();
				}
				else
				{
					ProjectTargetType = "Game";
				}

				FileReference PluginFile = FileReference.Combine(RulesObject.ProjectFile.Directory, "Intermediate", "Plugins", "NativizedAssets", PlatformName, ProjectTargetType, "NativizedAssets.uplugin");
				if (FileReference.Exists(PluginFile))
				{
					RulesAssembly = RulesCompiler.CreatePluginRulesAssembly(PluginFile, bSkipRulesCompile, RulesAssembly, false);
				}
				else
				{
					Log.TraceWarning("{0} is configured for nativization, but is missing the generated code plugin at \"{1}\". Make sure to cook {2} data before attempting to build the {3} target. If data was cooked with nativization enabled, this can also mean there were no Blueprint assets that required conversion, in which case this warning can be safely ignored.", RulesObject.Name, PluginFile.FullName, RulesObject.Type.ToString(), RulesObject.Platform.ToString());
				}
			}

			// Generate a build target from this rules module
			UEBuildTarget BuildTarget = new UEBuildTarget(Desc, new ReadOnlyTargetRules(RulesObject), RulesAssembly, TargetFileName);

			if (UnrealBuildTool.bPrintPerformanceInfo)
			{
				double CreateTargetTime = (DateTime.UtcNow - CreateTargetStartTime).TotalSeconds;
				Log.TraceInformation("CreateTarget for " + Desc.Name + " took " + CreateTargetTime + "s");
			}

			return BuildTarget;
		}

		/// <summary>
		/// Validates that the build environment matches the shared build environment, by comparing the TargetRules instance to the vanilla target rules for the current target type.
		/// </summary>
		static void ValidateSharedEnvironment(RulesAssembly RulesAssembly, string ThisTargetName, TargetRules ThisRules)
		{
			// Get the name of the target with default settings
			string BaseTargetName;
			switch(ThisRules.Type)
			{
				case TargetType.Game:
					BaseTargetName = "UE4Game";
					break;
				case TargetType.Editor:
					BaseTargetName = "UE4Editor";
					break;
				case TargetType.Client:
					BaseTargetName = "UE4Client";
					break;
				case TargetType.Server:
					BaseTargetName = "UE4Server";
					break;
				default:
					return;
			}

			// Create the target rules for it
			TargetRules BaseRules = RulesAssembly.CreateTargetRules(BaseTargetName, ThisRules.Platform, ThisRules.Configuration, ThisRules.Architecture, null, ThisRules.Version, null);

			// Get all the configurable objects
			object[] BaseObjects = BaseRules.GetConfigurableObjects().ToArray();
			object[] ThisObjects = ThisRules.GetConfigurableObjects().ToArray();
			if(BaseObjects.Length != ThisObjects.Length)
			{
				throw new BuildException("Expected same number of configurable objects from base rules object.");
			}

			// Iterate through all fields with the [SharedBuildEnvironment] attribute
			for(int Idx = 0; Idx < BaseObjects.Length; Idx++)
			{
				Type ObjectType = BaseObjects[Idx].GetType();
				foreach(FieldInfo Field in ObjectType.GetFields())
				{
					if(Field.GetCustomAttribute<RequiresUniqueBuildEnvironmentAttribute>() != null)
					{
						// Get the values for the current target and for the base target
						object ThisValue = Field.GetValue(ThisObjects[Idx]);
						object BaseValue = Field.GetValue(BaseObjects[Idx]);

						// Check if the fields match, treating lists of strings (eg. definitions) differently to value types.
						bool bFieldsMatch;
						if(ThisValue == null || BaseValue == null)
						{
							bFieldsMatch = (ThisValue == BaseValue);
						}
						else if(typeof(IEnumerable<string>).IsAssignableFrom(Field.FieldType))
						{
							bFieldsMatch = Enumerable.SequenceEqual((IEnumerable<string>)ThisValue, (IEnumerable<string>)BaseValue);
						}
						else
						{
							bFieldsMatch = ThisValue.Equals(BaseValue);
						}

						// Throw an exception if they don't match
						if(!bFieldsMatch)
						{
							throw new BuildException("{0} modifies the value of {1}. This is not allowed, as {0} has build products in common with {2}.\nRemove the modified setting or change {0} to use a unique build environment by setting 'BuildEnvironment = TargetBuildEnvironment.Unique;' in the {3} constructor.", ThisTargetName, Field.Name, BaseTargetName, ThisRules.GetType().Name);
						}
					}
				}
			}
		}

		/// <summary>
		/// The target rules
		/// </summary>
		[NonSerialized]
		public ReadOnlyTargetRules Rules;

		/// <summary>
		/// The rules assembly to use when searching for modules
		/// </summary>
		[NonSerialized]
		public RulesAssembly RulesAssembly;

		/// <summary>
		/// The project file for this target
		/// </summary>
		public FileReference ProjectFile;

		/// <summary>
		/// The project descriptor for this target
		/// </summary>
		[NonSerialized]
		public ProjectDescriptor ProjectDescriptor;

		/// <summary>
		/// Type of target
		/// </summary>
		public TargetType TargetType;

		/// <summary>
		/// The name of the application the target is part of. For targets with bUseSharedBuildEnvironment = true, this is typically the name of the base application, eg. UE4Editor for any game editor.
		/// </summary>
		public string AppName;

		/// <summary>
		/// The name of the target
		/// </summary>
		public string TargetName;

		/// <summary>
		/// Whether the target uses the shared build environment. If false, AppName==TargetName and all binaries should be written to the project directory.
		/// </summary>
		public bool bUseSharedBuildEnvironment;

		/// <summary>
		/// Platform as defined by the VCProject and passed via the command line. Not the same as internal config names.
		/// </summary>
		public UnrealTargetPlatform Platform;

		/// <summary>
		/// Target as defined by the VCProject and passed via the command line. Not necessarily the same as internal name.
		/// </summary>
		public UnrealTargetConfiguration Configuration;

		/// <summary>
		/// The architecture this target is being built for
		/// </summary>
		public string Architecture;

		/// <summary>
		/// Relative path for platform-specific intermediates (eg. Intermediate/Build/Win64)
		/// </summary>
		public string PlatformIntermediateFolder;

		/// <summary>
		/// Root directory for the active project. Typically contains the .uproject file, or the engine root.
		/// </summary>
		public DirectoryReference ProjectDirectory;

		/// <summary>
		/// Default directory for intermediate files. Typically underneath ProjectDirectory.
		/// </summary>
		public DirectoryReference ProjectIntermediateDirectory;

		/// <summary>
		/// Directory for engine intermediates. For an agnostic editor/game executable, this will be under the engine directory. For monolithic executables this will be the same as the project intermediate directory.
		/// </summary>
		public DirectoryReference EngineIntermediateDirectory;

		/// <summary>
		/// Output paths of final executable.
		/// </summary>
		public List<FileReference> OutputPaths;

		/// <summary>
		/// Returns the OutputPath is there is only one entry in OutputPaths
		/// </summary>
		public FileReference OutputPath
		{
			get
			{
				if (OutputPaths.Count != 1)
				{
					throw new BuildException("Attempted to use UEBuildTarget.OutputPath property, but there are multiple (or no) OutputPaths. You need to handle multiple in the code that called this (size = {0})", OutputPaths.Count);
				}
				return OutputPaths[0];
			}
		}

		/// <summary>
		/// Path to the file that contains the version for this target. Writing this file allows a target to read its version information at runtime.
		/// </summary>
		public FileReference VersionFile;

		/// <summary>
		/// Whether to build target modules that can be reused for future builds
		/// </summary>
		public bool bPrecompile;

		/// <summary>
		/// Identifies whether the project contains a script plugin. This will cause UHT to be rebuilt, even in installed builds.
		/// </summary>
		public bool bHasProjectScriptPlugin;

		/// <summary>
		/// All plugins which are built for this target
		/// </summary>
		[NonSerialized]
		public List<UEBuildPlugin> BuildPlugins;

		/// <summary>
		/// All plugin dependencies for this target. This differs from the list of plugins that is built for Launcher, where we build everything, but link in only the enabled plugins.
		/// </summary>
		[NonSerialized]
		public List<UEBuildPlugin> EnabledPlugins;

		/// <summary>
		/// Specifies the path to a specific plugin to compile.
		/// </summary>
		public FileReference ForeignPlugin;

		/// <summary>
		/// All application binaries; may include binaries not built by this target.
		/// </summary>
		[NonSerialized]
		public List<UEBuildBinary> Binaries = new List<UEBuildBinary>();

		/// <summary>
		/// If building only a specific set of modules, these are the modules to build
		/// </summary>
		public List<OnlyModule> OnlyModules = new List<OnlyModule>();

		/// <summary>
		/// Kept to determine the correct module parsing order when filtering modules.
		/// </summary>
		[NonSerialized]
		protected List<UEBuildBinary> NonFilteredModules = new List<UEBuildBinary>();

		/// <summary>
		/// true if target should be compiled in monolithic mode, false if not
		/// </summary>
		protected bool bCompileMonolithic = false;

		/// <summary>
		/// Used to keep track of all modules by name.
		/// </summary>
		[NonSerialized]
		private Dictionary<string, UEBuildModule> Modules = new Dictionary<string, UEBuildModule>(StringComparer.InvariantCultureIgnoreCase);

		/// <summary>
		/// Used to map names of modules to their .Build.cs filename
		/// </summary>
		public List<FlatModuleCsDataType> FlatModuleCsData = new List<FlatModuleCsDataType>();

		/// <summary>
		/// The receipt for this target, which contains a record of this build.
		/// </summary>
		public TargetReceipt Receipt
		{
			get;
			private set;
		}

		/// <summary>
		/// Filename for the receipt for this target.
		/// </summary>
		public FileReference ReceiptFileName
		{
			get;
			private set;
		}

		/// <summary>
		/// Module manifests to be written to each output folder
		/// </summary>
		private KeyValuePair<FileReference, ModuleManifest>[] FileReferenceToModuleManifestPairs;

		/// <summary>
		/// Force output of the receipt to an additional filename
		/// </summary>
		[NonSerialized]
		private string ForceReceiptFileName;

		/// <summary>
		/// The name of the .Target.cs file, if the target was created with one
		/// </summary>
		public readonly FileReference TargetRulesFile;

		/// <summary>
		/// List of scripts to run before building
		/// </summary>
		FileReference[] PreBuildStepScripts;

		/// <summary>
		/// List of scripts to run after building
		/// </summary>
		FileReference[] PostBuildStepScripts;

		/// <summary>
		/// File containing information needed to deploy this target
		/// </summary>
		public FileReference DeployTargetFile;

		/// <summary>
		/// Directories which are scanned for source files. The UBT makefile uses this to check for files being added/removed.
		/// </summary>
		public HashSet<DirectoryReference> SourceDirectories = new HashSet<DirectoryReference>();

		/// <summary>
		/// A list of the module filenames which were used to build this target.
		/// </summary>
		/// <returns></returns>
		public IEnumerable<string> GetAllModuleBuildCsFilenames()
		{
			return FlatModuleCsData.Select(Data => Data.BuildCsFilename);
		}

		/// <summary>
		/// A list of the module filenames which were used to build this target.
		/// </summary>
		/// <returns></returns>
		public IEnumerable<string> GetAllModuleFolders()
		{
			return FlatModuleCsData.SelectMany(Data => Data.UHTHeaderNames);
		}

		/// <summary>
		/// Whether this target should be compiled in monolithic mode
		/// </summary>
		/// <returns>true if it should, false if it shouldn't</returns>
		public bool ShouldCompileMonolithic()
		{
			return bCompileMonolithic;	// @todo ubtmake: We need to make sure this function and similar things aren't called in assembler mode
		}

		public UEBuildTarget(SerializationInfo Info, StreamingContext Context)
		{
			TargetType = (TargetType)Info.GetInt32("tt");
			ProjectFile = (FileReference)Info.GetValue("pf", typeof(FileReference));
			AppName = Info.GetString("an");
			TargetName = Info.GetString("tn");
			bUseSharedBuildEnvironment = Info.GetBoolean("sb");
			Platform = (UnrealTargetPlatform)Info.GetInt32("pl");
			Configuration = (UnrealTargetConfiguration)Info.GetInt32("co");
			Architecture = Info.GetString("ar");
			PlatformIntermediateFolder = Info.GetString("if");
			ProjectDirectory = (DirectoryReference)Info.GetValue("pd", typeof(DirectoryReference));
			ProjectIntermediateDirectory = (DirectoryReference)Info.GetValue("pi", typeof(DirectoryReference));
			EngineIntermediateDirectory = (DirectoryReference)Info.GetValue("ed", typeof(DirectoryReference));
			OutputPaths = (List<FileReference>)Info.GetValue("op", typeof(List<FileReference>));
			VersionFile = (FileReference)Info.GetValue("vf", typeof(FileReference));
			bPrecompile = Info.GetBoolean("pc");
			OnlyModules = (List<OnlyModule>)Info.GetValue("om", typeof(List<OnlyModule>));
			bCompileMonolithic = Info.GetBoolean("cm");
			FlatModuleCsData = (List<FlatModuleCsDataType>)Info.GetValue("fm", typeof(List<FlatModuleCsDataType>));
			Receipt = (TargetReceipt)Info.GetValue("re", typeof(TargetReceipt));
			ReceiptFileName = (FileReference)Info.GetValue("rf", typeof(FileReference));
			FileReferenceToModuleManifestPairs = (KeyValuePair<FileReference, ModuleManifest>[])Info.GetValue("vm", typeof(KeyValuePair<FileReference, ModuleManifest>[]));
			TargetRulesFile = (FileReference)Info.GetValue("tc", typeof(FileReference));
			PreBuildStepScripts = (FileReference[])Info.GetValue("pr", typeof(FileReference[]));
			PostBuildStepScripts = (FileReference[])Info.GetValue("po", typeof(FileReference[]));
			DeployTargetFile = (FileReference)Info.GetValue("dt", typeof(FileReference));
			bHasProjectScriptPlugin = Info.GetBoolean("sp");
			SourceDirectories = (HashSet<DirectoryReference>)Info.GetValue("sd", typeof(HashSet<DirectoryReference>));
		}

		public void GetObjectData(SerializationInfo Info, StreamingContext Context)
		{
			Info.AddValue("tt", (int)TargetType);
			Info.AddValue("pf", ProjectFile);
			Info.AddValue("an", AppName);
			Info.AddValue("tn", TargetName);
			Info.AddValue("sb", bUseSharedBuildEnvironment);
			Info.AddValue("pl", (int)Platform);
			Info.AddValue("co", (int)Configuration);
			Info.AddValue("ar", Architecture);
			Info.AddValue("if", PlatformIntermediateFolder);
			Info.AddValue("pd", ProjectDirectory);
			Info.AddValue("pi", ProjectIntermediateDirectory);
			Info.AddValue("ed", EngineIntermediateDirectory);
			Info.AddValue("op", OutputPaths);
			Info.AddValue("vf", VersionFile);
			Info.AddValue("pc", bPrecompile);
			Info.AddValue("om", OnlyModules);
			Info.AddValue("cm", bCompileMonolithic);
			Info.AddValue("fm", FlatModuleCsData);
			Info.AddValue("re", Receipt);
			Info.AddValue("rf", ReceiptFileName);
			Info.AddValue("vm", FileReferenceToModuleManifestPairs);
			Info.AddValue("tc", TargetRulesFile);
			Info.AddValue("pr", PreBuildStepScripts);
			Info.AddValue("po", PostBuildStepScripts);
			Info.AddValue("dt", DeployTargetFile);
			Info.AddValue("sp", bHasProjectScriptPlugin);
			Info.AddValue("sd", SourceDirectories);
		}

		/// <summary>
		/// Constructor.
		/// </summary>
		/// <param name="InDesc">Target descriptor</param>
		/// <param name="InRules">The target rules, as created by RulesCompiler.</param>
		/// <param name="InRulesAssembly">The chain of rules assemblies that this target was created with</param>
		/// <param name="InTargetCsFilename">The name of the target </param>
		public UEBuildTarget(TargetDescriptor InDesc, ReadOnlyTargetRules InRules, RulesAssembly InRulesAssembly, FileReference InTargetCsFilename)
		{
			ProjectFile = InDesc.ProjectFile;
			AppName = InDesc.Name;
			TargetName = InDesc.Name;
			Platform = InDesc.Platform;
			Configuration = InDesc.Configuration;
			Architecture = InDesc.Architecture;
			Rules = InRules;
			RulesAssembly = InRulesAssembly;
			TargetType = Rules.Type;
			bPrecompile = InRules.bPrecompile;
			ForeignPlugin = InDesc.ForeignPlugin;
			ForceReceiptFileName = InDesc.ForceReceiptFileName;

			// now that we have the platform, we can set the intermediate path to include the platform/architecture name
			PlatformIntermediateFolder = Path.Combine("Intermediate", "Build", Platform.ToString(), UEBuildPlatform.GetBuildPlatform(Platform).GetFolderNameForArchitecture(Architecture));

			Debug.Assert(InTargetCsFilename == null || InTargetCsFilename.HasExtension(".Target.cs"));
			TargetRulesFile = InTargetCsFilename;

			bCompileMonolithic = (Rules.LinkType == TargetLinkType.Monolithic);

			// Some platforms may *require* monolithic compilation...
			if (!bCompileMonolithic && UEBuildPlatform.PlatformRequiresMonolithicBuilds(InDesc.Platform, InDesc.Configuration))
			{
				throw new BuildException(String.Format("{0} does not support modular builds", InDesc.Platform));
			}

			// Set the build environment
			bUseSharedBuildEnvironment = (Rules.BuildEnvironment == TargetBuildEnvironment.Shared);
			if (bUseSharedBuildEnvironment)
			{
				if(Rules.Type == TargetType.Program)
				{
					AppName = TargetName;
				}
				else
				{
					AppName = GetAppNameForTargetType(Rules.Type);
				}
			}

			// Figure out what the project directory is. If we have a uproject file, use that. Otherwise use the engine directory.
			if (ProjectFile != null)
			{
				ProjectDirectory = ProjectFile.Directory;
			}
			else
			{
				if (InTargetCsFilename.IsUnderDirectory(UnrealBuildTool.EnterpriseDirectory))
				{
					ProjectDirectory = UnrealBuildTool.EnterpriseDirectory;
				}
				else
				{
					ProjectDirectory = UnrealBuildTool.EngineDirectory;
				}
			}

			// Build the project intermediate directory
			if(bUseSharedBuildEnvironment && TargetRulesFile.IsUnderDirectory(UnrealBuildTool.EngineDirectory))
			{
				ProjectIntermediateDirectory = DirectoryReference.Combine(ProjectDirectory, PlatformIntermediateFolder, AppName, Configuration.ToString());
			}
			else
			{
				ProjectIntermediateDirectory = DirectoryReference.Combine(ProjectDirectory, PlatformIntermediateFolder, GetTargetName(), Configuration.ToString());
			}

			// Build the engine intermediate directory. If we're building agnostic engine binaries, we can use the engine intermediates folder. Otherwise we need to use the project intermediates directory.
			if (!bUseSharedBuildEnvironment)
			{
				EngineIntermediateDirectory = ProjectIntermediateDirectory;
			}
			else if (Configuration == UnrealTargetConfiguration.DebugGame)
			{
				EngineIntermediateDirectory = DirectoryReference.Combine(UnrealBuildTool.EngineDirectory, PlatformIntermediateFolder, AppName, UnrealTargetConfiguration.Development.ToString());
			}
			else
			{
				EngineIntermediateDirectory = DirectoryReference.Combine(UnrealBuildTool.EngineDirectory, PlatformIntermediateFolder, AppName, Configuration.ToString());
			}

			// Get the receipt path for this target
			ReceiptFileName = TargetReceipt.GetDefaultPath(ProjectDirectory, TargetName, Platform, Configuration, Architecture);

			// Read the project descriptor
			if (ProjectFile != null)
			{
				ProjectDescriptor = ProjectDescriptor.FromFile(ProjectFile);
			}

			OnlyModules = InDesc.OnlyModules;

			// Construct the output paths for this target's executable
			DirectoryReference OutputDirectory;
			if (bCompileMonolithic || !bUseSharedBuildEnvironment)
			{
				OutputDirectory = ProjectDirectory;
			}
			else
			{
				OutputDirectory = UnrealBuildTool.EngineDirectory;
			}

			bool bCompileAsDLL = Rules.bShouldCompileAsDLL && bCompileMonolithic;
			OutputPaths = MakeBinaryPaths(OutputDirectory, bCompileMonolithic ? TargetName : AppName, Platform, Configuration, bCompileAsDLL ? UEBuildBinaryType.DynamicLinkLibrary : UEBuildBinaryType.Executable, Rules.Architecture, Rules.UndecoratedConfiguration, bCompileMonolithic && ProjectFile != null, Rules.ExeBinariesSubFolder, ProjectFile, Rules);

			// Get the path to the version file unless this is a formal build (where it will be compiled in)
			if(Rules.LinkType != TargetLinkType.Monolithic)
			{
				UnrealTargetConfiguration VersionConfig = Configuration;
				if(VersionConfig == UnrealTargetConfiguration.DebugGame && !bCompileMonolithic && TargetType != TargetType.Program && bUseSharedBuildEnvironment)
				{
					VersionConfig = UnrealTargetConfiguration.Development;
				}
				VersionFile = BuildVersion.GetFileNameForTarget(OutputDirectory, bCompileMonolithic? TargetName : AppName, Platform, VersionConfig, Architecture);
			}
		}

		/// <summary>
		/// Gets the app name for a given target type
		/// </summary>
		/// <param name="Type">The target type</param>
		/// <returns>The app name for this target type</returns>
		static string GetAppNameForTargetType(TargetType Type)
		{
			switch(Type)
			{
				case TargetType.Game:
					return "UE4";
				case TargetType.Client:
					return "UE4Client";
				case TargetType.Server:
					return "UE4Server";
				case TargetType.Editor:
					return "UE4Editor";
				default:
					throw new BuildException("Invalid target type ({0})", (int)Type);
			}
		}

		/// <summary>
		/// Cleans build products and intermediates for the target. This deletes files which are named consistently with the target being built
		/// (e.g. UE4Editor-Foo-Win64-Debug.dll) rather than an actual record of previous build products.
		/// </summary>
		/// <param name="bIncludeUnrealHeaderTool">Whether to clean UnrealHeaderTool as well</param>
		/// <returns>Whether the clean succeeded</returns>
		public ECompilationResult Clean(bool bIncludeUnrealHeaderTool)
		{
			// Find the base folders that can contain binaries
			List<DirectoryReference> BaseDirs = new List<DirectoryReference>();
			BaseDirs.Add(UnrealBuildTool.EngineDirectory);
			BaseDirs.Add(UnrealBuildTool.EnterpriseDirectory);
			foreach (FileReference Plugin in Plugins.EnumeratePlugins(ProjectFile))
			{
				BaseDirs.Add(Plugin.Directory);
			}
			if (ProjectFile != null)
			{
				BaseDirs.Add(ProjectFile.Directory);
			}

			// If we're running a precompiled build, remove anything under the engine folder
			BaseDirs.RemoveAll(x => RulesAssembly.IsReadOnly(x));

			// Get all the names which can prefix build products
			List<string> NamePrefixes = new List<string>();
			if (Rules.Type != TargetType.Program)
			{
				NamePrefixes.Add(GetAppNameForTargetType(Rules.Type));
			}
			NamePrefixes.Add(TargetName);

			// Get the suffixes for this configuration
			List<string> NameSuffixes = new List<string>();
			if (Configuration == Rules.UndecoratedConfiguration)
			{
				NameSuffixes.Add("");
			}
			NameSuffixes.Add(String.Format("-{0}-{1}", Platform.ToString(), Configuration.ToString()));
			if (!String.IsNullOrEmpty(Architecture))
			{
				NameSuffixes.AddRange(NameSuffixes.ToArray().Select(x => x + Architecture));
			}

			// Add all the makefiles and caches to be deleted
			List<FileReference> FilesToDelete = new List<FileReference>();
			FilesToDelete.Add(FlatCPPIncludeDependencyCache.GetDependencyCachePathForTarget(this));
			FilesToDelete.Add(DependencyCache.GetDependencyCachePathForTarget(ProjectFile, Platform, TargetName));
			FilesToDelete.Add(UBTMakefile.GetUBTMakefilePath(ProjectFile, Platform, Configuration, TargetName, false));
			FilesToDelete.Add(UBTMakefile.GetUBTMakefilePath(ProjectFile, Platform, Configuration, TargetName, true));
			FilesToDelete.Add(ActionHistory.GeneratePathForTarget(this));

			// Add all the intermediate folders to be deleted
			List<DirectoryReference> DirectoriesToDelete = new List<DirectoryReference>();
			foreach (DirectoryReference BaseDir in BaseDirs)
			{
				foreach (string NamePrefix in NamePrefixes)
				{
					DirectoryReference GeneratedCodeDir = DirectoryReference.Combine(BaseDir, "Intermediate", "Build", Platform.ToString(), NamePrefix, "Inc");
					if (DirectoryReference.Exists(GeneratedCodeDir))
					{
						DirectoriesToDelete.Add(GeneratedCodeDir);
					}

					DirectoryReference IntermediateDir = DirectoryReference.Combine(BaseDir, "Intermediate", "Build", Platform.ToString(), NamePrefix, Configuration.ToString());
					if (DirectoryReference.Exists(IntermediateDir))
					{
						DirectoriesToDelete.Add(IntermediateDir);
					}
				}
			}

			// Add all the build products from this target
			string[] NamePrefixesArray = NamePrefixes.Distinct().ToArray();
			string[] NameSuffixesArray = NameSuffixes.Distinct().ToArray();
			foreach (DirectoryReference BaseDir in BaseDirs)
			{
				DirectoryReference BinariesDir = DirectoryReference.Combine(BaseDir, "Binaries", Platform.ToString());
				if(DirectoryReference.Exists(BinariesDir))
				{
					UEBuildPlatform.GetBuildPlatform(Platform).FindBuildProductsToClean(BinariesDir, NamePrefixesArray, NameSuffixesArray, FilesToDelete, DirectoriesToDelete);
				}
			}

			// Get all the additional intermediate folders created by this platform
			List<FileReference> AdditionalFilesToDelete = new List<FileReference>();
			List<DirectoryReference> AdditionalDirectoriesToDelete = new List<DirectoryReference>();
			UEBuildPlatform.GetBuildPlatform(Platform).FindAdditionalBuildProductsToClean(Rules, AdditionalFilesToDelete, AdditionalDirectoriesToDelete);
			FilesToDelete.AddRange(AdditionalFilesToDelete);
			DirectoriesToDelete.AddRange(AdditionalDirectoriesToDelete);

			// Delete all the directories, then all the files. By sorting the list of directories before we delete them, we avoid spamming the log if a parent directory is deleted first.
			foreach (DirectoryReference DirectoryToDelete in DirectoriesToDelete.OrderBy(x => x.FullName))
			{
				if (DirectoryReference.Exists(DirectoryToDelete))
				{
					Log.TraceVerbose("    Deleting {0}{1}...", DirectoryToDelete, Path.DirectorySeparatorChar);
					try
					{
						DirectoryReference.Delete(DirectoryToDelete, true);
					}
					catch (Exception Ex)
					{
						throw new BuildException(Ex, "Unable to delete {0} ({1})", DirectoryToDelete, Ex.Message.TrimEnd());
					}
				}
			}

			foreach (FileReference FileToDelete in FilesToDelete.OrderBy(x => x.FullName))
			{
				if (FileReference.Exists(FileToDelete))
				{
					Log.TraceVerbose("    Deleting " + FileToDelete);
					try
					{
						FileReference.Delete(FileToDelete);
					}
					catch (Exception Ex)
					{
						throw new BuildException(Ex, "Unable to delete {0} ({1})", FileToDelete, Ex.Message.TrimEnd());
					}
				}
			}

			// Finally clean UnrealHeaderTool if this target uses CoreUObject modules and we're not cleaning UHT already and we want UHT to be cleaned.
			if (bIncludeUnrealHeaderTool && !RulesAssembly.IsReadOnly(ExternalExecution.GetHeaderToolReceiptFile(ProjectFile, UnrealTargetConfiguration.Development, bHasProjectScriptPlugin)) && TargetName != "UnrealHeaderTool")
			{
				ExternalExecution.RunExternalDotNETExecutable(UnrealBuildTool.GetUBTPath(), String.Format("UnrealHeaderTool {0} {1} -NoMutex -Clean -IgnoreJunk -NoLog", BuildHostPlatform.Current.Platform, UnrealTargetConfiguration.Development));
			}

			return ECompilationResult.Succeeded;
		}

		/// <summary>
		/// Writes a list of all the externally referenced files required to use the precompiled data for this target
		/// </summary>
		/// <param name="Location">Path to the dependency list</param>
		/// <param name="RuntimeDependencies">List of all the runtime dependencies for this target</param>
		/// <param name="RuntimeDependencyTargetFileToSourceFile">Map of runtime dependencies to their location in the source tree, before they are staged</param>
		void WriteDependencyList(FileReference Location, List<RuntimeDependency> RuntimeDependencies, Dictionary<FileReference, FileReference> RuntimeDependencyTargetFileToSourceFile)
		{
			HashSet<FileReference> Files = new HashSet<FileReference>();

			// Find all the runtime dependency files in their original location
			foreach(RuntimeDependency RuntimeDependency in RuntimeDependencies)
<<<<<<< HEAD
			{
				FileReference SourceFile;
				if(RuntimeDependencyTargetFileToSourceFile.TryGetValue(RuntimeDependency.Path, out SourceFile))
				{
					Files.Add(SourceFile);
				}
				else
				{
					Files.Add(RuntimeDependency.Path);
				}
			}

			// Figure out all the modules referenced by this target. This includes all the modules that are referenced, not just the ones compiled into binaries.
			HashSet<UEBuildModule> Modules = new HashSet<UEBuildModule>();
			foreach (UEBuildBinary Binary in Binaries)
			{
=======
			{
				FileReference SourceFile;
				if(!RuntimeDependencyTargetFileToSourceFile.TryGetValue(RuntimeDependency.Path, out SourceFile))
				{
					SourceFile = RuntimeDependency.Path;
				}
				if(RuntimeDependency.Type != StagedFileType.DebugNonUFS || FileReference.Exists(SourceFile))
				{
					Files.Add(SourceFile);
				}
			}

			// Figure out all the modules referenced by this target. This includes all the modules that are referenced, not just the ones compiled into binaries.
			HashSet<UEBuildModule> Modules = new HashSet<UEBuildModule>();
			foreach (UEBuildBinary Binary in Binaries)
			{
>>>>>>> 15f50b57
				foreach(UEBuildModule Module in Binary.Modules)
				{
					Modules.Add(Module);
					Modules.UnionWith(Module.GetDependencies(true, true));
				}
			}

			// Get the platform we're building for
			UEBuildPlatform BuildPlatform = UEBuildPlatform.GetBuildPlatform(Platform);
			foreach (UEBuildModule Module in Modules)
			{
				// Skip artificial modules
				if(Module.RulesFile == null)
				{
					continue;
				}

				// Create the module rules
				ModuleRules Rules = CreateModuleRulesAndSetDefaults(Module.Name, "external file list option");

				// Add Additional Bundle Resources for all modules
				foreach (UEBuildBundleResource Resource in Rules.AdditionalBundleResources)
				{
					if (Directory.Exists(Resource.ResourcePath))
					{
						Files.UnionWith(DirectoryReference.EnumerateFiles(new DirectoryReference(Resource.ResourcePath), "*", SearchOption.AllDirectories));
					}
					else
					{
						Files.Add(new FileReference(Resource.ResourcePath));
					}
				}

				// Add any zip files from Additional Frameworks
				foreach (UEBuildFramework Framework in Rules.PublicAdditionalFrameworks)
				{
					if (!String.IsNullOrEmpty(Framework.FrameworkZipPath))
					{
						Files.Add(FileReference.Combine(Module.ModuleDirectory, Framework.FrameworkZipPath));
					}
				}

				// Add the rules file itself
				Files.Add(Rules.File);

				// Get a list of all the library paths
				List<string> LibraryPaths = new List<string>();
				LibraryPaths.Add(Directory.GetCurrentDirectory());
				LibraryPaths.AddRange(Rules.PublicLibraryPaths.Where(x => !x.StartsWith("$(")).Select(x => Path.GetFullPath(x.Replace('/', Path.DirectorySeparatorChar))));

				// Get all the extensions to look for
				List<string> LibraryExtensions = new List<string>();
				LibraryExtensions.Add(BuildPlatform.GetBinaryExtension(UEBuildBinaryType.StaticLibrary));
				LibraryExtensions.Add(BuildPlatform.GetBinaryExtension(UEBuildBinaryType.DynamicLinkLibrary));

				// Add all the libraries
				foreach (string LibraryExtension in LibraryExtensions)
				{
					foreach (string LibraryName in Rules.PublicAdditionalLibraries)
					{
						foreach (string LibraryPath in LibraryPaths)
						{
							string LibraryFileName = Path.Combine(LibraryPath, LibraryName);
							if (File.Exists(LibraryFileName))
							{
								Files.Add(new FileReference(LibraryFileName));
							}

							if(LibraryName.IndexOfAny(new char[] { Path.DirectorySeparatorChar, Path.AltDirectorySeparatorChar }) == -1)
							{
								string UnixLibraryFileName = Path.Combine(LibraryPath, "lib" + LibraryName + LibraryExtension);
								if (File.Exists(UnixLibraryFileName))
								{
									Files.Add(new FileReference(UnixLibraryFileName));
								}
							}
						}
					}
				}

				// Add all the additional shadow files
				foreach (string AdditionalShadowFile in Rules.PublicAdditionalShadowFiles)
				{
					string ShadowFileName = Path.GetFullPath(AdditionalShadowFile);
					if (File.Exists(ShadowFileName))
					{
						Files.Add(new FileReference(ShadowFileName));
					}
				}

				// Find all the include paths
				List<string> AllIncludePaths = new List<string>();
				AllIncludePaths.AddRange(Rules.PublicIncludePaths);
				AllIncludePaths.AddRange(Rules.PublicSystemIncludePaths);

				// Add all the include paths
				foreach (string IncludePath in AllIncludePaths.Where(x => !x.StartsWith("$(")))
				{
					if (Directory.Exists(IncludePath))
					{
						foreach (string IncludeFileName in Directory.EnumerateFiles(IncludePath, "*", SearchOption.AllDirectories))
						{
							string Extension = Path.GetExtension(IncludeFileName).ToLower();
							if (Extension == ".h" || Extension == ".inl" || Extension == ".hpp")
							{
								Files.Add(new FileReference(IncludeFileName));
							}
						}
					}
				}
			}

			// Write the file
			Log.TraceInformation("Writing dependency list to {0}", Location);
			DirectoryReference.CreateDirectory(Location.Directory);
			FileReference.WriteAllLines(Location, Files.Where(x => x.IsUnderDirectory(UnrealBuildTool.RootDirectory)).Select(x => x.MakeRelativeTo(UnrealBuildTool.RootDirectory).Replace(Path.DirectorySeparatorChar, '/')).OrderBy(x => x));
		}

		/// <summary>
		/// Generates a public manifest file for writing out
		/// </summary>
		public void GenerateManifest(List<KeyValuePair<FileReference, BuildProductType>> BuildProducts)
		{
			FileReference ManifestPath;
			if (UnrealBuildTool.IsEngineInstalled() && ProjectFile != null)
			{
				ManifestPath = FileReference.Combine(ProjectFile.Directory, "Intermediate", "Build", "Manifest.xml");
			}
			else
			{
				ManifestPath = FileReference.Combine(UnrealBuildTool.EngineDirectory, "Intermediate", "Build", "Manifest.xml");
			}
			GenerateManifest(ManifestPath, BuildProducts);
		}

		/// <summary>
		/// Generates a public manifest file for writing out
		/// </summary>
		public void GenerateManifest(FileReference ManifestPath, List<KeyValuePair<FileReference, BuildProductType>> BuildProducts)
		{
			BuildManifest Manifest = new BuildManifest();

			// Add the regular build products
			foreach (KeyValuePair<FileReference, BuildProductType> BuildProductPair in BuildProducts)
			{
				Manifest.BuildProducts.Add(BuildProductPair.Key.FullName);
			}

			// Add all the dependency lists
			foreach(FileReference DependencyListFileName in Rules.DependencyListFileNames)
			{
				Manifest.BuildProducts.Add(DependencyListFileName.FullName);
			}

			if (!Rules.bDisableLinking)
			{
				// Also add the version file if it's been specified
				if (VersionFile != null)
				{
					Manifest.BuildProducts.Add(VersionFile.FullName);
				}

				// Add all the version manifests to the receipt
				foreach (FileReference VersionManifestFile in FileReferenceToModuleManifestPairs.Select(x => x.Key))
				{
					Manifest.BuildProducts.Add(VersionManifestFile.FullName);
				}

				UEBuildPlatform BuildPlatform = UEBuildPlatform.GetBuildPlatform(Platform);
				if (OnlyModules.Count == 0)
				{
					Manifest.AddBuildProduct(ReceiptFileName.FullName);
				}

				if (DeployTargetFile != null)
				{
					Manifest.DeployTargetFiles.Add(DeployTargetFile.FullName);
				}

				if(PostBuildStepScripts != null)
				{
					Manifest.PostBuildScripts.AddRange(PostBuildStepScripts.Select(x => x.FullName));
				}
			}

			// Remove anything that's not part of the plugin
			if(ForeignPlugin != null)
			{
				DirectoryReference ForeignPluginDir = ForeignPlugin.Directory;
				Manifest.BuildProducts.RemoveAll(x => !new FileReference(x).IsUnderDirectory(ForeignPluginDir));
			}

			Manifest.BuildProducts.Sort();
			Manifest.DeployTargetFiles.Sort();
			Manifest.PostBuildScripts.Sort();

			Log.TraceInformation("Writing manifest to {0}", ManifestPath);
			Utils.WriteClass<BuildManifest>(Manifest, ManifestPath.FullName, "");
		}

		/// <summary>
		/// Prepare all the receipts this target (all the .target and .modules files). See the VersionManifest class for an explanation of what these files are.
		/// </summary>
		/// <param name="ToolChain">The toolchain used to build the target</param>
		/// <param name="BuildProducts">Artifacts from the build</param>
		/// <param name="RuntimeDependencies">Output runtime dependencies</param>
		/// <param name="HotReload">The hot-reload mode</param>
		void PrepareReceipts(UEToolChain ToolChain, List<KeyValuePair<FileReference, BuildProductType>> BuildProducts, List<RuntimeDependency> RuntimeDependencies, EHotReload HotReload)
		{
			// If linking is disabled, don't generate any receipt
			if(Rules.bDisableLinking)
			{
				return;
			}

			// Read the version file
			BuildVersion Version;
			if (!BuildVersion.TryRead(BuildVersion.GetDefaultFileName(), out Version))
			{
				Version = new BuildVersion();
			}

			// Create a unique identifier for this build which can be used to identify modules which are compatible. It's fine to share this between runs with the same makefile.
			// By default we leave it blank when compiling a subset of modules (for hot reload, etc...), otherwise it won't match anything else. When writing to a directory
			// that already contains a manifest, we'll reuse the build id that's already in there (see below).
			if(String.IsNullOrEmpty(Version.BuildId))
			{
				if(Rules.bFormalBuild)
				{
					// If this is a formal build, we can just the compatible changelist as the unique id.
					Version.BuildId = String.Format("{0}", Version.EffectiveCompatibleChangelist);
				}
				else if(HotReload != EHotReload.Disabled || OnlyModules.Count > 0)
				{
					// If we're hot reloading or doing a partial build, just use the last version number.
					BuildVersion LastVersion;
					if(VersionFile != null && BuildVersion.TryRead(VersionFile, out LastVersion))
					{
						Version = LastVersion;
					}
					else
					{
						Version.BuildId = "";
					}
				}
				else
				{
					// Otherwise generate something randomly.
					Version.BuildId = Guid.NewGuid().ToString();
				}
			}

			// Create the receipt
			Receipt = new TargetReceipt(TargetName, Platform, Configuration, Version);

			// Set the launch executable if there is one
			if(!Rules.bShouldCompileAsDLL)
			{
				Receipt.Launch = OutputPaths[0];
			}

			// Find all the build products and modules from this binary
			foreach (KeyValuePair<FileReference, BuildProductType> BuildProductPair in BuildProducts)
			{
				if(BuildProductPair.Value != BuildProductType.BuildResource)
				{
					Receipt.AddBuildProduct(BuildProductPair.Key, BuildProductPair.Value);
				}
			}

			// Add the project file
			if(ProjectFile != null)
			{
				Receipt.RuntimeDependencies.Add(ProjectFile, StagedFileType.UFS);
			}

			// Add the descriptors for all enabled plugins
			foreach(UEBuildPlugin EnabledPlugin in EnabledPlugins)
			{
				if(EnabledPlugin.bDescriptorNeededAtRuntime || EnabledPlugin.bDescriptorReferencedExplicitly)
				{
					Receipt.RuntimeDependencies.Add(EnabledPlugin.File, StagedFileType.UFS);
				}
			}

			// Add all the other runtime dependencies
			HashSet<FileReference> UniqueRuntimeDependencyFiles = new HashSet<FileReference>();
			foreach(RuntimeDependency RuntimeDependency in RuntimeDependencies)
			{
				if(UniqueRuntimeDependencyFiles.Add(RuntimeDependency.Path))
				{
					Receipt.RuntimeDependencies.Add(RuntimeDependency);
				}
			}

			// Find all the modules which are part of this target
			HashSet<UEBuildModule> UniqueLinkedModules = new HashSet<UEBuildModule>();
			foreach (UEBuildBinary Binary in Binaries)
			{
				foreach (UEBuildModule Module in Binary.Modules)
				{
					if (UniqueLinkedModules.Add(Module))
					{
						Receipt.AdditionalProperties.AddRange(Module.Rules.AdditionalPropertiesForReceipt.Inner);
					}
				}
			}

			// Also add the version file if it's been specified
			if (VersionFile != null)
			{
				Receipt.BuildProducts.Add(new BuildProduct(VersionFile, BuildProductType.BuildResource));
			}

			// Prepare all the version manifests
			Dictionary<FileReference, ModuleManifest> FileNameToModuleManifest = new Dictionary<FileReference, ModuleManifest>();
			if (!bCompileMonolithic)
			{
				// Create the receipts for each folder
				foreach (UEBuildBinary Binary in Binaries)
				{
					if(Binary.Type == UEBuildBinaryType.DynamicLinkLibrary)
					{
						DirectoryReference DirectoryName = Binary.OutputFilePath.Directory;
						bool bIsGameDirectory = !DirectoryName.IsUnderDirectory(UnrealBuildTool.EngineDirectory);
						FileReference ManifestFileName = FileReference.Combine(DirectoryName, ModuleManifest.GetStandardFileName(AppName, Platform, Configuration, Architecture, bIsGameDirectory));

						ModuleManifest Manifest;
						if (!FileNameToModuleManifest.TryGetValue(ManifestFileName, out Manifest))
						{
							Manifest = new ModuleManifest(Version.BuildId);

							ModuleManifest ExistingManifest;
							if (ModuleManifest.TryRead(ManifestFileName, out ExistingManifest) && Version.BuildId == ExistingManifest.BuildId)
							{
								if (OnlyModules.Count > 0)
								{
									// We're just building an existing module; reuse the existing manifest AND build id.
									Manifest = ExistingManifest;
								}
								else if (Version.Changelist != 0)
								{
									// We're rebuilding at the same changelist. Keep all the existing binaries.
									Manifest.ModuleNameToFileName = Manifest.ModuleNameToFileName.Union(ExistingManifest.ModuleNameToFileName).ToDictionary(x => x.Key, x => x.Value);
								}
							}

							FileNameToModuleManifest.Add(ManifestFileName, Manifest);
						}

						foreach (UEBuildModuleCPP Module in Binary.Modules.OfType<UEBuildModuleCPP>())
						{
							Manifest.ModuleNameToFileName[Module.Name] = Binary.OutputFilePath.GetFileName();
						}
					}
				}
			}
			FileReferenceToModuleManifestPairs = FileNameToModuleManifest.ToArray();

			// Add all the version manifests to the receipt
			foreach(FileReference VersionManifestFile in FileNameToModuleManifest.Keys)
			{
				Receipt.AddBuildProduct(VersionManifestFile, BuildProductType.RequiredResource);
			}

			// add the SDK used by the tool chain
			Receipt.AdditionalProperties.Add(new ReceiptProperty("SDK", ToolChain.GetSDKVersion()));
		}

		/// <summary>
		/// Try to recycle the build id from existing version manifests in the engine directory rather than generating a new one, if no engine binaries are being modified.
		/// This allows sharing engine binaries when switching between projects and switching between UE4 and a game-specific project. Note that different targets may require
		/// additional engine modules to be built, so we don't prohibit files being added or removed.
		/// </summary>
		/// <param name="OutputFiles">List of files being modified by this build</param>
		/// <param name="bNoManifestChanges">Whether manifest changes are allowed. If a manifest has to be changed, an error will be output.</param>
		/// <returns>True if the existing version manifests will remain valid during this build, false if they are invalidated</returns>
		public bool TryRecycleVersionManifests(HashSet<FileReference> OutputFiles, bool bNoManifestChanges)
		{
			// Make sure we've got a list of version manifests to check against
			if(FileReferenceToModuleManifestPairs == null)
			{
				Log.TraceLog("No file to version manifest mapping; unable to recycle version.");
				return false;
			}

			// If there is no version file, don't bother trying to read it
			if(VersionFile == null)
			{
				Log.TraceLog("Target is not using a version file.");
				return false;
			}

			// Make sure we've got a file containing the last build id
			BuildVersion CurrentVersion;
			if(!BuildVersion.TryRead(VersionFile, out CurrentVersion))
			{
				Log.TraceLog("Unable to read version file from {0}.", VersionFile);
				return false;
			}

			// Get the project directory. We will ignore any manifests under this directory (ie. anything not under engine/enterprise folders).
			DirectoryReference ProjectDir = DirectoryReference.FromFile(ProjectFile);

			// Read any the existing module manifests under the engine directory
			Dictionary<FileReference, ModuleManifest> ExistingFileToManifest = new Dictionary<FileReference, ModuleManifest>();
			foreach(FileReference ExistingFile in FileReferenceToModuleManifestPairs.Select(x => x.Key))
			{
				if(ProjectDir == null || !ExistingFile.IsUnderDirectory(ProjectDir))
				{
					ModuleManifest ExistingManifest;
					if(ModuleManifest.TryRead(ExistingFile, out ExistingManifest))
					{
						ExistingFileToManifest.Add(ExistingFile, ExistingManifest);
					}
				}
			}

			// Check if we're modifying any files in an existing valid manifest. If the build id for a manifest doesn't match, we can behave as if it doesn't exist.
			foreach(KeyValuePair<FileReference, ModuleManifest> ExistingPair in ExistingFileToManifest)
			{
				if(ExistingPair.Value.BuildId == CurrentVersion.BuildId)
				{
					DirectoryReference ExistingManifestDir = ExistingPair.Key.Directory;
					foreach(FileReference ExistingFile in ExistingPair.Value.ModuleNameToFileName.Values.Select(x => FileReference.Combine(ExistingManifestDir, x)))
					{
						if(OutputFiles.Contains(ExistingFile))
						{
							if(bNoManifestChanges)
							{
								Log.TraceError("Previous build product would be overwritten: {0}.", ExistingFile);
							}
							else
							{
								Log.TraceLog("Unable to recycle manifests - modifying {0} invalidates {1}. Using build id {2}.", ExistingFile, ExistingPair.Key, Receipt.Version.BuildId);
							}
							return false;
						}
					}
				}
			}

			// Allow the existing build id to be reused. Update the receipt.
			Receipt.Version.BuildId = CurrentVersion.BuildId;

			// Merge the existing manifests with the manifests in memory.
			foreach(KeyValuePair<FileReference, ModuleManifest> NewPair in FileReferenceToModuleManifestPairs)
			{
				// Reuse the existing build id
				ModuleManifest NewManifest = NewPair.Value;
				NewManifest.BuildId = CurrentVersion.BuildId;

				// Merge in the files from the existing manifest
				ModuleManifest ExistingManifest;
				if(ExistingFileToManifest.TryGetValue(NewPair.Key, out ExistingManifest) && ExistingManifest.BuildId == CurrentVersion.BuildId)
				{
					foreach(KeyValuePair<string, string> ModulePair in ExistingManifest.ModuleNameToFileName)
					{
						if(!NewManifest.ModuleNameToFileName.ContainsKey(ModulePair.Key))
						{
							NewManifest.ModuleNameToFileName.Add(ModulePair.Key, ModulePair.Value);
						}
					}
				}
			}

			// Return success
			Log.TraceLog("Recycled previous build ID ({0})", CurrentVersion.BuildId);
			return true;
		}

		/// <summary>
		/// Delete all the existing version manifests
		/// </summary>
		public void InvalidateVersionManifests()
		{
			// Delete all the existing manifests, so we don't try to recycle partial builds in future (the current build may fail after modifying engine files, 
			// causing bModifyingEngineFiles to be incorrect on the next invocation).
			if(FileReferenceToModuleManifestPairs != null)
			{
				foreach (FileReference VersionManifestFile in FileReferenceToModuleManifestPairs.Select(x => x.Key))
				{
					// Make sure the file (and directory) exists before trying to delete it
					if(FileReference.Exists(VersionManifestFile) && !IsFileInstalled(VersionManifestFile))
					{
						FileReference.Delete(VersionManifestFile);
					}
				}
			}
		}

		/// <summary>
		/// Patches the manifests with the new module suffixes from the OnlyModules list.
		/// </summary>
		public void PatchModuleManifestsForHotReloadAssembling(List<OnlyModule> OnlyModules)
		{
			if (FileReferenceToModuleManifestPairs == null)
			{
				return;
			}

			foreach (KeyValuePair<FileReference, ModuleManifest> FileNameToVersionManifest in FileReferenceToModuleManifestPairs)
			{
				foreach (KeyValuePair<string, string> Manifest in FileNameToVersionManifest.Value.ModuleNameToFileName)
				{
					string ModuleFilename = Manifest.Value;
					if (UnrealBuildTool.ReplaceHotReloadFilenameSuffix(ref ModuleFilename, (ModuleName) => UnrealBuildTool.GetReplacementModuleSuffix(OnlyModules, ModuleName)))
					{
						FileNameToVersionManifest.Value.ModuleNameToFileName[Manifest.Key] = ModuleFilename;
						break;
					}
				}
			}
		}

		/// <summary>
		/// Writes out the version manifest
		/// </summary>
		public void WriteReceipts(bool bNoManifestChanges)
		{
			if (Receipt != null)
			{
				UEBuildPlatform BuildPlatform = UEBuildPlatform.GetBuildPlatform(Platform);
				if (OnlyModules == null || OnlyModules.Count == 0)
				{
					if(!IsFileInstalled(ReceiptFileName))
					{
						DirectoryReference.CreateDirectory(ReceiptFileName.Directory);
						Receipt.Write(ReceiptFileName, UnrealBuildTool.EngineDirectory, ProjectDirectory);
					}
				}
				if (ForceReceiptFileName != null)
				{
					FileReference ForceReceiptFile = new FileReference(ForceReceiptFileName);
					if(!IsFileInstalled(ForceReceiptFile))
					{
						DirectoryReference.CreateDirectory(ForceReceiptFile.Directory);
						Receipt.Write(ForceReceiptFile, UnrealBuildTool.EngineDirectory, ProjectDirectory);
					}
				}
				if(VersionFile != null)
				{
					if(!IsFileInstalled(VersionFile))
					{
						DirectoryReference.CreateDirectory(VersionFile.Directory);

						StringWriter Writer = new StringWriter();
						Receipt.Version.Write(Writer);

						string Text = Writer.ToString();
						if(!FileReference.Exists(VersionFile) || File.ReadAllText(VersionFile.FullName) != Text)
						{
							File.WriteAllText(VersionFile.FullName, Text);
						}
					}
				}
			}
			if (FileReferenceToModuleManifestPairs != null)
			{
				foreach (KeyValuePair<FileReference, ModuleManifest> FileNameToVersionManifest in FileReferenceToModuleManifestPairs)
				{
					if(!IsFileInstalled(FileNameToVersionManifest.Key))
					{
						if(!FileReference.Exists(FileNameToVersionManifest.Key))
						{
							// If the file doesn't already exist, just write it out
							Directory.CreateDirectory(Path.GetDirectoryName(FileNameToVersionManifest.Key.FullName));
							FileNameToVersionManifest.Value.Write(FileNameToVersionManifest.Key.FullName);
						}
						else
						{
							// Otherwise write it to a buffer first
							string OutputText;
							using (StringWriter Writer = new StringWriter())
							{
								FileNameToVersionManifest.Value.Write(Writer);
								OutputText = Writer.ToString();
							}

							// And only write it to disk if it's been modified
							string CurrentText = FileReference.ReadAllText(FileNameToVersionManifest.Key);
							if(CurrentText != OutputText)
							{
								if(bNoManifestChanges)
								{
									Log.TraceError("Build modifies {0}. This is not permitted. Before:\n    {1}\nAfter:\n    {2}", FileNameToVersionManifest.Key, CurrentText.Replace("\n", "\n    "), OutputText.Replace("\n", "\n    "));
								}
								else
								{
									FileReference.WriteAllText(FileNameToVersionManifest.Key, OutputText);
								}
							}
						}
					}
				}
			}
		}

		/// <summary>
		/// Removes any receipt files in the case of a failed build
		/// </summary>
		public void DeleteReceipts()
		{
			if (Receipt != null)
			{
				if (OnlyModules == null || OnlyModules.Count == 0)
				{
					if(!IsFileInstalled(ReceiptFileName) && FileReference.Exists(ReceiptFileName))
					{
						FileReference.Delete(ReceiptFileName);
					}
				}
			}
		}

		/// <summary>
		/// Checks whether the given file is under an installed directory, and should not be overridden
		/// </summary>
		/// <param name="File">File to test</param>
		/// <returns>True if the file is part of the installed distribution, false otherwise</returns>
		bool IsFileInstalled(FileReference File)
		{
			if(UnrealBuildTool.IsEngineInstalled() && File.IsUnderDirectory(UnrealBuildTool.EngineDirectory))
			{
				return true;
			}
			if(UnrealBuildTool.IsProjectInstalled() && ProjectFile != null && File.IsUnderDirectory(ProjectFile.Directory))
			{
				return true;
			}
			return false;
		}

		/// <summary>
		/// Gathers dependency modules for given binaries list.
		/// </summary>
		/// <param name="Binaries">Binaries list.</param>
		/// <returns>Dependency modules set.</returns>
		static HashSet<UEBuildModuleCPP> GatherDependencyModules(List<UEBuildBinary> Binaries)
		{
			HashSet<UEBuildModuleCPP> Output = new HashSet<UEBuildModuleCPP>();

			foreach (UEBuildBinary Binary in Binaries)
			{
				List<UEBuildModule> DependencyModules = Binary.GetAllDependencyModules(bIncludeDynamicallyLoaded: false, bForceCircular: false);
				foreach (UEBuildModuleCPP Module in DependencyModules.OfType<UEBuildModuleCPP>())
				{
					if (Module.Binary != null)
					{
						Output.Add(Module);
					}
				}
			}

			return Output;
		}

		/// <summary>
		/// Builds the target, appending list of output files and returns building result.
		/// </summary>
		public ECompilationResult Build(BuildConfiguration BuildConfiguration, CPPHeaders Headers, List<FileItem> OutputItems, List<UHTModuleInfo> UObjectModules, ISourceFileWorkingSet WorkingSet, ActionGraph ActionGraph, EHotReload HotReload, bool bIsAssemblingBuild)
		{
			CppPlatform CppPlatform = UEBuildPlatform.GetBuildPlatform(Platform).DefaultCppPlatform;
			CppConfiguration CppConfiguration = GetCppConfiguration(Configuration);

			CppCompileEnvironment GlobalCompileEnvironment = new CppCompileEnvironment(CppPlatform, CppConfiguration, Architecture, Headers);
			UEToolChain TargetToolChain = CreateToolchain(CppPlatform);
			if(!ProjectFileGenerator.bGenerateProjectFiles)
			{
				TargetToolChain.PrintVersionInfo();
			}
			LinkEnvironment GlobalLinkEnvironment = new LinkEnvironment(GlobalCompileEnvironment.Platform, GlobalCompileEnvironment.Configuration, GlobalCompileEnvironment.Architecture);
			SetupGlobalEnvironment(TargetToolChain, GlobalCompileEnvironment, GlobalLinkEnvironment);

			// Create all the binaries and modules
			PreBuildSetup(TargetToolChain);

			// Save off the original list of binaries. We'll use this to figure out which PCHs to create later, to avoid switching PCHs when compiling single modules.
			List<UEBuildBinary> OriginalBinaries = Binaries;

			// If we're building a single module, then find the binary for that module and add it to our target
			if (OnlyModules.Count > 0)
			{
				NonFilteredModules = Binaries;
				Binaries = GetFilteredOnlyModules(Binaries, OnlyModules);
				if (Binaries.Count == 0)
				{
					throw new BuildException("One or more of the modules specified using the '-module' argument could not be found.");
				}
			}
			else if (HotReload == EHotReload.FromIDE)
			{
				Binaries = GetFilteredGameModules(Binaries);
				if (Binaries.Count == 0)
				{
					throw new BuildException("One or more of the modules specified using the '-module' argument could not be found.");
				}
			}

			// For installed builds, filter out all the binaries that aren't in mods
			if (!ProjectFileGenerator.bGenerateProjectFiles && UnrealBuildTool.IsProjectInstalled())
			{
				List<DirectoryReference> ModDirectories = EnabledPlugins.Where(x => x.Type == PluginType.Mod).Select(x => x.Directory).ToList();

				List<UEBuildBinary> FilteredBinaries = new List<UEBuildBinary>();
				foreach (UEBuildBinary DLLBinary in Binaries)
				{
					if(ModDirectories.Any(x => DLLBinary.OutputFilePath.IsUnderDirectory(x)))
					{
						FilteredBinaries.Add(DLLBinary);
					}
				}
				Binaries = FilteredBinaries;

				if (Binaries.Count == 0)
				{
					throw new BuildException("No modules found to build. All requested binaries were already part of the installed data.");
				}
			}

			// If we're just compiling a single file, filter the list of binaries to only include the file we're interested in.
			if (!String.IsNullOrEmpty(BuildConfiguration.SingleFileToCompile))
			{
				FileItem SingleFileItem = FileItem.GetItemByPath(BuildConfiguration.SingleFileToCompile);

				HashSet<UEBuildModuleCPP> Dependencies = GatherDependencyModules(Binaries);

				// We only want to build the binaries for this single file
				List<UEBuildBinary> FilteredBinaries = new List<UEBuildBinary>();
				foreach (UEBuildModuleCPP Dependency in Dependencies)
				{
					bool bFileExistsInDependency = Dependency.SourceFilesFound.CPPFiles.Exists(x => x.AbsolutePath == SingleFileItem.AbsolutePath);
					if (bFileExistsInDependency)
					{
						FilteredBinaries.Add(Dependency.Binary);

						UEBuildModuleCPP.SourceFilesClass EmptySourceFileList = new UEBuildModuleCPP.SourceFilesClass();
						Dependency.SourceFilesToBuild.CopyFrom(EmptySourceFileList);
						Dependency.SourceFilesToBuild.CPPFiles.Add(SingleFileItem);
					}
				}
				Binaries = FilteredBinaries;

				// Check we have at least one match
				if(Binaries.Count == 0)
				{
					throw new BuildException("Couldn't find any module containing {0} in {1}.", SingleFileItem.Location, TargetName);
				}
			}

			if(!ProjectFileGenerator.bGenerateProjectFiles)
			{
				if(!Rules.bDisableLinking)
				{
					// Check the distribution level of all binaries based on the dependencies they have
					if(ProjectFile == null && !Rules.bOutputPubliclyDistributable)
					{
						Dictionary<UEBuildModule, Dictionary<RestrictedFolder, DirectoryReference>> ModuleRestrictedFolderCache = new Dictionary<UEBuildModule, Dictionary<RestrictedFolder, DirectoryReference>>();

						bool bResult = true;
						foreach (UEBuildBinary Binary in Binaries)
						{
							bResult &= Binary.CheckRestrictedFolders(DirectoryReference.FromFile(ProjectFile), ModuleRestrictedFolderCache);
						}

						if(!bResult)
						{
							throw new BuildException("Unable to create binaries in less restricted locations than their input files.");
						}
					}

					// Check for linking against modules prohibited by the EULA
					CheckForEULAViolation();
				}

				// Build a mapping from module to its plugin
				Dictionary<UEBuildModule, UEBuildPlugin> ModuleToPlugin = new Dictionary<UEBuildModule, UEBuildPlugin>();
				foreach(UEBuildPlugin Plugin in BuildPlugins)
				{
					foreach(UEBuildModule Module in Plugin.Modules)
					{
						if (!ModuleToPlugin.ContainsKey(Module))
						{
							ModuleToPlugin.Add(Module, Plugin);
						}
					}
				}

				// Check there aren't any engine binaries with dependencies on game modules. This can happen when game-specific plugins override engine plugins.
				foreach(UEBuildModule Module in Modules.Values)
				{
					if(Module.Binary != null && UnrealBuildTool.IsUnderAnEngineDirectory(Module.RulesFile.Directory))
					{
						DirectoryReference RootDirectory = UnrealBuildTool.EngineDirectory;

						if (Module.RulesFile.IsUnderDirectory(UnrealBuildTool.EnterpriseDirectory))
						{
							RootDirectory = UnrealBuildTool.EnterpriseDirectory;
						}

						HashSet<UEBuildModule> ReferencedModules = Module.GetDependencies(bWithIncludePathModules: true, bWithDynamicallyLoadedModules: true);

						// Make sure engine modules don't depend on enterprise or game modules and that enterprise modules don't depend on game modules
						foreach(UEBuildModule ReferencedModule in ReferencedModules)
						{
							if(ReferencedModule.RulesFile != null && !ReferencedModule.RulesFile.IsUnderDirectory(UnrealBuildTool.EngineDirectory) && !ReferencedModule.RulesFile.IsUnderDirectory(RootDirectory))
							{
								string EngineModuleRelativePath = Module.RulesFile.MakeRelativeTo(UnrealBuildTool.EngineDirectory.ParentDirectory);
								string ReferencedModuleRelativePath = (ProjectFile != null && ReferencedModule.RulesFile.IsUnderDirectory(ProjectFile.Directory)) ? ReferencedModule.RulesFile.MakeRelativeTo(ProjectFile.Directory.ParentDirectory) : ReferencedModule.RulesFile.FullName;
								throw new BuildException("Engine module '{0}' should not depend on game module '{1}'", EngineModuleRelativePath, ReferencedModuleRelativePath);
							}
						}

						// Make sure engine modules don't directly reference engine plugins
						if(Module.RulesFile.IsUnderDirectory(UnrealBuildTool.EngineSourceDirectory) && !Module.RulesFile.IsUnderDirectory(TargetRulesFile.Directory))
						{
							foreach(UEBuildModule ReferencedModule in ReferencedModules)
							{
								if(ReferencedModule.RulesFile != null && ModuleToPlugin.ContainsKey(ReferencedModule) && !IsWhitelistedEnginePluginReference(Module.Name, ReferencedModule.Name))
								{
									string EngineModuleRelativePath = Module.RulesFile.MakeRelativeTo(UnrealBuildTool.EngineDirectory.ParentDirectory);
									string ReferencedModuleRelativePath = ReferencedModule.RulesFile.MakeRelativeTo(UnrealBuildTool.EngineDirectory.ParentDirectory);
									Log.TraceWarning("Warning: Engine module '{0}' should not depend on plugin module '{1}'", EngineModuleRelativePath, ReferencedModuleRelativePath);
								}
							}
						}
					}
				}

				// Check that each plugin declares its dependencies explicitly
				foreach(UEBuildPlugin Plugin in BuildPlugins)
				{
					foreach(UEBuildModule Module in Plugin.Modules)
					{
						HashSet<UEBuildModule> DependencyModules = Module.GetDependencies(bWithIncludePathModules: true, bWithDynamicallyLoadedModules: true);
						foreach(UEBuildModule DependencyModule in DependencyModules)
						{
							UEBuildPlugin DependencyPlugin;
							if(ModuleToPlugin.TryGetValue(DependencyModule, out DependencyPlugin) && DependencyPlugin != Plugin && !Plugin.Dependencies.Contains(DependencyPlugin))
							{
								Log.TraceWarning("Warning: Plugin '{0}' does not list plugin '{1}' as a dependency, but module '{2}' depends on '{3}'.", Plugin.Name, DependencyPlugin.Name, Module.Name, DependencyModule.Name);
							}
						}
					}
				}
			}

			// Execute the pre-build steps
			if(!ProjectFileGenerator.bGenerateProjectFiles)
			{
				if(!ExecuteCustomPreBuildSteps())
				{
					return ECompilationResult.OtherCompilationError;
				}
			}

			// If we're compiling monolithic, make sure the executable knows about all referenced modules
			if (ShouldCompileMonolithic())
			{
				UEBuildBinary ExecutableBinary = Binaries[0];

				// Add all the modules that the executable depends on. Plugins will be already included in this list.
				List<UEBuildModule> AllReferencedModules = ExecutableBinary.GetAllDependencyModules(bIncludeDynamicallyLoaded: true, bForceCircular: true);
				foreach (UEBuildModule CurModule in AllReferencedModules)
				{
					if (CurModule.Binary == null || CurModule.Binary == ExecutableBinary || CurModule.Binary.Type == UEBuildBinaryType.StaticLibrary)
					{
						ExecutableBinary.AddModule(CurModule);
					}
				}
			}

			// Add global definitions for project-specific binaries. HACK: Also defining for monolithic builds in binary releases. Might be better to set this via command line instead?
			if(!bUseSharedBuildEnvironment || bCompileMonolithic)
			{
				UEBuildBinary ExecutableBinary = Binaries[0];

				bool IsCurrentPlatform;
				if (Utils.IsRunningOnMono)
				{
					IsCurrentPlatform = Platform == UnrealTargetPlatform.Mac || (UEBuildPlatform.IsPlatformInGroup(Platform, UnrealPlatformGroup.Unix) && Platform == BuildHostPlatform.Current.Platform);
				}
				else
				{
					IsCurrentPlatform = Platform == UnrealTargetPlatform.Win64 || Platform == UnrealTargetPlatform.Win32;
				}

				if ((TargetType == TargetType.Game || TargetType == TargetType.Client || TargetType == TargetType.Server)
					&& IsCurrentPlatform)
				{
					// The hardcoded engine directory needs to be a relative path to match the normal EngineDir format. Not doing so breaks the network file system (TTP#315861).
					string OutputFilePath = ExecutableBinary.OutputFilePath.FullName;
					if (Platform == UnrealTargetPlatform.Mac && OutputFilePath.Contains(".app/Contents/MacOS"))
					{
						OutputFilePath = OutputFilePath.Substring(0, OutputFilePath.LastIndexOf(".app/Contents/MacOS") + 4);
					}
					string EnginePath = Utils.CleanDirectorySeparators(UnrealBuildTool.EngineDirectory.MakeRelativeTo(ExecutableBinary.OutputFilePath.Directory), '/');
					if (EnginePath.EndsWith("/") == false)
					{
						EnginePath += "/";
					}
					GlobalCompileEnvironment.Definitions.Add(String.Format("UE_ENGINE_DIRECTORY=\"{0}\"", EnginePath));
				}
			}

			// On Mac and Linux we have actions that should be executed after all the binaries are created
			TargetToolChain.SetupBundleDependencies(Binaries, TargetName);

			// Write out the deployment context, if necessary
			if(Rules.bDeployAfterCompile && !Rules.bDisableLinking)
			{
				UEBuildDeployTarget DeployTarget = new UEBuildDeployTarget(this);
				DeployTargetFile = FileReference.Combine(ProjectIntermediateDirectory, "Deploy.dat");
				DeployTarget.Write(DeployTargetFile);
			}

			if (!ProjectFileGenerator.bGenerateProjectFiles)
			{
				HashSet<UEBuildModuleCPP> ModulesToGenerateHeadersFor = GatherDependencyModules(OriginalBinaries.ToList());

				if (OnlyModules.Count > 0)
				{
					HashSet<UEBuildModuleCPP> CorrectlyOrderedModules = GatherDependencyModules(NonFilteredModules);

					CorrectlyOrderedModules.RemoveWhere((Module) => !ModulesToGenerateHeadersFor.Contains(Module));
					ModulesToGenerateHeadersFor = CorrectlyOrderedModules;
				}

				Dictionary<string, FlatModuleCsDataType> NameToFlatModuleData = new Dictionary<string, FlatModuleCsDataType>(StringComparer.InvariantCultureIgnoreCase);
				foreach(FlatModuleCsDataType FlatModuleData in FlatModuleCsData)
				{
					NameToFlatModuleData[FlatModuleData.ModuleName] = FlatModuleData;
				}

				ExternalExecution.SetupUObjectModules(ModulesToGenerateHeadersFor, Rules.Platform, ProjectDescriptor, UObjectModules, NameToFlatModuleData, Rules.GeneratedCodeVersion, bIsAssemblingBuild);

				// NOTE: Even in Gather mode, we need to run UHT to make sure the files exist for the static action graph to be setup correctly.  This is because UHT generates .cpp
				// files that are injected as top level prerequisites.  If UHT only emitted included header files, we wouldn't need to run it during the Gather phase at all.
				if (UObjectModules.Count > 0)
				{
					// Execute the header tool
					FileReference ModuleInfoFileName = FileReference.Combine(ProjectIntermediateDirectory, GetTargetName() + ".uhtmanifest");
					ECompilationResult UHTResult = ECompilationResult.OtherCompilationError;
					if (!ExternalExecution.ExecuteHeaderToolIfNecessary(BuildConfiguration, this, GlobalCompileEnvironment, UObjectModules, ModuleInfoFileName, ref UHTResult, HotReload, true, bIsAssemblingBuild))
					{
						Log.TraceInformation(String.Format("Error: UnrealHeaderTool failed for target '{0}' (platform: {1}, module info: {2}, exit code: {3} ({4})).", GetTargetName(), Platform.ToString(), ModuleInfoFileName, UHTResult.ToString(), (int)UHTResult));
						return UHTResult;
					}
				}
			}

			GlobalLinkEnvironment.bShouldCompileMonolithic = ShouldCompileMonolithic();

			// Find all the shared PCHs.
			List<PrecompiledHeaderTemplate> SharedPCHs = new List<PrecompiledHeaderTemplate>();
			if (!ProjectFileGenerator.bGenerateProjectFiles && Rules.bUseSharedPCHs)
			{
				SharedPCHs = FindSharedPCHs(OriginalBinaries, GlobalCompileEnvironment);
			}

			// Compile the resource files common to all DLLs on Windows
			if (!ShouldCompileMonolithic())
			{
				if (Platform == UnrealTargetPlatform.Win32 || Platform == UnrealTargetPlatform.Win64)
				{
					if(!Rules.bFormalBuild)
					{
						CppCompileEnvironment DefaultResourceCompileEnvironment = new CppCompileEnvironment(GlobalCompileEnvironment);

						FileItem DefaultResourceFile = FileItem.GetExistingItemByFileReference(FileReference.Combine(UnrealBuildTool.EngineSourceDirectory, "Runtime", "Launch", "Resources", "Windows", "PCLaunch.rc"));
						DefaultResourceFile.CachedIncludePaths = DefaultResourceCompileEnvironment.IncludePaths;

						WindowsPlatform.SetupResourceCompileEnvironment(DefaultResourceCompileEnvironment, EngineIntermediateDirectory, Rules);

						CPPOutput DefaultResourceOutput = TargetToolChain.CompileRCFiles(DefaultResourceCompileEnvironment, new List<FileItem> { DefaultResourceFile }, EngineIntermediateDirectory, ActionGraph);
						GlobalLinkEnvironment.DefaultResourceFiles.AddRange(DefaultResourceOutput.ObjectFiles);
					}
				}
			}

			// For the project file generator, just generate all the include paths
			if(ProjectFileGenerator.bGenerateProjectFiles)
			{
				foreach(UEBuildBinary Binary in Binaries)
				{
					Binary.GatherDataForProjectFiles(Rules, GlobalCompileEnvironment);
				}
				return ECompilationResult.Succeeded;
			}

			// Build the target's binaries.
			DirectoryReference ExeDir = OutputPaths[0].Directory;
			foreach (UEBuildBinary Binary in Binaries)
			{
				OutputItems.AddRange(Binary.Build(Rules, TargetToolChain, GlobalCompileEnvironment, GlobalLinkEnvironment, SharedPCHs, WorkingSet, ExeDir, ActionGraph));
			}

			// Prepare all the runtime dependencies, copying them from their source folders if necessary
			List<RuntimeDependency> RuntimeDependencies = new List<RuntimeDependency>();
			Dictionary<FileReference, FileReference> RuntimeDependencyTargetFileToSourceFile = new Dictionary<FileReference, FileReference>();
			foreach(UEBuildBinary Binary in Binaries)
			{
				Binary.PrepareRuntimeDependencies(RuntimeDependencies, RuntimeDependencyTargetFileToSourceFile, ExeDir);
			}
			foreach(KeyValuePair<FileReference, FileReference> Pair in RuntimeDependencyTargetFileToSourceFile)
			{
				if(!IsFileInstalled(Pair.Key))
				{
					OutputItems.Add(CreateCopyAction(Pair.Value, Pair.Key, ActionGraph));
				}
			}

			// If we're just precompiling a plugin, only include output items which are under that directory
			if(ForeignPlugin != null)
			{
				OutputItems.RemoveAll(x => !x.Location.IsUnderDirectory(ForeignPlugin.Directory));
			}

			// Allow the toolchain to modify the final output items
			TargetToolChain.FinalizeOutput(Rules, OutputItems, ActionGraph);

			// Get all the regular build products
			List<KeyValuePair<FileReference, BuildProductType>> BuildProducts = new List<KeyValuePair<FileReference, BuildProductType>>();
			foreach (UEBuildBinary Binary in Binaries)
			{
				Dictionary<FileReference, BuildProductType> BinaryBuildProducts = new Dictionary<FileReference, BuildProductType>();
				Binary.GetBuildProducts(Rules, TargetToolChain, BinaryBuildProducts, GlobalLinkEnvironment.bCreateDebugInfo);
				BuildProducts.AddRange(BinaryBuildProducts);
			}
			BuildProducts.AddRange(RuntimeDependencyTargetFileToSourceFile.Select(x => new KeyValuePair<FileReference, BuildProductType>(x.Key, BuildProductType.RequiredResource)));

			// Create a receipt for the target
			if (!ProjectFileGenerator.bGenerateProjectFiles)
			{
				PrepareReceipts(TargetToolChain, BuildProducts, RuntimeDependencies, HotReload);
			}

			// Make sure all the checked headers were valid
			List<string> InvalidIncludeDirectiveMessages = Modules.Values.OfType<UEBuildModuleCPP>().Where(x => x.InvalidIncludeDirectiveMessages != null).SelectMany(x => x.InvalidIncludeDirectiveMessages).ToList();
			if (InvalidIncludeDirectiveMessages.Count > 0)
			{
				foreach (string InvalidIncludeDirectiveMessage in InvalidIncludeDirectiveMessages)
				{
					Log.WriteLine(0, LogEventType.Error, LogFormatOptions.NoSeverityPrefix, "{0}", InvalidIncludeDirectiveMessage);
				}
				Log.TraceError("Build canceled.");
				return ECompilationResult.Canceled;
			}

			// Build a list of all the files required to build
			foreach(FileReference DependencyListFileName in Rules.DependencyListFileNames)
			{
				WriteDependencyList(DependencyListFileName, RuntimeDependencies, RuntimeDependencyTargetFileToSourceFile);
			}

			// If we're only generating the manifest, return now
			if (BuildConfiguration.bGenerateManifest)
			{
				GenerateManifest(BuildProducts);
			}
			foreach(FileReference ManifestFileName in Rules.ManifestFileNames)
			{
				GenerateManifest(ManifestFileName, BuildProducts);
			}

			// Clean any stale modules which exist in multiple output directories. This can lead to the wrong DLL being loaded on Windows.
			CleanStaleModules();
			return ECompilationResult.Succeeded;
		}

		/// <summary>
		/// Creates an action which copies a file from one location to another
		/// </summary>
		/// <param name="SourceFile">The source file location</param>
		/// <param name="TargetFile">The target file location</param>
		/// <param name="ActionGraph">The action graph</param>
		/// <returns>File item for the output file</returns>
		static FileItem CreateCopyAction(FileReference SourceFile, FileReference TargetFile, ActionGraph ActionGraph)
		{
			FileItem SourceFileItem = FileItem.GetItemByFileReference(SourceFile);
			FileItem TargetFileItem = FileItem.GetItemByFileReference(TargetFile);

			Action CopyAction = ActionGraph.Add(ActionType.BuildProject);
			CopyAction.CommandDescription = "Copy";
			if(BuildHostPlatform.Current.Platform == UnrealTargetPlatform.Win64)
			{
				CopyAction.CommandPath = "cmd.exe";
				CopyAction.CommandArguments = String.Format("/C \"copy /Y \"{0}\" \"{1}\" 1>nul\"", SourceFile, TargetFile);
			}
			else
			{
				CopyAction.CommandPath = "/bin/sh";
				CopyAction.CommandArguments = String.Format("cp -f {0} {1}", Utils.EscapeShellArgument(SourceFile.FullName), Utils.EscapeShellArgument(TargetFile.FullName));
			}
			CopyAction.WorkingDirectory = Environment.CurrentDirectory;
			CopyAction.PrerequisiteItems.Add(SourceFileItem);
			CopyAction.ProducedItems.Add(TargetFileItem);
			CopyAction.DeleteItems.Add(TargetFileItem);
			CopyAction.StatusDescription = TargetFileItem.Location.GetFileName();
			CopyAction.bCanExecuteRemotely = false;

			return TargetFileItem;
		}

		/// <summary>
		/// Creates a toolchain for the current target. May be overridden by the target rules.
		/// </summary>
		/// <returns>New toolchain instance</returns>
		private UEToolChain CreateToolchain(CppPlatform CppPlatform)
		{
			if (Rules.ToolChainName == null)
			{
				return UEBuildPlatform.GetBuildPlatform(Platform).CreateToolChain(CppPlatform, Rules);
			}
			else
			{
				Type ToolchainType = Assembly.GetExecutingAssembly().GetType(String.Format("UnrealBuildTool.{0}", Rules.ToolChainName), false, true);
				if (ToolchainType == null)
				{
					throw new BuildException("Unable to create toolchain '{0}'. Check that the name is correct.", Rules.ToolChainName);
				}
				return (UEToolChain)Activator.CreateInstance(ToolchainType, Rules);
			}
		}

		/// <summary>
		/// Cleans any stale modules that have changed moved output folder.
		/// 
		/// On Windows, the loader reads imported DLLs from the first location it finds them. If modules are moved from one place to another, we have to be sure to clean up the old versions 
		/// so that they're not loaded accidentally causing unintuitive import errors.
		/// </summary>
		void CleanStaleModules()
		{
			// Find all the output files
			HashSet<FileReference> OutputFiles = new HashSet<FileReference>();
			foreach(UEBuildBinary Binary in Binaries)
			{
				OutputFiles.UnionWith(Binary.OutputFilePaths);
			}

			// Build a map of base filenames to their full path
			Dictionary<string, FileReference> OutputNameToLocation = new Dictionary<string, FileReference>(StringComparer.InvariantCultureIgnoreCase);
			foreach(FileReference OutputFile in OutputFiles)
			{
				OutputNameToLocation[OutputFile.GetFileName()] = OutputFile;
			}

			// Search all the output directories for files with a name matching one of our output files
			foreach(DirectoryReference OutputDirectory in OutputFiles.Select(x => x.Directory).Distinct())
			{
				if (DirectoryReference.Exists(OutputDirectory))
				{
					foreach (FileReference ExistingFile in DirectoryReference.EnumerateFiles(OutputDirectory))
					{
						FileReference OutputFile;
						if (OutputNameToLocation.TryGetValue(ExistingFile.GetFileName(), out OutputFile) && !OutputFiles.Contains(ExistingFile))
						{
							Log.TraceInformation("Deleting '{0}' to avoid ambiguity with '{1}'", ExistingFile, OutputFile);
							try
							{
								FileReference.Delete(ExistingFile);
							}
							catch (Exception Ex)
							{
								Log.TraceError("Unable to delete {0} ({1})", ExistingFile, Ex.Message.TrimEnd());
							}
						}
					}
				}
			}
		}

		/// <summary>
		/// Check whether a reference from an engine module to a plugin module is allowed. Temporary hack until these can be fixed up propertly.
		/// </summary>
		/// <param name="EngineModuleName">Name of the engine module.</param>
		/// <param name="PluginModuleName">Name of the plugin module.</param>
		/// <returns>True if the reference is whitelisted.</returns>
		static bool IsWhitelistedEnginePluginReference(string EngineModuleName, string PluginModuleName)
		{
			if(EngineModuleName == "AndroidDeviceDetection" && PluginModuleName == "TcpMessaging")
			{
				return true;
			}
			if(EngineModuleName == "Voice" && PluginModuleName == "AndroidPermission")
			{
				return true;
			}
			return false;
		}

		/// <summary>
		/// Export the definition of this target to a JSON file
		/// </summary>
		/// <param name="FileName">File to write to</param>
		public void ExportJson(string FileName)
		{
			using (JsonWriter Writer = new JsonWriter(FileName))
			{
				Writer.WriteObjectStart();

				Writer.WriteValue("Name", TargetName);
				Writer.WriteValue("Configuration", Configuration.ToString());
				Writer.WriteValue("Platform", Platform.ToString());
				if (ProjectFile != null)
				{
					Writer.WriteValue("ProjectFile", ProjectFile.FullName);
				}

				Writer.WriteArrayStart("Binaries");
				foreach (UEBuildBinary Binary in Binaries)
				{
					Writer.WriteObjectStart();
					Binary.ExportJson(Writer);
					Writer.WriteObjectEnd();
				}
				Writer.WriteArrayEnd();

				Writer.WriteObjectStart("Modules");
				foreach(UEBuildModule Module in Modules.Values)
				{
					Writer.WriteObjectStart(Module.Name);
					Module.ExportJson(Writer);
					Writer.WriteObjectEnd();
				}
				Writer.WriteObjectEnd();

				Writer.WriteObjectEnd();
			}
		}

		/// <summary>
		/// Check for EULA violation dependency issues.
		/// </summary>
		private void CheckForEULAViolation()
		{
			if (TargetType != TargetType.Editor && TargetType != TargetType.Program && Configuration == UnrealTargetConfiguration.Shipping &&
				Rules.bCheckLicenseViolations)
			{
				bool bLicenseViolation = false;
				foreach (UEBuildBinary Binary in Binaries)
				{
					List<UEBuildModule> AllDependencies = Binary.GetAllDependencyModules(true, false);
					IEnumerable<UEBuildModule> NonRedistModules = AllDependencies.Where((DependencyModule) =>
							!IsRedistributable(DependencyModule) && DependencyModule.Name != AppName
						);

					if (NonRedistModules.Count() != 0)
					{
						IEnumerable<UEBuildModule> NonRedistDeps = AllDependencies.Where((DependantModule) =>
							DependantModule.GetDirectDependencyModules().Intersect(NonRedistModules).Any()
						);
						string Message = string.Format("Non-editor build cannot depend on non-redistributable modules. {0} depends on '{1}'.", Binary.ToString(), string.Join("', '", NonRedistModules));
						if (NonRedistDeps.Any())
						{
							Message = string.Format("{0}\nDependant modules '{1}'", Message, string.Join("', '", NonRedistDeps));
						}
						if(Rules.bBreakBuildOnLicenseViolation)
						{
							Log.TraceError("ERROR: {0}", Message);
						}
						else
						{
							Log.TraceWarning("WARNING: {0}", Message);
						}
						bLicenseViolation = true;
					}
				}
				if (Rules.bBreakBuildOnLicenseViolation && bLicenseViolation)
				{
					throw new BuildException("Non-editor build cannot depend on non-redistributable modules.");
				}
			}
		}

		/// <summary>
		/// Tells if this module can be redistributed.
		/// </summary>
		public static bool IsRedistributable(UEBuildModule Module)
		{
			if(Module.Rules != null && Module.Rules.IsRedistributableOverride.HasValue)
			{
				return Module.Rules.IsRedistributableOverride.Value;
			}

			if(Module.RulesFile != null)
			{
				return !Module.RulesFile.IsUnderDirectory(UnrealBuildTool.EngineSourceDeveloperDirectory) && !Module.RulesFile.IsUnderDirectory(UnrealBuildTool.EngineSourceEditorDirectory);
			}

			return true;
		}

		/// <summary>
		/// Setup target before build. This method finds dependencies, sets up global environment etc.
		/// </summary>
		public void PreBuildSetup(UEToolChain TargetToolChain)
		{
			// Describe what's being built.
			Log.TraceVerbose("Building {0} - {1} - {2} - {3}", AppName, TargetName, Platform, Configuration);

			// Setup the target's binaries.
			SetupBinaries();

			// Setup the target's plugins
			SetupPlugins();

			// Setup the custom build steps for this target
			SetupCustomBuildSteps();

			// Add the plugin binaries to the build
			foreach (UEBuildPlugin Plugin in BuildPlugins)
			{
				foreach(UEBuildModuleCPP Module in Plugin.Modules)
				{
					AddModuleToBinary(Module);
				}
			}

			// Add all of the extra modules, including game modules, that need to be compiled along
			// with this app.  These modules are always statically linked in monolithic targets, but not necessarily linked to anything in modular targets,
			// and may still be required at runtime in order for the application to load and function properly!
			AddExtraModules();

			// Create all the modules referenced by the existing binaries
			foreach(UEBuildBinary Binary in Binaries)
			{
				Binary.CreateAllDependentModules(FindOrCreateModuleByName);
			}

			// Bind every referenced C++ module to a binary
			for (int Idx = 0; Idx < Binaries.Count; Idx++)
			{
				List<UEBuildModule> DependencyModules = Binaries[Idx].GetAllDependencyModules(true, true);
				foreach (UEBuildModuleCPP DependencyModule in DependencyModules.OfType<UEBuildModuleCPP>())
				{
					if(DependencyModule.Binary == null)
					{
						AddModuleToBinary(DependencyModule);
					}
				}
			}

			// Add all the modules to the target if necessary.
			if(Rules.bBuildAllModules)
			{
				AddAllValidModulesToTarget();
			}

			// Add the external and non-C++ referenced modules to the binaries that reference them.
			foreach (UEBuildModuleCPP Module in Modules.Values.OfType<UEBuildModuleCPP>())
			{
				if(Module.Binary != null)
				{
					foreach (UEBuildModule ReferencedModule in Module.GetUnboundReferences())
					{
						Module.Binary.AddModule(ReferencedModule);
					}
				}
			}

			if (!bCompileMonolithic)
			{
				if (Platform == UnrealTargetPlatform.Win64 || Platform == UnrealTargetPlatform.Win32)
				{
					// On Windows create import libraries for all binaries ahead of time, since linking binaries often causes bottlenecks
					foreach (UEBuildBinary Binary in Binaries)
					{
						Binary.SetCreateImportLibrarySeparately(true);
					}
				}
				else
				{
					// On other platforms markup all the binaries containing modules with circular references
					foreach (UEBuildModule Module in Modules.Values.Where(x => x.Binary != null))
					{
						foreach (string CircularlyReferencedModuleName in Module.Rules.CircularlyReferencedDependentModules)
						{
							UEBuildModule CircularlyReferencedModule;
							if (Modules.TryGetValue(CircularlyReferencedModuleName, out CircularlyReferencedModule) && CircularlyReferencedModule.Binary != null)
							{
								CircularlyReferencedModule.Binary.SetCreateImportLibrarySeparately(true);
							}
						}
					}
				}
			}

			// On Mac AppBinaries paths for non-console targets need to be adjusted to be inside the app bundle
			if (Platform == UnrealTargetPlatform.Mac && !Rules.bIsBuildingConsoleApplication)
			{
				TargetToolChain.FixBundleBinariesPaths(this, Binaries);
			}
		}

		/// <summary>
		/// Writes scripts for all the custom build steps
		/// </summary>
		private void SetupCustomBuildSteps()
		{
			// Make sure the intermediate directory exists
			DirectoryReference ScriptDirectory = ProjectIntermediateDirectory;

			// Find all the pre-build steps
			List<Tuple<string[], UEBuildPlugin>> PreBuildCommandBatches = new List<Tuple<string[], UEBuildPlugin>>();
			if(ProjectDescriptor != null && ProjectDescriptor.PreBuildSteps != null)
			{
				AddCustomBuildSteps(ProjectDescriptor.PreBuildSteps, null, PreBuildCommandBatches);
			}
			if(Rules.PreBuildSteps.Count > 0)
			{
				PreBuildCommandBatches.Add(new Tuple<string[], UEBuildPlugin>(Rules.PreBuildSteps.ToArray(), null));
			}
			foreach(UEBuildPlugin BuildPlugin in BuildPlugins.Where(x => x.Descriptor.PreBuildSteps != null))
			{
				AddCustomBuildSteps(BuildPlugin.Descriptor.PreBuildSteps, BuildPlugin, PreBuildCommandBatches);
			}
			PreBuildStepScripts = WriteCustomBuildStepScripts(BuildHostPlatform.Current.Platform, ScriptDirectory, "PreBuild", PreBuildCommandBatches);

			// Find all the post-build steps
			List<Tuple<string[], UEBuildPlugin>> PostBuildCommandBatches = new List<Tuple<string[], UEBuildPlugin>>();
			if(!Rules.bDisableLinking)
			{
				if(ProjectDescriptor != null && ProjectDescriptor.PostBuildSteps != null)
				{
					AddCustomBuildSteps(ProjectDescriptor.PostBuildSteps, null, PostBuildCommandBatches);
				}
				if(Rules.PostBuildSteps.Count > 0)
				{
					PostBuildCommandBatches.Add(new Tuple<string[], UEBuildPlugin>(Rules.PostBuildSteps.ToArray(), null));
				}
				foreach(UEBuildPlugin BuildPlugin in BuildPlugins.Where(x => x.Descriptor.PostBuildSteps != null))
				{
					AddCustomBuildSteps(BuildPlugin.Descriptor.PostBuildSteps, BuildPlugin, PostBuildCommandBatches);
				}
			}
			PostBuildStepScripts = WriteCustomBuildStepScripts(BuildHostPlatform.Current.Platform, ScriptDirectory, "PostBuild", PostBuildCommandBatches);
		}

		/// <summary>
		/// Adds custom build steps from the given JSON object to the list of command batches
		/// </summary>
		/// <param name="BuildSteps">The custom build steps</param>
		/// <param name="Plugin">The plugin to associate with these commands</param>
		/// <param name="CommandBatches">List to receive the command batches</param>
		private void AddCustomBuildSteps(CustomBuildSteps BuildSteps, UEBuildPlugin Plugin, List<Tuple<string[], UEBuildPlugin>> CommandBatches)
		{
			string[] Commands;
			if(BuildSteps.TryGetCommands(BuildHostPlatform.Current.Platform, out Commands))
			{
				CommandBatches.Add(Tuple.Create(Commands, Plugin));
			}
		}

		/// <summary>
		/// Write scripts containing the custom build steps for the given host platform
		/// </summary>
		/// <param name="HostPlatform">The current host platform</param>
		/// <param name="Directory">The output directory for the scripts</param>
		/// <param name="FilePrefix">Bare prefix for all the created script files</param>
		/// <param name="CommandBatches">List of custom build steps, and their matching PluginInfo (if appropriate)</param>
		/// <returns>List of created script files</returns>
		private FileReference[] WriteCustomBuildStepScripts(UnrealTargetPlatform HostPlatform, DirectoryReference Directory, string FilePrefix, List<Tuple<string[], UEBuildPlugin>> CommandBatches)
		{
			List<FileReference> ScriptFiles = new List<FileReference>();
			foreach(Tuple<string[], UEBuildPlugin> CommandBatch in CommandBatches)
			{
				// Find all the standard variables
				Dictionary<string, string> Variables = new Dictionary<string,string>();
				Variables.Add("RootDir", UnrealBuildTool.RootDirectory.FullName);
				Variables.Add("EngineDir", UnrealBuildTool.EngineDirectory.FullName);
				Variables.Add("EnterpriseDir", UnrealBuildTool.EnterpriseDirectory.FullName);
				Variables.Add("ProjectDir", ProjectDirectory.FullName);
				Variables.Add("TargetName", TargetName);
				Variables.Add("TargetPlatform", Platform.ToString());
				Variables.Add("TargetConfiguration", Configuration.ToString());
				Variables.Add("TargetType", TargetType.ToString());
				if(ProjectFile != null)
				{
					Variables.Add("ProjectFile", ProjectFile.FullName);
				}
				if(CommandBatch.Item2 != null)
				{
					Variables.Add("PluginDir", CommandBatch.Item2.Directory.FullName);
				}

				// Get the output path to the script
				string ScriptExtension = (HostPlatform == UnrealTargetPlatform.Win64)? ".bat" : ".sh";
				FileReference ScriptFile = FileReference.Combine(Directory, String.Format("{0}-{1}{2}", FilePrefix, ScriptFiles.Count + 1, ScriptExtension));

				// Write it to disk
				List<string> Contents = new List<string>();
				if(HostPlatform == UnrealTargetPlatform.Win64)
				{
					Contents.Insert(0, "@echo off");
				}
				foreach(string Command in CommandBatch.Item1)
				{
					Contents.Add(Utils.ExpandVariables(Command, Variables));
				}
				if(!DirectoryReference.Exists(ScriptFile.Directory))
				{
					DirectoryReference.CreateDirectory(ScriptFile.Directory);
				}
				File.WriteAllLines(ScriptFile.FullName, Contents);

				// Add the output file to the list of generated scripts
				ScriptFiles.Add(ScriptFile);
			}
			return ScriptFiles.ToArray();
		}

		/// <summary>
		/// Executes the custom pre-build steps
		/// </summary>
		public bool ExecuteCustomPreBuildSteps()
		{
			return Utils.ExecuteCustomBuildSteps(PreBuildStepScripts);
		}

		/// <summary>
		/// Executes the custom post-build steps
		/// </summary>
		public bool ExecuteCustomPostBuildSteps()
		{
			return Utils.ExecuteCustomBuildSteps(PostBuildStepScripts);
		}

		private static FileReference AddModuleFilenameSuffix(string ModuleName, FileReference FilePath, string Suffix)
		{
			int MatchPos = FilePath.FullName.LastIndexOf(ModuleName, StringComparison.InvariantCultureIgnoreCase);
			if (MatchPos < 0)
			{
				throw new BuildException("Failed to find module name \"{0}\" specified on the command line inside of the output filename \"{1}\" to add appendage.", ModuleName, FilePath);
			}
			string Appendage = "-" + Suffix;
			return new FileReference(FilePath.FullName.Insert(MatchPos + ModuleName.Length, Appendage));
		}

		private static List<UEBuildBinary> GetFilteredOnlyModules(List<UEBuildBinary> Binaries, List<OnlyModule> OnlyModules)
		{
			List<UEBuildBinary> Result = new List<UEBuildBinary>();

			foreach (UEBuildBinary Binary in Binaries)
			{
				// If we're doing an OnlyModule compile, we never want the executable that static libraries are linked into for monolithic builds
				if(Binary.Type != UEBuildBinaryType.Executable)
				{
					OnlyModule FoundOnlyModule = Binary.FindOnlyModule(OnlyModules);
					if (FoundOnlyModule != null)
					{
						Result.Add(Binary);

						if (!String.IsNullOrEmpty(FoundOnlyModule.OnlyModuleSuffix))
						{
							Binary.OriginalOutputFilePaths = Binary.OutputFilePaths;
							Binary.OutputFilePaths = Binary.OutputFilePaths.Select(Path => AddModuleFilenameSuffix(FoundOnlyModule.OnlyModuleName, Path, FoundOnlyModule.OnlyModuleSuffix)).ToList();
						}
					}
				}
			}

			return Result;
		}

		private List<UEBuildBinary> GetFilteredGameModules(List<UEBuildBinary> Binaries)
		{
			List<UEBuildBinary> Result = new List<UEBuildBinary>();

			foreach (UEBuildBinary DLLBinary in Binaries)
			{
				List<UEBuildModule> GameModules = DLLBinary.FindGameModules();
				if (GameModules != null && GameModules.Count > 0)
				{
					if(!UnrealBuildTool.IsProjectInstalled() || EnabledPlugins.Where(x => x.Type == PluginType.Mod).Any(x => DLLBinary.OutputFilePaths[0].IsUnderDirectory(x.Directory)))
					{
						Result.Add(DLLBinary);

						string UniqueSuffix = (new Random((int)(DateTime.Now.Ticks % Int32.MaxValue)).Next(10000)).ToString();

						DLLBinary.OriginalOutputFilePaths = DLLBinary.OutputFilePaths;
						DLLBinary.OutputFilePaths = DLLBinary.OutputFilePaths.Select(Path => AddModuleFilenameSuffix(GameModules[0].Name, Path, UniqueSuffix)).ToList();
					}
				}
			}

			return Result;
		}

		/// <summary>
		/// Determines which modules can be used to create shared PCHs
		/// </summary>
		/// <returns>List of shared PCH modules, in order of preference</returns>
		List<PrecompiledHeaderTemplate> FindSharedPCHs(List<UEBuildBinary> OriginalBinaries, CppCompileEnvironment GlobalCompileEnvironment)
		{
			// Find how many other shared PCH modules each module depends on, and use that to sort the shared PCHs by reverse order of size.
			HashSet<UEBuildModuleCPP> SharedPCHModules = new HashSet<UEBuildModuleCPP>();
			foreach(UEBuildBinary Binary in OriginalBinaries)
			{
				foreach(UEBuildModuleCPP Module in Binary.Modules.OfType<UEBuildModuleCPP>())
				{
					if(Module.Rules.SharedPCHHeaderFile != null)
					{
						SharedPCHModules.Add(Module);
					}
				}
			}

			// Shared PCHs are only supported for engine modules at the moment. Check there are no game modules in the list.
			List<UEBuildModuleCPP> NonEngineSharedPCHs = SharedPCHModules.Where(x => !x.RulesFile.IsUnderDirectory(UnrealBuildTool.EngineDirectory)).ToList();
			if(NonEngineSharedPCHs.Count > 0)
			{
				throw new BuildException("Shared PCHs are only supported for engine modules (found {0}).", String.Join(", ", NonEngineSharedPCHs.Select(x => x.Name)));
			}

			// Find a priority for each shared PCH, determined as the number of other shared PCHs it includes.
			Dictionary<UEBuildModuleCPP, int> SharedPCHModuleToPriority = new Dictionary<UEBuildModuleCPP, int>();
			foreach(UEBuildModuleCPP SharedPCHModule in SharedPCHModules)
			{
				List<UEBuildModule> Dependencies = new List<UEBuildModule>();
				SharedPCHModule.GetAllDependencyModules(Dependencies, new HashSet<UEBuildModule>(), false, false, false);
				SharedPCHModuleToPriority.Add(SharedPCHModule, Dependencies.Count(x => SharedPCHModules.Contains(x)));
			}

			// Create the shared PCH modules, in order
			List<PrecompiledHeaderTemplate> OrderedSharedPCHModules = new List<PrecompiledHeaderTemplate>();
			foreach(UEBuildModuleCPP Module in SharedPCHModuleToPriority.OrderByDescending(x => x.Value).Select(x => x.Key))
			{
				OrderedSharedPCHModules.Add(Module.CreateSharedPCHTemplate(this, GlobalCompileEnvironment));
			}

			// Print the ordered list of shared PCHs
			if(OrderedSharedPCHModules.Count > 0)
			{
				Log.TraceVerbose("Found {0} shared PCH headers (listed in order of preference):", SharedPCHModules.Count);
				foreach (PrecompiledHeaderTemplate SharedPCHModule in OrderedSharedPCHModules)
				{
					Log.TraceVerbose("	" + SharedPCHModule.Module.Name);
				}
			}
			return OrderedSharedPCHModules;
		}

		/// <summary>
		/// When building a target, this is called to add any additional modules that should be compiled along
		/// with the main target.  If you override this in a derived class, remember to call the base implementation!
		/// </summary>
		protected void AddExtraModules()
		{
			// Find all the extra module names
			List<string> ExtraModuleNames = new List<string>();
			ExtraModuleNames.AddRange(Rules.ExtraModuleNames);
			UEBuildPlatform.GetBuildPlatform(Platform).AddExtraModules(Rules, ExtraModuleNames);

			// Add extra modules that will either link into the main binary (monolithic), or be linked into separate DLL files (modular)
			foreach (string ModuleName in ExtraModuleNames)
			{
				UEBuildModuleCPP Module = FindOrCreateCppModuleByName(ModuleName, TargetRulesFile.GetFileName());
				if (Module.Binary == null)
				{
					AddModuleToBinary(Module);
				}
			}
		}

		/// <summary>
		/// Adds all the precompiled modules into the target. Precompiled modules are compiled alongside the target, but not linked into it unless directly referenced.
		/// </summary>
		protected void AddAllValidModulesToTarget()
		{
			// Find all the modules that are part of the target
			HashSet<string> ValidModuleNames = new HashSet<string>();
			foreach (UEBuildModuleCPP Module in Modules.Values.OfType<UEBuildModuleCPP>())
			{
				if(Module.Binary != null)
				{
					ValidModuleNames.Add(Module.Name);
				}
			}

			// If we're compiling a base engine target, create binaries for all the engine modules that are compatible with it.
			if (ProjectFile == null && TargetType != TargetType.Program)
			{
				// Find all the known module names in this assembly
				List<string> ModuleNames = new List<string>();
				RulesAssembly.GetAllModuleNames(ModuleNames);

				// Find all the platform folders to exclude from the list of valid modules
				List<string> ExcludeFolders = new List<string>();
				foreach (UnrealTargetPlatform TargetPlatform in Enum.GetValues(typeof(UnrealTargetPlatform)))
				{
					if (TargetPlatform != Platform)
					{
						ExcludeFolders.Add(TargetPlatform.ToString());
					}
				}

				// Also exclude all the platform groups that this platform is not a part of
				List<UnrealPlatformGroup> IncludePlatformGroups = new List<UnrealPlatformGroup>(UEBuildPlatform.GetPlatformGroups(Platform));
				foreach (UnrealPlatformGroup PlatformGroup in Enum.GetValues(typeof(UnrealPlatformGroup)))
				{
					if (!IncludePlatformGroups.Contains(PlatformGroup))
					{
						ExcludeFolders.Add(PlatformGroup.ToString());
					}
				}

				// Create an array of folders to exclude
				string[] ExcludeFoldersArray = ExcludeFolders.ToArray();

				// Find all the directories containing engine modules that may be compatible with this target
				List<DirectoryReference> Directories = new List<DirectoryReference>();
				if (TargetType == TargetType.Editor)
				{
					Directories.Add(UnrealBuildTool.EngineSourceEditorDirectory);
				}
				Directories.Add(UnrealBuildTool.EngineSourceRuntimeDirectory);

				// Also allow anything in the developer directory in non-shipping configurations (though we blacklist by default unless the PrecompileForTargets
				// setting indicates that it's actually useful at runtime).
				bool bAllowDeveloperModules = false;
				if(Configuration != UnrealTargetConfiguration.Shipping)
				{
					Directories.Add(UnrealBuildTool.EngineSourceDeveloperDirectory);
					Directories.Add(DirectoryReference.Combine(UnrealBuildTool.EnterpriseSourceDirectory, "Developer"));
					bAllowDeveloperModules = true;
				}

				// Find all the modules that are not part of the standard set
				HashSet<string> FilteredModuleNames = new HashSet<string>();
				foreach (string ModuleName in ModuleNames)
				{
					FileReference ModuleFileName = RulesAssembly.GetModuleFileName(ModuleName);
					foreach(DirectoryReference BaseDir in Directories)
					{
						if(ModuleFileName.IsUnderDirectory(BaseDir))
						{
							Type RulesType = RulesAssembly.GetModuleRulesType(ModuleName);

							SupportedPlatformsAttribute SupportedPlatforms = RulesType.GetCustomAttribute<SupportedPlatformsAttribute>();
							if(SupportedPlatforms != null)
							{
								if(SupportedPlatforms.Platforms.Contains(Platform))
								{
									FilteredModuleNames.Add(ModuleName);
								}
							}
							else
							{
								if(!ModuleFileName.ContainsAnyNames(ExcludeFoldersArray, BaseDir))
								{
									FilteredModuleNames.Add(ModuleName);
								}
							}
						}
					}
				}

				// Add all the plugin modules that need to be compiled
				List<PluginInfo> Plugins = RulesAssembly.EnumeratePlugins().ToList();
				foreach(PluginInfo Plugin in Plugins)
				{
					if(Rules.bIncludePluginsForTargetPlatforms || Plugin.Descriptor.SupportsTargetPlatform(Platform))
					{
						if(Plugin.Descriptor.Modules != null && (!Plugin.Descriptor.bRequiresBuildPlatform || !Plugin.File.ContainsAnyNames(ExcludeFoldersArray, UnrealBuildTool.EngineDirectory)))
						{
							foreach (ModuleDescriptor ModuleDescriptor in Plugin.Descriptor.Modules)
							{
								if (ModuleDescriptor.IsCompiledInConfiguration(Platform, Configuration, TargetName, TargetType, bAllowDeveloperModules && Rules.bBuildDeveloperTools, Rules.bBuildEditor, Rules.bBuildRequiresCookedData))
								{
									FileReference ModuleFileName = RulesAssembly.GetModuleFileName(ModuleDescriptor.Name);
									if(ModuleFileName == null)
									{
										throw new BuildException("Unable to find module '{0}' referenced by {1}", ModuleDescriptor.Name, Plugin.File);
									}
									if(!ModuleFileName.ContainsAnyNames(ExcludeFoldersArray, Plugin.Directory))
									{
										FilteredModuleNames.Add(ModuleDescriptor.Name);
									}
								}
							}
						}
					}
				}

				// Create rules for each remaining module, and check that it's set to be compiled
				foreach(string FilteredModuleName in FilteredModuleNames)
				{
					// Try to create the rules object, but catch any exceptions if it fails. Some modules (eg. SQLite) may determine that they are unavailable in the constructor.
					ModuleRules ModuleRules;
					try
					{
						ModuleRules = RulesAssembly.CreateModuleRules(FilteredModuleName, this.Rules, "precompile option");
					}
					catch (BuildException)
					{
						ModuleRules = null;
					}

					// Figure out if it can be precompiled
					if (ModuleRules != null && ModuleRules.IsValidForTarget(ModuleRules.File))
					{
						ValidModuleNames.Add(FilteredModuleName);
					}
				}
			}

			// Now create all the precompiled modules, making sure they don't reference anything that's not in the precompiled set
			HashSet<UEBuildModuleCPP> ValidModules = new HashSet<UEBuildModuleCPP>();
			foreach(string ModuleName in ValidModuleNames)
			{
				const string PrecompileReferenceChain = "allmodules option";
				UEBuildModuleCPP Module = (UEBuildModuleCPP)FindOrCreateModuleByName(ModuleName, PrecompileReferenceChain);
				Module.RecursivelyCreateModules(FindOrCreateModuleByName, PrecompileReferenceChain);
				ValidModules.Add(Module);
			}

			// Make sure precompiled modules don't reference any non-precompiled modules
			foreach(UEBuildModuleCPP ValidModule in ValidModules)
			{
				foreach(UEBuildModuleCPP ReferencedModule in ValidModule.GetDependencies(false, true).OfType<UEBuildModuleCPP>())
				{
					if(!ValidModules.Contains(ReferencedModule))
					{
						Log.TraceWarning("Module '{0}' is not usable without module '{1}', which is not valid for this target.", ValidModule.Name, ReferencedModule.Name);
					}
				}
			}

			// Make sure every module is built
			foreach(UEBuildModuleCPP Module in ValidModules)
			{
				if(Module.Binary == null)
				{
					AddModuleToBinary(Module);
				}
			}
		}

		public void AddModuleToBinary(UEBuildModuleCPP Module)
		{
			if (ShouldCompileMonolithic())
			{
				// When linking monolithically, any unbound modules will be linked into the main executable
				Module.Binary = Binaries[0];
				Module.Binary.AddModule(Module);
			}
			else
			{
				// Otherwise create a new module for it
				Module.Binary = CreateDynamicLibraryForModule(Module);
				Binaries.Add(Module.Binary);
			}
		}

		/// <summary>
		/// Finds the base output directory for build products of the given module
		/// </summary>
		/// <param name="ModuleRules">The rules object created for this module</param>
		/// <returns>The base output directory for compiled object files for this module</returns>
		private DirectoryReference GetBaseOutputDirectory(ModuleRules ModuleRules)
		{
			// Get the root output directory and base name (target name/app name) for this binary
			DirectoryReference BaseOutputDirectory;
			if (ModuleRules.Plugin != null)
			{
				BaseOutputDirectory = ModuleRules.Plugin.Directory;
			}
			else if (RulesAssembly.IsGameModule(ModuleRules.Name) || !bUseSharedBuildEnvironment)
			{
				BaseOutputDirectory = ProjectDirectory;
			}
			else
			{
				if (RulesAssembly.GetModuleFileName(ModuleRules.Name).IsUnderDirectory(UnrealBuildTool.EnterpriseDirectory))
				{
					BaseOutputDirectory = UnrealBuildTool.EnterpriseDirectory;
				}
				else
				{
					BaseOutputDirectory = UnrealBuildTool.EngineDirectory;
				}
			}
			return BaseOutputDirectory;
		}

		/// <summary>
		/// Finds the base output directory for a module
		/// </summary>
		/// <param name="ModuleRules">The rules object created for this module</param>
		/// <returns>The output directory for compiled object files for this module</returns>
		private DirectoryReference GetModuleIntermediateDirectory(ModuleRules ModuleRules)
		{
			// Get the root output directory and base name (target name/app name) for this binary
			DirectoryReference BaseOutputDirectory = GetBaseOutputDirectory(ModuleRules);

			// Get the configuration that this module will be built in. Engine modules compiled in DebugGame will use Development.
			UnrealTargetConfiguration ModuleConfiguration = Configuration;
			if (Configuration == UnrealTargetConfiguration.DebugGame && !RulesAssembly.IsGameModule(ModuleRules.Name) && !ModuleRules.Name.Equals(Rules.LaunchModuleName, StringComparison.InvariantCultureIgnoreCase))
			{
				ModuleConfiguration = UnrealTargetConfiguration.Development;
			}

			// Get the output and intermediate directories for this module
			DirectoryReference IntermediateDirectory = DirectoryReference.Combine(BaseOutputDirectory, PlatformIntermediateFolder, AppName, ModuleConfiguration.ToString());

			// Append a subdirectory if the module rules specifies one
			if (ModuleRules != null && !String.IsNullOrEmpty(ModuleRules.BinariesSubFolder))
			{
				IntermediateDirectory = DirectoryReference.Combine(IntermediateDirectory, ModuleRules.BinariesSubFolder);
			}

			return DirectoryReference.Combine(IntermediateDirectory, ModuleRules.ShortName ?? ModuleRules.Name);
		}

		/// <summary>
		/// Adds a dynamic library for the given module. Does not check whether a binary already exists, or whether a binary should be created for this build configuration.
		/// </summary>
		/// <param name="Module">The module to create a binary for</param>
		/// <returns>The new binary. This has not been added to the target.</returns>
		private UEBuildBinary CreateDynamicLibraryForModule(UEBuildModuleCPP Module)
		{
			// Get the root output directory and base name (target name/app name) for this binary
			DirectoryReference BaseOutputDirectory = GetBaseOutputDirectory(Module.Rules);
			DirectoryReference OutputDirectory = DirectoryReference.Combine(BaseOutputDirectory, "Binaries", Platform.ToString());

			// Append a subdirectory if the module rules specifies one
			if (Module.Rules != null && !String.IsNullOrEmpty(Module.Rules.BinariesSubFolder))
			{
				OutputDirectory = DirectoryReference.Combine(OutputDirectory, Module.Rules.BinariesSubFolder);
			}

			// Get the configuration that this module will be built in. Engine modules compiled in DebugGame will use Development.
			UnrealTargetConfiguration ModuleConfiguration = Configuration;
			if (Configuration == UnrealTargetConfiguration.DebugGame && !RulesAssembly.IsGameModule(Module.Name))
			{
				ModuleConfiguration = UnrealTargetConfiguration.Development;
			}

            // Get the output filenames
            FileReference BaseBinaryPath = FileReference.Combine(OutputDirectory, MakeBinaryFileName(AppName + "-" + Module.Name, Platform, ModuleConfiguration, Architecture, Rules.UndecoratedConfiguration, UEBuildBinaryType.DynamicLinkLibrary));
			List<FileReference> OutputFilePaths = UEBuildPlatform.GetBuildPlatform(Platform).FinalizeBinaryPaths(BaseBinaryPath, ProjectFile, Rules);

			// Create the binary
			return new UEBuildBinary(
				Type: UEBuildBinaryType.DynamicLinkLibrary,
				OutputFilePaths: OutputFilePaths,
				IntermediateDirectory: Module.IntermediateDirectory,
				bAllowExports: true,
				PrimaryModule: Module,
				bUsePrecompiled: Module.Rules.bUsePrecompiled
			);
		}

        /// <summary>
        /// Makes a filename (without path) for a compiled binary (e.g. "Core-Win64-Debug.lib") */
        /// </summary>
        /// <param name="BinaryName">The name of this binary</param>
        /// <param name="Platform">The platform being built for</param>
        /// <param name="Configuration">The configuration being built</param>
		/// <param name="Architecture">The target architecture being built</param>
        /// <param name="UndecoratedConfiguration">The target configuration which doesn't require a platform and configuration suffix. Development by default.</param>
        /// <param name="BinaryType">Type of binary</param>
        /// <returns>Name of the binary</returns>
        public static string MakeBinaryFileName(string BinaryName, UnrealTargetPlatform Platform, UnrealTargetConfiguration Configuration, string Architecture, UnrealTargetConfiguration UndecoratedConfiguration, UEBuildBinaryType BinaryType)
		{
			StringBuilder Result = new StringBuilder();

			if (Platform == UnrealTargetPlatform.Linux && (BinaryType == UEBuildBinaryType.DynamicLinkLibrary || BinaryType == UEBuildBinaryType.StaticLibrary))
			{
				Result.Append("lib");
			}

			Result.Append(BinaryName);

			if (Configuration != UndecoratedConfiguration)
			{
				Result.AppendFormat("-{0}-{1}", Platform.ToString(), Configuration.ToString());
			}

			UEBuildPlatform BuildPlatform = UEBuildPlatform.GetBuildPlatform(Platform);
			if(BuildPlatform.RequiresArchitectureSuffix())
			{
				Result.Append(Architecture);
			}

			Result.Append(BuildPlatform.GetBinaryExtension(BinaryType));

            return Result.ToString();
		}

        /// <summary>
        /// Determine the output path for a target's executable
        /// </summary>
        /// <param name="BaseDirectory">The base directory for the executable; typically either the engine directory or project directory.</param>
        /// <param name="BinaryName">Name of the binary</param>
        /// <param name="Platform">Target platform to build for</param>
        /// <param name="Configuration">Target configuration being built</param>
		/// <param name="Architecture">Architecture being built</param>
        /// <param name="BinaryType">The type of binary we're compiling</param>
        /// <param name="UndecoratedConfiguration">The configuration which doesn't have a "-{Platform}-{Configuration}" suffix added to the binary</param>
        /// <param name="bIncludesGameModules">Whether this executable contains game modules</param>
        /// <param name="ExeSubFolder">Subfolder for executables. May be null.</param>
		/// <param name="ProjectFile">The project file containing the target being built</param>
		/// <param name="Rules">Rules for the target being built</param>
        /// <returns>List of executable paths for this target</returns>
        public static List<FileReference> MakeBinaryPaths(DirectoryReference BaseDirectory, string BinaryName, UnrealTargetPlatform Platform, UnrealTargetConfiguration Configuration, UEBuildBinaryType BinaryType, string Architecture, UnrealTargetConfiguration UndecoratedConfiguration, bool bIncludesGameModules, string ExeSubFolder, FileReference ProjectFile, ReadOnlyTargetRules Rules)
		{
			// Get the configuration for the executable. If we're building DebugGame, and this executable only contains engine modules, use the same name as development.
			UnrealTargetConfiguration ExeConfiguration = Configuration;

			// Build the binary path
			DirectoryReference BinaryDirectory = DirectoryReference.Combine(BaseDirectory, "Binaries", Platform.ToString());
			if (!String.IsNullOrEmpty(ExeSubFolder))
			{
				BinaryDirectory = DirectoryReference.Combine(BinaryDirectory, ExeSubFolder);
			}
			FileReference BinaryFile = FileReference.Combine(BinaryDirectory, MakeBinaryFileName(BinaryName, Platform, ExeConfiguration, Architecture, UndecoratedConfiguration, BinaryType));

			// Allow the platform to customize the output path (and output several executables at once if necessary)
			return UEBuildPlatform.GetBuildPlatform(Platform).FinalizeBinaryPaths(BinaryFile, ProjectFile, Rules);
		}

		/// <summary>
		/// Sets up the plugins for this target
		/// </summary>
		protected virtual void SetupPlugins()
		{
			// Find all the valid plugins
			Dictionary<string, PluginInfo> NameToInfo = RulesAssembly.EnumeratePlugins().ToDictionary(x => x.Name, x => x, StringComparer.InvariantCultureIgnoreCase);

			// Remove any plugins for platforms we don't have
			List<UnrealTargetPlatform> MissingPlatforms = new List<UnrealTargetPlatform>();
			foreach (UnrealTargetPlatform TargetPlatform in Enum.GetValues(typeof(UnrealTargetPlatform)))
			{
				if (UEBuildPlatform.GetBuildPlatform(TargetPlatform, true) == null)
				{
					MissingPlatforms.Add(TargetPlatform);
				}
			}

			// Get an array of folders to filter out
			string[] ExcludeFolders = MissingPlatforms.Select(x => x.ToString()).ToArray();

			// Set of all the plugins that have been referenced
			HashSet<string> ReferencedNames = new HashSet<string>(StringComparer.InvariantCultureIgnoreCase);

			// Map of plugin names to instances of that plugin
			Dictionary<string, UEBuildPlugin> NameToInstance = new Dictionary<string, UEBuildPlugin>(StringComparer.InvariantCultureIgnoreCase);

			// Set up the foreign plugin
			if(ForeignPlugin != null)
			{
				PluginReferenceDescriptor PluginReference = new PluginReferenceDescriptor(ForeignPlugin.GetFileNameWithoutExtension(), null, true);
				AddPlugin(PluginReference, "command line", ExcludeFolders, NameToInstance, NameToInfo);
			}

			// Configure plugins explicitly enabled via target settings
			foreach(string PluginName in Rules.EnablePlugins)
			{
				if(ReferencedNames.Add(PluginName))
				{
					PluginReferenceDescriptor PluginReference = new PluginReferenceDescriptor(PluginName, null, true);
					AddPlugin(PluginReference, "target settings", ExcludeFolders, NameToInstance, NameToInfo);
				}
			}

			// Configure plugins explicitly disabled via target settings
			foreach(string PluginName in Rules.DisablePlugins)
			{
				if(ReferencedNames.Add(PluginName))
				{
					PluginReferenceDescriptor PluginReference = new PluginReferenceDescriptor(PluginName, null, false);
					AddPlugin(PluginReference, "target settings", ExcludeFolders, NameToInstance, NameToInfo);
				}
			}

			// Find a map of plugins which are explicitly referenced in the project file
			if(ProjectDescriptor != null && ProjectDescriptor.Plugins != null)
			{
				string ProjectReferenceChain = ProjectFile.GetFileName();
				foreach(PluginReferenceDescriptor PluginReference in ProjectDescriptor.Plugins)
				{
					if(!Rules.EnablePlugins.Contains(PluginReference.Name, StringComparer.InvariantCultureIgnoreCase) && !Rules.DisablePlugins.Contains(PluginReference.Name, StringComparer.InvariantCultureIgnoreCase))
					{
						// Make sure we don't have multiple references to the same plugin
						if(!ReferencedNames.Add(PluginReference.Name))
						{
							Log.TraceWarning("Plugin '{0}' is listed multiple times in project file '{1}'.", PluginReference.Name, ProjectFile);
						}
						else
						{
							AddPlugin(PluginReference, ProjectReferenceChain, ExcludeFolders, NameToInstance, NameToInfo);
						}
					}
				}
			}

			// Also synthesize references for plugins which are enabled by default
			if (Rules.bCompileAgainstEngine || Rules.bCompileWithPluginSupport)
			{
				foreach(PluginInfo Plugin in NameToInfo.Values)
				{
					if(Plugin.EnabledByDefault && !ReferencedNames.Contains(Plugin.Name))
					{
						ReferencedNames.Add(Plugin.Name);

						PluginReferenceDescriptor PluginReference = new PluginReferenceDescriptor(Plugin.Name, null, true);
						PluginReference.bOptional = true;

						AddPlugin(PluginReference, "default plugins", ExcludeFolders, NameToInstance, NameToInfo);
					}
				}
			}

			// If this is a program, synthesize references for plugins which are enabled via the config file
			if(TargetType == TargetType.Program)
			{
				ConfigHierarchy EngineConfig = ConfigCache.ReadHierarchy(ConfigHierarchyType.Engine, DirectoryReference.Combine(UnrealBuildTool.EngineDirectory, "Programs", TargetName), Platform);

				List<string> PluginNames;
				if(EngineConfig.GetArray("Plugins", "ProgramEnabledPlugins", out PluginNames))
				{
					foreach(string PluginName in PluginNames)
					{
						if(ReferencedNames.Add(PluginName))
						{
							PluginReferenceDescriptor PluginReference = new PluginReferenceDescriptor(PluginName, null, true);
							AddPlugin(PluginReference, "DefaultEngine.ini", ExcludeFolders, NameToInstance, NameToInfo);
						}
					}
				}
			}

			// Create the list of enabled plugins
			EnabledPlugins = new List<UEBuildPlugin>(NameToInstance.Values);

			// Set the list of plugins that should be built
			BuildPlugins = new List<UEBuildPlugin>(NameToInstance.Values);

			// Determine if the project has a script plugin. We will always build UHT if there is a script plugin in the game folder.
			bHasProjectScriptPlugin = EnabledPlugins.Any(x => x.Descriptor.SupportedPrograms != null && x.Descriptor.SupportedPrograms.Contains("UnrealHeaderTool") && !x.File.IsUnderDirectory(UnrealBuildTool.EngineDirectory));
		}

		/// <summary>
		/// Creates a plugin instance from a reference to it
		/// </summary>
		/// <param name="Reference">Reference to the plugin</param>
		/// <param name="ReferenceChain">Textual representation of the chain of references, for error reporting</param>
		/// <param name="ExcludeFolders">Array of folder names to be excluded</param>
		/// <param name="NameToInstance">Map from plugin name to instance of it</param>
		/// <param name="NameToInfo">Map from plugin name to information</param>
		/// <returns>Instance of the plugin, or null if it should not be used</returns>
		private UEBuildPlugin AddPlugin(PluginReferenceDescriptor Reference, string ReferenceChain, string[] ExcludeFolders, Dictionary<string, UEBuildPlugin> NameToInstance, Dictionary<string, PluginInfo> NameToInfo)
		{
			// Ignore disabled references
			if(!Reference.bEnabled)
			{
				return null;
			}

			// Try to get an existing reference to this plugin
			UEBuildPlugin Instance;
			if(NameToInstance.TryGetValue(Reference.Name, out Instance))
			{
				// If this is a non-optional reference, make sure that and every referenced dependency is staged
				if(!Reference.bOptional && !Instance.bDescriptorReferencedExplicitly)
				{
					Instance.bDescriptorReferencedExplicitly = true;
					if(Instance.Descriptor.Plugins != null)
					{
						foreach(PluginReferenceDescriptor NextReference in Instance.Descriptor.Plugins)
						{
							string NextReferenceChain = String.Format("{0} -> {1}", ReferenceChain, Instance.File.GetFileName());
							AddPlugin(NextReference, NextReferenceChain, ExcludeFolders, NameToInstance, NameToInfo);
						}
					}
				}
			}
			else
			{
				// Check if the plugin is required for this platform
				if(!Reference.IsEnabledForPlatform(Platform) || !Reference.IsEnabledForTargetConfiguration(Configuration) || !Reference.IsEnabledForTarget(TargetType))
				{
					Log.TraceLog("Ignoring plugin '{0}' (referenced via {1}) for platform/configuration", Reference.Name, ReferenceChain);
					return null;
				}

				// Disable any plugin reference which does not support the target platform
				if (!Rules.bIncludePluginsForTargetPlatforms && !Reference.IsSupportedTargetPlatform(Platform))
				{
					Log.TraceLog("Ignoring plugin '{0}' (referenced via {1}) due to unsupported target platform.", Reference.Name, ReferenceChain);
					return null;
				}

				// Find the plugin being enabled
				PluginInfo Info;
				if(!NameToInfo.TryGetValue(Reference.Name, out Info))
				{
					if (Reference.bOptional)
					{
						return null;
					}
					else
					{
						throw new BuildException("Unable to find plugin '{0}' (referenced via {1}). Install it and try again, or remove it from the required plugin list.", Reference.Name, ReferenceChain);
					}
				}

				// Disable any plugin which does not support the target platform. The editor should update such references in the .uproject file on load.
				if (!Rules.bIncludePluginsForTargetPlatforms && !Info.Descriptor.SupportsTargetPlatform(Platform))
				{
					Log.TraceLog("Ignoring plugin '{0}' (referenced via {1}) due to target platform not supported by descriptor.", Reference.Name, ReferenceChain);
					return null;
				}

				// Disable any plugin that requires the build platform
				if(Info.Descriptor.bRequiresBuildPlatform && ShouldExcludePlugin(Info, ExcludeFolders))
				{
					Log.TraceLog("Ignoring plugin '{0}' (referenced via {1}) due to missing build platform", Reference.Name, ReferenceChain);
					return null;
				}

				// Disable any plugins that aren't compatible with this program
				if (Rules.Type == TargetType.Program && (Info.Descriptor.SupportedPrograms == null || !Info.Descriptor.SupportedPrograms.Contains(AppName)))
				{
					Log.TraceLog("Ignoring plugin '{0}' (referenced via {1}) due to absence from supported programs list.", Reference.Name, ReferenceChain);
					return null;
				}

				// Create the new instance and add it to the cache
				Log.TraceLog("Enabling plugin '{0}' (referenced via {1})", Reference.Name, ReferenceChain);
				Instance = new UEBuildPlugin(Info);
				Instance.bDescriptorReferencedExplicitly = !Reference.bOptional;
				NameToInstance.Add(Info.Name, Instance);

				// Get the reference chain for this plugin
				string PluginReferenceChain = String.Format("{0} -> {1}", ReferenceChain, Info.File.GetFileName());

				// Create modules for this plugin
				UEBuildBinaryType BinaryType = ShouldCompileMonolithic() ? UEBuildBinaryType.StaticLibrary : UEBuildBinaryType.DynamicLinkLibrary;
				if (Info.Descriptor.Modules != null)
				{
					foreach (ModuleDescriptor ModuleInfo in Info.Descriptor.Modules)
					{
						if (ModuleInfo.IsCompiledInConfiguration(Platform, Configuration, TargetName, TargetType, Rules.bBuildDeveloperTools, Rules.bBuildEditor, Rules.bBuildRequiresCookedData))
						{
							UEBuildModuleCPP Module = FindOrCreateCppModuleByName(ModuleInfo.Name, PluginReferenceChain);
							if(!Instance.Modules.Contains(Module))
							{
								if (!Module.RulesFile.IsUnderDirectory(Info.Directory))
								{
									throw new BuildException("Plugin '{0}' (referenced via {1}) does not contain the '{2}' module, but lists it in '{3}'.", Info.Name, ReferenceChain, ModuleInfo.Name, Info.File);
								}
								Instance.bDescriptorNeededAtRuntime = true;
								Instance.Modules.Add(Module);
							}
						}
					}
				}

				// Create the dependencies set
				HashSet<UEBuildPlugin> Dependencies = new HashSet<UEBuildPlugin>();
				if(Info.Descriptor.Plugins != null)
				{
					foreach(PluginReferenceDescriptor NextReference in Info.Descriptor.Plugins)
					{
						UEBuildPlugin NextInstance = AddPlugin(NextReference, PluginReferenceChain, ExcludeFolders, NameToInstance, NameToInfo);
						if(NextInstance != null)
						{
							Dependencies.Add(NextInstance);
							if(NextInstance.Dependencies == null)
							{
								throw new BuildException("Found circular dependency from plugin '{0}' onto itself.", NextReference.Name);
							}
							Dependencies.UnionWith(NextInstance.Dependencies);
						}
					}
				}
				Instance.Dependencies = Dependencies;

				// Stage the descriptor if the plugin contains content
				if (Info.Descriptor.bCanContainContent || Dependencies.Any(x => x.bDescriptorNeededAtRuntime))
				{
					Instance.bDescriptorNeededAtRuntime = true;
				}
			}
			return Instance;
		}

		/// <summary>
		/// Checks whether a plugin path contains a platform directory fragment
		/// </summary>
		private bool ShouldExcludePlugin(PluginInfo Plugin, string[] ExcludeFolders)
		{
			if (Plugin.LoadedFrom == PluginLoadedFrom.Engine)
			{
				return Plugin.File.ContainsAnyNames(ExcludeFolders, UnrealBuildTool.EngineDirectory);
			}
			else if(ProjectFile != null)
			{
				return Plugin.File.ContainsAnyNames(ExcludeFolders, ProjectFile.Directory);
			}
			else
			{
				return false;
			}
		}

		/// <summary>
		/// Sets up the binaries for the target.
		/// </summary>
		protected void SetupBinaries()
		{
			// If we're using the new method for specifying binaries, fill in the binary configurations now
			if(Rules.LaunchModuleName == null)
			{
				throw new BuildException("LaunchModuleName must be set for all targets.");
			}

			// Create the launch module
			UEBuildModuleCPP LaunchModule = FindOrCreateCppModuleByName(Rules.LaunchModuleName, TargetRulesFile.GetFileName());

			// Get the intermediate directory for the launch module directory. This can differ from the standard engine intermediate directory because it is always configuration-specific.
			DirectoryReference IntermediateDirectory;
			if(LaunchModule.RulesFile.IsUnderDirectory(UnrealBuildTool.EngineDirectory) && !ShouldCompileMonolithic())
			{
				IntermediateDirectory = DirectoryReference.Combine(UnrealBuildTool.EngineDirectory, PlatformIntermediateFolder, AppName, Configuration.ToString());
			}
			else
			{
				IntermediateDirectory = ProjectIntermediateDirectory;
			}

			// Create the binary
			UEBuildBinary Binary = new UEBuildBinary(
				Type: Rules.bShouldCompileAsDLL? UEBuildBinaryType.DynamicLinkLibrary : UEBuildBinaryType.Executable,
				OutputFilePaths: OutputPaths,
				IntermediateDirectory: IntermediateDirectory,
				bAllowExports: Rules.bHasExports,
				PrimaryModule: LaunchModule,
				bUsePrecompiled: LaunchModule.Rules.bUsePrecompiled && OutputPaths[0].IsUnderDirectory(UnrealBuildTool.EngineDirectory)
			);
			Binaries.Add(Binary);

			// Add the launch module to it
			LaunchModule.Binary = Binary;
			Binary.AddModule(LaunchModule);

			// Create an additional console app for the editor
			if (Platform == UnrealTargetPlatform.Win64 && Configuration != UnrealTargetConfiguration.Shipping && TargetType == TargetType.Editor)
			{
				Binary.bBuildAdditionalConsoleApp = true;
			}
		}

		/// <summary>
		/// Sets up the global compile and link environment for the target.
		/// </summary>
		private void SetupGlobalEnvironment(UEToolChain ToolChain, CppCompileEnvironment GlobalCompileEnvironment, LinkEnvironment GlobalLinkEnvironment)
		{
			UEBuildPlatform BuildPlatform = UEBuildPlatform.GetBuildPlatform(Platform);

			ToolChain.SetUpGlobalEnvironment(Rules);

			// @Hack: This to prevent UHT from listing CoreUObject.init.gen.cpp as its dependency.
			// We flag the compile environment when we build UHT so that we don't need to check
			// this for each file when generating their dependencies.
			GlobalCompileEnvironment.bHackHeaderGenerator = (GetAppName() == "UnrealHeaderTool");

			GlobalCompileEnvironment.bUseDebugCRT = GlobalCompileEnvironment.Configuration == CppConfiguration.Debug && Rules.bDebugBuildsActuallyUseDebugCRT;
			GlobalCompileEnvironment.bEnableOSX109Support = Rules.bEnableOSX109Support;
			GlobalCompileEnvironment.Definitions.Add(String.Format("IS_PROGRAM={0}", TargetType == TargetType.Program ? "1" : "0"));
			GlobalCompileEnvironment.Definitions.AddRange(Rules.GlobalDefinitions);
			GlobalCompileEnvironment.bEnableExceptions = Rules.bForceEnableExceptions || Rules.bBuildEditor;
			GlobalCompileEnvironment.bEnableObjCExceptions = Rules.bForceEnableObjCExceptions || Rules.bBuildEditor;
			GlobalCompileEnvironment.bShadowVariableWarningsAsErrors = Rules.bShadowVariableErrors;
			GlobalCompileEnvironment.bUndefinedIdentifierWarningsAsErrors = Rules.bUndefinedIdentifierErrors;
			GlobalCompileEnvironment.bOptimizeForSize = Rules.bCompileForSize;
			GlobalCompileEnvironment.bUseStaticCRT = Rules.bUseStaticCRT;
			GlobalCompileEnvironment.bOmitFramePointers = Rules.bOmitFramePointers;
			GlobalCompileEnvironment.bUsePDBFiles = Rules.bUsePDBFiles;
			GlobalCompileEnvironment.bSupportEditAndContinue = Rules.bSupportEditAndContinue;
			GlobalCompileEnvironment.bUseIncrementalLinking = Rules.bUseIncrementalLinking;
			GlobalCompileEnvironment.bAllowLTCG = Rules.bAllowLTCG;
			GlobalCompileEnvironment.bPGOOptimize = Rules.bPGOOptimize;
			GlobalCompileEnvironment.bPGOProfile = Rules.bPGOProfile;
			GlobalCompileEnvironment.bAllowRemotelyCompiledPCHs = Rules.bAllowRemotelyCompiledPCHs;
			GlobalCompileEnvironment.IncludePaths.bCheckSystemHeadersForModification = Rules.bCheckSystemHeadersForModification;
			GlobalCompileEnvironment.bPrintTimingInfo = Rules.bPrintToolChainTimingInfo;
			GlobalCompileEnvironment.bUseRTTI = Rules.bForceEnableRTTI;
			GlobalCompileEnvironment.bUseInlining = Rules.bUseInlining;
			GlobalCompileEnvironment.bHideSymbolsByDefault = Rules.bHideSymbolsByDefault;
			GlobalCompileEnvironment.AdditionalArguments = Rules.AdditionalCompilerArguments;

			GlobalLinkEnvironment.bIsBuildingConsoleApplication = Rules.bIsBuildingConsoleApplication;
			GlobalLinkEnvironment.bOptimizeForSize = Rules.bCompileForSize;
			GlobalLinkEnvironment.bOmitFramePointers = Rules.bOmitFramePointers;
			GlobalLinkEnvironment.bSupportEditAndContinue = Rules.bSupportEditAndContinue;
			GlobalLinkEnvironment.bCreateMapFile = Rules.bCreateMapFile;
			GlobalLinkEnvironment.bHasExports = Rules.bHasExports;
			GlobalLinkEnvironment.bAllowASLR = (GlobalCompileEnvironment.Configuration == CppConfiguration.Shipping && Rules.bAllowASLRInShipping);
			GlobalLinkEnvironment.bUsePDBFiles = Rules.bUsePDBFiles;
			GlobalLinkEnvironment.BundleDirectory = BuildPlatform.GetBundleDirectory(Rules, OutputPaths);
			GlobalLinkEnvironment.BundleVersion = Rules.BundleVersion;
			GlobalLinkEnvironment.bAllowLTCG = Rules.bAllowLTCG;
            GlobalLinkEnvironment.bPGOOptimize = Rules.bPGOOptimize;
            GlobalLinkEnvironment.bPGOProfile = Rules.bPGOProfile;
			GlobalLinkEnvironment.bUseIncrementalLinking = Rules.bUseIncrementalLinking;
			GlobalLinkEnvironment.bUseFastPDBLinking = Rules.bUseFastPDBLinking ?? false;
			GlobalLinkEnvironment.bPrintTimingInfo = Rules.bPrintToolChainTimingInfo;
			GlobalLinkEnvironment.AdditionalArguments = Rules.AdditionalLinkerArguments;
		
            if (Rules.bPGOOptimize && Rules.bPGOProfile)
            {
                throw new BuildException("bPGOProfile and bPGOOptimize are mutually exclusive.");
            }

            if (Rules.bPGOProfile)
            {
                GlobalCompileEnvironment.Definitions.Add("ENABLE_PGO_PROFILE=1");
            }
            else
            {
                GlobalCompileEnvironment.Definitions.Add("ENABLE_PGO_PROFILE=0");
            }

			// Add the 'Engine/Source' path as a global include path for all modules
			GlobalCompileEnvironment.IncludePaths.UserIncludePaths.Add(UnrealBuildTool.EngineSourceDirectory);

			//@todo.PLATFORM: Do any platform specific tool chain initialization here if required

			string OutputAppName = GetAppName();

			UnrealTargetConfiguration EngineTargetConfiguration = Configuration == UnrealTargetConfiguration.DebugGame ? UnrealTargetConfiguration.Development : Configuration;
			DirectoryReference LinkIntermediateDirectory = DirectoryReference.Combine(UnrealBuildTool.EngineDirectory, PlatformIntermediateFolder, OutputAppName, EngineTargetConfiguration.ToString());

			// Installed Engine intermediates go to the project's intermediate folder. Installed Engine never writes to the engine intermediate folder. (Those files are immutable)
			// Also, when compiling in monolithic, all intermediates go to the project's folder.  This is because a project can change definitions that affects all engine translation
			// units too, so they can't be shared between different targets.  They are effectively project-specific engine intermediates.
			if (UnrealBuildTool.IsEngineInstalled() || (ProjectFile != null && ShouldCompileMonolithic()))
			{
				if (ShouldCompileMonolithic())
				{
					if (ProjectFile != null)
					{
						LinkIntermediateDirectory = DirectoryReference.Combine(ProjectFile.Directory, PlatformIntermediateFolder, OutputAppName, Configuration.ToString());
					}
					else if (ForeignPlugin != null)
					{
						LinkIntermediateDirectory = DirectoryReference.Combine(ForeignPlugin.Directory, PlatformIntermediateFolder, OutputAppName, Configuration.ToString());
					}
				}
			}

			// Put the non-executable output files (PDB, import library, etc) in the intermediate directory.
			GlobalLinkEnvironment.IntermediateDirectory = LinkIntermediateDirectory;
			GlobalLinkEnvironment.OutputDirectory = GlobalLinkEnvironment.IntermediateDirectory;

			// By default, shadow source files for this target in the root OutputDirectory
			GlobalLinkEnvironment.LocalShadowDirectory = GlobalLinkEnvironment.OutputDirectory;

			if(!String.IsNullOrEmpty(Rules.ExeBinariesSubFolder))
			{
				GlobalCompileEnvironment.Definitions.Add(String.Format("ENGINE_BASE_DIR_ADJUST={0}", Rules.ExeBinariesSubFolder.Replace('\\', '/').Trim('/').Count(x => x == '/') + 1));
			}

			if (Rules.bForceCompileDevelopmentAutomationTests)
            {
                GlobalCompileEnvironment.Definitions.Add("WITH_DEV_AUTOMATION_TESTS=1");
            }
            else
            {
                switch(Configuration)
                {
                    case UnrealTargetConfiguration.Test:
                    case UnrealTargetConfiguration.Shipping:
                        GlobalCompileEnvironment.Definitions.Add("WITH_DEV_AUTOMATION_TESTS=0");
                        break;
                    default:
                        GlobalCompileEnvironment.Definitions.Add("WITH_DEV_AUTOMATION_TESTS=1");
                        break;
                }
            }

            if (Rules.bForceCompilePerformanceAutomationTests)
            {
                GlobalCompileEnvironment.Definitions.Add("WITH_PERF_AUTOMATION_TESTS=1");
            }
            else
            {
                switch (Configuration)
                {
                    case UnrealTargetConfiguration.Shipping:
                        GlobalCompileEnvironment.Definitions.Add("WITH_PERF_AUTOMATION_TESTS=0");
                        break;
                    default:
                        GlobalCompileEnvironment.Definitions.Add("WITH_PERF_AUTOMATION_TESTS=1");
                        break;
                }
            }

			// By default, shadow source files for this target in the root OutputDirectory
			GlobalCompileEnvironment.LocalShadowDirectory = LinkIntermediateDirectory;

			GlobalCompileEnvironment.Definitions.Add("UNICODE");
			GlobalCompileEnvironment.Definitions.Add("_UNICODE");
			GlobalCompileEnvironment.Definitions.Add("__UNREAL__");

			GlobalCompileEnvironment.Definitions.Add(String.Format("IS_MONOLITHIC={0}", ShouldCompileMonolithic() ? "1" : "0"));

			GlobalCompileEnvironment.Definitions.Add(String.Format("WITH_ENGINE={0}", Rules.bCompileAgainstEngine ? "1" : "0"));
			GlobalCompileEnvironment.Definitions.Add(String.Format("WITH_UNREAL_DEVELOPER_TOOLS={0}", Rules.bBuildDeveloperTools ? "1" : "0"));

			// Set a macro to control whether to initialize ApplicationCore. Command line utilities should not generally need this.
			if (Rules.bCompileAgainstApplicationCore)
			{
				GlobalCompileEnvironment.Definitions.Add("WITH_APPLICATION_CORE=1");
			}
			else
			{
				GlobalCompileEnvironment.Definitions.Add("WITH_APPLICATION_CORE=0");
			}

			if (Rules.bCompileAgainstCoreUObject)
			{
				GlobalCompileEnvironment.Definitions.Add("WITH_COREUOBJECT=1");
			}
			else
			{
				GlobalCompileEnvironment.Definitions.Add("WITH_COREUOBJECT=0");
			}

			if (Rules.bCompileWithStatsWithoutEngine)
			{
				GlobalCompileEnvironment.Definitions.Add("USE_STATS_WITHOUT_ENGINE=1");
			}
			else
			{
				GlobalCompileEnvironment.Definitions.Add("USE_STATS_WITHOUT_ENGINE=0");
			}

			if (Rules.bCompileWithPluginSupport)
			{
				GlobalCompileEnvironment.Definitions.Add("WITH_PLUGIN_SUPPORT=1");
			}
			else
			{
				GlobalCompileEnvironment.Definitions.Add("WITH_PLUGIN_SUPPORT=0");
			}

            if (Rules.bWithPerfCounters)
            {
                GlobalCompileEnvironment.Definitions.Add("WITH_PERFCOUNTERS=1");
            }
            else
            {
                GlobalCompileEnvironment.Definitions.Add("WITH_PERFCOUNTERS=0");
            }

			if (Rules.bUseLoggingInShipping)
			{
				GlobalCompileEnvironment.Definitions.Add("USE_LOGGING_IN_SHIPPING=1");
			}
			else
			{
				GlobalCompileEnvironment.Definitions.Add("USE_LOGGING_IN_SHIPPING=0");
			}

			if (Rules.bLoggingToMemoryEnabled)
			{
				GlobalCompileEnvironment.Definitions.Add("WITH_LOGGING_TO_MEMORY=1");
			}
			else
			{
				GlobalCompileEnvironment.Definitions.Add("WITH_LOGGING_TO_MEMORY=0");
			}

            if (Rules.bUseCacheFreedOSAllocs)
            {
                GlobalCompileEnvironment.Definitions.Add("USE_CACHE_FREED_OS_ALLOCS=1");
            }
            else
            {
                GlobalCompileEnvironment.Definitions.Add("USE_CACHE_FREED_OS_ALLOCS=0");
            }

			if (Rules.bUseChecksInShipping)
			{
				GlobalCompileEnvironment.Definitions.Add("USE_CHECKS_IN_SHIPPING=1");
			}
			else
			{
				GlobalCompileEnvironment.Definitions.Add("USE_CHECKS_IN_SHIPPING=0");
			}

			// Propagate whether we want a lean and mean build to the C++ code.
			if (Rules.bCompileLeanAndMeanUE)
			{
				GlobalCompileEnvironment.Definitions.Add("UE_BUILD_MINIMAL=1");
			}
			else
			{
				GlobalCompileEnvironment.Definitions.Add("UE_BUILD_MINIMAL=0");
			}

			// bBuildEditor has now been set appropriately for all platforms, so this is here to make sure the #define 
			if (Rules.bBuildEditor)
			{
				GlobalCompileEnvironment.Definitions.Add("WITH_EDITOR=1");
			}
			else if (!GlobalCompileEnvironment.Definitions.Contains("WITH_EDITOR=0"))
			{
				GlobalCompileEnvironment.Definitions.Add("WITH_EDITOR=0");
			}

			if (Rules.bBuildWithEditorOnlyData == false)
			{
				GlobalCompileEnvironment.Definitions.Add("WITH_EDITORONLY_DATA=0");
			}

			// Check if server-only code should be compiled out.
			if (Rules.bWithServerCode == true)
			{
				GlobalCompileEnvironment.Definitions.Add("WITH_SERVER_CODE=1");
			}
			else
			{
				GlobalCompileEnvironment.Definitions.Add("WITH_SERVER_CODE=0");
			}

			// Set the define for whether we're compiling with CEF3
			if (Rules.bCompileCEF3 && (Platform == UnrealTargetPlatform.Win32 || Platform == UnrealTargetPlatform.Win64 || Platform == UnrealTargetPlatform.Mac || Platform == UnrealTargetPlatform.Linux))
			{
				GlobalCompileEnvironment.Definitions.Add("WITH_CEF3=1");
			}
			else
			{
				GlobalCompileEnvironment.Definitions.Add("WITH_CEF3=0");
			}

			if (Rules.bUseXGEController &&
				Rules.Type == TargetType.Editor &&
				(Platform == UnrealTargetPlatform.Win32 || Platform == UnrealTargetPlatform.Win64))
			{
				GlobalCompileEnvironment.Definitions.Add("WITH_XGE_CONTROLLER=1");
			}
			else
			{
				GlobalCompileEnvironment.Definitions.Add("WITH_XGE_CONTROLLER=0");
			}

			// Compile in the names of the module manifests
			GlobalCompileEnvironment.Definitions.Add(String.Format("UBT_MODULE_MANIFEST=\"{0}\"", ModuleManifest.GetStandardFileName(AppName, Platform, Configuration, Architecture, false)));
			GlobalCompileEnvironment.Definitions.Add(String.Format("UBT_MODULE_MANIFEST_DEBUGGAME=\"{0}\"", ModuleManifest.GetStandardFileName(AppName, Platform, UnrealTargetConfiguration.DebugGame, Architecture, true)));

			// tell the compiled code the name of the UBT platform (this affects folder on disk, etc that the game may need to know)
			GlobalCompileEnvironment.Definitions.Add("UBT_COMPILED_PLATFORM=" + Platform.ToString());
			GlobalCompileEnvironment.Definitions.Add("UBT_COMPILED_TARGET=" + TargetType.ToString());

			// Set the global app name
			GlobalCompileEnvironment.Definitions.Add(String.Format("UE_APP_NAME=\"{0}\"", AppName));

			// Initialize the compile and link environments for the platform, configuration, and project.
			BuildPlatform.SetUpEnvironment(Rules, GlobalCompileEnvironment, GlobalLinkEnvironment);
			BuildPlatform.SetUpConfigurationEnvironment(Rules, GlobalCompileEnvironment, GlobalLinkEnvironment);
		}

		static CppConfiguration GetCppConfiguration(UnrealTargetConfiguration Configuration)
		{
			switch (Configuration)
			{
				case UnrealTargetConfiguration.Debug:
					return CppConfiguration.Debug;
				case UnrealTargetConfiguration.DebugGame:
				case UnrealTargetConfiguration.Development:
					return CppConfiguration.Development;
				case UnrealTargetConfiguration.Shipping:
					return CppConfiguration.Shipping;
				case UnrealTargetConfiguration.Test:
					return CppConfiguration.Shipping;
				default:
					throw new BuildException("Unhandled target configuration");
			}
		}

        /// <summary>
        /// Create a rules object for the given module, and set any default values for this target
        /// </summary>
        private ModuleRules CreateModuleRulesAndSetDefaults(string ModuleName, string ReferenceChain)
		{
			// Create the rules from the assembly
			ModuleRules RulesObject = RulesAssembly.CreateModuleRules(ModuleName, Rules, ReferenceChain);

			// Reads additional dependencies array for project module from project file and fills PrivateDependencyModuleNames. 
			if (ProjectDescriptor != null && ProjectDescriptor.Modules != null)
			{
				ModuleDescriptor Module = ProjectDescriptor.Modules.FirstOrDefault(x => x.Name.Equals(ModuleName, StringComparison.InvariantCultureIgnoreCase));
				if (Module != null && Module.AdditionalDependencies != null)
				{
					RulesObject.PrivateDependencyModuleNames.AddRange(Module.AdditionalDependencies);
				}
			}

			// Make sure include paths don't end in trailing slashes. This can result in enclosing quotes being escaped when passed to command line tools.
			RemoveTrailingSlashes(RulesObject.PublicIncludePaths);
			RemoveTrailingSlashes(RulesObject.PublicSystemIncludePaths);
			RemoveTrailingSlashes(RulesObject.PrivateIncludePaths);
			RemoveTrailingSlashes(RulesObject.PublicLibraryPaths);

			// Validate rules object
			if (RulesObject.Type == ModuleRules.ModuleType.CPlusPlus)
			{
				List<string> InvalidDependencies = RulesObject.DynamicallyLoadedModuleNames.Intersect(RulesObject.PublicDependencyModuleNames.Concat(RulesObject.PrivateDependencyModuleNames)).ToList();
				if (InvalidDependencies.Count != 0)
				{
					throw new BuildException("Module rules for '{0}' should not be dependent on modules which are also dynamically loaded: {1}", ModuleName, String.Join(", ", InvalidDependencies));
				}

				// Make sure that engine modules use shared PCHs or have an explicit private PCH
				if(RulesObject.PCHUsage == ModuleRules.PCHUsageMode.NoSharedPCHs && RulesObject.PrivatePCHHeaderFile == null)
				{
					if(ProjectFile == null || !RulesObject.File.IsUnderDirectory(ProjectFile.Directory))
					{
						Log.TraceWarning("{0} module has shared PCHs disabled, but does not have a private PCH set", ModuleName);
					}
				}

				// Disable shared PCHs for game modules by default (but not game plugins, since they won't depend on the game's PCH!)
				if (RulesObject.PCHUsage == ModuleRules.PCHUsageMode.Default)
				{
					if(RulesObject.bUseBackwardsCompatibleDefaults && !Rules.bIWYU)
					{
						if(RulesObject.Plugin != null)
						{
							// Game plugin.  Enable shared PCHs by default, since they aren't typically large enough to warrant their own PCH.
							RulesObject.PCHUsage = ModuleRules.PCHUsageMode.UseSharedPCHs;
						}
						else
						{
							// Game module.  Do not enable shared PCHs by default, because games usually have a large precompiled header of their own and compile times would suffer.
							RulesObject.PCHUsage = ModuleRules.PCHUsageMode.NoSharedPCHs;
						}
					}
					else
					{
						// Engine module or plugin module -- allow shared PCHs
						RulesObject.PCHUsage = ModuleRules.PCHUsageMode.UseExplicitOrSharedPCHs;
					}
				}

				// If we can't use a shared PCH, check there's a private PCH set
				if(RulesObject.PCHUsage != ModuleRules.PCHUsageMode.UseExplicitOrSharedPCHs && RulesObject.PrivatePCHHeaderFile == null)
				{
					// Try to figure out the legacy PCH file
					FileReference CppFile = DirectoryReference.EnumerateFiles(RulesObject.Directory, "*.cpp", SearchOption.AllDirectories).FirstOrDefault();
					if(CppFile != null)
					{
						List<DependencyInclude> Includes = CPPHeaders.GetUncachedDirectIncludeDependencies(CppFile, ProjectFile);
						if(Includes.Count > 0)
						{
							FileReference PchIncludeFile = DirectoryReference.EnumerateFiles(RulesObject.Directory, Path.GetFileName(Includes[0].IncludeName), SearchOption.AllDirectories).FirstOrDefault();
							if(PchIncludeFile != null)
							{
								RulesObject.PrivatePCHHeaderFile = PchIncludeFile.MakeRelativeTo(RulesObject.Directory).Replace(Path.DirectorySeparatorChar, '/');
							}
						}
					}

					// Print a suggestion for which file to include
					if(RulesObject.PrivatePCHHeaderFile == null)
					{
						Log.TraceWarningOnce(RulesObject.File, "Modules must specify an explicit precompiled header (eg. PrivatePCHHeaderFile = \"Private/{0}PrivatePCH.h\") from UE 4.21 onwards.", ModuleName);
					}
					else
					{
						Log.TraceWarningOnce(RulesObject.File, "Modules must specify an explicit precompiled header (eg. PrivatePCHHeaderFile = \"{0}\") from UE 4.21 onwards.", RulesObject.PrivatePCHHeaderFile);
					}
				}
			}
			return RulesObject;
		}

		/// <summary>
		/// Utility function to remove trailing slashes from a list of paths
		/// </summary>
		/// <param name="Paths">List of paths to process</param>
		private static void RemoveTrailingSlashes(List<string> Paths)
		{
			for(int Idx = 0; Idx < Paths.Count; Idx++)
			{
				Paths[Idx] = Paths[Idx].TrimEnd('\\');
			}
		}

		/// <summary>
		/// Finds a module given its name.  Throws an exception if the module couldn't be found.
		/// </summary>
		/// <param name="ModuleName">Name of the module</param>
		/// <param name="ReferenceChain">Chain of references causing this module to be instantiated, for display in error messages</param>
		public UEBuildModule FindOrCreateModuleByName(string ModuleName, string ReferenceChain)
		{
			UEBuildModule Module;
			if (!Modules.TryGetValue(ModuleName, out Module))
			{
				// @todo projectfiles: Cross-platform modules can appear here during project generation, but they may have already
				//   been filtered out by the project generator.  This causes the projects to not be added to directories properly.
				ModuleRules RulesObject = CreateModuleRulesAndSetDefaults(ModuleName, ReferenceChain);
				DirectoryReference ModuleDirectory = RulesObject.File.Directory;

				// Clear the bUsePrecompiled flag if we're compiling a foreign plugin; since it's treated like an engine module, it will default to true in an installed build.
				if(RulesObject.Plugin != null && RulesObject.Plugin.File == ForeignPlugin)
				{
					RulesObject.bPrecompile = true;
					RulesObject.bUsePrecompiled = false;
				}

				// Get the base directory for paths referenced by the module. If the module's under the UProject source directory use that, otherwise leave it relative to the Engine source directory.
				if (ProjectFile != null)
				{
					DirectoryReference ProjectSourceDirectoryName = DirectoryReference.Combine(ProjectFile.Directory, "Source");
					if (RulesObject.File.IsUnderDirectory(ProjectSourceDirectoryName))
					{
						RulesObject.PublicIncludePaths = CombinePathList(ProjectSourceDirectoryName, RulesObject.PublicIncludePaths);
						RulesObject.PrivateIncludePaths = CombinePathList(ProjectSourceDirectoryName, RulesObject.PrivateIncludePaths);
						RulesObject.PublicLibraryPaths = CombinePathList(ProjectSourceDirectoryName, RulesObject.PublicLibraryPaths);
						RulesObject.PublicAdditionalShadowFiles = CombinePathList(ProjectSourceDirectoryName, RulesObject.PublicAdditionalShadowFiles);
					}
				}

				// Get the generated code directory. Plugins always write to their own intermediate directory so they can be copied between projects, shared engine 
				// intermediates go in the engine intermediate folder, and anything else goes in the project folder.
				DirectoryReference GeneratedCodeDirectory = null;
				if (RulesObject.Type != ModuleRules.ModuleType.External)
				{
					// Get the base directory
					if (RulesObject.Plugin != null)
					{
						GeneratedCodeDirectory = RulesObject.Plugin.Directory;
					}
					else if (bUseSharedBuildEnvironment && RulesObject.File.IsUnderDirectory(UnrealBuildTool.EngineDirectory))
					{
						GeneratedCodeDirectory = UnrealBuildTool.EngineDirectory;
					}
					else if (bUseSharedBuildEnvironment && UnrealBuildTool.IsUnderAnEngineDirectory(RulesObject.File.Directory))
					{
						GeneratedCodeDirectory = UnrealBuildTool.EnterpriseDirectory;
					}
					else
					{
						GeneratedCodeDirectory = ProjectDirectory;
					}

					// Get the subfolder containing generated code
					GeneratedCodeDirectory = DirectoryReference.Combine(GeneratedCodeDirectory, PlatformIntermediateFolder, AppName, "Inc");

					// Append the binaries subfolder, if present. We rely on this to ensure that build products can be filtered correctly.
					if(RulesObject.BinariesSubFolder != null)
					{
						GeneratedCodeDirectory = DirectoryReference.Combine(GeneratedCodeDirectory, RulesObject.BinariesSubFolder);
					}

					// Finally, append the module name.
					GeneratedCodeDirectory = DirectoryReference.Combine(GeneratedCodeDirectory, ModuleName);
				}

				// For legacy modules, add a bunch of default include paths.
				if (RulesObject.Type == ModuleRules.ModuleType.CPlusPlus && RulesObject.bAddDefaultIncludePaths && (RulesObject.Plugin != null || (ProjectFile != null && RulesObject.File.IsUnderDirectory(ProjectFile.Directory))))
				{
					// Add the module source directory 
					DirectoryReference BaseSourceDirectory;
					if (RulesObject.Plugin != null)
					{
						BaseSourceDirectory = DirectoryReference.Combine(RulesObject.Plugin.Directory, "Source");
					}
					else
					{
						BaseSourceDirectory = DirectoryReference.Combine(ProjectFile.Directory, "Source");
					}

					// If it's a game module (plugin or otherwise), add the root source directory to the include paths.
					if (RulesObject.File.IsUnderDirectory(TargetRulesFile.Directory) || (RulesObject.Plugin != null && RulesObject.Plugin.LoadedFrom == PluginLoadedFrom.Project))
					{
						if(DirectoryReference.Exists(BaseSourceDirectory))
						{
							RulesObject.PublicIncludePaths.Add(NormalizeIncludePath(BaseSourceDirectory));
						}
					}

					// Resolve private include paths against the project source root
					for (int Idx = 0; Idx < RulesObject.PrivateIncludePaths.Count; Idx++)
					{
						string PrivateIncludePath = RulesObject.PrivateIncludePaths[Idx];
						if (!Path.IsPathRooted(PrivateIncludePath))
						{
							PrivateIncludePath = DirectoryReference.Combine(BaseSourceDirectory, PrivateIncludePath).FullName;
						}
						RulesObject.PrivateIncludePaths[Idx] = PrivateIncludePath;
					}
				}

				// Override the default for whether the module requires nested include paths
				if(RulesObject.bLegacyPublicIncludePaths == null)
				{
					if(RulesObject.bUseBackwardsCompatibleDefaults)
					{
						RulesObject.bLegacyPublicIncludePaths = Rules.bLegacyPublicIncludePaths;
					}
					else
					{
						RulesObject.bLegacyPublicIncludePaths = false;
					}
				}

				// Figure out whether we need to build this module
				// We don't care about actual source files when generating projects, as these are discovered separately
				bool bDiscoverFiles = !ProjectFileGenerator.bGenerateProjectFiles;
				bool bBuildFiles = bDiscoverFiles && (OnlyModules.Count == 0 || OnlyModules.Any(x => string.Equals(x.OnlyModuleName, ModuleName, StringComparison.InvariantCultureIgnoreCase)));

				List<FileItem> FoundSourceFiles = new List<FileItem>();
				if (RulesObject.Type == ModuleRules.ModuleType.CPlusPlus)
				{
					// So all we care about are the game module and/or plugins.
					if (bDiscoverFiles && !RulesObject.bUsePrecompiled)
					{
						List<FileReference> SourceFilePaths = new List<FileReference>();
						SourceFilePaths = SourceFileSearch.FindModuleSourceFiles(ModuleRulesFile: RulesObject.File, SearchedDirectories: SourceDirectories);
						FoundSourceFiles = GetCPlusPlusFilesToBuild(SourceFilePaths, ModuleDirectory, Platform);
					}
				}

				// Allow the current platform to modify the module rules
				UEBuildPlatform.GetBuildPlatform(Platform).ModifyModuleRulesForActivePlatform(ModuleName, RulesObject, Rules);

				// Allow all build platforms to 'adjust' the module setting. 
				// This will allow undisclosed platforms to make changes without 
				// exposing information about the platform in publicly accessible 
				// locations.
				UEBuildPlatform.PlatformModifyHostModuleRules(ModuleName, RulesObject, Rules);

				// Now, go ahead and create the module builder instance
				Module = InstantiateModule(RulesObject, GeneratedCodeDirectory, FoundSourceFiles, bBuildFiles);
				Modules.Add(Module.Name, Module);
				FlatModuleCsData.Add(new FlatModuleCsDataType(Module.Name, (Module.RulesFile == null) ? null : Module.RulesFile.FullName, RulesObject.ExternalDependencies));
			}
			return Module;
		}

		/// <summary>
		/// Constructs a new C++ module
		/// </summary>
		/// <param name="ModuleName">Name of the module</param>
		/// <param name="ReferenceChain">Chain of references causing this module to be instantiated, for display in error messages</param>
		/// <returns>New C++ module</returns>
		public UEBuildModuleCPP FindOrCreateCppModuleByName(string ModuleName, string ReferenceChain)
		{
			UEBuildModuleCPP CppModule = FindOrCreateModuleByName(ModuleName, ReferenceChain) as UEBuildModuleCPP;
			if(CppModule == null)
			{
				throw new BuildException("'{0}' is not a C++ module (referenced via {1})", ModuleName, ReferenceChain);
			}
			return CppModule;
		}

		protected UEBuildModule InstantiateModule(
			ModuleRules RulesObject,
			DirectoryReference GeneratedCodeDirectory,
			List<FileItem> ModuleSourceFiles,
			bool bBuildSourceFiles)
		{
			switch (RulesObject.Type)
			{
				case ModuleRules.ModuleType.CPlusPlus:
					return new UEBuildModuleCPP(
							Rules: RulesObject,
							IntermediateDirectory: GetModuleIntermediateDirectory(RulesObject),
							GeneratedCodeDirectory: GeneratedCodeDirectory,
							SourceFiles: ModuleSourceFiles,
							bBuildSourceFiles: bBuildSourceFiles
						);

				case ModuleRules.ModuleType.External:
					return new UEBuildModuleExternal(RulesObject);

				default:
					throw new BuildException("Unrecognized module type specified by 'Rules' object {0}", RulesObject.ToString());
			}
		}

		/// <summary>
		/// Normalize an include path to be relative to the engine source directory
		/// </summary>
		public static string NormalizeIncludePath(DirectoryReference Directory)
		{
			return Utils.CleanDirectorySeparators(Directory.MakeRelativeTo(UnrealBuildTool.EngineSourceDirectory), '/');
		}

		/// <summary>
		/// Finds a module given its name.  Throws an exception if the module couldn't be found.
		/// </summary>
		public UEBuildModule GetModuleByName(string Name)
		{
			UEBuildModule Result;
			if (Modules.TryGetValue(Name, out Result))
			{
				return Result;
			}
			else
			{
				throw new BuildException("Couldn't find referenced module '{0}'.", Name);
			}
		}


		/// <summary>
		/// Combines a list of paths with a base path.
		/// </summary>
		/// <param name="BasePath">Base path to combine with. May be null or empty.</param>
		/// <param name="PathList">List of input paths to combine with. May be null.</param>
		/// <returns>List of paths relative The build module object for the specified build rules source file</returns>
		private static List<string> CombinePathList(DirectoryReference BasePath, List<string> PathList)
		{
			List<string> NewPathList = new List<string>();
			foreach (string Path in PathList)
			{
				NewPathList.Add(System.IO.Path.Combine(BasePath.FullName, Path));
			}
			return NewPathList;
		}


		/// <summary>
		/// Given a list of source files for a module, filters them into a list of files that should actually be included in a build
		/// </summary>
		/// <param name="SourceFiles">Original list of files, which may contain non-source</param>
		/// <param name="SourceFilesBaseDirectory">Directory that the source files are in</param>
		/// <param name="TargetPlatform">The platform we're going to compile for</param>
		/// <returns>The list of source files to actually compile</returns>
		static List<FileItem> GetCPlusPlusFilesToBuild(List<FileReference> SourceFiles, DirectoryReference SourceFilesBaseDirectory, UnrealTargetPlatform TargetPlatform)
		{
			// Make a list of all platform name strings that we're *not* currently compiling, to speed
			// up file path comparisons later on
			List<UnrealTargetPlatform> SupportedPlatforms = new List<UnrealTargetPlatform>();
			SupportedPlatforms.Add(TargetPlatform);
			List<string> OtherPlatformNameStrings = Utils.MakeListOfUnsupportedPlatforms(SupportedPlatforms);


			// @todo projectfiles: Consider saving out cached list of source files for modules so we don't need to harvest these each time

			List<FileItem> FilteredFileItems = new List<FileItem>();
			FilteredFileItems.Capacity = SourceFiles.Count;

			// @todo projectfiles: hard-coded source file set.  Should be made extensible by platform tool chains.
			string[] CompilableSourceFileTypes = new string[]
				{
					".cpp",
					".c",
					".cc",
					".mm",
					".m",
					".rc",
					".manifest"
				};

			// When generating project files, we have no file to extract source from, so we'll locate the code files manually
			foreach (FileReference SourceFilePath in SourceFiles)
			{
				// We're only able to compile certain types of files
				bool IsCompilableSourceFile = false;
				foreach (string CurExtension in CompilableSourceFileTypes)
				{
					if (SourceFilePath.HasExtension(CurExtension))
					{
						IsCompilableSourceFile = true;
						break;
					}
				}

				if (IsCompilableSourceFile)
				{
					if (SourceFilePath.IsUnderDirectory(SourceFilesBaseDirectory))
					{
						// Store the path as relative to the project file
						string RelativeFilePath = SourceFilePath.MakeRelativeTo(SourceFilesBaseDirectory);

						// All compiled files should always be in a sub-directory under the project file directory.  We enforce this here.
						if (Path.IsPathRooted(RelativeFilePath) || RelativeFilePath.StartsWith(".."))
						{
							throw new BuildException("Error: Found source file {0} in project whose path was not relative to the base directory of the source files", RelativeFilePath);
						}

						// Check for source files that don't belong to the platform we're currently compiling.  We'll filter
						// those source files out
						bool IncludeThisFile = true;
						foreach (string CurPlatformName in OtherPlatformNameStrings)
						{
							if (RelativeFilePath.IndexOf(Path.DirectorySeparatorChar + CurPlatformName + Path.DirectorySeparatorChar, StringComparison.InvariantCultureIgnoreCase) != -1
								|| RelativeFilePath.StartsWith(CurPlatformName + Path.DirectorySeparatorChar))
							{
								IncludeThisFile = false;
								break;
							}
						}

						if (IncludeThisFile)
						{
							FilteredFileItems.Add(FileItem.GetItemByFileReference(SourceFilePath));
						}
					}
				}
			}

			// @todo projectfiles: Consider enabling this error but changing it to a warning instead.  It can fire for
			//    projects that are being digested for IntelliSense (because the module was set as a cross-
			//	  platform dependency), but all of their source files were filtered out due to platform masking
			//    in the project generator
			bool AllowEmptyProjects = true;
			if (!AllowEmptyProjects)
			{
				if (FilteredFileItems.Count == 0)
				{
					throw new BuildException("Could not find any valid source files for base directory {0}.  Project has {1} files in it", SourceFilesBaseDirectory, SourceFiles.Count);
				}
			}

			return FilteredFileItems;
		}

        static bool ShouldIncludeNativizedAssets(DirectoryReference GameProjectDirectory)
        {
            ConfigHierarchy Config = ConfigCache.ReadHierarchy(ConfigHierarchyType.Game, GameProjectDirectory, BuildHostPlatform.Current.Platform);
            if (Config != null)
            {
                // Determine whether or not the user has enabled nativization of Blueprint assets at cook time (default is 'Disabled')
                string BlueprintNativizationMethod;
                if (!Config.TryGetValue("/Script/UnrealEd.ProjectPackagingSettings", "BlueprintNativizationMethod", out BlueprintNativizationMethod))
                {
                    BlueprintNativizationMethod = "Disabled";
                }

                return BlueprintNativizationMethod != "Disabled";
            }

            return false;
        }
	}
}<|MERGE_RESOLUTION|>--- conflicted
+++ resolved
@@ -457,14 +457,11 @@
 				RulesObject.bBuildRequiresCookedData = true;
 			}
 
-<<<<<<< HEAD
-=======
 			if (!RulesObject.bAllowNonUFSIniWhenCooked)
 			{
 				RulesObject.GlobalDefinitions.Add("DISABLE_NONUFS_INI_WHEN_COOKED=1");
 			}
 
->>>>>>> 15f50b57
 			// Allow the platform to finalize the settings
 			UEBuildPlatform Platform = UEBuildPlatform.GetBuildPlatform(RulesObject.Platform);
 			Platform.ValidateTarget(RulesObject);
@@ -1210,16 +1207,15 @@
 
 			// Find all the runtime dependency files in their original location
 			foreach(RuntimeDependency RuntimeDependency in RuntimeDependencies)
-<<<<<<< HEAD
 			{
 				FileReference SourceFile;
-				if(RuntimeDependencyTargetFileToSourceFile.TryGetValue(RuntimeDependency.Path, out SourceFile))
+				if(!RuntimeDependencyTargetFileToSourceFile.TryGetValue(RuntimeDependency.Path, out SourceFile))
+				{
+					SourceFile = RuntimeDependency.Path;
+				}
+				if(RuntimeDependency.Type != StagedFileType.DebugNonUFS || FileReference.Exists(SourceFile))
 				{
 					Files.Add(SourceFile);
-				}
-				else
-				{
-					Files.Add(RuntimeDependency.Path);
 				}
 			}
 
@@ -1227,24 +1223,6 @@
 			HashSet<UEBuildModule> Modules = new HashSet<UEBuildModule>();
 			foreach (UEBuildBinary Binary in Binaries)
 			{
-=======
-			{
-				FileReference SourceFile;
-				if(!RuntimeDependencyTargetFileToSourceFile.TryGetValue(RuntimeDependency.Path, out SourceFile))
-				{
-					SourceFile = RuntimeDependency.Path;
-				}
-				if(RuntimeDependency.Type != StagedFileType.DebugNonUFS || FileReference.Exists(SourceFile))
-				{
-					Files.Add(SourceFile);
-				}
-			}
-
-			// Figure out all the modules referenced by this target. This includes all the modules that are referenced, not just the ones compiled into binaries.
-			HashSet<UEBuildModule> Modules = new HashSet<UEBuildModule>();
-			foreach (UEBuildBinary Binary in Binaries)
-			{
->>>>>>> 15f50b57
 				foreach(UEBuildModule Module in Binary.Modules)
 				{
 					Modules.Add(Module);
