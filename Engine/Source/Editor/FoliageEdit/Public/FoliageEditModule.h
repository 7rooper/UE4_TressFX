// Copyright 1998-2017 Epic Games, Inc. All Rights Reserved.

#pragma once

#include "CoreMinimal.h"
#include "Modules/ModuleInterface.h"

extern const FName FoliageEditAppIdentifier;

class ULevel;

/**
 * Foliage Edit mode module interface
 */
class IFoliageEditModule : public IModuleInterface
{
public:

#if WITH_EDITOR
	/** Move the selected foliage to the specified level */
	virtual void MoveSelectedFoliageToLevel(ULevel* InTargetLevel) = 0;
<<<<<<< HEAD
=======
	virtual bool CanMoveSelectedFoliageToLevel(ULevel* InTargetLevel) const = 0;
>>>>>>> f30f9b45
#endif
};<|MERGE_RESOLUTION|>--- conflicted
+++ resolved
@@ -19,9 +19,6 @@
 #if WITH_EDITOR
 	/** Move the selected foliage to the specified level */
 	virtual void MoveSelectedFoliageToLevel(ULevel* InTargetLevel) = 0;
-<<<<<<< HEAD
-=======
 	virtual bool CanMoveSelectedFoliageToLevel(ULevel* InTargetLevel) const = 0;
->>>>>>> f30f9b45
 #endif
 };