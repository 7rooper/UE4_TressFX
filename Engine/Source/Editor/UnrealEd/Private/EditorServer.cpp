--- conflicted
+++ resolved
@@ -154,10 +154,7 @@
 #include "ActorGroupingUtils.h"
 #include "ILauncherPlatform.h"
 #include "LauncherPlatformModule.h"
-<<<<<<< HEAD
 #include "HAL/PlatformApplicationMisc.h"
-=======
->>>>>>> fe293936
 
 DEFINE_LOG_CATEGORY_STATIC(LogEditorServer, Log, All);
 
@@ -2955,11 +2952,7 @@
 				*OutClipboardContents = *ScratchData;
 			}
 
-<<<<<<< HEAD
 			GEditor->edactDeleteSelected( World, false, false, false );
-=======
-			GEditor->edactDeleteSelected( World, false );
->>>>>>> fe293936
 		}
 
 		if( DestLevel )
@@ -6534,10 +6527,13 @@
 	return false;
 }
 
+bool AreCloseToOnePercent(float A, float B)
+{
+	return FMath::Abs(A - B) / FMath::Max3(FMath::Abs(A), FMath::Abs(B), 1.f) < 0.01f;
+}
+
 bool UEditorEngine::HandleBuildMaterialTextureStreamingData( const TCHAR* Cmd, FOutputDevice& Ar )
 {
-	const bool bForceRebuild = FParse::Command(&Cmd, TEXT("ALL"));
-
 	const EMaterialQualityLevel::Type QualityLevel = EMaterialQualityLevel::High;
 	const ERHIFeatureLevel::Type FeatureLevel = GMaxRHIFeatureLevel;
 
@@ -6547,7 +6543,7 @@
 	for (TObjectIterator<UMaterialInterface> MaterialIt; MaterialIt; ++MaterialIt)
 	{
 		UMaterialInterface* Material = *MaterialIt;
-		if (Material && Material->GetOutermost() != GetTransientPackage() && Material->HasAnyFlags(RF_Public) && Material->UseAnyStreamingTexture() && (bForceRebuild || !Material->HasTextureStreamingData())) 
+		if (Material && Material->GetOutermost() != GetTransientPackage() && Material->HasAnyFlags(RF_Public) && Material->UseAnyStreamingTexture())
 		{
 			Materials.Add(Material);
 		}
@@ -6555,18 +6551,40 @@
 
 	FScopedSlowTask SlowTask(3.f); // { Sync Pending Shader, Wait for Compilation, Export }
 	SlowTask.MakeDialog(true);
+	const float OneOverNumMaterials = 1.f / FMath::Max(1.f, (float)Materials.Num());
 
 	if (CompileDebugViewModeShaders(DVSM_OutputMaterialTextureScales, QualityLevel, FeatureLevel, true, true, Materials, SlowTask))
 	{
 		FMaterialUtilities::FExportErrorManager ExportErrors(FeatureLevel);
 		for (UMaterialInterface* MaterialInterface : Materials)
 		{
-			if (MaterialInterface && FMaterialUtilities::ExportMaterialUVDensities(MaterialInterface, QualityLevel, FeatureLevel, ExportErrors))
-			{
-				// Only mark dirty if there is now data, when there wasn't before.
-				if (MaterialInterface->HasTextureStreamingData())
-				{
-					MaterialInterface->MarkPackageDirty();
+			SlowTask.EnterProgressFrame(OneOverNumMaterials);
+			if (MaterialInterface)
+			{
+				TArray<FMaterialTextureInfo> PreviousData = MaterialInterface->GetTextureStreamingData();
+				if (FMaterialUtilities::ExportMaterialUVDensities(MaterialInterface, QualityLevel, FeatureLevel, ExportErrors))
+				{
+					TArray<FMaterialTextureInfo> NewData = MaterialInterface->GetTextureStreamingData();
+				
+					bool bNeedsResave = PreviousData.Num() != NewData.Num();
+					if (!bNeedsResave)
+					{
+						for (int32 EntryIndex = 0; EntryIndex < NewData.Num(); ++EntryIndex)
+						{
+							if (NewData[EntryIndex].TextureName != PreviousData[EntryIndex].TextureName ||
+								!AreCloseToOnePercent(NewData[EntryIndex].SamplingScale, PreviousData[EntryIndex].SamplingScale) ||
+								NewData[EntryIndex].UVChannelIndex != PreviousData[EntryIndex].UVChannelIndex)
+							{
+								bNeedsResave = true;
+								break;
+							}
+						}
+					}
+
+					if (bNeedsResave)
+					{
+						MaterialInterface->MarkPackageDirty();
+					}
 				}
 			}
 		}
