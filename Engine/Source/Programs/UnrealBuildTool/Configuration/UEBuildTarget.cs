--- conflicted
+++ resolved
@@ -1532,10 +1532,6 @@
 			}
 			else
 			{
-<<<<<<< HEAD
-				CopyAction.CommandPath = "/bin/sh";
-=======
->>>>>>> 12fcdcb4
 				CopyAction.CommandArguments = String.Format("-c 'cp -f {0} {1}'", Utils.EscapeShellArgument(SourceFile.FullName), Utils.EscapeShellArgument(TargetFile.FullName));
 			}
 			CopyAction.WorkingDirectory = UnrealBuildTool.EngineSourceDirectory;
