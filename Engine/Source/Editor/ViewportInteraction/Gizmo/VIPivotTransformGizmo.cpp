--- conflicted
+++ resolved
@@ -164,10 +164,7 @@
 
 			HandleGroup->UpdateGizmoHandleGroup(InLocalToWorld, InLocalBounds, InViewLocation, bInAllHandlesVisible, DraggingHandle,
 				InHoveringOverHandles, AnimationAlpha, Scale, InGizmoHoverScale, InGizmoHoverAnimationDuration, /* Out */ bIsHoveringOrDraggingThisHandleGroup);
-<<<<<<< HEAD
-=======
-
->>>>>>> f30f9b45
+
 			
 			if (HandleGroup != RotationGizmoHandleGroup)
 			{
