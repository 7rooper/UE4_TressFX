--- conflicted
+++ resolved
@@ -423,12 +423,8 @@
 					InteractorData.TransformGizmoInteractionType = ETransformGizmoInteractionType::None;
 					InteractorData.OptionalHandlePlacement.Reset();
 					InteractorData.GizmoStartTransform = FTransform::Identity;
-<<<<<<< HEAD
+					InteractorData.GizmoStartLocalBounds = FBox(ForceInit);
 					InteractorData.GizmoLastTransform = InteractorData.GizmoTargetTransform = InteractorData.GizmoUnsnappedTargetTransform = InteractorData.GizmoInterpolationSnapshotTransform = InteractorData.GizmoStartTransform;
-					InteractorData.GizmoStartLocalBounds = FBox( 0 );
-=======
-					InteractorData.GizmoStartLocalBounds = FBox(ForceInit);
->>>>>>> 7328f6ab
 					InteractorData.GizmoSpaceFirstDragUpdateOffsetAlongAxis = FVector::ZeroVector;
 					InteractorData.GizmoSpaceDragDeltaFromStartOffset = FVector::ZeroVector;
 
