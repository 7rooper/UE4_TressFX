// Copyright 1998-2019 Epic Games, Inc. All Rights Reserved.

using System;
using System.Collections.Generic;
using System.Linq;
using System.Reflection;
using Tools.DotNETCommon;

namespace UnrealBuildTool
{
	/// <summary>
	/// The type of target
	/// </summary>
	[Serializable]
	public enum TargetType
	{
		/// <summary>
		/// Cooked monolithic game executable (GameName.exe).  Also used for a game-agnostic engine executable (UE4Game.exe or RocketGame.exe)
		/// </summary>
		Game,

		/// <summary>
		/// Uncooked modular editor executable and DLLs (UE4Editor.exe, UE4Editor*.dll, GameName*.dll)
		/// </summary>
		Editor,

		/// <summary>
		/// Cooked monolithic game client executable (GameNameClient.exe, but no server code)
		/// </summary>
		Client,

		/// <summary>
		/// Cooked monolithic game server executable (GameNameServer.exe, but no client code)
		/// </summary>
		Server,

		/// <summary>
		/// Program (standalone program, e.g. ShaderCompileWorker.exe, can be modular or monolithic depending on the program)
		/// </summary>
		Program,
	}

	/// <summary>
	/// Specifies how to link all the modules in this target
	/// </summary>
	[Serializable]
	public enum TargetLinkType
	{
		/// <summary>
		/// Use the default link type based on the current target type
		/// </summary>
		Default,

		/// <summary>
		/// Link all modules into a single binary
		/// </summary>
		Monolithic,

		/// <summary>
		/// Link modules into individual dynamic libraries
		/// </summary>
		Modular,
	}

	/// <summary>
	/// Specifies whether to share engine binaries and intermediates with other projects, or to create project-specific versions. By default,
	/// editor builds always use the shared build environment (and engine binaries are written to Engine/Binaries/Platform), but monolithic builds
	/// and programs do not (except in installed builds). Using the shared build environment prevents target-specific modifications to the build
	/// environment.
	/// </summary>
	[Serializable]
	public enum TargetBuildEnvironment
	{
		/// <summary>
		/// Engine binaries and intermediates are output to the engine folder. Target-specific modifications to the engine build environment will be ignored.
		/// </summary>
		Shared,

		/// <summary>
		/// Engine binaries and intermediates are specific to this target
		/// </summary>
		Unique,
	}

	/// <summary>
	/// Attribute used to mark fields which much match between targets in the shared build environment
	/// </summary>
	[AttributeUsage(AttributeTargets.Field | AttributeTargets.Property, AllowMultiple = false)]
	class RequiresUniqueBuildEnvironmentAttribute : Attribute
	{
	}

	/// <summary>
	/// Attribute used to mark configurable sub-objects
	/// </summary>
	[AttributeUsage(AttributeTargets.Field, AllowMultiple = false)]
	class ConfigSubObjectAttribute : Attribute
	{
	}

	/// <summary>
	/// TargetRules is a data structure that contains the rules for defining a target (application/executable)
	/// </summary>
	public abstract partial class TargetRules
	{
		/// <summary>
		/// Static class wrapping constants aliasing the global TargetType enum.
		/// </summary>
		public static class TargetType
		{
			/// <summary>
			/// Alias for TargetType.Game
			/// </summary>
			public const global::UnrealBuildTool.TargetType Game = global::UnrealBuildTool.TargetType.Game;

			/// <summary>
			/// Alias for TargetType.Editor
			/// </summary>
			public const global::UnrealBuildTool.TargetType Editor = global::UnrealBuildTool.TargetType.Editor;

			/// <summary>
			/// Alias for TargetType.Client
			/// </summary>
			public const global::UnrealBuildTool.TargetType Client = global::UnrealBuildTool.TargetType.Client;

			/// <summary>
			/// Alias for TargetType.Server
			/// </summary>
			public const global::UnrealBuildTool.TargetType Server = global::UnrealBuildTool.TargetType.Server;

			/// <summary>
			/// Alias for TargetType.Program
			/// </summary>
			public const global::UnrealBuildTool.TargetType Program = global::UnrealBuildTool.TargetType.Program;
		}

		/// <summary>
		/// The name of this target.
		/// </summary>
		public readonly string Name;

		/// <summary>
		/// File containing this target
		/// </summary>
		internal FileReference File;

		/// <summary>
		/// Platform that this target is being built for.
		/// </summary>
		public readonly UnrealTargetPlatform Platform;

		/// <summary>
		/// The configuration being built.
		/// </summary>
		public readonly UnrealTargetConfiguration Configuration;

		/// <summary>
		/// Architecture that the target is being built for (or an empty string for the default).
		/// </summary>
		public readonly string Architecture;

		/// <summary>
		/// Path to the project file for the project containing this target.
		/// </summary>
		public readonly FileReference ProjectFile;

		/// <summary>
		/// The current build version
		/// </summary>
		public readonly ReadOnlyBuildVersion Version;

		/// <summary>
		/// The type of target.
		/// </summary>
		public global::UnrealBuildTool.TargetType Type = global::UnrealBuildTool.TargetType.Game;

		/// <summary>
		/// Tracks a list of config values read while constructing this target
		/// </summary>
		internal ConfigValueTracker ConfigValueTracker = new ConfigValueTracker();

		/// <summary>
		/// Whether the target uses Steam.
		/// </summary>
		public bool bUsesSteam;

		/// <summary>
		/// Whether the target uses CEF3.
		/// </summary>
		public bool bUsesCEF3;

		/// <summary>
		/// Whether the project uses visual Slate UI (as opposed to the low level windowing/messaging, which is always available).
		/// </summary>
		public bool bUsesSlate = true;

		/// <summary>
		/// Forces linking against the static CRT. This is not fully supported across the engine due to the need for allocator implementations to be shared (for example), and TPS 
		/// libraries to be consistent with each other, but can be used for utility programs.
		/// </summary>
		[RequiresUniqueBuildEnvironment]
		public bool bUseStaticCRT = false;

		/// <summary>
		/// Enables the debug C++ runtime (CRT) for debug builds. By default we always use the release runtime, since the debug
		/// version isn't particularly useful when debugging Unreal Engine projects, and linking against the debug CRT libraries forces
		/// our third party library dependencies to also be compiled using the debug CRT (and often perform more slowly). Often
		/// it can be inconvenient to require a separate copy of the debug versions of third party static libraries simply
		/// so that you can debug your program's code.
		/// </summary>
		[RequiresUniqueBuildEnvironment]
		[XmlConfigFile(Category = "BuildConfiguration")]
		public bool bDebugBuildsActuallyUseDebugCRT = false;

		/// <summary>
		/// Whether the output from this target can be publicly distributed, even if it has dependencies on modules that are in folders 
		/// with special restrictions (eg. CarefullyRedist, NotForLicensees, NoRedist).
		/// </summary>
		public bool bOutputPubliclyDistributable = false;

		/// <summary>
		/// Specifies the configuration whose binaries do not require a "-Platform-Configuration" suffix.
		/// </summary>
		[RequiresUniqueBuildEnvironment]
		public UnrealTargetConfiguration UndecoratedConfiguration = UnrealTargetConfiguration.Development;

		/// <summary>
		/// Build all the plugins that we can find, even if they're not enabled. This is particularly useful for content-only projects, 
		/// where you're building the UE4Editor target but running it with a game that enables a plugin.
		/// </summary>
		[Obsolete("bBuildAllPlugins has been deprecated. Use bPrecompile to build all modules which are not part of the target.")]
		public bool bBuildAllPlugins = false;

		/// <summary>
		/// Build all the modules that are valid for this target type. Used for CIS and making installed engine builds.
		/// </summary>
		[CommandLine("-AllModules")]
		public bool bBuildAllModules = false;

		/// <summary>
		/// A list of additional plugins which need to be included in this target. This allows referencing non-optional plugin modules
		/// which cannot be disabled, and allows building against specific modules in program targets which do not fit the categories
		/// in ModuleHostType.
		/// </summary>
		public List<string> AdditionalPlugins = new List<string>();

		/// <summary>
		/// Additional plugins that should be included for this target.
		/// </summary>
		[CommandLine("-EnablePlugin=", ListSeparator = '+')]
		public List<string> EnablePlugins = new List<string>();

		/// <summary>
		/// List of plugins to be disabled for this target. Note that the project file may still reference them, so they should be marked
		/// as optional to avoid failing to find them at runtime.
		/// </summary>
		[CommandLine("-DisablePlugin=", ListSeparator = '+')]
		public List<string> DisablePlugins = new List<string>();

		/// <summary>
		/// Accessor for
		/// </summary>
		[Obsolete("The ExcludePlugins setting has been renamed to DisablePlugins. Please update your code to avoid build failures in future versions of the engine.")]
		public List<string> ExcludePlugins
		{
			get { return DisablePlugins; }
		}

		/// <summary>
		/// Path to the set of pak signing keys to embed in the executable.
		/// </summary>
		public string PakSigningKeysFile = "";

		/// <summary>
		/// Allows a Program Target to specify it's own solution folder path.
		/// </summary>
		public string SolutionDirectory = String.Empty;

		/// <summary>
		/// Whether the target should be included in the default solution build configuration
		/// </summary>
		public bool? bBuildInSolutionByDefault = null;

		/// <summary>
		/// Whether this target should be compiled as a DLL.  Requires LinkType to be set to TargetLinkType.Monolithic.
		/// </summary>
		[RequiresUniqueBuildEnvironment]
		[CommandLine("-CompileAsDll")]
		public bool bShouldCompileAsDLL = false;
		
		/// <summary>
		/// Subfolder to place executables in, relative to the default location.
		/// </summary>
		[RequiresUniqueBuildEnvironment]
		public string ExeBinariesSubFolder = String.Empty;

		/// <summary>
		/// Allow target module to override UHT code generation version.
		/// </summary>
		public EGeneratedCodeVersion GeneratedCodeVersion = EGeneratedCodeVersion.None;

		/// <summary>
		/// Whether to enable the mesh editor.
		/// </summary>
		[RequiresUniqueBuildEnvironment]
		public bool bEnableMeshEditor = false;

		/// <summary>
		/// Whether to compile the Chaos physics plugin.
		/// </summary>
		[RequiresUniqueBuildEnvironment]
		public bool bCompileChaos = false;

		/// <summary>
		/// Whether to use the Chaos physics interface. This overrides the physx flags to disable APEX and NvCloth
		/// </summary>
		[RequiresUniqueBuildEnvironment]
        public bool bUseChaos = false;

		/// <summary>
		/// Whether to include the immediate mode physics interface. This overrides the physx flags to disable APEX and NvCloth
		/// </summary>
		[RequiresUniqueBuildEnvironment]
		public bool bCompileImmediatePhysics = false;

		/// <summary>
		/// Whether scene query acceleration is done by UE4. The physx scene query structure is still created, but we do not use it.
		/// </summary>
		[RequiresUniqueBuildEnvironment]
		public bool bCustomSceneQueryStructure = false;

		/// <summary>
		/// Whether to include PhysX support.
		/// </summary>
		[RequiresUniqueBuildEnvironment]
		public bool bCompilePhysX = true;

		/// <summary>
		/// Whether to include PhysX APEX support.
		/// </summary>
		[RequiresUniqueBuildEnvironment]
		[ConfigFile(ConfigHierarchyType.Engine, "/Script/BuildSettings.BuildSettings", "bCompileApex")]
		public bool bCompileAPEX = true;

		/// <summary>
		/// Whether to include NvCloth.
		/// </summary>
		[RequiresUniqueBuildEnvironment]
		public bool bCompileNvCloth = true;
        
		/// <summary>
		/// Whether to include ICU unicode/i18n support in Core.
		/// </summary>
		[RequiresUniqueBuildEnvironment]
		[ConfigFile(ConfigHierarchyType.Engine, "/Script/BuildSettings.BuildSettings", "bCompileICU")]
		public bool bCompileICU = true;

		/// <summary>
		/// Whether to compile CEF3 support.
		/// </summary>
		[RequiresUniqueBuildEnvironment]
		[ConfigFile(ConfigHierarchyType.Engine, "/Script/BuildSettings.BuildSettings", "bCompileCEF3")]
		public bool bCompileCEF3 = true;

		/// <summary>
		/// Whether to compile the editor or not. Only desktop platforms (Windows or Mac) will use this, other platforms force this to false.
		/// </summary>
		public bool bBuildEditor
		{
			get { return (Type == TargetType.Editor); }
			set { Log.TraceWarning("Setting {0}.bBuildEditor is deprecated. Set {0}.Type instead.", GetType().Name); }
		}

		/// <summary>
		/// Whether to compile code related to building assets. Consoles generally cannot build assets. Desktop platforms generally can.
		/// </summary>
		[RequiresUniqueBuildEnvironment]
		public bool bBuildRequiresCookedData = false;

		/// <summary>
		/// Whether to compile WITH_EDITORONLY_DATA disabled. Only Windows will use this, other platforms force this to false.
		/// </summary>
		[RequiresUniqueBuildEnvironment]
		[CommandLine("-NoEditorOnlyData", Value = "false")]
		public bool bBuildWithEditorOnlyData = true;

		/// <summary>
		/// Manually specified value for bBuildDeveloperTools.
		/// </summary>
		bool? bBuildDeveloperToolsOverride;

		/// <summary>
		/// Whether to compile the developer tools.
		/// </summary>
		[RequiresUniqueBuildEnvironment]
		public bool bBuildDeveloperTools
		{
			set { bBuildDeveloperToolsOverride = value; }
			get { return bBuildDeveloperToolsOverride ?? (bCompileAgainstEngine && (Type == TargetType.Editor || Type == TargetType.Program)); }
		}

		/// <summary>
		/// Whether to force compiling the target platform modules, even if they wouldn't normally be built.
		/// </summary>
		public bool bForceBuildTargetPlatforms = false;

		/// <summary>
		/// Whether to force compiling shader format modules, even if they wouldn't normally be built.
		/// </summary>
		public bool bForceBuildShaderFormats = false;

		/// <summary>
		/// Whether we should compile SQLite using the custom "Unreal" platform (true), or using the native platform (false).
		/// </summary>
		[RequiresUniqueBuildEnvironment]
		[ConfigFile(ConfigHierarchyType.Engine, "/Script/BuildSettings.BuildSettings", "bCompileCustomSQLitePlatform")]
		public bool bCompileCustomSQLitePlatform = true;

		/// <summary>
		/// Whether to compile lean and mean version of UE.
		/// </summary>
		[Obsolete("bCompileLeanAndMeanUE is deprecated. Set bBuildDeveloperTools to the opposite value instead.")]
		public bool bCompileLeanAndMeanUE
		{
			get { return !bBuildDeveloperTools; }
			set { bBuildDeveloperTools = !value; }
		}

        /// <summary>
		/// Whether to utilize cache freed OS allocs with MallocBinned
		/// </summary>
		[RequiresUniqueBuildEnvironment]
		[ConfigFile(ConfigHierarchyType.Engine, "/Script/BuildSettings.BuildSettings", "bUseCacheFreedOSAllocs")]
        public bool bUseCacheFreedOSAllocs = true;

        /// <summary>
        /// Enabled for all builds that include the engine project.  Disabled only when building standalone apps that only link with Core.
        /// </summary>
		[RequiresUniqueBuildEnvironment]
        public bool bCompileAgainstEngine = true;

		/// <summary>
		/// Enabled for all builds that include the CoreUObject project.  Disabled only when building standalone apps that only link with Core.
		/// </summary>
		[RequiresUniqueBuildEnvironment]
		public bool bCompileAgainstCoreUObject = true;

		/// <summary>
		/// Enabled for builds that need to initialize the ApplicationCore module. Command line utilities do not normally need this.
		/// </summary>
		[RequiresUniqueBuildEnvironment]
		public bool bCompileAgainstApplicationCore = true;

		/// <summary>
		/// Whether to compile Recast navmesh generation.
		/// </summary>
		[RequiresUniqueBuildEnvironment]
		[ConfigFile(ConfigHierarchyType.Engine, "/Script/BuildSettings.BuildSettings", "bCompileRecast")]
		public bool bCompileRecast = true;

		/// <summary>
		/// Whether to compile SpeedTree support.
		/// </summary>
		[ConfigFile(ConfigHierarchyType.Engine, "/Script/BuildSettings.BuildSettings", "bCompileSpeedTree")]
		bool? bOverrideCompileSpeedTree;

		/// <summary>
		/// Whether we should compile in support for Simplygon or not.
		/// </summary>
		[RequiresUniqueBuildEnvironment]
		public bool bCompileSpeedTree
		{
			set { bOverrideCompileSpeedTree = value; }
			get { return bOverrideCompileSpeedTree ?? Type == TargetType.Editor; }
		}

		/// <summary>
		/// Enable exceptions for all modules.
		/// </summary>
		[RequiresUniqueBuildEnvironment]
		public bool bForceEnableExceptions = false;

		/// <summary>
		/// Enable inlining for all modules.
		/// </summary>
		[RequiresUniqueBuildEnvironment]
		[XmlConfigFile(Category = "BuildConfiguration")]
		public bool bUseInlining = true;

		/// <summary>
		/// Enable exceptions for all modules.
		/// </summary>
		[RequiresUniqueBuildEnvironment]
		public bool bForceEnableObjCExceptions = false;

		/// <summary>
		/// Enable RTTI for all modules.
		/// </summary>
		[RequiresUniqueBuildEnvironment]
		public bool bForceEnableRTTI = false;

		/// <summary>
		/// Compile server-only code.
		/// </summary>
		[RequiresUniqueBuildEnvironment]
		public bool bWithServerCode = true;

		/// <summary>
		/// Whether to include stats support even without the engine.
		/// </summary>
		[RequiresUniqueBuildEnvironment]
		public bool bCompileWithStatsWithoutEngine = false;

		/// <summary>
		/// Whether to include plugin support.
		/// </summary>
		[RequiresUniqueBuildEnvironment]
		[ConfigFile(ConfigHierarchyType.Engine, "/Script/BuildSettings.BuildSettings", "bCompileWithPluginSupport")]
		public bool bCompileWithPluginSupport = false;

		/// <summary>
		/// Whether to allow plugins which support all target platforms.
		/// </summary>
		[RequiresUniqueBuildEnvironment]
		public bool bIncludePluginsForTargetPlatforms = false;

		/// <summary>
		/// Whether to allow accessibility code in both Slate and the OS layer.
		/// </summary>
		[RequiresUniqueBuildEnvironment]
		public bool bCompileWithAccessibilitySupport = true;

		/// <summary>
		/// Whether to include PerfCounters support.
		/// </summary>
		[RequiresUniqueBuildEnvironment]
		[ConfigFile(ConfigHierarchyType.Engine, "/Script/BuildSettings.BuildSettings", "bWithPerfCounters")]
        public bool bWithPerfCounters = false;

		/// <summary>
		/// Whether to enable support for live coding
		/// </summary>
		[RequiresUniqueBuildEnvironment]
<<<<<<< HEAD
		public bool bWithLiveCoding = false;

        /// <summary>
        /// Whether to turn on logging for test/shipping builds.
        /// </summary>
=======
		public bool bWithLiveCoding
		{
			get { return bWithLiveCodingPrivate ?? (Platform == UnrealTargetPlatform.Win64 && Configuration != UnrealTargetConfiguration.Shipping && Type != TargetType.Program); }
			set { bWithLiveCodingPrivate = value; }
		}
		bool? bWithLiveCodingPrivate;

		/// <summary>
		/// Whether to enable support for live coding
		/// </summary>
		[RequiresUniqueBuildEnvironment]
		[XmlConfigFile(Category = "BuildConfiguration")]
		public bool bUseDebugLiveCodingConsole = false;

		/// <summary>
		/// Whether to turn on logging for test/shipping builds.
		/// </summary>
>>>>>>> 9ba46998
		[RequiresUniqueBuildEnvironment]
        public bool bUseLoggingInShipping = false;

		/// <summary>
		/// Whether to turn on logging to memory for test/shipping builds.
		/// </summary>
		[RequiresUniqueBuildEnvironment]
		public bool bLoggingToMemoryEnabled;

		/// <summary>
		/// Whether to check that the process was launched through an external launcher.
		/// </summary>
        public bool bUseLauncherChecks = false;

		/// <summary>
		/// Whether to turn on checks (asserts) for test/shipping builds.
		/// </summary>
		[RequiresUniqueBuildEnvironment]
		public bool bUseChecksInShipping = false;

		/// <summary>
		/// True if we need FreeType support.
		/// </summary>
		[RequiresUniqueBuildEnvironment]
		[ConfigFile(ConfigHierarchyType.Engine, "/Script/BuildSettings.BuildSettings", "bCompileFreeType")]
		public bool bCompileFreeType = true;

		/// <summary>
		/// True if we want to favor optimizing size over speed.
		/// </summary>
		[RequiresUniqueBuildEnvironment]
		[ConfigFile(ConfigHierarchyType.Engine, "/Script/BuildSettings.BuildSettings", "bCompileForSize")]
		public bool bCompileForSize = false;

        /// <summary>
        /// Whether to compile development automation tests.
        /// </summary>
        public bool bForceCompileDevelopmentAutomationTests = false;

        /// <summary>
        /// Whether to compile performance automation tests.
        /// </summary>
        public bool bForceCompilePerformanceAutomationTests = false;

		/// <summary>
		/// If true, event driven loader will be used in cooked builds. @todoio This needs to be replaced by a runtime solution after async loading refactor.
		/// </summary>
		[RequiresUniqueBuildEnvironment]
		public bool bEventDrivenLoader;

		/// <summary>
		/// Whether the XGE controller worker and modules should be included in the engine build.
		/// These are required for distributed shader compilation using the XGE interception interface.
		/// </summary>
		[XmlConfigFile(Category = "BuildConfiguration")]
		public bool bUseXGEController = true;

		/// <summary>
		/// Whether to use backwards compatible defaults for this module. By default, engine modules always use the latest default settings, while project modules do not (to support
		/// an easier migration path).
		/// </summary>
		public bool bUseBackwardsCompatibleDefaults = true;

		/// <summary>
		/// Enables "include what you use" by default for modules in this target. Changes the default PCH mode for any module in this project to PCHUsageModule.UseExplicitOrSharedPCHs.
		/// </summary>
		[CommandLine("-IWYU")]
		public bool bIWYU = false;

		/// <summary>
		/// Enforce "include what you use" rules; warns if monolithic headers (Engine.h, UnrealEd.h, etc...) are used, and checks that source files include their matching header first.
		/// </summary>
		public bool bEnforceIWYU = true;

		/// <summary>
		/// Whether the final executable should export symbols.
		/// </summary>
		public bool bHasExports = false;

		/// <summary>
		/// Make static libraries for all engine modules as intermediates for this target.
		/// </summary>
		[CommandLine("-Precompile")]
		public bool bPrecompile = false;

		/// <summary>
		/// Whether we should compile with support for OS X 10.9 Mavericks. Used for some tools that we need to be compatible with this version of OS X.
		/// </summary>
		public bool bEnableOSX109Support = false;

		/// <summary>
		/// True if this is a console application that's being built.
		/// </summary>
		public bool bIsBuildingConsoleApplication = false;

		/// <summary>
		/// If true, creates an additional console application. Hack for Windows, where it's not possible to conditionally inherit a parent's console Window depending on how
		/// the application is invoked; you have to link the same executable with a different subsystem setting.
		/// </summary>
		public bool bBuildAdditionalConsoleApp = false;

		/// <summary>
		/// True if debug symbols that are cached for some platforms should not be created.
		/// </summary>
		public bool bDisableSymbolCache = true;

		/// <summary>
		/// Whether to unify C++ code into larger files for faster compilation.
		/// </summary>
		[CommandLine("-DisableUnity", Value = "false")]
		[XmlConfigFile(Category = "BuildConfiguration")]
		public bool bUseUnityBuild = true;

		/// <summary>
		/// Whether to force C++ source files to be combined into larger files for faster compilation.
		/// </summary>
		[CommandLine("-ForceUnity")]
		[XmlConfigFile(Category = "BuildConfiguration")]
		public bool bForceUnityBuild = false;

		/// <summary>
		/// Use a heuristic to determine which files are currently being iterated on and exclude them from unity blobs, result in faster
		/// incremental compile times. The current implementation uses the read-only flag to distinguish the working set, assuming that files will
		/// be made writable by the source control system if they are being modified. This is true for Perforce, but not for Git.
		/// </summary>
		[XmlConfigFile(Category = "BuildConfiguration")]
		public bool bUseAdaptiveUnityBuild = true;

		/// <summary>
		/// Disable optimization for files that are in the adaptive non-unity working set.
		/// </summary>
		[XmlConfigFile(Category = "BuildConfiguration")]
		public bool bAdaptiveUnityDisablesOptimizations = false;

		/// <summary>
		/// Disables force-included PCHs for files that are in the adaptive non-unity working set.
		/// </summary>
		[XmlConfigFile(Category = "BuildConfiguration")]
		public bool bAdaptiveUnityDisablesPCH = false;

		/// <summary>
		/// Backing storage for bAdaptiveUnityDisablesProjectPCH.
		/// </summary>
		[XmlConfigFile(Category = "BuildConfiguration")]
		bool? bAdaptiveUnityDisablesProjectPCHForProjectPrivate;

		/// <summary>
		/// Whether to disable force-included PCHs for project source files in the adaptive non-unity working set. Defaults to bAdaptiveUnityDisablesPCH;
		/// </summary>
		public bool bAdaptiveUnityDisablesPCHForProject
		{
			get { return bAdaptiveUnityDisablesProjectPCHForProjectPrivate ?? bAdaptiveUnityDisablesPCH; }
			set { bAdaptiveUnityDisablesProjectPCHForProjectPrivate = value; }
		}

		/// <summary>
		/// Creates a dedicated PCH for each source file in the working set, allowing faster iteration on cpp-only changes.
		/// </summary>
		[XmlConfigFile(Category = "BuildConfiguration")]
		public bool bAdaptiveUnityCreatesDedicatedPCH = false;

		/// <summary>
		/// Creates a dedicated PCH for each source file in the working set, allowing faster iteration on cpp-only changes.
		/// </summary>
		[XmlConfigFile(Category = "BuildConfiguration")]
		public bool bAdaptiveUnityEnablesEditAndContinue = false;

		/// <summary>
		/// The number of source files in a game module before unity build will be activated for that module.  This
		/// allows small game modules to have faster iterative compile times for single files, at the expense of slower full
		/// rebuild times.  This setting can be overridden by the bFasterWithoutUnity option in a module's Build.cs file.
		/// </summary>
		[XmlConfigFile(Category = "BuildConfiguration")]
		public int MinGameModuleSourceFilesForUnityBuild = 32;

		/// <summary>
		/// Forces shadow variable warnings to be treated as errors on platforms that support it.
		/// </summary>
		[CommandLine("-ShadowVariableErrors")]
		[XmlConfigFile(Category = "BuildConfiguration")]
		public bool bShadowVariableErrors = false;

		/// <summary>
		/// Forces the use of undefined identifiers in conditional expressions to be treated as errors.
		/// </summary>
		[XmlConfigFile(Category = "BuildConfiguration")]
		public bool bUndefinedIdentifierErrors = true;

		/// <summary>
		/// New Monolithic Graphics drivers have optional "fast calls" replacing various D3d functions
		/// </summary>
		[CommandLine("-FastMonoCalls", Value = "true")]
		[CommandLine("-NoFastMonoCalls", Value = "false")]
		[XmlConfigFile(Category = "BuildConfiguration")]
		public bool bUseFastMonoCalls = true;

		/// <summary>
		/// New Xbox driver supports a "fast semantics" context type. This switches it on for the immediate and deferred contexts
		/// Try disabling this if you see rendering issues and/or crashes inthe Xbox RHI.
		/// </summary>
		[XmlConfigFile(Category = "BuildConfiguration")]
		public bool bUseFastSemanticsRenderContexts = true;

		/// <summary>
		/// An approximate number of bytes of C++ code to target for inclusion in a single unified C++ file.
		/// </summary>
		[XmlConfigFile(Category = "BuildConfiguration")]
		public int NumIncludedBytesPerUnityCPP = 384 * 1024;

		/// <summary>
		/// Whether to stress test the C++ unity build robustness by including all C++ files files in a project from a single unified file.
		/// </summary>
		[CommandLine("-StressTestUnity")]
		[XmlConfigFile(Category = "BuildConfiguration")]
		public bool bStressTestUnity = false;

		/// <summary>
		/// Whether to force debug info to be generated.
		/// </summary>
		[CommandLine("-ForceDebugInfo")]
		public bool bForceDebugInfo = false;

		/// <summary>
		/// Whether to globally disable debug info generation; see DebugInfoHeuristics.cs for per-config and per-platform options.
		/// </summary>
		[CommandLine("-NoDebugInfo")]
		[XmlConfigFile(Category = "BuildConfiguration")]
		public bool bDisableDebugInfo = false;

		/// <summary>
		/// Whether to disable debug info generation for generated files. This improves link times for modules that have a lot of generated glue code.
		/// </summary>
		[XmlConfigFile(Category = "BuildConfiguration")]
		public bool bDisableDebugInfoForGeneratedCode = false;

		/// <summary>
		/// Whether to disable debug info on PC in development builds (for faster developer iteration, as link times are extremely fast with debug info disabled).
		/// </summary>
		[XmlConfigFile(Category = "BuildConfiguration")]
		public bool bOmitPCDebugInfoInDevelopment = false;

		/// <summary>
		/// Whether PDB files should be used for Visual C++ builds.
		/// </summary>
		[CommandLine("-NoPDB", Value = "false")]
		[XmlConfigFile(Category = "BuildConfiguration")]
		public bool bUsePDBFiles = false;

		/// <summary>
		/// Whether PCH files should be used.
		/// </summary>
		[CommandLine("-NoPCH", Value = "false")]
		[XmlConfigFile(Category = "BuildConfiguration")]
		public bool bUsePCHFiles = true;

		/// <summary>
		/// The minimum number of files that must use a pre-compiled header before it will be created and used.
		/// </summary>
		[XmlConfigFile(Category = "BuildConfiguration")]
		public int MinFilesUsingPrecompiledHeader = 6;

		/// <summary>
		/// When enabled, a precompiled header is always generated for game modules, even if there are only a few source files
		/// in the module.  This greatly improves compile times for iterative changes on a few files in the project, at the expense of slower
		/// full rebuild times for small game projects.  This can be overridden by setting MinFilesUsingPrecompiledHeaderOverride in
		/// a module's Build.cs file.
		/// </summary>
		[XmlConfigFile(Category = "BuildConfiguration")]
		public bool bForcePrecompiledHeaderForGameModules = true;

		/// <summary>
		/// Whether to use incremental linking or not. Incremental linking can yield faster iteration times when making small changes.
		/// Currently disabled by default because it tends to behave a bit buggy on some computers (PDB-related compile errors).
		/// </summary>
		[CommandLine("-IncrementalLinking")]
		[CommandLine("-NoIncrementalLinking", Value = "false")]
		[XmlConfigFile(Category = "BuildConfiguration")]
		public bool bUseIncrementalLinking = false;

		/// <summary>
		/// Whether to allow the use of link time code generation (LTCG).
		/// </summary>
		[CommandLine("-LTCG")]
		[XmlConfigFile(Category = "BuildConfiguration")]
		public bool bAllowLTCG = false;

        /// <summary>
        /// Whether to enable Profile Guided Optimization (PGO) instrumentation in this build.
        /// </summary>
        [CommandLine("-PGOProfile", Value = "true")]
        [XmlConfigFile(Category = "BuildConfiguration")]
        public bool bPGOProfile = false;

        /// <summary>
        /// Whether to optimize this build with Profile Guided Optimization (PGO).
        /// </summary>
        [CommandLine("-PGOOptimize", Value = "true")]
        [XmlConfigFile(Category = "BuildConfiguration")]
        public bool bPGOOptimize = false;

        /// <summary>
        /// Whether to allow the use of ASLR (address space layout randomization) if supported. Only
        /// applies to shipping builds.
        /// </summary>
        [XmlConfigFile(Category = "BuildConfiguration")]
		public bool bAllowASLRInShipping = true;

		/// <summary>
		/// Whether to support edit and continue.  Only works on Microsoft compilers.
		/// </summary>
		[XmlConfigFile(Category = "BuildConfiguration")]
		public bool bSupportEditAndContinue = false;

		/// <summary>
		/// Whether to omit frame pointers or not. Disabling is useful for e.g. memory profiling on the PC.
		/// </summary>
		[XmlConfigFile(Category = "BuildConfiguration")]
		public bool bOmitFramePointers = true;

		/// <summary>
		/// Whether to strip iOS symbols or not (implied by bGeneratedSYMFile).
		/// </summary>
		[Obsolete("bStripSymbolsOnIOS has been deprecated. Use IOSPlatform.bStripSymbols instead.")]
		public bool bStripSymbolsOnIOS
		{
			get { return IOSPlatform.bStripSymbols; }
			set { IOSPlatform.bStripSymbols = value; }
		}

		/// <summary>
		/// If true, then a stub IPA will be generated when compiling is done (minimal files needed for a valid IPA).
		/// </summary>
		[Obsolete("bCreateStubIPA has been deprecated. Use IOSPlatform.bCreateStubIPA instead.")]
		public bool bCreateStubIPA
		{
			get { return IOSPlatform.bCreateStubIPA; }
			set { IOSPlatform.bCreateStubIPA = value; }
		}

		/// <summary>
		/// If true, then enable memory profiling in the build (defines USE_MALLOC_PROFILER=1 and forces bOmitFramePointers=false).
		/// </summary>
		[XmlConfigFile(Category = "BuildConfiguration")]
		public bool bUseMallocProfiler = false;

		/// <summary>
		/// Enables "Shared PCHs", a feature which significantly speeds up compile times by attempting to
		/// share certain PCH files between modules that UBT detects is including those PCH's header files.
		/// </summary>
		[CommandLine("-NoSharedPCH", Value = "false")]
		[XmlConfigFile(Category = "BuildConfiguration")]
		public bool bUseSharedPCHs = true;

		/// <summary>
		/// True if Development and Release builds should use the release configuration of PhysX/APEX.
		/// </summary>
		[XmlConfigFile(Category = "BuildConfiguration")]
		public bool bUseShippingPhysXLibraries = false;

        /// <summary>
        /// True if Development and Release builds should use the checked configuration of PhysX/APEX. if bUseShippingPhysXLibraries is true this is ignored.
        /// </summary>
		[XmlConfigFile(Category = "BuildConfiguration")]
        public bool bUseCheckedPhysXLibraries = false;

		/// <summary>
		/// Tells the UBT to check if module currently being built is violating EULA.
		/// </summary>
		[XmlConfigFile(Category = "BuildConfiguration")]
		public bool bCheckLicenseViolations = true;

		/// <summary>
		/// Tells the UBT to break build if module currently being built is violating EULA.
		/// </summary>
		[XmlConfigFile(Category = "BuildConfiguration")]
		public bool bBreakBuildOnLicenseViolation = true;

		/// <summary>
		/// Whether to use the :FASTLINK option when building with /DEBUG to create local PDBs on Windows. Fast, but currently seems to have problems finding symbols in the debugger.
		/// </summary>
		[CommandLine("-FastPDB")]
		[XmlConfigFile(Category = "BuildConfiguration")]
		public bool? bUseFastPDBLinking;

		/// <summary>
		/// Outputs a map file as part of the build.
		/// </summary>
		[CommandLine("-MapFile")]
		[XmlConfigFile(Category = "BuildConfiguration")]
		public bool bCreateMapFile = false;

		/// <summary>
		/// Bundle version for Mac apps.
		/// </summary>
		[CommandLine("-BundleVersion")]
		public string BundleVersion = null;

		/// <summary>
		/// Whether to deploy the executable after compilation on platforms that require deployment.
		/// </summary>
		[CommandLine("-Deploy")]
		[CommandLine("-SkipDeploy", Value = "false")]
		public bool bDeployAfterCompile = false;

		/// <summary>
		/// When enabled, allows XGE to compile pre-compiled header files on remote machines.  Otherwise, PCHs are always generated locally.
		/// </summary>
		public bool bAllowRemotelyCompiledPCHs = false;

		/// <summary>
		/// Whether headers in system paths should be checked for modification when determining outdated actions.
		/// </summary>
		[XmlConfigFile(Category = "BuildConfiguration")]
		public bool bCheckSystemHeadersForModification;

		/// <summary>
		/// Whether to disable linking for this target.
		/// </summary>
		[CommandLine("-NoLink")]
		public bool bDisableLinking = false;

		/// <summary>
		/// Indicates that this is a formal build, intended for distribution. This flag is automatically set to true when Build.version has a changelist set.
		/// The only behavior currently bound to this flag is to compile the default resource file separately for each binary so that the OriginalFilename field is set correctly. 
		/// By default, we only compile the resource once to reduce build times.
		/// </summary>
		[CommandLine("-Formal")]
		public bool bFormalBuild = false;

		/// <summary>
		/// Whether to clean Builds directory on a remote Mac before building.
		/// </summary>
		[CommandLine("-FlushMac")]
		[XmlConfigFile(Category = "BuildConfiguration")]
		public bool bFlushBuildDirOnRemoteMac = false;

		/// <summary>
		/// Whether to write detailed timing info from the compiler and linker.
		/// </summary>
		[CommandLine("-Timing")]
		[XmlConfigFile(Category = "BuildConfiguration")]
		public bool bPrintToolChainTimingInfo = false;

		/// <summary>
		/// Whether to parse timing data into a tracing file compatible with chrome://tracing.
		/// </summary>
		[CommandLine("-Tracing")]
		[XmlConfigFile(Category = "BuildConfiguration")]
		public bool bParseTimingInfoForTracing = false;

		/// <summary>
		/// Whether to expose all symbols as public by default on POSIX platforms
		/// </summary>
		[CommandLine("-PublicSymbolsByDefault")]
		[XmlConfigFile(Category = "BuildConfiguration")]
		public bool bPublicSymbolsByDefault = false;

		/// <summary>
		/// Allows overriding the toolchain to be created for this target. This must match the name of a class declared in the UnrealBuildTool assembly.
		/// </summary>
		[CommandLine("-ToolChain")]
		public string ToolChainName = null;

		/// <summary>
		/// Whether to allow engine configuration to determine if we can load unverified certificates.
		/// </summary>
		public bool bDisableUnverifiedCertificates = false;

		/// <summary>
		/// Whether to load generated ini files in cooked build, (GameUserSettings.ini loaded either way)
		/// </summary>
		public bool bAllowGeneratedIniWhenCooked = true;

		/// <summary>
		/// Whether to load non-ufs ini files in cooked build, (GameUserSettings.ini loaded either way)
		/// </summary>
		public bool bAllowNonUFSIniWhenCooked = true;

		/// <summary>
		/// Add all the public folders as include paths for the compile environment.
		/// </summary>
		public bool bLegacyPublicIncludePaths = true;

		/// <summary>
		/// Which C++ stanard to use for compiling this target
		/// </summary>
		[RequiresUniqueBuildEnvironment]
		[XmlConfigFile(Category = "BuildConfiguration")]
		public CppStandardVersion CppStandard = CppStandardVersion.Default;

		/// <summary>
		/// Do not allow manifest changes when building this target. Used to cause earlier errors when building multiple targets with a shared build environment.
		/// </summary>
		[CommandLine("-NoManifestChanges")]
		internal bool bNoManifestChanges = false;

		/// <summary>
		/// The build version string
		/// </summary>
		[CommandLine("-BuildVersion")]
		public string BuildVersion;

		/// <summary>
		/// Specifies how to link modules in this target (monolithic or modular). This is currently protected for backwards compatibility. Call the GetLinkType() accessor
		/// until support for the deprecated ShouldCompileMonolithic() override has been removed.
		/// </summary>
		public TargetLinkType LinkType
		{
			get
			{
				return (LinkTypePrivate != TargetLinkType.Default) ? LinkTypePrivate : ((Type == global::UnrealBuildTool.TargetType.Editor) ? TargetLinkType.Modular : TargetLinkType.Monolithic);
			}
			set
			{
				LinkTypePrivate = value;
			}
		}

		/// <summary>
		/// Backing storage for the LinkType property.
		/// </summary>
		[RequiresUniqueBuildEnvironment]
		[CommandLine("-Monolithic", Value ="Monolithic")]
		[CommandLine("-Modular", Value ="Modular")]
		TargetLinkType LinkTypePrivate = TargetLinkType.Default;

		/// <summary>
		/// Macros to define globally across the whole target.
		/// </summary>
		[RequiresUniqueBuildEnvironment]
		[CommandLine("-Define:")]
		public List<string> GlobalDefinitions = new List<string>();

		/// <summary>
		/// Macros to define across all macros in the project.
		/// </summary>
		public List<string> ProjectDefinitions = new List<string>();

		/// <summary>
		/// Specifies the name of the launch module. For modular builds, this is the module that is compiled into the target's executable.
		/// </summary>
		public string LaunchModuleName
		{
			get
			{
				return (LaunchModuleNamePrivate == null && Type != global::UnrealBuildTool.TargetType.Program)? "Launch" : LaunchModuleNamePrivate;
			}
			set
			{
				LaunchModuleNamePrivate = value;
			}
		}

		/// <summary>
		/// Backing storage for the LaunchModuleName property.
		/// </summary>
		private string LaunchModuleNamePrivate;

		/// <summary>
		/// Specifies the path to write a header containing public definitions for this target. Useful when building a DLL to be consumed by external build processes.
		/// </summary>
		public string ExportPublicHeader;

		/// <summary>
		/// List of additional modules to be compiled into the target.
		/// </summary>
		public List<string> ExtraModuleNames = new List<string>();

		/// <summary>
		/// Path to a manifest to output for this target
		/// </summary>
		[CommandLine("-Manifest")]
		public List<FileReference> ManifestFileNames = new List<FileReference>();

		/// <summary>
		/// Path to a list of dependencies for this target, when precompiling
		/// </summary>
		[CommandLine("-DependencyList")]
		public List<FileReference> DependencyListFileNames = new List<FileReference>();

		/// <summary>
		/// Backing storage for the BuildEnvironment property
		/// </summary>
		[CommandLine("-SharedBuildEnvironment", Value = "Shared")]
		[CommandLine("-UniqueBuildEnvironment", Value = "Unique")]
		private TargetBuildEnvironment? BuildEnvironmentOverride;

		/// <summary>
		/// Specifies the build environment for this target. See TargetBuildEnvironment for more information on the available options.
		/// </summary>
		public TargetBuildEnvironment BuildEnvironment
		{
			get
			{
				if(BuildEnvironmentOverride.HasValue)
				{
					return BuildEnvironmentOverride.Value;
				}
				if (Type == TargetType.Program && ProjectFile != null && File.IsUnderDirectory(ProjectFile.Directory))
				{
					return TargetBuildEnvironment.Unique;
				}
				else if (UnrealBuildTool.IsEngineInstalled() || LinkType != TargetLinkType.Monolithic)
				{
					return TargetBuildEnvironment.Shared;
				}
				else
				{
					return TargetBuildEnvironment.Unique;
				}
			}
			set 
			{ 
				BuildEnvironmentOverride = value; 
			}
		}

		/// <summary>
		/// Whether to ignore violations to the shared build environment (eg. editor targets modifying definitions)
		/// </summary>
		[CommandLine("-OverrideBuildEnvironment")]
		public bool bOverrideBuildEnvironment = false;

		/// <summary>
		/// Specifies a list of steps which should be executed before this target is built, in the context of the host platform's shell.
		/// The following variables will be expanded before execution: 
		/// $(EngineDir), $(ProjectDir), $(TargetName), $(TargetPlatform), $(TargetConfiguration), $(TargetType), $(ProjectFile).
		/// </summary>
		public List<string> PreBuildSteps = new List<string>();

		/// <summary>
		/// Specifies a list of steps which should be executed after this target is built, in the context of the host platform's shell.
		/// The following variables will be expanded before execution: 
		/// $(EngineDir), $(ProjectDir), $(TargetName), $(TargetPlatform), $(TargetConfiguration), $(TargetType), $(ProjectFile).
		/// </summary>
		public List<string> PostBuildSteps = new List<string>();

		/// <summary>
		/// Specifies additional build products produced as part of this target.
		/// </summary>
		public List<string> AdditionalBuildProducts = new List<string>();

		/// <summary>
		/// Additional arguments to pass to the compiler
		/// </summary>
		[RequiresUniqueBuildEnvironment]
		[CommandLine("-CompilerArguments=")]
		public string AdditionalCompilerArguments;

		/// <summary>
		/// Additional arguments to pass to the linker
		/// </summary>
		[RequiresUniqueBuildEnvironment]
		[CommandLine("-LinkerArguments=")]
		public string AdditionalLinkerArguments;

		/// <summary>
		/// When generating project files, specifies the name of the project file to use when there are multiple targets of the same type.
		/// </summary>
		public string GeneratedProjectName;

		/// <summary>
		/// Android-specific target settings.
		/// </summary>
		[ConfigSubObject]
		public AndroidTargetRules AndroidPlatform = new AndroidTargetRules();

		/// <summary>
		/// HTML5-specific target settings.
		/// </summary>
		[ConfigSubObject]
		public HTML5TargetRules HTML5Platform = new HTML5TargetRules();

		/// <summary>
		/// IOS-specific target settings.
		/// </summary>
		[ConfigSubObject]
		public IOSTargetRules IOSPlatform = new IOSTargetRules();

		/// <summary>
		/// Lumin-specific target settings.
		/// </summary>
		[ConfigSubObject]
		public LuminTargetRules LuminPlatform = new LuminTargetRules();

		/// <summary>
		/// Linux-specific target settings.
		/// </summary>
		[ConfigSubObject]
		public LinuxTargetRules LinuxPlatform = new LinuxTargetRules();

		/// <summary>
		/// Mac-specific target settings.
		/// </summary>
		[ConfigSubObject]
		public MacTargetRules MacPlatform = new MacTargetRules();

		/// <summary>
		/// PS4-specific target settings.
		/// </summary>
		[ConfigSubObject]
		public PS4TargetRules PS4Platform = new PS4TargetRules();

		/// <summary>
		/// Switch-specific target settings.
		/// </summary>
		[ConfigSubObject]
		public SwitchTargetRules SwitchPlatform = new SwitchTargetRules();

		/// <summary>
		/// Windows-specific target settings.
		/// </summary>
		[ConfigSubObject]
		public WindowsTargetRules WindowsPlatform; // Requires 'this' parameter; initialized in constructor

		/// <summary>
		/// Xbox One-specific target settings.
		/// </summary>
		[ConfigSubObject]
		public XboxOneTargetRules XboxOnePlatform = new XboxOneTargetRules();

		/// <summary>
		/// HoloLens-specific target settings.
		/// </summary>
		public HoloLensTargetRules HoloLensPlatform = new HoloLensTargetRules();

		/// <summary>
		/// Constructor.
		/// </summary>
		/// <param name="Target">Information about the target being built</param>
		public TargetRules(TargetInfo Target)
		{
			this.Name = Target.Name;
			this.Platform = Target.Platform;
			this.Configuration = Target.Configuration;
			this.Architecture = Target.Architecture;
			this.ProjectFile = Target.ProjectFile;
			this.Version = Target.Version;
			this.WindowsPlatform = new WindowsTargetRules(this);

			// Read settings from config files
			foreach(object ConfigurableObject in GetConfigurableObjects())
			{
				ConfigCache.ReadSettings(DirectoryReference.FromFile(ProjectFile), Platform, ConfigurableObject, ConfigValueTracker);
				XmlConfig.ApplyTo(ConfigurableObject);
			}

			// If we've got a changelist set, set that we're making a formal build
			bFormalBuild = (Version.Changelist != 0 && Version.IsPromotedBuild);

			// Allow the build platform to set defaults for this target
			UEBuildPlatform.GetBuildPlatform(Platform).ResetTarget(this);

			// Set the default build version
			if(String.IsNullOrEmpty(BuildVersion))
			{
				if(String.IsNullOrEmpty(Target.Version.BuildVersionString))
				{
					BuildVersion = String.Format("{0}-CL-{1}", Target.Version.BranchName, Target.Version.Changelist);
				}
				else
				{
					BuildVersion = Target.Version.BuildVersionString;
				}
			}

			// Setup macros for signing and encryption keys
			EncryptionAndSigning.CryptoSettings CryptoSettings = EncryptionAndSigning.ParseCryptoSettings(DirectoryReference.FromFile(ProjectFile), Platform);
			if (CryptoSettings.IsAnyEncryptionEnabled())
			{
				ProjectDefinitions.Add(String.Format("IMPLEMENT_ENCRYPTION_KEY_REGISTRATION()=UE_REGISTER_ENCRYPTION_KEY({0})", FormatHexBytes(CryptoSettings.EncryptionKey.Key)));
			}
			else
			{
				ProjectDefinitions.Add("IMPLEMENT_ENCRYPTION_KEY_REGISTRATION()=");
			}

			if (CryptoSettings.IsPakSigningEnabled())
			{
				ProjectDefinitions.Add(String.Format("IMPLEMENT_SIGNING_KEY_REGISTRATION()=UE_REGISTER_SIGNING_KEY(UE_LIST_ARGUMENT({0}), UE_LIST_ARGUMENT({1}))", FormatHexBytes(CryptoSettings.SigningKey.PublicKey.Exponent), FormatHexBytes(CryptoSettings.SigningKey.PublicKey.Modulus)));
			}
			else
			{
				ProjectDefinitions.Add("IMPLEMENT_SIGNING_KEY_REGISTRATION()=");
			}
		}

		/// <summary>
		/// Formats an array of bytes as a sequence of values
		/// </summary>
		/// <param name="Data">The data to convert into a string</param>
		/// <returns>List of hexadecimal bytes</returns>
		private static string FormatHexBytes(byte[] Data)
		{
			return String.Join(",", Data.Select(x => String.Format("0x{0:X2}", x)));
		}

		/// <summary>
		/// Override any settings required for the selected target type
		/// </summary>
		internal void SetOverridesForTargetType()
		{
			if(Type == global::UnrealBuildTool.TargetType.Game)
			{
				// Do not include the editor
				bBuildWithEditorOnlyData = false;

				// Require cooked data
				bBuildRequiresCookedData = true;

				// Compile the engine
				bCompileAgainstEngine = true;

				// only have exports in modular builds
				bHasExports = (LinkType == TargetLinkType.Modular);

				// Tag it as a 'Game' build
				GlobalDefinitions.Add("UE_GAME=1");
			}
			else if(Type == global::UnrealBuildTool.TargetType.Client)
			{
				// Do not include the editor
				bBuildWithEditorOnlyData = false;

				// Require cooked data
				bBuildRequiresCookedData = true;

				// Compile the engine
				bCompileAgainstEngine = true;

				// Disable server code
				bWithServerCode = false;

				// only have exports in modular builds
				bHasExports = (LinkType == TargetLinkType.Modular);

				// Tag it as a 'Game' build
				GlobalDefinitions.Add("UE_GAME=1");
			}
			else if(Type == global::UnrealBuildTool.TargetType.Editor)
			{
				// Do not include the editor
				bBuildWithEditorOnlyData = true;

				// Require cooked data
				bBuildRequiresCookedData = false;

				// Compile the engine
				bCompileAgainstEngine = true;

				//enable PerfCounters
				bWithPerfCounters = true;

				// Include all plugins
				bIncludePluginsForTargetPlatforms = true;

				// Create an additional console app for the editor
				bBuildAdditionalConsoleApp = true;

				// only have exports in modular builds
				bHasExports = (LinkType == TargetLinkType.Modular);

				// Tag it as a 'Editor' build
				GlobalDefinitions.Add("UE_EDITOR=1");
			}
			else if(Type == global::UnrealBuildTool.TargetType.Server)
			{
				// Do not include the editor
				bBuildWithEditorOnlyData = false;

				// Require cooked data
				bBuildRequiresCookedData = true;

				// Compile the engine
				bCompileAgainstEngine = true;
			
				//enable PerfCounters
				bWithPerfCounters = true;

				// only have exports in modular builds
				bHasExports = (LinkType == TargetLinkType.Modular);

				// Tag it as a 'Server' build
				GlobalDefinitions.Add("UE_SERVER=1");
				GlobalDefinitions.Add("USE_NULL_RHI=1");
			}
		}

		/// <summary>
		/// Checks whether nativization is enabled for this target, and determine the path for the nativized plugin
		/// </summary>
		/// <returns>The nativized plugin file, or null if nativization is not enabled</returns>
		internal FileReference GetNativizedPlugin()
		{
			if (ProjectFile != null && (Type == TargetType.Game || Type == TargetType.Client || Type == TargetType.Server))
			{
				// Read the config files for this project
				ConfigHierarchy Config = ConfigCache.ReadHierarchy(ConfigHierarchyType.Game, ProjectFile.Directory, BuildHostPlatform.Current.Platform);
				if (Config != null)
				{
					// Determine whether or not the user has enabled nativization of Blueprint assets at cook time (default is 'Disabled')
					string NativizationMethod;
					if (Config.TryGetValue("/Script/UnrealEd.ProjectPackagingSettings", "BlueprintNativizationMethod", out NativizationMethod) && NativizationMethod != "Disabled")
					{
						string PlatformName;
						if (Platform == UnrealTargetPlatform.Win32 || Platform == UnrealTargetPlatform.Win64)
						{
							PlatformName = "Windows";
						}
						else
						{
							PlatformName = Platform.ToString();
						}

						// Temp fix to force platforms that only support "Game" configurations at cook time to the correct path.
						string ProjectTargetType;
						if (Platform == UnrealTargetPlatform.Win32 || Platform == UnrealTargetPlatform.Win64 || Platform == UnrealTargetPlatform.Linux || Platform == UnrealTargetPlatform.Mac)
						{
							ProjectTargetType = Type.ToString();
						}
						else
						{
							ProjectTargetType = "Game";
						}

						FileReference PluginFile = FileReference.Combine(ProjectFile.Directory, "Intermediate", "Plugins", "NativizedAssets", PlatformName, ProjectTargetType, "NativizedAssets.uplugin");
						if (FileReference.Exists(PluginFile))
						{
							return PluginFile;
						}
						else
						{
							Log.TraceWarning("{0} is configured for nativization, but is missing the generated code plugin at \"{1}\". Make sure to cook {2} data before attempting to build the {3} target. If data was cooked with nativization enabled, this can also mean there were no Blueprint assets that required conversion, in which case this warning can be safely ignored.", Name, PluginFile.FullName, Type.ToString(), Platform.ToString());
						}
					}
				}
			}
			return null;
		}

		/// <summary>
		/// Gets a list of platforms that this target supports
		/// </summary>
		/// <returns>Array of platforms that the target supports</returns>
		internal UnrealTargetPlatform[] GetSupportedPlatforms()
		{
			// Otherwise take the SupportedPlatformsAttribute from the first type in the inheritance chain that supports it
			for (Type CurrentType = GetType(); CurrentType != null; CurrentType = CurrentType.BaseType)
			{
				object[] Attributes = GetType().GetCustomAttributes(typeof(SupportedPlatformsAttribute), false);
				if (Attributes.Length > 0)
				{
					return Attributes.OfType<SupportedPlatformsAttribute>().SelectMany(x => x.Platforms).Distinct().ToArray();
				}
			}

			// Otherwise, get the default for the target type
			if (Type == TargetType.Program)
			{
				return Utils.GetPlatformsInClass(UnrealPlatformClass.Desktop);
			}
			else if (Type == TargetType.Editor)
			{
				return Utils.GetPlatformsInClass(UnrealPlatformClass.Editor);
			}
			else
			{
				return Utils.GetPlatformsInClass(UnrealPlatformClass.All);
			}
		}

		/// <summary>
		/// Finds all the subobjects which can be configured by command line options and config files
		/// </summary>
		/// <returns>Sequence of objects</returns>
		internal IEnumerable<object> GetConfigurableObjects()
		{
			yield return this;

			foreach(FieldInfo Field in GetType().GetFields(BindingFlags.Public | BindingFlags.Instance))
			{
				if(Field.GetCustomAttribute<ConfigSubObjectAttribute>() != null)
				{
					yield return Field.GetValue(this);
				}
			}
		}

		/// <summary>
		/// Gets the host platform being built on
		/// </summary>
		public UnrealTargetPlatform HostPlatform
		{
			get { return BuildHostPlatform.Current.Platform; }
		}

		/// <summary>
		/// Expose the bGenerateProjectFiles flag to targets, so we can modify behavior as appropriate for better intellisense
		/// </summary>
		public bool bGenerateProjectFiles
		{
			get { return ProjectFileGenerator.bGenerateProjectFiles; }
		}

		/// <summary>
		/// Expose a setting for whether or not the engine is installed
		/// </summary>
		/// <returns>Flag for whether the engine is installed</returns>
		public bool bIsEngineInstalled
		{
			get { return UnrealBuildTool.IsEngineInstalled(); }
		}
	}

	/// <summary>
	/// Read-only wrapper around an existing TargetRules instance. This exposes target settings to modules without letting them to modify the global environment.
	/// </summary>
	public partial class ReadOnlyTargetRules
	{
		/// <summary>
		/// The writeable TargetRules instance
		/// </summary>
		TargetRules Inner;

		/// <summary>
		/// Constructor
		/// </summary>
		/// <param name="Inner">The TargetRules instance to wrap around</param>
		public ReadOnlyTargetRules(TargetRules Inner)
		{
			this.Inner = Inner;
			AndroidPlatform = new ReadOnlyAndroidTargetRules(Inner.AndroidPlatform);
			HTML5Platform = new ReadOnlyHTML5TargetRules(Inner.HTML5Platform);
			IOSPlatform = new ReadOnlyIOSTargetRules(Inner.IOSPlatform);
			LuminPlatform = new ReadOnlyLuminTargetRules(Inner.LuminPlatform);
			LinuxPlatform = new ReadOnlyLinuxTargetRules(Inner.LinuxPlatform);
			MacPlatform = new ReadOnlyMacTargetRules(Inner.MacPlatform);
			PS4Platform = new ReadOnlyPS4TargetRules(Inner.PS4Platform);
			SwitchPlatform = new ReadOnlySwitchTargetRules(Inner.SwitchPlatform);
			WindowsPlatform = new ReadOnlyWindowsTargetRules(Inner.WindowsPlatform);
			XboxOnePlatform = new ReadOnlyXboxOneTargetRules(Inner.XboxOnePlatform);
			HoloLensPlatform = new ReadOnlyHoloLensTargetRules(Inner.HoloLensPlatform);
		}

		/// <summary>
		/// Accessors for fields on the inner TargetRules instance
		/// </summary>
		#region Read-only accessor properties 
		#if !__MonoCS__
		#pragma warning disable CS1591
		#endif

		public string Name
		{
			get { return Inner.Name; }
		}

		internal FileReference File
		{
			get { return Inner.File; }
		}

		public UnrealTargetPlatform Platform
		{
			get { return Inner.Platform; }
		}

		public UnrealTargetConfiguration Configuration
		{
			get { return Inner.Configuration; }
		}

		public string Architecture
		{
			get { return Inner.Architecture; }
		}

		public FileReference ProjectFile
		{
			get { return Inner.ProjectFile; }
		}

		public ReadOnlyBuildVersion Version
		{
			get { return Inner.Version; }
		}

		public TargetType Type
		{
			get { return Inner.Type; }
		}

		internal ConfigValueTracker ConfigValueTracker
		{
			get { return Inner.ConfigValueTracker; }
		}

		public bool bUsesSteam
		{
			get { return Inner.bUsesSteam; }
		}

		public bool bUsesCEF3
		{
			get { return Inner.bUsesCEF3; }
		}

		public bool bUsesSlate
		{
			get { return Inner.bUsesSlate; }
		}

		public bool bUseStaticCRT
		{
			get { return Inner.bUseStaticCRT; }
		}

		public bool bDebugBuildsActuallyUseDebugCRT
		{
			get { return Inner.bDebugBuildsActuallyUseDebugCRT; }
		}

		public bool bOutputPubliclyDistributable
		{
			get { return Inner.bOutputPubliclyDistributable; }
		}

		public UnrealTargetConfiguration UndecoratedConfiguration
		{
			get { return Inner.UndecoratedConfiguration; }
		}

		[Obsolete("bBuildAllPlugins has been deprecated. Use bPrecompile to build all modules which are not part of the target.")]
		public bool bBuildAllPlugins
		{
			get { return Inner.bBuildAllPlugins; }
		}

		public bool bBuildAllModules
		{
			get { return Inner.bBuildAllModules; }
		}

		public IEnumerable<string> AdditionalPlugins
		{
			get { return Inner.AdditionalPlugins; }
		}

		public IEnumerable<string> EnablePlugins
		{
			get { return Inner.EnablePlugins; }
		}

		public IEnumerable<string> DisablePlugins
		{
			get { return Inner.DisablePlugins; }
		}

		public string PakSigningKeysFile
		{
			get { return Inner.PakSigningKeysFile; }
		}

		public string SolutionDirectory
		{
			get { return Inner.SolutionDirectory; }
		}

		public bool? bBuildInSolutionByDefault
		{
			get { return Inner.bBuildInSolutionByDefault; }
		}

		public string ExeBinariesSubFolder
		{
			get { return Inner.ExeBinariesSubFolder; }
		}

		public EGeneratedCodeVersion GeneratedCodeVersion
		{
			get { return Inner.GeneratedCodeVersion; }
		}
		public bool bEnableMeshEditor
		{
			get { return Inner.bEnableMeshEditor; }
		}

		public bool bCompileChaos
		{
			get { return Inner.bCompileChaos; }
		}

        public bool bUseChaos
        {
            get { return Inner.bUseChaos; }
        }

        public bool bCompileImmediatePhysics
		{
			get { return Inner.bCompileImmediatePhysics; }
		}

		public bool bCustomSceneQueryStructure
		{
			get { return Inner.bCustomSceneQueryStructure; }
		}

		public bool bCompilePhysX
		{
			get { return Inner.bCompilePhysX; }
		}

		public bool bCompileAPEX
		{
			get { return Inner.bCompileAPEX; }
		}

		public bool bCompileNvCloth
		{
			get { return Inner.bCompileNvCloth; }
		}

		public bool bCompileICU
		{
			get { return Inner.bCompileICU; }
		}

		public bool bCompileCEF3
		{
			get { return Inner.bCompileCEF3; }
		}

		public bool bBuildEditor
		{
			get { return Inner.bBuildEditor; }
		}

		public bool bBuildRequiresCookedData
		{
			get { return Inner.bBuildRequiresCookedData; }
		}

		public bool bBuildWithEditorOnlyData
		{
			get { return Inner.bBuildWithEditorOnlyData; }
		}

		public bool bBuildDeveloperTools
		{
			get { return Inner.bBuildDeveloperTools; }
		}

		public bool bForceBuildTargetPlatforms
		{
			get { return Inner.bForceBuildTargetPlatforms; }
		}

		public bool bForceBuildShaderFormats
		{
			get { return Inner.bForceBuildShaderFormats; }
		}

		public bool bCompileCustomSQLitePlatform
		{
			get { return Inner.bCompileCustomSQLitePlatform; }
		}

		[Obsolete("bCompileLeanAndMeanUE is deprecated. Use bBuildDeveloperTools instead.")]
		public bool bCompileLeanAndMeanUE
		{
			get { return Inner.bCompileLeanAndMeanUE; }
		}

        public bool bUseCacheFreedOSAllocs
        {
            get { return Inner.bUseCacheFreedOSAllocs; }
        }

        public bool bCompileAgainstEngine
		{
			get { return Inner.bCompileAgainstEngine; }
		}

		public bool bCompileAgainstCoreUObject
		{
			get { return Inner.bCompileAgainstCoreUObject; }
		}

		public bool bCompileAgainstApplicationCore
		{
			get { return Inner.bCompileAgainstApplicationCore; }
		}

		public bool bCompileRecast
		{
			get { return Inner.bCompileRecast; }
		}

		public bool bCompileSpeedTree
		{
			get { return Inner.bCompileSpeedTree; }
		}

		public bool bForceEnableExceptions
		{
			get { return Inner.bForceEnableExceptions; }
		}

		public bool bForceEnableObjCExceptions
		{
			get { return Inner.bForceEnableObjCExceptions; }
		}

		public bool bForceEnableRTTI
		{
			get { return Inner.bForceEnableRTTI; }
		}

		public bool bUseInlining
		{
			get { return Inner.bUseInlining; }
		}

		public bool bWithServerCode
		{
			get { return Inner.bWithServerCode; }
		}

		public bool bCompileWithStatsWithoutEngine
		{
			get { return Inner.bCompileWithStatsWithoutEngine; }
		}

		public bool bCompileWithPluginSupport
		{
			get { return Inner.bCompileWithPluginSupport; }
		}

		public bool bIncludePluginsForTargetPlatforms
		{
			get { return Inner.bIncludePluginsForTargetPlatforms; }
		}

		public bool bCompileWithAccessibilitySupport
		{
			get { return Inner.bCompileWithAccessibilitySupport; }
		}

		public bool bWithPerfCounters
		{
			get { return Inner.bWithPerfCounters; }
		}

		public bool bWithLiveCoding
		{
			get { return Inner.bWithLiveCoding; }
		}

<<<<<<< HEAD
        public bool bUseLoggingInShipping
=======
		public bool bUseDebugLiveCodingConsole
		{
			get { return Inner.bUseDebugLiveCodingConsole; }
		}

		public bool bUseLoggingInShipping
>>>>>>> 9ba46998
		{
			get { return Inner.bUseLoggingInShipping; }
		}

		public bool bLoggingToMemoryEnabled
		{
			get { return Inner.bLoggingToMemoryEnabled; }
		}

        public bool bUseLauncherChecks
		{
			get { return Inner.bUseLauncherChecks; }
		}

		public bool bUseChecksInShipping
		{
			get { return Inner.bUseChecksInShipping; }
		}

		public bool bCompileFreeType
		{
			get { return Inner.bCompileFreeType; }
		}

		public bool bCompileForSize
		{
			get { return Inner.bCompileForSize; }
		}

        public bool bForceCompileDevelopmentAutomationTests
		{
			get { return Inner.bForceCompileDevelopmentAutomationTests; }
		}

        public bool bForceCompilePerformanceAutomationTests
		{
			get { return Inner.bForceCompilePerformanceAutomationTests; }
		}

		public bool bUseXGEController
		{
			get { return Inner.bUseXGEController; }
		}

		public bool bEventDrivenLoader
		{
			get { return Inner.bEventDrivenLoader; }
		}

		public bool bUseBackwardsCompatibleDefaults
		{
			get { return Inner.bUseBackwardsCompatibleDefaults; }
		}

		public bool bIWYU
		{
			get { return Inner.bIWYU; }
		}

		public bool bEnforceIWYU
		{
			get { return Inner.bEnforceIWYU; }
		}

		public bool bHasExports
		{
			get { return Inner.bHasExports; }
		}

		public bool bPrecompile
		{
			get { return Inner.bPrecompile; }
		}

		public bool bEnableOSX109Support
		{
			get { return Inner.bEnableOSX109Support; }
		}

		public bool bIsBuildingConsoleApplication
		{
			get { return Inner.bIsBuildingConsoleApplication; }
		}

		public bool bBuildAdditionalConsoleApp
		{
			get { return Inner.bBuildAdditionalConsoleApp; }
		}
		
		public bool bDisableSymbolCache
		{
			get { return Inner.bDisableSymbolCache; }
		}

		public bool bUseUnityBuild
		{
			get { return Inner.bUseUnityBuild; }
		}

		public bool bForceUnityBuild
		{
			get { return Inner.bForceUnityBuild; }
		}

		public bool bAdaptiveUnityDisablesOptimizations
		{
			get { return Inner.bAdaptiveUnityDisablesOptimizations; }
		}

		public bool bAdaptiveUnityDisablesPCH
		{
			get { return Inner.bAdaptiveUnityDisablesPCH; }
		}

		public bool bAdaptiveUnityDisablesPCHForProject
		{
			get { return Inner.bAdaptiveUnityDisablesPCHForProject; }
		}

		public bool bAdaptiveUnityCreatesDedicatedPCH
		{
			get { return Inner.bAdaptiveUnityCreatesDedicatedPCH; }
		}

		public bool bAdaptiveUnityEnablesEditAndContinue
		{
			get { return Inner.bAdaptiveUnityEnablesEditAndContinue; }
		}

		public int MinGameModuleSourceFilesForUnityBuild
		{
			get { return Inner.MinGameModuleSourceFilesForUnityBuild; }
		}

		public bool bShadowVariableErrors
		{
			get { return Inner.bShadowVariableErrors; }
		}

		public bool bUndefinedIdentifierErrors
		{
			get { return Inner.bUndefinedIdentifierErrors; }
		}

		public bool bUseFastMonoCalls
		{
			get { return Inner.bUseFastMonoCalls; }
		}

		public bool bUseFastSemanticsRenderContexts
		{
			get { return Inner.bUseFastSemanticsRenderContexts; }
		}

		public int NumIncludedBytesPerUnityCPP
		{
			get { return Inner.NumIncludedBytesPerUnityCPP; }
		}

		public bool bStressTestUnity
		{
			get { return Inner.bStressTestUnity; }
		}

		public bool bDisableDebugInfo
		{
			get { return Inner.bDisableDebugInfo; }
		}

		public bool bDisableDebugInfoForGeneratedCode
		{
			get { return Inner.bDisableDebugInfoForGeneratedCode; }
		}

		public bool bOmitPCDebugInfoInDevelopment
		{
			get { return Inner.bOmitPCDebugInfoInDevelopment; }
		}

		public bool bUsePDBFiles
		{
			get { return Inner.bUsePDBFiles; }
		}

		public bool bUsePCHFiles
		{
			get { return Inner.bUsePCHFiles; }
		}

		public int MinFilesUsingPrecompiledHeader
		{
			get { return Inner.MinFilesUsingPrecompiledHeader; }
		}

		public bool bForcePrecompiledHeaderForGameModules
		{
			get { return Inner.bForcePrecompiledHeaderForGameModules; }
		}

		public bool bUseIncrementalLinking
		{
			get { return Inner.bUseIncrementalLinking; }
		}

		public bool bAllowLTCG
		{
			get { return Inner.bAllowLTCG; }
		}
        public bool bPGOProfile
        {
            get { return Inner.bPGOProfile; }
        }

        public bool bPGOOptimize
        {
            get { return Inner.bPGOOptimize; }
        }

        public bool bAllowASLRInShipping
		{
			get { return Inner.bAllowASLRInShipping; }
		}

		public bool bSupportEditAndContinue
		{
			get { return Inner.bSupportEditAndContinue; }
		}

		public bool bOmitFramePointers
		{
			get { return Inner.bOmitFramePointers; }
		}

		[Obsolete("bStripSymbolsOnIOS has been deprecated. Use IOSPlatform.bStripSymbols instead.")]
		public bool bStripSymbolsOnIOS
		{
			get { return IOSPlatform.bStripSymbols; }
		}

		public bool bUseMallocProfiler
		{
			get { return Inner.bUseMallocProfiler; }
		}

		public bool bUseSharedPCHs
		{
			get { return Inner.bUseSharedPCHs; }
		}

		public bool bUseShippingPhysXLibraries
		{
			get { return Inner.bUseShippingPhysXLibraries; }
		}

        public bool bUseCheckedPhysXLibraries
		{
			get { return Inner.bUseCheckedPhysXLibraries; }
		}

		public bool bCheckLicenseViolations
		{
			get { return Inner.bCheckLicenseViolations; }
		}

		public bool bBreakBuildOnLicenseViolation
		{
			get { return Inner.bBreakBuildOnLicenseViolation; }
		}

		public bool? bUseFastPDBLinking
		{
			get { return Inner.bUseFastPDBLinking; }
		}

		public bool bCreateMapFile
		{
			get { return Inner.bCreateMapFile; }
		}

		public string BundleVersion
		{
			get { return Inner.BundleVersion; }
		}

		public bool bDeployAfterCompile
		{
			get { return Inner.bDeployAfterCompile; }
		}

		[Obsolete("bCreateStubIPA has been deprecated. Use IOSPlatform.bCreateStubIPA instead.")]
		public bool bCreateStubIPA
		{
			get { return IOSPlatform.bCreateStubIPA; }
		}

		public bool bAllowRemotelyCompiledPCHs
		{
			get { return Inner.bAllowRemotelyCompiledPCHs; }
		}

		public bool bCheckSystemHeadersForModification
		{
			get { return Inner.bCheckSystemHeadersForModification; }
		}

		public bool bDisableLinking
		{
			get { return Inner.bDisableLinking; }
		}

		public bool bFormalBuild
		{
			get { return Inner.bFormalBuild; }
		}

		public bool bUseAdaptiveUnityBuild
		{
			get { return Inner.bUseAdaptiveUnityBuild; }
		}

		public bool bFlushBuildDirOnRemoteMac
		{
			get { return Inner.bFlushBuildDirOnRemoteMac; }
		}

		public bool bPrintToolChainTimingInfo
		{
			get { return Inner.bPrintToolChainTimingInfo; }
		}

		public bool bParseTimingInfoForTracing
		{
			get { return Inner.bParseTimingInfoForTracing; }
		}

		public bool bPublicSymbolsByDefault
		{
			get { return Inner.bPublicSymbolsByDefault; }
		}

		public string ToolChainName
		{
			get { return Inner.ToolChainName; }
		}

		public bool bLegacyPublicIncludePaths
		{
			get { return Inner.bLegacyPublicIncludePaths; }
		}

		public CppStandardVersion CppStandard
		{
			get { return Inner.CppStandard; }
		}

		internal bool bNoManifestChanges
		{
			get { return Inner.bNoManifestChanges; }
		}

		public string BuildVersion
		{
			get { return Inner.BuildVersion; }
		}

		public TargetLinkType LinkType
		{
			get { return Inner.LinkType; }
		}

		public IReadOnlyList<string> GlobalDefinitions
		{
			get { return Inner.GlobalDefinitions.AsReadOnly(); }
		}

		public IReadOnlyList<string> ProjectDefinitions
		{
			get { return Inner.ProjectDefinitions.AsReadOnly(); }
		}

		public string LaunchModuleName
		{
			get { return Inner.LaunchModuleName; }
		}

		public string ExportPublicHeader
		{
			get { return Inner.ExportPublicHeader; }
		}

		public IReadOnlyList<string> ExtraModuleNames
		{
			get { return Inner.ExtraModuleNames.AsReadOnly(); }
		}

		public IReadOnlyList<FileReference> ManifestFileNames
		{
			get { return Inner.ManifestFileNames.AsReadOnly(); }
		}

		public IReadOnlyList<FileReference> DependencyListFileNames
		{
			get { return Inner.DependencyListFileNames.AsReadOnly(); }
		}

		public TargetBuildEnvironment BuildEnvironment
		{
			get { return Inner.BuildEnvironment; }
		}

		public bool bOverrideBuildEnvironment
		{
			get { return Inner.bOverrideBuildEnvironment; }
		}

		public IReadOnlyList<string> PreBuildSteps
		{
			get { return Inner.PreBuildSteps; }
		}

		public IReadOnlyList<string> PostBuildSteps
		{
			get { return Inner.PostBuildSteps; }
		}

		public IReadOnlyList<string> AdditionalBuildProducts
		{
			get { return Inner.AdditionalBuildProducts; }
		}

		public string AdditionalCompilerArguments
		{
			get { return Inner.AdditionalCompilerArguments; }
		}

		public string AdditionalLinkerArguments
		{
			get { return Inner.AdditionalLinkerArguments; }
		}

		public string GeneratedProjectName
		{
			get { return Inner.GeneratedProjectName; }
		}

		public ReadOnlyAndroidTargetRules AndroidPlatform
		{
			get;
			private set;
		}

		public ReadOnlyLuminTargetRules LuminPlatform
		{
			get;
			private set;
		}

		public ReadOnlyLinuxTargetRules LinuxPlatform
		{
			get;
			private set;
		}

		public ReadOnlyHTML5TargetRules HTML5Platform
		{
			get;
			private set;
		}

		public ReadOnlyIOSTargetRules IOSPlatform
		{
			get;
			private set;
		}

		public ReadOnlyMacTargetRules MacPlatform
		{
			get;
			private set;
		}

		public ReadOnlyPS4TargetRules PS4Platform
		{
			get;
			private set;
		}

		public ReadOnlySwitchTargetRules SwitchPlatform
		{
			get;
			private set;
		}

		public ReadOnlyWindowsTargetRules WindowsPlatform
		{
			get;
			private set;
		}

		public ReadOnlyHoloLensTargetRules HoloLensPlatform
		{
			get;
			private set;
		}

		public ReadOnlyXboxOneTargetRules XboxOnePlatform
		{
			get;
			private set;
		}

		public bool bShouldCompileAsDLL
		{
			get { return Inner.bShouldCompileAsDLL; }
		}

		public bool bGenerateProjectFiles
		{
			get { return Inner.bGenerateProjectFiles; }
		}

		public bool bIsEngineInstalled
		{
			get { return Inner.bIsEngineInstalled; }
		}

		#if !__MonoCS__
		#pragma warning restore C1591
		#endif
		#endregion

		/// <summary>
		/// Provide access to the RelativeEnginePath property for code referencing ModuleRules.BuildConfiguration.
		/// </summary>
		public string RelativeEnginePath
		{
			get { return UnrealBuildTool.EngineDirectory.MakeRelativeTo(DirectoryReference.GetCurrentDirectory()); }
		}

		/// <summary>
		/// Provide access to the UEThirdPartySourceDirectory property for code referencing ModuleRules.UEBuildConfiguration.
		/// </summary>
		public string UEThirdPartySourceDirectory
		{
			get { return "ThirdParty/"; }
		}

		/// <summary>
		/// Provide access to the UEThirdPartyBinariesDirectory property for code referencing ModuleRules.UEBuildConfiguration.
		/// </summary>
		public string UEThirdPartyBinariesDirectory
		{
			get { return "../Binaries/ThirdParty/"; }
		}

		/// <summary>
		/// Checks if current platform is part of a given platform group
		/// </summary>
		/// <param name="Group">The platform group to check</param>
		/// <returns>True if current platform is part of a platform group</returns>
		public bool IsInPlatformGroup(UnrealPlatformGroup Group)
		{
			return UEBuildPlatform.IsPlatformInGroup(Platform, Group);
		}
	}
}<|MERGE_RESOLUTION|>--- conflicted
+++ resolved
@@ -541,13 +541,6 @@
 		/// Whether to enable support for live coding
 		/// </summary>
 		[RequiresUniqueBuildEnvironment]
-<<<<<<< HEAD
-		public bool bWithLiveCoding = false;
-
-        /// <summary>
-        /// Whether to turn on logging for test/shipping builds.
-        /// </summary>
-=======
 		public bool bWithLiveCoding
 		{
 			get { return bWithLiveCodingPrivate ?? (Platform == UnrealTargetPlatform.Win64 && Configuration != UnrealTargetConfiguration.Shipping && Type != TargetType.Program); }
@@ -565,7 +558,6 @@
 		/// <summary>
 		/// Whether to turn on logging for test/shipping builds.
 		/// </summary>
->>>>>>> 9ba46998
 		[RequiresUniqueBuildEnvironment]
         public bool bUseLoggingInShipping = false;
 
@@ -1924,16 +1916,12 @@
 			get { return Inner.bWithLiveCoding; }
 		}
 
-<<<<<<< HEAD
-        public bool bUseLoggingInShipping
-=======
 		public bool bUseDebugLiveCodingConsole
 		{
 			get { return Inner.bUseDebugLiveCodingConsole; }
 		}
 
 		public bool bUseLoggingInShipping
->>>>>>> 9ba46998
 		{
 			get { return Inner.bUseLoggingInShipping; }
 		}
