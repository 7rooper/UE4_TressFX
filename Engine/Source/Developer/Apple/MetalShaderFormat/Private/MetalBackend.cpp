--- conflicted
+++ resolved
@@ -895,15 +895,10 @@
 				{
 					// Atomic RWBuffer -> buffer
 					bool bIsStructuredBuffer = (var->type->inner_type->is_record() || !strncmp(var->type->name, "RWStructuredBuffer<", 19) || !strncmp(var->type->name, "StructuredBuffer<", 17));
-<<<<<<< HEAD
-					bool bIsByteAddressBuffer = (!strncmp(var->type->name, "RWByteAddressBuffer<", 20) || !strncmp(var->type->name, "ByteAddressBuffer<", 18));
-                    if (bIsStructuredBuffer || bIsByteAddressBuffer || Backend.TypedMode != EMetalTypeBufferModeUAV || Buffers.AtomicVariables.find(var) != Buffers.AtomicVariables.end())
-=======
 					bool bIsByteAddressBuffer = (!strncmp(var->type->name, "RWByteAddressBuffer", 19) || !strncmp(var->type->name, "ByteAddressBuffer", 17));
                     bool bIsInvariantType = var->invariant;
 					bool bIsAtomic = Buffers.AtomicVariables.find(var) != Buffers.AtomicVariables.end();
                     if (bIsStructuredBuffer || bIsByteAddressBuffer || bIsInvariantType || bIsAtomic)
->>>>>>> e3a25b20
 					{
 						check(BufferIndex <= 30);
                         
@@ -928,9 +923,6 @@
 						{
 							ralloc_asprintf_append(buffer, "atomic_");
 							check(BufferIndex < 8);
-<<<<<<< HEAD
-							Backend.AtomicUAVs |= (1 << BufferIndex);
-=======
 							print_type_pre(PtrType->inner_type);
 						}
 						else
@@ -943,7 +935,6 @@
 								Backend.InvariantBuffers |= (1 << BufferIndex);
 								Backend.TypedBufferFormats[BufferIndex] = GetBufferFormat(PtrType->inner_type);
 							}
->>>>>>> e3a25b20
 						}
 						ralloc_asprintf_append(buffer, " *%s", unique_name(var));
 						print_type_post(PtrType->inner_type);
@@ -954,32 +945,6 @@
 					}
 					else // RWBuffer -> typedBuffer
 					{
-<<<<<<< HEAD
-						check(PtrType->inner_type->is_numeric());
-						ralloc_asprintf_append(buffer, "texture2d<");
-						// UAVs require type per channel, not including # of channels
-						print_type_pre(PtrType->inner_type->get_scalar_type());
-						
-						uint32 Access = Backend.ImageRW.FindChecked(var);
-						switch((EMetalAccess)Access)
-						{
-							case EMetalAccessRead:
-								ralloc_asprintf_append(buffer, ", access::read> %s", unique_name(var));
-								break;
-							case EMetalAccessWrite:
-								ralloc_asprintf_append(buffer, ", access::write> %s", unique_name(var));
-								break;
-							case EMetalAccessReadWrite:
-								ralloc_asprintf_append(buffer, ", access::read_write> %s", unique_name(var));
-								break;
-							default:
-								check(false);
-						}
-						ralloc_asprintf_append(
-											   buffer,
-											   " [[ texture(%d) ]]", BufferIndex
-											   );
-=======
                         check(PtrType->inner_type->is_numeric());
                         check(PtrType->inner_type->components() <= 4);
                         ralloc_asprintf_append(buffer, "typedBuffer%d_rw(", PtrType->inner_type->components());
@@ -988,7 +953,6 @@
                         Backend.TypedBufferFormats[BufferIndex] = GetBufferFormat(PtrType->inner_type);
                         Backend.TypedBuffers |= (1 << BufferIndex);
                         Backend.TypedUAVs |= (1 << BufferIndex);
->>>>>>> e3a25b20
 					}
 				}
 				else
@@ -1075,15 +1039,10 @@
 							check(BufferIndex >= 0);
 							
 							bool bIsStructuredBuffer = (var->type->inner_type->is_record() || !strncmp(var->type->name, "RWStructuredBuffer<", 19) || !strncmp(var->type->name, "StructuredBuffer<", 17));
-<<<<<<< HEAD
-							bool bIsByteAddressBuffer = (!strncmp(var->type->name, "RWByteAddressBuffer<", 20) || !strncmp(var->type->name, "ByteAddressBuffer<", 18));
-							if (bIsStructuredBuffer || bIsByteAddressBuffer || Backend.TypedMode == EMetalTypeBufferModeNone)
-=======
 							bool bIsByteAddressBuffer = (!strncmp(var->type->name, "RWByteAddressBuffer", 19) || !strncmp(var->type->name, "ByteAddressBuffer", 17));
                             bool bIsInvariantType = var->invariant;
 							bool bIsAtomic = Buffers.AtomicVariables.find(var) != Buffers.AtomicVariables.end();
 							if (bIsStructuredBuffer || bIsByteAddressBuffer || bIsInvariantType || bIsAtomic)
->>>>>>> e3a25b20
 							{
 								check(BufferIndex >= 0 && BufferIndex <= 30);
 								ralloc_asprintf_append(
@@ -1958,34 +1917,8 @@
 					}
 					case GLSL_SAMPLER_DIM_CUBE:
 					{
-<<<<<<< HEAD
-						if (Backend.bIsDesktop == EMetalGPUSemanticsImmediateDesktop)
-						{
-							CoordSwizzle = "yz";
-							IndexSwizzle = "w";
-						}
-						else
-						{
-							CoordSwizzle = "y";
-							IndexSwizzle = "z";
-							bLocalCubeArrayHacks = true;
-							
-							switch(tex->coordinate->type->components())
-							{
-								case 3:
-									bCubeArrayHackFloat3 = true;
-									break;
-								case 4:
-									bCubeArrayHackFloat4 = true;
-									break;
-								default:
-									break;
-							}
-						}
-=======
 						CoordSwizzle = "yz";
 						IndexSwizzle = "w";
->>>>>>> e3a25b20
 						break;
 					}
 					case GLSL_SAMPLER_DIM_BUF:
@@ -2091,107 +2024,6 @@
 				ralloc_asprintf_append(buffer, "(");
 				
 				bool bIsStructuredBuffer = (Texture->type->inner_type->is_record() || !strncmp(Texture->type->name, "RWStructuredBuffer<", 19) || !strncmp(Texture->type->name, "StructuredBuffer<", 17));
-<<<<<<< HEAD
-				bool bIsByteAddressBuffer = (!strncmp(Texture->type->name, "RWByteAddressBuffer<", 20) || !strncmp(Texture->type->name, "ByteAddressBuffer<", 18));
-				if (Backend.TypedMode != EMetalTypeBufferModeNone && Buffers.AtomicVariables.find(Texture) == Buffers.AtomicVariables.end() && !bIsStructuredBuffer && !bIsByteAddressBuffer)
-				{
-					tex->sampler->accept(this);
-					if (Backend.bBoundsChecks)
-					{
-						ralloc_asprintf_append(buffer, ".read(uint2(");
-						tex->coordinate->accept(this);
-						ralloc_asprintf_append(buffer, "%%");
-						tex->sampler->accept(this);
-						ralloc_asprintf_append(buffer, ".get_width(),min(");
-						tex->coordinate->accept(this);
-						ralloc_asprintf_append(buffer, "/");
-						tex->sampler->accept(this);
-						ralloc_asprintf_append(buffer, ".get_width(),");
-						tex->sampler->accept(this);
-						ralloc_asprintf_append(buffer, ".get_height()-1)))");
-						
-						switch(Texture->type->inner_type->vector_elements)
-						{
-							case 1:
-							{
-								ralloc_asprintf_append(buffer, ".x");
-								break;
-							}
-							case 2:
-							{
-								ralloc_asprintf_append(buffer, ".xy");
-								break;
-							}
-							case 3:
-							{
-								ralloc_asprintf_append(buffer, ".xyz");
-								break;
-							}
-							case 4:
-							{
-								break;
-							}
-							default:
-							{
-								check(false);
-								break;
-							}
-						}
-						
-						ralloc_asprintf_append(buffer, " * int(");
-						tex->coordinate->accept(this);
-						ralloc_asprintf_append(buffer, " < (");
-						tex->sampler->accept(this);
-						ralloc_asprintf_append(buffer, ".get_width() * ");
-						tex->sampler->accept(this);
-						ralloc_asprintf_append(buffer, ".get_height()))");
-					}
-					else
-					{
-						ralloc_asprintf_append(buffer, ".read(uint2(");
-						tex->coordinate->accept(this);
-						ralloc_asprintf_append(buffer, "%%");
-						tex->sampler->accept(this);
-						ralloc_asprintf_append(buffer, ".get_width(),");
-						tex->coordinate->accept(this);
-						ralloc_asprintf_append(buffer, "/");
-						tex->sampler->accept(this);
-						ralloc_asprintf_append(buffer, ".get_width()))");
-						
-						switch(Texture->type->inner_type->vector_elements)
-						{
-							case 1:
-							{
-								ralloc_asprintf_append(buffer, ".x");
-								break;
-							}
-							case 2:
-							{
-								ralloc_asprintf_append(buffer, ".xy");
-								break;
-							}
-							case 3:
-							{
-								ralloc_asprintf_append(buffer, ".xyz");
-								break;
-							}
-							case 4:
-							{
-								break;
-							}
-							default:
-							{
-								check(false);
-								break;
-							}
-						}
-					}
-				}
-				else if (!bIsStructuredBuffer && !bIsByteAddressBuffer && Buffers.AtomicVariables.find(Texture) == Buffers.AtomicVariables.end()
-						 && Texture->type->inner_type->is_scalar())
-				{
-					ralloc_asprintf_append(buffer, "LoadRWBuffer(");
-=======
 				bool bIsByteAddressBuffer = (!strncmp(Texture->type->name, "RWByteAddressBuffer", 19) || !strncmp(Texture->type->name, "ByteAddressBuffer", 17));
                 bool bIsInvariantType = Texture->invariant;
                 bool bIsAtomic = Buffers.AtomicVariables.find(Texture) != Buffers.AtomicVariables.end();
@@ -2200,7 +2032,6 @@
                     ralloc_asprintf_append(buffer, "buffer::load<");
                     print_type_pre(Texture->type->inner_type);
                     ralloc_asprintf_append(buffer, ", %d>(", Index);
->>>>>>> e3a25b20
 					tex->sampler->accept(this);
 					ralloc_asprintf_append(buffer, ", ");
 					tex->coordinate->accept(this);
@@ -2551,110 +2382,10 @@
 					ralloc_asprintf_append(buffer, "(");
 					
 					bool bIsStructuredBuffer = (Texture->type->inner_type->is_record() || !strncmp(Texture->type->name, "RWStructuredBuffer<", 19) || !strncmp(Texture->type->name, "StructuredBuffer<", 17));
-<<<<<<< HEAD
-					bool bIsByteAddressBuffer = (!strncmp(Texture->type->name, "RWByteAddressBuffer<", 20) || !strncmp(Texture->type->name, "ByteAddressBuffer<", 18));
-					if (Backend.TypedMode == EMetalTypeBufferModeUAV && !(bIsStructuredBuffer || bIsByteAddressBuffer || Buffers.AtomicVariables.find(Texture) != Buffers.AtomicVariables.end()))
-					{
-						deref->image->accept(this);
-						if (Backend.bBoundsChecks)
-						{
-							ralloc_asprintf_append(buffer, ".read(uint2(");
-							deref->image_index->accept(this);
-							ralloc_asprintf_append(buffer, "%%");
-							deref->image->accept(this);
-							ralloc_asprintf_append(buffer, ".get_width(),min(");
-							deref->image_index->accept(this);
-							ralloc_asprintf_append(buffer, "/");
-							deref->image->accept(this);
-							ralloc_asprintf_append(buffer, ".get_width(),");
-							deref->image->accept(this);
-							ralloc_asprintf_append(buffer, ".get_height()-1)))");
-							
-							switch(Texture->type->inner_type->vector_elements)
-							{
-								case 1:
-								{
-									ralloc_asprintf_append(buffer, ".x");
-									break;
-								}
-								case 2:
-								{
-									ralloc_asprintf_append(buffer, ".xy");
-									break;
-								}
-								case 3:
-								{
-									ralloc_asprintf_append(buffer, ".xyz");
-									break;
-								}
-								case 4:
-								{
-									break;
-								}
-								default:
-								{
-									check(false);
-									break;
-								}
-							}
-							
-							ralloc_asprintf_append(buffer, " * int(");
-							deref->image_index->accept(this);
-							ralloc_asprintf_append(buffer, " < (");
-							deref->image->accept(this);
-							ralloc_asprintf_append(buffer, ".get_width() * ");
-							deref->image->accept(this);
-							ralloc_asprintf_append(buffer, ".get_height()))");
-						}
-						else
-						{
-							ralloc_asprintf_append(buffer, ".read(uint2((");
-							deref->image_index->accept(this);
-							ralloc_asprintf_append(buffer, "%%");
-							deref->image->accept(this);
-							ralloc_asprintf_append(buffer, ".get_width()),(");
-							deref->image_index->accept(this);
-							ralloc_asprintf_append(buffer, "/");
-							deref->image->accept(this);
-							ralloc_asprintf_append(buffer, ".get_width())))");
-							
-							switch(Texture->type->inner_type->vector_elements)
-							{
-								case 1:
-								{
-									ralloc_asprintf_append(buffer, ".x");
-									break;
-								}
-								case 2:
-								{
-									ralloc_asprintf_append(buffer, ".xy");
-									break;
-								}
-								case 3:
-								{
-									ralloc_asprintf_append(buffer, ".xyz");
-									break;
-								}
-								case 4:
-								{
-									break;
-								}
-								default:
-								{
-									check(false);
-									break;
-								}
-							}
-						}
-					}
-					else if (!bIsStructuredBuffer && !bIsByteAddressBuffer && Buffers.AtomicVariables.find(Texture) == Buffers.AtomicVariables.end()
-							 && Texture->type->inner_type->is_scalar())
-=======
 					bool bIsByteAddressBuffer = (!strncmp(Texture->type->name, "RWByteAddressBuffer", 19) || !strncmp(Texture->type->name, "ByteAddressBuffer", 17));
                     bool bIsInvariantType = Texture->invariant;
                     bool bIsAtomic = Buffers.AtomicVariables.find(Texture) != Buffers.AtomicVariables.end();
 					if (!bIsStructuredBuffer && !bIsByteAddressBuffer && !bIsInvariantType && !bIsAtomic)
->>>>>>> e3a25b20
 					{
                         ralloc_asprintf_append(buffer, "buffer::load<");
                         print_type_pre(Texture->type->inner_type);
@@ -2804,87 +2535,10 @@
 				{
 					auto* Texture = deref->image->variable_referenced();
 					bool bIsStructuredBuffer = (Texture->type->inner_type->is_record() || !strncmp(Texture->type->name, "RWStructuredBuffer<", 19) || !strncmp(Texture->type->name, "StructuredBuffer<", 17));
-<<<<<<< HEAD
-					bool bIsByteAddressBuffer = (!strncmp(Texture->type->name, "RWByteAddressBuffer<", 20) || !strncmp(Texture->type->name, "ByteAddressBuffer<", 18));
-					if (Backend.TypedMode == EMetalTypeBufferModeUAV && !(bIsStructuredBuffer || bIsByteAddressBuffer || Buffers.AtomicVariables.find(Texture) != Buffers.AtomicVariables.end()))
-					{
-						deref->image->accept(this);
-						ralloc_asprintf_append(buffer, ".write(");
-						// @todo Zebra: Below is a terrible hack - the input to write is always vec<T, 4>,
-						// 				but the type T comes from the texture type.
-						if(src_elements == 1)
-						{
-							switch(deref->type->base_type)
-							{
-									case GLSL_TYPE_UINT:
-									ralloc_asprintf_append(buffer, "uint4(");
-									break;
-									case GLSL_TYPE_INT:
-									ralloc_asprintf_append(buffer, "int4(");
-									break;
-									case GLSL_TYPE_HALF:
-									ralloc_asprintf_append(buffer, "half4(");
-									break;
-									case GLSL_TYPE_FLOAT:
-								default:
-									ralloc_asprintf_append(buffer, "float4(");
-									break;
-							}
-							src->accept(this);
-							ralloc_asprintf_append(buffer, ")");
-						}
-						else
-						{
-							switch(deref->type->base_type)
-							{
-									case GLSL_TYPE_UINT:
-									ralloc_asprintf_append(buffer, "(uint4)(");
-									break;
-									case GLSL_TYPE_INT:
-									ralloc_asprintf_append(buffer, "(int4)(");
-									break;
-									case GLSL_TYPE_HALF:
-									ralloc_asprintf_append(buffer, "(half4)(");
-									break;
-									case GLSL_TYPE_FLOAT:
-								default:
-									ralloc_asprintf_append(buffer, "(float4)(");
-									break;
-							}
-							src->accept(this);
-							switch (src_elements)
-							{
-									case 3:
-									ralloc_asprintf_append(buffer, ").xyzx");
-									break;
-									case 2:
-									ralloc_asprintf_append(buffer, ").xyxy");
-									break;
-								default:
-									ralloc_asprintf_append(buffer, ")");
-									break;
-							}
-						}
-						//#todo-rco: Add language spec to know if indices need to be uint
-						ralloc_asprintf_append(buffer, ",uint2((");
-						deref->image_index->accept(this);
-						ralloc_asprintf_append(buffer, "%%");
-						deref->image->accept(this);
-						ralloc_asprintf_append(buffer, ".get_width()),(");
-						deref->image_index->accept(this);
-						ralloc_asprintf_append(buffer, "/");
-						deref->image->accept(this);
-						ralloc_asprintf_append(buffer, ".get_width())))");
-					}
-					
-					else if (!bIsStructuredBuffer && !bIsByteAddressBuffer && Buffers.AtomicVariables.find(Texture) == Buffers.AtomicVariables.end()
-							 && Texture->type->inner_type->is_scalar())
-=======
 					bool bIsByteAddressBuffer = (!strncmp(Texture->type->name, "RWByteAddressBuffer", 19) || !strncmp(Texture->type->name, "ByteAddressBuffer", 17));
                     bool bIsInvariantType = Texture->invariant;
                     bool bIsAtomic = Buffers.AtomicVariables.find(Texture) != Buffers.AtomicVariables.end();
 					if (!bIsStructuredBuffer && !bIsByteAddressBuffer && !bIsInvariantType && !bIsAtomic)
->>>>>>> e3a25b20
 					{
 						int Index = Buffers.GetIndex(Texture);
 						check(Index >= 0 && Index <= 30);
@@ -3207,11 +2861,7 @@
 
         if (call->return_deref && call->return_deref->type)
         {
-<<<<<<< HEAD
-			if(!Backend.bAllowFastIntriniscs && call->return_deref->type->base_type == GLSL_TYPE_FLOAT && !strcmp(call->callee_name(), "sincos") && Frequency == vertex_shader)
-=======
 			if(((!Backend.bAllowFastIntriniscs && Frequency == vertex_shader) || Backend.bForceInvariance) && call->return_deref->type->base_type == GLSL_TYPE_FLOAT && !strcmp(call->callee_name(), "sincos"))
->>>>>>> e3a25b20
 			{
 				// sincos needs to be "precise" unless we explicitly opt-in to fast-intrinsics because some UE4 shaders expect precise results and correct NAN/INF handling.
 				ralloc_asprintf_append(buffer, "precise::");
@@ -4421,16 +4071,6 @@
 		char* decl_buffer = ralloc_asprintf(mem_ctx, "");
 		buffer = &decl_buffer;
 		declare_structs(ParseState);
-<<<<<<< HEAD
-		
-        // Use a precise fma based cross-product to avoid reassociation errors messing up WPO
-		if (Backend.Version >= 2)
-		{
-			ralloc_asprintf_append(buffer, "\ntemplate<typename T> static T precise_cross(T x, T y) { float3 fx = float3(x); float3 fy = float3(y); return T(fma(fx[1], fy[2], -fma(fy[1], fx[2], 0.0)), fma(fx[2], fy[0], -fma(fy[2], fx[0], 0.0)), fma(fx[0], fy[1], -fma(fy[0], fx[1], 0.0))); }\n");
-			ralloc_asprintf_append(buffer, "#define cross(x, y) precise_cross(x, y)\n");
-		}
-        
-=======
         
         bool bNeedsDeviceIndex = false;
         if (Backend.TypedBuffers)
@@ -4464,7 +4104,6 @@
             }
         }
 		
->>>>>>> e3a25b20
         if ((bExplicitEarlyFragTests || bImplicitEarlyFragTests) && !Backend.bExplicitDepthWrites && Frequency == fragment_shader && Backend.Version >= 2)
 		{
 			ralloc_asprintf_append(buffer, "\n#define FUNC_ATTRIBS [[early_fragment_tests]]\n\n");
@@ -4541,28 +4180,6 @@
                 break;
         }
 
-<<<<<<< HEAD
-        buffer = 0;
-		
-		char* reverse_bits = ralloc_asprintf(mem_ctx, "");
-		if (Backend.Version < 2 && bReverseBitsWAR)
-		{
-			buffer = &reverse_bits;
-			ralloc_asprintf_append(buffer, "static uint reverse_bits(uint x)\n");
-			ralloc_asprintf_append(buffer, "{\n");
-			ralloc_asprintf_append(buffer, "	\tx = ((x & uint(0x55555555)) << 1) | ((x & uint(0xAAAAAAAA)) >> 1);\n");
-			ralloc_asprintf_append(buffer, "	\tx = ((x & uint(0x33333333)) << 2) | ((x & uint(0xCCCCCCCC)) >> 2);\n");
-			ralloc_asprintf_append(buffer, "	\tx = ((x & uint(0x0F0F0F0F)) << 4) | ((x & uint(0xF0F0F0F0)) >> 4);\n");
-			ralloc_asprintf_append(buffer, "	\tx = ((x & uint(0x00FF00FF)) << 8) | ((x & uint(0xFF00FF00)) >> 8);\n");
-			ralloc_asprintf_append(buffer, "	\tushort2 t = as_type<ushort2>(x);\n");
-			ralloc_asprintf_append(buffer, "	\tt = ushort2(t.y, t.x);\n");
-			ralloc_asprintf_append(buffer, "	\treturn as_type<uint>(t);\n");
-			ralloc_asprintf_append(buffer, "}\n");
-		}
-		
-		char* VectorDerefHelper = ralloc_asprintf(mem_ctx, "");
-		if (Backend.Version < 3 && bVectorDerefHelper)
-=======
         if (bNeedsDeviceIndex)
         {
             ralloc_asprintf_append(buffer, "#define __METAL_DEVICE_CONSTANT_INDEX__ 1\n");
@@ -4573,177 +4190,12 @@
         }
 		
 		if (Backend.bIsTessellationVSHS)
->>>>>>> e3a25b20
 		{
 			ralloc_asprintf_append(buffer, "#define __METAL_MANUAL_TEXTURE_METADATA__ 0\n");
 		}
-<<<<<<< HEAD
-		
-		buffer = 0;
-
-		char* RWBufferLoadStoreHelper = ralloc_asprintf(mem_ctx, "");
-		if (Backend.TypedMode != EMetalTypeBufferModeUAV)
-		{
-			buffer = &RWBufferLoadStoreHelper;
-			
-			ralloc_asprintf_append(buffer, "enum ECastablePixelFormats\n");
-			ralloc_asprintf_append(buffer, "{\n");
-			ralloc_asprintf_append(buffer, "\t	PF_R32_FLOAT\t	=13,\n");
-			ralloc_asprintf_append(buffer, "\t	PF_R16F\t	=21,\n");
-			ralloc_asprintf_append(buffer, "\t	PF_R32_UINT\t	=28,\n");
-			ralloc_asprintf_append(buffer, "\t	PF_R32_SINT\t	=29,\n");
-			ralloc_asprintf_append(buffer, "\t	PF_R16_UINT\t	=32,\n");
-			ralloc_asprintf_append(buffer, "\t	PF_R16_SINT\t	=33,\n");
-			ralloc_asprintf_append(buffer, "\t	PF_R8_UINT\t	=57,\n");
-			ralloc_asprintf_append(buffer, "\t	PF_MAX\t	=59,\n");
-			ralloc_asprintf_append(buffer, "};\n");
-			ralloc_asprintf_append(buffer, "\n");
-			ralloc_asprintf_append(buffer, "template<typename T>\n");
-			ralloc_asprintf_append(buffer, "static T LoadRWBuffer(device T* RWBuffer, uint Coord, uint Index, constant uint* BufferSizes)\n");
-			ralloc_asprintf_append(buffer, "{\n");
-			ralloc_asprintf_append(buffer, "\t	uint Size = BufferSizes[Index];\n");
-			ralloc_asprintf_append(buffer, "\t	uint Type = BufferSizes[Index+31];\n");
-			ralloc_asprintf_append(buffer, "\t	uint NewIndex = Coord;\n");
-			ralloc_asprintf_append(buffer, "\t	switch(Type)\n");
-			ralloc_asprintf_append(buffer, "\t	{\n");
-			ralloc_asprintf_append(buffer, "\t	\t	case PF_R32_FLOAT:\n");
-			ralloc_asprintf_append(buffer, "\t	\t	\t	NewIndex = min(Coord, (Size / sizeof(float)) - 1);\n");
-			ralloc_asprintf_append(buffer, "\t	\t	\t	return T(((device float*)RWBuffer)[NewIndex] * int(Coord < (Size / sizeof(float))));\n");
-			ralloc_asprintf_append(buffer, "\t	\t	case PF_R16F:\n");
-			ralloc_asprintf_append(buffer, "\t	\t	\t	NewIndex = min(Coord, (Size / sizeof(half)) - 1);\n");
-			ralloc_asprintf_append(buffer, "\t	\t	\t	return T(((device half*)RWBuffer)[NewIndex] * int(Coord < (Size / sizeof(half))));\n");
-			ralloc_asprintf_append(buffer, "\t	\t	case PF_R32_UINT:\n");
-			ralloc_asprintf_append(buffer, "\t	\t	\t	NewIndex = min(Coord, (Size / sizeof(uint)) - 1);\n");
-			ralloc_asprintf_append(buffer, "\t	\t	\t	return T(((device uint*)RWBuffer)[NewIndex] * int(Coord < (Size / sizeof(uint))));\n");
-			ralloc_asprintf_append(buffer, "\t	\t	case PF_R32_SINT:\n");
-			ralloc_asprintf_append(buffer, "\t	\t	\t	NewIndex = min(Coord, (Size / sizeof(int)) - 1);\n");
-			ralloc_asprintf_append(buffer, "\t	\t	\t	return T(((device int*)RWBuffer)[NewIndex] * int(Coord < (Size / sizeof(int))));\n");
-			ralloc_asprintf_append(buffer, "\t	\t	case PF_R16_UINT:\n");
-			ralloc_asprintf_append(buffer, "\t	\t	\t	NewIndex = min(Coord, (Size / sizeof(ushort)) - 1);\n");
-			ralloc_asprintf_append(buffer, "\t	\t	\t	return T(((device ushort*)RWBuffer)[NewIndex] * int(Coord < (Size / sizeof(ushort))));\n");
-			ralloc_asprintf_append(buffer, "\t	\t	case PF_R16_SINT:\n");
-			ralloc_asprintf_append(buffer, "\t	\t	\t	NewIndex = min(Coord, (Size / sizeof(short)) - 1);\n");
-			ralloc_asprintf_append(buffer, "\t	\t	\t	return T(((device short*)RWBuffer)[NewIndex] * int(Coord < (Size / sizeof(short))));\n");
-			ralloc_asprintf_append(buffer, "\t	\t	case PF_R8_UINT:\n");
-			ralloc_asprintf_append(buffer, "\t	\t	\t	NewIndex = min(Coord, (Size / sizeof(uchar)) - 1);\n");
-			ralloc_asprintf_append(buffer, "\t	\t	\t	return T(((device uchar*)RWBuffer)[NewIndex] * int(Coord < (Size / sizeof(uchar))));\n");
-			ralloc_asprintf_append(buffer, "\t	\t	default:\n");
-			ralloc_asprintf_append(buffer, "\t	\t	\t	NewIndex = min(Coord, (Size / sizeof(T)) - 1);\n");
-			ralloc_asprintf_append(buffer, "\t	\t	\t	return RWBuffer[NewIndex] * int(Coord < (Size / sizeof(T)));\n");
-			ralloc_asprintf_append(buffer, "\t	}\n");
-			ralloc_asprintf_append(buffer, "}\n");
-			ralloc_asprintf_append(buffer, "\n");
-			ralloc_asprintf_append(buffer, "template<typename T>\n");
-			ralloc_asprintf_append(buffer, "static void StoreRWBuffer(device T* RWBuffer, uint Coord, uint Index, constant uint* BufferSizes, T Value)\n");
-			ralloc_asprintf_append(buffer, "{\n");
-			ralloc_asprintf_append(buffer, "\t	uint Size = BufferSizes[Index];\n");
-			ralloc_asprintf_append(buffer, "\t	uint Type = BufferSizes[Index+31];\n");
-			ralloc_asprintf_append(buffer, "\t	uint NewIndex = Coord;\n");
-			ralloc_asprintf_append(buffer, "\t	switch(Type)\n");
-			ralloc_asprintf_append(buffer, "\t	{\n");
-			ralloc_asprintf_append(buffer, "\t	\t	case PF_R32_FLOAT:\n");
-			ralloc_asprintf_append(buffer, "\t	\t	\t	NewIndex = min(Coord, (Size / sizeof(float)));\n");
-			ralloc_asprintf_append(buffer, "\t	\t	\t	((device float*)RWBuffer)[NewIndex] = (float)Value;\n");
-			ralloc_asprintf_append(buffer, "\t	\t	\t	break;\n");
-			ralloc_asprintf_append(buffer, "\t	\t	case PF_R16F:\n");
-			ralloc_asprintf_append(buffer, "\t	\t	\t	NewIndex = min(Coord, (Size / sizeof(half)));\n");
-			ralloc_asprintf_append(buffer, "\t	\t	\t	((device half*)RWBuffer)[NewIndex] = (half)Value;\n");
-			ralloc_asprintf_append(buffer, "\t	\t	\t	break;\n");
-			ralloc_asprintf_append(buffer, "\t	\t	case PF_R32_UINT:\n");
-			ralloc_asprintf_append(buffer, "\t	\t	\t	NewIndex = min(Coord, (Size / sizeof(uint)));\n");
-			ralloc_asprintf_append(buffer, "\t	\t	\t	((device uint*)RWBuffer)[NewIndex] = (uint)Value;\n");
-			ralloc_asprintf_append(buffer, "\t	\t	\t	break;\n");
-			ralloc_asprintf_append(buffer, "\t	\t	case PF_R32_SINT:\n");
-			ralloc_asprintf_append(buffer, "\t	\t	\t	NewIndex = min(Coord, (Size / sizeof(int)));\n");
-			ralloc_asprintf_append(buffer, "\t	\t	\t	((device int*)RWBuffer)[NewIndex] = (int)Value;\n");
-			ralloc_asprintf_append(buffer, "\t	\t	\t	break;\n");
-			ralloc_asprintf_append(buffer, "\t	\t	case PF_R16_UINT:\n");
-			ralloc_asprintf_append(buffer, "\t	\t	\t	NewIndex = min(Coord, (Size / sizeof(ushort)));\n");
-			ralloc_asprintf_append(buffer, "\t	\t	\t	((device ushort*)RWBuffer)[NewIndex] = (ushort)Value;\n");
-			ralloc_asprintf_append(buffer, "\t	\t	\t	break;\n");
-			ralloc_asprintf_append(buffer, "\t	\t	case PF_R16_SINT:\n");
-			ralloc_asprintf_append(buffer, "\t	\t	\t	NewIndex = min(Coord, (Size / sizeof(short)));\n");
-			ralloc_asprintf_append(buffer, "\t	\t	\t	((device short*)RWBuffer)[NewIndex] = (short)Value;\n");
-			ralloc_asprintf_append(buffer, "\t	\t	\t	break;\n");
-			ralloc_asprintf_append(buffer, "\t	\t	case PF_R8_UINT:\n");
-			ralloc_asprintf_append(buffer, "\t	\t	\t	NewIndex = min(Coord, (Size / sizeof(uchar)));\n");
-			ralloc_asprintf_append(buffer, "\t	\t	\t	((device uchar*)RWBuffer)[NewIndex] = (uchar)Value;\n");
-			ralloc_asprintf_append(buffer, "\t	\t	\t	break;\n");
-			ralloc_asprintf_append(buffer, "\t	\t	default:\n");
-			ralloc_asprintf_append(buffer, "\t	\t	\t	NewIndex = min(Coord, (Size / sizeof(T)));\n");
-			ralloc_asprintf_append(buffer, "\t	\t	\t	RWBuffer[NewIndex] = Value;\n");
-			ralloc_asprintf_append(buffer, "\t	\t	\t	break;\n");
-			ralloc_asprintf_append(buffer, "\t	}\n");
-			ralloc_asprintf_append(buffer, "}\n\n");
-		}
-		
-		buffer = 0;
-		
-		char* CubemapHack = ralloc_asprintf(mem_ctx, "");
-		// Convert CubeMapArray to 2DArray for iOS/tvOS: x=>x, y=>y, z=>Face
-		if (Backend.bIsDesktop == EMetalGPUSemanticsTBDRDesktop && (bCubeArrayHackFloat4 || bCubeArrayHackFloat3))
-		{
-			buffer = &CubemapHack;
-			if (bCubeArrayHackFloat4)
-			{
-				//CubeFaces as laid out in UE4 as a flat array seem to be
-				// Right (x+), Left(x-), Forward(y+), Back(y-), Up (z+), Down (z-)
-				// Largest vector component of the vector chooses a face, and is used to project the other two
-				// into a 0-1 UV space on that face.
-				ralloc_asprintf_append(buffer, "static float3 CubemapTo2DArrayFace(float4 P)\n");
-				ralloc_asprintf_append(buffer, "{\n");
-				ralloc_asprintf_append(buffer, "	\tfloat ArrayIndex = P.w * 6;\n");
-				//take abs of incoming vector to make face selection simpler
-				ralloc_asprintf_append(buffer, "	\tfloat3 Coords = abs(P.xyz);\n");
-				ralloc_asprintf_append(buffer, "	\tfloat CubeFace = 0;\n");
-				ralloc_asprintf_append(buffer, "	\tfloat ProjectionAxis = 0;\n");
-				ralloc_asprintf_append(buffer, "	\tfloat u = 0;\n");
-				ralloc_asprintf_append(buffer, "	\tfloat v = 0;\n");
-				ralloc_asprintf_append(buffer, "	\tif(Coords.x >= Coords.y && Coords.x >= Coords.z)\n");
-				ralloc_asprintf_append(buffer, "	\t{\n");
-				//here we are +-X face
-				ralloc_asprintf_append(buffer, "	\t	\tCubeFace = P.x >= 0 ? 0 : 1;\n");
-				ralloc_asprintf_append(buffer, "	\t	\tProjectionAxis = Coords.x;\n");
-				ralloc_asprintf_append(buffer, "	\t	\tu = P.x >= 0 ? -P.z : P.z;\n");
-				ralloc_asprintf_append(buffer, "	\t	\tv = -P.y;\n");
-				ralloc_asprintf_append(buffer, "	\t}\n");
-				//here we are +-Y face
-				ralloc_asprintf_append(buffer, "	\telse if(Coords.y >= Coords.x && Coords.y >= Coords.z)\n");
-				ralloc_asprintf_append(buffer, "	\t{\n");
-				ralloc_asprintf_append(buffer, "	\t	\tCubeFace = P.y >= 0 ? 2 : 3;\n");
-				ralloc_asprintf_append(buffer, "	\t	\tProjectionAxis = Coords.y;\n");
-				ralloc_asprintf_append(buffer, "	\t	\tu = P.x;\n");
-				ralloc_asprintf_append(buffer, "	\t	\tv = P.y >= 0 ? P.z : -P.z;\n");
-				ralloc_asprintf_append(buffer, "	\t}\n");
-				//here we are +-Z face
-				ralloc_asprintf_append(buffer, "	\telse\n");
-				ralloc_asprintf_append(buffer, "	\t{\n");
-				ralloc_asprintf_append(buffer, "	\t	\tCubeFace = P.z >= 0 ? 4 : 5;\n");
-				ralloc_asprintf_append(buffer, "	\t	\tProjectionAxis = Coords.z;\n");
-				ralloc_asprintf_append(buffer, "	\t	\tu = P.z >= 0 ? P.x : -P.x;\n");
-				ralloc_asprintf_append(buffer, "	\t	\tv = -P.y;\n");
-				ralloc_asprintf_append(buffer, "	\t}\n");
-				ralloc_asprintf_append(buffer, "	\tu = 0.5 * (u/ProjectionAxis + 1);\n");
-				ralloc_asprintf_append(buffer, "	\tv = 0.5 * (v/ProjectionAxis + 1);\n");
-				ralloc_asprintf_append(buffer, "	\treturn float3(u, v, CubeFace + ArrayIndex);\n");				
-				ralloc_asprintf_append(buffer, "}\n");
-				ralloc_asprintf_append(buffer, "\n");
-			}
-			if (bCubeArrayHackFloat3)
-			{
-				ralloc_asprintf_append(buffer, "static float3 CubemapTo2DArrayFace(float3 P)\n");
-				ralloc_asprintf_append(buffer, "{\n");
-				ralloc_asprintf_append(buffer, "	\tfloat4 Coords = P.xyzx;\n");
-				ralloc_asprintf_append(buffer, "	\tCoords.w = 0;\n");
-				ralloc_asprintf_append(buffer, "	\treturn CubemapTo2DArrayFace(Coords);\n");
-				ralloc_asprintf_append(buffer, "}\n\n");
-			}
-			buffer = 0;
-=======
 		else
 		{
 			ralloc_asprintf_append(buffer, "#define __METAL_MANUAL_TEXTURE_METADATA__ 1\n");
->>>>>>> e3a25b20
 		}
         
         buffer = 0;
