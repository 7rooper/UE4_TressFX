--- conflicted
+++ resolved
@@ -1181,58 +1181,7 @@
 			// Gather all of the data relevant to this test for our json reporting.
 			CollectTestResults(Report, FinalResults);
 
-<<<<<<< HEAD
-#if WITH_EDITOR
-			FMessageLog AutomationTestingLog("AutomationTestingLog");
-			// we log these messages ourselves for non-editor platforms so suppress this.
-			AutomationTestingLog.SuppressLoggingToOutputLog(true);
-			AutomationTestingLog.Open();
-#endif
-
-			for (const FAutomationExecutionEntry& Entry : TestResults.GetEntries())
-			{
-				switch (Entry.Event.Type)
-				{
-				case EAutomationEventType::Info:
-					GLog->Logf(ELogVerbosity::Log, TEXT("%s"), *Entry.ToString());
-#if WITH_EDITOR
-					AutomationTestingLog.Info(FText::FromString(Entry.ToString()));
-#endif
-					break;
-				case EAutomationEventType::Warning:
-					GLog->Logf(ELogVerbosity::Warning, TEXT("%s"), *Entry.ToString());
-#if WITH_EDITOR
-					AutomationTestingLog.Warning(FText::FromString(Entry.ToString()));
-#endif
-					break;
-				case EAutomationEventType::Error:
-					GLog->Logf(ELogVerbosity::Error, TEXT("%s"), *Entry.ToString());
-#if WITH_EDITOR
-					AutomationTestingLog.Error(FText::FromString(Entry.ToString()));
-#endif
-					break;
-				}
-			}
-
-			if (TestResults.State == EAutomationState::Success)
-			{
-				FString SuccessString = FString::Printf(TEXT("...Automation Test Succeeded (%s)"), *Report->GetDisplayName());
-				GLog->Logf(ELogVerbosity::Log, TEXT("%s"), *SuccessString);
-#if WITH_EDITOR
-				AutomationTestingLog.Info(FText::FromString(*SuccessString));
-#endif
-			}
-			else
-			{
-				FString FailureString = FString::Printf(TEXT("...Automation Test Failed (%s)"), *Report->GetDisplayName());
-				GLog->Logf(ELogVerbosity::Log, TEXT("%s"), *FailureString);
-#if WITH_EDITOR
-				AutomationTestingLog.Error(FText::FromString(*FailureString));
-#endif
-			}
-=======
 			ReportAutomationResult(Report, ClusterIndex, CurrentTestPass);
->>>>>>> 9ba46998
 		}
 
 		// Device is now good to go
