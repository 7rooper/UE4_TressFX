// Copyright 1998-2018 Epic Games, Inc. All Rights Reserved.

#include "NiagaraSystemToolkit.h"
#include "NiagaraEditorModule.h"
#include "NiagaraSystem.h"
#include "NiagaraEmitter.h"
#include "NiagaraObjectSelection.h"
#include "ViewModels/NiagaraSystemViewModel.h"
#include "ViewModels/NiagaraEmitterHandleViewModel.h"
#include "ViewModels/NiagaraEmitterViewModel.h"
#include "NiagaraSystemScriptViewModel.h"
#include "Widgets/SNiagaraCurveEditor.h"
#include "Widgets/SNiagaraSystemScript.h"
#include "Widgets/SNiagaraSystemViewport.h"
#include "Widgets/SNiagaraSelectedObjectsDetails.h"
#include "Widgets/SNiagaraParameterMapView.h"
#include "Widgets/SNiagaraSelectedEmitterHandles.h"
#include "Widgets/SNiagaraSpreadsheetView.h"
#include "Widgets/SNiagaraGeneratedCodeView.h"
#include "Widgets/SNiagaraScriptGraph.h"
#include "NiagaraEditorCommands.h"
#include "NiagaraEditorStyle.h"
#include "NiagaraEditorSettings.h"
#include "NiagaraSystemFactoryNew.h"
#include "NiagaraEmitter.h"
#include "NiagaraComponent.h"

#include "IContentBrowserSingleton.h"
#include "ContentBrowserModule.h"

#include "EditorStyleSet.h"
#include "Toolkits/AssetEditorToolkit.h"
#include "Framework/Docking/WorkspaceItem.h"
#include "ScopedTransaction.h"

#include "Framework/Application/SlateApplication.h"
#include "Widgets/SBoxPanel.h"
#include "Widgets/Layout/SBox.h"
#include "Widgets/Docking/SDockTab.h"
#include "AdvancedPreviewSceneModule.h"
#include "BusyCursor.h"
#include "Misc/FeedbackContext.h"
#include "Editor.h"
#include "Engine/Selection.h"
#include "Misc/MessageDialog.h"
#include "Modules/ModuleManager.h"
#include "AssetRegistryModule.h"
#include "IAssetRegistry.h"
#include "HAL/PlatformFilemanager.h"
#include "Misc/FileHelper.h"

#define LOCTEXT_NAMESPACE "NiagaraSystemEditor"

DECLARE_CYCLE_STAT(TEXT("Niagara - SystemToolkit - OnApply"), STAT_NiagaraEditor_SystemToolkit_OnApply, STATGROUP_NiagaraEditor);

const FName FNiagaraSystemToolkit::ViewportTabID(TEXT("NiagaraSystemEditor_Viewport"));
const FName FNiagaraSystemToolkit::CurveEditorTabID(TEXT("NiagaraSystemEditor_CurveEditor"));
const FName FNiagaraSystemToolkit::SequencerTabID(TEXT("NiagaraSystemEditor_Sequencer"));
const FName FNiagaraSystemToolkit::SystemScriptTabID(TEXT("NiagaraSystemEditor_SystemScript"));
const FName FNiagaraSystemToolkit::SystemDetailsTabID(TEXT("NiagaraSystemEditor_SystemDetails"));
const FName FNiagaraSystemToolkit::SystemParametersTabID(TEXT("NiagaraSystemEditor_SystemParameters"));
const FName FNiagaraSystemToolkit::SelectedEmitterStackTabID(TEXT("NiagaraSystemEditor_SelectedEmitterStack"));
const FName FNiagaraSystemToolkit::SelectedEmitterGraphTabID(TEXT("NiagaraSystemEditor_SelectedEmitterGraph"));
const FName FNiagaraSystemToolkit::DebugSpreadsheetTabID(TEXT("NiagaraSystemEditor_DebugAttributeSpreadsheet"));
const FName FNiagaraSystemToolkit::PreviewSettingsTabId(TEXT("NiagaraSystemEditor_PreviewSettings"));
const FName FNiagaraSystemToolkit::GeneratedCodeTabID(TEXT("NiagaraSystemEditor_GeneratedCode"));

static int32 GbLogNiagaraSystemChanges = 0;
static FAutoConsoleVariableRef CVarSuppressNiagaraSystems(
	TEXT("fx.LogNiagaraSystemChanges"),
	GbLogNiagaraSystemChanges,
	TEXT("If > 0 Niagara Systems will be written to a text format when opened and closed in the editor. \n"),
	ECVF_Default
);

static int32 GbShowNiagaraDeveloperWindows = 0;
static FAutoConsoleVariableRef CVarShowNiagaraDeveloperWindows(
	TEXT("fx.ShowNiagaraDeveloperWindows"),
	GbShowNiagaraDeveloperWindows,
	TEXT("If > 0 the niagara system and emitter editors will show additional developer windows.\nThese windows are for niagara tool development and debugging and editing the data\n directly in these windows can cause instability.\n"),
	ECVF_Default
);

void FNiagaraSystemToolkit::RegisterTabSpawners(const TSharedRef<class FTabManager>& InTabManager)
{
	WorkspaceMenuCategory = InTabManager->AddLocalWorkspaceMenuCategory(LOCTEXT("WorkspaceMenu_NiagaraSystemEditor", "Niagara System"));

	FAssetEditorToolkit::RegisterTabSpawners(InTabManager);

	InTabManager->RegisterTabSpawner(ViewportTabID, FOnSpawnTab::CreateSP(this, &FNiagaraSystemToolkit::SpawnTab_Viewport))
		.SetDisplayName(LOCTEXT("Preview", "Preview"))
		.SetGroup(WorkspaceMenuCategory.ToSharedRef())
		.SetIcon(FSlateIcon(FEditorStyle::GetStyleSetName(), "LevelEditor.Tabs.Viewports"));

	InTabManager->RegisterTabSpawner(CurveEditorTabID, FOnSpawnTab::CreateSP(this, &FNiagaraSystemToolkit::SpawnTab_CurveEd))
		.SetDisplayName(LOCTEXT("Curves", "Curves"))
		.SetGroup(WorkspaceMenuCategory.ToSharedRef());

	InTabManager->RegisterTabSpawner(SequencerTabID, FOnSpawnTab::CreateSP(this, &FNiagaraSystemToolkit::SpawnTab_Sequencer))
		.SetDisplayName(LOCTEXT("Timeline", "Timeline"))
		.SetGroup(WorkspaceMenuCategory.ToSharedRef());

	InTabManager->RegisterTabSpawner(SystemScriptTabID, FOnSpawnTab::CreateSP(this, &FNiagaraSystemToolkit::SpawnTab_SystemScript))
		.SetDisplayName(LOCTEXT("SystemScript", "System Script"))
		.SetGroup(WorkspaceMenuCategory.ToSharedRef())
		.SetAutoGenerateMenuEntry(GbShowNiagaraDeveloperWindows != 0);

	InTabManager->RegisterTabSpawner(SystemDetailsTabID, FOnSpawnTab::CreateSP(this, &FNiagaraSystemToolkit::SpawnTab_SystemDetails))
		.SetDisplayName(LOCTEXT("SystemDetails", "System Details"))
		.SetGroup(WorkspaceMenuCategory.ToSharedRef());

	InTabManager->RegisterTabSpawner(SystemParametersTabID, FOnSpawnTab::CreateSP(this, &FNiagaraSystemToolkit::SpawnTab_SystemParameters))
		.SetDisplayName(LOCTEXT("SystemParameters", "Parameters"))
		.SetGroup(WorkspaceMenuCategory.ToSharedRef());

	InTabManager->RegisterTabSpawner(SelectedEmitterStackTabID, FOnSpawnTab::CreateSP(this, &FNiagaraSystemToolkit::SpawnTab_SelectedEmitterStack))
		.SetDisplayName(LOCTEXT("SelectedEmitterStacks", "Selected Emitters"))
		.SetGroup(WorkspaceMenuCategory.ToSharedRef());

	InTabManager->RegisterTabSpawner(SelectedEmitterGraphTabID, FOnSpawnTab::CreateSP(this, &FNiagaraSystemToolkit::SpawnTab_SelectedEmitterGraph))
		.SetDisplayName(LOCTEXT("SelectedEmitterGraph", "Selected Emitter Graph"))
		.SetGroup(WorkspaceMenuCategory.ToSharedRef())
		.SetAutoGenerateMenuEntry(GbShowNiagaraDeveloperWindows != 0);

	InTabManager->RegisterTabSpawner(DebugSpreadsheetTabID, FOnSpawnTab::CreateSP(this, &FNiagaraSystemToolkit::SpawnTab_DebugSpreadsheet))
		.SetDisplayName(LOCTEXT("DebugSpreadsheet", "Attribute Spreadsheet"))
		.SetGroup(WorkspaceMenuCategory.ToSharedRef());

	InTabManager->RegisterTabSpawner(PreviewSettingsTabId, FOnSpawnTab::CreateSP(this, &FNiagaraSystemToolkit::SpawnTab_PreviewSettings))
		.SetDisplayName(LOCTEXT("PreviewSceneSettingsTab", "Preview Scene Settings"))
		.SetGroup(WorkspaceMenuCategory.ToSharedRef())
		.SetIcon(FSlateIcon(FEditorStyle::GetStyleSetName(), "LevelEditor.Tabs.Details"));

	InTabManager->RegisterTabSpawner(GeneratedCodeTabID, FOnSpawnTab::CreateSP(this, &FNiagaraSystemToolkit::SpawnTab_GeneratedCode))
		.SetDisplayName(LOCTEXT("GeneratedCode", "Generated Code"))
		.SetGroup(WorkspaceMenuCategory.ToSharedRef());
}

void FNiagaraSystemToolkit::UnregisterTabSpawners(const TSharedRef<class FTabManager>& InTabManager)
{
	FAssetEditorToolkit::UnregisterTabSpawners(InTabManager);

	InTabManager->UnregisterTabSpawner(ViewportTabID);
	InTabManager->UnregisterTabSpawner(CurveEditorTabID);
	InTabManager->UnregisterTabSpawner(SequencerTabID);
	InTabManager->UnregisterTabSpawner(SystemScriptTabID);
	InTabManager->UnregisterTabSpawner(SystemDetailsTabID);
	InTabManager->UnregisterTabSpawner(SystemParametersTabID);
	InTabManager->UnregisterTabSpawner(SelectedEmitterStackTabID);
	InTabManager->UnregisterTabSpawner(SelectedEmitterGraphTabID);
	InTabManager->UnregisterTabSpawner(DebugSpreadsheetTabID);
	InTabManager->UnregisterTabSpawner(PreviewSettingsTabId);
	InTabManager->UnregisterTabSpawner(GeneratedCodeTabID);
}


FNiagaraSystemToolkit::~FNiagaraSystemToolkit()
{
	if (SystemViewModel.IsValid())
	{
		SystemViewModel->Cleanup();
		SystemViewModel->GetOnPinnedCurvesChanged().RemoveAll(this);
	}
	SystemViewModel.Reset();
}

void FNiagaraSystemToolkit::AddReferencedObjects(FReferenceCollector& Collector) 
{
	Collector.AddReferencedObject(System);
}



void FNiagaraSystemToolkit::InitializeWithSystem(const EToolkitMode::Type Mode, const TSharedPtr< class IToolkitHost >& InitToolkitHost, UNiagaraSystem& InSystem)
{
	System = &InSystem;
	Emitter = nullptr;

	FNiagaraSystemViewModelOptions SystemOptions;
	SystemOptions.bCanModifyEmittersFromTimeline = true;
	SystemOptions.EditMode = ENiagaraSystemViewModelEditMode::SystemAsset;
	SystemOptions.OnGetSequencerAddMenuContent.BindSP(this, &FNiagaraSystemToolkit::GetSequencerAddMenuContent);

	SystemViewModel = MakeShareable(new FNiagaraSystemViewModel(*System, SystemOptions));
	SystemViewModel->SetToolkitCommands(GetToolkitCommands());
	SystemToolkitMode = ESystemToolkitMode::System;

	if (GbLogNiagaraSystemChanges > 0)
	{
		FString ExportText;
		SystemViewModel->DumpToText(ExportText);
		FString FilePath = System->GetOutermost()->FileName.ToString();
		FString PathPart, FilenamePart, ExtensionPart;
		FPaths::Split(FilePath, PathPart, FilenamePart, ExtensionPart);

		FNiagaraEditorUtilities::WriteTextFileToDisk(FPaths::ProjectLogDir(), FilenamePart + TEXT(".onLoad.txt"), ExportText, true);
	}

	InitializeInternal(Mode, InitToolkitHost);
}

void FNiagaraSystemToolkit::InitializeWithEmitter(const EToolkitMode::Type Mode, const TSharedPtr< class IToolkitHost >& InitToolkitHost, UNiagaraEmitter& InEmitter)
{
	System = NewObject<UNiagaraSystem>(GetTransientPackage(), NAME_None, RF_Transient | RF_Transactional);
	UNiagaraSystemFactoryNew::InitializeSystem(System, true);

	Emitter = &InEmitter;

	// Before copying the emitter prepare the rapid iteration parameters so that the post compile prepare doesn't
	// cause the change ids to become out of sync.
	FString EmitterName = "Emitter";
	TArray<UNiagaraScript*> Scripts;
	TMap<UNiagaraScript*, UNiagaraScript*> ScriptDependencyMap;
	TMap<UNiagaraScript*, FString> ScriptToEmitterNameMap;

	Scripts.Add(Emitter->EmitterSpawnScriptProps.Script);
	ScriptToEmitterNameMap.Add(Emitter->EmitterSpawnScriptProps.Script, EmitterName);

	Scripts.Add(Emitter->EmitterUpdateScriptProps.Script);
	ScriptToEmitterNameMap.Add(Emitter->EmitterUpdateScriptProps.Script, EmitterName);

	Scripts.Add(Emitter->SpawnScriptProps.Script);
	ScriptToEmitterNameMap.Add(Emitter->SpawnScriptProps.Script, EmitterName);

	Scripts.Add(Emitter->UpdateScriptProps.Script);
	ScriptToEmitterNameMap.Add(Emitter->UpdateScriptProps.Script, EmitterName);

	if (Emitter->SimTarget == ENiagaraSimTarget::GPUComputeSim)
	{
		Scripts.Add(Emitter->GetGPUComputeScript());
		ScriptToEmitterNameMap.Add(Emitter->GetGPUComputeScript(), EmitterName);
		ScriptDependencyMap.Add(Emitter->SpawnScriptProps.Script, Emitter->GetGPUComputeScript());
		ScriptDependencyMap.Add(Emitter->UpdateScriptProps.Script, Emitter->GetGPUComputeScript());
	}
	else if (Emitter->bInterpolatedSpawning)
	{
		ScriptDependencyMap.Add(Emitter->UpdateScriptProps.Script, Emitter->SpawnScriptProps.Script);
	}

	FNiagaraUtilities::PrepareRapidIterationParameters(Scripts, ScriptDependencyMap, ScriptToEmitterNameMap);

	ResetLoaders(GetTransientPackage()); // Make sure that we're not going to get invalid version number linkers into the package we are going into. 
	GetTransientPackage()->LinkerCustomVersion.Empty();

	UNiagaraEmitter* EditableEmitter = (UNiagaraEmitter*)StaticDuplicateObject(Emitter, GetTransientPackage(), NAME_None, ~RF_Standalone, UNiagaraEmitter::StaticClass());
	
	// We set this to the copy's change id here instead of the original emitter's change id because the copy's change id may have been
	// updated from the original as part of post load and we use this id to detect if the editable emitter has been changed.
	LastSyncedEmitterChangeId = EditableEmitter->GetChangeId();
	bEmitterThumbnailUpdated = false;

	FNiagaraSystemViewModelOptions SystemOptions;
	SystemOptions.bCanModifyEmittersFromTimeline = false;
	SystemOptions.EditMode = ENiagaraSystemViewModelEditMode::EmitterAsset;

	SystemViewModel = MakeShareable(new FNiagaraSystemViewModel(*System, SystemOptions));
	SystemViewModel->SetToolkitCommands(GetToolkitCommands());
	SystemViewModel->AddEmitter(*EditableEmitter);
	SystemViewModel->GetSystemScriptViewModel()->RebuildEmitterNodes();
	SystemToolkitMode = ESystemToolkitMode::Emitter;

	if (GbLogNiagaraSystemChanges > 0)
	{
		FString ExportText;
		SystemViewModel->DumpToText(ExportText);
		FString FilePath = Emitter->GetOutermost()->FileName.ToString();
		FString PathPart, FilenamePart, ExtensionPart;
		FPaths::Split(FilePath, PathPart, FilenamePart, ExtensionPart);

		FNiagaraEditorUtilities::WriteTextFileToDisk(FPaths::ProjectLogDir(), FilenamePart + TEXT(".onLoad.txt"), ExportText, true);
	}

	InitializeInternal(Mode, InitToolkitHost);
}

void FNiagaraSystemToolkit::InitializeInternal(const EToolkitMode::Type Mode, const TSharedPtr<IToolkitHost>& InitToolkitHost)
{
	if (SystemViewModel->GetEmitterHandleViewModels().Num() > 0)
	{
		SystemViewModel->SetSelectedEmitterHandleById(SystemViewModel->GetEmitterHandleViewModels()[0]->GetId());
	}

	SystemViewModel->OnEmitterHandleViewModelsChanged().AddSP(this, &FNiagaraSystemToolkit::OnRefresh);
	SystemViewModel->OnSelectedEmitterHandlesChanged().AddSP(this, &FNiagaraSystemToolkit::OnRefresh);
	SystemViewModel->GetOnPinnedEmittersChanged().AddSP(this, &FNiagaraSystemToolkit::OnRefresh);
	SystemViewModel->GetOnPinnedCurvesChanged().AddSP(this, &FNiagaraSystemToolkit::OnPinnedCurvesChanged);

	const float InTime = -0.02f;
	const float OutTime = 3.2f;

	TSharedRef<FTabManager::FLayout> StandaloneDefaultLayout = FTabManager::NewLayout("Standalone_Niagara_System_Layout_v17")
		->AddArea
		(
			FTabManager::NewPrimaryArea()->SetOrientation(Orient_Vertical)
			->Split
			(
				FTabManager::NewStack()
				->SetSizeCoefficient(0.1f)
				->AddTab(GetToolbarTabId(), ETabState::OpenedTab)
				->SetHideTabWell(true)
			)
			->Split
			(
				FTabManager::NewSplitter()->SetOrientation(Orient_Horizontal)
				->Split
				(
					FTabManager::NewSplitter()->SetOrientation(Orient_Vertical)
					->SetSizeCoefficient(.60f)
					->Split
					(
						FTabManager::NewSplitter()->SetOrientation(Orient_Horizontal)
						->SetSizeCoefficient(0.75f)
						->Split
						(
							FTabManager::NewStack()
							->SetSizeCoefficient(.80f)
							->AddTab(ViewportTabID, ETabState::OpenedTab)
						)
						->Split
						(
							FTabManager::NewStack()
							->SetSizeCoefficient(0.20f)
							->AddTab(SystemParametersTabID, ETabState::OpenedTab)
						)
					)
					->Split
					(
						FTabManager::NewStack()
						->SetSizeCoefficient(0.25f)
						->AddTab(CurveEditorTabID, ETabState::OpenedTab)
						->AddTab(SequencerTabID, ETabState::OpenedTab)
					)
				)
				->Split
				(
					FTabManager::NewStack()
					->SetSizeCoefficient(0.40f)
					->AddTab(SelectedEmitterStackTabID, ETabState::OpenedTab)
					->AddTab(SelectedEmitterGraphTabID, ETabState::ClosedTab)
					->AddTab(SystemScriptTabID, ETabState::ClosedTab)
					->AddTab(SystemDetailsTabID, ETabState::ClosedTab)
					->AddTab(DebugSpreadsheetTabID, ETabState::ClosedTab)
					->AddTab(PreviewSettingsTabId, ETabState::ClosedTab)
					->AddTab(GeneratedCodeTabID, ETabState::ClosedTab)
				)
			)
		);

	const bool bCreateDefaultStandaloneMenu = true;
	const bool bCreateDefaultToolbar = true;
	UObject* ToolkitObject = SystemToolkitMode == ESystemToolkitMode::System ? (UObject*)System : (UObject*)Emitter;
	FAssetEditorToolkit::InitAssetEditor(Mode, InitToolkitHost, FNiagaraEditorModule::NiagaraEditorAppIdentifier,
		StandaloneDefaultLayout, bCreateDefaultStandaloneMenu, bCreateDefaultToolbar, ToolkitObject);
	
	FNiagaraEditorModule& NiagaraEditorModule = FModuleManager::LoadModuleChecked<FNiagaraEditorModule>("NiagaraEditor");
	AddMenuExtender(NiagaraEditorModule.GetMenuExtensibilityManager()->GetAllExtenders(GetToolkitCommands(), GetEditingObjects()));

	SetupCommands();
	ExtendToolbar();
	RegenerateMenusAndToolbars();

	bChangesDiscarded = false;
}

FName FNiagaraSystemToolkit::GetToolkitFName() const
{
	return FName("Niagara");
}

FText FNiagaraSystemToolkit::GetBaseToolkitName() const
{
	return LOCTEXT("AppLabel", "Niagara");
}

FString FNiagaraSystemToolkit::GetWorldCentricTabPrefix() const
{
	return LOCTEXT("WorldCentricTabPrefix", "Niagara ").ToString();
}


FLinearColor FNiagaraSystemToolkit::GetWorldCentricTabColorScale() const
{
	return FNiagaraEditorModule::WorldCentricTabColorScale;
}


TSharedRef<SDockTab> FNiagaraSystemToolkit::SpawnTab_Viewport(const FSpawnTabArgs& Args)
{
	check(Args.GetTabId().TabType == ViewportTabID);

	Viewport = SNew(SNiagaraSystemViewport)
		.OnThumbnailCaptured(this, &FNiagaraSystemToolkit::OnThumbnailCaptured);

	TSharedRef<SDockTab> SpawnedTab =
		SNew(SDockTab)
		[
			Viewport.ToSharedRef()
		];

	Viewport->SetPreviewComponent(SystemViewModel->GetPreviewComponent());
	Viewport->OnAddedToTab(SpawnedTab);

	return SpawnedTab;
}

TSharedRef<SDockTab> FNiagaraSystemToolkit::SpawnTab_PreviewSettings(const FSpawnTabArgs& Args)
{
	check(Args.GetTabId() == PreviewSettingsTabId);

	TSharedRef<SWidget> InWidget = SNullWidget::NullWidget;
	if (Viewport.IsValid())
	{
		FAdvancedPreviewSceneModule& AdvancedPreviewSceneModule = FModuleManager::LoadModuleChecked<FAdvancedPreviewSceneModule>("AdvancedPreviewScene");
		InWidget = AdvancedPreviewSceneModule.CreateAdvancedPreviewSceneSettingsWidget(Viewport->GetPreviewScene());
	}

	TSharedRef<SDockTab> SpawnedTab = SNew(SDockTab)
		.Icon(FEditorStyle::GetBrush("LevelEditor.Tabs.Details"))
		.Label(LOCTEXT("PreviewSceneSettingsTab", "Preview Scene Settings"))
		[
			InWidget
		];

	return SpawnedTab;
}


TSharedRef<SDockTab> FNiagaraSystemToolkit::SpawnTab_CurveEd(const FSpawnTabArgs& Args)
{
	check(Args.GetTabId().TabType == CurveEditorTabID);

	TSharedRef<SDockTab> SpawnedTab =
		SNew(SDockTab)
		[
			SNew(SNiagaraCurveEditor, SystemViewModel.ToSharedRef())
		];

	return SpawnedTab;
}


TSharedRef<SDockTab> FNiagaraSystemToolkit::SpawnTab_Sequencer(const FSpawnTabArgs& Args)
{
	check(Args.GetTabId().TabType == SequencerTabID);

	TSharedRef<SDockTab> SpawnedTab =
		SNew(SDockTab)
		[
			SystemViewModel->GetSequencer()->GetSequencerWidget()
		];

	return SpawnedTab;
}


TSharedRef<SDockTab> FNiagaraSystemToolkit::SpawnTab_SystemScript(const FSpawnTabArgs& Args)
{
	check(Args.GetTabId().TabType == SystemScriptTabID);

	TSharedRef<SDockTab> SpawnedTab =
		SNew(SDockTab)
		[
			SNew(SNiagaraSystemScript, SystemViewModel.ToSharedRef())
		];

	return SpawnedTab;
}


TSharedRef<SDockTab> FNiagaraSystemToolkit::SpawnTab_SystemDetails(const FSpawnTabArgs& Args)
{
	check(Args.GetTabId().TabType == SystemDetailsTabID);

	TSharedRef<FNiagaraObjectSelection> SystemSelection = MakeShareable(new FNiagaraObjectSelection());
	SystemSelection->SetSelectedObject(System);

	TSharedRef<SDockTab> SpawnedTab =
		SNew(SDockTab)
		[
			SNew(SNiagaraSelectedObjectsDetails, SystemSelection)
		];

	return SpawnedTab;
}

TSharedRef<SDockTab> FNiagaraSystemToolkit::SpawnTab_SystemParameters(const FSpawnTabArgs& Args)
{
	check(Args.GetTabId().TabType == SystemParametersTabID);

	TSharedRef<FNiagaraObjectSelection> ObjectSelection = MakeShareable(new FNiagaraObjectSelection());
	if (SystemToolkitMode == ESystemToolkitMode::Emitter)
	{
		TSharedPtr<FNiagaraEmitterViewModel> EditableEmitterViewModel = SystemViewModel->GetEmitterHandleViewModels()[0]->GetEmitterViewModel();
		UNiagaraEmitter* EditableEmitter = EditableEmitterViewModel->GetEmitter();
		ObjectSelection->SetSelectedObject(EditableEmitter);
	}
	else if (SystemToolkitMode == ESystemToolkitMode::System)
	{
		ObjectSelection->SetSelectedObject(System);
	}

	TSharedRef<SDockTab> SpawnedTab =
		SNew(SDockTab)
		[
			SAssignNew(ParameterMapView, SNiagaraParameterMapView, ObjectSelection, SNiagaraParameterMapView::EToolkitType::SYSTEM, GetToolkitCommands())
		];

	return SpawnedTab;
}

TSharedRef<SDockTab> FNiagaraSystemToolkit::SpawnTab_SelectedEmitterStack(const FSpawnTabArgs& Args)
{
	check(Args.GetTabId().TabType == SelectedEmitterStackTabID);

	TSharedRef<SDockTab> SpawnedTab =
		SNew(SDockTab)
		[
			SNew(SNiagaraSelectedEmitterHandles, SystemViewModel.ToSharedRef())
		];

	return SpawnedTab;
}

class SNiagaraSelectedEmitterGraph : public SCompoundWidget
{
public:
	SLATE_BEGIN_ARGS(SNiagaraSelectedEmitterGraph)
	{}
	SLATE_END_ARGS();

	void Construct(const FArguments& InArgs, TSharedRef<FNiagaraSystemViewModel> InSystemViewModel)
	{
		SystemViewModel = InSystemViewModel;
		SystemViewModel->OnSelectedEmitterHandlesChanged().AddRaw(this, &SNiagaraSelectedEmitterGraph::SelectedEmitterHandlesChanged);
		ChildSlot
		[
			SAssignNew(GraphWidgetContainer, SBox)
		];
		UpdateGraphWidget();
	}

	~SNiagaraSelectedEmitterGraph()
	{
		if (SystemViewModel.IsValid())
		{
			SystemViewModel->OnEmitterHandleViewModelsChanged().RemoveAll(this);
			SystemViewModel->OnSelectedEmitterHandlesChanged().RemoveAll(this);
			SystemViewModel->GetOnPinnedEmittersChanged().RemoveAll(this);
			SystemViewModel->OnSelectedEmitterHandlesChanged().RemoveAll(this);
		}
	}

private:
	void SelectedEmitterHandlesChanged()
	{
		UpdateGraphWidget();
	}

	void UpdateGraphWidget()
	{
		TArray<TSharedRef<FNiagaraEmitterHandleViewModel>> SelectedEmitterHandles;
		SystemViewModel->GetSelectedEmitterHandles(SelectedEmitterHandles);
		if (SelectedEmitterHandles.Num() == 1)
		{
			GraphWidgetContainer->SetContent(SNew(SNiagaraScriptGraph, SelectedEmitterHandles[0]->GetEmitterViewModel()->GetSharedScriptViewModel()->GetGraphViewModel()));
		}
		else
		{
			GraphWidgetContainer->SetContent(SNullWidget::NullWidget);
		}
	}

private:
	TSharedPtr<FNiagaraSystemViewModel> SystemViewModel;
	TSharedPtr<SBox> GraphWidgetContainer;
};

TSharedRef<SDockTab> FNiagaraSystemToolkit::SpawnTab_SelectedEmitterGraph(const FSpawnTabArgs& Args)
{
	check(Args.GetTabId().TabType == SelectedEmitterGraphTabID);

	TSharedRef<SDockTab> SpawnedTab =
		SNew(SDockTab)
		[
			SNew(SNiagaraSelectedEmitterGraph, SystemViewModel.ToSharedRef())
		];

	return SpawnedTab;
}

TSharedRef<SDockTab> FNiagaraSystemToolkit::SpawnTab_DebugSpreadsheet(const FSpawnTabArgs& Args)
{
	check(Args.GetTabId().TabType == DebugSpreadsheetTabID);

	TSharedRef<SDockTab> SpawnedTab =
		SNew(SDockTab)
		[
			SNew(SNiagaraSpreadsheetView, SystemViewModel.ToSharedRef())
		];

	return SpawnedTab;
}


TSharedRef<SDockTab> FNiagaraSystemToolkit::SpawnTab_GeneratedCode(const FSpawnTabArgs& Args)
{
	check(Args.GetTabId().TabType == GeneratedCodeTabID);

	TSharedRef<SDockTab> SpawnedTab =
		SNew(SDockTab)
		[
			SNew(SNiagaraGeneratedCodeView, SystemViewModel.ToSharedRef())
		];

	return SpawnedTab;
}

void FNiagaraSystemToolkit::SetupCommands()
{
	GetToolkitCommands()->MapAction(
		FNiagaraEditorCommands::Get().Compile,
		FExecuteAction::CreateRaw(this, &FNiagaraSystemToolkit::CompileSystem, false));
	GetToolkitCommands()->MapAction(
		FNiagaraEditorCommands::Get().ResetSimulation,
		FExecuteAction::CreateRaw(this, &FNiagaraSystemToolkit::ResetSimulation));

	GetToolkitCommands()->MapAction(
		FNiagaraEditorCommands::Get().ToggleBounds,
		FExecuteAction::CreateSP(this, &FNiagaraSystemToolkit::OnToggleBounds),
		FCanExecuteAction(),
		FIsActionChecked::CreateSP(this, &FNiagaraSystemToolkit::IsToggleBoundsChecked));

	GetToolkitCommands()->MapAction(
		FNiagaraEditorCommands::Get().ToggleBounds_SetFixedBounds,
		FExecuteAction::CreateSP(this, &FNiagaraSystemToolkit::OnToggleBoundsSetFixedBounds));

	GetToolkitCommands()->MapAction(
		FNiagaraEditorCommands::Get().SaveThumbnailImage,
		FExecuteAction::CreateSP(this, &FNiagaraSystemToolkit::OnSaveThumbnailImage));

	GetToolkitCommands()->MapAction(
		FNiagaraEditorCommands::Get().Apply,
		FExecuteAction::CreateSP(this, &FNiagaraSystemToolkit::OnApply),
		FCanExecuteAction::CreateSP(this, &FNiagaraSystemToolkit::OnApplyEnabled));

	GetToolkitCommands()->MapAction(
		FNiagaraEditorCommands::Get().ToggleAutoPlay,
		FExecuteAction::CreateLambda([]()
		{
			UNiagaraEditorSettings* Settings = GetMutableDefault<UNiagaraEditorSettings>();
			Settings->SetAutoPlay(!Settings->GetAutoPlay());
		}),
		FCanExecuteAction(),
		FIsActionChecked::CreateLambda([]() { return GetDefault<UNiagaraEditorSettings>()->GetAutoPlay(); }));

	GetToolkitCommands()->MapAction(
		FNiagaraEditorCommands::Get().ToggleResetSimulationOnChange,
		FExecuteAction::CreateLambda([]()
		{
			UNiagaraEditorSettings* Settings = GetMutableDefault<UNiagaraEditorSettings>();
			Settings->SetResetSimulationOnChange(!Settings->GetResetSimulationOnChange());
		}),
		FCanExecuteAction(),
		FIsActionChecked::CreateLambda([]() { return GetDefault<UNiagaraEditorSettings>()->GetResetSimulationOnChange(); }));

	GetToolkitCommands()->MapAction(
		FNiagaraEditorCommands::Get().ToggleResimulateOnChangeWhilePaused,
		FExecuteAction::CreateLambda([]()
		{
			UNiagaraEditorSettings* Settings = GetMutableDefault<UNiagaraEditorSettings>();
			Settings->SetResimulateOnChangeWhilePaused(!Settings->GetResimulateOnChangeWhilePaused());
		}),
		FCanExecuteAction(),
		FIsActionChecked::CreateLambda([]() { return GetDefault<UNiagaraEditorSettings>()->GetResimulateOnChangeWhilePaused(); }));
}

void FNiagaraSystemToolkit::OnSaveThumbnailImage()
{
	if (Viewport.IsValid())
<<<<<<< HEAD
	{
		Viewport->CreateThumbnail(SystemToolkitMode == ESystemToolkitMode::System ? (UObject*)System : Emitter);
	}
}

void FNiagaraSystemToolkit::OnThumbnailCaptured(UTexture2D* Thumbnail)
{
	if (SystemToolkitMode == ESystemToolkitMode::System)
	{
		System->MarkPackageDirty();
		System->ThumbnailImage = Thumbnail;
	}
	else if (SystemToolkitMode == ESystemToolkitMode::Emitter) 
	{
=======
	{
		Viewport->CreateThumbnail(SystemToolkitMode == ESystemToolkitMode::System ? (UObject*)System : Emitter);
	}
}

void FNiagaraSystemToolkit::OnThumbnailCaptured(UTexture2D* Thumbnail)
{
	if (SystemToolkitMode == ESystemToolkitMode::System)
	{
		System->MarkPackageDirty();
		System->ThumbnailImage = Thumbnail;
	}
	else if (SystemToolkitMode == ESystemToolkitMode::Emitter) 
	{
>>>>>>> 15f50b57
		TSharedPtr<FNiagaraEmitterViewModel> EditableEmitterViewModel = SystemViewModel->GetEmitterHandleViewModels()[0]->GetEmitterViewModel();
		UNiagaraEmitter* EditableEmitter = EditableEmitterViewModel->GetEmitter();
		EditableEmitter->ThumbnailImage = Thumbnail;
		bEmitterThumbnailUpdated = true;
	}
}

void FNiagaraSystemToolkit::ResetSimulation()
{
	SystemViewModel->ResetSystem();
}

void FNiagaraSystemToolkit::ExtendToolbar()
{
	struct Local
	{
		static TSharedRef<SWidget> FillSimulationOptionsMenu(FNiagaraSystemToolkit* Toolkit)
		{
			FMenuBuilder MenuBuilder(true, Toolkit->GetToolkitCommands());
			MenuBuilder.AddMenuEntry(FNiagaraEditorCommands::Get().ToggleAutoPlay);
			MenuBuilder.AddMenuEntry(FNiagaraEditorCommands::Get().ToggleResetSimulationOnChange);
			MenuBuilder.AddMenuEntry(FNiagaraEditorCommands::Get().ToggleResimulateOnChangeWhilePaused);
			return MenuBuilder.MakeWidget();
		}

		static void FillToolbar(FToolBarBuilder& ToolbarBuilder, FNiagaraSystemToolkit* Toolkit)
		{
			if (Toolkit->Emitter != nullptr)
			{
				ToolbarBuilder.BeginSection("Apply");
				{
					ToolbarBuilder.AddToolBarButton(FNiagaraEditorCommands::Get().Apply,
						NAME_None, TAttribute<FText>(), TAttribute<FText>(),
						FSlateIcon(FNiagaraEditorStyle::GetStyleSetName(), "NiagaraEditor.Apply"),
						FName(TEXT("ApplyNiagaraEmitter")));
				}
				ToolbarBuilder.EndSection();
			}
			ToolbarBuilder.BeginSection("Compile");
			{
				ToolbarBuilder.AddToolBarButton(FNiagaraEditorCommands::Get().Compile,
					NAME_None,
					TAttribute<FText>(),
					TAttribute<FText>(Toolkit, &FNiagaraSystemToolkit::GetCompileStatusTooltip),
					TAttribute<FSlateIcon>(Toolkit, &FNiagaraSystemToolkit::GetCompileStatusImage),
					FName(TEXT("CompileNiagaraSystem")));
				ToolbarBuilder.AddComboButton(
					FUIAction(),
					FOnGetContent::CreateRaw(Toolkit, &FNiagaraSystemToolkit::GenerateCompileMenuContent),
					LOCTEXT("BuildCombo_Label", "Auto-Compile Options"),
					LOCTEXT("BuildComboToolTip", "Auto-Compile options menu"),
					FSlateIcon(FEditorStyle::GetStyleSetName(), "LevelEditor.Build"),
					true);
			}
			ToolbarBuilder.EndSection();

			ToolbarBuilder.BeginSection("NiagaraThumbnail");
			{
				ToolbarBuilder.AddToolBarButton(FNiagaraEditorCommands::Get().SaveThumbnailImage, NAME_None,
					LOCTEXT("GenerateThumbnail", "Thumbnail"),
					LOCTEXT("GenerateThumbnailTooltip","Generate a thumbnail image."),
					FSlateIcon(FEditorStyle::GetStyleSetName(), "Cascade.SaveThumbnailImage"));
			}
			ToolbarBuilder.EndSection();

			ToolbarBuilder.BeginSection("NiagaraPreviewOptions");
			{
				ToolbarBuilder.AddToolBarButton(FNiagaraEditorCommands::Get().ToggleBounds, NAME_None,
					LOCTEXT("ShowBounds", "Bounds"),
					LOCTEXT("ShowBoundsTooltip", "Show the bounds for the scene."),
					FSlateIcon(FEditorStyle::GetStyleSetName(), "Cascade.ToggleBounds"));
				ToolbarBuilder.AddComboButton(
					FUIAction(),
					FOnGetContent::CreateRaw(Toolkit, &FNiagaraSystemToolkit::GenerateBoundsMenuContent, Toolkit->GetToolkitCommands()),
					LOCTEXT("BoundsMenuCombo_Label", "Bounds Options"),
					LOCTEXT("BoundsMenuCombo_ToolTip", "Bounds options"),
					FSlateIcon(FEditorStyle::GetStyleSetName(), "Cascade.ToggleBounds"),
					true
				);
			}
			ToolbarBuilder.EndSection();

			ToolbarBuilder.BeginSection("PlaybackOptions");
			{
				ToolbarBuilder.AddComboButton(
					FUIAction(),
					FOnGetContent::CreateStatic(Local::FillSimulationOptionsMenu, Toolkit),
					LOCTEXT("SimulationOptions", "Simulation"),
					LOCTEXT("SimulationOptionsTooltip", "Simulation options"),
					FSlateIcon(FNiagaraEditorStyle::GetStyleSetName(), "NiagaraEditor.SimulationOptions")
				);
			}
			ToolbarBuilder.EndSection();
		}
	};

	TSharedPtr<FExtender> ToolbarExtender = MakeShareable(new FExtender);

	ToolbarExtender->AddToolBarExtension(
		"Asset",
		EExtensionHook::After,
		GetToolkitCommands(),
		FToolBarExtensionDelegate::CreateStatic(&Local::FillToolbar, this)
		);

	AddToolbarExtender(ToolbarExtender);

	FNiagaraEditorModule& NiagaraEditorModule = FModuleManager::LoadModuleChecked<FNiagaraEditorModule>("NiagaraEditor");
	AddToolbarExtender(NiagaraEditorModule.GetToolBarExtensibilityManager()->GetAllExtenders(GetToolkitCommands(), GetEditingObjects()));
}

TSharedRef<SWidget> FNiagaraSystemToolkit::GenerateBoundsMenuContent(TSharedRef<FUICommandList> InCommandList)
{
	const bool bShouldCloseWindowAfterMenuSelection = true;
	FMenuBuilder MenuBuilder(bShouldCloseWindowAfterMenuSelection, InCommandList);

	MenuBuilder.AddMenuEntry(FNiagaraEditorCommands::Get().ToggleBounds_SetFixedBounds);

	return MenuBuilder.MakeWidget();
}

void FNiagaraSystemToolkit::GetSequencerAddMenuContent(FMenuBuilder& MenuBuilder, TSharedRef<ISequencer> Sequencer)
{
	MenuBuilder.AddSubMenu(
		LOCTEXT("EmittersLabel", "Emitters..."),
		LOCTEXT("EmittersToolTip", "Add an existing emitter..."),
		FNewMenuDelegate::CreateLambda([&](FMenuBuilder& InMenuBuilder)
		{
			InMenuBuilder.AddWidget(CreateAddEmitterMenuContent(), FText());
		}));
}

TSharedRef<SWidget> FNiagaraSystemToolkit::CreateAddEmitterMenuContent()
{
	FAssetPickerConfig AssetPickerConfig;
	{
		AssetPickerConfig.OnAssetSelected = FOnAssetSelected::CreateSP(this, &FNiagaraSystemToolkit::EmitterAssetSelected);
		AssetPickerConfig.bAllowNullSelection = false;
		AssetPickerConfig.InitialAssetViewType = EAssetViewType::List;
		AssetPickerConfig.Filter.ClassNames.Add(UNiagaraEmitter::StaticClass()->GetFName());
	}

	FContentBrowserModule& ContentBrowserModule = FModuleManager::Get().LoadModuleChecked<FContentBrowserModule>(TEXT("ContentBrowser"));

	return SNew(SBox)
		.WidthOverride(300.0f)
		.HeightOverride(300.f)
		[
			ContentBrowserModule.Get().CreateAssetPicker(AssetPickerConfig)
		];
}

TSharedRef<SWidget> FNiagaraSystemToolkit::GenerateCompileMenuContent()
{
	const bool bShouldCloseWindowAfterMenuSelection = true;
	FMenuBuilder MenuBuilder(bShouldCloseWindowAfterMenuSelection, nullptr);

	FUIAction Action(
		FExecuteAction::CreateStatic(&FNiagaraSystemToolkit::ToggleCompileEnabled),
		FCanExecuteAction(),
		FIsActionChecked::CreateStatic(&FNiagaraSystemToolkit::IsAutoCompileEnabled));

	FUIAction FullRebuildAction(
		FExecuteAction::CreateRaw(this, &FNiagaraSystemToolkit::CompileSystem, true));

	MenuBuilder.AddMenuEntry(LOCTEXT("FullRebuild", "Full Rebuild"),
		LOCTEXT("FullRebuildTooltip", "Triggers a full rebuild of this system, ignoring the change tracking."),
		FSlateIcon(FNiagaraEditorStyle::GetStyleSetName(), "Niagara.CompileStatus.Unknown"),
		FullRebuildAction, NAME_None, EUserInterfaceActionType::Button);
	MenuBuilder.AddMenuEntry(LOCTEXT("AutoCompile", "Automatically compile when graph changes"),
		FText(), FSlateIcon(), Action, NAME_None, EUserInterfaceActionType::ToggleButton);

	return MenuBuilder.MakeWidget();
}

FSlateIcon FNiagaraSystemToolkit::GetCompileStatusImage() const
{
	ENiagaraScriptCompileStatus Status = SystemViewModel->GetLatestCompileStatus();

	switch (Status)
	{
	default:
	case ENiagaraScriptCompileStatus::NCS_Unknown:
	case ENiagaraScriptCompileStatus::NCS_Dirty:
		return FSlateIcon(FNiagaraEditorStyle::GetStyleSetName(), "Niagara.CompileStatus.Unknown");
	case ENiagaraScriptCompileStatus::NCS_Error:
		return FSlateIcon(FNiagaraEditorStyle::GetStyleSetName(), "Niagara.CompileStatus.Error");
	case ENiagaraScriptCompileStatus::NCS_UpToDate:
		return FSlateIcon(FNiagaraEditorStyle::GetStyleSetName(), "Niagara.CompileStatus.Good");
	case ENiagaraScriptCompileStatus::NCS_UpToDateWithWarnings:
		return FSlateIcon(FNiagaraEditorStyle::GetStyleSetName(), "Niagara.CompileStatus.Warning");
	}
}

FText FNiagaraSystemToolkit::GetCompileStatusTooltip() const
{
	ENiagaraScriptCompileStatus Status = SystemViewModel->GetLatestCompileStatus();
	return FNiagaraEditorUtilities::StatusToText(Status);
}


void FNiagaraSystemToolkit::CompileSystem(bool bFullRebuild)
{
	SystemViewModel->CompileSystem(bFullRebuild);
}

TSharedPtr<FNiagaraSystemViewModel> FNiagaraSystemToolkit::GetSystemViewModel()
{
	return SystemViewModel;
}

void FNiagaraSystemToolkit::OnToggleBounds()
{
	ToggleDrawOption(SNiagaraSystemViewport::Bounds);
}

bool FNiagaraSystemToolkit::IsToggleBoundsChecked() const
{
	return IsDrawOptionEnabled(SNiagaraSystemViewport::Bounds);
}

void FNiagaraSystemToolkit::ToggleDrawOption(int32 Element)
{
	if (Viewport.IsValid() && Viewport->GetViewportClient().IsValid())
	{
		Viewport->ToggleDrawElement((SNiagaraSystemViewport::EDrawElements)Element);
		Viewport->RefreshViewport();
	}
}

bool FNiagaraSystemToolkit::IsDrawOptionEnabled(int32 Element) const
{
	if (Viewport.IsValid() && Viewport->GetViewportClient().IsValid())
	{
		return Viewport->GetDrawElement((SNiagaraSystemViewport::EDrawElements)Element);
	}
	else
	{
		return false;
	}
}

void FNiagaraSystemToolkit::OnToggleBoundsSetFixedBounds()
{
	FScopedTransaction Transaction(LOCTEXT("SetFixedBounds", "Set Fixed Bounds"));

	SystemViewModel->UpdateEmitterFixedBounds();

	/*
	// Force the component to update its bounds.
	ParticleSystemComponent->ForceUpdateBounds();

	// Grab the current bounds of the PSysComp & set it on the PSystem itself
	ParticleSystem->Modify();
	ParticleSystem->FixedRelativeBoundingBox.Min = ParticleSystemComponent->Bounds.GetBoxExtrema(0);
	ParticleSystem->FixedRelativeBoundingBox.Max = ParticleSystemComponent->Bounds.GetBoxExtrema(1);
	ParticleSystem->FixedRelativeBoundingBox.IsValid = true;
	ParticleSystem->bUseFixedRelativeBoundingBox = true;

	ParticleSystem->MarkPackageDirty();

	EndTransaction(Transaction);

	if ((SelectedModule == NULL) && (SelectedEmitter == NULL))
	{
		TArray<UObject*> NewSelection;
		NewSelection.Add(ParticleSystem);
		SetSelection(NewSelection);
	}

	ReassociateParticleSystem();
	*/
}

void FNiagaraSystemToolkit::UpdateOriginalEmitter()
{
	checkf(SystemToolkitMode == ESystemToolkitMode::Emitter, TEXT("There is no original emitter to update in system mode."));

	TSharedPtr<FNiagaraEmitterViewModel> EditableEmitterViewModel = SystemViewModel->GetEmitterHandleViewModels()[0]->GetEmitterViewModel();
	UNiagaraEmitter* EditableEmitter = EditableEmitterViewModel->GetEmitter();

	if (EditableEmitter->GetChangeId() != LastSyncedEmitterChangeId)
	{
		const FScopedBusyCursor BusyCursor;
		const FText LocalizedScriptEditorApply = NSLOCTEXT("UnrealEd", "ToolTip_NiagaraEmitterEditorApply", "Apply changes to original emitter and its use in the world.");
		GWarn->BeginSlowTask(LocalizedScriptEditorApply, true);
		GWarn->StatusUpdate(1, 1, LocalizedScriptEditorApply);

		if (Emitter->IsSelected())
		{
			GEditor->GetSelectedObjects()->Deselect(Emitter);
		}

		ResetLoaders(Emitter->GetOutermost()); // Make sure that we're not going to get invalid version number linkers into the package we are going into. 
		Emitter->GetOutermost()->LinkerCustomVersion.Empty();

		TArray<UNiagaraScript*> AllScripts;
		EditableEmitter->GetScripts(AllScripts, true);
		for (UNiagaraScript* Script : AllScripts)
		{
			checkSlow(Script->AreScriptAndSourceSynchronized());
		}
		checkSlow(EditableEmitter->AreAllScriptAndSourcesSynchronized());

		// overwrite the original script in place by constructing a new one with the same name
		Emitter = (UNiagaraEmitter*)StaticDuplicateObject(EditableEmitter, Emitter->GetOuter(),
			Emitter->GetFName(), RF_AllFlags, Emitter->GetClass());

<<<<<<< HEAD
		// Record the last synced change id to detect future changes.
		LastSyncedEmitterChangeId = EditableEmitter->GetChangeId();
		bEmitterThumbnailUpdated = false;

		checkSlow(UNiagaraEmitter::GetForceCompileOnLoad() || Emitter->GetChangeId() == EditableEmitter->GetChangeId());

		// Restore RF_Standalone on the original emitter, as it had been removed from the preview emitter so that it could be GC'd.
		Emitter->SetFlags(RF_Standalone);

		TArray<UNiagaraEmitter*> AffectedEmitters;
		AffectedEmitters.Add(Emitter);
		UpdateExistingEmitters();

		checkSlow(UNiagaraEmitter::GetForceCompileOnLoad() || Emitter->GetChangeId() == EditableEmitter->GetChangeId());
=======
		TArray<UNiagaraScript*> EmitterScripts;
		Emitter->GetScripts(EmitterScripts, false);

		TArray<UNiagaraScript*> EditableEmitterScripts;
		EditableEmitter->GetScripts(EditableEmitterScripts, false);

		// Validate that the change ids on the original emitters match the editable emitters ids to ensure the DDC contents are up to data without having to recompile.
		if (ensureMsgf(EmitterScripts.Num() == EditableEmitterScripts.Num(), TEXT("Script count mismatch after copying from editable emitter to original emitter.")))
		{
			for (UNiagaraScript* EmitterScript : EmitterScripts)
			{
				UNiagaraScript** MatchingEditableEmitterScriptPtr = EditableEmitterScripts.FindByPredicate([EmitterScript](UNiagaraScript* EditableEmitterScript) { 
					return EditableEmitterScript->GetUsage() == EmitterScript->GetUsage() && EditableEmitterScript->GetUsageId() == EmitterScript->GetUsageId(); });
				if (ensureMsgf(MatchingEditableEmitterScriptPtr != nullptr, TEXT("Matching script could not be found in editable emitter after copying to original emitter.")))
				{
					ensureMsgf((*MatchingEditableEmitterScriptPtr)->GetBaseChangeID() == EmitterScript->GetBaseChangeID(), TEXT("Script change ids didn't match after copying from editable emitter to original emitter."));
				}
			}
		}

		// Record the last synced change id to detect future changes.
		LastSyncedEmitterChangeId = EditableEmitter->GetChangeId();
		bEmitterThumbnailUpdated = false;

		// Restore RF_Standalone on the original emitter, as it had been removed from the preview emitter so that it could be GC'd.
		Emitter->SetFlags(RF_Standalone);

		TArray<UNiagaraEmitter*> AffectedEmitters;
		AffectedEmitters.Add(Emitter);
		UpdateExistingEmitters();
>>>>>>> 15f50b57

		GWarn->EndSlowTask();
	}
	else if(bEmitterThumbnailUpdated)
	{
		Emitter->MarkPackageDirty();
		Emitter->ThumbnailImage = (UTexture2D*)StaticDuplicateObject(EditableEmitter->ThumbnailImage, Emitter);
		bEmitterThumbnailUpdated = false;
	}
}

void FNiagaraSystemToolkit::UpdateExistingEmitters()
{
	for (TObjectIterator<UNiagaraSystem> SystemIterator; SystemIterator; ++SystemIterator)
	{
		UNiagaraSystem* LoadedSystem = *SystemIterator;
		if (LoadedSystem->IsPendingKill() == false && 
			LoadedSystem->HasAnyFlags(RF_ClassDefaultObject) == false &&
			LoadedSystem->ReferencesSourceEmitter(*Emitter))
		{
			LoadedSystem->UpdateFromEmitterChanges(*Emitter);
			TArray<TSharedPtr<FNiagaraSystemViewModel>> ReferencingSystemViewModels;
			FNiagaraSystemViewModel::GetAllViewModelsForObject(LoadedSystem, ReferencingSystemViewModels);

			for (TSharedPtr<FNiagaraSystemViewModel> ReferencingSystemViewModel : ReferencingSystemViewModels)
			{
				ReferencingSystemViewModel->RefreshAll();
			}

			if (ReferencingSystemViewModels.Num() == 0)
			{
				for (TObjectIterator<UNiagaraComponent> ComponentIterator; ComponentIterator; ++ComponentIterator)
				{
					UNiagaraComponent* Component = *ComponentIterator;
					if (Component->GetAsset() == LoadedSystem)
					{
						Component->ReinitializeSystem();
					}
				}
			}
		}
	}
}

void FNiagaraSystemToolkit::GetSaveableObjects(TArray<UObject*>& OutObjects) const
{
	if (SystemToolkitMode == ESystemToolkitMode::Emitter)
	{
		OutObjects.Add(Emitter);
	}
	else
	{
		FAssetEditorToolkit::GetSaveableObjects(OutObjects);
	}
}

void FNiagaraSystemToolkit::SaveAsset_Execute()
{
	if (SystemToolkitMode == ESystemToolkitMode::Emitter)
	{
		UE_LOG(LogNiagaraEditor, Log, TEXT("Saving and Compiling NiagaraEmitter %s"), *GetEditingObjects()[0]->GetName());
		UpdateOriginalEmitter();
	}
	SystemViewModel->OnPreSave();
	FAssetEditorToolkit::SaveAsset_Execute();
}

void FNiagaraSystemToolkit::SaveAssetAs_Execute()
{
	if (SystemToolkitMode == ESystemToolkitMode::Emitter)
	{
		UE_LOG(LogNiagaraEditor, Log, TEXT("Saving and Compiling NiagaraEmitter %s"), *GetEditingObjects()[0]->GetName());
		UpdateOriginalEmitter();
	}
	SystemViewModel->OnPreSave();
	FAssetEditorToolkit::SaveAssetAs_Execute();
}

bool FNiagaraSystemToolkit::OnRequestClose()
{
	if (GbLogNiagaraSystemChanges > 0)
	{
		FString ExportText;
		SystemViewModel->DumpToText(ExportText);
		FString FilePath;

		if (SystemToolkitMode == ESystemToolkitMode::System)
		{
			FilePath = System->GetOutermost()->FileName.ToString();
		}
		else if (SystemToolkitMode == ESystemToolkitMode::Emitter)
		{
			FilePath = Emitter->GetOutermost()->FileName.ToString();
		}

		FString PathPart, FilenamePart, ExtensionPart;
		FPaths::Split(FilePath, PathPart, FilenamePart, ExtensionPart);

		FNiagaraEditorUtilities::WriteTextFileToDisk(FPaths::ProjectLogDir(), FilenamePart + TEXT(".onClose.txt"), ExportText, true);
	}

	SystemViewModel->OnPreClose();

	if (SystemToolkitMode == ESystemToolkitMode::Emitter)
	{
		TSharedPtr<FNiagaraEmitterViewModel> EmitterViewModel = SystemViewModel->GetEmitterHandleViewModels()[0]->GetEmitterViewModel();
		if (bChangesDiscarded == false && (EmitterViewModel->GetEmitter()->GetChangeId() != LastSyncedEmitterChangeId || bEmitterThumbnailUpdated))
		{
			// find out the user wants to do with this dirty NiagaraScript
			EAppReturnType::Type YesNoCancelReply = FMessageDialog::Open(EAppMsgType::YesNoCancel,
				FText::Format(
					NSLOCTEXT("UnrealEd", "Prompt_NiagaraEmitterEditorClose", "Would you like to apply changes to this Emitter to the original Emitter?\n{0}\n(No will lose all changes!)"),
					FText::FromString(Emitter->GetPathName())));

			// act on it
			switch (YesNoCancelReply)
			{
			case EAppReturnType::Yes:
				// update NiagaraScript and exit
				UpdateOriginalEmitter();
				break;
			case EAppReturnType::No:
				// Set the changes discarded to avoid showing the dialog multiple times when request close is called multiple times on shut down.
				bChangesDiscarded = true;
				break;
			case EAppReturnType::Cancel:
				// don't exit
				return false;
			}
		}
		return true;
	}
	
	return FAssetEditorToolkit::OnRequestClose();
}

void FNiagaraSystemToolkit::EmitterAssetSelected(const FAssetData& AssetData)
{
	FSlateApplication::Get().DismissAllMenus();
	SystemViewModel->AddEmitterFromAssetData(AssetData);
}

void FNiagaraSystemToolkit::ToggleCompileEnabled()
{
	UNiagaraEditorSettings* Settings = GetMutableDefault<UNiagaraEditorSettings>();
	Settings->SetAutoCompile(!Settings->GetAutoCompile());
}

bool FNiagaraSystemToolkit::IsAutoCompileEnabled()
{
	return GetDefault<UNiagaraEditorSettings>()->GetAutoCompile();
}

void FNiagaraSystemToolkit::OnApply()
{
	SCOPE_CYCLE_COUNTER(STAT_NiagaraEditor_SystemToolkit_OnApply);
	UpdateOriginalEmitter();
}

bool FNiagaraSystemToolkit::OnApplyEnabled() const
{
	if (Emitter != nullptr)
	{
		TSharedPtr<FNiagaraEmitterViewModel> EmitterViewModel = SystemViewModel->GetEmitterHandleViewModels()[0]->GetEmitterViewModel();
		return EmitterViewModel->GetEmitter()->GetChangeId() != LastSyncedEmitterChangeId || bEmitterThumbnailUpdated;
	}
	return false;
}

void FNiagaraSystemToolkit::OnPinnedCurvesChanged()
{
	TabManager->InvokeTab(CurveEditorTabID);
}

void FNiagaraSystemToolkit::OnRefresh()
{
	if (ParameterMapView.IsValid())
	{
		TArray<TSharedPtr<FNiagaraEmitterHandleViewModel>> EmitterHandlesToDisplay;
		EmitterHandlesToDisplay.Append(SystemViewModel->GetPinnedEmitterHandles());
		TArray<TSharedRef<FNiagaraEmitterHandleViewModel>> SelectedEmitterHandles;
		SystemViewModel->GetSelectedEmitterHandles(SelectedEmitterHandles);
		for (auto Handle : SelectedEmitterHandles)
		{
			EmitterHandlesToDisplay.AddUnique(Handle);
		}

		ParameterMapView->RefreshEmitterHandles(EmitterHandlesToDisplay);
	}
}

#undef LOCTEXT_NAMESPACE<|MERGE_RESOLUTION|>--- conflicted
+++ resolved
@@ -677,7 +677,6 @@
 void FNiagaraSystemToolkit::OnSaveThumbnailImage()
 {
 	if (Viewport.IsValid())
-<<<<<<< HEAD
 	{
 		Viewport->CreateThumbnail(SystemToolkitMode == ESystemToolkitMode::System ? (UObject*)System : Emitter);
 	}
@@ -692,22 +691,6 @@
 	}
 	else if (SystemToolkitMode == ESystemToolkitMode::Emitter) 
 	{
-=======
-	{
-		Viewport->CreateThumbnail(SystemToolkitMode == ESystemToolkitMode::System ? (UObject*)System : Emitter);
-	}
-}
-
-void FNiagaraSystemToolkit::OnThumbnailCaptured(UTexture2D* Thumbnail)
-{
-	if (SystemToolkitMode == ESystemToolkitMode::System)
-	{
-		System->MarkPackageDirty();
-		System->ThumbnailImage = Thumbnail;
-	}
-	else if (SystemToolkitMode == ESystemToolkitMode::Emitter) 
-	{
->>>>>>> 15f50b57
 		TSharedPtr<FNiagaraEmitterViewModel> EditableEmitterViewModel = SystemViewModel->GetEmitterHandleViewModels()[0]->GetEmitterViewModel();
 		UNiagaraEmitter* EditableEmitter = EditableEmitterViewModel->GetEmitter();
 		EditableEmitter->ThumbnailImage = Thumbnail;
@@ -1016,22 +999,6 @@
 		Emitter = (UNiagaraEmitter*)StaticDuplicateObject(EditableEmitter, Emitter->GetOuter(),
 			Emitter->GetFName(), RF_AllFlags, Emitter->GetClass());
 
-<<<<<<< HEAD
-		// Record the last synced change id to detect future changes.
-		LastSyncedEmitterChangeId = EditableEmitter->GetChangeId();
-		bEmitterThumbnailUpdated = false;
-
-		checkSlow(UNiagaraEmitter::GetForceCompileOnLoad() || Emitter->GetChangeId() == EditableEmitter->GetChangeId());
-
-		// Restore RF_Standalone on the original emitter, as it had been removed from the preview emitter so that it could be GC'd.
-		Emitter->SetFlags(RF_Standalone);
-
-		TArray<UNiagaraEmitter*> AffectedEmitters;
-		AffectedEmitters.Add(Emitter);
-		UpdateExistingEmitters();
-
-		checkSlow(UNiagaraEmitter::GetForceCompileOnLoad() || Emitter->GetChangeId() == EditableEmitter->GetChangeId());
-=======
 		TArray<UNiagaraScript*> EmitterScripts;
 		Emitter->GetScripts(EmitterScripts, false);
 
@@ -1062,7 +1029,6 @@
 		TArray<UNiagaraEmitter*> AffectedEmitters;
 		AffectedEmitters.Add(Emitter);
 		UpdateExistingEmitters();
->>>>>>> 15f50b57
 
 		GWarn->EndSlowTask();
 	}
