// Copyright 1998-2019 Epic Games, Inc. All Rights Reserved.

#include "WebMVideoDecoder.h"

#if WITH_WEBM_LIBS

#include "WebMMediaPrivate.h"
#include "WebMMediaFrame.h"
#include "WebMMediaTextureSample.h"
<<<<<<< HEAD
=======
#include "WebMSamplesSink.h"
>>>>>>> 5edfa17c
#include "MediaShaders.h"
#include "PipelineStateCache.h"
#include "RHIStaticStates.h"
#include "Containers/DynamicRHIResourceArray.h"

namespace
{
	/**
	* RHI resources for rendering texture to polygon.
	*/
	class FMoviePlaybackResources
		: public FRenderResource
	{
	public:

		FVertexDeclarationRHIRef VertexDeclarationRHI;
		FVertexBufferRHIRef VertexBufferRHI;

		virtual ~FMoviePlaybackResources() { }

		virtual void InitRHI() override
		{
			FVertexDeclarationElementList Elements;
			uint16 Stride = sizeof(FMediaElementVertex);
			Elements.Add(FVertexElement(0, STRUCT_OFFSET(FMediaElementVertex, Position), VET_Float4, 0, Stride));
			Elements.Add(FVertexElement(0, STRUCT_OFFSET(FMediaElementVertex, TextureCoordinate), VET_Float2, 1, Stride));
			VertexDeclarationRHI = PipelineStateCache::GetOrCreateVertexDeclaration(Elements);

			TResourceArray<FMediaElementVertex> Vertices;
			Vertices.AddUninitialized(4);
			Vertices[0].Position.Set(-1.0f, 1.0f, 1.0f, 1.0f);
			Vertices[0].TextureCoordinate.Set(0.0f, 0.0f);
			Vertices[1].Position.Set(1.0f, 1.0f, 1.0f, 1.0f);
			Vertices[1].TextureCoordinate.Set(1.0f, 0.0f);
			Vertices[2].Position.Set(-1.0f, -1.0f, 1.0f, 1.0f);
			Vertices[2].TextureCoordinate.Set(0.0f, 1.0f);
			Vertices[3].Position.Set(1.0f, -1.0f, 1.0f, 1.0f);
			Vertices[3].TextureCoordinate.Set(1.0f, 1.0f);
			FRHIResourceCreateInfo CreateInfo(&Vertices);
			VertexBufferRHI = RHICreateVertexBuffer(sizeof(FMediaElementVertex) * 4, BUF_Static, CreateInfo);
		}

		virtual void ReleaseRHI() override
		{
			VertexDeclarationRHI.SafeRelease();
			VertexBufferRHI.SafeRelease();
		}
	};

	/** Singleton instance of the RHI resources. */
	TGlobalResource<FMoviePlaybackResources> GMoviePlayerResources;
}

FWebMVideoDecoder::FWebMVideoDecoder(IWebMSamplesSink& InSamples)
	: VideoSamplePool(new FWebMMediaTextureSamplePool)
	, Samples(InSamples)
	, bTexturesCreated(false)
	, bIsInitialized(false)
{
}

FWebMVideoDecoder::~FWebMVideoDecoder()
{
	Close();
}

bool FWebMVideoDecoder::Initialize(const char* CodecName)
{
	Close();

	const int32 NumOfThreads = 1;
	const vpx_codec_dec_cfg_t CodecConfig = { NumOfThreads, 0, 0 };
<<<<<<< HEAD

=======
>>>>>>> 5edfa17c
	if (FCStringAnsi::Strcmp(CodecName, "V_VP8") == 0)
	{
		verify(vpx_codec_dec_init(&Context, vpx_codec_vp8_dx(), &CodecConfig, /*VPX_CODEC_USE_FRAME_THREADING*/ 0) == 0);
	}
	else if (FCStringAnsi::Strcmp(CodecName, "V_VP9") == 0)
	{
		verify(vpx_codec_dec_init(&Context, vpx_codec_vp9_dx(), &CodecConfig, /*VPX_CODEC_USE_FRAME_THREADING*/ 0) == 0);
	}
	else
	{
		UE_LOG(LogWebMMedia, Display, TEXT("Unsupported video codec: %s"), CodecName);
		return false;
	}

	bIsInitialized = true;

	return true;
}

void FWebMVideoDecoder::DecodeVideoFramesAsync(const TArray<TSharedPtr<FWebMFrame>>& VideoFrames)
{
	FGraphEventRef PreviousDecodingTask = VideoDecodingTask;

	VideoDecodingTask = FFunctionGraphTask::CreateAndDispatchWhenReady([this, PreviousDecodingTask, VideoFrames]()
	{
		if(PreviousDecodingTask && !PreviousDecodingTask->IsComplete())
		{
			FTaskGraphInterface::Get().WaitUntilTaskCompletes(PreviousDecodingTask);
		}

		DoDecodeVideoFrames(VideoFrames);
	}, TStatId(), nullptr, ENamedThreads::AnyThread);
}

bool FWebMVideoDecoder::IsBusy() const
{
	return VideoDecodingTask && !VideoDecodingTask->IsComplete();
}

void FWebMVideoDecoder::DoDecodeVideoFrames(const TArray<TSharedPtr<FWebMFrame>>& VideoFrames)
{
	for (const TSharedPtr<FWebMFrame>& VideoFrame : VideoFrames)
	{
		if (vpx_codec_decode(&Context, VideoFrame->Data.GetData(), VideoFrame->Data.Num(), nullptr, 0) != 0)
		{
			UE_LOG(LogWebMMedia, Display, TEXT("Error decoding video frame"));
			return;
		}

		const void* ImageIter = nullptr;
		while (const vpx_image_t* Image = vpx_codec_get_frame(&Context, &ImageIter))
		{
			FWebMVideoDecoder* Self = this;
			if (!bTexturesCreated)
			{
				// First creation of conversion textures

				bTexturesCreated = true;
				ENQUEUE_RENDER_COMMAND(WebMMediaPlayerCreateTextures)(
					[Self, Image](FRHICommandListImmediate& RHICmdList)
					{
						Self->CreateTextures(Image);
					});
			}

			TSharedRef<FWebMMediaTextureSample, ESPMode::ThreadSafe> VideoSample = VideoSamplePool->AcquireShared();

<<<<<<< HEAD
			VideoSample->Initialize(FIntPoint(Image->d_w, Image->d_h), FIntPoint(Image->d_w, Image->d_h), VideoFrame->Time);
=======
			VideoSample->Initialize(FIntPoint(Image->d_w, Image->d_h), FIntPoint(Image->d_w, Image->d_h), VideoFrame->Time, VideoFrame->Duration);
>>>>>>> 5edfa17c

			FConvertParams Params;
			Params.VideoSample = VideoSample;
			Params.Image = Image;
			ENQUEUE_RENDER_COMMAND(WebMMediaPlayerConvertYUVToRGB)(
				[Self, Params](FRHICommandListImmediate& RHICmdList)
				{
					Self->ConvertYUVToRGBAndSubmit(Params);
				});
		}
	}
}

void FWebMVideoDecoder::CreateTextures(const vpx_image_t* Image)
{
	FRHIResourceCreateInfo CreateInfo;

	DecodedY = RHICreateTexture2D(Image->stride[0], Image->d_h, PF_G8, 1, 1, TexCreate_Dynamic, CreateInfo);
	DecodedU = RHICreateTexture2D(Image->stride[1], Image->d_h / 2, PF_G8, 1, 1, TexCreate_Dynamic, CreateInfo);
	DecodedV = RHICreateTexture2D(Image->stride[2], Image->d_h / 2, PF_G8, 1, 1, TexCreate_Dynamic, CreateInfo);
}

void FWebMVideoDecoder::Close()
{
	if (VideoDecodingTask && !VideoDecodingTask->IsComplete())
	{
		FTaskGraphInterface::Get().WaitUntilTaskCompletes(VideoDecodingTask);
	}

	// Make sure all compute shader decoding is done
<<<<<<< HEAD
	FlushRenderingCommands();
=======
	//
	// This function can also be called on a rendering thread (the streamer is ticked there during a startup movie, and decoder gets deleted on StartNextMovie()
	// if there are >1 movie queued). In this case we will ensure that the resources survive for one more frame after use by other means.
	if (IsInGameThread())
	{
		FlushRenderingCommands();
	}
>>>>>>> 5edfa17c

	if (bIsInitialized)
	{
		vpx_codec_destroy(&Context);
		bIsInitialized = false;
	}

	bTexturesCreated = false;
}

void FWebMVideoDecoder::ConvertYUVToRGBAndSubmit(const FConvertParams& Params)
{
	TSharedPtr<FWebMMediaTextureSample, ESPMode::ThreadSafe> VideoSample = Params.VideoSample;
	check(VideoSample.IsValid());
	const vpx_image_t* Image = Params.Image;

	VideoSample->CreateTexture();

	// render video frame into output texture
	FRHICommandListImmediate& CommandList = GetImmediateCommandList_ForRenderCommand();
	{
		// copy the Y plane out of the video buffer
		{
			uint32 Stride = 0;
			void * TextureMemory = GDynamicRHI->LockTexture2D_RenderThread(CommandList, DecodedY.GetReference(), 0, RLM_WriteOnly, Stride, false);

			if (TextureMemory)
			{
				check(Stride == Image->stride[0]);
				memcpy(TextureMemory, Image->planes[0], Image->stride[0] * Image->d_h);
				GDynamicRHI->UnlockTexture2D_RenderThread(CommandList, DecodedY.GetReference(), 0, false);
			}
		}

		// copy the U plane out of the video buffer
		{
			uint32 Stride = 0;
			void * TextureMemory = GDynamicRHI->LockTexture2D_RenderThread(CommandList, DecodedU.GetReference(), 0, RLM_WriteOnly, Stride, false);

			if (TextureMemory)
			{
				check(Stride == Image->stride[1]);
				memcpy(TextureMemory, Image->planes[1], Image->stride[1] * Image->d_h / 2);
				GDynamicRHI->UnlockTexture2D_RenderThread(CommandList, DecodedU.GetReference(), 0, false);
			}
		}

		// copy the V plane out of the video buffer
		{
			uint32 Stride = 0;
			void * TextureMemory = GDynamicRHI->LockTexture2D_RenderThread(CommandList, DecodedV.GetReference(), 0, RLM_WriteOnly, Stride, false);

			if (TextureMemory)
			{
				check(Stride == Image->stride[2]);
				memcpy(TextureMemory, Image->planes[2], Image->stride[2] * Image->d_h / 2);
				GDynamicRHI->UnlockTexture2D_RenderThread(CommandList, DecodedV.GetReference(), 0, false);
			}
		}

		FRHITexture* RenderTarget = VideoSample->GetTexture();
		FRHIRenderPassInfo RPInfo(RenderTarget, ERenderTargetActions::Load_Store);
		CommandList.BeginRenderPass(RPInfo, TEXT("ConvertYUVtoRGBA"));
		{
			// configure media shaders
			auto ShaderMap = GetGlobalShaderMap(GMaxRHIFeatureLevel);

			TShaderMapRef<FYUVConvertPS> PixelShader(ShaderMap);
			TShaderMapRef<FMediaShadersVS> VertexShader(ShaderMap);

			FGraphicsPipelineStateInitializer GraphicsPSOInit;
			{
				CommandList.ApplyCachedRenderTargets(GraphicsPSOInit);
				GraphicsPSOInit.BlendState = TStaticBlendStateWriteMask<CW_RGBA, CW_NONE, CW_NONE, CW_NONE, CW_NONE, CW_NONE, CW_NONE, CW_NONE>::GetRHI();
				GraphicsPSOInit.RasterizerState = TStaticRasterizerState<>::GetRHI();
				GraphicsPSOInit.DepthStencilState = TStaticDepthStencilState<false, CF_Always>::GetRHI();
				GraphicsPSOInit.BoundShaderState.VertexDeclarationRHI = GMoviePlayerResources.VertexDeclarationRHI;
				GraphicsPSOInit.BoundShaderState.VertexShaderRHI = GETSAFERHISHADER_VERTEX(*VertexShader);
				GraphicsPSOInit.BoundShaderState.PixelShaderRHI = GETSAFERHISHADER_PIXEL(*PixelShader);
				GraphicsPSOInit.PrimitiveType = PT_TriangleStrip;
			}

<<<<<<< HEAD
		SetGraphicsPipelineState(CommandList, GraphicsPSOInit);
		PixelShader->SetParameters(CommandList, DecodedY->GetTexture2D(), DecodedU->GetTexture2D(), DecodedV->GetTexture2D(), FIntPoint(Image->d_w, Image->d_h), MediaShaders::YuvToSrgbDefault, true);

		// draw full-size quad
		CommandList.SetViewport(0, 0, 0.0f, Image->d_w, Image->d_h, 1.0f);
		CommandList.SetStreamSource(0, GMoviePlayerResources.VertexBufferRHI, 0);
		CommandList.DrawPrimitive(PT_TriangleStrip, 0, 2, 1);
=======
			SetGraphicsPipelineState(CommandList, GraphicsPSOInit);
			PixelShader->SetParameters(CommandList, DecodedY->GetTexture2D(), DecodedU->GetTexture2D(), DecodedV->GetTexture2D(), FIntPoint(Image->d_w, Image->d_h), MediaShaders::YuvToSrgbDefault, MediaShaders::YUVOffset8bits, true);

			// draw full-size quad
			CommandList.SetViewport(0, 0, 0.0f, Image->w, Image->d_h, 1.0f);
			CommandList.SetStreamSource(0, GMoviePlayerResources.VertexBufferRHI, 0);
			CommandList.DrawPrimitive(0, 2, 1);
		}
		CommandList.EndRenderPass();
>>>>>>> 5edfa17c
		CommandList.CopyToResolveTarget(RenderTarget, RenderTarget, FResolveParams());

		Samples.AddVideoSampleFromDecodingThread(VideoSample.ToSharedRef());
	}
}

#endif // WITH_WEBM_LIBS<|MERGE_RESOLUTION|>--- conflicted
+++ resolved
@@ -7,10 +7,7 @@
 #include "WebMMediaPrivate.h"
 #include "WebMMediaFrame.h"
 #include "WebMMediaTextureSample.h"
-<<<<<<< HEAD
-=======
 #include "WebMSamplesSink.h"
->>>>>>> 5edfa17c
 #include "MediaShaders.h"
 #include "PipelineStateCache.h"
 #include "RHIStaticStates.h"
@@ -83,10 +80,6 @@
 
 	const int32 NumOfThreads = 1;
 	const vpx_codec_dec_cfg_t CodecConfig = { NumOfThreads, 0, 0 };
-<<<<<<< HEAD
-
-=======
->>>>>>> 5edfa17c
 	if (FCStringAnsi::Strcmp(CodecName, "V_VP8") == 0)
 	{
 		verify(vpx_codec_dec_init(&Context, vpx_codec_vp8_dx(), &CodecConfig, /*VPX_CODEC_USE_FRAME_THREADING*/ 0) == 0);
@@ -154,11 +147,7 @@
 
 			TSharedRef<FWebMMediaTextureSample, ESPMode::ThreadSafe> VideoSample = VideoSamplePool->AcquireShared();
 
-<<<<<<< HEAD
-			VideoSample->Initialize(FIntPoint(Image->d_w, Image->d_h), FIntPoint(Image->d_w, Image->d_h), VideoFrame->Time);
-=======
 			VideoSample->Initialize(FIntPoint(Image->d_w, Image->d_h), FIntPoint(Image->d_w, Image->d_h), VideoFrame->Time, VideoFrame->Duration);
->>>>>>> 5edfa17c
 
 			FConvertParams Params;
 			Params.VideoSample = VideoSample;
@@ -189,9 +178,6 @@
 	}
 
 	// Make sure all compute shader decoding is done
-<<<<<<< HEAD
-	FlushRenderingCommands();
-=======
 	//
 	// This function can also be called on a rendering thread (the streamer is ticked there during a startup movie, and decoder gets deleted on StartNextMovie()
 	// if there are >1 movie queued). In this case we will ensure that the resources survive for one more frame after use by other means.
@@ -199,7 +185,6 @@
 	{
 		FlushRenderingCommands();
 	}
->>>>>>> 5edfa17c
 
 	if (bIsInitialized)
 	{
@@ -282,15 +267,6 @@
 				GraphicsPSOInit.PrimitiveType = PT_TriangleStrip;
 			}
 
-<<<<<<< HEAD
-		SetGraphicsPipelineState(CommandList, GraphicsPSOInit);
-		PixelShader->SetParameters(CommandList, DecodedY->GetTexture2D(), DecodedU->GetTexture2D(), DecodedV->GetTexture2D(), FIntPoint(Image->d_w, Image->d_h), MediaShaders::YuvToSrgbDefault, true);
-
-		// draw full-size quad
-		CommandList.SetViewport(0, 0, 0.0f, Image->d_w, Image->d_h, 1.0f);
-		CommandList.SetStreamSource(0, GMoviePlayerResources.VertexBufferRHI, 0);
-		CommandList.DrawPrimitive(PT_TriangleStrip, 0, 2, 1);
-=======
 			SetGraphicsPipelineState(CommandList, GraphicsPSOInit);
 			PixelShader->SetParameters(CommandList, DecodedY->GetTexture2D(), DecodedU->GetTexture2D(), DecodedV->GetTexture2D(), FIntPoint(Image->d_w, Image->d_h), MediaShaders::YuvToSrgbDefault, MediaShaders::YUVOffset8bits, true);
 
@@ -300,7 +276,6 @@
 			CommandList.DrawPrimitive(0, 2, 1);
 		}
 		CommandList.EndRenderPass();
->>>>>>> 5edfa17c
 		CommandList.CopyToResolveTarget(RenderTarget, RenderTarget, FResolveParams());
 
 		Samples.AddVideoSampleFromDecodingThread(VideoSample.ToSharedRef());
