// Copyright 1998-2019 Epic Games, Inc. All Rights Reserved.

#include "GenericPlatform/GenericPlatformCrashContext.h"
#include "HAL/PlatformTime.h"
#include "HAL/PlatformStackWalk.h"
#include "Misc/Parse.h"
#include "Misc/FileHelper.h"
#include "Misc/CommandLine.h"
#include "Misc/Paths.h"
#include "Internationalization/Culture.h"
#include "Misc/Optional.h"
#include "Internationalization/Internationalization.h"
#include "Misc/Guid.h"
#include "Containers/Ticker.h"
#include "Misc/ConfigCacheIni.h"
#include "Misc/CoreDelegates.h"
#include "Misc/App.h"
#include "Misc/EngineVersion.h"
#include "Misc/EngineBuildSettings.h"
#include "Stats/Stats.h"
#include "Internationalization/TextLocalizationManager.h"

#ifndef NOINITCRASHREPORTER
#define NOINITCRASHREPORTER 0
#endif

extern CORE_API bool GIsGPUCrashed;

/*-----------------------------------------------------------------------------
	FGenericCrashContext
-----------------------------------------------------------------------------*/

const ANSICHAR* FGenericCrashContext::CrashContextRuntimeXMLNameA = "CrashContext.runtime-xml";
const TCHAR* FGenericCrashContext::CrashContextRuntimeXMLNameW = TEXT( "CrashContext.runtime-xml" );

const ANSICHAR* FGenericCrashContext::CrashConfigFileNameA = "CrashReportClient.ini";
const TCHAR* FGenericCrashContext::CrashConfigFileNameW = TEXT("CrashReportClient.ini");
const FString FGenericCrashContext::CrashConfigExtension = TEXT(".ini");
const FString FGenericCrashContext::ConfigSectionName = TEXT("CrashReportClient");
const FString FGenericCrashContext::CrashConfigPurgeDays = TEXT("CrashConfigPurgeDays");
const FString FGenericCrashContext::CrashGUIDRootPrefix = TEXT("UE4CC-");

const FString FGenericCrashContext::CrashContextExtension = TEXT(".runtime-xml");
const FString FGenericCrashContext::RuntimePropertiesTag = TEXT( "RuntimeProperties" );
const FString FGenericCrashContext::PlatformPropertiesTag = TEXT( "PlatformProperties" );
const FString FGenericCrashContext::EngineDataTag = TEXT( "EngineData" );
const FString FGenericCrashContext::EnabledPluginsTag = TEXT("EnabledPlugins");
const FString FGenericCrashContext::UE4MinidumpName = TEXT( "UE4Minidump.dmp" );
const FString FGenericCrashContext::NewLineTag = TEXT( "&nl;" );

const FString FGenericCrashContext::CrashTypeCrash = TEXT("Crash");
const FString FGenericCrashContext::CrashTypeAssert = TEXT("Assert");
const FString FGenericCrashContext::CrashTypeEnsure = TEXT("Ensure");
const FString FGenericCrashContext::CrashTypeGPU = TEXT("GPUCrash");

const FString FGenericCrashContext::EngineModeExUnknown = TEXT("Unset");
const FString FGenericCrashContext::EngineModeExDirty = TEXT("Dirty");
const FString FGenericCrashContext::EngineModeExVanilla = TEXT("Vanilla");

bool FGenericCrashContext::bIsInitialized = false;
FPlatformMemoryStats FGenericCrashContext::CrashMemoryStats = FPlatformMemoryStats();
int32 FGenericCrashContext::StaticCrashContextIndex = 0;

const FGuid FGenericCrashContext::ExecutionGuid = FGuid::NewGuid();

namespace NCachedCrashContextProperties
{
	static bool bIsInternalBuild;
	static bool bIsPerforceBuild;
	static bool bIsSourceDistribution;
	static bool bIsUE4Release;
	static TOptional<bool> bIsVanilla;
	static FString GameName;
	static FString ExecutableName;
	static FString PlatformName;
	static FString PlatformNameIni;
	static FString DeploymentName;
	static FString BaseDir;
	static FString RootDir;
	static FString EpicAccountId;
	static FString LoginIdStr;
	static FString OsVersion;
	static FString OsSubVersion;
	static int32 NumberOfCores;
	static int32 NumberOfCoresIncludingHyperthreads;
	static FString CPUVendor;
	static FString CPUBrand;
	static FString PrimaryGPUBrand;
	static FString UserName;
	static FString DefaultLocale;
	static int32 CrashDumpMode;
	static int32 SecondsSinceStart;
	static FString CrashGUIDRoot;
	static FString UserActivityHint;
	static FString GameSessionID;
	static FString CommandLine;
	static int32 LanguageLCID;
	static FString CrashReportClientRichText;
	static FString GameStateName;
	static TArray<FString> EnabledPluginsList;
<<<<<<< HEAD
=======
	static TMap<FString, FString> EngineData;
>>>>>>> 5edfa17c
}

void FGenericCrashContext::Initialize()
{
#if !NOINITCRASHREPORTER
	NCachedCrashContextProperties::bIsInternalBuild = FEngineBuildSettings::IsInternalBuild();
	NCachedCrashContextProperties::bIsPerforceBuild = FEngineBuildSettings::IsPerforceBuild();
	NCachedCrashContextProperties::bIsSourceDistribution = FEngineBuildSettings::IsSourceDistribution();
	NCachedCrashContextProperties::bIsUE4Release = FApp::IsEngineInstalled();

	NCachedCrashContextProperties::GameName = FString::Printf( TEXT("UE4-%s"), FApp::GetProjectName() );
	NCachedCrashContextProperties::ExecutableName = FPlatformProcess::ExecutableName();
	NCachedCrashContextProperties::PlatformName = FPlatformProperties::PlatformName();
	NCachedCrashContextProperties::PlatformNameIni = FPlatformProperties::IniPlatformName();
	NCachedCrashContextProperties::BaseDir = FPlatformProcess::BaseDir();
	NCachedCrashContextProperties::RootDir = FPlatformMisc::RootDir();
	NCachedCrashContextProperties::EpicAccountId = FPlatformMisc::GetEpicAccountId();
	NCachedCrashContextProperties::LoginIdStr = FPlatformMisc::GetLoginId();
	FPlatformMisc::GetOSVersions(NCachedCrashContextProperties::OsVersion, NCachedCrashContextProperties::OsSubVersion);
	NCachedCrashContextProperties::NumberOfCores = FPlatformMisc::NumberOfCores();
	NCachedCrashContextProperties::NumberOfCoresIncludingHyperthreads = FPlatformMisc::NumberOfCoresIncludingHyperthreads();

	NCachedCrashContextProperties::CPUVendor = FPlatformMisc::GetCPUVendor();
	NCachedCrashContextProperties::CPUBrand = FPlatformMisc::GetCPUBrand();
	NCachedCrashContextProperties::PrimaryGPUBrand = FPlatformMisc::GetPrimaryGPUBrand();
	NCachedCrashContextProperties::UserName = FPlatformProcess::UserName();
	NCachedCrashContextProperties::DefaultLocale = FPlatformMisc::GetDefaultLocale();
	NCachedCrashContextProperties::CommandLine = FCommandLine::IsInitialized() ? FCommandLine::GetOriginalForLogging() : TEXT(""); 

	// Use -epicapp value from the commandline to start. This will also be set by the game
	FParse::Value(FCommandLine::Get(), TEXT("EPICAPP="), NCachedCrashContextProperties::DeploymentName);

	if (FInternationalization::IsAvailable())
	{
		NCachedCrashContextProperties::LanguageLCID = FInternationalization::Get().GetCurrentCulture()->GetLCID();
	}
	else
	{
		FCulturePtr DefaultCulture = FInternationalization::Get().GetCulture(TEXT("en"));
		if (DefaultCulture.IsValid())
		{
			NCachedCrashContextProperties::LanguageLCID = DefaultCulture->GetLCID();
		}
		else
		{
			const int DefaultCultureLCID = 1033;
			NCachedCrashContextProperties::LanguageLCID = DefaultCultureLCID;
		}
	}

	// Using the -fullcrashdump parameter will cause full memory minidumps to be created for crashes
	NCachedCrashContextProperties::CrashDumpMode = (int32)ECrashDumpMode::Default;
	if (FPlatformMisc::SupportsFullCrashDumps() && FCommandLine::IsInitialized())
	{
		const TCHAR* CmdLine = FCommandLine::Get();
		if (FParse::Param( CmdLine, TEXT("fullcrashdumpalways") ))
		{
			NCachedCrashContextProperties::CrashDumpMode = (int32)ECrashDumpMode::FullDumpAlways;
		}
		else if (FParse::Param( CmdLine, TEXT("fullcrashdump") ))
		{
			NCachedCrashContextProperties::CrashDumpMode = (int32)ECrashDumpMode::FullDump;
		}
	}

	const FGuid Guid = FGuid::NewGuid();
	NCachedCrashContextProperties::CrashGUIDRoot = FString::Printf(TEXT("%s%s-%s"), *CrashGUIDRootPrefix, *NCachedCrashContextProperties::PlatformNameIni, *Guid.ToString(EGuidFormats::Digits));

	// Initialize delegate for updating SecondsSinceStart, because FPlatformTime::Seconds() is not POSIX safe.
	const float PollingInterval = 1.0f;
	FTicker::GetCoreTicker().AddTicker( FTickerDelegate::CreateLambda( []( float DeltaTime )
	{
        QUICK_SCOPE_CYCLE_COUNTER(STAT_NCachedCrashContextProperties_LambdaTicker);

		NCachedCrashContextProperties::SecondsSinceStart = int32(FPlatformTime::Seconds() - GStartTime);
		return true;
	} ), PollingInterval );

	FCoreDelegates::UserActivityStringChanged.AddLambda([](const FString& InUserActivity)
	{
		NCachedCrashContextProperties::UserActivityHint = InUserActivity;
	});

	FCoreDelegates::GameSessionIDChanged.AddLambda([](const FString& InGameSessionID)
	{
		NCachedCrashContextProperties::GameSessionID = InGameSessionID;
	});

	FCoreDelegates::GameStateClassChanged.AddLambda([](const FString& InGameStateName)
	{
		NCachedCrashContextProperties::GameStateName = InGameStateName;
	});

PRAGMA_DISABLE_DEPRECATION_WARNINGS
	FCoreDelegates::CrashOverrideParamsChanged.AddLambda([](const FCrashOverrideParameters& InParams)
	{
		if (InParams.bSetCrashReportClientMessageText)
		{
			NCachedCrashContextProperties::CrashReportClientRichText = InParams.CrashReportClientMessageText;
		}
		if (InParams.bSetGameNameSuffix)
		{
			NCachedCrashContextProperties::GameName = FString(TEXT("UE4-")) + FApp::GetProjectName() + InParams.GameNameSuffix;
		}
	});
PRAGMA_ENABLE_DEPRECATION_WARNINGS

	FCoreDelegates::IsVanillaProductChanged.AddLambda([](bool bIsVanilla)
	{
		NCachedCrashContextProperties::bIsVanilla = bIsVanilla;
	});

	FCoreDelegates::ConfigReadyForUse.AddStatic(FGenericCrashContext::InitializeFromConfig);

	bIsInitialized = true;
#endif	// !NOINITCRASHREPORTER
}

void FGenericCrashContext::InitializeFromConfig()
{
#if !NOINITCRASHREPORTER
	PurgeOldCrashConfig();

	const bool bForceGetSection = false;
	const bool bConstSection = true;
	FConfigSection* CRCConfigSection = GConfig->GetSectionPrivate(*ConfigSectionName, bForceGetSection, bConstSection, GEngineIni);

	if (CRCConfigSection != nullptr)
	{
		// Create a config file and save to a temp location. This file will be copied to
		// the crash folder for all crash reports create by this session.
		FConfigFile CrashConfigFile;

		FConfigSection CRCConfigSectionCopy(*CRCConfigSection);
		CrashConfigFile.Add(ConfigSectionName, CRCConfigSectionCopy);

		CrashConfigFile.Dirty = true;
		CrashConfigFile.Write(GetCrashConfigFilePath());
	}

	// Read the initial un-localized crash context text
	UpdateLocalizedStrings();

	// Make sure we get updated text once the localized version is loaded
	FTextLocalizationManager::Get().OnTextRevisionChangedEvent.AddStatic(&UpdateLocalizedStrings);
#endif	// !NOINITCRASHREPORTER
}

void FGenericCrashContext::UpdateLocalizedStrings()
{
#if !NOINITCRASHREPORTER
	// Allow overriding the crash text
	FText CrashReportClientRichText;
	if (GConfig->GetText(TEXT("CrashContextProperties"), TEXT("CrashReportClientRichText"), CrashReportClientRichText, GEngineIni))
	{
		NCachedCrashContextProperties::CrashReportClientRichText = CrashReportClientRichText.ToString();
	}
#endif
}

FGenericCrashContext::FGenericCrashContext(ECrashContextType InType, const TCHAR* InErrorMessage)
	: Type(InType)
	, ErrorMessage(InErrorMessage)
	, NumMinidumpFramesToIgnore(0)
{
	CommonBuffer.Reserve( 32768 );
	CrashContextIndex = StaticCrashContextIndex++;
}

void FGenericCrashContext::SerializeContentToBuffer() const
{
	TCHAR CrashGUID[CrashGUIDLength];
	GetUniqueCrashName(CrashGUID, CrashGUIDLength);

	// Must conform against:
	// https://www.securecoding.cert.org/confluence/display/seccode/SIG30-C.+Call+only+asynchronous-safe+functions+within+signal+handlers
	AddHeader();

	BeginSection( *RuntimePropertiesTag );
	AddCrashProperty( TEXT( "CrashVersion" ), (int32)ECrashDescVersions::VER_3_CrashContext );
	AddCrashProperty( TEXT( "ExecutionGuid" ), *ExecutionGuid.ToString() );
	AddCrashProperty( TEXT( "CrashGUID" ), (const TCHAR*)CrashGUID);
	AddCrashProperty( TEXT( "ProcessId" ), FPlatformProcess::GetCurrentProcessId() );
	AddCrashProperty( TEXT( "IsInternalBuild" ), NCachedCrashContextProperties::bIsInternalBuild );
	AddCrashProperty( TEXT( "IsPerforceBuild" ), NCachedCrashContextProperties::bIsPerforceBuild );
	AddCrashProperty( TEXT( "IsSourceDistribution" ), NCachedCrashContextProperties::bIsSourceDistribution );
	AddCrashProperty( TEXT( "IsEnsure" ), (Type == ECrashContextType::Ensure) );
	AddCrashProperty( TEXT( "IsAssert" ), (Type == ECrashContextType::Assert) );
	AddCrashProperty( TEXT( "CrashType" ), GetCrashTypeString(Type) );

	AddCrashProperty( TEXT( "SecondsSinceStart" ), NCachedCrashContextProperties::SecondsSinceStart );

	// Add common crash properties.
	AddCrashProperty( TEXT( "GameName" ), *NCachedCrashContextProperties::GameName );
	AddCrashProperty( TEXT( "ExecutableName" ), *NCachedCrashContextProperties::ExecutableName );
	AddCrashProperty( TEXT( "BuildConfiguration" ), EBuildConfigurations::ToString( FApp::GetBuildConfiguration() ) );
	AddCrashProperty( TEXT( "GameSessionID" ), *NCachedCrashContextProperties::GameSessionID );
	
	// Unique string specifying the symbols to be used by CrashReporter
	FString Symbols = FString::Printf( TEXT( "%s-%s-%s" ), FApp::GetBuildVersion(), FPlatformMisc::GetUBTPlatform(), EBuildConfigurations::ToString(FApp::GetBuildConfiguration())).Replace( TEXT( "+" ), TEXT( "*" ));
#ifdef UE_BUILD_FLAVOR
	Symbols = FString::Printf(TEXT( "%s-%s" ), *Symbols, *FString(UE_BUILD_FLAVOR));
#endif

	AddCrashProperty( TEXT( "Symbols" ), Symbols);

	AddCrashProperty( TEXT( "PlatformName" ), *NCachedCrashContextProperties::PlatformName );
	AddCrashProperty( TEXT( "PlatformNameIni" ), *NCachedCrashContextProperties::PlatformNameIni );
	AddCrashProperty( TEXT( "EngineMode" ), FPlatformMisc::GetEngineMode() );
	AddCrashProperty( TEXT( "EngineModeEx" ), EngineModeExString());

	AddCrashProperty( TEXT( "DeploymentName"), *NCachedCrashContextProperties::DeploymentName );

	AddCrashProperty( TEXT( "EngineVersion" ), *FEngineVersion::Current().ToString() );
	AddCrashProperty( TEXT( "CommandLine" ), *NCachedCrashContextProperties::CommandLine );
	AddCrashProperty( TEXT( "LanguageLCID" ), NCachedCrashContextProperties::LanguageLCID );
	AddCrashProperty( TEXT( "AppDefaultLocale" ), *NCachedCrashContextProperties::DefaultLocale );
	AddCrashProperty( TEXT( "BuildVersion" ), FApp::GetBuildVersion() );
	AddCrashProperty( TEXT( "IsUE4Release" ), NCachedCrashContextProperties::bIsUE4Release );

	// Remove periods from user names to match AutoReporter user names
	// The name prefix is read by CrashRepository.AddNewCrash in the website code
	const bool bSendUserName = NCachedCrashContextProperties::bIsInternalBuild;
	AddCrashProperty( TEXT( "UserName" ), bSendUserName ? *NCachedCrashContextProperties::UserName.Replace( TEXT( "." ), TEXT( "" ) ) : TEXT( "" ) );

	AddCrashProperty( TEXT( "BaseDir" ), *NCachedCrashContextProperties::BaseDir );
	AddCrashProperty( TEXT( "RootDir" ), *NCachedCrashContextProperties::RootDir );
	AddCrashProperty( TEXT( "MachineId" ), *NCachedCrashContextProperties::LoginIdStr.ToUpper() );
	AddCrashProperty( TEXT( "LoginId" ), *NCachedCrashContextProperties::LoginIdStr );
	AddCrashProperty( TEXT( "EpicAccountId" ), *NCachedCrashContextProperties::EpicAccountId );

	// Legacy callstack element for current crash reporter
	AddCrashProperty( TEXT( "NumMinidumpFramesToIgnore"), NumMinidumpFramesToIgnore );
	AddCrashProperty( TEXT( "CallStack" ), TEXT("") );

	// Add new portable callstack element with crash stack
	AddPortableCallStack();

	AddCrashProperty( TEXT( "SourceContext" ), TEXT( "" ) );
	AddCrashProperty( TEXT( "UserDescription" ), TEXT( "" ) );
	AddCrashProperty( TEXT( "UserActivityHint" ), *NCachedCrashContextProperties::UserActivityHint );
	AddCrashProperty( TEXT( "ErrorMessage" ), ErrorMessage );
	AddCrashProperty( TEXT( "CrashDumpMode" ), NCachedCrashContextProperties::CrashDumpMode );
	AddCrashProperty( TEXT( "CrashReporterMessage" ), *NCachedCrashContextProperties::CrashReportClientRichText );

	// Add misc stats.
	AddCrashProperty( TEXT( "Misc.NumberOfCores" ), NCachedCrashContextProperties::NumberOfCores );
	AddCrashProperty( TEXT( "Misc.NumberOfCoresIncludingHyperthreads" ), NCachedCrashContextProperties::NumberOfCoresIncludingHyperthreads );
	AddCrashProperty( TEXT( "Misc.Is64bitOperatingSystem" ), (int32)FPlatformMisc::Is64bitOperatingSystem() );

	AddCrashProperty( TEXT( "Misc.CPUVendor" ), *NCachedCrashContextProperties::CPUVendor );
	AddCrashProperty( TEXT( "Misc.CPUBrand" ), *NCachedCrashContextProperties::CPUBrand );
	AddCrashProperty( TEXT( "Misc.PrimaryGPUBrand" ), *NCachedCrashContextProperties::PrimaryGPUBrand );
	AddCrashProperty( TEXT( "Misc.OSVersionMajor" ), *NCachedCrashContextProperties::OsVersion );
	AddCrashProperty( TEXT( "Misc.OSVersionMinor" ), *NCachedCrashContextProperties::OsSubVersion );

	AddCrashProperty(TEXT("GameStateName"), *NCachedCrashContextProperties::GameStateName);

	// #CrashReport: 2015-07-21 Move to the crash report client.
	/*{
		uint64 AppDiskTotalNumberOfBytes = 0;
		uint64 AppDiskNumberOfFreeBytes = 0;
		FPlatformMisc::GetDiskTotalAndFreeSpace( FPlatformProcess::BaseDir(), AppDiskTotalNumberOfBytes, AppDiskNumberOfFreeBytes );
		AddCrashProperty( TEXT( "Misc.AppDiskTotalNumberOfBytes" ), AppDiskTotalNumberOfBytes );
		AddCrashProperty( TEXT( "Misc.AppDiskNumberOfFreeBytes" ), AppDiskNumberOfFreeBytes );
	}*/

	// FPlatformMemory::GetConstants is called in the GCreateMalloc, so we can assume it is always valid.
	{
		// Add memory stats.
		const FPlatformMemoryConstants& MemConstants = FPlatformMemory::GetConstants();

		AddCrashProperty( TEXT( "MemoryStats.TotalPhysical" ), (uint64)MemConstants.TotalPhysical );
		AddCrashProperty( TEXT( "MemoryStats.TotalVirtual" ), (uint64)MemConstants.TotalVirtual );
		AddCrashProperty( TEXT( "MemoryStats.PageSize" ), (uint64)MemConstants.PageSize );
		AddCrashProperty( TEXT( "MemoryStats.TotalPhysicalGB" ), MemConstants.TotalPhysicalGB );
	}

	AddCrashProperty( TEXT( "MemoryStats.AvailablePhysical" ), (uint64)CrashMemoryStats.AvailablePhysical );
	AddCrashProperty( TEXT( "MemoryStats.AvailableVirtual" ), (uint64)CrashMemoryStats.AvailableVirtual );
	AddCrashProperty( TEXT( "MemoryStats.UsedPhysical" ), (uint64)CrashMemoryStats.UsedPhysical );
	AddCrashProperty( TEXT( "MemoryStats.PeakUsedPhysical" ), (uint64)CrashMemoryStats.PeakUsedPhysical );
	AddCrashProperty( TEXT( "MemoryStats.UsedVirtual" ), (uint64)CrashMemoryStats.UsedVirtual );
	AddCrashProperty( TEXT( "MemoryStats.PeakUsedVirtual" ), (uint64)CrashMemoryStats.PeakUsedVirtual );
	AddCrashProperty( TEXT( "MemoryStats.bIsOOM" ), (int32)FPlatformMemory::bIsOOM );
	AddCrashProperty( TEXT( "MemoryStats.OOMAllocationSize"), (uint64)FPlatformMemory::OOMAllocationSize );
	AddCrashProperty( TEXT( "MemoryStats.OOMAllocationAlignment"), (int32)FPlatformMemory::OOMAllocationAlignment );

	{
		FString AllThreadStacks;
		if (GetPlatformAllThreadContextsString(AllThreadStacks))
		{
			CommonBuffer += TEXT("<Threads>");
			CommonBuffer += AllThreadStacks;
			CommonBuffer += TEXT("</Threads>");
			CommonBuffer += LINE_TERMINATOR;
		}
	}

	EndSection( *RuntimePropertiesTag );

	// Add platform specific properties.
	BeginSection( *PlatformPropertiesTag );
	AddPlatformSpecificProperties();
	EndSection( *PlatformPropertiesTag );

	// Add the engine data
	BeginSection( *EngineDataTag );
	for (const TPair<FString, FString>& Pair : NCachedCrashContextProperties::EngineData)
	{
		AddCrashProperty(*Pair.Key, *Pair.Value);
	}
	EndSection( *EngineDataTag );

	// Writing out the list of plugin JSON descriptors causes us to run out of memory
	// in GMallocCrash on console, so enable this only for desktop platforms.
#if PLATFORM_DESKTOP
	if(NCachedCrashContextProperties::EnabledPluginsList.Num() > 0)
	{
		BeginSection(*EnabledPluginsTag);

		for (const FString& Str : NCachedCrashContextProperties::EnabledPluginsList)
		{
			AddCrashProperty(TEXT("Plugin"), *Str);
		}

		EndSection(*EnabledPluginsTag);
	}
#endif // PLATFORM_DESKTOP

	AddFooter();
}

void FGenericCrashContext::SetNumMinidumpFramesToIgnore(int InNumMinidumpFramesToIgnore)
{
	NumMinidumpFramesToIgnore = InNumMinidumpFramesToIgnore;
}

void FGenericCrashContext::SetDeploymentName(const FString& EpicApp)
{
	NCachedCrashContextProperties::DeploymentName = EpicApp;
}

void FGenericCrashContext::GetUniqueCrashName(TCHAR* GUIDBuffer, int32 BufferSize) const
{
	FCString::Snprintf(GUIDBuffer, BufferSize, TEXT("%s_%04i"), *NCachedCrashContextProperties::CrashGUIDRoot, CrashContextIndex);
}

const bool FGenericCrashContext::IsFullCrashDump() const
{
	if(Type == ECrashContextType::Ensure)
	{
		return (NCachedCrashContextProperties::CrashDumpMode == (int32)ECrashDumpMode::FullDumpAlways);
	}
	else
	{
		return (NCachedCrashContextProperties::CrashDumpMode == (int32)ECrashDumpMode::FullDump) ||
			(NCachedCrashContextProperties::CrashDumpMode == (int32)ECrashDumpMode::FullDumpAlways);
	}
}

void FGenericCrashContext::SerializeAsXML( const TCHAR* Filename ) const
{
	SerializeContentToBuffer();
	// Use OS build-in functionality instead.
	FFileHelper::SaveStringToFile( CommonBuffer, Filename, FFileHelper::EEncodingOptions::AutoDetect );
}

void FGenericCrashContext::AddCrashProperty( const TCHAR* PropertyName, const TCHAR* PropertyValue ) const
{
	CommonBuffer += TEXT( "<" );
	CommonBuffer += PropertyName;
	CommonBuffer += TEXT( ">" );


	AppendEscapedXMLString(CommonBuffer, PropertyValue );

	CommonBuffer += TEXT( "</" );
	CommonBuffer += PropertyName;
	CommonBuffer += TEXT( ">" );
	CommonBuffer += LINE_TERMINATOR;
}

void FGenericCrashContext::AddPlatformSpecificProperties() const
{
	// Nothing really to do here. Can be overridden by the platform code.
	// @see FWindowsPlatformCrashContext::AddPlatformSpecificProperties
}

void FGenericCrashContext::AddPortableCallStack() const
{	

	if (CallStack.Num() == 0)
	{
		AddCrashProperty(TEXT("PCallStack"), TEXT(""));
		return;
	}

	FString CrashStackBuffer = LINE_TERMINATOR;

	// Get the max module name length for padding
	int32 MaxModuleLength = 0;
	for (TArray<FCrashStackFrame>::TConstIterator It(CallStack); It; ++It)
	{
		MaxModuleLength = FMath::Max(MaxModuleLength, It->ModuleName.Len());
	}

	for (TArray<FCrashStackFrame>::TConstIterator It(CallStack); It; ++It)
	{
		CrashStackBuffer += FString::Printf(TEXT("%-*s 0x%016x + %-8x"),MaxModuleLength + 1, *It->ModuleName, It->BaseAddress, It->Offset);
		CrashStackBuffer += LINE_TERMINATOR;
	}

	FString EscapedStackBuffer;

	AppendEscapedXMLString(EscapedStackBuffer, *CrashStackBuffer);

	AddCrashProperty(TEXT("PCallStack"), *EscapedStackBuffer);
}

void FGenericCrashContext::AddHeader() const
{
	CommonBuffer += TEXT( "<?xml version=\"1.0\" encoding=\"UTF-8\"?>" ) LINE_TERMINATOR;
	BeginSection( TEXT("FGenericCrashContext") );
}

void FGenericCrashContext::AddFooter() const
{
	EndSection( TEXT( "FGenericCrashContext" ) );
}

void FGenericCrashContext::BeginSection( const TCHAR* SectionName ) const
{
	CommonBuffer += TEXT( "<" );
	CommonBuffer += SectionName;
	CommonBuffer += TEXT( ">" );
	CommonBuffer += LINE_TERMINATOR;
}

void FGenericCrashContext::EndSection( const TCHAR* SectionName ) const
{
	CommonBuffer += TEXT( "</" );
	CommonBuffer += SectionName;
	CommonBuffer += TEXT( ">" );
	CommonBuffer += LINE_TERMINATOR;
}

void FGenericCrashContext::AppendEscapedXMLString(FString& OutBuffer, const TCHAR* Text)
{
	if (!Text)
	{
		return;
	}

	while (*Text)
	{
		switch (*Text)
		{
		case TCHAR('&'):
			OutBuffer += TEXT("&amp;");
			break;
		case TCHAR('"'):
			OutBuffer += TEXT("&quot;");
			break;
		case TCHAR('\''):
			OutBuffer += TEXT("&apos;");
			break;
		case TCHAR('<'):
			OutBuffer += TEXT("&lt;");
			break;
		case TCHAR('>'):
			OutBuffer += TEXT("&gt;");
			break;
		case TCHAR('\r'):
			break;
		default:
			OutBuffer += *Text;
		};

		Text++;
	}
}

FString FGenericCrashContext::UnescapeXMLString( const FString& Text )
{
	return Text
		.Replace(TEXT("&amp;"), TEXT("&"))
		.Replace(TEXT("&quot;"), TEXT("\""))
		.Replace(TEXT("&apos;"), TEXT("'"))
		.Replace(TEXT("&lt;"), TEXT("<"))
		.Replace(TEXT("&gt;"), TEXT(">"));
}

FString FGenericCrashContext::GetCrashGameName()
{
	return NCachedCrashContextProperties::GameName;
}

const TCHAR* FGenericCrashContext::GetCrashTypeString(ECrashContextType Type)
{
	switch (Type)
	{
	case ECrashContextType::GPUCrash:
		return *CrashTypeGPU;
	case ECrashContextType::Ensure:
		return *CrashTypeEnsure;
	case ECrashContextType::Assert:
		return *CrashTypeAssert;
	default:
		return *CrashTypeCrash;
	}
}

const TCHAR* FGenericCrashContext::EngineModeExString()
{
	return !NCachedCrashContextProperties::bIsVanilla.IsSet() ? *FGenericCrashContext::EngineModeExUnknown :
		(NCachedCrashContextProperties::bIsVanilla.GetValue() ? *FGenericCrashContext::EngineModeExVanilla : *FGenericCrashContext::EngineModeExDirty);
}

const TCHAR* FGenericCrashContext::GetCrashConfigFilePath()
{
	static FString CrashConfigFilePath;
	if (CrashConfigFilePath.IsEmpty())
	{
		CrashConfigFilePath = FPaths::Combine(GetCrashConfigFolder(), *NCachedCrashContextProperties::CrashGUIDRoot, FGenericCrashContext::CrashConfigFileNameW);
	}
	return *CrashConfigFilePath;
}

const TCHAR* FGenericCrashContext::GetCrashConfigFolder()
{
	static FString CrashConfigFolder;
	if (CrashConfigFolder.IsEmpty())
	{
		CrashConfigFolder = FPaths::Combine(*FPaths::GeneratedConfigDir(), TEXT("CrashReportClient"));
	}
	return *CrashConfigFolder;
}

void FGenericCrashContext::PurgeOldCrashConfig()
{
	int32 PurgeDays = 2;
	GConfig->GetInt(*ConfigSectionName, *CrashConfigPurgeDays, PurgeDays, GEngineIni);

	if (PurgeDays > 0)
	{
		IFileManager& FileManager = IFileManager::Get();

		// Delete items older than PurgeDays
		TArray<FString> Directories;
		FileManager.FindFiles(Directories, *(FPaths::Combine(GetCrashConfigFolder(), *CrashGUIDRootPrefix) + TEXT("*")), false, true);

		for (const FString& Dir : Directories)
		{
			const FString CrashConfigDirectory = FPaths::Combine(GetCrashConfigFolder(), *Dir);
			const FDateTime DirectoryAccessTime = FileManager.GetTimeStamp(*CrashConfigDirectory);
			if (FDateTime::Now() - DirectoryAccessTime > FTimespan::FromDays(PurgeDays))
			{
				FileManager.DeleteDirectory(*CrashConfigDirectory, false, true);
			}
		}
	}
}

void FGenericCrashContext::ResetEngineData()
{
	NCachedCrashContextProperties::EngineData.Reset();
}

<<<<<<< HEAD
FORCENOINLINE void FGenericCrashContext::CapturePortableCallStack(int32 NumStackFramesToIgnore, void* Context)
{
	// If the callstack is for the executing thread, ignore this function
	if(Context == nullptr)
	{
		NumStackFramesToIgnore++;
	}

	const int32 MaxDepth = 100;
	TArray<FProgramCounterSymbolInfo> Stack = FPlatformStackWalk::GetStack(NumStackFramesToIgnore, MaxDepth, Context);
	return SetPortableCallStack(NumStackFramesToIgnore, Stack);
}

void FGenericCrashContext::SetPortableCallStack(int32 NumStackFramesToIgnore, const TArray<FProgramCounterSymbolInfo>& Stack)
=======
void FGenericCrashContext::SetEngineData(const FString& Key, const FString& Value)
{
	if (Value.Len() == 0)
	{
		NCachedCrashContextProperties::EngineData.Remove(Key);
	}
	else
	{
		FString& OldVal = NCachedCrashContextProperties::EngineData.FindOrAdd(Key);
		OldVal = Value;
	}
}

void FGenericCrashContext::AddPlugin(const FString& PluginDesc)
>>>>>>> 5edfa17c
{
	NCachedCrashContextProperties::EnabledPluginsList.Add(PluginDesc);
}

FORCENOINLINE void FGenericCrashContext::CapturePortableCallStack(int32 NumStackFramesToIgnore, void* Context)
{
	// If the callstack is for the executing thread, ignore this function
	if(Context == nullptr)
	{
		NumStackFramesToIgnore++;
	}

<<<<<<< HEAD
		TMap<FString, uint64> ImageBases;
		int32 ModuleIndex = 0;
		for (TArray<FProgramCounterSymbolInfo>::TConstIterator Itr(Stack); Itr; ++Itr)
		{
			FString ModuleName = FPaths::GetBaseFilename(Itr->ModuleName);
=======
	// Capture the stack trace
	static const int StackTraceMaxDepth = 100;
	uint64 StackTrace[StackTraceMaxDepth];
	FMemory::Memzero(StackTrace);
	int32 StackTraceDepth = FPlatformStackWalk::CaptureStackBackTrace(StackTrace, StackTraceMaxDepth, Context);

	// Make sure we don't exceed the current stack depth
	NumStackFramesToIgnore = FMath::Min(NumStackFramesToIgnore, StackTraceDepth);
>>>>>>> 5edfa17c

	// Generate the portable callstack from it
	SetPortableCallStack(StackTrace + NumStackFramesToIgnore, StackTraceDepth - NumStackFramesToIgnore);
}

void FGenericCrashContext::SetPortableCallStack(const uint64* StackFrames, int32 NumStackFrames)
{
	// Get all the modules in the current process
	uint32 NumModules = (uint32)FPlatformStackWalk::GetProcessModuleCount();

	TArray<FStackWalkModuleInfo> Modules;
	Modules.AddUninitialized(NumModules);

	NumModules = FPlatformStackWalk::GetProcessModuleSignatures(Modules.GetData(), NumModules);
	Modules.SetNum(NumModules);

	// Update the callstack with offsets from each module
	CallStack.Reset(NumStackFrames);
	for(int32 Idx = 0; Idx < NumStackFrames; Idx++)
	{
		const uint64 StackFrame = StackFrames[Idx];

		// Try to find the module containing this stack frame
		const FStackWalkModuleInfo* FoundModule = nullptr;
		for(const FStackWalkModuleInfo& Module : Modules)
		{
			if(StackFrame >= Module.BaseOfImage && StackFrame < Module.BaseOfImage + Module.ImageSize)
			{
				FoundModule = &Module;
				break;
			}
		}

<<<<<<< HEAD
			CallStack.Add(FCrashStackFrame(ModuleName, BaseOfImage, Itr->ProgramCounter > BaseOfImage ? Itr->ProgramCounter - BaseOfImage : MAX_uint64));
=======
		// Add the callstack item
		if(FoundModule == nullptr)
		{
			CallStack.Add(FCrashStackFrame(TEXT("Unknown"), 0, StackFrame));
		}
		else
		{
			CallStack.Add(FCrashStackFrame(FPaths::GetBaseFilename(FoundModule->ImageName), FoundModule->BaseOfImage, StackFrame - FoundModule->BaseOfImage));
>>>>>>> 5edfa17c
		}
	}
}

FProgramCounterSymbolInfoEx::FProgramCounterSymbolInfoEx( FString InModuleName, FString InFunctionName, FString InFilename, uint32 InLineNumber, uint64 InSymbolDisplacement, uint64 InOffsetInModule, uint64 InProgramCounter ) :
	ModuleName( InModuleName ),
	FunctionName( InFunctionName ),
	Filename( InFilename ),
	LineNumber( InLineNumber ),
	SymbolDisplacement( InSymbolDisplacement ),
	OffsetInModule( InOffsetInModule ),
	ProgramCounter( InProgramCounter )
{

}<|MERGE_RESOLUTION|>--- conflicted
+++ resolved
@@ -98,10 +98,7 @@
 	static FString CrashReportClientRichText;
 	static FString GameStateName;
 	static TArray<FString> EnabledPluginsList;
-<<<<<<< HEAD
-=======
 	static TMap<FString, FString> EngineData;
->>>>>>> 5edfa17c
 }
 
 void FGenericCrashContext::Initialize()
@@ -671,7 +668,24 @@
 	NCachedCrashContextProperties::EngineData.Reset();
 }
 
-<<<<<<< HEAD
+void FGenericCrashContext::SetEngineData(const FString& Key, const FString& Value)
+{
+	if (Value.Len() == 0)
+	{
+		NCachedCrashContextProperties::EngineData.Remove(Key);
+	}
+	else
+	{
+		FString& OldVal = NCachedCrashContextProperties::EngineData.FindOrAdd(Key);
+		OldVal = Value;
+	}
+}
+
+void FGenericCrashContext::AddPlugin(const FString& PluginDesc)
+{
+	NCachedCrashContextProperties::EnabledPluginsList.Add(PluginDesc);
+}
+
 FORCENOINLINE void FGenericCrashContext::CapturePortableCallStack(int32 NumStackFramesToIgnore, void* Context)
 {
 	// If the callstack is for the executing thread, ignore this function
@@ -680,47 +694,6 @@
 		NumStackFramesToIgnore++;
 	}
 
-	const int32 MaxDepth = 100;
-	TArray<FProgramCounterSymbolInfo> Stack = FPlatformStackWalk::GetStack(NumStackFramesToIgnore, MaxDepth, Context);
-	return SetPortableCallStack(NumStackFramesToIgnore, Stack);
-}
-
-void FGenericCrashContext::SetPortableCallStack(int32 NumStackFramesToIgnore, const TArray<FProgramCounterSymbolInfo>& Stack)
-=======
-void FGenericCrashContext::SetEngineData(const FString& Key, const FString& Value)
-{
-	if (Value.Len() == 0)
-	{
-		NCachedCrashContextProperties::EngineData.Remove(Key);
-	}
-	else
-	{
-		FString& OldVal = NCachedCrashContextProperties::EngineData.FindOrAdd(Key);
-		OldVal = Value;
-	}
-}
-
-void FGenericCrashContext::AddPlugin(const FString& PluginDesc)
->>>>>>> 5edfa17c
-{
-	NCachedCrashContextProperties::EnabledPluginsList.Add(PluginDesc);
-}
-
-FORCENOINLINE void FGenericCrashContext::CapturePortableCallStack(int32 NumStackFramesToIgnore, void* Context)
-{
-	// If the callstack is for the executing thread, ignore this function
-	if(Context == nullptr)
-	{
-		NumStackFramesToIgnore++;
-	}
-
-<<<<<<< HEAD
-		TMap<FString, uint64> ImageBases;
-		int32 ModuleIndex = 0;
-		for (TArray<FProgramCounterSymbolInfo>::TConstIterator Itr(Stack); Itr; ++Itr)
-		{
-			FString ModuleName = FPaths::GetBaseFilename(Itr->ModuleName);
-=======
 	// Capture the stack trace
 	static const int StackTraceMaxDepth = 100;
 	uint64 StackTrace[StackTraceMaxDepth];
@@ -729,7 +702,6 @@
 
 	// Make sure we don't exceed the current stack depth
 	NumStackFramesToIgnore = FMath::Min(NumStackFramesToIgnore, StackTraceDepth);
->>>>>>> 5edfa17c
 
 	// Generate the portable callstack from it
 	SetPortableCallStack(StackTrace + NumStackFramesToIgnore, StackTraceDepth - NumStackFramesToIgnore);
@@ -763,9 +735,6 @@
 			}
 		}
 
-<<<<<<< HEAD
-			CallStack.Add(FCrashStackFrame(ModuleName, BaseOfImage, Itr->ProgramCounter > BaseOfImage ? Itr->ProgramCounter - BaseOfImage : MAX_uint64));
-=======
 		// Add the callstack item
 		if(FoundModule == nullptr)
 		{
@@ -774,7 +743,6 @@
 		else
 		{
 			CallStack.Add(FCrashStackFrame(FPaths::GetBaseFilename(FoundModule->ImageName), FoundModule->BaseOfImage, StackFrame - FoundModule->BaseOfImage));
->>>>>>> 5edfa17c
 		}
 	}
 }
