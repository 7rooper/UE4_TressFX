--- conflicted
+++ resolved
@@ -2171,19 +2171,11 @@
 	.MaxDesiredHeight(800.0f)
 	[
 		SNew(SBorder)
-<<<<<<< HEAD
-		.BorderImage(FEditorStyle::GetBrush("ToolPanel.GroupBorder"))
-=======
 		.BorderImage(FEditorStyle::GetBrush(InitOptions.bShowBackgroundBorder ? "ToolPanel.GroupBorder" : "NoBorder"))
->>>>>>> 5edfa17c
 		[
 			SNew(SVerticalBox)
 			+SVerticalBox::Slot()
 			.AutoHeight()
-<<<<<<< HEAD
-			.Padding( 1.0f, 0.0f, 1.0f, 0.0f )
-=======
->>>>>>> 5edfa17c
 			[
 				SNew(SHorizontalBox)
 				+SHorizontalBox::Slot()
