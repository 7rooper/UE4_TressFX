// Copyright 1998-2015 Epic Games, Inc. All Rights Reserved.

#pragma once

#include "Editor/ClassViewer/Public/ClassViewerModule.h"
#include "EdGraph/EdGraph.h"
#include "EdGraphSchema_K2.h"
#include "K2Node_EditablePinBase.h"

class USCS_Node;

/** 
  * Flags describing how to handle graph removal
  */
namespace EGraphRemoveFlags
{
	enum Type
	{
		/** No options */
		None = 0x00000000,

		/** If true recompile the blueprint after removing the graph, false if operations are being batched */
		Recompile = 0x00000001,

		/** If true mark the graph as transient, false otherwise */
		MarkTransient = 0x00000002,

		/** Helper enum for most callers */
		Default = Recompile | MarkTransient
	};
};

struct UNREALED_API FFunctionFromNodeHelper
{
	UFunction* const Function;
	const UK2Node* const Node;

	static UFunction* FunctionFromNode(const UK2Node* Node);

	FFunctionFromNodeHelper(const UObject* Obj);
};

<<<<<<< HEAD
DECLARE_CYCLE_STAT_EXTERN(TEXT("Notify Blueprint Changed"), EKismetCompilerStats_NotifyBlueprintChanged, STATGROUP_KismetCompiler, );

=======
class UNREALED_API FBasePinChangeHelper
{
public:
	static bool NodeIsNotTransient(const UK2Node* Node)
	{
		return (NULL != Node)
			&& !Node->HasAnyFlags(RF_Transient) 
			&& (NULL != Cast<UEdGraph>(Node->GetOuter()));
	}

	virtual void EditCompositeTunnelNode(class UK2Node_Tunnel* TunnelNode) {}

	virtual void EditMacroInstance(class UK2Node_MacroInstance* MacroInstance, UBlueprint* Blueprint) {}

	virtual void EditCallSite(class UK2Node_CallFunction* CallSite, UBlueprint* Blueprint) {}

	virtual void EditDelegates(class UK2Node_BaseMCDelegate* CallSite, UBlueprint* Blueprint) {}

	virtual void EditCreateDelegates(class UK2Node_CreateDelegate* CallSite) {}

	void Broadcast(UBlueprint* InBlueprint, class UK2Node_EditablePinBase* InTargetNode, UEdGraph* Graph);
};

class UNREALED_API FParamsChangedHelper : public FBasePinChangeHelper
{
public:
	TSet<UBlueprint*> ModifiedBlueprints;
	TSet<UEdGraph*> ModifiedGraphs;

	virtual void EditCompositeTunnelNode(class UK2Node_Tunnel* TunnelNode) override;

	virtual void EditMacroInstance(class UK2Node_MacroInstance* MacroInstance, UBlueprint* Blueprint) override;

	virtual void EditCallSite(class UK2Node_CallFunction* CallSite, UBlueprint* Blueprint) override;

	virtual void EditDelegates(class UK2Node_BaseMCDelegate* CallSite, UBlueprint* Blueprint) override;

	virtual void EditCreateDelegates(class UK2Node_CreateDelegate* CallSite) override;

};

DECLARE_CYCLE_STAT_EXTERN(TEXT("Notify Blueprint Changed"), EKismetCompilerStats_NotifyBlueprintChanged, STATGROUP_KismetCompiler, );

/** Array type for GetCompilerRelevantNodes()                                                                                                                                                                                                                                                                                                                                                                                                                                                                                                                                                                                 */
typedef TArray<UK2Node*, TInlineAllocator<4> > FCompilerRelevantNodesArray;

>>>>>>> cce8678d
class UNREALED_API FBlueprintEditorUtils
{
public:

	/**
	 * Schedules and refreshes all nodes in the blueprint, making sure that nodes that affect function signatures get regenerated first
	 */
	static void RefreshAllNodes(UBlueprint* Blueprint);

	/**
	 * Optimized refresh of nodes that depend on external blueprints.  Refreshes the nodes, but does not recompile the skeleton class
	 */
	static void RefreshExternalBlueprintDependencyNodes(UBlueprint* Blueprint, UStruct* RefreshOnlyChild = NULL);

	/**
	 * Refresh the nodes of an individual graph.
	 * 
	 * @param	Graph	The graph to refresh.
	 */
	static void RefreshGraphNodes(const UEdGraph* Graph);

	/**
	 * Preloads the object and all the members it owns (nodes, pins, etc)
	 */
	static void PreloadMembers(UObject* InObject);

	/**
	 * Preloads the construction script, and all templates therein
	 */
	static void PreloadConstructionScript(UBlueprint* Blueprint);

	/** 
	 * Helper function to patch the new CDO into the linker where the old one existed 
	 */
	static void PatchNewCDOIntoLinker(UObject* CDO, FLinkerLoad* Linker, int32 ExportIndex, TArray<UObject*>& ObjLoaded);

	/**
	 * Regenerates the class at class load time, and refreshes the blueprint
	 */
	static UClass* RegenerateBlueprintClass(UBlueprint* Blueprint, UClass* ClassToRegenerate, UObject* PreviousCDO, TArray<UObject*>& ObjLoaded);

	/**
	 * Replace subobjects of CDO in linker
	 */
	static void PatchCDOSubobjectsIntoExport(UObject* PreviousCDO, UObject* NewCDO);

	/** Recreates class meta data */
	static void RecreateClassMetaData(UBlueprint* Blueprint, UClass* Class, bool bRemoveExistingMetaData);

	/**
	 * Copies the default properties of all parent blueprint classes in the chain to the specified blueprint's skeleton CDO
	 */
	static void PropagateParentBlueprintDefaults(UClass* ClassToPropagate);

	/** Called on a Blueprint after it has been duplicated */
	static void PostDuplicateBlueprint(UBlueprint* Blueprint);

	/** Consigns the blueprint's generated classes to oblivion */
	static void RemoveGeneratedClasses(UBlueprint* Blueprint);

	/**
	 * Helper function to get the blueprint that ultimately owns a node.
	 *
	 * @param	InNode	Node to find the blueprint for.
	 * @return	The corresponding blueprint or NULL.
	 */
	static UBlueprint* FindBlueprintForNode(const UEdGraphNode* Node);

	/**
	 * Helper function to get the blueprint that ultimately owns a node.  Cannot fail.
	 *
	 * @param	InNode	Node to find the blueprint for.
	 * @return	The corresponding blueprint or NULL.
	 */
	static UBlueprint* FindBlueprintForNodeChecked(const UEdGraphNode* Node);

	/**
	 * Helper function to get the blueprint that ultimately owns a graph.
	 *
	 * @param	InGraph	Graph to find the blueprint for.
	 * @return	The corresponding blueprint or NULL.
	 */
	static UBlueprint* FindBlueprintForGraph(const UEdGraph* Graph);

	/**
	 * Helper function to get the blueprint that ultimately owns a graph.  Cannot fail.
	 *
	 * @param	InGraph	Graph to find the blueprint for.
	 * @return	The corresponding blueprint or NULL.
	 */
	static UBlueprint* FindBlueprintForGraphChecked(const UEdGraph* Graph);

	/**
	 * Updates sources of delegates.
	 */
	static void UpdateDelegatesInBlueprint(UBlueprint* Blueprint);

	/**
	 * Whether or not the blueprint should regenerate its class on load or not.  This prevents macros and other BP types not marked for reconstruction from being recompiled all the time
	 */
	static bool ShouldRegenerateBlueprint(UBlueprint* Blueprint);

	/**
	 * Blueprint has structurally changed (added/removed functions, graphs, etc...). Performs the following actions:
	 *  - Recompiles the skeleton class.
	 *  - Notifies any observers.
	 *  - Marks the package as dirty.
	 */
	static void MarkBlueprintAsStructurallyModified(UBlueprint* Blueprint);

	/**
	 * Blueprint has changed in some manner that invalidates the compiled data (link made/broken, default value changed, etc...)
	 *  - Marks the blueprint as status unknown
	 *  - Marks the package as dirty
	 */
	static void MarkBlueprintAsModified(UBlueprint* Blueprint);

	/** See whether or not the specified graph name / entry point name is unique */
	static bool IsGraphNameUnique(UBlueprint* Blueprint, const FName& InName);

	/**
	 * Creates a new empty graph.
	 *
	 * @param	ParentScope		The outer of the new graph (typically a blueprint).
	 * @param	GraphName		Name of the graph to add.
	 * @param	SchemaClass		Schema to use for the new graph.
	 *
	 * @return	null if it fails, else.
	 */
	static class UEdGraph* CreateNewGraph(UObject* ParentScope, const FName& GraphName, TSubclassOf<class UEdGraph> GraphClass, TSubclassOf<class UEdGraphSchema> SchemaClass);

	/**
	 * Creates a function graph, but does not add it to the blueprint.  If bIsUserCreated is true, the entry/exit nodes will be editable. 
	 * SignatureFromObject is used to find signature for entry/exit nodes if using an existing signature.
	 * The template argument SignatureType should be UClass or UFunction.
	 */
	template <typename SignatureType>
	static void CreateFunctionGraph(UBlueprint* Blueprint, class UEdGraph* Graph, bool bIsUserCreated, SignatureType* SignatureFromObject)
	{
		// Give the schema a chance to fill out any required nodes (like the entry node or results node)
		const UEdGraphSchema* Schema = Graph->GetSchema();
		const UEdGraphSchema_K2* K2Schema = Cast<const UEdGraphSchema_K2>(Graph->GetSchema());

		Schema->CreateDefaultNodesForGraph(*Graph);

		if ( K2Schema != NULL )
		{
			K2Schema->CreateFunctionGraphTerminators(*Graph, SignatureFromObject);

			if ( bIsUserCreated )
			{
				// We need to flag the entry node to make sure that the compiled function is callable from Kismet2
				int32 ExtraFunctionFlags = ( FUNC_BlueprintCallable | FUNC_BlueprintEvent | FUNC_Public );
				if ( BPTYPE_FunctionLibrary == Blueprint->BlueprintType )
				{
					ExtraFunctionFlags |= FUNC_Static;
				}
				if( IsBlutility( Blueprint ))
				{
					if( FKismetUserDeclaredFunctionMetadata* MetaData = GetGraphFunctionMetaData( Graph ))
					{
						MetaData->bCallInEditor = true;
					}
				}
				K2Schema->AddExtraFunctionFlags(Graph, ExtraFunctionFlags);
				K2Schema->MarkFunctionEntryAsEditable(Graph, true);
			}
		}
	}

	/** 
	 * Adds a function graph to this blueprint.  If bIsUserCreated is true, the entry/exit nodes will be editable. 
	 * SignatureFromObject is used to find signature for entry/exit nodes if using an existing signature.
	 * The template argument SignatureType should be UClass or UFunction.
	 */
	template <typename SignatureType>
	static void AddFunctionGraph(UBlueprint* Blueprint, class UEdGraph* Graph, bool bIsUserCreated, SignatureType* SignatureFromObject)
	{
		CreateFunctionGraph(Blueprint, Graph, bIsUserCreated, SignatureFromObject);

		Blueprint->FunctionGraphs.Add(Graph);

		// Potentially adjust variable names for any child blueprints
		ValidateBlueprintChildVariables(Blueprint, Graph->GetFName());

		FBlueprintEditorUtils::MarkBlueprintAsStructurallyModified(Blueprint);
	}

	/** Adds a macro graph to this blueprint.  If bIsUserCreated is true, the entry/exit nodes will be editable. SignatureFromClass is used to find signature for entry/exit nodes if using an existing signature. */
	static void AddMacroGraph(UBlueprint* Blueprint, class UEdGraph* Graph,  bool bIsUserCreated, UClass* SignatureFromClass);

	/** Adds an interface graph to this blueprint */
	static void AddInterfaceGraph(UBlueprint* Blueprint, class UEdGraph* Graph, UClass* InterfaceClass);

	/** Adds an ubergraph page to this blueprint */
	static void AddUbergraphPage(UBlueprint* Blueprint, class UEdGraph* Graph);

	/** Adds a domain-specific graph to this blueprint */
	static void AddDomainSpecificGraph(UBlueprint* Blueprint, class UEdGraph* Graph);

	/**
	 * Remove the supplied set of graphs from the Blueprint.
	 *
	 * @param	GraphsToRemove	The graphs to remove.
	 */
	static void RemoveGraphs( UBlueprint* Blueprint, const TArray<class UEdGraph*>& GraphsToRemove );

	/**
	 * Removes the supplied graph from the Blueprint.
	 *
	 * @param Blueprint			The blueprint containing the graph
	 * @param GraphToRemove		The graph to remove.
	 * @param Flags				Options to control the removal process
	 */
	static void RemoveGraph( UBlueprint* Blueprint, class UEdGraph* GraphToRemove, EGraphRemoveFlags::Type Flags = EGraphRemoveFlags::Default );

	/**
	 * Tries to rename the supplied graph.
	 * Cleans up function entry node if one exists and marks objects for modification
	 *
	 * @param Graph				The graph to rename.
	 * @param NewName			The new name for the graph
	 */
	static void RenameGraph(class UEdGraph* Graph, const FString& NewName );

	/**
	 * Renames the graph of the supplied node with a valid name based off of the suggestion.
	 *
	 * @param GraphNode			The node of the graph to rename.
	 * @param DesiredName		The initial form of the name to try
	 */
	static void RenameGraphWithSuggestion(class UEdGraph* Graph, TSharedPtr<class INameValidatorInterface> NameValidator, const FString& DesiredName );

	/**
	 * Removes the supplied node from the Blueprint.
	 *
	 * @param Node				The node to remove.
	 * @param bDontRecompile	If true, the blueprint will not be marked as modified, and will not be recompiled.  Useful for if you are removing several node at once, and don't want to recompile each time
	 */
	static void RemoveNode (UBlueprint* Blueprint, UEdGraphNode* Node, bool bDontRecompile=false);

	/**
	 * Returns the graph's top level graph (climbing up the hierarchy until there are no more graphs)
	 *
	 * @param InGraph		The graph to find the parent of
	 *
	 * @return				The top level graph
	 */
	static UEdGraph* GetTopLevelGraph(const UEdGraph* InGraph);

	/** Look to see if an event already exists to override a particular function */
	static class UK2Node_Event* FindOverrideForFunction(const UBlueprint* Blueprint, const UClass* SignatureClass, FName SignatureName);


	/** Returns all nodes in all graphs of the specified class */
	template< class T > 
	static inline void GetAllNodesOfClass( const UBlueprint* Blueprint, TArray<T*>& OutNodes )
	{
		TArray<UEdGraph*> AllGraphs;
		Blueprint->GetAllGraphs(AllGraphs);
		for(int32 i=0; i<AllGraphs.Num(); i++)
		{
			check(AllGraphs[i] != NULL);
			TArray<T*> GraphNodes;
			AllGraphs[i]->GetNodesOfClass<T>(GraphNodes);
			OutNodes.Append(GraphNodes);
		}
	}

	/**
	 * Searches all nodes in a Blueprint and checks for a matching Guid
	 *
	 * @param InBlueprint			The Blueprint to search
	 * @param InNodeGuid			The Guid to check Blueprints against
	 *
	 * @return						Returns a Node with a matching Guid
	 */
	static UEdGraphNode* GetNodeByGUID(const UBlueprint* InBlueprint, const FGuid& InNodeGuid)
	{
		TArray<UEdGraphNode*> GraphNodes;
		GetAllNodesOfClass(InBlueprint, GraphNodes);

		for(UEdGraphNode* GraphNode : GraphNodes)
		{
			if(GraphNode->NodeGuid == InNodeGuid)
			{
				return GraphNode;
			}
		}
		return nullptr;
	}

	/** Gather all bps that Blueprint depends on */
	static void GatherDependencies(const UBlueprint* Blueprint, TSet<TWeakObjectPtr<UBlueprint>>& OutDependencies);

	/** Returns a list of loaded Blueprints that are dependent on the given Blueprint. */
	static void GetDependentBlueprints(UBlueprint* Blueprint, TArray<UBlueprint*>& DependentBlueprints);

	/** Ensures, that CachedDependencies in BP are up to date */
	static void EnsureCachedDependenciesUpToDate(UBlueprint* Blueprint);

	/** returns if a graph is an intermediate build product */
	static bool IsGraphIntermediate(const UEdGraph* Graph);

	/** @return true if the blueprint does not contain any special logic or variables or other elements that require a full compile. */
	static bool IsDataOnlyBlueprint(const UBlueprint* Blueprint);

	/** Returns whether or not the blueprint is const during execution */
	static bool IsBlueprintConst(const UBlueprint* Blueprint);

	/** Returns whether or not the blueprint is a blutility */
	static bool IsBlutility(const UBlueprint* Blueprint);

	/**
	 * Whether or not this is an actor-based blueprint, and supports features like the uber-graph, components, etc
	 *
	 * @return	Whether or not this is an actor based blueprint
	 */
	static bool IsActorBased(const UBlueprint* Blueprint);

	/**
	 * Whether or not this blueprint is an interface, used only for defining functions to implement
	 *
	 * @return	Whether or not this is an interface blueprint
	 */
	static bool IsInterfaceBlueprint(const UBlueprint* Blueprint);

	/**
	 * Whether or not this blueprint is an interface, used only for defining functions to implement
	 *
	 * @return	Whether or not this is a level script blueprint
	 */
	static bool IsLevelScriptBlueprint(const UBlueprint* Blueprint);

	/**
	 * Whether or not this class represents a class generated by an anonymous actor class stored in a level 
	 *
	 * @return	Whether or not this is an anonymous blueprint
	 */
	static bool IsAnonymousBlueprintClass(const UClass* Class);

	/**
	 * Checks for events in the argument class
	 * @param Class	The class to check for events.
	 */
	static bool CanClassGenerateEvents(const UClass* Class);

	/**
	 * If a blueprint is directly tied to a level (level script and anonymous blueprints), this will return a pointer to that level
	 *
	 * @return	The level, if any, tied to this blueprint
	 */
	static class ULevel* GetLevelFromBlueprint(const UBlueprint* Blueprint);

	/** Do we support construction scripts */
	static bool SupportsConstructionScript(const UBlueprint* Blueprint);

	/** Returns the user construction script, if any */
	static UEdGraph* FindUserConstructionScript(const UBlueprint* Blueprint);

	/** Returns the event graph, if any */
	static UEdGraph* FindEventGraph(const UBlueprint* Blueprint);

	/** See if a class is the one generated by this blueprint */
	static bool DoesBlueprintDeriveFrom(const UBlueprint* Blueprint, UClass* TestClass);

	/** See if a field (property, function etc) is part of the blueprint chain, or  */
	static bool DoesBlueprintContainField(const UBlueprint* Blueprint, UField* TestField);

	/** Returns whether or not the blueprint supports overriding functions */
	static bool DoesSupportOverridingFunctions(const UBlueprint* Blueprint);

	/** Returns whether or not the blueprint supports timelines */
	static bool DoesSupportTimelines(const UBlueprint* Blueprint);

	/** Returns whether or not the blueprint supports event graphs*/
	static bool DoesSupportEventGraphs(const UBlueprint* Blueprint);

	/** Returns whether or not the blueprint supports implementing interfaces */
	static bool DoesSupportImplementingInterfaces(const UBlueprint* Blueprint);

	/** Returns whether or not the blueprint supports components */
	static bool DoesSupportComponents(UBlueprint const* Blueprint);

	/** Returns whether or not the blueprint supports default values (IE has a CDO) */
	static bool DoesSupportDefaults(UBlueprint const* Blueprint);

	/** Returns whether or not the blueprint graph supports local variables */
	static bool DoesSupportLocalVariables(UEdGraph const* InGraph);

	// Returns a descriptive name of the type of blueprint passed in
	static FString GetBlueprintTypeDescription(const UBlueprint* Blueprint);

	/** Constructs a class picker widget for reparenting the specified blueprint(s) */
	static TSharedRef<SWidget> ConstructBlueprintParentClassPicker( const TArray< UBlueprint* >& Blueprints, const FOnClassPicked& OnPicked);

	/** Try to open reparent menu for specified blueprint */
	static void OpenReparentBlueprintMenu( UBlueprint* Blueprint, const TSharedRef<SWidget>& ParentContent, const FOnClassPicked& OnPicked);
	static void OpenReparentBlueprintMenu( const TArray< UBlueprint* >& Blueprints, const TSharedRef<SWidget>& ParentContent, const FOnClassPicked& OnPicked);

	/** Constructs a class picker widget for adding interfaces for the specified blueprint(s) */
	static TSharedRef<SWidget> ConstructBlueprintInterfaceClassPicker( const TArray< UBlueprint* >& Blueprints, const FOnClassPicked& OnPicked);

	/** return find first native class in the hierarchy */
	static UClass* FindFirstNativeClass(UClass* Class);

	/**
	 * Gets the names of all graphs in the Blueprint
	 *
	 * @param [in,out]	GraphNames	The graph names will be appended to this array.
	 */
	static void GetAllGraphNames(const UBlueprint* Blueprint, TArray<FName>& GraphNames);

	/**
	 * Gets the compiler-relevant (i.e. non-ignorable) nodes from the given pin.
	 *
	 * @param			FromPin			The pin to start searching from.
	 * @param			OutNodes		Will contain the given pin's owning node if compiler-relevant, or all nodes linked to the owning node at the matching "pass-through" pin that are compiler-relevant. Empty if no compiler-relevant nodes can be found from the given pin.
	 */
	static void GetCompilerRelevantNodes(const UEdGraphPin* FromPin, FCompilerRelevantNodesArray& OutNodes);

	/**
	 * Finds the first compiler-relevant (i.e. non-ignorable) node from the given pin.
	 *
	 * @param			FromPin			The pin to start searching from.
	 *
	 * @return			The given pin's owning node if compiler-relevant, or the first node linked to the owning node at the matching "pass-through" pin that is compiler-relevant. May be NULL if no compiler-relevant nodes can be found from the given pin.
	 */
	static UK2Node* FindFirstCompilerRelevantNode(const UEdGraphPin* FromPin);


	//////////////////////////////////////////////////////////////////////////
	// Functions

	/**
	 * Gets a list of function names currently in use in the blueprint, based on the skeleton class
	 *
	 * @param			Blueprint		The blueprint to check
	 * @param [in,out]	FunctionNames	List of function names currently in use
	 */
	static void GetFunctionNameList(const UBlueprint* Blueprint, TArray<FName>& FunctionNames);

	/**
	 * Gets a list of delegates names in the blueprint, based on the skeleton class
	 *
	 * @param			Blueprint		The blueprint to check
	 * @param [in,out]	DelegatesNames	List of function names currently in use
	 */
	static void GetDelegateNameList(const UBlueprint* Blueprint, TArray<FName>& DelegatesNames);

	/** 
	 * Get a graph for delegate signature with given name, from given blueprint.
	 * 
	 * @param			Blueprint		Blueprint owning the delegate signature graph
	 * @param			DelegateName	Name of delegate.
	 * @return			Graph of delegate-signature function.
	 */
	static UEdGraph* GetDelegateSignatureGraphByName(UBlueprint* Blueprint, FName DelegateName);

	/** Checks if given graph contains a delegate signature */
	static bool IsDelegateSignatureGraph(const UEdGraph* Graph);

	/** Checks if given graph is owned by a Math Expression node */
	static bool IsMathExpressionGraph(const UEdGraph* InGraph);

	/**
	 * Gets a list of pins that should hidden for a given function in a given graph
	 *
	 * @param			Graph			The graph that you're looking to call the function from (some functions hide different pins depending on the graph they're in)
	 * @param			Function		The function to consider
	 * @param [out]		HiddenPins		Set of pins that should be hidden
	 */
	static void GetHiddenPinsForFunction(UEdGraph const* Graph, UFunction const* Function, TSet<FString>& HiddenPins);

	/** Makes sure that calls to parent functions are valid, and removes them if not */
	static void ConformCallsToParentFunctions(UBlueprint* Blueprint);

	//////////////////////////////////////////////////////////////////////////
	// Events

	/** Makes sure that all events we handle exist, and replace with custom events if not */
	static void ConformImplementedEvents(UBlueprint* Blueprint);

	//////////////////////////////////////////////////////////////////////////
	// Variables

	/**
	 * Checks if pin type stores proper type for a variable or parameter. Especially if the UDStruct is valid.
	 *
	 * @param		Type	Checked pin type.
	 *
	 * @return				if type is valid
	 */
	static bool IsPinTypeValid(const FEdGraphPinType& Type);

	/**
	 * Gets the visible class variable list.  This includes both variables introduced here and in all superclasses.
	 *
	 * @param [in,out]	VisibleVariables	The visible variables will be appened to this array.
	 */
	static void GetClassVariableList(const UBlueprint* Blueprint, TArray<FName>& VisibleVariables, bool bIncludePrivateVars=false);

	/**
	 * Gets variables of specified type
	 *
	 * @param 			FEdGraphPinType	 			Type of variables to look for
	 * @param [in,out]	VisibleVariables			The visible variables will be appened to this array.
	 */
	static void GetNewVariablesOfType( const UBlueprint* Blueprint, const FEdGraphPinType& Type, TArray<FName>& OutVars);

	/**
	 * Gets local variables of specified type
	 *
	 * @param 			FEdGraphPinType	 			Type of variables to look for
	 * @param [in,out]	VisibleVariables			The visible variables will be appened to this array.
	 */
	static void GetLocalVariablesOfType( const UEdGraph* Graph, const FEdGraphPinType& Type, TArray<FName>& OutVars);

	/**
	 * Adds a member variable to the blueprint.  It cannot mask a variable in any superclass.
	 *
	 * @param	NewVarName	Name of the new variable.
	 * @param	NewVarType	Type of the new variable.
	 * @param	DefaultValue	Default value stored as string
	 *
	 * @return	true if it succeeds, false if it fails.
	 */
	static bool AddMemberVariable(UBlueprint* Blueprint, const FName& NewVarName, const FEdGraphPinType& NewVarType, const FString& DefaultValue = FString());

	/**
	 * Duplicates a variable given it's name and Blueprint
	 *
	 * @param InBlueprint					The Blueprint the variable can be found in
	 * @paramInScope						Local variable's scope
	 * @param InVariableToDuplicate			Variable name to be found and duplicated
	 *
	 * @return								Returns the name of the new variable or NAME_None is failed to duplicate
	 */
	static FName DuplicateVariable(UBlueprint* InBlueprint, const UStruct* InScope, const FName& InVariableToDuplicate);

	/**
	 * Internal function that deep copies a variable description
	 *
	 * @param InBlueprint					The blueprint to ensure a uniquely named variable in
	 * @param InVariableToDuplicate			Variable description to duplicate
	 *
	 * @return								Returns a copy of the passed in variable description.
	 */
	static FBPVariableDescription DuplicateVariableDescription(UBlueprint* InBlueprint, FBPVariableDescription& InVariableDescription);

	/**
	 * Removes a member variable if it was declared in this blueprint and not in a base class.
	 *
	 * @param	VarName	Name of the variable to be removed.
	 */
	static void RemoveMemberVariable(UBlueprint* Blueprint, const FName VarName);
	
	/**
	 * Removes member variables if they were declared in this blueprint and not in a base class.
	 *
	 * @param	VarNames	Names of the variable to be removed.
	 */
	static void BulkRemoveMemberVariables(UBlueprint* Blueprint, const TArray<FName>& VarNames);

	/**
	 * Finds a member variable Guid using the variable's name
	 *
	 * @param InBlueprint		Blueprint to search for the local variable
	 * @param InVariableGuid	Local variable's name to search for
	 * @return					The Guid associated with the local variable
	 */
	static FGuid FindMemberVariableGuidByName(UBlueprint* InBlueprint, const FName InVariableName);

	/**
	 * Finds a member variable name using the variable's Guid
	 *
	 * @param InBlueprint		Blueprint to search for the local variable
	 * @param InVariableGuid	Guid to identify the local variable with
	 * @return					Local variable's name
	 */
	static FName FindMemberVariableNameByGuid(UBlueprint* InBlueprint, const FGuid& InVariableGuid);

	/**
	 * Removes the variable nodes associated with the specified var name
	 *
	 * @param	Blueprint			The blueprint you want variable nodes removed from.
	 * @param	VarName				Name of the variable to be removed.
	 * @param	bForSelfOnly		True if you only want to delete variable nodes that represent ones owned by this blueprint,
	 * @param	LocalGraphScope		Local scope graph of variables
	 *								false if you just want everything with the specified name removed (variables from other classes too).
	 */
	static void RemoveVariableNodes(UBlueprint* Blueprint, const FName VarName, bool const bForSelfOnly = true, UEdGraph* LocalGraphScope = nullptr);

	/**Rename a member variable*/
	static void RenameMemberVariable(UBlueprint* Blueprint, const FName OldName, const FName NewName);

	/** Rename a member variable created by a SCS entry */
	static void RenameComponentMemberVariable(UBlueprint* Blueprint, USCS_Node* Node, const FName NewName);
	
	/** Changes the type of a member variable */
	static void ChangeMemberVariableType(UBlueprint* Blueprint, const FName VariableName, const FEdGraphPinType& NewPinType);

	/**
	 * Finds the scope's associated graph for local variables (or any passed UFunction)
	 *
	 * @param	InBlueprint			The Blueprint the local variable can be found in
	 * @param	InScope				Local variable's scope
	 */
	static UEdGraph* FindScopeGraph(const UBlueprint* InBlueprint, const UStruct* InScope);

	/**
	 * Adds a local variable to the function graph.  It cannot mask a member variable or a variable in any superclass.
	 *
	 * @param	NewVarName	Name of the new variable.
	 * @param	NewVarType	Type of the new variable.
	 * @param	DefaultValue	Default value stored as string
	 *
	 * @return	true if it succeeds, false if it fails.
	 */
	static bool AddLocalVariable(UBlueprint* Blueprint, UEdGraph* InTargetGraph, const FName InNewVarName, const FEdGraphPinType& InNewVarType);

	/**
	 * Removes a member variable if it was declared in this blueprint and not in a base class.
	 *
	 * @param	InBlueprint			The Blueprint the local variable can be found in
	 * @param	InScope				Local variable's scope
	 * @param	InVarName			Name of the variable to be removed.
	 */
	static void RemoveLocalVariable(UBlueprint* InBlueprint, const UStruct* InScope, const FName InVarName);

	/**
	 * Returns a local variable with the function entry it was found in
	 *
	 * @param InBlueprint		Blueprint to search for the local variable
	 * @param InVariableName	Name of the variable to search for
	 * @return					The local variable description
	 */
	static FBPVariableDescription* FindLocalVariable(UBlueprint* InBlueprint, const UStruct* InScope, const FName InVariableName);

	/**
	 * Returns a local variable
	 *
	 * @param InBlueprint		Blueprint to search for the local variable
	 * @param InScopeGraph		Local variable's graph
	 * @param InVariableName	Name of the variable to search for
	 * @param OutFunctionEntry	Optional output parameter. If not null, the found function entry is returned.
	 * @return					The local variable description
	 */
	static FBPVariableDescription* FindLocalVariable(const UBlueprint* InBlueprint, const UEdGraph* InScopeGraph, const FName InVariableName, class UK2Node_FunctionEntry** OutFunctionEntry = NULL);

	/**
	 * Returns a local variable
	 *
	 * @param InBlueprint		Blueprint to search for the local variable
	 * @param InScope			Local variable's scope
	 * @param InVariableName	Name of the variable to search for
	 * @param OutFunctionEntry	Optional output parameter. If not null, the found function entry is returned.
	 * @return					The local variable description
	 */
	static FBPVariableDescription* FindLocalVariable(const UBlueprint* InBlueprint, const UStruct* InScope, const FName InVariableName, class UK2Node_FunctionEntry** OutFunctionEntry = NULL);

	/**
	 * Finds a local variable name using the variable's Guid
	 *
	 * @param InBlueprint		Blueprint to search for the local variable
	 * @param InVariableGuid	Guid to identify the local variable with
	 * @return					Local variable's name
	 */
	static FName FindLocalVariableNameByGuid(UBlueprint* InBlueprint, const FGuid& InVariableGuid);

	/**
	 * Finds a local variable Guid using the variable's name
	 *
	 * @param InBlueprint		Blueprint to search for the local variable
	 * @param InScope			Local variable's scope
	 * @param InVariableGuid	Local variable's name to search for
	 * @return					The Guid associated with the local variable
	 */
	static FGuid FindLocalVariableGuidByName(UBlueprint* InBlueprint, const UStruct* InScope, const FName InVariableName);

	/**
	 * Finds a local variable Guid using the variable's name
	 *
	 * @param InBlueprint		Blueprint to search for the local variable
	 * @param InScopeGraph		Local variable's graph
	 * @param InVariableGuid	Local variable's name to search for
	 * @return					The Guid associated with the local variable
	 */
	static FGuid FindLocalVariableGuidByName(UBlueprint* InBlueprint, const UEdGraph* InScopeGraph, const FName InVariableName);

	/**
	 * Rename a local variable
	 *
	 * @param InBlueprint		Blueprint to search for the local variable
	 * @param InScope			Local variable's scope
	 * @param InOldName			The name of the local variable to change
	 * @param InNewName			The new name of the local variable
	 */
	static void RenameLocalVariable(UBlueprint* InBlueprint, const UStruct* InScope, const FName InOldName, const FName InNewName);

	/**
	 * Changes the type of a local variable
	 *
	 * @param InBlueprint		Blueprint to search for the local variable
	 * @param InScope			Local variable's scope
	 * @param InVariableName	Name of the local variable to change the type of
	 * @param InNewPinType		The pin type to change the local variable type to
	 */
	static void ChangeLocalVariableType(UBlueprint* InBlueprint, const UStruct* InScope, const FName InVariableName, const FEdGraphPinType& InNewPinType);

	/** Replaces all variable references in the specified blueprint */
	static void ReplaceVariableReferences(UBlueprint* Blueprint, const FName OldName, const FName NewName);

	/** Replaces all variable references in the specified blueprint */
	static void ReplaceVariableReferences(UBlueprint* Blueprint, const UProperty* OldVariable, const UProperty* NewVariable);

	/** Validate child blueprint component member variables, member variables, and timelines, and function graphs against the given variable name */
	static void ValidateBlueprintChildVariables(UBlueprint* InBlueprint, const FName InVariableName);

	/** Rename a Timeline. If bRenameNodes is true, will also rename any timeline nodes associated with this timeline */
	static bool RenameTimeline (UBlueprint* Blueprint, const FName OldVarName, const FName NewVarName);

	/**
	 * Sets the Blueprint edit-only flag on the variable with the specified name
	 *
	 * @param	VarName				Name of the var to set the flag on
	 * @param	bNewBlueprintOnly	The new value to set the bitflag to
	 */
	static void SetBlueprintOnlyEditableFlag(UBlueprint* Blueprint, const FName& VarName, const bool bNewBlueprintOnly);

	/**
	 * Sets the Interp flag on the variable with the specified name to make available to matinee
	 *
	 * @param	VarName				Name of the var to set the flag on
	 * @param	bInterp	true to make variable available to Matinee, false otherwise
	 */
	static void SetInterpFlag(UBlueprint* Blueprint, const FName& VarName, const bool bInterp);

	/**
	 * Sets the Transient flag on the variable with the specified name
	 *
	 * @param	InVarName				Name of the var to set the flag on
	 * @param	bInIsTransient			The new value to set the bitflag to
	 */
	static void SetVariableTransientFlag(UBlueprint* InBlueprint, const FName& InVarName, const bool bInIsTransient);

	/**
	 * Sets the Save Game flag on the variable with the specified name
	 *
	 * @param	InVarName				Name of the var to set the flag on
	 * @param	bInIsSaveGame			The new value to set the bitflag to
	 */
	static void SetVariableSaveGameFlag(UBlueprint* InBlueprint, const FName& InVarName, const bool bInIsSaveGame);

	/** Sets a metadata key/value on the specified variable
	 *
	 * @param Blueprint				The Blueprint to find the variable in
	 * @param VarName				Name of the variable
	 * @param InLocalVarScope		Local variable's scope, if looking to modify a local variable
	 * @param MetaDataKey			Key name for the metadata to change
	 * @param MetaDataValue			Value to change the metadata to
	 */
	static void SetBlueprintVariableMetaData(UBlueprint* Blueprint, const FName& VarName, const UStruct* InLocalVarScope, const FName& MetaDataKey, const FString& MetaDataValue);

	/** Get a metadata key/value on the specified variable, or timeline if it exists, returning false if it does not exist
	 *
	 * @param Blueprint				The Blueprint to find the variable in
	 * @param VarName				Name of the variable
	 * @param InLocalVarScope		Local variable's scope, if looking to modify a local variable
	 * @param MetaDataKey			Key name for the metadata to change
	 * @param OutMetaDataValue		Value of the metadata
	 * @return						TRUE if finding the metadata was successful
	 */
	static bool GetBlueprintVariableMetaData(const UBlueprint* Blueprint, const FName& VarName, const UStruct* InLocalVarScope, const FName& MetaDataKey, FString& OutMetaDataValue);

	/** Clear metadata key on specified variable, or timeline
	 * @param Blueprint				The Blueprint to find the variable in
	 * @param VarName				Name of the variable
	 * @param InLocalVarScope		Local variable's scope, if looking to modify a local variable
	 * @param MetaDataKey			Key name for the metadata to change
	 */
	static void RemoveBlueprintVariableMetaData(UBlueprint* Blueprint, const FName& VarName, const UStruct* InLocalVarScope, const FName& MetaDataKey);

	/**
	 * Sets the custom category on the variable with the specified name.
	 * @note: Will not change the category for variables defined via native classes.
	 *
	 * @param	VarName				Name of the variable
	 * @param	InLocalVarScope		Local variable's scope, if looking to modify a local variable
	 * @param	VarCategory			The new value of the custom category for the variable
	 * @param	bDontRecompile		If true, the blueprint will not be marked as modified, and will not be recompiled.  
	 */
	static void SetBlueprintVariableCategory(UBlueprint* Blueprint, const FName& VarName, const UStruct* InLocalVarScope, const FName& NewCategory, bool bDontRecompile=false);

	/**
	 * Gets the custom category on the variable with the specified name.
	 *
	 * @param	VarName				Name of the variable
	 * @param	InLocalVarScope		Local variable's scope, if looking to modify a local variable
	 * @return						The custom category (None indicates the name will be the same as the blueprint)
	 */
	static FName GetBlueprintVariableCategory(UBlueprint* Blueprint, const FName& VarName, const UStruct* InLocalVarScope);

	/** Gets pointer to PropertyFlags of variable */
	static uint64* GetBlueprintVariablePropertyFlags(UBlueprint* Blueprint, const FName& VarName);

	/** Get RepNotify function name of variable */
	static FName GetBlueprintVariableRepNotifyFunc(UBlueprint* Blueprint, const FName& VarName);

	/** Set RepNotify function of variable */
	static void SetBlueprintVariableRepNotifyFunc(UBlueprint* Blueprint, const FName& VarName, const FName& RepNotifyFunc);

	/**
	 * Find the index of a variable first declared in this blueprint. Returns INDEX_NONE if not found.
	 *
	 * @param	InName	Name of the variable to find.
	 *
	 * @return	The index of the variable, or INDEX_NONE if it wasn't introduced in this blueprint.
	 */
	static int32 FindNewVariableIndex(const UBlueprint* Blueprint, const FName& InName);

	/** Change the order of variables in the Blueprint */
	static bool MoveVariableBeforeVariable(UBlueprint* Blueprint, FName VarNameToMove, FName TargetVarName, bool bDontRecompile);

	/** Find first variable of the supplied category */
	static int32 FindFirstNewVarOfCategory(const UBlueprint* Blueprint, FName Category);

	/**
	 * Find the index of a timeline first declared in this blueprint. Returns INDEX_NONE if not found.
	 *
	 * @param	InName	Name of the variable to find.
	 *
	 * @return	The index of the variable, or INDEX_NONE if it wasn't introduced in this blueprint.
	 */
	static int32 FindTimelineIndex(const UBlueprint* Blueprint, const FName& InName);

	/** 
	 * Gets a list of SCS node variable names for the given blueprint.
	 *
	 * @param [in,out]	VariableNames		The list of variable names for the SCS node array.
	 */
	static void GetSCSVariableNameList(const UBlueprint* Blueprint, TArray<FName>& VariableNames);

	/** 
	 * Gets a list of function names in blueprints that implement the interface defined by the given blueprint.
	 *
	 * @param [in,out]	Blueprint			The interface blueprint to check.
	 * @param [in,out]	VariableNames		The list of function names for implementing blueprints.
	 */
	static void GetImplementingBlueprintsFunctionNameList(const UBlueprint* Blueprint, TArray<FName>& FunctionNames);

	/**
	 * Find the index of a SCS_Node first declared in this blueprint. Returns INDEX_NONE if not found.
	 *
	 * @param	InName	Name of the variable to find.
	 *
	 * @return	The index of the variable, or INDEX_NONE if it wasn't introduced in this blueprint.
	 */
	static int32 FindSCS_Node(const UBlueprint* Blueprint, const FName& InName);
	
	/** Returns whether or not the specified member var is a component */
	static bool IsVariableComponent(const FBPVariableDescription& Variable);

	/** Indicates if the variable is used on any graphs in this Blueprint*/
	static bool IsVariableUsed(const UBlueprint* Blueprint, const FName& Name, UEdGraph* LocalGraphScope = nullptr);

	static void ImportKismetDefaultValueToProperty(UEdGraphPin* SourcePin, UProperty* DestinationProperty, uint8* DestinationAddress, UObject* OwnerObject);
	
	static void ExportPropertyToKismetDefaultValue(UEdGraphPin* TargetPin, UProperty* SourceProperty, uint8* SourceAddress, UObject* OwnerObject);

	static bool PropertyValueFromString(const UProperty* Property, const FString& StrValue, uint8* ContainerMem);

	static bool PropertyValueToString(const UProperty* Property, const uint8* Container, FString& OutForm);

	/** Call PostEditChange() on all Actors based on the given Blueprint */
	static void PostEditChangeBlueprintActors(UBlueprint* Blueprint, bool bComponentEditChange = false);

	/** Checks if the property can be modified in given blueprint */
	static bool IsPropertyReadOnlyInCurrentBlueprint(const UBlueprint* Blueprint, const UProperty* Property);

	/** Ensures that the CDO root component reference is valid for Actor-based Blueprints */
	static void UpdateRootComponentReference(UBlueprint* Blueprint);

	/** Determines if this property is associated with a component that would be displayed in the SCS editor */
	static bool IsSCSComponentProperty(UObjectProperty* MemberProperty);

	//////////////////////////////////////////////////////////////////////////
	// Interface

	/** 
	 * Find the interface Guid for a function if it exists.
	 * 
	 * @param	Function		The function to find a graph for.
	 * @param	InterfaceClass	The interface's generated class.
	 */
	static FGuid FindInterfaceFunctionGuid(const UFunction* Function, const UClass* InterfaceClass);

	/** Add a new interface, and member function graphs to the blueprint */
	static bool ImplementNewInterface(UBlueprint* Blueprint, const FName& InterfaceClassName);

	/** Remove an implemented interface, and its associated member function graphs.  If bPreserveFunctions is true, then the interface will move its functions to be normal implemented blueprint functions */
	static void RemoveInterface(UBlueprint* Blueprint, const FName& InterfaceClassName, bool bPreserveFunctions = false);

	/** Gets the graphs currently in the blueprint associated with the specified interface */
	static void GetInterfaceGraphs(UBlueprint* Blueprint, const FName& InterfaceClassName, TArray<UEdGraph*>& ChildGraphs);

	/** Makes sure that all graphs for all interfaces we implement exist, and add if not */
	static void ConformImplementedInterfaces(UBlueprint* Blueprint);

	/** Makes sure that all NULL graph references are removed from SubGraphs and top-level graph arrays */
	static void PurgeNullGraphs(UBlueprint* Blueprint);

	/** Handle old AnimBlueprints (state machines in the wrong position, transition graphs with the wrong schema, etc...) */
	static void UpdateOutOfDateAnimBlueprints(UBlueprint* Blueprint);

	/* Update old pure functions to be pure using new system*/
	static void UpdateOldPureFunctions(UBlueprint* Blueprint);

	/** Handle fixing up composite nodes within the blueprint*/
	static void UpdateOutOfDateCompositeNodes(UBlueprint* Blueprint);

	/** Handle fixing up composite nodes within the specified Graph of Blueprint, and correctly setting the Outer */
	static void UpdateOutOfDateCompositeWithOuter(UBlueprint* Blueprint, UEdGraph* Outer );

	/** Handle stale components and ensure correct flags are set */
	static void UpdateComponentTemplates(UBlueprint* Blueprint);

	/** Handle stale transactional flags on blueprints */
	static void UpdateTransactionalFlags(UBlueprint* Blueprint);

	/** Handle stale pin watches */
	static void UpdateStalePinWatches( UBlueprint* Blueprint );

	/** Return the first function from implemented interface with given name */
	static UFunction* FindFunctionInImplementedInterfaces(const UBlueprint* Blueprint, const FName& FunctionName, bool* bOutInvalidInterface = NULL );

	/** 
	 * Build a list of all interface classes either implemented by this blueprint or through inheritance
	 * @param		Blueprint				The blueprint to find interfaces for
	 * @param		bGetAllInterfaces		If true, get all the implemented and inherited. False, just gets the interfaces implemented directly.
	 * @param [out]	ImplementedInterfaces	The interfaces implemented by this blueprint
	 */
	static void FindImplementedInterfaces(const UBlueprint* Blueprint, bool bGetAllInterfaces, TArray<UClass*>& ImplementedInterfaces);

	/**
	 * Finds a unique name with a base of the passed in string, appending numbers as needed
	 *
	 * @param InBlueprint		The blueprint the kismet object's name needs to be unique in
	 * @param InBaseName		The base name to use
	 * @param InScope			Scope, if any, of the unique kismet name to generate, used for locals
	 *
	 * @return					A unique name that will not conflict in the Blueprint
	 */
	static FName FindUniqueKismetName(const UBlueprint* InBlueprint, const FString& InBaseName, UStruct* InScope = NULL);

	/** Finds a unique and valid name for a custom event */
	static FName FindUniqueCustomEventName(const UBlueprint* Blueprint);

	//////////////////////////////////////////////////////////////////////////
	// Timeline

	/** Finds a name for a timeline that is not already in use */
	static FName FindUniqueTimelineName(const UBlueprint* Blueprint);

	/** Add a new timeline with the supplied name to the blueprint */
	static class UTimelineTemplate* AddNewTimeline(UBlueprint* Blueprint, const FName& TimelineVarName);

	/** Remove the timeline from the blueprint 
	 * @note Just removes the timeline from the associated timelist in the Blueprint. Does not remove the node graph
	 * object representing the timeline itself.
	 * @param Timeline			The timeline to remove
	 * @param bDontRecompile	If true, the blueprint will not be marked as modified, and will not be recompiled.  
	 */
	static void RemoveTimeline(UBlueprint* Blueprint, class UTimelineTemplate* Timeline, bool bDontRecompile=false);

	/** Find the node that owns the supplied timeline template */
	static class UK2Node_Timeline* FindNodeForTimeline(UBlueprint* Blueprint, UTimelineTemplate* Timeline);

	//////////////////////////////////////////////////////////////////////////
	// LevelScriptBlueprint

	/** Find how many nodes reference the supplied actor */
	static int32 FindNumReferencesToActorFromLevelScript(ULevelScriptBlueprint* LevelScriptBlueprint, AActor* InActor);

	/** Replace all references of the old actor with the new actor */
	static void ReplaceAllActorRefrences(ULevelScriptBlueprint* InLevelScriptBlueprint, AActor* InOldActor, AActor* InNewActor);

	/** Function to call modify() on all graph nodes which reference this actor */
	static void  ModifyActorReferencedGraphNodes(ULevelScriptBlueprint* LevelScriptBlueprint, const AActor* InActor);

	/**
	 * Called after a level script blueprint is changed and nodes should be refreshed for it's new level script actor
	 *
	 * @param	LevelScriptActor	The newly-created level script actor that should be (re-)bound to
	 * @param	ScriptBlueprint		The level scripting blueprint that contains the bound events to try and bind delegates to this actor for
	 */
	static bool FixLevelScriptActorBindings(ALevelScriptActor* LevelScriptActor, const class ULevelScriptBlueprint* ScriptBlueprint);

	/**
	 * Find how many actors reference the supplied actor
	 *
	 * @param InActor The Actor to count references to.
	 * @param InClassesToIgnore An array of class types to ignore, even if there is an instance of one that references the InActor
	 * @param OutReferencingActors An array of actors found that reference the specified InActor
	 */
	static void FindActorsThatReferenceActor( AActor* InActor, TArray<UClass*>& InClassesToIgnore, TArray<AActor*>& OutReferencingActors );

	//////////////////////////////////////////////////////////////////////////
	// Diagnostics

	// Diagnostic use only: Lists all of the objects have a direct outer of Package
	static void ListPackageContents(UPackage* Package, FOutputDevice& Ar);

	// Diagnostic exec commands
	static bool KismetDiagnosticExec(const TCHAR* Stream, FOutputDevice& Ar);

	/** Called by FixLevelScriptActorBindings() to allow external modules to update level script actors when they are
	    recreated after a blueprint change */
	DECLARE_EVENT_ThreeParams( FBlueprintEditorUtils, FFixLevelScriptActorBindingsEvent, ALevelScriptActor* /* LevelScriptActor */, const ULevelScriptBlueprint* /* LevelScriptBlueprint */, bool& /* bWasSuccessful */ );
	static FFixLevelScriptActorBindingsEvent& OnFixLevelScriptActorBindings();

	/**
	 * Searches the world for any blueprints that are open and do not have a debug instances set and sets one if possible.
	 * It will favor a selected instance over a non selected one
	 */
	static void FindAndSetDebuggableBlueprintInstances();

	/**
	 * Records node create events for analytics
	 */
	static void AnalyticsTrackNewNode( UEdGraphNode* NewNode );

	/**
	 * Generates a unique graph name for the supplied blueprint (guaranteed to not 
	 * cause a naming conflict at the time of the call).
	 * 
	 * @param  BlueprintOuter	The blueprint you want a unique graph name for.
	 * @param  ProposedName		The name you want to give the graph (the result will be some permutation of this string).
	 * @return A unique name intended for a new graph.
	 */
	static FName GenerateUniqueGraphName(UBlueprint* const BlueprintOuter, FString const& ProposedName);

	/* Checks if the passed in selection set causes cycling on compile
	 *
	 * @param InSelectionSet		The selection set to check for a cycle within
	 * @param InMessageLog			Log to report cycling errors to
	 *
	 * @return						Returns TRUE if the selection does cause cycling
	 */
	static bool CheckIfSelectionIsCycling(const TSet<UEdGraphNode*>& InSelectionSet, FCompilerResultsLog& InMessageLog);
	
	/**
	 * A utility function intended to aid the construction of a specific blueprint 
	 * palette item. Some items can be renamed, so this method determines if that is 
	 * allowed.
	 * 
	 * @param  ActionIn				The action associated with the palette item you're querying for.
	 * @param  BlueprintEditorIn	The blueprint editor owning the palette item you're querying for.
	 * @return True is the item CANNOT be renamed, false if it can.
	 */
	static bool IsPaletteActionReadOnly(TSharedPtr<FEdGraphSchemaAction> ActionIn, TSharedPtr<class FBlueprintEditor> const BlueprintEditorIn);

	/**
	 * Finds the entry and result nodes for a function or macro graph
	 *
	 * @param InGraph			The graph to search through
	 * @param OutEntryNode		The found entry node for the graph
	 * @param OutResultNode		The found result node for the graph
	 */
	static void GetEntryAndResultNodes(const UEdGraph* InGraph, TWeakObjectPtr<class UK2Node_EditablePinBase>& OutEntryNode, TWeakObjectPtr<class UK2Node_EditablePinBase>& OutResultNode);

	/**
	 * Returns the function meta data block for the graph entry node.
	 *
	 * @param InGraph			The graph to search through
	 * @return					If valid a pointer to the user declared function meta data structure otherwise nullptr.
	 */
	static FKismetUserDeclaredFunctionMetadata* GetGraphFunctionMetaData( UEdGraph* InGraph );

	/**
	 * Returns the description of the graph from the metadata
	 *
	 * @param InGraph			Graph to find the description of
	 * @return					The description of the graph
	 */
	static FText GetGraphDescription(const UEdGraph* InGraph);

	/** Checks if a graph (or any sub-graphs or referenced graphs) have latent function nodes */
	static bool CheckIfGraphHasLatentFunctions(UEdGraph* InGraph);

	/**
	 * Creates a function result node or returns the current one if one exists
	 *
	 * @param InFunctionEntryNode		The function entry node to spawn the result node for
	 * @return							Spawned result node
	 */
	static class UK2Node_FunctionResult* FindOrCreateFunctionResultNode(class UK2Node_EditablePinBase* InFunctionEntryNode);

protected:
	// Removes all NULL graph references from the SubGraphs array and recurses thru the non-NULL ones
	static void CleanNullGraphReferencesRecursive(UEdGraph* Graph);

	// Removes all NULL graph references in the specified array
	static void CleanNullGraphReferencesInArray(UBlueprint* Blueprint, TArray<UEdGraph*>& GraphArray);

	/** Static global event that is broadcast when a blueprint is changed and FixLevelScriptActorBindings() is called */
	static FFixLevelScriptActorBindingsEvent FixLevelScriptActorBindingsEvent;

	/**
	 * Checks that the actor type matches the blueprint type (or optionally is BASED on the same type. 
	 *
	 * @param InActorObject						The object to check
	 * @param InBlueprint						The blueprint to check against
	 * @param bInDisallowDerivedBlueprints		if true will only allow exact type matches, if false derived types are allowed.
	 */
	static bool IsObjectADebugCandidate( AActor* InActorObject, UBlueprint* InBlueprint , bool bInDisallowDerivedBlueprints );

	/** Validate child blueprint member variables against the given variable name */
	static bool ValidateAllMemberVariables(UBlueprint* InBlueprint, UBlueprint* InParentBlueprint, const FName InVariableName);

	/** Validate child blueprint component member variables against the given variable name */
	static bool ValidateAllComponentMemberVariables(UBlueprint* InBlueprint, UBlueprint* InParentBlueprint, const FName& InVariableName);

	/** Validates all timelines of the passed blueprint against the given variable name */
	static bool ValidateAllTimelines(UBlueprint* InBlueprint, UBlueprint* InParentBlueprint, const FName& InVariableName);

	/** Validates all function graphs of the passed blueprint against the given variable name */
	static bool ValidateAllFunctionGraphs(UBlueprint* InBlueprint, UBlueprint* InParentBlueprint, const FName& InVariableName);

	/**
	 * Checks if the passed node connects to the selection set
	 *
	 * @param InNode				The node to check
	 * @param InSelectionSet		The selection set to check for a connection to
	 *
	 * @return						Returns TRUE if the node does connect to the selection set
	 */
	static bool CheckIfNodeConnectsToSelection(UEdGraphNode* InNode, const TSet<UEdGraphNode*>& InSelectionSet);

	/**
	 * Returns an array of variables Get/Set nodes of the current variable
	 *
	 * @param InVarName		Variable to check for being in use
	 * @param InBlueprint	Blueprint to check within
	 * @param InScope		Option scope for local variables
	 * @return				Array of variable nodes
	 */
	static TArray<UK2Node_Variable*> GetNodesForVariable(const FName& InVarName, const UBlueprint* InBlueprint, const UStruct* InScope = nullptr);

	/**
	 * Helper function to warn user of the results of changing var type by displaying a suppressible dialog
	 *
	 * @param InVarName		Variable name to display in the dialog message
	 * @return				TRUE if the user wants to change the variable type
	 */
	static bool VerifyUserWantsVariableTypeChanged(const FName& InVarName);

	/**
	 * Helper function to get all loaded Blueprints that are children (or using as an interface) the passed Blueprint
	 *
	 * @param InBlueprint		Blueprint to find children of
	 * @param OutBlueprints		Filled out with child Blueprints
	 */
	static void GetLoadedChildBlueprints(UBlueprint* InBlueprint, TArray<UBlueprint*>& OutBlueprints);

	/**
	 * Validates flags and settings on object pins, keeping them from being given default values and from being in invalid states
	 *
	 * @param InOutVarDesc		The variable description to validate
	 */
	static void PostSetupObjectPinType(UBlueprint* InBlueprint, FBPVariableDescription& InOutVarDesc);

public:
	static FName GetFunctionNameFromClassByGuid(const UClass* InClass, const FGuid FunctionGuid);
	static bool GetFunctionGuidFromClassByFieldName(const UClass* InClass, const FName FunctionName, FGuid& FunctionGuid);

	/**
	 * Returns a friendly class display name for the specified class (removing things like _C from the end, may localize the class name).  Class can be nullptr.
	 */
	static FText GetFriendlyClassDisplayName(const UClass* Class);

	/**
	 * Returns a class name for the specified class that has no automatic suffixes, but is otherwise unmodified.  Class can be nullptr.
	 */
	static FString GetClassNameWithoutSuffix(const UClass* Class);
<<<<<<< HEAD
=======

	/**
	 * Remove overridden component templates from instance component handlers when a parent class disables editable when inherited boolean.
	 */
	static void HandleDisableEditableWhenInherited(UObject* ModifiedObject, TArray<UObject*>& ArchetypeInstances);
>>>>>>> cce8678d
};<|MERGE_RESOLUTION|>--- conflicted
+++ resolved
@@ -40,10 +40,6 @@
 	FFunctionFromNodeHelper(const UObject* Obj);
 };
 
-<<<<<<< HEAD
-DECLARE_CYCLE_STAT_EXTERN(TEXT("Notify Blueprint Changed"), EKismetCompilerStats_NotifyBlueprintChanged, STATGROUP_KismetCompiler, );
-
-=======
 class UNREALED_API FBasePinChangeHelper
 {
 public:
@@ -90,7 +86,6 @@
 /** Array type for GetCompilerRelevantNodes()                                                                                                                                                                                                                                                                                                                                                                                                                                                                                                                                                                                 */
 typedef TArray<UK2Node*, TInlineAllocator<4> > FCompilerRelevantNodesArray;
 
->>>>>>> cce8678d
 class UNREALED_API FBlueprintEditorUtils
 {
 public:
@@ -1276,12 +1271,9 @@
 	 * Returns a class name for the specified class that has no automatic suffixes, but is otherwise unmodified.  Class can be nullptr.
 	 */
 	static FString GetClassNameWithoutSuffix(const UClass* Class);
-<<<<<<< HEAD
-=======
 
 	/**
 	 * Remove overridden component templates from instance component handlers when a parent class disables editable when inherited boolean.
 	 */
 	static void HandleDisableEditableWhenInherited(UObject* ModifiedObject, TArray<UObject*>& ArchetypeInstances);
->>>>>>> cce8678d
 };